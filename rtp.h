/*! \file    rtp.h
 * \author   Lorenzo Miniero <lorenzo@meetecho.com>
 * \copyright GNU General Public License v3
 * \brief    RTP processing (headers)
 * \details  Implementation of the RTP header. Since the server does not
 * much more than relaying frames around, the only thing we're interested
 * in is the RTP header and how to get its payload, and parsing extensions.
 *
 * \ingroup protocols
 * \ref protocols
 */

#ifndef JANUS_RTP_H
#define JANUS_RTP_H

#include <arpa/inet.h>
#if defined (__MACH__) || defined(__FreeBSD__)
#include <machine/endian.h>
#define __BYTE_ORDER BYTE_ORDER
#define __BIG_ENDIAN BIG_ENDIAN
#define __LITTLE_ENDIAN LITTLE_ENDIAN
#else
#include <endian.h>
#endif
#include <inttypes.h>
#include <string.h>
#include <glib.h>
#include <jansson.h>

#define RTP_HEADER_SIZE	12

/*! \brief RTP Header (http://tools.ietf.org/html/rfc3550#section-5.1) */
typedef struct rtp_header
{
#if __BYTE_ORDER == __BIG_ENDIAN
	uint16_t version:2;
	uint16_t padding:1;
	uint16_t extension:1;
	uint16_t csrccount:4;
	uint16_t markerbit:1;
	uint16_t type:7;
#elif __BYTE_ORDER == __LITTLE_ENDIAN
	uint16_t csrccount:4;
	uint16_t extension:1;
	uint16_t padding:1;
	uint16_t version:2;
	uint16_t type:7;
	uint16_t markerbit:1;
#endif
	uint16_t seq_number;
	uint32_t timestamp;
	uint32_t ssrc;
	uint32_t csrc[16];
} rtp_header;
typedef rtp_header janus_rtp_header;

/*! \brief RTP packet */
typedef struct janus_rtp_packet {
	char *data;
	gint length;
	gint64 created;
	gint64 last_retransmit;
} janus_rtp_packet;

/*! \brief RTP extension */
typedef struct janus_rtp_header_extension {
	uint16_t type;
	uint16_t length;
} janus_rtp_header_extension;

/*! \brief a=extmap:1 urn:ietf:params:rtp-hdrext:ssrc-audio-level */
#define JANUS_RTP_EXTMAP_AUDIO_LEVEL		"urn:ietf:params:rtp-hdrext:ssrc-audio-level"
/*! \brief a=extmap:2 urn:ietf:params:rtp-hdrext:toffset */
#define JANUS_RTP_EXTMAP_TOFFSET			"urn:ietf:params:rtp-hdrext:toffset"
/*! \brief a=extmap:3 http://www.webrtc.org/experiments/rtp-hdrext/abs-send-time */
#define JANUS_RTP_EXTMAP_ABS_SEND_TIME		"http://www.webrtc.org/experiments/rtp-hdrext/abs-send-time"
/*! \brief a=extmap:4 urn:3gpp:video-orientation */
#define JANUS_RTP_EXTMAP_VIDEO_ORIENTATION	"urn:3gpp:video-orientation"
/*! \brief a=extmap:5 http://www.ietf.org/id/draft-holmer-rmcat-transport-wide-cc-extensions-01 */
#define JANUS_RTP_EXTMAP_TRANSPORT_WIDE_CC	"http://www.ietf.org/id/draft-holmer-rmcat-transport-wide-cc-extensions-01"
/*! \brief a=extmap:6 http://www.webrtc.org/experiments/rtp-hdrext/playout-delay */
#define JANUS_RTP_EXTMAP_PLAYOUT_DELAY		"http://www.webrtc.org/experiments/rtp-hdrext/playout-delay"
/*! \brief a=extmap:3 urn:ietf:params:rtp-hdrext:sdes:mid */
#define JANUS_RTP_EXTMAP_MID				"urn:ietf:params:rtp-hdrext:sdes:mid"
/*! \brief a=extmap:4 urn:ietf:params:rtp-hdrext:sdes:rtp-stream-id */
#define JANUS_RTP_EXTMAP_RID				"urn:ietf:params:rtp-hdrext:sdes:rtp-stream-id"
/*! \brief a=extmap:5 urn:ietf:params:rtp-hdrext:sdes:repaired-rtp-stream-id */
#define JANUS_RTP_EXTMAP_REPAIRED_RID		"urn:ietf:params:rtp-hdrext:sdes:repaired-rtp-stream-id"
/*! \brief \note Note: We don't support encrypted extensions yet */
#define JANUS_RTP_EXTMAP_ENCRYPTED			"urn:ietf:params:rtp-hdrext:encrypt"
int janus_rtp_extension_id(const char *type);


typedef enum janus_audiocodec {
	JANUS_AUDIOCODEC_NONE,
	JANUS_AUDIOCODEC_OPUS,
	JANUS_AUDIOCODEC_MULTIOPUS,
	JANUS_AUDIOCODEC_PCMU,
	JANUS_AUDIOCODEC_PCMA,
	JANUS_AUDIOCODEC_G722,
	JANUS_AUDIOCODEC_ISAC_32K,
	JANUS_AUDIOCODEC_ISAC_16K
} janus_audiocodec;
const char *janus_audiocodec_name(janus_audiocodec acodec);
janus_audiocodec janus_audiocodec_from_name(const char *name);
int janus_audiocodec_pt(janus_audiocodec acodec);

typedef enum janus_videocodec {
	JANUS_VIDEOCODEC_NONE,
	JANUS_VIDEOCODEC_VP8,
	JANUS_VIDEOCODEC_VP9,
	JANUS_VIDEOCODEC_H264,
	JANUS_VIDEOCODEC_AV1,
	JANUS_VIDEOCODEC_H265
} janus_videocodec;
const char *janus_videocodec_name(janus_videocodec vcodec);
janus_videocodec janus_videocodec_from_name(const char *name);
int janus_videocodec_pt(janus_videocodec vcodec);


/*! \brief Helper method to demultiplex RTP from other protocols
 * @param[in] buf Buffer to inspect
 * @param[in] len Length of the buffer to inspect */
gboolean janus_is_rtp(char *buf, guint len);

/*! \brief Helper to quickly access the RTP payload, skipping header and extensions
 * @param[in] buf The packet data
 * @param[in] len The packet data length in bytes
 * @param[out] plen The payload data length in bytes
 * @returns A pointer to where the payload data starts, or NULL otherwise; plen is also set accordingly */
char *janus_rtp_payload(char *buf, int len, int *plen);

/*! \brief Ugly and dirty helper to quickly get the id associated with an RTP extension (extmap) in an SDP
 * @param sdp The SDP to parse
 * @param extension The extension namespace to look for
 * @returns The extension id, if found, -1 otherwise */
int janus_rtp_header_extension_get_id(const char *sdp, const char *extension);

/*! \brief Ugly and dirty helper to quickly get the RTP extension namespace associated with an id (extmap) in an SDP
 * @note This only looks for the extensions we know about, those defined in rtp.h
 * @param sdp The SDP to parse
 * @param id The extension id to look for
 * @returns The extension namespace, if found, NULL otherwise */
const char *janus_rtp_header_extension_get_from_id(const char *sdp, int id);

/*! \brief Helper to parse a ssrc-audio-level RTP extension (https://tools.ietf.org/html/rfc6464)
 * @note Browsers apparently always set the VAD to 1, so it's unreliable and should be ignored:
 * only use this method if you're interested in the audio-level value itself.
 * @param[in] buf The packet data
 * @param[in] len The packet data length in bytes
 * @param[in] id The extension ID to look for
 * @param[out] vad Whether the encoder thinks there's voice activity
 * @param[out] level The level value in dBov (0=max, 127=min)
 * @returns 0 if found, -1 otherwise */
int janus_rtp_header_extension_parse_audio_level(char *buf, int len, int id, gboolean *vad, int *level);

/*! \brief Helper to parse a video-orientation RTP extension (http://www.3gpp.org/ftp/Specs/html-info/26114.htm)
 * @param[in] buf The packet data
 * @param[in] len The packet data length in bytes
 * @param[in] id The extension ID to look for
 * @param[out] c The value of the Camera (C) bit
 * @param[out] f The value of the Flip (F) bit
 * @param[out] r1 The value of the first Rotation (R1) bit
 * @param[out] r0 The value of the second Rotation (R0) bit
 * @returns 0 if found, -1 otherwise */
int janus_rtp_header_extension_parse_video_orientation(char *buf, int len, int id,
	gboolean *c, gboolean *f, gboolean *r1, gboolean *r0);

/*! \brief Helper to parse a playout-delay RTP extension (https://webrtc.org/experiments/rtp-hdrext/playout-delay)
 * @param[in] buf The packet data
 * @param[in] len The packet data length in bytes
 * @param[in] id The extension ID to look for
 * @param[out] min_delay The minimum delay value
 * @param[out] max_delay The maximum delay value
 * @returns 0 if found, -1 otherwise */
int janus_rtp_header_extension_parse_playout_delay(char *buf, int len, int id,
	uint16_t *min_delay, uint16_t *max_delay);

/*! \brief Helper to parse a sdes-mid RTP extension (https://tools.ietf.org/html/draft-ietf-mmusic-sdp-bundle-negotiation-54)
 * @param[in] buf The packet data
 * @param[in] len The packet data length in bytes
 * @param[in] id The extension ID to look for
 * @param[out] sdes_item Buffer where the RTP stream ID will be written
 * @param[in] sdes_len Size of the input/output buffer
 * @returns 0 if found, -1 otherwise */
int janus_rtp_header_extension_parse_mid(char *buf, int len, int id,
	char *sdes_item, int sdes_len);

/*! \brief Helper to parse a rtp-stream-id RTP extension (https://tools.ietf.org/html/draft-ietf-avtext-rid-09)
 * @param[in] buf The packet data
 * @param[in] len The packet data length in bytes
 * @param[in] id The extension ID to look for
 * @param[out] sdes_item Buffer where the RTP stream ID will be written
 * @param[in] sdes_len Size of the input/output buffer
 * @returns 0 if found, -1 otherwise */
int janus_rtp_header_extension_parse_rid(char *buf, int len, int id,
	char *sdes_item, int sdes_len);

/*! \brief Helper to parse an abs-send-time RTP extension (http://www.webrtc.org/experiments/rtp-hdrext/abs-send-time)
 * @param[in] buf The packet data
 * @param[in] len The packet data length in bytes
 * @param[in] id The extension ID to look for
 * @param[out] abs_ts Variable where the parsed abs-send-time value will be stored
 * @returns 0 if found, -1 otherwise */
int janus_rtp_header_extension_parse_abs_sent_time(char *buf, int len, int id, uint32_t *abs_ts);

/*! \brief Helper to set an abs-send-time RTP extension (http://www.webrtc.org/experiments/rtp-hdrext/abs-send-time)
 * @param[in] buf The packet data
 * @param[in] len The packet data length in bytes
 * @param[in] id The extension ID to look for
 * @param[out] abs_ts Absolute Send Time value to set
 * @returns 0 if found, -1 otherwise */
int janus_rtp_header_extension_set_abs_send_time(char *buf, int len, int id, uint32_t abs_ts);

/*! \brief Helper to parse a transport wide sequence number (https://tools.ietf.org/html/draft-holmer-rmcat-transport-wide-cc-extensions-01)
 * @param[in] buf The packet data
 * @param[in] len The packet data length in bytes
 * @param[in] id The extension ID to look for
 * @param[out] transSeqNum Variable to read the transport wide sequence number in
 * @returns 0 if found, -1 otherwise */
int janus_rtp_header_extension_parse_transport_wide_cc(char *buf, int len, int id, uint16_t *transSeqNum);

/*! \brief Helper to set a transport wide sequence number (https://tools.ietf.org/html/draft-holmer-rmcat-transport-wide-cc-extensions-01)
 * @param[in] buf The packet data
 * @param[in] len The packet data length in bytes
 * @param[in] id The extension ID to look for
 * @param[out] transSeqNum Transport wide sequence number to set
 * @returns 0 if found, -1 otherwise */
int janus_rtp_header_extension_set_transport_wide_cc(char *buf, int len, int id, uint16_t transSeqNum);

/*! \brief Helper to replace the ID of an RTP extension with a different one (e.g.,
 * to turn a repaired-rtp-stream-id into a rtp-stream-id after a successful rtx)
 * @param[in] buf The packet data
 * @param[in] len The packet data length in bytes
 * @param[in] id The extension ID to look for and replace
 * @param[in] new_id The new value for the extension ID
 * @returns 0 if found, a negative integer otherwise */
int janus_rtp_header_extension_replace_id(char *buf, int len, int id, int new_id);

/*! \brief RTP context, in order to make sure SSRC changes result in coherent seq/ts increases */
typedef struct janus_rtp_switching_context {
<<<<<<< HEAD
	uint32_t last_ssrc, last_ts, base_ts, base_ts_prev, prev_ts, target_ts, start_ts;
	uint16_t last_seq, prev_seq, base_seq, base_seq_prev;
	gboolean seq_reset, new_ssrc;
	gint16 seq_offset;
	gint32 prev_delay, active_delay, ts_offset;
	gint64 last_time, reference_time, start_time, evaluating_start_time;
=======
	uint32_t a_last_ssrc, a_last_ts, a_base_ts, a_base_ts_prev, a_prev_ts, a_target_ts, a_start_ts,
			v_last_ssrc, v_last_ts, v_base_ts, v_base_ts_prev, v_prev_ts, v_target_ts, v_start_ts;
	uint16_t a_last_seq, a_prev_seq, a_base_seq, a_base_seq_prev,
			v_last_seq, v_prev_seq, v_base_seq, v_base_seq_prev;
	gboolean a_ts_reset, a_seq_reset, a_new_ssrc,
			v_ts_reset, v_seq_reset, v_new_ssrc;
	gint16 a_seq_offset,
			v_seq_offset;
	gint32 a_prev_delay, a_active_delay, a_ts_offset,
			v_prev_delay, v_active_delay, v_ts_offset;
	gint64 a_last_time, a_reference_time, a_start_time, a_evaluating_start_time,
			v_last_time, v_reference_time, v_start_time, v_evaluating_start_time;
>>>>>>> 0bb2064d
} janus_rtp_switching_context;

/*! \brief Set (or reset) the context fields to their default values
 * @param[in] context The context to (re)set */
void janus_rtp_switching_context_reset(janus_rtp_switching_context *context);

/*! \brief Use the context info to update the RTP header of a packet, if needed
 * @param[in] header The RTP header to update
 * @param[in] context The context to use as a reference
 * @param[in] video Whether this is an audio or a video packet
 * @param[in] step \b deprecated The expected timestamp step */
void janus_rtp_header_update(janus_rtp_header *header, janus_rtp_switching_context *context, gboolean video, int step);

#define RTP_AUDIO_SKEW_TH_MS 120
#define RTP_VIDEO_SKEW_TH_MS 120
#define SKEW_DETECTION_WAIT_TIME_SECS 10

/*! \brief Use the context info to compensate for audio source skew, if needed
 * @param[in] header The RTP header to update
 * @param[in] context The context to use as a reference
 * @param[in] now \b The packet arrival monotonic time
 * @returns 0 if no compensation is needed, -N if a N packets drop must be performed, N if a N sequence numbers jump has been performed */
int janus_rtp_skew_compensate_audio(janus_rtp_header *header, janus_rtp_switching_context *context, gint64 now);
/*! \brief Use the context info to compensate for video source skew, if needed
 * @param[in] header The RTP header to update
 * @param[in] context The context to use as a reference
 * @param[in] now \b The packet arrival monotonic time
 * @returns 0 if no compensation is needed, -N if a N packets drop must be performed, N if a N sequence numbers jump has been performed */
int janus_rtp_skew_compensate_video(janus_rtp_header *header, janus_rtp_switching_context *context, gint64 now);


/*! \brief Helper struct for processing and tracking simulcast streams */
typedef struct janus_rtp_simulcasting_context {
	/*! \brief RTP Stream extension ID, if any */
	gint rid_ext_id;
	/*! \brief Which simulcast substream we should forward back */
	int substream;
	/*! \brief As above, but to handle transitions (e.g., wait for keyframe, or get this if available) */
	int substream_target, substream_target_temp;
	/*! \brief Which simulcast temporal layer we should forward back */
	int templayer;
	/*! \brief As above, but to handle transitions (e.g., wait for keyframe) */
	int templayer_target;
	/*! \brief How much time (in us, default 250000) without receiving packets will make us drop to the substream below */
	guint32 drop_trigger;
	/*! \brief When we relayed the last packet (used to detect when substreams become unavailable) */
	gint64 last_relayed;
	/*! \brief Whether the substream has changed after processing a packet */
	gboolean changed_substream;
	/*! \brief Whether the temporal layer has changed after processing a packet */
	gboolean changed_temporal;
	/*! \brief Whether we need to send the user a keyframe request (PLI) */
	gboolean need_pli;
} janus_rtp_simulcasting_context;

/*! \brief Set (or reset) the context fields to their default values
 * @param[in] context The context to (re)set */
void janus_rtp_simulcasting_context_reset(janus_rtp_simulcasting_context *context);

/*! \brief Helper method to prepare the simulcasting info (rids and/or SSRCs) from
 * the simulcast object the core passes to plugins for new PeerConnections
 * @param[in] simulcast JSON object containing SSRCs and rids
 * @param[in] rid_ext_id The rid RTP extension ID to set, if any
 * @param[in] ssrcs The list of simulcast SSRCs to update, if any
 * @param[in] rids The list of rids to update, if any (items will be allocated) */
void janus_rtp_simulcasting_prepare(json_t *simulcast, int *rid_ext_id, uint32_t *ssrcs, char **rids);

/*! \brief Process an RTP packet, and decide whether this should be relayed or not, updating the context accordingly
 * \note Calling this method resets the \c changed_substream , \c changed_temporal and \c need_pli
 * properties, and updates them according to the decisions made after processinf the packet
 * @param[in] context The simulcasting context to use
 * @param[in] buf The RTP packet to process
 * @param[in] len The length of the RTP packet (header, extension and payload)
 * @param[in] ssrcs The simulcast SSRCs to refer to (may be updated if rids are involved)
 * @param[in] rids The simulcast rids to refer to, if any
 * @param[in] vcodec Video codec of the RTP payload
 * @param[in] sc RTP switching context to refer to, if any (only needed for VP8 and dropping temporal layers)
 * @returns TRUE if the packet should be relayed, FALSE if it should be dropped instead */
gboolean janus_rtp_simulcasting_context_process_rtp(janus_rtp_simulcasting_context *context,
	char *buf, int len, uint32_t *ssrcs, char **rids,
	janus_videocodec vcodec, janus_rtp_switching_context *sc);

#endif<|MERGE_RESOLUTION|>--- conflicted
+++ resolved
@@ -239,27 +239,12 @@
 
 /*! \brief RTP context, in order to make sure SSRC changes result in coherent seq/ts increases */
 typedef struct janus_rtp_switching_context {
-<<<<<<< HEAD
 	uint32_t last_ssrc, last_ts, base_ts, base_ts_prev, prev_ts, target_ts, start_ts;
 	uint16_t last_seq, prev_seq, base_seq, base_seq_prev;
-	gboolean seq_reset, new_ssrc;
+	gboolean ts_reset, seq_reset, new_ssrc;
 	gint16 seq_offset;
 	gint32 prev_delay, active_delay, ts_offset;
 	gint64 last_time, reference_time, start_time, evaluating_start_time;
-=======
-	uint32_t a_last_ssrc, a_last_ts, a_base_ts, a_base_ts_prev, a_prev_ts, a_target_ts, a_start_ts,
-			v_last_ssrc, v_last_ts, v_base_ts, v_base_ts_prev, v_prev_ts, v_target_ts, v_start_ts;
-	uint16_t a_last_seq, a_prev_seq, a_base_seq, a_base_seq_prev,
-			v_last_seq, v_prev_seq, v_base_seq, v_base_seq_prev;
-	gboolean a_ts_reset, a_seq_reset, a_new_ssrc,
-			v_ts_reset, v_seq_reset, v_new_ssrc;
-	gint16 a_seq_offset,
-			v_seq_offset;
-	gint32 a_prev_delay, a_active_delay, a_ts_offset,
-			v_prev_delay, v_active_delay, v_ts_offset;
-	gint64 a_last_time, a_reference_time, a_start_time, a_evaluating_start_time,
-			v_last_time, v_reference_time, v_start_time, v_evaluating_start_time;
->>>>>>> 0bb2064d
 } janus_rtp_switching_context;
 
 /*! \brief Set (or reset) the context fields to their default values
