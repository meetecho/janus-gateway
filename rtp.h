--- conflicted
+++ resolved
@@ -197,7 +197,6 @@
 int janus_rtp_header_extension_parse_rid(char *buf, int len, int id,
 	char *sdes_item, int sdes_len);
 
-<<<<<<< HEAD
 /*! \brief Helper to parse a dependency descriptor RTP extension (https://aomediacodec.github.io/av1-rtp-spec/#dependency-descriptor-rtp-header-extension)
  * @param[in] buf The packet data
  * @param[in] len The packet data length in bytes
@@ -207,7 +206,7 @@
  * @returns 0 if found, -1 otherwise */
 int janus_rtp_header_extension_parse_dependency_desc(char *buf, int len, int id,
 	uint8_t *dd_item, int *dd_len);
-=======
+
 /*! \brief Helper to parse an abs-send-time RTP extension (http://www.webrtc.org/experiments/rtp-hdrext/abs-send-time)
  * @param[in] buf The packet data
  * @param[in] len The packet data length in bytes
@@ -223,7 +222,6 @@
  * @param[out] abs_ts Absolute Send Time value to set
  * @returns 0 if found, -1 otherwise */
 int janus_rtp_header_extension_set_abs_send_time(char *buf, int len, int id, uint32_t abs_ts);
->>>>>>> 31f6c540
 
 /*! \brief Helper to parse a transport wide sequence number (https://tools.ietf.org/html/draft-holmer-rmcat-transport-wide-cc-extensions-01)
  * @param[in] buf The packet data
