ACLOCAL_AMFLAGS = -I m4

# FIXME: These should be enabled once the code is safe for them. That requires
# some fairly big refactoring though, which can wait.
# AM_CFLAGS += -Wshadow -Wstrict-aliasing=2

# FIXME: make docs work with distcheck
DISTCHECK_CONFIGURE_FLAGS = --disable-docs --enable-post-processing

EXTRA_DIST = $(NULL)
CLEANFILES = $(NULL)

bin_PROGRAMS = janus

headerdir = $(includedir)/janus
header_HEADERS = apierror.h config.h log.h debug.h mutex.h record.h \
	rtcp.h rtp.h rtpsrtp.h sdp-utils.h ip-utils.h utils.h refcount.h text2pcap.h

pluginsheaderdir = $(includedir)/janus/plugins
pluginsheader_HEADERS = plugins/plugin.h

transportsheaderdir = $(includedir)/janus/transports
transportsheader_HEADERS = transports/transport.h

eventsheaderdir = $(includedir)/janus/events
eventsheader_HEADERS = events/eventhandler.h

confdir = $(sysconfdir)/janus
conf_DATA = conf/janus.jcfg.sample

plugindir = $(libdir)/janus/plugins
plugin_LTLIBRARIES = $(NULL)

transportdir = $(libdir)/janus/transports
transport_LTLIBRARIES = $(NULL)

eventdir = $(libdir)/janus/events
event_LTLIBRARIES = $(NULL)

SUBDIRS = html
dist_html_DATA = README.md

streamdir = $(datadir)/janus/streams
stream_DATA = $(NULL)

recordingsdir = $(datadir)/janus/recordings
recordings_DATA = $(NULL)

luadir = $(datadir)/janus/lua
lua_DATA = $(NULL)

duktapedir = $(datadir)/janus/duktape
duktape_DATA = $(NULL)

demosdir = $(datadir)/janus/demos
demos_DATA = $(NULL)

jsmodulesdir = $(datadir)/janus/javascript
jsmodules_DATA = html/janus.js

%.sample: %.sample.in
	$(MKDIR_P) $(@D)
	$(AM_V_GEN) sed -e "\
	    s|[@]confdir[@]|$(confdir)|;\
	    s|[@]plugindir[@]|$(plugindir)|;\
	    s|[@]transportdir[@]|$(transportdir)|;\
	    s|[@]eventdir[@]|$(eventdir)|;\
	    s|[@]recordingsdir[@]|$(recordingsdir)|;\
	    s|[@]demosdir[@]|$(demosdir)|;\
	    s|[@]streamdir[@]|$(streamdir)|; \
	    s|[@]luadir[@]|$(luadir)|; \
	    s|[@]duktapedir[@]|$(duktapedir)|" \
	$< > $@ || rm $@

EXTRA_DIST += conf/janus.jcfg.sample.in
CLEANFILES += conf/janus.jcfg.sample

##
# Janus
##

janus_SOURCES = \
	apierror.c \
	apierror.h \
	auth.c \
	auth.h \
	cmdline.c \
	cmdline.h \
	config.c \
	config.h \
	debug.h \
	dtls.c \
	dtls.h \
	dtls-bio.c \
	dtls-bio.h \
	events.c \
	events.h \
	ice.c \
	ice.h \
	janus.c \
	janus.h \
	log.c \
	log.h \
	mutex.h \
	record.c \
	record.h \
	refcount.h \
	rtcp.c \
	rtcp.h \
	rtp.c \
	rtp.h \
	rtpsrtp.h \
	sctp.c \
	sctp.h \
	sdp.c \
	sdp.h \
	sdp-utils.c \
	sdp-utils.h \
	ip-utils.c \
	ip-utils.h \
	turnrest.c \
	turnrest.h \
	utils.c \
	utils.h \
	version.c \
	version.h \
	text2pcap.c \
	text2pcap.h \
	plugins/plugin.c \
	plugins/plugin.h \
	transports/transport.h \
	transports/transport.c \
	events/eventhandler.h \
	$(NULL)

janus_CFLAGS = \
	$(AM_CFLAGS) \
	$(JANUS_CFLAGS) \
	-DPLUGINDIR=\"$(plugindir)\" \
	-DTRANSPORTDIR=\"$(transportdir)\" \
	-DEVENTDIR=\"$(eventdir)\" \
	-DCONFDIR=\"$(confdir)\" \
	$(BORINGSSL_CFLAGS) \
	$(NULL)

janus_LDADD = \
	$(BORINGSSL_LIBS) \
	$(JANUS_LIBS) \
	$(JANUS_MANUAL_LIBS) \
	$(NULL)

dist_man1_MANS = janus.1

bin_PROGRAMS += janus-cfgconv

janus_cfgconv_SOURCES = \
	janus-cfgconv.c \
	config.c \
	log.c \
	utils.c \
	version.c \
	$(NULL)

janus_cfgconv_CFLAGS = \
	$(AM_CFLAGS) \
	$(JANUS_CFLAGS) \
	$(NULL)

janus_cfgconv_LDADD = \
	$(JANUS_LIBS) \
	$(JANUS_MANUAL_LIBS) \
	$(NULL)

dist_man1_MANS += janus-cfgconv.1

BUILT_SOURCES = cmdline.c cmdline.h version.c

cmdline.h: cmdline.c

cmdline.c: janus.c
	gengetopt --set-package="janus" --set-version="$(VERSION)" < janus.ggo

directory = .git
dir_target = $(directory)-$(wildcard $(directory))
dir_present = $(directory)-$(directory)
dir_absent = $(directory)-

if WITH_SOURCE_DATE_EPOCH
build_date = $(shell LC_ALL=C date --utc --date="@$(SOURCE_DATE_EPOCH)")
else
build_date = $(shell date)
endif

version.c: FORCE | $(dir_target)
	echo "$(build_date)" | awk 'BEGIN {} {print "const char *janus_build_git_time = \""$$0"\";"} END {} ' >> version.c
	echo "$(JANUS_VERSION)" | awk 'BEGIN {} {print "int janus_version = "$$0";"} END {} ' >> version.c
	echo "$(JANUS_VERSION_STRING)" | awk 'BEGIN {} {print "const char *janus_version_string = \""$$0"\";"} END {} ' >> version.c
	pkg-config --modversion nice | awk 'BEGIN {} {print "const char *libnice_version_string = \""$$0"\";"} END {} ' >> version.c

$(dir_present):
	`which git` rev-parse HEAD | awk 'BEGIN {print "#include \"version.h\""} {print "const char *janus_build_git_sha = \"" $$0"\";"} END {}' > version.c

$(dir_absent):
	echo "not-a-git-repo" | awk 'BEGIN {print "#include \"version.h\""} {print "const char *janus_build_git_sha = \"" $$0"\";"} END {}' > version.c

##
# Fuzzers checking
##

check-fuzzers: FORCE
	CC=$(CC) SKIP_JANUS_BUILD=1 LIB_FUZZING_ENGINE=fuzzers/standalone.o ./fuzzers/build.sh
	./fuzzers/run.sh rtcp_fuzzer out/rtcp_fuzzer_seed_corpus
	./fuzzers/run.sh rtp_fuzzer out/rtp_fuzzer_seed_corpus
	./fuzzers/run.sh sdp_fuzzer out/sdp_fuzzer_seed_corpus

.PHONY: FORCE
FORCE:

EXTRA_DIST += janus.ggo
CLEANFILES += cmdline.c cmdline.h version.c

##
# Transports
##

transports_cflags = \
	$(AM_CFLAGS) \
	$(TRANSPORTS_CFLAGS) \
	$(NULL)

transports_libadd = \
	$(TRANSPORTS_LIBS) \
	$(NULL)

if ENABLE_REST
transport_LTLIBRARIES += transports/libjanus_http.la
transports_libjanus_http_la_SOURCES = transports/janus_http.c
transports_libjanus_http_la_CFLAGS = $(transports_cflags) $(MHD_CFLAGS)
transports_libjanus_http_la_LDFLAGS = $(transports_ldflags) $(MHD_LDFLAGS) $(MHD_LIBS)
transports_libjanus_http_la_LIBADD = $(transports_libadd) $(MHD_LDFLAGS)
conf_DATA += conf/janus.transport.http.jcfg.sample
EXTRA_DIST += conf/janus.transport.http.jcfg.sample
endif

if ENABLE_WEBSOCKETS
transport_LTLIBRARIES += transports/libjanus_websockets.la
transports_libjanus_websockets_la_SOURCES = transports/janus_websockets.c
transports_libjanus_websockets_la_CFLAGS = $(transports_cflags)
transports_libjanus_websockets_la_LDFLAGS = $(transports_ldflags) $(WS_MANUAL_LIBS)
transports_libjanus_websockets_la_LIBADD = $(transports_libadd)
conf_DATA += conf/janus.transport.websockets.jcfg.sample
EXTRA_DIST += conf/janus.transport.websockets.jcfg.sample
endif

if ENABLE_RABBITMQ
transport_LTLIBRARIES += transports/libjanus_rabbitmq.la
transports_libjanus_rabbitmq_la_SOURCES = transports/janus_rabbitmq.c
transports_libjanus_rabbitmq_la_CFLAGS = $(transports_cflags)
transports_libjanus_rabbitmq_la_LDFLAGS = $(transports_ldflags) -lrabbitmq
transports_libjanus_rabbitmq_la_LIBADD = $(transports_libadd)
conf_DATA += conf/janus.transport.rabbitmq.jcfg.sample
EXTRA_DIST += conf/janus.transport.rabbitmq.jcfg.sample
endif

if ENABLE_MQTT
transport_LTLIBRARIES += transports/libjanus_mqtt.la
transports_libjanus_mqtt_la_SOURCES = transports/janus_mqtt.c
transports_libjanus_mqtt_la_CFLAGS = $(transports_cflags)
transports_libjanus_mqtt_la_LDFLAGS = $(transports_ldflags) -lpaho-mqtt3as
transports_libjanus_mqtt_la_LIBADD = $(transports_libadd)
conf_DATA += conf/janus.transport.mqtt.jcfg.sample
EXTRA_DIST += conf/janus.transport.mqtt.jcfg.sample
endif

if ENABLE_PFUNIX
transport_LTLIBRARIES += transports/libjanus_pfunix.la
transports_libjanus_pfunix_la_SOURCES = transports/janus_pfunix.c
transports_libjanus_pfunix_la_CFLAGS = $(transports_cflags)
transports_libjanus_pfunix_la_LDFLAGS = $(transports_ldflags) $(LIBSYSTEMD_LIBS)
transports_libjanus_pfunix_la_LIBADD = $(transports_libadd)
conf_DATA += conf/janus.transport.pfunix.jcfg.sample
EXTRA_DIST += conf/janus.transport.pfunix.jcfg.sample
endif

if ENABLE_NANOMSG
transport_LTLIBRARIES += transports/libjanus_nanomsg.la
transports_libjanus_nanomsg_la_SOURCES = transports/janus_nanomsg.c
transports_libjanus_nanomsg_la_CFLAGS = $(transports_cflags)
transports_libjanus_nanomsg_la_LDFLAGS = $(transports_ldflags) -lnanomsg
transports_libjanus_nanomsg_la_LIBADD = $(transports_libadd)
conf_DATA += conf/janus.transport.nanomsg.jcfg.sample
EXTRA_DIST += conf/janus.transport.nanomsg.jcfg.sample
endif

##
# Event handlers
##

events_cflags = \
	$(AM_CFLAGS) \
	$(EVENTS_CFLAGS) \
	$(NULL)

events_libadd = \
	$(EVENTS_LIBS) \
	$(NULL)

if ENABLE_SAMPLEEVH
event_LTLIBRARIES += events/libjanus_sampleevh.la
events_libjanus_sampleevh_la_SOURCES = events/janus_sampleevh.c
events_libjanus_sampleevh_la_CFLAGS = $(events_cflags)
events_libjanus_sampleevh_la_LDFLAGS = $(events_ldflags) -lcurl -lm
events_libjanus_sampleevh_la_LIBADD = $(events_libadd)
conf_DATA += conf/janus.eventhandler.sampleevh.jcfg.sample
EXTRA_DIST += conf/janus.eventhandler.sampleevh.jcfg.sample
endif

if ENABLE_RABBITMQEVH
event_LTLIBRARIES += events/libjanus_rabbitmqevh.la
events_libjanus_rabbitmqevh_la_SOURCES = events/janus_rabbitmqevh.c
events_libjanus_rabbitmqevh_la_CFLAGS = $(events_cflags)
events_libjanus_rabbitmqevh_la_LDFLAGS = $(events_ldflags) -lrabbitmq
events_libjanus_rabbitmqevh_la_LIBADD = $(events_libadd)
conf_DATA += conf/janus.eventhandler.rabbitmqevh.jcfg.sample
EXTRA_DIST += conf/janus.eventhandler.rabbitmqevh.jcfg.sample
endif

if ENABLE_MQTTEVH
event_LTLIBRARIES += events/libjanus_mqttevh.la
events_libjanus_mqttevh_la_SOURCES = events/janus_mqttevh.c
events_libjanus_mqttevh_la_CFLAGS = $(events_cflags)
events_libjanus_mqttevh_la_LDFLAGS = $(events_ldflags) -lpaho-mqtt3as
events_libjanus_mqttevh_la_LIBADD = $(events_libadd)
conf_DATA += conf/janus.eventhandler.mqttevh.jcfg.sample
EXTRA_DIST += conf/janus.eventhandler.mqttevh.jcfg.sample
endif

##
# Plugins
##

plugins_cflags = \
	$(AM_CFLAGS) \
	$(PLUGINS_CFLAGS) \
	$(NULL)

plugins_libadd = \
	$(PLUGINS_LIBS) \
	$(NULL)

if ENABLE_PLUGIN_AUDIOBRIDGE
plugin_LTLIBRARIES += plugins/libjanus_audiobridge.la
plugins_libjanus_audiobridge_la_SOURCES = plugins/janus_audiobridge.c
plugins_libjanus_audiobridge_la_CFLAGS = $(plugins_cflags) $(OPUS_CFLAGS)
plugins_libjanus_audiobridge_la_LDFLAGS = $(plugins_ldflags) $(OPUS_LDFLAGS) $(OPUS_LIBS)
plugins_libjanus_audiobridge_la_LIBADD = $(plugins_libadd) $(OPUS_LIBADD)
conf_DATA += conf/janus.plugin.audiobridge.jcfg.sample
EXTRA_DIST += conf/janus.plugin.audiobridge.jcfg.sample
endif

if ENABLE_PLUGIN_ECHOTEST
plugin_LTLIBRARIES += plugins/libjanus_echotest.la
plugins_libjanus_echotest_la_SOURCES = plugins/janus_echotest.c
plugins_libjanus_echotest_la_CFLAGS = $(plugins_cflags)
plugins_libjanus_echotest_la_LDFLAGS = $(plugins_ldflags)
plugins_libjanus_echotest_la_LIBADD = $(plugins_libadd)
conf_DATA += conf/janus.plugin.echotest.jcfg.sample
EXTRA_DIST += conf/janus.plugin.echotest.jcfg.sample
endif

if ENABLE_PLUGIN_RECORDPLAY
plugin_LTLIBRARIES += plugins/libjanus_recordplay.la
plugins_libjanus_recordplay_la_SOURCES = plugins/janus_recordplay.c
plugins_libjanus_recordplay_la_CFLAGS = $(plugins_cflags)
plugins_libjanus_recordplay_la_LDFLAGS = $(plugins_ldflags)
plugins_libjanus_recordplay_la_LIBADD = $(plugins_libadd)
conf_DATA += conf/janus.plugin.recordplay.jcfg.sample
recordings_DATA += \
	plugins/recordings/1234.nfo \
	plugins/recordings/rec-sample-audio.mjr \
	plugins/recordings/rec-sample-video.mjr
EXTRA_DIST += \
	conf/janus.plugin.recordplay.jcfg.sample.in \
	$(recordings_DATA)
CLEANFILES += conf/janus.plugin.recordplay.jcfg.sample
endif

if ENABLE_PLUGIN_SIP
plugin_LTLIBRARIES += plugins/libjanus_sip.la
plugins_libjanus_sip_la_SOURCES = plugins/janus_sip.c
plugins_libjanus_sip_la_CFLAGS = $(plugins_cflags) $(SOFIA_CFLAGS)
plugins_libjanus_sip_la_LDFLAGS = $(plugins_ldflags) $(SOFIA_LDFLAGS) $(SOFIA_LIBS)
plugins_libjanus_sip_la_LIBADD = $(plugins_libadd) $(SOFIA_LIBADD)
conf_DATA += conf/janus.plugin.sip.jcfg.sample
EXTRA_DIST += conf/janus.plugin.sip.jcfg.sample
endif

if ENABLE_PLUGIN_SIPRE
plugin_LTLIBRARIES += plugins/libjanus_sipre.la
plugins_libjanus_sipre_la_SOURCES = plugins/janus_sipre.c
plugins_libjanus_sipre_la_CFLAGS = $(plugins_cflags) $(LIBRE_CFLAGS)
plugins_libjanus_sipre_la_LDFLAGS = $(plugins_ldflags) $(LIBRE_LDFLAGS) $(LIBRE_LIBS)
plugins_libjanus_sipre_la_LIBADD = $(plugins_libadd) $(LIBRE_LIBADD)
conf_DATA += conf/janus.plugin.sipre.jcfg.sample
EXTRA_DIST += conf/janus.plugin.sipre.jcfg.sample
endif

if ENABLE_PLUGIN_NOSIP
plugin_LTLIBRARIES += plugins/libjanus_nosip.la
plugins_libjanus_nosip_la_SOURCES = plugins/janus_nosip.c
plugins_libjanus_nosip_la_CFLAGS = $(plugins_cflags)
plugins_libjanus_nosip_la_LDFLAGS = $(plugins_ldflags)
plugins_libjanus_nosip_la_LIBADD = $(plugins_libadd)
conf_DATA += conf/janus.plugin.nosip.jcfg.sample
EXTRA_DIST += conf/janus.plugin.nosip.jcfg.sample
endif

if ENABLE_PLUGIN_STREAMING
plugin_LTLIBRARIES += plugins/libjanus_streaming.la
plugins_libjanus_streaming_la_SOURCES = plugins/janus_streaming.c
plugins_libjanus_streaming_la_CFLAGS = $(plugins_cflags) $(LIBCURL_CFLAGS)
plugins_libjanus_streaming_la_LDFLAGS = $(plugins_ldflags) $(LIBCURL_LDFLAGS) $(LIBCURL_LIBS)
plugins_libjanus_streaming_la_LIBADD = $(plugins_libadd) $(LIBCURL_LIBADD)
conf_DATA += conf/janus.plugin.streaming.jcfg.sample
stream_DATA += \
	plugins/streams/music.mulaw \
	plugins/streams/radio.alaw \
	plugins/streams/test_gstreamer.sh \
	plugins/streams/test_gstreamer_1.sh
EXTRA_DIST += \
	conf/janus.plugin.streaming.jcfg.sample.in \
	$(stream_DATA)
CLEANFILES += conf/janus.plugin.streaming.jcfg.sample
endif

if ENABLE_PLUGIN_VIDEOCALL
plugin_LTLIBRARIES += plugins/libjanus_videocall.la
plugins_libjanus_videocall_la_SOURCES = plugins/janus_videocall.c
plugins_libjanus_videocall_la_CFLAGS = $(plugins_cflags)
plugins_libjanus_videocall_la_LDFLAGS = $(plugins_ldflags)
plugins_libjanus_videocall_la_LIBADD = $(plugins_libadd)
conf_DATA += conf/janus.plugin.videocall.jcfg.sample
EXTRA_DIST += conf/janus.plugin.videocall.jcfg.sample
endif

if ENABLE_PLUGIN_VIDEOROOM
plugin_LTLIBRARIES += plugins/libjanus_videoroom.la
plugins_libjanus_videoroom_la_SOURCES = plugins/janus_videoroom.c
plugins_libjanus_videoroom_la_CFLAGS = $(plugins_cflags)
plugins_libjanus_videoroom_la_LDFLAGS = $(plugins_ldflags)
plugins_libjanus_videoroom_la_LIBADD = $(plugins_libadd)
conf_DATA += conf/janus.plugin.videoroom.jcfg.sample
EXTRA_DIST += conf/janus.plugin.videoroom.jcfg.sample
endif

if ENABLE_PLUGIN_VOICEMAIL
plugin_LTLIBRARIES += plugins/libjanus_voicemail.la
plugins_libjanus_voicemail_la_SOURCES = plugins/janus_voicemail.c
plugins_libjanus_voicemail_la_CFLAGS = $(plugins_cflags)
plugins_libjanus_voicemail_la_LDFLAGS = $(plugins_ldflags) -logg
plugins_libjanus_voicemail_la_LIBADD = $(plugins_libadd)
conf_DATA += conf/janus.plugin.voicemail.jcfg.sample
EXTRA_DIST += conf/janus.plugin.voicemail.jcfg.sample.in
CLEANFILES += conf/janus.plugin.voicemail.jcfg.sample
endif

if ENABLE_PLUGIN_TEXTROOM
plugin_LTLIBRARIES += plugins/libjanus_textroom.la
plugins_libjanus_textroom_la_SOURCES = plugins/janus_textroom.c
plugins_libjanus_textroom_la_CFLAGS = $(plugins_cflags)
plugins_libjanus_textroom_la_LDFLAGS = $(plugins_ldflags)
plugins_libjanus_textroom_la_LIBADD = $(plugins_libadd)
conf_DATA += conf/janus.plugin.textroom.jcfg.sample
EXTRA_DIST += conf/janus.plugin.textroom.jcfg.sample
endif

if ENABLE_PLUGIN_LUA
plugin_LTLIBRARIES += plugins/libjanus_lua.la
plugins_libjanus_lua_la_SOURCES = plugins/janus_lua.c plugins/janus_lua_data.h plugins/janus_lua_extra.c plugins/janus_lua_extra.h
plugins_libjanus_lua_la_CFLAGS = $(plugins_cflags) $(LUA_CFLAGS)
plugins_libjanus_lua_la_LDFLAGS = $(plugins_ldflags) $(LUA_LDFLAGS) $(LUA_LIBS)
plugins_libjanus_lua_la_LIBADD = $(plugins_libadd) $(LUA_LIBADD)
conf_DATA += conf/janus.plugin.lua.jcfg.sample
lua_DATA += \
	plugins/lua/echotest.lua \
	plugins/lua/videoroom.lua \
	plugins/lua/janus-logger.lua \
	plugins/lua/janus-sdp.lua
EXTRA_DIST += conf/janus.plugin.lua.jcfg.sample.in
endif

if ENABLE_PLUGIN_DUKTAPE
plugin_LTLIBRARIES += plugins/libjanus_duktape.la
plugins_libjanus_duktape_la_SOURCES = plugins/janus_duktape.c \
	plugins/janus_duktape_data.h plugins/janus_duktape_extra.c plugins/janus_duktape_extra.h \
	plugins/duktape-deps/duktape.c plugins/duktape-deps/duk_config.h plugins/duktape-deps/duktape.h \
	plugins/duktape-deps/duk_module_duktape.c plugins/duktape-deps/duk_module_duktape.h \
	plugins/duktape-deps/duk_console.c plugins/duktape-deps/duk_console.h
plugins_libjanus_duktape_la_CFLAGS = $(plugins_cflags) $(DUKTAPE_CFLAGS)
plugins_libjanus_duktape_la_LDFLAGS = $(plugins_ldflags) $(DUKTAPE_LDFLAGS) $(DUKTAPE_LIBS)
plugins_libjanus_duktape_la_LIBADD = $(plugins_libadd) $(DUKTAPE_LIBADD)
conf_DATA += conf/janus.plugin.duktape.jcfg.sample
duktape_DATA += \
	plugins/duktape/echotest.js \
	plugins/duktape/janus-sdp.js
EXTRA_DIST += conf/janus.plugin.duktape.jcfg.sample.in
endif


##
# Post-processing
##

if ENABLE_POST_PROCESSING
bin_PROGRAMS += janus-pp-rec
<<<<<<< HEAD
bin_PROGRAMS += janus-pp-unperc
=======
bin_PROGRAMS += mjr2pcap
>>>>>>> abb75bd1

janus_pp_rec_SOURCES = \
	postprocessing/pp-cmdline.c \
	postprocessing/pp-cmdline.h \
	postprocessing/pp-g711.c \
	postprocessing/pp-g711.h \
	postprocessing/pp-g722.c \
	postprocessing/pp-g722.h \
	postprocessing/pp-h264.c \
	postprocessing/pp-h264.h \
	postprocessing/pp-opus.c \
	postprocessing/pp-opus.h \
	postprocessing/pp-opus-silence.h \
	postprocessing/pp-rtp.h \
	postprocessing/pp-srt.c \
	postprocessing/pp-srt.h \
	postprocessing/pp-webm.c \
	postprocessing/pp-webm.h \
	postprocessing/janus-pp-rec.c \
	log.c \
	version.c \
	$(NULL)

janus_pp_rec_CFLAGS = \
	$(AM_CFLAGS) \
	$(POST_PROCESSING_CFLAGS) \
	$(NULL)

janus_pp_rec_LDADD = \
	$(POST_PROCESSING_LIBS) \
	$(NULL)

BUILT_SOURCES += postprocessing/pp-cmdline.c postprocessing/pp-cmdline.h

postprocessing/pp-cmdline.h: postprocessing/pp-cmdline.c

postprocessing/pp-cmdline.c: postprocessing/janus-pp-rec.c
	gengetopt --set-package="janus-pp-rec" --set-version="$(VERSION)" -F postprocessing/pp-cmdline < postprocessing/janus-pp-rec.ggo

EXTRA_DIST += postprocessing/janus-pp-rec.ggo
CLEANFILES += postprocessing/pp-cmdline.c postprocessing/pp-cmdline.h

<<<<<<< HEAD
janus_pp_unperc_SOURCES = \
	postprocessing/pp-rtp.h \
	postprocessing/janus-pp-unperc.c \
	log.c \
	$(NULL)

janus_pp_unperc_CFLAGS = \
=======
mjr2pcap_SOURCES = \
	postprocessing/pp-rtp.h \
	postprocessing/mjr2pcap.c \
	log.c \
	$(NULL)

mjr2pcap_CFLAGS = \
>>>>>>> abb75bd1
	$(AM_CFLAGS) \
	$(POST_PROCESSING_CFLAGS) \
	$(NULL)

<<<<<<< HEAD
janus_pp_unperc_LDADD = \
=======
mjr2pcap_LDADD = \
>>>>>>> abb75bd1
	$(POST_PROCESSING_LIBS) \
	$(POST_PROCESSING_MANUAL_LIBS) \
	$(NULL)

dist_man1_MANS += postprocessing/janus-pp-rec.1
<<<<<<< HEAD
dist_man1_MANS += postprocessing/janus-pp-unperc.1
=======
dist_man1_MANS += postprocessing/mjr2pcap.1
>>>>>>> abb75bd1

endif

##
# Docs
##

if ENABLE_DOCS
SUBDIRS += docs
endif

##
# JavaScript module flavours for janus.js
##

if ENABLE_JAVASCRIPT_ES_MODULE
jsmodules_DATA += npm/bundles/janus.es.js
endif

if ENABLE_JAVASCRIPT_UMD_MODULE
jsmodules_DATA += npm/bundles/janus.umd.js
endif

if ENABLE_JAVASCRIPT_IIFE_MODULE
jsmodules_DATA += npm/bundles/janus.iife.js
endif

if ENABLE_JAVASCRIPT_COMMON_JS_MODULE
jsmodules_DATA += npm/bundles/janus.cjs.js
endif

EXTRA_DIST += $(jsmodules_DATA)

if ENABLE_JAVASCRIPT_MODULES

npm/node_modules/rollup/bin/rollup: npm/package.json
	cd npm && $(NPM) install && touch node_modules/rollup/bin/rollup

npm/bundles/janus.%.js: html/janus.js npm/node_modules/rollup/bin/rollup npm/rollup.config.js npm/module.js
	cd npm && $(NPM) run rollup -- --o $(patsubst npm/%,%,$@) --f $*

endif

##
# Configuration
##

configs:
	$(MKDIR_P) $(DESTDIR)$(confdir)
	$(foreach config,$(conf_DATA),cp "$(CURDIR)/$(config)" "$(DESTDIR)$(confdir)/$(notdir $(basename $(config) .sample))";)

##
# Extra cleanup
##

clean-local:
	-rm -f docs/doxygen_sqlite3.db<|MERGE_RESOLUTION|>--- conflicted
+++ resolved
@@ -513,11 +513,8 @@
 
 if ENABLE_POST_PROCESSING
 bin_PROGRAMS += janus-pp-rec
-<<<<<<< HEAD
 bin_PROGRAMS += janus-pp-unperc
-=======
 bin_PROGRAMS += mjr2pcap
->>>>>>> abb75bd1
 
 janus_pp_rec_SOURCES = \
 	postprocessing/pp-cmdline.c \
@@ -560,7 +557,6 @@
 EXTRA_DIST += postprocessing/janus-pp-rec.ggo
 CLEANFILES += postprocessing/pp-cmdline.c postprocessing/pp-cmdline.h
 
-<<<<<<< HEAD
 janus_pp_unperc_SOURCES = \
 	postprocessing/pp-rtp.h \
 	postprocessing/janus-pp-unperc.c \
@@ -568,7 +564,15 @@
 	$(NULL)
 
 janus_pp_unperc_CFLAGS = \
-=======
+	$(AM_CFLAGS) \
+	$(POST_PROCESSING_CFLAGS) \
+	$(NULL)
+
+janus_pp_unperc_LDADD = \
+	$(POST_PROCESSING_LIBS) \
+	$(POST_PROCESSING_MANUAL_LIBS) \
+	$(NULL)
+
 mjr2pcap_SOURCES = \
 	postprocessing/pp-rtp.h \
 	postprocessing/mjr2pcap.c \
@@ -576,26 +580,18 @@
 	$(NULL)
 
 mjr2pcap_CFLAGS = \
->>>>>>> abb75bd1
 	$(AM_CFLAGS) \
 	$(POST_PROCESSING_CFLAGS) \
 	$(NULL)
 
-<<<<<<< HEAD
-janus_pp_unperc_LDADD = \
-=======
 mjr2pcap_LDADD = \
->>>>>>> abb75bd1
 	$(POST_PROCESSING_LIBS) \
 	$(POST_PROCESSING_MANUAL_LIBS) \
 	$(NULL)
 
 dist_man1_MANS += postprocessing/janus-pp-rec.1
-<<<<<<< HEAD
 dist_man1_MANS += postprocessing/janus-pp-unperc.1
-=======
 dist_man1_MANS += postprocessing/mjr2pcap.1
->>>>>>> abb75bd1
 
 endif
 
