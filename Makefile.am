ACLOCAL_AMFLAGS = -I m4

# FIXME: These flags should be produced in configure.ac using AX_APPEND_COMPILE_FLAGS
AM_CFLAGS = \
	-Wall -Wstrict-prototypes -Wmissing-prototypes -Wmissing-declarations \
	-Wunused -fstrict-aliasing -Wextra -Wformat=2 -Winit-self -Winline \
	-Wpacked -Wpointer-arith -Wmissing-format-attribute -Wmissing-noreturn \
	-Wnested-externs -Wstrict-prototypes -Wunsafe-loop-optimizations \
	-Wwrite-strings -Wno-missing-field-initializers -Wno-unused-parameter \
	-Wcast-align -Wformat-nonliteral -Wformat-security -Wswitch-default \
	-Wmissing-include-dirs -Wno-aggregate-return -Wunused-but-set-variable \
	-Warray-bounds -Wold-style-definition -Wsign-compare -Wlarger-than=65537
AM_CFLAGS += -Wno-undef  # sofiasip is not -Wundef--safe
AM_CFLAGS += -Wno-redundant-decls  # sofiasip also contains redundant declarations
AM_CFLAGS += -Wno-override-init  # we need this for JANUS_PLUGIN_INIT and JANUS_TRANSPORT_INIT and JANUS_EVENTHANDLER_INIT
# FIXME: These should be enabled once the code is safe for them. That requires
# some fairly big refactoring though, which can wait.
# AM_CFLAGS += -Wshadow -Wstrict-aliasing=2

AM_CFLAGS += -fstack-protector-all -g -ggdb -fPIC -rdynamic -pthread

# FIXME: make docs work with distcheck
DISTCHECK_CONFIGURE_FLAGS = --disable-docs --enable-post-processing

EXTRA_DIST = $(NULL)
CLEANFILES = $(NULL)

bin_PROGRAMS = janus

headerdir = $(includedir)/janus
header_HEADERS = \
<<<<<<< HEAD
	plugins/plugin.h transports/transport.h apierror.h config.h debug.h dtls.h \
	janus.h ice.h mutex.h record.h refcount.h rtcp.h rtp.h sctp.h sdp.h \
	turnrest.h utils.h log.h
	janus.h ice.h mutex.h record.h refcount.h rtcp.h rtp.h sctp.h sdp.h \
	sdp-utils.h turnrest.h utils.h log.h
=======
	plugins/plugin.h transports/transport.h events/eventhandler.h \
	apierror.h config.h debug.h dtls.h events.h janus.h ice.h mutex.h \
	record.h rtcp.h rtp.h sctp.h sdp.h sdp-utils.h turnrest.h utils.h log.h
>>>>>>> 6a998158

confdir = $(sysconfdir)/janus
conf_DATA = conf/janus.cfg.sample

certdir = $(datadir)/janus/certs
cert_DATA = certs/mycert.key certs/mycert.pem

plugindir = $(libdir)/janus/plugins
plugin_LTLIBRARIES = $(NULL)

transportdir = $(libdir)/janus/transports
transport_LTLIBRARIES = $(NULL)

eventdir = $(libdir)/janus/events
event_LTLIBRARIES = $(NULL)

SUBDIRS = html
html_DATA = README.md

streamdir = $(datadir)/janus/streams
stream_DATA = $(NULL)

recordingsdir = $(datadir)/janus/recordings
recordings_DATA = $(NULL)

%.sample: %.sample.in
	$(MKDIR_P) $(@D)
	$(AM_V_GEN) sed -e "\
	    s|[@]confdir[@]|$(confdir)|;\
	    s|[@]certdir[@]|$(certdir)|;\
	    s|[@]plugindir[@]|$(plugindir)|;\
	    s|[@]transportdir[@]|$(transportdir)|;\
	    s|[@]eventdir[@]|$(eventdir)|;\
	    s|[@]recordingsdir[@]|$(recordingsdir)|;\
	    s|[@]streamdir[@]|$(streamdir)|" \
	$< > $@ || rm $@

EXTRA_DIST += conf/janus.cfg.sample.in
CLEANFILES += conf/janus.cfg.sample

##
# Janus
##

janus_SOURCES = \
	apierror.c \
	apierror.h \
	auth.c \
	auth.h \
	cmdline.c \
	cmdline.h \
	config.c \
	config.h \
	debug.h \
	dtls.c \
	dtls.h \
	dtls-bio.c \
	dtls-bio.h \
	events.c \
	events.h \
	ice.c \
	ice.h \
	janus.c \
	janus.h \
	log.c \
	log.h \
	mutex.h \
	record.c \
	record.h \
	refcount.h \
	rtcp.c \
	rtcp.h \
	rtp.c \
	rtp.h \
	sctp.c \
	sctp.h \
	sdp.c \
	sdp.h \
	sdp-utils.c \
	sdp-utils.h \
	turnrest.c \
	turnrest.h \
	utils.c \
	utils.h \
	plugins/plugin.c \
	plugins/plugin.h \
	transports/transport.h \
<<<<<<< HEAD
	transports/transport.c \
=======
	events/eventhandler.h \
>>>>>>> 6a998158
	$(NULL)

janus_CFLAGS = \
	$(AM_CFLAGS) \
	$(JANUS_CFLAGS) \
	-DPLUGINDIR=\"$(plugindir)\" \
	-DTRANSPORTDIR=\"$(transportdir)\" \
	-DEVENTDIR=\"$(eventdir)\" \
	-DCONFDIR=\"$(confdir)\" \
	$(BORINGSSL_CFLAGS) \
	$(NULL)

janus_LDADD = \
	$(BORINGSSL_LIBS) \
	$(JANUS_LIBS) \
	$(JANUS_MANUAL_LIBS) \
	-lsrtp \
	$(NULL)

BUILT_SOURCES = cmdline.c cmdline.h

cmdline.c: janus.ggo
	gengetopt --set-package="janus" --set-version="$(VERSION)" < $^

EXTRA_DIST += janus.ggo
CLEANFILES += cmdline.c cmdline.h

##
# Transports
##

transports_cflags = \
	$(AM_CFLAGS) \
	$(TRANSPORTS_CFLAGS) \
	$(NULL)

transports_libadd = \
	$(TRANSPORTS_LIBS) \
	$(NULL)

if ENABLE_REST
transport_LTLIBRARIES += transports/libjanus_http.la
transports_libjanus_http_la_SOURCES = transports/janus_http.c
transports_libjanus_http_la_CFLAGS = $(transports_cflags) $(MHD_CFLAGS)
transports_libjanus_http_la_LDFLAGS = $(transports_ldflags) $(MHD_LDFLAGS) $(MHD_LIBS)
transports_libjanus_http_la_LIBADD = $(transports_libadd) $(MHD_LDFLAGS)
conf_DATA += conf/janus.transport.http.cfg.sample
EXTRA_DIST += conf/janus.transport.http.cfg.sample.in
CLEANFILES += conf/janus.transport.http.cfg.sample
endif

if ENABLE_WEBSOCKETS
transport_LTLIBRARIES += transports/libjanus_websockets.la
transports_libjanus_websockets_la_SOURCES = transports/janus_websockets.c
transports_libjanus_websockets_la_CFLAGS = $(transports_cflags)
transports_libjanus_websockets_la_LDFLAGS = $(transports_ldflags) $(WS_MANUAL_LIBS)
transports_libjanus_websockets_la_LIBADD = $(transports_libadd)
conf_DATA += conf/janus.transport.websockets.cfg.sample
EXTRA_DIST += conf/janus.transport.websockets.cfg.sample.in
CLEANFILES += conf/janus.transport.websockets.cfg.sample
endif

if ENABLE_RABBITMQ
transport_LTLIBRARIES += transports/libjanus_rabbitmq.la
transports_libjanus_rabbitmq_la_SOURCES = transports/janus_rabbitmq.c
transports_libjanus_rabbitmq_la_CFLAGS = $(transports_cflags)
transports_libjanus_rabbitmq_la_LDFLAGS = $(transports_ldflags) -lrabbitmq
transports_libjanus_rabbitmq_la_LIBADD = $(transports_libadd)
conf_DATA += conf/janus.transport.rabbitmq.cfg.sample
EXTRA_DIST += conf/janus.transport.rabbitmq.cfg.sample
endif

if ENABLE_MQTT
transport_LTLIBRARIES += transports/libjanus_mqtt.la
transports_libjanus_mqtt_la_SOURCES = transports/janus_mqtt.c
transports_libjanus_mqtt_la_CFLAGS = $(transports_cflags)
transports_libjanus_mqtt_la_LDFLAGS = $(transports_ldflags) -lpaho-mqtt3a
transports_libjanus_mqtt_la_LIBADD = $(transports_libadd)
conf_DATA += conf/janus.transport.mqtt.cfg.sample
EXTRA_DIST += conf/janus.transport.mqtt.cfg.sample
endif

if ENABLE_PFUNIX
transport_LTLIBRARIES += transports/libjanus_pfunix.la
transports_libjanus_pfunix_la_SOURCES = transports/janus_pfunix.c
transports_libjanus_pfunix_la_CFLAGS = $(transports_cflags)
transports_libjanus_pfunix_la_LDFLAGS = $(transports_ldflags)
transports_libjanus_pfunix_la_LIBADD = $(transports_libadd)
conf_DATA += conf/janus.transport.pfunix.cfg.sample
EXTRA_DIST += conf/janus.transport.pfunix.cfg.sample
endif

##
# Event handlers
##

events_cflags = \
	$(AM_CFLAGS) \
	$(EVENTS_CFLAGS) \
	$(NULL)

events_libadd = \
	$(EVENTS_LIBS) \
	$(NULL)

if ENABLE_SAMPLEEVH
event_LTLIBRARIES += events/libjanus_sampleevh.la
events_libjanus_sampleevh_la_SOURCES = events/janus_sampleevh.c
events_libjanus_sampleevh_la_CFLAGS = $(events_cflags)
events_libjanus_sampleevh_la_LDFLAGS = $(events_ldflags) -lcurl
events_libjanus_sampleevh_la_LIBADD = $(events_libadd)
conf_DATA += conf/janus.eventhandler.sampleevh.cfg.sample
EXTRA_DIST += conf/janus.eventhandler.sampleevh.cfg.sample
endif

##
# Plugins
##

plugins_cflags = \
	$(AM_CFLAGS) \
	$(PLUGINS_CFLAGS) \
	$(NULL)

plugins_libadd = \
	$(PLUGINS_LIBS) \
	$(NULL)

if ENABLE_PLUGIN_AUDIOBRIDGE
plugin_LTLIBRARIES += plugins/libjanus_audiobridge.la
plugins_libjanus_audiobridge_la_SOURCES = plugins/janus_audiobridge.c
plugins_libjanus_audiobridge_la_CFLAGS = $(plugins_cflags) $(OPUS_CFLAGS)
plugins_libjanus_audiobridge_la_LDFLAGS = $(plugins_ldflags) $(OPUS_LDFLAGS) $(OPUS_LIBS)
plugins_libjanus_audiobridge_la_LIBADD = $(plugins_libadd) $(OPUS_LIBADD)
conf_DATA += conf/janus.plugin.audiobridge.cfg.sample
EXTRA_DIST += conf/janus.plugin.audiobridge.cfg.sample
endif

if ENABLE_PLUGIN_ECHOTEST
plugin_LTLIBRARIES += plugins/libjanus_echotest.la
plugins_libjanus_echotest_la_SOURCES = plugins/janus_echotest.c
plugins_libjanus_echotest_la_CFLAGS = $(plugins_cflags)
plugins_libjanus_echotest_la_LDFLAGS = $(plugins_ldflags)
plugins_libjanus_echotest_la_LIBADD = $(plugins_libadd)
conf_DATA += conf/janus.plugin.echotest.cfg.sample
EXTRA_DIST += conf/janus.plugin.echotest.cfg.sample
endif

if ENABLE_PLUGIN_RECORDPLAY
plugin_LTLIBRARIES += plugins/libjanus_recordplay.la
plugins_libjanus_recordplay_la_SOURCES = plugins/janus_recordplay.c
plugins_libjanus_recordplay_la_CFLAGS = $(plugins_cflags)
plugins_libjanus_recordplay_la_LDFLAGS = $(plugins_ldflags)
plugins_libjanus_recordplay_la_LIBADD = $(plugins_libadd)
conf_DATA += conf/janus.plugin.recordplay.cfg.sample
recordings_DATA += \
	plugins/recordings/1234.nfo \
	plugins/recordings/rec-sample-audio.mjr \
	plugins/recordings/rec-sample-video.mjr
EXTRA_DIST += \
	conf/janus.plugin.recordplay.cfg.sample.in \
	$(recordings_DATA)
CLEANFILES += conf/janus.plugin.recordplay.cfg.sample
endif

if ENABLE_PLUGIN_SIP
plugin_LTLIBRARIES += plugins/libjanus_sip.la
plugins_libjanus_sip_la_SOURCES = plugins/janus_sip.c
plugins_libjanus_sip_la_CFLAGS = $(plugins_cflags) $(SOFIA_CFLAGS)
plugins_libjanus_sip_la_LDFLAGS = $(plugins_ldflags) $(SOFIA_LDFLAGS) $(SOFIA_LIBS)
plugins_libjanus_sip_la_LIBADD = $(plugins_libadd) $(SOFIA_LIBADD)
conf_DATA += conf/janus.plugin.sip.cfg.sample
EXTRA_DIST += conf/janus.plugin.sip.cfg.sample
endif

if ENABLE_PLUGIN_STREAMING
plugin_LTLIBRARIES += plugins/libjanus_streaming.la
plugins_libjanus_streaming_la_SOURCES = plugins/janus_streaming.c
plugins_libjanus_streaming_la_CFLAGS = $(plugins_cflags)
plugins_libjanus_streaming_la_LDFLAGS = $(plugins_ldflags)
plugins_libjanus_streaming_la_LIBADD = $(plugins_libadd)
conf_DATA += conf/janus.plugin.streaming.cfg.sample
stream_DATA += \
	plugins/streams/music.mulaw \
	plugins/streams/radio.alaw \
	plugins/streams/test_gstreamer.sh \
	plugins/streams/test_gstreamer_1.sh
EXTRA_DIST += \
	conf/janus.plugin.streaming.cfg.sample.in \
	$(stream_DATA)
CLEANFILES += conf/janus.plugin.streaming.cfg.sample
endif

if ENABLE_PLUGIN_VIDEOCALL
plugin_LTLIBRARIES += plugins/libjanus_videocall.la
plugins_libjanus_videocall_la_SOURCES = plugins/janus_videocall.c
plugins_libjanus_videocall_la_CFLAGS = $(plugins_cflags)
plugins_libjanus_videocall_la_LDFLAGS = $(plugins_ldflags)
plugins_libjanus_videocall_la_LIBADD = $(plugins_libadd)
conf_DATA += conf/janus.plugin.videocall.cfg.sample
EXTRA_DIST += conf/janus.plugin.videocall.cfg.sample
endif

if ENABLE_PLUGIN_VIDEOROOM
plugin_LTLIBRARIES += plugins/libjanus_videoroom.la
plugins_libjanus_videoroom_la_SOURCES = plugins/janus_videoroom.c
plugins_libjanus_videoroom_la_CFLAGS = $(plugins_cflags)
plugins_libjanus_videoroom_la_LDFLAGS = $(plugins_ldflags)
plugins_libjanus_videoroom_la_LIBADD = $(plugins_libadd)
conf_DATA += conf/janus.plugin.videoroom.cfg.sample
EXTRA_DIST += conf/janus.plugin.videoroom.cfg.sample
endif

if ENABLE_PLUGIN_VOICEMAIL
plugin_LTLIBRARIES += plugins/libjanus_voicemail.la
plugins_libjanus_voicemail_la_SOURCES = plugins/janus_voicemail.c
plugins_libjanus_voicemail_la_CFLAGS = $(plugins_cflags)
plugins_libjanus_voicemail_la_LDFLAGS = $(plugins_ldflags) -logg
plugins_libjanus_voicemail_la_LIBADD = $(plugins_libadd)
conf_DATA += conf/janus.plugin.voicemail.cfg.sample
EXTRA_DIST += conf/janus.plugin.voicemail.cfg.sample
endif

if ENABLE_PLUGIN_TEXTROOM
plugin_LTLIBRARIES += plugins/libjanus_textroom.la
plugins_libjanus_textroom_la_SOURCES = plugins/janus_textroom.c
plugins_libjanus_textroom_la_CFLAGS = $(plugins_cflags)
plugins_libjanus_textroom_la_LDFLAGS = $(plugins_ldflags)
plugins_libjanus_textroom_la_LIBADD = $(plugins_libadd)
conf_DATA += conf/janus.plugin.textroom.cfg.sample
EXTRA_DIST += conf/janus.plugin.textroom.cfg.sample
endif

##
# Post-processing
##

if ENABLE_POST_PROCESSING
bin_PROGRAMS += janus-pp-rec

janus_pp_rec_SOURCES = \
	postprocessing/pp-g711.c \
	postprocessing/pp-g711.h \
	postprocessing/pp-h264.c \
	postprocessing/pp-h264.h \
	postprocessing/pp-opus.c \
	postprocessing/pp-opus.h \
	postprocessing/pp-opus-silence.h \
	postprocessing/pp-rtp.h \
	postprocessing/pp-srt.c \
	postprocessing/pp-srt.h \
	postprocessing/pp-webm.c \
	postprocessing/pp-webm.h \
	postprocessing/janus-pp-rec.c \
	log.c \
	$(NULL)

janus_pp_rec_CFLAGS = \
	$(AM_CFLAGS) \
	$(POST_PROCESSING_CFLAGS) \
	$(NULL)

janus_pp_rec_LDADD = \
	$(POST_PROCESSING_LIBS) \
	$(NULL)
endif

##
# Docs
##

if ENABLE_DOCS
SUBDIRS += docs
endif

##
# Configuration
##

configs:
	$(MKDIR_P) $(DESTDIR)$(confdir)
	$(foreach config,$(conf_DATA),cp "$(CURDIR)/$(config)" "$(DESTDIR)$(confdir)/$(notdir $(basename $(config) .sample))";)

##
# Extra cleanup
##

clean-local:
	-rm -f docs/doxygen_sqlite3.db<|MERGE_RESOLUTION|>--- conflicted
+++ resolved
@@ -29,17 +29,9 @@
 
 headerdir = $(includedir)/janus
 header_HEADERS = \
-<<<<<<< HEAD
-	plugins/plugin.h transports/transport.h apierror.h config.h debug.h dtls.h \
-	janus.h ice.h mutex.h record.h refcount.h rtcp.h rtp.h sctp.h sdp.h \
-	turnrest.h utils.h log.h
-	janus.h ice.h mutex.h record.h refcount.h rtcp.h rtp.h sctp.h sdp.h \
-	sdp-utils.h turnrest.h utils.h log.h
-=======
 	plugins/plugin.h transports/transport.h events/eventhandler.h \
 	apierror.h config.h debug.h dtls.h events.h janus.h ice.h mutex.h \
-	record.h rtcp.h rtp.h sctp.h sdp.h sdp-utils.h turnrest.h utils.h log.h
->>>>>>> 6a998158
+	record.h refcount.h rtcp.h rtp.h sctp.h sdp.h sdp-utils.h turnrest.h utils.h log.h
 
 confdir = $(sysconfdir)/janus
 conf_DATA = conf/janus.cfg.sample
@@ -127,11 +119,8 @@
 	plugins/plugin.c \
 	plugins/plugin.h \
 	transports/transport.h \
-<<<<<<< HEAD
 	transports/transport.c \
-=======
 	events/eventhandler.h \
->>>>>>> 6a998158
 	$(NULL)
 
 janus_CFLAGS = \
