--- conflicted
+++ resolved
@@ -305,12 +305,8 @@
 void janus_recordplay_setup_media(janus_plugin_session *handle);
 void janus_recordplay_incoming_rtp(janus_plugin_session *handle, janus_plugin_rtp *packet);
 void janus_recordplay_incoming_rtcp(janus_plugin_session *handle, janus_plugin_rtcp *packet);
-<<<<<<< HEAD
+void janus_recordplay_incoming_data(janus_plugin_session *handle, janus_plugin_data *packet);
 void janus_recordplay_slow_link(janus_plugin_session *handle, int mindex, gboolean video, gboolean uplink);
-=======
-void janus_recordplay_incoming_data(janus_plugin_session *handle, janus_plugin_data *packet);
-void janus_recordplay_slow_link(janus_plugin_session *handle, int uplink, int video);
->>>>>>> 19ecf483
 void janus_recordplay_hangup_media(janus_plugin_session *handle);
 void janus_recordplay_destroy_session(janus_plugin_session *handle, int *error);
 json_t *janus_recordplay_query_session(janus_plugin_session *handle);
@@ -669,11 +665,7 @@
 					/* Found! */
 					json_decref(info);
 					fclose(file);
-<<<<<<< HEAD
-					return c;
-=======
 					return dtype;
->>>>>>> 19ecf483
 				}
 				const char *mcodec = janus_sdp_match_preferred_codec(video ? JANUS_SDP_VIDEO : JANUS_SDP_AUDIO, (char *)c);
 				if(mcodec != NULL) {
@@ -712,40 +704,24 @@
 		mid_ext_id++;
 	janus_sdp *offer = janus_sdp_generate_offer(
 		s_name, "1.1.1.1",
-<<<<<<< HEAD
 		JANUS_SDP_OA_MLINE, JANUS_SDP_AUDIO,
 			JANUS_SDP_OA_ENABLED, offer_audio,
 			JANUS_SDP_OA_CODEC, janus_audiocodec_name(rec->acodec),
 			JANUS_SDP_OA_PT, rec->audio_pt,
 			JANUS_SDP_OA_FMTP, rec->afmtp,
 			JANUS_SDP_OA_DIRECTION, JANUS_SDP_SENDONLY,
-			JANUS_SDP_OA_EXTENSION, JANUS_RTP_EXTMAP_MID, 1,
+			JANUS_SDP_OA_EXTENSION, JANUS_RTP_EXTMAP_MID, mid_ext_id,
+			JANUS_SDP_OA_EXTENSION, JANUS_RTP_EXTMAP_AUDIO_LEVEL, rec->audiolevel_ext_id,
 		JANUS_SDP_OA_MLINE, JANUS_SDP_VIDEO,
 			JANUS_SDP_OA_ENABLED, offer_video,
 			JANUS_SDP_OA_CODEC, janus_videocodec_name(rec->vcodec),
 			JANUS_SDP_OA_PT, rec->video_pt,
 			JANUS_SDP_OA_FMTP, rec->vfmtp,
 			JANUS_SDP_OA_DIRECTION, JANUS_SDP_SENDONLY,
-			JANUS_SDP_OA_EXTENSION, JANUS_RTP_EXTMAP_MID, 1,
+			JANUS_SDP_OA_EXTENSION, JANUS_RTP_EXTMAP_MID, mid_ext_id,
+			JANUS_SDP_OA_EXTENSION, JANUS_RTP_EXTMAP_AUDIO_LEVEL, rec->videoorient_ext_id,
 		JANUS_SDP_OA_MLINE, JANUS_SDP_APPLICATION,
 			JANUS_SDP_OA_ENABLED, offer_data,
-=======
-		JANUS_SDP_OA_AUDIO, offer_audio,
-		JANUS_SDP_OA_AUDIO_CODEC, janus_audiocodec_name(rec->acodec),
-		JANUS_SDP_OA_AUDIO_PT, rec->audio_pt,
-		JANUS_SDP_OA_AUDIO_FMTP, rec->afmtp,
-		JANUS_SDP_OA_AUDIO_DIRECTION, JANUS_SDP_SENDONLY,
-		JANUS_SDP_OA_AUDIO_EXTENSION, JANUS_RTP_EXTMAP_MID, mid_ext_id,
-		JANUS_SDP_OA_AUDIO_EXTENSION, JANUS_RTP_EXTMAP_AUDIO_LEVEL, rec->audiolevel_ext_id,
-		JANUS_SDP_OA_VIDEO, offer_video,
-		JANUS_SDP_OA_VIDEO_CODEC, janus_videocodec_name(rec->vcodec),
-		JANUS_SDP_OA_VIDEO_FMTP, rec->vfmtp,
-		JANUS_SDP_OA_VIDEO_PT, rec->video_pt,
-		JANUS_SDP_OA_VIDEO_DIRECTION, JANUS_SDP_SENDONLY,
-		JANUS_SDP_OA_VIDEO_EXTENSION, JANUS_RTP_EXTMAP_MID, mid_ext_id,
-		JANUS_SDP_OA_AUDIO_EXTENSION, JANUS_RTP_EXTMAP_VIDEO_ORIENTATION, rec->videoorient_ext_id,
-		JANUS_SDP_OA_DATA, offer_data,
->>>>>>> 19ecf483
 		JANUS_SDP_OA_DONE);
 	g_free(rec->offer);
 	rec->offer = janus_sdp_write(offer);
@@ -1349,9 +1325,6 @@
 		return;
 }
 
-<<<<<<< HEAD
-void janus_recordplay_slow_link(janus_plugin_session *handle, int mindex, gboolean video, gboolean uplink) {
-=======
 void janus_recordplay_incoming_data(janus_plugin_session *handle, janus_plugin_data *packet) {
 	if(handle == NULL || g_atomic_int_get(&handle->stopped) || g_atomic_int_get(&stopping) || !g_atomic_int_get(&initialized))
 		return;
@@ -1370,8 +1343,7 @@
 	janus_recorder_save_frame(session->drc, buf, len);
 }
 
-void janus_recordplay_slow_link(janus_plugin_session *handle, int uplink, int video) {
->>>>>>> 19ecf483
+void janus_recordplay_slow_link(janus_plugin_session *handle, int mindex, gboolean video, gboolean uplink) {
 	if(handle == NULL || g_atomic_int_get(&handle->stopped) || g_atomic_int_get(&stopping) || !g_atomic_int_get(&initialized))
 		return;
 
@@ -1821,10 +1793,9 @@
 			janus_mutex_unlock(&recordings_mutex);
 			/* We need to prepare an answer */
 recdone:
-<<<<<<< HEAD
 			answer = janus_sdp_generate_answer(offer);
 			gboolean audio_accepted = FALSE, video_accepted = FALSE;
-			GList *temp = offer->m_lines;
+			temp = offer->m_lines;
 			while(temp) {
 				janus_sdp_mline *m = (janus_sdp_mline *)temp->data;
 				if(m->type == JANUS_SDP_AUDIO && audio && !audio_accepted) {
@@ -1837,6 +1808,7 @@
 							JANUS_SDP_OA_ACCEPT_EXTMAP, JANUS_RTP_EXTMAP_RID,
 							JANUS_SDP_OA_ACCEPT_EXTMAP, JANUS_RTP_EXTMAP_REPAIRED_RID,
 							JANUS_SDP_OA_ACCEPT_EXTMAP, JANUS_RTP_EXTMAP_TRANSPORT_WIDE_CC,
+							JANUS_SDP_OA_ACCEPT_EXTMAP, JANUS_RTP_EXTMAP_AUDIO_LEVEL,
 						JANUS_SDP_OA_DONE);
 				} else if(m->type == JANUS_SDP_VIDEO && video && !video_accepted) {
 					video_accepted = TRUE;
@@ -1851,29 +1823,11 @@
 							JANUS_SDP_OA_ACCEPT_EXTMAP, JANUS_RTP_EXTMAP_REPAIRED_RID,
 							JANUS_SDP_OA_ACCEPT_EXTMAP, JANUS_RTP_EXTMAP_FRAME_MARKING,
 							JANUS_SDP_OA_ACCEPT_EXTMAP, JANUS_RTP_EXTMAP_TRANSPORT_WIDE_CC,
+							JANUS_SDP_OA_ACCEPT_EXTMAP, JANUS_RTP_EXTMAP_VIDEO_ORIENTATION,
 						JANUS_SDP_OA_DONE);
 				}
 				temp = temp->next;
 			}
-=======
-			answer = janus_sdp_generate_answer(offer,
-				JANUS_SDP_OA_AUDIO, audio,
-				JANUS_SDP_OA_AUDIO_CODEC, janus_audiocodec_name(rec->acodec),
-				JANUS_SDP_OA_AUDIO_DIRECTION, JANUS_SDP_RECVONLY,
-				JANUS_SDP_OA_VIDEO, video,
-				JANUS_SDP_OA_VIDEO_CODEC, janus_videocodec_name(rec->vcodec),
-				JANUS_SDP_OA_VP9_PROFILE, session->video_profile,
-				JANUS_SDP_OA_H264_PROFILE, session->video_profile,
-				JANUS_SDP_OA_VIDEO_DIRECTION, JANUS_SDP_RECVONLY,
-				JANUS_SDP_OA_DATA, data,
-				JANUS_SDP_OA_ACCEPT_EXTMAP, JANUS_RTP_EXTMAP_MID,
-				JANUS_SDP_OA_ACCEPT_EXTMAP, JANUS_RTP_EXTMAP_RID,
-				JANUS_SDP_OA_ACCEPT_EXTMAP, JANUS_RTP_EXTMAP_REPAIRED_RID,
-				JANUS_SDP_OA_ACCEPT_EXTMAP, JANUS_RTP_EXTMAP_TRANSPORT_WIDE_CC,
-				JANUS_SDP_OA_ACCEPT_EXTMAP, JANUS_RTP_EXTMAP_AUDIO_LEVEL,
-				JANUS_SDP_OA_ACCEPT_EXTMAP, JANUS_RTP_EXTMAP_VIDEO_ORIENTATION,
-				JANUS_SDP_OA_DONE);
->>>>>>> 19ecf483
 			g_free(answer->s_name);
 			char s_name[100];
 			g_snprintf(s_name, sizeof(s_name), "Recording %"SCNu64, rec->id);
