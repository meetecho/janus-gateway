--- conflicted
+++ resolved
@@ -1276,7 +1276,6 @@
 			/* Check if this is a new recorder, or if an update is taking place (i.e., ICE restart) */
 			guint64 id = 0;
 			gboolean audio = FALSE, video = FALSE;
-<<<<<<< HEAD
 			janus_recordplay_recording *rec = NULL;
 			if(sdp_update) {
 				/* Renegotiation: make sure the user provided an offer, and send answer */
@@ -1313,45 +1312,21 @@
 				janus_refcount_init(&rec->ref, janus_recordplay_recording_free);
 				janus_refcount_increase(&rec->ref);	/* This is for the user writing the recording */
 				janus_mutex_init(&rec->mutex);
-				/* Check which codec we should record for audio and/or video */
-				GList *temp = offer->m_lines;
-				while(temp) {
-					/* Which media are available? */
-					janus_sdp_mline *m = (janus_sdp_mline *)temp->data;
-					if(m->type == JANUS_SDP_AUDIO && m->port > 0 &&
-							m->direction != JANUS_SDP_RECVONLY && m->direction != JANUS_SDP_INACTIVE) {
-						audio = TRUE;
-						if(rec->acodec == NULL) {
-							uint i=0;
-							for(i=0; i<audio_codecs; i++) {
-								if(janus_sdp_get_codec_pt(offer, preferred_audio_codecs[i]) > 0) {
-									rec->acodec = preferred_audio_codecs[i];
-									break;
-								}
-							}
-							if(rec->acodec == NULL) {
-								JANUS_LOG(LOG_WARN, "No supported audio codec found..?\n");
-								audio = FALSE;
-							}
-						}
-					} else if(m->type == JANUS_SDP_VIDEO && m->port > 0 &&
-							m->direction != JANUS_SDP_RECVONLY && m->direction != JANUS_SDP_INACTIVE) {
-						video = TRUE;
-						if(rec->vcodec == NULL) {
-							uint i=0;
-							for(i=0; i<video_codecs; i++) {
-								if(janus_sdp_get_codec_pt(offer, preferred_video_codecs[i]) > 0) {
-									rec->vcodec = preferred_video_codecs[i];
-									break;
-								}
-							}
-							if(rec->vcodec == NULL) {
-								JANUS_LOG(LOG_WARN, "No supported video codec found..?\n");
-								video = FALSE;
-							}
-						}
-					}
-					temp = temp->next;
+				janus_sdp_find_preferred_codecs(offer, &rec->acodec, &rec->vcodec);
+				/* We found preferred codecs: let's just make sure the direction is what we need */
+				janus_sdp_mline *m = janus_sdp_mline_find(offer, JANUS_SDP_AUDIO);
+				if(m != NULL && m->direction == JANUS_SDP_RECVONLY)
+					rec->acodec = NULL;
+				audio = (rec->acodec != NULL);
+				if(audio) {
+					JANUS_LOG(LOG_WARN, "Audio codec: %s\n", rec->acodec);
+				}
+				m = janus_sdp_mline_find(offer, JANUS_SDP_VIDEO);
+				if(m != NULL && m->direction == JANUS_SDP_RECVONLY)
+					rec->vcodec = NULL;
+				video = (rec->vcodec != NULL);
+				if(video) {
+					JANUS_LOG(LOG_WARN, "Video codec: %s\n", rec->acodec);
 				}
 				rec->audio_pt = AUDIO_PT;
 				if(rec->acodec) {
@@ -1362,47 +1337,6 @@
 						rec->audio_pt = 8;
 					else if(!strcasecmp(rec->acodec, "g722"))
 						rec->audio_pt = 9;
-=======
-			janus_sdp_find_preferred_codecs(offer, &rec->acodec, &rec->vcodec);
-			/* We found preferred codecs: let's just make sure the direction is what we need */
-			janus_sdp_mline *m = janus_sdp_mline_find(offer, JANUS_SDP_AUDIO);
-			if(m != NULL && m->direction == JANUS_SDP_RECVONLY)
-				rec->acodec = NULL;
-			audio = (rec->acodec != NULL);
-			if(audio) {
-				JANUS_LOG(LOG_WARN, "Audio codec: %s\n", rec->acodec);
-			}
-			m = janus_sdp_mline_find(offer, JANUS_SDP_VIDEO);
-			if(m != NULL && m->direction == JANUS_SDP_RECVONLY)
-				rec->vcodec = NULL;
-			video = (rec->vcodec != NULL);
-			if(video) {
-				JANUS_LOG(LOG_WARN, "Video codec: %s\n", rec->acodec);
-			}
-			rec->audio_pt = AUDIO_PT;
-			if(rec->acodec) {
-				/* Some audio codecs have a fixed payload type that we can't mess with */
-				if(!strcasecmp(rec->acodec, "pcmu"))
-					rec->audio_pt = 0;
-				else if(!strcasecmp(rec->acodec, "pcma"))
-					rec->audio_pt = 8;
-				else if(!strcasecmp(rec->acodec, "g722"))
-					rec->audio_pt = 9;
-			}
-			rec->video_pt = VIDEO_PT;
-			/* Create a date string */
-			time_t t = time(NULL);
-			struct tm *tmv = localtime(&t);
-			char outstr[200];
-			strftime(outstr, sizeof(outstr), "%Y-%m-%d %H:%M:%S", tmv);
-			rec->date = g_strdup(outstr);
-			if(audio) {
-				char filename[256];
-				if(filename_text != NULL) {
-					g_snprintf(filename, 256, "%s-audio", filename_text);
-				} else {
-					g_snprintf(filename, 256, "rec-%"SCNu64"-audio", id);
->>>>>>> 67617e98
 				}
 				rec->video_pt = VIDEO_PT;
 				/* Create a date string */
