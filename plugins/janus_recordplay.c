--- conflicted
+++ resolved
@@ -42,11 +42,8 @@
  * 		audio = videoroom-audio.mjr
  * 		video = videoroom-video.mjr
  *
-<<<<<<< HEAD
  * Data channel recordings are suppoered via a \c data attribute as well.
-=======
- * Data channel recordings are supported via a \c data attribute as well.
->>>>>>> d448432e
+
  *
  * \section recplayapi Record&Play API
  *
