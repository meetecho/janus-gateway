/*! \file   janus_videocall.c
 * \author Lorenzo Miniero <lorenzo@meetecho.com>
 * \copyright GNU General Public License v3
 * \brief  Janus VideoCall plugin
 * \details Check the \ref videocall for more details.
 *
 * \ingroup plugins
 * \ref plugins
 *
 * \page videocall VideoCall plugin documentation
 * This is a simple video call plugin for Janus, allowing two
 * WebRTC peers to call each other through the Janus core. The idea is to
 * provide a similar service as the well known AppRTC demo (https://apprtc.appspot.com),
 * but with the media flowing through a server rather than being peer-to-peer.
 *
 * The plugin provides a simple fake registration mechanism. A peer attaching
 * to the plugin needs to specify a username, which acts as a "phone number":
 * if the username is free, it is associated with the peer, which means
 * he/she can be "called" using that username by another peer. Peers can
 * either "call" another peer, by specifying their username, or wait for a call.
 * The approach used by this plugin is similar to the one employed by the
 * echo test one: all frames (RTP/RTCP) coming from one peer are relayed
 * to the other.
 *
 * Just as in the janus_videocall.c plugin, there are knobs to control
 * whether audio and/or video should be muted or not, and if the bitrate
 * of the peer needs to be capped by means of REMB messages.
 *
 * \section vcallapi Video Call API
 *
 * All requests you can send in the Video Call API are asynchronous,
 * which means all responses (successes and errors) will be delivered
 * as events with the same transaction.
 *
 * The supported requests are \c list , \c register , \c call ,
 * \c accept , \c set and \c hangup . \c list allows you to get a list
 * of all the registered peers; \c register can be used to register
 * a username to call and be called; \c call is used to start a video
 * call with somebody through the plugin, while \c accept is used to
 * accept the call in case one is invited instead of inviting; \c set
 * can be used to configure some call-related settings (e.g., a cap on
 * the send bandwidth); finally, \c hangup can be used to terminate the
 * communication at any time, either to hangup an ongoing call or to
 * cancel/decline a call that hasn't started yet.
 *
 * The \c list request has to be formatted as follows:
 *
\verbatim
{
	"request" : "list"
}
\endverbatim
 *
 * A successful request will result in an array of peers to be returned:
 *
\verbatim
{
	"videocall" : "event",
	"result" : {
		"list": [	// Array of peers
			"alice78",
			"bob51",
			// others
		]
	}
}
\endverbatim
 *
 * An error instead (and the same applies to all other requests, so this
 * won't be repeated) would provide both an error code and a more verbose
 * description of the cause of the issue:
 *
\verbatim
{
	"videocall" : "event",
	"error_code" : <numeric ID, check Macros below>,
	"error" : "<error description as a string>"
}
\endverbatim
 *
 * To register a username to call and be called, the \c register request
 * can be used. This works on a "first come, first served" basis: there's
 * no authentication involved, you just specify the username you'd like
 * to use and, if free, it's assigned to you. Notice that there's no
 * way to unregister: you have to close the handle to free the username.
 * The \c register request has to be formatted as follows:
 *
\verbatim
{
	"request" : "register",
	"username" : "<desired unique username>"
}
\endverbatim
 *
 * If successul, this will result in a \c registered event:
 *
\verbatim
{
	"videocall" : "event",
	"result" : {
		"event" : "registered",
		"username" : "<same username, registered>"
	}
}
\endverbatim
 *
 * Once you're registered, you can either start a new call or wait to
 * be called by someone else who knows your username. To start a new
 * call, the \c call request can be used: this request must be attached
 * to a JSEP offer containing the WebRTC-related info to setup a new
 * media session. A \c call request has to be formatted as follows:
 *
\verbatim
{
	"request" : "call",
	"username" : "<username to call>"
}
\endverbatim
 *
 * If successul, this will result in a \c calling event:
 *
\verbatim
{
	"videocall" : "event",
	"result" : {
		"event" : "calling",
		"username" : "<same username, registered>"
	}
}
\endverbatim
 *
 * At the same time, the user being called will receive an
 * \c incomingcall event
 *
\verbatim
{
	"videocall" : "event",
	"result" : {
		"event" : "incomingcall",
		"username" : "<your username>"
	}
}
\endverbatim
 *
 * To accept the call, the \c accept request can be used. This request
 * must be attached to a JSEP answer containing the WebRTC-related
 * information to complete the actual PeerConnection setup. A \c accept
 * request has to be formatted as follows:
 *
\verbatim
{
	"request" : "accept"
}
\endverbatim
 *
 * If successul, both the caller and the callee will receive an
 * \c accepted event to notify them about the success of the signalling:
 *
\verbatim
{
	"videocall" : "event",
	"result" : {
		"event" : "accepted",
		"username" : "<caller username>"
	}
}
\endverbatim
 *
 * At this point, the media-related settings of the call can be modified
 * on either side by means of a \c set request, which acts pretty much
 * as the one in the \ref echoapi . The \c set request has to be
 * formatted as follows. All the attributes (except \c request) are
 * optional, so any request can contain a subset of them:
 *
\verbatim
{
	"request" : "set",
	"audio" : true|false,
	"video" : true|false,
	"bitrate" : <numeric bitrate value>,
	"record" : true|false,
	"filename" : <base path/filename to use for the recording>,
	"substream" : <substream to receive (0-2), in case simulcasting is enabled>,
	"temporal" : <temporal layers to receive (0-2), in case simulcasting is enabled>
}
\endverbatim
 *
 * \c audio instructs the plugin to do or do not relay audio frames;
 * \c video does the same for video; \c bitrate caps the bandwidth to
 * force on the browser encoding side (e.g., 128000 for 128kbps);
 * \c record enables or disables the recording of this peer; in case
 * recording is enabled, \c filename allows to specify a base
 * path/filename to use for the files (-audio.mjr, -video.mjr and -data.mjr
 * are automatically appended). Beware that enabling the recording only
 * records this user's contribution, and not the whole call: to record
 * both sides, you need to enable recording for both the peers in the
 * call. Finally, in case the call uses simulcasting, \c substream and
 * \c temporal can be used to manually pick which substream and/or temporal
 * layer should be received from the peer.
 *
 * A successful request will result in a \c set event:
 *
\verbatim
{
	"videocall" : "event",
	"result" : {
		"event" : "set"
	}
}
\endverbatim
 *
 * Notice that the \c set request is also what you use when you want
 * to renegotiate a session, e.g., for the purpose of adding/removing
 * media streams or forcing an ICE restart. In that case, even an empty
 * \c set request is fine, as long as it accompanies a new JSEP offer
 * or answer (depending on who originated the session update). The user
 * receiving the updated JSEP offer/answer will get an \c update event:
 *
\verbatim
{
	"videocall" : "event",
	"result" : {
		"event" : "update",
	}
}
\endverbatim
 *
 * To decline an incoming call, cancel an attempt to call or simply
 * hangup an ongoing conversation, the \c hangup request can be used,
 * which has to be formatted as follows:
 *
\verbatim
{
	"request" : "hangup"
}
\endverbatim
 *
 * Whatever the reason of a call being closed (e.g., a \c hangup request,
 * a PeerConnection being closed, or something else), both parties in
 * the communication will receive a \c hangup event:
 *
\verbatim
{
	"videocall" : "event",
	"result" : {
		"event" : "hangup",
		"username" : "<username of who closed the communication>",
		"reason" : "<description of what happened>"
	}
}
\endverbatim
 */

#include "plugin.h"

#include <jansson.h>

#include "../debug.h"
#include "../apierror.h"
#include "../config.h"
#include "../mutex.h"
#include "../record.h"
#include "../rtp.h"
#include "../rtcp.h"
#include "../sdp-utils.h"
#include "../utils.h"


/* Plugin information */
#define JANUS_VIDEOCALL_VERSION			6
#define JANUS_VIDEOCALL_VERSION_STRING	"0.0.6"
#define JANUS_VIDEOCALL_DESCRIPTION		"This is a simple video call plugin for Janus, allowing two WebRTC peers to call each other through a server."
#define JANUS_VIDEOCALL_NAME			"JANUS VideoCall plugin"
#define JANUS_VIDEOCALL_AUTHOR			"Meetecho s.r.l."
#define JANUS_VIDEOCALL_PACKAGE			"janus.plugin.videocall"

/* Plugin methods */
janus_plugin *create(void);
int janus_videocall_init(janus_callbacks *callback, const char *config_path);
void janus_videocall_destroy(void);
int janus_videocall_get_api_compatibility(void);
int janus_videocall_get_version(void);
const char *janus_videocall_get_version_string(void);
const char *janus_videocall_get_description(void);
const char *janus_videocall_get_name(void);
const char *janus_videocall_get_author(void);
const char *janus_videocall_get_package(void);
void janus_videocall_create_session(janus_plugin_session *handle, int *error);
struct janus_plugin_result *janus_videocall_handle_message(janus_plugin_session *handle, char *transaction, json_t *message, json_t *jsep);
void janus_videocall_setup_media(janus_plugin_session *handle);
<<<<<<< HEAD
void janus_videocall_incoming_rtp(janus_plugin_session *handle, janus_plugin_rtp *packet);
void janus_videocall_incoming_rtcp(janus_plugin_session *handle, janus_plugin_rtcp *packet);
void janus_videocall_incoming_data(janus_plugin_session *handle, janus_plugin_data *packet);
=======
void janus_videocall_incoming_rtp(janus_plugin_session *handle, int video, char *buf, int len);
void janus_videocall_incoming_rtcp(janus_plugin_session *handle, int video, char *buf, int len);
void janus_videocall_incoming_data(janus_plugin_session *handle, char *label, gboolean textdata, char *buf, int len);
>>>>>>> 11d78977
void janus_videocall_slow_link(janus_plugin_session *handle, int uplink, int video);
void janus_videocall_hangup_media(janus_plugin_session *handle);
void janus_videocall_destroy_session(janus_plugin_session *handle, int *error);
json_t *janus_videocall_query_session(janus_plugin_session *handle);

/* Plugin setup */
static janus_plugin janus_videocall_plugin =
	JANUS_PLUGIN_INIT (
		.init = janus_videocall_init,
		.destroy = janus_videocall_destroy,

		.get_api_compatibility = janus_videocall_get_api_compatibility,
		.get_version = janus_videocall_get_version,
		.get_version_string = janus_videocall_get_version_string,
		.get_description = janus_videocall_get_description,
		.get_name = janus_videocall_get_name,
		.get_author = janus_videocall_get_author,
		.get_package = janus_videocall_get_package,

		.create_session = janus_videocall_create_session,
		.handle_message = janus_videocall_handle_message,
		.setup_media = janus_videocall_setup_media,
		.incoming_rtp = janus_videocall_incoming_rtp,
		.incoming_rtcp = janus_videocall_incoming_rtcp,
		.incoming_data = janus_videocall_incoming_data,
		.slow_link = janus_videocall_slow_link,
		.hangup_media = janus_videocall_hangup_media,
		.destroy_session = janus_videocall_destroy_session,
		.query_session = janus_videocall_query_session,
	);

/* Plugin creator */
janus_plugin *create(void) {
	JANUS_LOG(LOG_VERB, "%s created!\n", JANUS_VIDEOCALL_NAME);
	return &janus_videocall_plugin;
}

/* Parameter validation */
static struct janus_json_parameter request_parameters[] = {
	{"request", JSON_STRING, JANUS_JSON_PARAM_REQUIRED}
};
static struct janus_json_parameter username_parameters[] = {
	{"username", JSON_STRING, JANUS_JSON_PARAM_REQUIRED}
};
static struct janus_json_parameter set_parameters[] = {
	{"audio", JANUS_JSON_BOOL, 0},
	{"video", JANUS_JSON_BOOL, 0},
	{"bitrate", JSON_INTEGER, JANUS_JSON_PARAM_POSITIVE},
	{"record", JANUS_JSON_BOOL, 0},
	{"filename", JSON_STRING, 0},
	{"restart", JANUS_JSON_BOOL, 0}
};

/* Useful stuff */
static volatile gint initialized = 0, stopping = 0;
static gboolean notify_events = TRUE;
static janus_callbacks *gateway = NULL;
static GThread *handler_thread;
static void *janus_videocall_handler(void *data);

typedef struct janus_videocall_message {
	janus_plugin_session *handle;
	char *transaction;
	json_t *message;
	json_t *jsep;
} janus_videocall_message;
static GAsyncQueue *messages = NULL;
static janus_videocall_message exit_message;

typedef struct janus_videocall_session {
	janus_plugin_session *handle;
	gchar *username;
	gboolean has_audio;
	gboolean has_video;
	gboolean has_data;
	gboolean audio_active;
	gboolean video_active;
	janus_audiocodec acodec;/* Codec used for audio, if available */
	janus_videocodec vcodec;/* Codec used for video, if available */
	uint32_t bitrate, peer_bitrate;
	guint16 slowlink_count;
	struct janus_videocall_session *peer;
	janus_rtp_switching_context context;
	uint32_t ssrc[3];		/* Only needed in case VP8 (or H.264) simulcasting is involved */
	char *rid[3];			/* Only needed if simulcasting is rid-based */
	janus_rtp_simulcasting_context sim_context;
	janus_vp8_simulcast_context vp8_context;
	janus_recorder *arc;	/* The Janus recorder instance for this user's audio, if enabled */
	janus_recorder *vrc;	/* The Janus recorder instance for this user's video, if enabled */
	janus_recorder *drc;	/* The Janus recorder instance for this user's data, if enabled */
	janus_mutex rec_mutex;	/* Mutex to protect the recorders from race conditions */
	volatile gint incall;
	volatile gint hangingup;
	volatile gint destroyed;
	janus_refcount ref;
} janus_videocall_session;
static GHashTable *sessions;
static janus_mutex sessions_mutex = JANUS_MUTEX_INITIALIZER;

static void janus_videocall_session_destroy(janus_videocall_session *session) {
	if(session && g_atomic_int_compare_and_exchange(&session->destroyed, 0, 1))
		janus_refcount_decrease(&session->ref);
}

static void janus_videocall_session_free(const janus_refcount *session_ref) {
	janus_videocall_session *session = janus_refcount_containerof(session_ref, janus_videocall_session, ref);
	/* Remove the reference to the core plugin session */
	janus_refcount_decrease(&session->handle->ref);
	/* This session can be destroyed, free all the resources */
	g_free(session->username);
	g_free(session);
}

static void janus_videocall_message_free(janus_videocall_message *msg) {
	if(!msg || msg == &exit_message)
		return;

	if(msg->handle && msg->handle->plugin_handle) {
		janus_videocall_session *session = (janus_videocall_session *)msg->handle->plugin_handle;
		janus_refcount_decrease(&session->ref);
	}
	msg->handle = NULL;

	g_free(msg->transaction);
	msg->transaction = NULL;
	if(msg->message)
		json_decref(msg->message);
	msg->message = NULL;
	if(msg->jsep)
		json_decref(msg->jsep);
	msg->jsep = NULL;

	g_free(msg);
}


/* Error codes */
#define JANUS_VIDEOCALL_ERROR_UNKNOWN_ERROR			499
#define JANUS_VIDEOCALL_ERROR_NO_MESSAGE			470
#define JANUS_VIDEOCALL_ERROR_INVALID_JSON			471
#define JANUS_VIDEOCALL_ERROR_INVALID_REQUEST		472
#define JANUS_VIDEOCALL_ERROR_REGISTER_FIRST		473
#define JANUS_VIDEOCALL_ERROR_INVALID_ELEMENT		474
#define JANUS_VIDEOCALL_ERROR_MISSING_ELEMENT		475
#define JANUS_VIDEOCALL_ERROR_USERNAME_TAKEN		476
#define JANUS_VIDEOCALL_ERROR_ALREADY_REGISTERED	477
#define JANUS_VIDEOCALL_ERROR_NO_SUCH_USERNAME		478
#define JANUS_VIDEOCALL_ERROR_USE_ECHO_TEST			479
#define JANUS_VIDEOCALL_ERROR_ALREADY_IN_CALL		480
#define JANUS_VIDEOCALL_ERROR_NO_CALL				481
#define JANUS_VIDEOCALL_ERROR_MISSING_SDP			482
#define JANUS_VIDEOCALL_ERROR_INVALID_SDP			483


/* Plugin implementation */
int janus_videocall_init(janus_callbacks *callback, const char *config_path) {
	if(g_atomic_int_get(&stopping)) {
		/* Still stopping from before */
		return -1;
	}
	if(callback == NULL || config_path == NULL) {
		/* Invalid arguments */
		return -1;
	}

	/* Read configuration */
	char filename[255];
	g_snprintf(filename, 255, "%s/%s.jcfg", config_path, JANUS_VIDEOCALL_PACKAGE);
	JANUS_LOG(LOG_VERB, "Configuration file: %s\n", filename);
	janus_config *config = janus_config_parse(filename);
	if(config == NULL) {
		JANUS_LOG(LOG_WARN, "Couldn't find .jcfg configuration file (%s), trying .cfg\n", JANUS_VIDEOCALL_PACKAGE);
		g_snprintf(filename, 255, "%s/%s.cfg", config_path, JANUS_VIDEOCALL_PACKAGE);
		JANUS_LOG(LOG_VERB, "Configuration file: %s\n", filename);
		config = janus_config_parse(filename);
	}
	if(config != NULL) {
		janus_config_print(config);
		janus_config_category *config_general = janus_config_get_create(config, NULL, janus_config_type_category, "general");
		janus_config_item *events = janus_config_get(config, config_general, janus_config_type_item, "events");
		if(events != NULL && events->value != NULL)
			notify_events = janus_is_true(events->value);
		if(!notify_events && callback->events_is_enabled()) {
			JANUS_LOG(LOG_WARN, "Notification of events to handlers disabled for %s\n", JANUS_VIDEOCALL_NAME);
		}
	}
	janus_config_destroy(config);
	config = NULL;

	sessions = g_hash_table_new_full(g_str_hash, g_str_equal, NULL, (GDestroyNotify)janus_videocall_session_destroy);
	messages = g_async_queue_new_full((GDestroyNotify) janus_videocall_message_free);
	/* This is the callback we'll need to invoke to contact the Janus core */
	gateway = callback;

	g_atomic_int_set(&initialized, 1);

	/* Launch the thread that will handle incoming messages */
	GError *error = NULL;
	handler_thread = g_thread_try_new("videocall handler", janus_videocall_handler, NULL, &error);
	if(error != NULL) {
		g_atomic_int_set(&initialized, 0);
		JANUS_LOG(LOG_ERR, "Got error %d (%s) trying to launch the VideoCall handler thread...\n", error->code, error->message ? error->message : "??");
		return -1;
	}
	JANUS_LOG(LOG_INFO, "%s initialized!\n", JANUS_VIDEOCALL_NAME);
	return 0;
}

void janus_videocall_destroy(void) {
	if(!g_atomic_int_get(&initialized))
		return;
	g_atomic_int_set(&stopping, 1);

	g_async_queue_push(messages, &exit_message);
	if(handler_thread != NULL) {
		g_thread_join(handler_thread);
		handler_thread = NULL;
	}
	/* FIXME We should destroy the sessions cleanly */
	janus_mutex_lock(&sessions_mutex);
	g_hash_table_destroy(sessions);
	sessions = NULL;
	janus_mutex_unlock(&sessions_mutex);
	g_async_queue_unref(messages);
	messages = NULL;
	g_atomic_int_set(&initialized, 0);
	g_atomic_int_set(&stopping, 0);
	JANUS_LOG(LOG_INFO, "%s destroyed!\n", JANUS_VIDEOCALL_NAME);
}

int janus_videocall_get_api_compatibility(void) {
	/* Important! This is what your plugin MUST always return: don't lie here or bad things will happen */
	return JANUS_PLUGIN_API_VERSION;
}

int janus_videocall_get_version(void) {
	return JANUS_VIDEOCALL_VERSION;
}

const char *janus_videocall_get_version_string(void) {
	return JANUS_VIDEOCALL_VERSION_STRING;
}

const char *janus_videocall_get_description(void) {
	return JANUS_VIDEOCALL_DESCRIPTION;
}

const char *janus_videocall_get_name(void) {
	return JANUS_VIDEOCALL_NAME;
}

const char *janus_videocall_get_author(void) {
	return JANUS_VIDEOCALL_AUTHOR;
}

const char *janus_videocall_get_package(void) {
	return JANUS_VIDEOCALL_PACKAGE;
}

void janus_videocall_create_session(janus_plugin_session *handle, int *error) {
	if(g_atomic_int_get(&stopping) || !g_atomic_int_get(&initialized)) {
		*error = -1;
		return;
	}
	janus_videocall_session *session = g_malloc0(sizeof(janus_videocall_session));
	session->handle = handle;
	session->has_audio = FALSE;
	session->has_video = FALSE;
	session->has_data = FALSE;
	session->audio_active = TRUE;
	session->video_active = TRUE;
	session->bitrate = 0;	/* No limit */
	session->peer_bitrate = 0;
	session->peer = NULL;
	session->username = NULL;
	janus_rtp_switching_context_reset(&session->context);
	janus_rtp_simulcasting_context_reset(&session->sim_context);
	janus_vp8_simulcast_context_reset(&session->vp8_context);
	janus_mutex_init(&session->rec_mutex);
	g_atomic_int_set(&session->incall, 0);
	g_atomic_int_set(&session->hangingup, 0);
	g_atomic_int_set(&session->destroyed, 0);
	handle->plugin_handle = session;
	janus_refcount_init(&session->ref, janus_videocall_session_free);

	return;
}

void janus_videocall_destroy_session(janus_plugin_session *handle, int *error) {
	if(g_atomic_int_get(&stopping) || !g_atomic_int_get(&initialized)) {
		*error = -1;
		return;
	}
	janus_videocall_session *session = (janus_videocall_session *)handle->plugin_handle;
	if(!session) {
		JANUS_LOG(LOG_ERR, "No VideoCall session associated with this handle...\n");
		*error = -2;
		return;
	}
	janus_mutex_lock(&sessions_mutex);
	JANUS_LOG(LOG_VERB, "Removing VideoCall user %s session...\n", session->username ? session->username : "'unknown'");
	janus_videocall_hangup_media(handle);
	if(session->username != NULL) {
		int res = g_hash_table_remove(sessions, (gpointer)session->username);
		JANUS_LOG(LOG_VERB, "  -- Removed: %d\n", res);
	} else {
		janus_videocall_session_destroy(session);
	}
	janus_mutex_unlock(&sessions_mutex);
	return;
}

json_t *janus_videocall_query_session(janus_plugin_session *handle) {
	if(g_atomic_int_get(&stopping) || !g_atomic_int_get(&initialized)) {
		return NULL;
	}
	janus_videocall_session *session = (janus_videocall_session *)handle->plugin_handle;
	if(!session) {
		JANUS_LOG(LOG_ERR, "No session associated with this handle...\n");
		return NULL;
	}
	janus_refcount_increase(&session->ref);
	/* Provide some generic info, e.g., if we're in a call and with whom */
	janus_videocall_session *peer = session->peer;
	json_t *info = json_object();
	json_object_set_new(info, "state", json_string(session->peer ? "incall" : "idle"));
	json_object_set_new(info, "username", session->username ? json_string(session->username) : NULL);
	if(peer) {
		json_object_set_new(info, "peer", peer->username ? json_string(peer->username) : NULL);
		json_object_set_new(info, "audio_active", session->audio_active ? json_true() : json_false());
		json_object_set_new(info, "video_active", session->video_active ? json_true() : json_false());
		if(session->acodec != JANUS_AUDIOCODEC_NONE)
			json_object_set_new(info, "audio_codec", json_string(janus_audiocodec_name(session->acodec)));
		if(session->vcodec != JANUS_VIDEOCODEC_NONE)
			json_object_set_new(info, "video_codec", json_string(janus_videocodec_name(session->vcodec)));
		json_object_set_new(info, "video_active", session->video_active ? json_true() : json_false());
		json_object_set_new(info, "bitrate", json_integer(session->bitrate));
		json_object_set_new(info, "peer-bitrate", json_integer(session->peer_bitrate));
		json_object_set_new(info, "slowlink_count", json_integer(session->slowlink_count));
	}
	if(session->ssrc[0] != 0 || session->rid[0] != NULL) {
		json_object_set_new(info, "simulcast", json_true());
	}
	if(peer && (peer->ssrc[0] != 0 || peer->rid[0] != NULL)) {
		json_object_set_new(info, "simulcast-peer", json_true());
		json_object_set_new(info, "substream", json_integer(session->sim_context.substream));
		json_object_set_new(info, "substream-target", json_integer(session->sim_context.substream_target));
		json_object_set_new(info, "temporal-layer", json_integer(session->sim_context.templayer));
		json_object_set_new(info, "temporal-layer-target", json_integer(session->sim_context.templayer_target));
	}
	if(session->arc || session->vrc || session->drc) {
		json_t *recording = json_object();
		if(session->arc && session->arc->filename)
			json_object_set_new(recording, "audio", json_string(session->arc->filename));
		if(session->vrc && session->vrc->filename)
			json_object_set_new(recording, "video", json_string(session->vrc->filename));
		if(session->drc && session->drc->filename)
			json_object_set_new(recording, "data", json_string(session->drc->filename));
		json_object_set_new(info, "recording", recording);
	}
	json_object_set_new(info, "incall", json_integer(g_atomic_int_get(&session->incall)));
	json_object_set_new(info, "hangingup", json_integer(g_atomic_int_get(&session->hangingup)));
	json_object_set_new(info, "destroyed", json_integer(g_atomic_int_get(&session->destroyed)));
	janus_refcount_decrease(&session->ref);
	return info;
}

struct janus_plugin_result *janus_videocall_handle_message(janus_plugin_session *handle, char *transaction, json_t *message, json_t *jsep) {
	if(g_atomic_int_get(&stopping) || !g_atomic_int_get(&initialized))
		return janus_plugin_result_new(JANUS_PLUGIN_ERROR, g_atomic_int_get(&stopping) ? "Shutting down" : "Plugin not initialized", NULL);
	janus_videocall_session *session = (janus_videocall_session *)handle->plugin_handle;
	if(!session)
		return janus_plugin_result_new(JANUS_PLUGIN_ERROR, "No session associated with this handle", NULL);

	janus_videocall_message *msg = g_malloc(sizeof(janus_videocall_message));
	/* Increase the reference counter for this session: we'll decrease it after we handle the message */
	janus_refcount_increase(&session->ref);

	msg->handle = handle;
	msg->transaction = transaction;
	msg->message = message;
	msg->jsep = jsep;
	g_async_queue_push(messages, msg);

	/* All the requests to this plugin are handled asynchronously */
	return janus_plugin_result_new(JANUS_PLUGIN_OK_WAIT, NULL, NULL);
}

void janus_videocall_setup_media(janus_plugin_session *handle) {
	JANUS_LOG(LOG_INFO, "[%s-%p] WebRTC media is now available\n", JANUS_VIDEOCALL_PACKAGE, handle);
	if(g_atomic_int_get(&stopping) || !g_atomic_int_get(&initialized))
		return;
	janus_videocall_session *session = (janus_videocall_session *)handle->plugin_handle;
	if(!session) {
		JANUS_LOG(LOG_ERR, "No session associated with this handle...\n");
		return;
	}
	if(g_atomic_int_get(&session->destroyed))
		return;
	g_atomic_int_set(&session->hangingup, 0);
	/* We really don't care, as we only relay RTP/RTCP we get in the first place anyway */
}

void janus_videocall_incoming_rtp(janus_plugin_session *handle, janus_plugin_rtp *packet) {
	if(handle == NULL || g_atomic_int_get(&handle->stopped) || g_atomic_int_get(&stopping) || !g_atomic_int_get(&initialized))
		return;
	if(gateway) {
		/* Honour the audio/video active flags */
		janus_videocall_session *session = (janus_videocall_session *)handle->plugin_handle;
		if(!session) {
			JANUS_LOG(LOG_ERR, "No session associated with this handle...\n");
			return;
		}
		janus_videocall_session *peer = session->peer;
		if(!peer) {
			JANUS_LOG(LOG_ERR, "Session has no peer...\n");
			return;
		}
		if(g_atomic_int_get(&session->destroyed) || g_atomic_int_get(&peer->destroyed))
			return;
		gboolean video = packet->video;
		char *buf = packet->buffer;
		uint16_t len = packet->length;
		if(video && session->video_active && (session->ssrc[0] != 0 || session->rid[0] != NULL)) {
			/* Handle simulcast: backup the header information first */
			janus_rtp_header *header = (janus_rtp_header *)buf;
			uint32_t seq_number = ntohs(header->seq_number);
			uint32_t timestamp = ntohl(header->timestamp);
			uint32_t ssrc = ntohl(header->ssrc);
			/* Process this packet: don't relay if it's not the SSRC/layer we wanted to handle
			 * The caveat is that the targets in OUR simulcast context are the PEER's targets */
			gboolean relay = janus_rtp_simulcasting_context_process_rtp(&peer->sim_context,
				buf, len, session->ssrc, session->rid, session->vcodec, &peer->context);
			/* Do we need to drop this? */
			if(!relay)
				return;
			if(peer->sim_context.need_pli) {
				/* Send a PLI */
				JANUS_LOG(LOG_VERB, "We need a PLI for the simulcast context\n");
				gateway->send_pli(session->handle);
			}
			/* Any event we should notify? */
			if(peer->sim_context.changed_substream) {
				/* Notify the user about the substream change */
				json_t *event = json_object();
				json_object_set_new(event, "videocall", json_string("event"));
				json_t *result = json_object();
				json_object_set_new(result, "event", json_string("simulcast"));
				json_object_set_new(result, "videocodec", json_string(janus_videocodec_name(session->vcodec)));
				json_object_set_new(result, "substream", json_integer(session->sim_context.substream));
				json_object_set_new(event, "result", result);
				gateway->push_event(peer->handle, &janus_videocall_plugin, NULL, event, NULL);
				json_decref(event);
			}
			if(peer->sim_context.changed_temporal) {
				/* Notify the user about the temporal layer change */
				json_t *event = json_object();
				json_object_set_new(event, "videocall", json_string("event"));
				json_t *result = json_object();
				json_object_set_new(result, "event", json_string("simulcast"));
				json_object_set_new(result, "videocodec", json_string(janus_videocodec_name(session->vcodec)));
				json_object_set_new(result, "temporal", json_integer(session->sim_context.templayer));
				json_object_set_new(event, "result", result);
				gateway->push_event(peer->handle, &janus_videocall_plugin, NULL, event, NULL);
				json_decref(event);
			}
			/* If we got here, update the RTP header and send the packet */
			janus_rtp_header_update(header, &peer->context, TRUE, 4500);
			if(session->vcodec == JANUS_VIDEOCODEC_VP8) {
				int plen = 0;
				char *payload = janus_rtp_payload(buf, len, &plen);
				janus_vp8_simulcast_descriptor_update(payload, plen, &peer->vp8_context, peer->sim_context.changed_substream);
			}
			/* Save the frame if we're recording (and make sure the SSRC never changes even if the substream does) */
			header->ssrc = htonl(1);
			janus_recorder_save_frame(session->vrc, buf, len);
			/* Send the frame back */
			gateway->relay_rtp(peer->handle, packet);
			/* Restore header or core statistics will be messed up */
			header->ssrc = htonl(ssrc);
			header->timestamp = htonl(timestamp);
			header->seq_number = htons(seq_number);
		} else {
			if((!video && session->audio_active) || (video && session->video_active)) {
				/* Save the frame if we're recording */
				janus_recorder_save_frame(video ? session->vrc : session->arc, buf, len);
				/* Forward the packet to the peer */
				gateway->relay_rtp(peer->handle, packet);
			}
		}
	}
}

void janus_videocall_incoming_rtcp(janus_plugin_session *handle, janus_plugin_rtcp *packet) {
	if(handle == NULL || g_atomic_int_get(&handle->stopped) || g_atomic_int_get(&stopping) || !g_atomic_int_get(&initialized))
		return;
	if(gateway) {
		janus_videocall_session *session = (janus_videocall_session *)handle->plugin_handle;
		if(!session) {
			JANUS_LOG(LOG_ERR, "No session associated with this handle...\n");
			return;
		}
		janus_videocall_session *peer = session->peer;
		if(!peer) {
			JANUS_LOG(LOG_ERR, "Session has no peer...\n");
			return;
		}
		if(g_atomic_int_get(&session->destroyed) || g_atomic_int_get(&peer->destroyed))
			return;
		guint32 bitrate = janus_rtcp_get_remb(packet->buffer, packet->length);
		if(bitrate > 0) {
			/* If a REMB arrived, make sure we cap it to our configuration, and send it as a video RTCP */
			session->peer_bitrate = bitrate;
			/* No limit ~= 10000000 */
			gateway->send_remb(handle, session->bitrate ? session->bitrate : 10000000);
			return;
		}
		gateway->relay_rtcp(peer->handle, packet);
	}
}

<<<<<<< HEAD
void janus_videocall_incoming_data(janus_plugin_session *handle, janus_plugin_data *packet) {
=======
void janus_videocall_incoming_data(janus_plugin_session *handle, char *label, gboolean textdata, char *buf, int len) {
>>>>>>> 11d78977
	if(handle == NULL || g_atomic_int_get(&handle->stopped) || g_atomic_int_get(&stopping) || !g_atomic_int_get(&initialized))
		return;
	if(gateway) {
		janus_videocall_session *session = (janus_videocall_session *)handle->plugin_handle;
		if(!session) {
			JANUS_LOG(LOG_ERR, "No session associated with this handle...\n");
			return;
		}
		janus_videocall_session *peer = session->peer;
		if(!peer) {
			JANUS_LOG(LOG_ERR, "Session has no peer...\n");
			return;
		}
		if(g_atomic_int_get(&session->destroyed) || g_atomic_int_get(&peer->destroyed))
			return;
		if(packet->buffer == NULL || packet->length == 0)
			return;
<<<<<<< HEAD
		char *label = packet->label;
		char *buf = packet->buffer;
		uint16_t len = packet->length;
		char *text = g_malloc(len+1);
		memcpy(text, buf, len);
		*(text+len) = '\0';
		JANUS_LOG(LOG_VERB, "Got a DataChannel message (%zu bytes) to forward: %s\n", strlen(text), text);
		/* Save the frame if we're recording */
		janus_recorder_save_frame(session->drc, buf, len);
		/* Forward the packet to the peer */
		janus_plugin_data r = {
			.label = label,
			.buffer = text,
			.length = strlen(text)
		};
		gateway->relay_data(peer->handle, &r);
		g_free(text);
=======
		JANUS_LOG(LOG_VERB, "Got a %s DataChannel message (%d bytes) to forward\n",
			textdata ? "text" : "binary", len);
		/* Save the frame if we're recording */
		janus_recorder_save_frame(session->drc, buf, len);
		/* Forward the packet to the peer */
		gateway->relay_data(peer->handle, label, textdata, buf, len);
>>>>>>> 11d78977
	}
}

void janus_videocall_slow_link(janus_plugin_session *handle, int uplink, int video) {
	/* The core is informing us that our peer got or sent too many NACKs, are we pushing media too hard? */
	if(handle == NULL || g_atomic_int_get(&handle->stopped) || g_atomic_int_get(&stopping) || !g_atomic_int_get(&initialized))
		return;
	janus_videocall_session *session = (janus_videocall_session *)handle->plugin_handle;
	if(!session) {
		JANUS_LOG(LOG_ERR, "No session associated with this handle...\n");
		return;
	}
	if(g_atomic_int_get(&session->destroyed))
		return;
	session->slowlink_count++;
	if(uplink && !video && !session->audio_active) {
		/* We're not relaying audio and the peer is expecting it, so NACKs are normal */
		JANUS_LOG(LOG_VERB, "Getting a lot of lost packets (slow uplink) for audio, but that's expected, a configure disabled the audio forwarding\n");
	} else if(uplink && video && !session->video_active) {
		/* We're not relaying video and the peer is expecting it, so NACKs are normal */
		JANUS_LOG(LOG_VERB, "Getting a lot of lost packets (slow uplink) for video, but that's expected, a configure disabled the video forwarding\n");
	} else {
		JANUS_LOG(LOG_WARN, "Getting a lot of lost packets (slow %s) for %s\n",
			uplink ? "uplink" : "downlink", video ? "video" : "audio");
		if(!uplink) {
			/* Send an event on the handle to notify the application: it's
			 * up to the application to then choose a policy and enforce it */
			json_t *event = json_object();
			json_object_set_new(event, "videocall", json_string("event"));
			/* Also add info on what the current bitrate cap is */
			json_t *result = json_object();
			json_object_set_new(result, "event", json_string("slow_link"));
			json_object_set_new(result, "media", json_string(video ? "video" : "audio"));
			if(video)
				json_object_set_new(result, "current-bitrate", json_integer(session->bitrate));
			json_object_set_new(event, "result", result);
			gateway->push_event(session->handle, &janus_videocall_plugin, NULL, event, NULL);
			json_decref(event);
		}
	}
}

static void janus_videocall_recorder_close(janus_videocall_session *session) {
	if(session->arc) {
		janus_recorder *rc = session->arc;
		session->arc = NULL;
		janus_recorder_close(rc);
		JANUS_LOG(LOG_INFO, "Closed audio recording %s\n", rc->filename ? rc->filename : "??");
		janus_recorder_destroy(rc);
	}
	if(session->vrc) {
		janus_recorder *rc = session->vrc;
		session->vrc = NULL;
		janus_recorder_close(rc);
		JANUS_LOG(LOG_INFO, "Closed video recording %s\n", rc->filename ? rc->filename : "??");
		janus_recorder_destroy(rc);
	}
	if(session->drc) {
		janus_recorder *rc = session->drc;
		session->drc = NULL;
		janus_recorder_close(rc);
		JANUS_LOG(LOG_INFO, "Closed data recording %s\n", rc->filename ? rc->filename : "??");
		janus_recorder_destroy(rc);
	}
}

void janus_videocall_hangup_media(janus_plugin_session *handle) {
	JANUS_LOG(LOG_INFO, "[%s-%p] No WebRTC media anymore\n", JANUS_VIDEOCALL_PACKAGE, handle);
	if(g_atomic_int_get(&stopping) || !g_atomic_int_get(&initialized))
		return;
	janus_videocall_session *session = (janus_videocall_session *)handle->plugin_handle;
	if(!session) {
		JANUS_LOG(LOG_ERR, "No session associated with this handle...\n");
		return;
	}
	if(g_atomic_int_get(&session->destroyed))
		return;
	if(!g_atomic_int_compare_and_exchange(&session->hangingup, 0, 1))
		return;
	/* Get rid of the recorders, if available */
	janus_mutex_lock(&session->rec_mutex);
	janus_videocall_recorder_close(session);
	janus_mutex_unlock(&session->rec_mutex);
	janus_videocall_session *peer = session->peer;
	session->peer = NULL;
	if(peer) {
		/* Send event to our peer too */
		json_t *call = json_object();
		json_object_set_new(call, "videocall", json_string("event"));
		json_t *calling = json_object();
		json_object_set_new(calling, "event", json_string("hangup"));
		json_object_set_new(calling, "username", json_string(session->username));
		json_object_set_new(calling, "reason", json_string("Remote WebRTC hangup"));
		json_object_set_new(call, "result", calling);
		gateway->close_pc(peer->handle);
		int ret = gateway->push_event(peer->handle, &janus_videocall_plugin, NULL, call, NULL);
		JANUS_LOG(LOG_VERB, "  >> Pushing event to peer: %d (%s)\n", ret, janus_get_api_error(ret));
		json_decref(call);
		/* Also notify event handlers */
		if(notify_events && gateway->events_is_enabled()) {
			json_t *info = json_object();
			json_object_set_new(info, "event", json_string("hangup"));
			json_object_set_new(info, "reason", json_string("Remote WebRTC hangup"));
			gateway->notify_event(&janus_videocall_plugin, peer->handle, info);
		}
	}
	/* Reset controls */
	session->has_audio = FALSE;
	session->has_video = FALSE;
	session->has_data = FALSE;
	session->audio_active = TRUE;
	session->video_active = TRUE;
	session->acodec = JANUS_AUDIOCODEC_NONE;
	session->vcodec = JANUS_VIDEOCODEC_NONE;
	session->bitrate = 0;
	session->peer_bitrate = 0;
	int i=0;
	for(i=0; i<3; i++) {
		session->ssrc[i] = 0;
		g_free(session->rid[i]);
		session->rid[i] = NULL;
	}
	janus_rtp_switching_context_reset(&session->context);
	janus_rtp_simulcasting_context_reset(&session->sim_context);
	janus_vp8_simulcast_context_reset(&session->vp8_context);
	if(g_atomic_int_compare_and_exchange(&session->incall, 1, 0) && peer) {
		janus_refcount_decrease(&peer->ref);
	}
	janus_rtp_switching_context_reset(&session->context);
	g_atomic_int_set(&session->hangingup, 0);
}

/* Thread to handle incoming messages */
static void *janus_videocall_handler(void *data) {
	JANUS_LOG(LOG_VERB, "Joining VideoCall handler thread\n");
	janus_videocall_message *msg = NULL;
	int error_code = 0;
	char error_cause[512];
	json_t *root = NULL;
	while(g_atomic_int_get(&initialized) && !g_atomic_int_get(&stopping)) {
		msg = g_async_queue_pop(messages);
		if(msg == NULL)
			continue;
		if(msg == &exit_message)
			break;
		if(msg->handle == NULL) {
			janus_videocall_message_free(msg);
			continue;
		}
		janus_videocall_session *session = (janus_videocall_session *)msg->handle->plugin_handle;
		if(!session) {
			JANUS_LOG(LOG_ERR, "No session associated with this handle...\n");
			janus_videocall_message_free(msg);
			continue;
		}
		if(g_atomic_int_get(&session->destroyed)) {
			janus_videocall_message_free(msg);
			continue;
		}
		/* Handle request */
		error_code = 0;
		root = msg->message;
		if(msg->message == NULL) {
			JANUS_LOG(LOG_ERR, "No message??\n");
			error_code = JANUS_VIDEOCALL_ERROR_NO_MESSAGE;
			g_snprintf(error_cause, 512, "%s", "No message??");
			goto error;
		}
		if(!json_is_object(root)) {
			JANUS_LOG(LOG_ERR, "JSON error: not an object\n");
			error_code = JANUS_VIDEOCALL_ERROR_INVALID_JSON;
			g_snprintf(error_cause, 512, "JSON error: not an object");
			goto error;
		}
		JANUS_VALIDATE_JSON_OBJECT(root, request_parameters,
			error_code, error_cause, TRUE,
			JANUS_VIDEOCALL_ERROR_MISSING_ELEMENT, JANUS_VIDEOCALL_ERROR_INVALID_ELEMENT);
		if(error_code != 0)
			goto error;
		const char *msg_sdp_type = json_string_value(json_object_get(msg->jsep, "type"));
		const char *msg_sdp = json_string_value(json_object_get(msg->jsep, "sdp"));
		json_t *request = json_object_get(root, "request");
		const char *request_text = json_string_value(request);
		json_t *result = NULL;
		gboolean sdp_update = FALSE;
		if(json_object_get(msg->jsep, "update") != NULL)
			sdp_update = json_is_true(json_object_get(msg->jsep, "update"));
		if(!strcasecmp(request_text, "list")) {
			result = json_object();
			json_t *list = json_array();
			JANUS_LOG(LOG_VERB, "Request for the list of peers\n");
			/* Return a list of all available mountpoints */
			janus_mutex_lock(&sessions_mutex);
			GHashTableIter iter;
			gpointer value;
			g_hash_table_iter_init(&iter, sessions);
			while (g_hash_table_iter_next(&iter, NULL, &value)) {
				janus_videocall_session *user = value;
				if(user != NULL) {
					janus_refcount_increase(&user->ref);
					if(user->username != NULL)
						json_array_append_new(list, json_string(user->username));
					janus_refcount_decrease(&user->ref);
				}
			}
			json_object_set_new(result, "list", list);
			janus_mutex_unlock(&sessions_mutex);
		} else if(!strcasecmp(request_text, "register")) {
			/* Map this handle to a username */
			if(session->username != NULL) {
				JANUS_LOG(LOG_ERR, "Already registered (%s)\n", session->username);
				error_code = JANUS_VIDEOCALL_ERROR_ALREADY_REGISTERED;
				g_snprintf(error_cause, 512, "Already registered (%s)", session->username);
				goto error;
			}
			JANUS_VALIDATE_JSON_OBJECT(root, username_parameters,
				error_code, error_cause, TRUE,
				JANUS_VIDEOCALL_ERROR_MISSING_ELEMENT, JANUS_VIDEOCALL_ERROR_INVALID_ELEMENT);
			if(error_code != 0)
				goto error;
			json_t *username = json_object_get(root, "username");
			const char *username_text = json_string_value(username);
			janus_mutex_lock(&sessions_mutex);
			if(g_hash_table_lookup(sessions, username_text) != NULL) {
				janus_mutex_unlock(&sessions_mutex);
				JANUS_LOG(LOG_ERR, "Username '%s' already taken\n", username_text);
				error_code = JANUS_VIDEOCALL_ERROR_USERNAME_TAKEN;
				g_snprintf(error_cause, 512, "Username '%s' already taken", username_text);
				goto error;
			}
			janus_mutex_unlock(&sessions_mutex);
			session->username = g_strdup(username_text);
			janus_mutex_lock(&sessions_mutex);
			g_hash_table_insert(sessions, (gpointer)session->username, session);
			janus_mutex_unlock(&sessions_mutex);
			result = json_object();
			json_object_set_new(result, "event", json_string("registered"));
			json_object_set_new(result, "username", json_string(username_text));
			/* Also notify event handlers */
			if(notify_events && gateway->events_is_enabled()) {
				json_t *info = json_object();
				json_object_set_new(info, "event", json_string("registered"));
				json_object_set_new(info, "username", json_string(username_text));
				gateway->notify_event(&janus_videocall_plugin, session->handle, info);
			}
		} else if(!strcasecmp(request_text, "call")) {
			/* Call another peer */
			if(session->username == NULL) {
				JANUS_LOG(LOG_ERR, "Register a username first\n");
				error_code = JANUS_VIDEOCALL_ERROR_REGISTER_FIRST;
				g_snprintf(error_cause, 512, "Register a username first");
				/* Hangup the call attempt of the user */
				gateway->close_pc(session->handle);
				goto error;
			}
			if(session->peer != NULL) {
				JANUS_LOG(LOG_ERR, "Already in a call\n");
				error_code = JANUS_VIDEOCALL_ERROR_ALREADY_IN_CALL;
				g_snprintf(error_cause, 512, "Already in a call");
				/* Hangup the call attempt of the user */
				gateway->close_pc(session->handle);
				goto error;
			}
			if(!g_atomic_int_compare_and_exchange(&session->incall, 0, 1)) {
				JANUS_LOG(LOG_ERR, "Already in a call (but no peer?)\n");
				error_code = JANUS_VIDEOCALL_ERROR_ALREADY_IN_CALL;
				g_snprintf(error_cause, 512, "Already in a call (but no peer)");
				/* Hangup the call attempt of the user */
				gateway->close_pc(session->handle);
				goto error;
			}
			JANUS_VALIDATE_JSON_OBJECT(root, username_parameters,
				error_code, error_cause, TRUE,
				JANUS_VIDEOCALL_ERROR_MISSING_ELEMENT, JANUS_VIDEOCALL_ERROR_INVALID_ELEMENT);
			if(error_code != 0) {
				/* Hangup the call attempt of the user */
				g_atomic_int_set(&session->incall, 0);
				gateway->close_pc(session->handle);
				goto error;
			}
			json_t *username = json_object_get(root, "username");
			const char *username_text = json_string_value(username);
			if(!strcmp(username_text, session->username)) {
				g_atomic_int_set(&session->incall, 0);
				JANUS_LOG(LOG_ERR, "You can't call yourself... use the EchoTest for that\n");
				error_code = JANUS_VIDEOCALL_ERROR_USE_ECHO_TEST;
				g_snprintf(error_cause, 512, "You can't call yourself... use the EchoTest for that");
				/* Hangup the call attempt of the user */
				gateway->close_pc(session->handle);
				goto error;
			}
			janus_mutex_lock(&sessions_mutex);
			janus_videocall_session *peer = g_hash_table_lookup(sessions, username_text);
			if(peer == NULL || g_atomic_int_get(&peer->destroyed)) {
				g_atomic_int_set(&session->incall, 0);
				janus_mutex_unlock(&sessions_mutex);
				JANUS_LOG(LOG_ERR, "Username '%s' doesn't exist\n", username_text);
				error_code = JANUS_VIDEOCALL_ERROR_NO_SUCH_USERNAME;
				g_snprintf(error_cause, 512, "Username '%s' doesn't exist", username_text);
				/* Hangup the call attempt of the user */
				gateway->close_pc(session->handle);
				goto error;
			}
			/* If the call attempt proceeds we keep the references */
			janus_refcount_increase(&session->ref);
			janus_refcount_increase(&peer->ref);
			if(g_atomic_int_get(&peer->incall) || peer->peer != NULL) {
				if(g_atomic_int_compare_and_exchange(&session->incall, 1, 0) && peer) {
					janus_refcount_decrease(&session->ref);
					janus_refcount_decrease(&peer->ref);
				}
				janus_mutex_unlock(&sessions_mutex);
				JANUS_LOG(LOG_VERB, "%s is busy\n", username_text);
				result = json_object();
				json_object_set_new(result, "event", json_string("hangup"));
				json_object_set_new(result, "username", json_string(session->username));
				json_object_set_new(result, "reason", json_string("User busy"));
				/* Also notify event handlers */
				if(notify_events && gateway->events_is_enabled()) {
					json_t *info = json_object();
					json_object_set_new(info, "event", json_string("hangup"));
					json_object_set_new(info, "reason", json_string("User busy"));
					gateway->notify_event(&janus_videocall_plugin, session->handle, info);
				}
				/* Hangup the call attempt of the user */
				gateway->close_pc(session->handle);
			} else {
				/* Any SDP to handle? if not, something's wrong */
				if(!msg_sdp) {
					if(g_atomic_int_compare_and_exchange(&session->incall, 1, 0) && peer) {
						janus_refcount_decrease(&session->ref);
						janus_refcount_decrease(&peer->ref);
					}
					janus_mutex_unlock(&sessions_mutex);
					JANUS_LOG(LOG_ERR, "Missing SDP\n");
					error_code = JANUS_VIDEOCALL_ERROR_MISSING_SDP;
					g_snprintf(error_cause, 512, "Missing SDP");
					goto error;
				}
				char error_str[512];
				janus_sdp *offer = janus_sdp_parse(msg_sdp, error_str, sizeof(error_str));
				if(offer == NULL) {
					if(g_atomic_int_compare_and_exchange(&session->incall, 1, 0) && peer) {
						janus_refcount_decrease(&session->ref);
						janus_refcount_decrease(&peer->ref);
					}
					janus_mutex_unlock(&sessions_mutex);
					JANUS_LOG(LOG_ERR, "Error parsing offer: %s\n", error_str);
					error_code = JANUS_VIDEOCALL_ERROR_INVALID_SDP;
					g_snprintf(error_cause, 512, "Error parsing offer: %s", error_str);
					goto error;
				}
				janus_sdp_destroy(offer);
				g_atomic_int_set(&peer->incall, 1);
				session->peer = peer;
				peer->peer = session;
				session->has_audio = (strstr(msg_sdp, "m=audio") != NULL);
				session->has_video = (strstr(msg_sdp, "m=video") != NULL);
				session->has_data = (strstr(msg_sdp, "DTLS/SCTP") != NULL);
				janus_mutex_unlock(&sessions_mutex);
				JANUS_LOG(LOG_VERB, "%s is calling %s\n", session->username, peer->username);
				JANUS_LOG(LOG_VERB, "This is involving a negotiation (%s) as well:\n%s\n", msg_sdp_type, msg_sdp);
				/* Check if this user will simulcast */
				json_t *msg_simulcast = json_object_get(msg->jsep, "simulcast");
				if(msg_simulcast) {
					JANUS_LOG(LOG_VERB, "VideoCall caller (%s) is going to do simulcasting\n", session->username);
					int rid_ext_id = -1, framemarking_ext_id = -1;
					janus_rtp_simulcasting_prepare(msg_simulcast, &rid_ext_id, &framemarking_ext_id, session->ssrc, session->rid);
					session->sim_context.rid_ext_id = rid_ext_id;
					session->sim_context.framemarking_ext_id = framemarking_ext_id;
				}
				/* Send SDP to our peer */
				json_t *call = json_object();
				json_object_set_new(call, "videocall", json_string("event"));
				json_t *calling = json_object();
				json_object_set_new(calling, "event", json_string("incomingcall"));
				json_object_set_new(calling, "username", json_string(session->username));
				json_object_set_new(call, "result", calling);
				json_t *jsep = json_pack("{ssss}", "type", msg_sdp_type, "sdp", msg_sdp);
				g_atomic_int_set(&session->hangingup, 0);
				int ret = gateway->push_event(peer->handle, &janus_videocall_plugin, NULL, call, jsep);
				JANUS_LOG(LOG_VERB, "  >> Pushing event to peer: %d (%s)\n", ret, janus_get_api_error(ret));
				json_decref(call);
				json_decref(jsep);
				/* Send an ack back */
				result = json_object();
				json_object_set_new(result, "event", json_string("calling"));
				/* Also notify event handlers */
				if(notify_events && gateway->events_is_enabled()) {
					json_t *info = json_object();
					json_object_set_new(info, "event", json_string("calling"));
					gateway->notify_event(&janus_videocall_plugin, session->handle, info);
				}
			}
		} else if(!strcasecmp(request_text, "accept")) {
			/* Accept a call from another peer */
			janus_videocall_session *peer = session->peer;
			if(peer == NULL || !g_atomic_int_get(&session->incall) || !g_atomic_int_get(&peer->incall)) {
				JANUS_LOG(LOG_ERR, "No incoming call to accept\n");
				error_code = JANUS_VIDEOCALL_ERROR_NO_CALL;
				g_snprintf(error_cause, 512, "No incoming call to accept");
				goto error;
			}
			janus_refcount_increase(&peer->ref);
			/* Any SDP to handle? if not, something's wrong */
			if(!msg_sdp) {
				janus_refcount_decrease(&peer->ref);
				JANUS_LOG(LOG_ERR, "Missing SDP\n");
				error_code = JANUS_VIDEOCALL_ERROR_MISSING_SDP;
				g_snprintf(error_cause, 512, "Missing SDP");
				goto error;
			}
			char error_str[512];
			janus_sdp *answer = janus_sdp_parse(msg_sdp, error_str, sizeof(error_str));
			if(answer == NULL) {
				janus_refcount_decrease(&peer->ref);
				JANUS_LOG(LOG_ERR, "Error parsing answer: %s\n", error_str);
				error_code = JANUS_VIDEOCALL_ERROR_INVALID_SDP;
				g_snprintf(error_cause, 512, "Error parsing answer: %s", error_str);
				goto error;
			}
			JANUS_LOG(LOG_VERB, "%s is accepting a call from %s\n", session->username, peer->username);
			JANUS_LOG(LOG_VERB, "This is involving a negotiation (%s) as well:\n%s\n", msg_sdp_type, msg_sdp);
			session->has_audio = (strstr(msg_sdp, "m=audio") != NULL);
			session->has_video = (strstr(msg_sdp, "m=video") != NULL);
			session->has_data = (strstr(msg_sdp, "DTLS/SCTP") != NULL);
			/* Check if this user will simulcast */
			json_t *msg_simulcast = json_object_get(msg->jsep, "simulcast");
			if(msg_simulcast && janus_get_codec_pt(msg_sdp, "vp8") > 0) {
				JANUS_LOG(LOG_VERB, "VideoCall callee (%s) is going to do simulcasting\n", session->username);
				session->ssrc[0] = json_integer_value(json_object_get(msg_simulcast, "ssrc-0"));
				session->ssrc[1] = json_integer_value(json_object_get(msg_simulcast, "ssrc-1"));
				session->ssrc[2] = json_integer_value(json_object_get(msg_simulcast, "ssrc-2"));
			} else {
				int i=0;
				for(i=0; i<3; i++) {
					session->ssrc[i] = 0;
					g_free(session->rid[0]);
					session->rid[0] = NULL;
					if(peer) {
						peer->ssrc[i] = 0;
						g_free(peer->rid[0]);
						peer->rid[0] = NULL;
					}
				}
			}
			/* Check which codecs we ended up using */
			const char *acodec = NULL, *vcodec = NULL;
			janus_sdp_find_first_codecs(answer, &acodec, &vcodec);
			session->acodec = janus_audiocodec_from_name(acodec);
			session->vcodec = janus_videocodec_from_name(vcodec);
			if(session->acodec == JANUS_AUDIOCODEC_NONE) {
				session->has_audio = FALSE;
				if(peer)
					peer->has_audio = FALSE;
			} else if(peer) {
				peer->acodec = session->acodec;
			}
			if(session->vcodec == JANUS_VIDEOCODEC_NONE) {
				session->has_video = FALSE;
				if(peer)
					peer->has_video = FALSE;
			} else if(peer) {
				peer->vcodec = session->vcodec;
			}
			janus_sdp_destroy(answer);
			/* Send SDP to our peer */
			json_t *jsep = json_pack("{ssss}", "type", msg_sdp_type, "sdp", msg_sdp);
			json_t *call = json_object();
			json_object_set_new(call, "videocall", json_string("event"));
			json_t *calling = json_object();
			json_object_set_new(calling, "event", json_string("accepted"));
			json_object_set_new(calling, "username", json_string(session->username));
			json_object_set_new(call, "result", calling);
			g_atomic_int_set(&session->hangingup, 0);
			int ret = gateway->push_event(peer->handle, &janus_videocall_plugin, NULL, call, jsep);
			JANUS_LOG(LOG_VERB, "  >> Pushing event to peer: %d (%s)\n", ret, janus_get_api_error(ret));
			json_decref(call);
			json_decref(jsep);
			/* Send an ack back */
			result = json_object();
			json_object_set_new(result, "event", json_string("accepted"));
			/* Also notify event handlers */
			if(notify_events && gateway->events_is_enabled()) {
				json_t *info = json_object();
				json_object_set_new(info, "event", json_string("accepted"));
				gateway->notify_event(&janus_videocall_plugin, session->handle, info);
			}
			/* Is simulcasting involved on either side? */
			if(session->ssrc[0] || session->rid[0]) {
				peer->sim_context.substream_target = 2;	/* Let's aim for the highest quality */
				peer->sim_context.templayer_target = 2;	/* Let's aim for all temporal layers */
			}
			if(peer->ssrc[0] || peer->rid[0]) {
				session->sim_context.substream_target = 2;	/* Let's aim for the highest quality */
				session->sim_context.templayer_target = 2;	/* Let's aim for all temporal layers */
			}
			/* We don't need this reference anymore, it was already increased by the peer calling us */
			janus_refcount_decrease(&peer->ref);
		} else if(!strcasecmp(request_text, "set")) {
			/* Update the local configuration (audio/video mute/unmute, bitrate cap or recording) */
			JANUS_VALIDATE_JSON_OBJECT(root, set_parameters,
				error_code, error_cause, TRUE,
				JANUS_VIDEOCALL_ERROR_MISSING_ELEMENT, JANUS_VIDEOCALL_ERROR_INVALID_ELEMENT);
			if(error_code != 0)
				goto error;
			json_t *audio = json_object_get(root, "audio");
			json_t *video = json_object_get(root, "video");
			json_t *bitrate = json_object_get(root, "bitrate");
			json_t *record = json_object_get(root, "record");
			json_t *recfile = json_object_get(root, "filename");
			json_t *restart = json_object_get(root, "restart");
			json_t *substream = json_object_get(root, "substream");
			if(substream && (!json_is_integer(substream) || json_integer_value(substream) < 0 || json_integer_value(substream) > 2)) {
				JANUS_LOG(LOG_ERR, "Invalid element (substream should be 0, 1 or 2)\n");
				error_code = JANUS_VIDEOCALL_ERROR_INVALID_ELEMENT;
				g_snprintf(error_cause, 512, "Invalid value (substream should be 0, 1 or 2)");
				goto error;
			}
			json_t *temporal = json_object_get(root, "temporal");
			if(temporal && (!json_is_integer(temporal) || json_integer_value(temporal) < 0 || json_integer_value(temporal) > 2)) {
				JANUS_LOG(LOG_ERR, "Invalid element (temporal should be 0, 1 or 2)\n");
				error_code = JANUS_VIDEOCALL_ERROR_INVALID_ELEMENT;
				g_snprintf(error_cause, 512, "Invalid value (temporal should be 0, 1 or 2)");
				goto error;
			}
			if(audio) {
				session->audio_active = json_is_true(audio);
				JANUS_LOG(LOG_VERB, "Setting audio property: %s\n", session->audio_active ? "true" : "false");
			}
			if(video) {
				if(!session->video_active && json_is_true(video)) {
					/* Send a PLI */
					JANUS_LOG(LOG_VERB, "Just (re-)enabled video, sending a PLI to recover it\n");
					gateway->send_pli(session->handle);
				}
				session->video_active = json_is_true(video);
				JANUS_LOG(LOG_VERB, "Setting video property: %s\n", session->video_active ? "true" : "false");
			}
			if(bitrate) {
				session->bitrate = json_integer_value(bitrate);
				JANUS_LOG(LOG_VERB, "Setting video bitrate: %"SCNu32"\n", session->bitrate);
				gateway->send_remb(session->handle, session->bitrate ? session->bitrate : 10000000);
			}
			janus_videocall_session *peer = session->peer;
			if(substream) {
				session->sim_context.substream_target = json_integer_value(substream);
				JANUS_LOG(LOG_VERB, "Setting video SSRC to let through (simulcast): %"SCNu32" (index %d, was %d)\n",
					session->ssrc[session->sim_context.substream], session->sim_context.substream_target, session->sim_context.substream);
				if(session->sim_context.substream_target == session->sim_context.substream) {
					/* No need to do anything, we're already getting the right substream, so notify the user */
					json_t *event = json_object();
					json_object_set_new(event, "videocall", json_string("event"));
					json_t *result = json_object();
					json_object_set_new(result, "event", json_string("simulcast"));
					json_object_set_new(result, "videocodec", json_string(janus_videocodec_name(session->vcodec)));
					json_object_set_new(result, "substream", json_integer(session->sim_context.substream));
					json_object_set_new(event, "result", result);
					gateway->push_event(session->handle, &janus_videocall_plugin, NULL, event, NULL);
					json_decref(event);
				} else {
					/* We need to change substream, send the peer a PLI */
					JANUS_LOG(LOG_VERB, "Simulcasting substream change, sending a PLI to kickstart it\n");
					if(peer && peer->handle)
						gateway->send_pli(peer->handle);
				}
			}
			if(temporal) {
				session->sim_context.templayer_target = json_integer_value(temporal);
				JANUS_LOG(LOG_VERB, "Setting video temporal layer to let through (simulcast): %d (was %d)\n",
					session->sim_context.templayer_target, session->sim_context.templayer);
				if(session->vcodec == JANUS_VIDEOCODEC_VP8 && session->sim_context.templayer_target == session->sim_context.templayer) {
					/* No need to do anything, we're already getting the right temporal, so notify the user */
					json_t *event = json_object();
					json_object_set_new(event, "videocall", json_string("event"));
					json_t *result = json_object();
					json_object_set_new(result, "event", json_string("simulcast"));
					json_object_set_new(result, "videocodec", json_string(janus_videocodec_name(session->vcodec)));
					json_object_set_new(result, "temporal", json_integer(session->sim_context.templayer));
					json_object_set_new(event, "result", result);
					gateway->push_event(session->handle, &janus_videocall_plugin, NULL, event, NULL);
					json_decref(event);
				} else {
					/* We need to change temporal, send a PLI */
					JANUS_LOG(LOG_VERB, "Simulcasting temporal layer change, sending a PLI to kickstart it\n");
					if(peer && peer->handle)
						gateway->send_pli(peer->handle);
				}
			}
			if(record) {
				if(msg_sdp) {
					session->has_audio = (strstr(msg_sdp, "m=audio") != NULL);
					session->has_video = (strstr(msg_sdp, "m=video") != NULL);
					session->has_data = (strstr(msg_sdp, "DTLS/SCTP") != NULL);
				}
				gboolean recording = json_is_true(record);
				const char *recording_base = json_string_value(recfile);
				JANUS_LOG(LOG_VERB, "Recording %s (base filename: %s)\n", recording ? "enabled" : "disabled", recording_base ? recording_base : "not provided");
				janus_mutex_lock(&session->rec_mutex);
				if(!recording) {
					/* Not recording (anymore?) */
					janus_videocall_recorder_close(session);
				} else {
					/* We've started recording, send a PLI and go on */
					char filename[255];
					gint64 now = janus_get_real_time();
					if(session->has_audio) {
						/* FIXME We assume we're recording Opus, here */
						memset(filename, 0, 255);
						if(recording_base) {
							/* Use the filename and path we have been provided */
							g_snprintf(filename, 255, "%s-audio", recording_base);
							session->arc = janus_recorder_create(NULL, janus_audiocodec_name(session->acodec), filename);
							if(session->arc == NULL) {
								/* FIXME We should notify the fact the recorder could not be created */
								JANUS_LOG(LOG_ERR, "Couldn't open an audio recording file for this VideoCall user!\n");
							}
						} else {
							/* Build a filename */
							g_snprintf(filename, 255, "videocall-%s-%s-%"SCNi64"-audio",
								session->username ? session->username : "unknown",
								(peer && peer->username) ? peer->username : "unknown",
								now);
							session->arc = janus_recorder_create(NULL, janus_audiocodec_name(session->acodec), filename);
							if(session->arc == NULL) {
								/* FIXME We should notify the fact the recorder could not be created */
								JANUS_LOG(LOG_ERR, "Couldn't open an audio recording file for this VideoCall user!\n");
							}
						}
					}
					if(session->has_video) {
						/* FIXME We assume we're recording VP8, here */
						memset(filename, 0, 255);
						if(recording_base) {
							/* Use the filename and path we have been provided */
							g_snprintf(filename, 255, "%s-video", recording_base);
							session->vrc = janus_recorder_create(NULL, janus_videocodec_name(session->vcodec), filename);
							if(session->vrc == NULL) {
								/* FIXME We should notify the fact the recorder could not be created */
								JANUS_LOG(LOG_ERR, "Couldn't open an video recording file for this VideoCall user!\n");
							}
						} else {
							/* Build a filename */
							g_snprintf(filename, 255, "videocall-%s-%s-%"SCNi64"-video",
								session->username ? session->username : "unknown",
								(peer && peer->username) ? peer->username : "unknown",
								now);
							session->vrc = janus_recorder_create(NULL, janus_videocodec_name(session->vcodec), filename);
							if(session->vrc == NULL) {
								/* FIXME We should notify the fact the recorder could not be created */
								JANUS_LOG(LOG_ERR, "Couldn't open an video recording file for this VideoCall user!\n");
							}
						}
						/* Send a PLI */
						JANUS_LOG(LOG_VERB, "Recording video, sending a PLI to kickstart it\n");
						gateway->send_pli(session->handle);
					}
					if(session->has_data) {
						memset(filename, 0, 255);
						if(recording_base) {
							/* Use the filename and path we have been provided */
							g_snprintf(filename, 255, "%s-data", recording_base);
							session->drc = janus_recorder_create(NULL, "text", filename);
							if(session->drc == NULL) {
								/* FIXME We should notify the fact the recorder could not be created */
								JANUS_LOG(LOG_ERR, "Couldn't open a data recording file for this VideoCall user!\n");
							}
						} else {
							/* Build a filename */
							g_snprintf(filename, 255, "videocall-%s-%s-%"SCNi64"-data",
								session->username ? session->username : "unknown",
								(peer && peer->username) ? peer->username : "unknown",
								now);
							session->drc = janus_recorder_create(NULL, "text", filename);
							if(session->drc == NULL) {
								/* FIXME We should notify the fact the recorder could not be created */
								JANUS_LOG(LOG_ERR, "Couldn't open a data recording file for this VideoCall user!\n");
							}
						}
					}
				}
				janus_mutex_unlock(&session->rec_mutex);
			}
			/* Also notify event handlers */
			if(notify_events && gateway->events_is_enabled()) {
				json_t *info = json_object();
				json_object_set_new(info, "event", json_string("configured"));
				json_object_set_new(info, "audio_active", session->audio_active ? json_true() : json_false());
				json_object_set_new(info, "video_active", session->video_active ? json_true() : json_false());
				json_object_set_new(info, "bitrate", json_integer(session->bitrate));
				if(session->arc || session->vrc || session->drc) {
					json_t *recording = json_object();
					if(session->arc && session->arc->filename)
						json_object_set_new(recording, "audio", json_string(session->arc->filename));
					if(session->vrc && session->vrc->filename)
						json_object_set_new(recording, "video", json_string(session->vrc->filename));
					if(session->drc && session->drc->filename)
						json_object_set_new(recording, "data", json_string(session->drc->filename));
					json_object_set_new(info, "recording", recording);
				}
				gateway->notify_event(&janus_videocall_plugin, session->handle, info);
			}
			/* Send an ack back */
			result = json_object();
			json_object_set_new(result, "event", json_string("set"));
			/* If this is for an ICE restart, prepare the SDP to send back too */
			gboolean do_restart = restart ? json_is_true(restart) : FALSE;
			if(do_restart && !sdp_update) {
				JANUS_LOG(LOG_WARN, "Got a 'restart' request, but no SDP update? Ignoring...\n");
			}
			if(sdp_update && peer != NULL) {
				/* Forward new SDP to the peer */
				json_t *event = json_object();
				json_object_set_new(event, "videocall", json_string("event"));
				json_t *update = json_object();
				json_object_set_new(update, "event", json_string("update"));
				json_object_set_new(event, "result", update);
				json_t *jsep = json_pack("{ssss}", "type", msg_sdp_type, "sdp", msg_sdp);
				int ret = gateway->push_event(peer->handle, &janus_videocall_plugin, NULL, event, jsep);
				JANUS_LOG(LOG_VERB, "  >> Pushing event: %d (%s)\n", ret, janus_get_api_error(ret));
				json_decref(event);
				json_decref(jsep);
			}
		} else if(!strcasecmp(request_text, "hangup")) {
			json_t *hangup = json_object_get(root, "reason");
			if(hangup && !json_is_string(hangup)) {
				JANUS_LOG(LOG_WARN, "Invalid element (hangup should be a string), ignoring\n");
				hangup = NULL;
			}
			const char *hangup_text = hangup ? json_string_value(hangup) : "We did the hangup";
			/* Hangup an ongoing call or reject an incoming one */
			janus_videocall_session *peer = session->peer;
			if(peer == NULL) {
				JANUS_LOG(LOG_WARN, "No call to hangup\n");
			} else {
				JANUS_LOG(LOG_VERB, "%s is hanging up the call with %s (%s)\n", session->username, peer->username, hangup_text);
			}
			/* Check if we still need to remove any reference */
			if(peer && g_atomic_int_compare_and_exchange(&peer->incall, 1, 0)) {
				janus_refcount_decrease(&session->ref);
			}
			if(g_atomic_int_compare_and_exchange(&session->incall, 1, 0) && peer) {
				janus_refcount_decrease(&peer->ref);
			}
			/* Notify the success as an hangup message */
			result = json_object();
			json_object_set_new(result, "event", json_string("hangup"));
			json_object_set_new(result, "username", json_string(session->username));
			json_object_set_new(result, "reason", json_string(hangup_text));
			json_object_set_new(result, "reason", json_string("Explicit hangup"));
			/* Also notify event handlers */
			if(notify_events && gateway->events_is_enabled()) {
				json_t *info = json_object();
				json_object_set_new(info, "event", json_string("hangup"));
				json_object_set_new(info, "reason", json_string("Explicit hangup"));
				gateway->notify_event(&janus_videocall_plugin, session->handle, info);
			}
			/* Hangup the call on the user, if it's still up */
			gateway->close_pc(session->handle);
			if(peer != NULL) {
				/* Send event to our peer too */
				json_t *call = json_object();
				json_object_set_new(call, "videocall", json_string("event"));
				json_t *calling = json_object();
				json_object_set_new(calling, "event", json_string("hangup"));
				json_object_set_new(calling, "username", json_string(session->username));
				json_object_set_new(calling, "reason", json_string(hangup_text));
				json_object_set_new(call, "result", calling);
				gateway->close_pc(peer->handle);
				int ret = gateway->push_event(peer->handle, &janus_videocall_plugin, NULL, call, NULL);
				JANUS_LOG(LOG_VERB, "  >> Pushing event to peer: %d (%s)\n", ret, janus_get_api_error(ret));
				json_decref(call);
				/* Also notify event handlers */
				if(notify_events && gateway->events_is_enabled()) {
					json_t *info = json_object();
					json_object_set_new(info, "event", json_string("hangup"));
					json_object_set_new(info, "reason", json_string("Remote hangup"));
					gateway->notify_event(&janus_videocall_plugin, peer->handle, info);
				}
				/* Hangup the call on the peer, if it's still up */
				gateway->close_pc(peer->handle);
			}
		} else {
			JANUS_LOG(LOG_ERR, "Unknown request (%s)\n", request_text);
			error_code = JANUS_VIDEOCALL_ERROR_INVALID_REQUEST;
			g_snprintf(error_cause, 512, "Unknown request (%s)", request_text);
			goto error;
		}

		/* Prepare JSON event */
		json_t *event = json_object();
		json_object_set_new(event, "videocall", json_string("event"));
		if(result != NULL)
			json_object_set_new(event, "result", result);
		int ret = gateway->push_event(msg->handle, &janus_videocall_plugin, msg->transaction, event, NULL);
		JANUS_LOG(LOG_VERB, "  >> Pushing event: %d (%s)\n", ret, janus_get_api_error(ret));
		json_decref(event);
		janus_videocall_message_free(msg);
		continue;

error:
		{
			/* Prepare JSON error event */
			json_t *event = json_object();
			json_object_set_new(event, "videocall", json_string("event"));
			json_object_set_new(event, "error_code", json_integer(error_code));
			json_object_set_new(event, "error", json_string(error_cause));
			int ret = gateway->push_event(msg->handle, &janus_videocall_plugin, msg->transaction, event, NULL);
			JANUS_LOG(LOG_VERB, "  >> Pushing event: %d (%s)\n", ret, janus_get_api_error(ret));
			json_decref(event);
			janus_videocall_message_free(msg);
		}
	}
	JANUS_LOG(LOG_VERB, "Leaving VideoCall handler thread\n");
	return NULL;
}<|MERGE_RESOLUTION|>--- conflicted
+++ resolved
@@ -288,15 +288,9 @@
 void janus_videocall_create_session(janus_plugin_session *handle, int *error);
 struct janus_plugin_result *janus_videocall_handle_message(janus_plugin_session *handle, char *transaction, json_t *message, json_t *jsep);
 void janus_videocall_setup_media(janus_plugin_session *handle);
-<<<<<<< HEAD
 void janus_videocall_incoming_rtp(janus_plugin_session *handle, janus_plugin_rtp *packet);
 void janus_videocall_incoming_rtcp(janus_plugin_session *handle, janus_plugin_rtcp *packet);
 void janus_videocall_incoming_data(janus_plugin_session *handle, janus_plugin_data *packet);
-=======
-void janus_videocall_incoming_rtp(janus_plugin_session *handle, int video, char *buf, int len);
-void janus_videocall_incoming_rtcp(janus_plugin_session *handle, int video, char *buf, int len);
-void janus_videocall_incoming_data(janus_plugin_session *handle, char *label, gboolean textdata, char *buf, int len);
->>>>>>> 11d78977
 void janus_videocall_slow_link(janus_plugin_session *handle, int uplink, int video);
 void janus_videocall_hangup_media(janus_plugin_session *handle);
 void janus_videocall_destroy_session(janus_plugin_session *handle, int *error);
@@ -818,11 +812,7 @@
 	}
 }
 
-<<<<<<< HEAD
 void janus_videocall_incoming_data(janus_plugin_session *handle, janus_plugin_data *packet) {
-=======
-void janus_videocall_incoming_data(janus_plugin_session *handle, char *label, gboolean textdata, char *buf, int len) {
->>>>>>> 11d78977
 	if(handle == NULL || g_atomic_int_get(&handle->stopped) || g_atomic_int_get(&stopping) || !g_atomic_int_get(&initialized))
 		return;
 	if(gateway) {
@@ -840,32 +830,21 @@
 			return;
 		if(packet->buffer == NULL || packet->length == 0)
 			return;
-<<<<<<< HEAD
 		char *label = packet->label;
 		char *buf = packet->buffer;
 		uint16_t len = packet->length;
-		char *text = g_malloc(len+1);
-		memcpy(text, buf, len);
-		*(text+len) = '\0';
-		JANUS_LOG(LOG_VERB, "Got a DataChannel message (%zu bytes) to forward: %s\n", strlen(text), text);
+		JANUS_LOG(LOG_VERB, "Got a %s DataChannel message (%d bytes) to forward\n",
+			!packet->binary ? "text" : "binary", len);
 		/* Save the frame if we're recording */
 		janus_recorder_save_frame(session->drc, buf, len);
 		/* Forward the packet to the peer */
 		janus_plugin_data r = {
 			.label = label,
-			.buffer = text,
-			.length = strlen(text)
+			.binary = packet->binary,
+			.buffer = buf,
+			.length = len
 		};
 		gateway->relay_data(peer->handle, &r);
-		g_free(text);
-=======
-		JANUS_LOG(LOG_VERB, "Got a %s DataChannel message (%d bytes) to forward\n",
-			textdata ? "text" : "binary", len);
-		/* Save the frame if we're recording */
-		janus_recorder_save_frame(session->drc, buf, len);
-		/* Forward the packet to the peer */
-		gateway->relay_data(peer->handle, label, textdata, buf, len);
->>>>>>> 11d78977
 	}
 }
 
