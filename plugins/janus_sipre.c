/*! \file   janus_sipre.c
 * \author Lorenzo Miniero <lorenzo@meetecho.com>
 * \copyright GNU General Public License v3
 * \brief  Janus SIPre plugin (libre)
 * \details Check the \ref sipre for more details.
 *
 * \ingroup plugins
 * \ref plugins
 *
 * \page sipre SIPre plugin documentation
 * This is basically a clone of the original SIP plugin, with the key
 * difference being that it uses \c libre (http://creytiv.com/re.html)
 * instead of Sofia SIP for its internal stack. As such, it provides an
 * alternative for those who don't want to, or can't, use the Sofia-based
 * SIP plugin. The API it exposes is exactly the same, meaning it should
 * be pretty straightforward to switch from one plugin to another on the
 * client side. The configuration file looks exactly the same as well.
 * As such, you can mostly refer to the \ref sipsofia for both.
 *
 * \section sipreapi SIPre Plugin API
 *
 * All requests you can send in the SIPre Plugin API are asynchronous,
 * which means all responses (successes and errors) will be delivered
 * as events with the same transaction.
 *
 * The supported requests are \c register , \c unregister , \c call ,
 * \c accept, \c info , \c message , \c dtmf_info , \c recording ,
 * \c hold , \c unhold and \c hangup . \c register can be used,
 * as the name suggests, to register a username at a SIP registrar to
 * call and be called, while \c unregister unregisters it; \c call is used
 * to send an INVITE to a different SIP URI through the plugin, while
 * \c accept is used to accept the call in case one is invited instead
 * of inviting; \c hold and \c unhold can be used respectively to put a
 * call on-hold and to resume it; \c info allows you to send a generic
 * SIP INFO request, while \c dtmf_info is focused on using INFO for DTMF
 * instead; \c message is the method you use to send a SIP message
 * to the other peer; \c recording is used, instead, to record the
 * conversation to one or more .mjr files (depending on the direction you
 * want to record); finally, \c hangup can be used to terminate the
 * communication at any time, either to hangup (BYE) an ongoing call or
 * to cancel/decline (CANCEL/BYE) a call that hasn't started yet.
 *
 * Actual API docs: TBD. For the time being, refer to the Sofia SIP plugin
 * documentation, as while some of the features listed there may not be
 * available in the SIPre plugin as of now, all of the messages are supposed
 * to be formatted exactly the same way.
 */

#include "plugin.h"

#include <arpa/inet.h>
#include <net/if.h>
#include <sys/socket.h>
#include <netdb.h>
#include <poll.h>

#include <jansson.h>

#include <re_types.h>
#include <re_fmt.h>
#include <re_mbuf.h>
#include <re_msg.h>
#include <re_list.h>
#include <re_sa.h>
#include <re_main.h>
#include <re_mem.h>
#include <re_mqueue.h>
#include <re_sdp.h>
#include <re_uri.h>
#include <re_sip.h>
#include <re_sipreg.h>
#include <re_sipsess.h>
#include <re_srtp.h>
#include <re_tmr.h>
#include <re_tls.h>
#include <re_dns.h>

#include "../debug.h"
#include "../apierror.h"
#include "../config.h"
#include "../mutex.h"
#include "../record.h"
#include "../rtp.h"
#include "../rtpsrtp.h"
#include "../rtcp.h"
#include "../sdp-utils.h"
#include "../utils.h"
#include "../ip-utils.h"


/* Plugin information */
#define JANUS_SIPRE_VERSION			2
#define JANUS_SIPRE_VERSION_STRING	"0.0.2"
#define JANUS_SIPRE_DESCRIPTION		"This is a simple SIP plugin for Janus (based on libre instead of Sofia), allowing WebRTC peers to register at a SIP server and call SIP user agents through a Janus instance."
#define JANUS_SIPRE_NAME			"JANUS SIPre plugin"
#define JANUS_SIPRE_AUTHOR			"Meetecho s.r.l."
#define JANUS_SIPRE_PACKAGE			"janus.plugin.sipre"

/* Plugin methods */
janus_plugin *create(void);
int janus_sipre_init(janus_callbacks *callback, const char *config_path);
void janus_sipre_destroy(void);
int janus_sipre_get_api_compatibility(void);
int janus_sipre_get_version(void);
const char *janus_sipre_get_version_string(void);
const char *janus_sipre_get_description(void);
const char *janus_sipre_get_name(void);
const char *janus_sipre_get_author(void);
const char *janus_sipre_get_package(void);
void janus_sipre_create_session(janus_plugin_session *handle, int *error);
struct janus_plugin_result *janus_sipre_handle_message(janus_plugin_session *handle, char *transaction, json_t *message, json_t *jsep);
void janus_sipre_setup_media(janus_plugin_session *handle);
void janus_sipre_incoming_rtp(janus_plugin_session *handle, int mindex, gboolean video, char *buf, int len);
void janus_sipre_incoming_rtcp(janus_plugin_session *handle, int mindex, gboolean video, char *buf, int len);
void janus_sipre_hangup_media(janus_plugin_session *handle);
void janus_sipre_destroy_session(janus_plugin_session *handle, int *error);
json_t *janus_sipre_query_session(janus_plugin_session *handle);

/* Plugin setup */
static janus_plugin janus_sipre_plugin =
	JANUS_PLUGIN_INIT (
		.init = janus_sipre_init,
		.destroy = janus_sipre_destroy,

		.get_api_compatibility = janus_sipre_get_api_compatibility,
		.get_version = janus_sipre_get_version,
		.get_version_string = janus_sipre_get_version_string,
		.get_description = janus_sipre_get_description,
		.get_name = janus_sipre_get_name,
		.get_author = janus_sipre_get_author,
		.get_package = janus_sipre_get_package,

		.create_session = janus_sipre_create_session,
		.handle_message = janus_sipre_handle_message,
		.setup_media = janus_sipre_setup_media,
		.incoming_rtp = janus_sipre_incoming_rtp,
		.incoming_rtcp = janus_sipre_incoming_rtcp,
		.hangup_media = janus_sipre_hangup_media,
		.destroy_session = janus_sipre_destroy_session,
		.query_session = janus_sipre_query_session,
	);

/* Plugin creator */
janus_plugin *create(void) {
	JANUS_LOG(LOG_VERB, "%s created!\n", JANUS_SIPRE_NAME);
	return &janus_sipre_plugin;
}

/* Parameter validation */
static struct janus_json_parameter request_parameters[] = {
	{"request", JANUS_JSON_STRING, JANUS_JSON_PARAM_REQUIRED}
};
static struct janus_json_parameter register_parameters[] = {
	{"type", JANUS_JSON_STRING, 0},
	{"send_register", JANUS_JSON_BOOL, 0},
	{"sips", JANUS_JSON_BOOL, 0},
	{"username", JANUS_JSON_STRING, JANUS_JSON_PARAM_REQUIRED},
	{"secret", JANUS_JSON_STRING, 0},
	{"authuser", JANUS_JSON_STRING, 0},
	{"display_name", JSON_STRING, 0},
	{"user_agent", JSON_STRING, 0},
	{"headers", JANUS_JSON_OBJECT, 0},
	{"refresh", JANUS_JSON_BOOL, 0}
};
static struct janus_json_parameter proxy_parameters[] = {
	{"proxy", JANUS_JSON_STRING, 0},
	{"outbound_proxy", JANUS_JSON_STRING, 0}
};
static struct janus_json_parameter call_parameters[] = {
	{"uri", JANUS_JSON_STRING, JANUS_JSON_PARAM_REQUIRED},
	{"headers", JANUS_JSON_OBJECT, 0},
	{"srtp", JANUS_JSON_STRING, 0},
	{"srtp_profile", JANUS_JSON_STRING, 0},
	/* The following are only needed in case "guest" registrations
	 * still need an authenticated INVITE for some reason */
	{"secret", JANUS_JSON_STRING, 0},
	{"authuser", JANUS_JSON_STRING, 0}
};
static struct janus_json_parameter accept_parameters[] = {
	{"srtp", JANUS_JSON_STRING, 0},
	{"headers", JSON_OBJECT, 0}
};
static struct janus_json_parameter recording_parameters[] = {
	{"action", JANUS_JSON_STRING, JANUS_JSON_PARAM_REQUIRED},
	{"audio", JANUS_JSON_BOOL, 0},
	{"video", JANUS_JSON_BOOL, 0},
	{"peer_audio", JANUS_JSON_BOOL, 0},
	{"peer_video", JANUS_JSON_BOOL, 0},
	{"filename", JANUS_JSON_STRING, 0}
};
static struct janus_json_parameter dtmf_info_parameters[] = {
	{"digit", JANUS_JSON_STRING, JANUS_JSON_PARAM_REQUIRED},
	{"duration", JANUS_JSON_INTEGER, JANUS_JSON_PARAM_POSITIVE}
};
static struct janus_json_parameter info_parameters[] = {
	{"type", JANUS_JSON_STRING, JANUS_JSON_PARAM_REQUIRED},
	{"content", JANUS_JSON_STRING, JANUS_JSON_PARAM_REQUIRED}
};
static struct janus_json_parameter sipmessage_parameters[] = {
	{"content", JANUS_JSON_STRING, JANUS_JSON_PARAM_REQUIRED}
};

/* Useful stuff */
static volatile gint initialized = 0, stopping = 0;
static gboolean notify_events = TRUE;
static janus_callbacks *gateway = NULL;

static char *local_ip = NULL, *sdp_ip = NULL;
static gboolean behind_nat = FALSE;
static char *user_agent;
#define JANUS_DEFAULT_REGISTER_TTL	3600
static uint32_t register_ttl = JANUS_DEFAULT_REGISTER_TTL;
static uint16_t rtp_range_min = 10000;
static uint16_t rtp_range_max = 60000;

static GThread *handler_thread;
static void *janus_sipre_handler(void *data);
static void janus_sipre_hangup_media_internal(janus_plugin_session *handle);

typedef struct janus_sipre_message {
	janus_plugin_session *handle;
	char *transaction;
	json_t *message;
	json_t *jsep;
} janus_sipre_message;
static GAsyncQueue *messages = NULL;
static janus_sipre_message exit_message;


/* libre SIP stack */
static volatile int libre_inited = 0;
GThread *sipstack_thread = NULL;

/* Message queue */
static struct mqueue *mq = NULL;
void janus_sipre_mqueue_handler(int id, void *data, void *arg);
typedef enum janus_sipre_mqueue_event {
	janus_sipre_mqueue_event_do_init,
	janus_sipre_mqueue_event_do_register,
	janus_sipre_mqueue_event_do_unregister,
	janus_sipre_mqueue_event_do_call,
	janus_sipre_mqueue_event_do_accept,
	janus_sipre_mqueue_event_do_rcode,
	janus_sipre_mqueue_event_do_update,
	janus_sipre_mqueue_event_do_info,
	janus_sipre_mqueue_event_do_message,
	janus_sipre_mqueue_event_do_bye,
	janus_sipre_mqueue_event_do_close,
	janus_sipre_mqueue_event_do_destroy,
	/* TODO Add other events here */
	janus_sipre_mqueue_event_do_exit
} janus_sipre_mqueue_event;
static const char *janus_sipre_mqueue_event_string(janus_sipre_mqueue_event event) {
	switch(event) {
		case janus_sipre_mqueue_event_do_init:
			return "init";
		case janus_sipre_mqueue_event_do_register:
			return "register";
		case janus_sipre_mqueue_event_do_unregister:
			return "unregister";
		case janus_sipre_mqueue_event_do_call:
			return "call";
		case janus_sipre_mqueue_event_do_accept:
			return "accept";
		case janus_sipre_mqueue_event_do_rcode:
			return "rcode";
		case janus_sipre_mqueue_event_do_update:
			return "update";
		case janus_sipre_mqueue_event_do_info:
			return "info";
		case janus_sipre_mqueue_event_do_message:
			return "message";
		case janus_sipre_mqueue_event_do_bye:
			return "bye";
		case janus_sipre_mqueue_event_do_close:
			return "close";
		case janus_sipre_mqueue_event_do_destroy:
			return "destroy";
		case janus_sipre_mqueue_event_do_exit:
			return "exit";
		default:
			return "unknown";
	}
}
typedef struct janus_sipre_session janus_sipre_session;
typedef struct janus_sipre_mqueue_payload {
	janus_sipre_session *session;	/* The session this event refers to */
	const struct sip_msg *msg;		/* The SIP message this refers to, if any */
	int rcode;						/* The error code to send back, if any */
	void *data;						/* Payload specific data */
} janus_sipre_mqueue_payload;

/* Helper to quickly get the reason associated to response codes */
static const char *janus_sipre_error_reason(int rcode) {
	switch(rcode) {
		case 100: return "Trying";
		case 180: return "Ringing";
		case 181: return "Call is Being Forwarded";
		case 182: return "Queued";
		case 183: return "Session in Progress";
		case 199: return "Early Dialog Terminated";
		case 200: return "OK";
		case 202: return "Accepted";
		case 204: return "No Notification";
		case 300: return "Multiple Choices";
		case 301: return "Moved Permanently";
		case 302: return "Moved Temporarily";
		case 305: return "Use Proxy";
		case 380: return "Alternative Service";
		case 400: return "Bad Request";
		case 401: return "Unauthorized";
		case 402: return "Payment Required";
		case 403: return "Forbidden";
		case 404: return "Not Found";
		case 405: return "Method Not Allowed";
		case 406: return "Not Acceptable";
		case 407: return "Proxy Authentication Required";
		case 408: return "Request Timeout";
		case 409: return "Conflict";
		case 410: return "Gone";
		case 411: return "Length Required";
		case 412: return "Conditional Request Failed";
		case 413: return "Request Entity Too Large";
		case 414: return "Request-URI Too Long";
		case 415: return "Unsupported Media Type";
		case 416: return "Unsupported URI Scheme";
		case 417: return "Unknown Resource-Priority";
		case 420: return "Bad Extension";
		case 421: return "Extension Required";
		case 422: return "Session Interval Too Small";
		case 423: return "Interval Too Brief";
		case 424: return "Bad Location Information";
		case 428: return "Use Identity Header";
		case 429: return "Provide Referrer Identity";
		case 430: return "Flow Failed";
		case 433: return "Anonymity Disallowed";
		case 436: return "Bad Identity-Info";
		case 437: return "Unsupported Certificate";
		case 438: return "Invalid Identity Header";
		case 439: return "First Hop Lacks Outbound Support";
		case 470: return "Consent Needed";
		case 480: return "Temporarily Unavailable";
		case 481: return "Call/Transaction Does Not Exist";
		case 482: return "Loop Detected.";
		case 483: return "Too Many Hops";
		case 484: return "Address Incomplete";
		case 485: return "Ambiguous";
		case 486: return "Busy Here";
		case 487: return "Request Terminated";
		case 488: return "Not Acceptable Here";
		case 489: return "Bad Event";
		case 491: return "Request Pending";
		case 493: return "Undecipherable";
		case 494: return "Security Agreement Required";
		case 500: return "Server Internal Error";
		case 501: return "Not Implemented";
		case 502: return "Bad Gateway";
		case 503: return "Service Unavailable";
		case 504: return "Server Time-out";
		case 505: return "Version Not Supported";
		case 513: return "Message Too Large";
		case 580: return "Precondition Failure";
		case 600: return "Busy Everywhere";
		case 603: return "Decline";
		case 604: return "Does Not Exist Anywhere";
		case 606: return "Not Acceptable";
		default: return "Unknown Error";
	}
}

/* Registration info */
typedef enum {
	janus_sipre_registration_status_disabled = -2,
	janus_sipre_registration_status_failed = -1,
	janus_sipre_registration_status_unregistered = 0,
	janus_sipre_registration_status_registering,
	janus_sipre_registration_status_registered,
	janus_sipre_registration_status_unregistering,
} janus_sipre_registration_status;

static const char *janus_sipre_registration_status_string(janus_sipre_registration_status status) {
	switch(status) {
		case janus_sipre_registration_status_disabled:
			return "disabled";
		case janus_sipre_registration_status_failed:
			return "failed";
		case janus_sipre_registration_status_unregistered:
			return "unregistered";
		case janus_sipre_registration_status_registering:
			return "registering";
		case janus_sipre_registration_status_registered:
			return "registered";
		case janus_sipre_registration_status_unregistering:
			return "unregistering";
		default:
			return "unknown";
	}
}


typedef enum {
	janus_sipre_call_status_idle = 0,
	janus_sipre_call_status_inviting,
	janus_sipre_call_status_invited,
	janus_sipre_call_status_incall,
	janus_sipre_call_status_closing,
} janus_sipre_call_status;

static const char *janus_sipre_call_status_string(janus_sipre_call_status status) {
	switch(status) {
		case janus_sipre_call_status_idle:
			return "idle";
		case janus_sipre_call_status_inviting:
			return "inviting";
		case janus_sipre_call_status_invited:
			return "invited";
		case janus_sipre_call_status_incall:
			return "incall";
		case janus_sipre_call_status_closing:
			return "closing";
		default:
			return "unknown";
	}
}


typedef enum {
	janus_sipre_secret_type_plaintext = 1,
	janus_sipre_secret_type_hashed = 2,	/* FIXME Unused */
	janus_sipre_secret_type_unknown
} janus_sipre_secret_type;

typedef struct janus_sipre_account {
	char *identity;
	gboolean sips;
	char *username;
	char *display_name;		/* Used for outgoing calls in the From header */
	char *authuser;			/**< username to use for authentication */
	char *secret;
	janus_sipre_secret_type secret_type;
	int sip_port;
	char *proxy;
	char *outbound_proxy;
	janus_sipre_registration_status registration_status;
} janus_sipre_account;

typedef struct janus_sipre_stack {
	struct sip *sipstack;				/* SIP stack */
	struct tls *tls;					/* TLS transport, if needed */
	struct sipsess *sess;				/* SIP session */
	struct sipsess_sock *sess_sock;		/* SIP session socket */
	struct sipreg *reg;					/* SIP registration */
	struct dnsc *dns_client;			/* DNS client */
	uint32_t expires;					/* Registration interval (seconds) */
	const struct sip_msg *invite;		/* Current INVITE */
	void *session;						/* Opaque pointer to the plugin session */
} janus_sipre_stack;

typedef struct janus_sipre_media {
	char *remote_audio_ip;			/* Peer audio media IP address */
	char *remote_video_ip;			/* Peer video media IP address */
	gboolean earlymedia;
	gboolean update;
	gboolean ready;
	gboolean require_srtp, has_srtp_local, has_srtp_remote;
	janus_srtp_profile srtp_profile;
	gboolean on_hold;
	gboolean has_audio;
	int audio_rtp_fd, audio_rtcp_fd;
	int local_audio_rtp_port, remote_audio_rtp_port;
	int local_audio_rtcp_port, remote_audio_rtcp_port;
	guint32 audio_ssrc, audio_ssrc_peer;
	int audio_pt;
	const char *audio_pt_name;
	srtp_t audio_srtp_in, audio_srtp_out;
	srtp_policy_t audio_remote_policy, audio_local_policy;
	gboolean audio_send;
	janus_sdp_mdirection pre_hold_audio_dir;
	gboolean has_video;
	int video_rtp_fd, video_rtcp_fd;
	int local_video_rtp_port, remote_video_rtp_port;
	int local_video_rtcp_port, remote_video_rtcp_port;
	guint32 video_ssrc, video_ssrc_peer;
	guint32 simulcast_ssrc;
	int video_pt;
	const char *video_pt_name;
	srtp_t video_srtp_in, video_srtp_out;
	srtp_policy_t video_remote_policy, video_local_policy;
	gboolean video_send;
	janus_sdp_mdirection pre_hold_video_dir;
	janus_rtp_switching_context acontext, vcontext;
	int pipefd[2];
	gboolean updated;
} janus_sipre_media;

struct janus_sipre_session {
	janus_plugin_session *handle;
	janus_sipre_stack stack;
	janus_sipre_account account;
	janus_sipre_call_status status;
	janus_sipre_media media;
	char *transaction;
	char *callee;
	char *callid;
	char *temp_sdp;
	janus_sdp *sdp;				/* The SDP this user sent */
	janus_recorder *arc;		/* The Janus recorder instance for this user's audio, if enabled */
	janus_recorder *arc_peer;	/* The Janus recorder instance for the peer's audio, if enabled */
	janus_recorder *vrc;		/* The Janus recorder instance for this user's video, if enabled */
	janus_recorder *vrc_peer;	/* The Janus recorder instance for the peer's video, if enabled */
	janus_mutex rec_mutex;		/* Mutex to protect the recorders from race conditions */
	GThread *relayer_thread;
	volatile gint establishing, established;
	volatile gint hangingup;
	volatile gint destroyed;
	janus_refcount ref;
	janus_mutex mutex;
};
static GHashTable *sessions;
static GHashTable *identities;
static GHashTable *callids;
static janus_mutex sessions_mutex = JANUS_MUTEX_INITIALIZER;

static janus_sipre_mqueue_payload *janus_sipre_mqueue_payload_create(janus_sipre_session *session, const struct sip_msg *msg, int rcode, void *data) {
	janus_sipre_mqueue_payload *payload = g_malloc(sizeof(janus_sipre_mqueue_payload));
	if(session)
		janus_refcount_increase(&session->ref);
	payload->session = session;
	payload->msg = msg;
	payload->rcode = rcode;
	payload->data = data;
	return payload;
}
static void janus_sipre_mqueue_payload_free(janus_sipre_mqueue_payload *payload) {
	if(payload == NULL)
		return;
	if(payload->session)
		janus_refcount_decrease(&payload->session->ref);
	g_free(payload);
}

static void janus_sipre_srtp_cleanup(janus_sipre_session *session);

static void janus_sipre_media_reset(janus_sipre_session *session);

static void janus_sipre_session_destroy(janus_sipre_session *session) {
	if(session && g_atomic_int_compare_and_exchange(&session->destroyed, 0, 1)) {
		/* Unregister */
		mqueue_push(mq, janus_sipre_mqueue_event_do_unregister, janus_sipre_mqueue_payload_create(session, NULL, 0, NULL));
		/* Close re-related stuff for this SIP session */
		mqueue_push(mq, janus_sipre_mqueue_event_do_close, janus_sipre_mqueue_payload_create(session, NULL, 0, NULL));
		/* Destroy this SIP session in the queue handler */
		mqueue_push(mq, janus_sipre_mqueue_event_do_destroy, janus_sipre_mqueue_payload_create(session, NULL, 0, NULL));
	}
}

static void janus_sipre_session_free(const janus_refcount *session_ref) {
	janus_sipre_session *session = janus_refcount_containerof(session_ref, janus_sipre_session, ref);
	/* Remove the reference to the core plugin session */
	janus_refcount_decrease(&session->handle->ref);
	/* This session can be destroyed, free all the resources */
	if(session->account.identity) {
		g_hash_table_remove(identities, session->account.identity);
		g_free(session->account.identity);
		session->account.identity = NULL;
	}
	session->account.sips = TRUE;
	if(session->account.proxy) {
		g_free(session->account.proxy);
		session->account.proxy = NULL;
	}
	if(session->account.outbound_proxy) {
		g_free(session->account.outbound_proxy);
		session->account.outbound_proxy = NULL;
	}
	if(session->account.secret) {
		g_free(session->account.secret);
		session->account.secret = NULL;
	}
	if(session->account.username) {
		g_free(session->account.username);
		session->account.username = NULL;
	}
	if(session->account.display_name) {
		g_free(session->account.display_name);
		session->account.display_name = NULL;
	}
	if(session->account.authuser) {
		g_free(session->account.authuser);
		session->account.authuser = NULL;
	}
	if(session->callee) {
		g_free(session->callee);
		session->callee = NULL;
	}
	if(session->callid) {
		g_hash_table_remove(callids, session->callid);
		g_free(session->callid);
		session->callid = NULL;
	}
	if(session->sdp) {
		janus_sdp_destroy(session->sdp);
		session->sdp = NULL;
	}
	if(session->transaction) {
		g_free(session->transaction);
		session->transaction = NULL;
	}
	if(session->media.remote_audio_ip) {
		g_free(session->media.remote_audio_ip);
		session->media.remote_audio_ip = NULL;
	}
	if(session->media.remote_video_ip) {
		g_free(session->media.remote_video_ip);
		session->media.remote_video_ip = NULL;
	}
	janus_sipre_srtp_cleanup(session);
	session->handle = NULL;
	g_free(session);
	session = NULL;
}

static void janus_sipre_message_free(janus_sipre_message *msg) {
	if(!msg || msg == &exit_message)
		return;

	if(msg->handle && msg->handle->plugin_handle) {
		janus_sipre_session *session = (janus_sipre_session *)msg->handle->plugin_handle;
		janus_refcount_decrease(&session->ref);
	}
	msg->handle = NULL;

	g_free(msg->transaction);
	msg->transaction = NULL;
	if(msg->message)
		json_decref(msg->message);
	msg->message = NULL;
	if(msg->jsep)
		json_decref(msg->jsep);
	msg->jsep = NULL;

	g_free(msg);
}


/* SRTP stuff (in case we need SDES) */
static int janus_sipre_srtp_set_local(janus_sipre_session *session, gboolean video, char **profile, char **crypto) {
	if(session == NULL)
		return -1;
	/* Which SRTP profile are we going to negotiate? */
	int key_length = 0, salt_length = 0, master_length = 0;
	if(session->media.srtp_profile == JANUS_SRTP_AES128_CM_SHA1_32) {
		key_length = SRTP_MASTER_KEY_LENGTH;
		salt_length = SRTP_MASTER_SALT_LENGTH;
		master_length = SRTP_MASTER_LENGTH;
		*profile = g_strdup("AES_CM_128_HMAC_SHA1_32");
	} else if(session->media.srtp_profile == JANUS_SRTP_AES128_CM_SHA1_80) {
		key_length = SRTP_MASTER_KEY_LENGTH;
		salt_length = SRTP_MASTER_SALT_LENGTH;
		master_length = SRTP_MASTER_LENGTH;
		*profile = g_strdup("AES_CM_128_HMAC_SHA1_80");
#ifdef HAVE_SRTP_AESGCM
	} else if(session->media.srtp_profile == JANUS_SRTP_AEAD_AES_128_GCM) {
		key_length = SRTP_AESGCM128_MASTER_KEY_LENGTH;
		salt_length = SRTP_AESGCM128_MASTER_SALT_LENGTH;
		master_length = SRTP_AESGCM128_MASTER_LENGTH;
		*profile = g_strdup("AEAD_AES_128_GCM");
	} else if(session->media.srtp_profile == JANUS_SRTP_AEAD_AES_256_GCM) {
		key_length = SRTP_AESGCM256_MASTER_KEY_LENGTH;
		salt_length = SRTP_AESGCM256_MASTER_SALT_LENGTH;
		master_length = SRTP_AESGCM256_MASTER_LENGTH;
		*profile = g_strdup("AEAD_AES_256_GCM");
#endif
	} else {
		JANUS_LOG(LOG_ERR, "[SIPre-%s] Unsupported SRTP profile\n", session->account.username);
		return -2;
	}
	JANUS_LOG(LOG_WARN, "[SIPre-%s] %s\n", session->account.username, *profile);
	JANUS_LOG(LOG_WARN, "[SIPre-%s] Key/Salt/Master: %d/%d/%d\n",
		session->account.username, master_length, key_length, salt_length);
	/* Generate key/salt */
	uint8_t *key = g_malloc0(master_length);
	srtp_crypto_get_random(key, master_length);
	/* Set SRTP policies */
	srtp_policy_t *policy = video ? &session->media.video_local_policy : &session->media.audio_local_policy;
	switch(session->media.srtp_profile) {
		case JANUS_SRTP_AES128_CM_SHA1_32:
			srtp_crypto_policy_set_aes_cm_128_hmac_sha1_32(&(policy->rtp));
			srtp_crypto_policy_set_aes_cm_128_hmac_sha1_80(&(policy->rtcp));
			break;
		case JANUS_SRTP_AES128_CM_SHA1_80:
			srtp_crypto_policy_set_aes_cm_128_hmac_sha1_80(&(policy->rtp));
			srtp_crypto_policy_set_aes_cm_128_hmac_sha1_80(&(policy->rtcp));
			break;
#ifdef HAVE_SRTP_AESGCM
		case JANUS_SRTP_AEAD_AES_128_GCM:
			srtp_crypto_policy_set_aes_gcm_128_16_auth(&(policy->rtp));
			srtp_crypto_policy_set_aes_gcm_128_16_auth(&(policy->rtcp));
			break;
		case JANUS_SRTP_AEAD_AES_256_GCM:
			srtp_crypto_policy_set_aes_gcm_256_16_auth(&(policy->rtp));
			srtp_crypto_policy_set_aes_gcm_256_16_auth(&(policy->rtcp));
			break;
#endif
		default:
			/* Will never happen? */
			JANUS_LOG(LOG_WARN, "[SIPre-%s] Unsupported SRTP profile\n", session->account.username);
			break;
	}
	policy->ssrc.type = ssrc_any_inbound;
	policy->key = key;
	policy->next = NULL;
	/* Create SRTP context */
	srtp_err_status_t res = srtp_create(video ? &session->media.video_srtp_out : &session->media.audio_srtp_out, policy);
	if(res != srtp_err_status_ok) {
		/* Something went wrong... */
		JANUS_LOG(LOG_ERR, "Oops, error creating outbound SRTP session: %d (%s)\n", res, janus_srtp_error_str(res));
		g_free(*profile);
		*profile = NULL;
		g_free(key);
		policy->key = NULL;
		return -2;
	}
	/* Base64 encode the salt */
	*crypto = g_base64_encode(key, master_length);
	if((video && session->media.video_srtp_out) || (!video && session->media.audio_srtp_out)) {
		JANUS_LOG(LOG_VERB, "%s outbound SRTP session created\n", video ? "Video" : "Audio");
	}
	return 0;
}
static int janus_sipre_srtp_set_remote(janus_sipre_session *session, gboolean video, const char *profile, const char *crypto) {
	if(session == NULL || profile == NULL || crypto == NULL)
		return -1;
	/* Which SRTP profile is being negotiated? */
	JANUS_LOG(LOG_WARN, "[SIPre-%s] %s\n", session->account.username, profile);
	gsize key_length = 0, salt_length = 0, master_length = 0;
	if(!strcasecmp(profile, "AES_CM_128_HMAC_SHA1_32")) {
		session->media.srtp_profile = JANUS_SRTP_AES128_CM_SHA1_32;
		key_length = SRTP_MASTER_KEY_LENGTH;
		salt_length = SRTP_MASTER_SALT_LENGTH;
		master_length = SRTP_MASTER_LENGTH;
	} else if(!strcasecmp(profile, "AES_CM_128_HMAC_SHA1_80")) {
		session->media.srtp_profile = JANUS_SRTP_AES128_CM_SHA1_80;
		key_length = SRTP_MASTER_KEY_LENGTH;
		salt_length = SRTP_MASTER_SALT_LENGTH;
		master_length = SRTP_MASTER_LENGTH;
#ifdef HAVE_SRTP_AESGCM
	} else if(!strcasecmp(profile, "AEAD_AES_128_GCM")) {
		session->media.srtp_profile = JANUS_SRTP_AEAD_AES_128_GCM;
		key_length = SRTP_AESGCM128_MASTER_KEY_LENGTH;
		salt_length = SRTP_AESGCM128_MASTER_SALT_LENGTH;
		master_length = SRTP_AESGCM128_MASTER_LENGTH;
	} else if(!strcasecmp(profile, "AEAD_AES_256_GCM")) {
		session->media.srtp_profile = JANUS_SRTP_AEAD_AES_256_GCM;
		key_length = SRTP_AESGCM256_MASTER_KEY_LENGTH;
		salt_length = SRTP_AESGCM256_MASTER_SALT_LENGTH;
		master_length = SRTP_AESGCM256_MASTER_LENGTH;
#endif
	} else {
		JANUS_LOG(LOG_ERR, "[SIPre-%s] Unsupported SRTP profile %s\n", session->account.username, profile);
		return -2;
	}
	JANUS_LOG(LOG_WARN, "[SIPre-%s] Key/Salt/Master: %zu/%zu/%zu\n",
		session->account.username, master_length, key_length, salt_length);
	/* Base64 decode the crypto string and set it as the remote SRTP context */
	gsize len = 0;
	guchar *decoded = g_base64_decode(crypto, &len);
	if(len < master_length) {
		/* FIXME Can this happen? */
		g_free(decoded);
		return -3;
	}
	/* Set SRTP policies */
	srtp_policy_t *policy = video ? &session->media.video_remote_policy : &session->media.audio_remote_policy;
	switch(session->media.srtp_profile) {
		case JANUS_SRTP_AES128_CM_SHA1_32:
			srtp_crypto_policy_set_aes_cm_128_hmac_sha1_32(&(policy->rtp));
			srtp_crypto_policy_set_aes_cm_128_hmac_sha1_80(&(policy->rtcp));
			break;
		case JANUS_SRTP_AES128_CM_SHA1_80:
			srtp_crypto_policy_set_aes_cm_128_hmac_sha1_80(&(policy->rtp));
			srtp_crypto_policy_set_aes_cm_128_hmac_sha1_80(&(policy->rtcp));
			break;
#ifdef HAVE_SRTP_AESGCM
		case JANUS_SRTP_AEAD_AES_128_GCM:
			srtp_crypto_policy_set_aes_gcm_128_16_auth(&(policy->rtp));
			srtp_crypto_policy_set_aes_gcm_128_16_auth(&(policy->rtcp));
			break;
		case JANUS_SRTP_AEAD_AES_256_GCM:
			srtp_crypto_policy_set_aes_gcm_256_16_auth(&(policy->rtp));
			srtp_crypto_policy_set_aes_gcm_256_16_auth(&(policy->rtcp));
			break;
#endif
		default:
			/* Will never happen? */
			JANUS_LOG(LOG_WARN, "[SIPre-%s] Unsupported SRTP profile\n", session->account.username);
			break;
	}
	policy->ssrc.type = ssrc_any_inbound;
	policy->key = decoded;
	policy->next = NULL;
	/* Create SRTP context */
	srtp_err_status_t res = srtp_create(video ? &session->media.video_srtp_in : &session->media.audio_srtp_in, policy);
	if(res != srtp_err_status_ok) {
		/* Something went wrong... */
		JANUS_LOG(LOG_ERR, "Oops, error creating inbound SRTP session: %d (%s)\n", res, janus_srtp_error_str(res));
		g_free(decoded);
		policy->key = NULL;
		return -2;
	}
	if((video && session->media.video_srtp_in) || (!video && session->media.audio_srtp_in)) {
		JANUS_LOG(LOG_VERB, "%s inbound SRTP session created\n", video ? "Video" : "Audio");
	}
	return 0;
}
static void janus_sipre_srtp_cleanup(janus_sipre_session *session) {
	if(session == NULL)
		return;
	session->media.require_srtp = FALSE;
	session->media.has_srtp_local = FALSE;
	session->media.has_srtp_remote = FALSE;
	session->media.srtp_profile = 0;
	/* Audio */
	if(session->media.audio_srtp_out)
		srtp_dealloc(session->media.audio_srtp_out);
	session->media.audio_srtp_out = NULL;
	g_free(session->media.audio_local_policy.key);
	session->media.audio_local_policy.key = NULL;
	if(session->media.audio_srtp_in)
		srtp_dealloc(session->media.audio_srtp_in);
	session->media.audio_srtp_in = NULL;
	g_free(session->media.audio_remote_policy.key);
	session->media.audio_remote_policy.key = NULL;
	/* Video */
	if(session->media.video_srtp_out)
		srtp_dealloc(session->media.video_srtp_out);
	session->media.video_srtp_out = NULL;
	g_free(session->media.video_local_policy.key);
	session->media.video_local_policy.key = NULL;
	if(session->media.video_srtp_in)
		srtp_dealloc(session->media.video_srtp_in);
	session->media.video_srtp_in = NULL;
	g_free(session->media.video_remote_policy.key);
	session->media.video_remote_policy.key = NULL;
}

static void janus_sipre_media_reset(janus_sipre_session *session) {
	if(session == NULL)
		return;
	g_free(session->media.remote_audio_ip);
	session->media.remote_audio_ip = NULL;
	g_free(session->media.remote_video_ip);
	session->media.remote_video_ip = NULL;
	session->media.earlymedia = FALSE;
	session->media.update = FALSE;
	session->media.updated = FALSE;
	session->media.ready = FALSE;
	session->media.require_srtp = FALSE;
	session->media.on_hold = FALSE;
	session->media.has_audio = FALSE;
	session->media.audio_pt = -1;
	session->media.audio_pt_name = NULL;	/* Immutable string, no need to free*/
	session->media.audio_send = TRUE;
	session->media.pre_hold_audio_dir = JANUS_SDP_DEFAULT;
	session->media.has_video = FALSE;
	session->media.video_pt = -1;
	session->media.video_pt_name = NULL;	/* Immutable string, no need to free*/
	session->media.video_send = TRUE;
	session->media.pre_hold_video_dir = JANUS_SDP_DEFAULT;
	janus_rtp_switching_context_reset(&session->media.context);
}



/* libre event thread */
gpointer janus_sipre_stack_thread(gpointer user_data);
/* libre callbacks */
int janus_sipre_cb_auth(char **user, char **pass, const char *realm, void *arg);
void janus_sipre_cb_register(int err, const struct sip_msg *msg, void *arg);
void janus_sipre_cb_progress(const struct sip_msg *msg, void *arg);
void janus_sipre_cb_incoming(const struct sip_msg *msg, void *arg);
int janus_sipre_cb_offer(struct mbuf **mbp, const struct sip_msg *msg, void *arg);
int janus_sipre_cb_answer(const struct sip_msg *msg, void *arg);
void janus_sipre_cb_established(const struct sip_msg *msg, void *arg);
void janus_sipre_cb_info(struct sip *sip, const struct sip_msg *msg, void *arg);
void janus_sipre_cb_closed(int err, const struct sip_msg *msg, void *arg);
void janus_sipre_cb_exit(void *arg);

/* URI parsing utilities */
static int janus_sipre_parse_uri(const char *uri) {
	if(uri == NULL)
		return -1;
	struct sip_addr addr;
	struct pl pluri;
	pl_set_str(&pluri, uri);
	if(sip_addr_decode(&addr, &pluri) != 0)
		return -1;
	return 0;
}
static char *janus_sipre_get_uri_username(const char *uri) {
	if(uri == NULL)
		return NULL;
	struct sip_addr addr;
	struct pl pluri;
	pl_set_str(&pluri, uri);
	if(sip_addr_decode(&addr, &pluri) != 0)
		return NULL;
	char *at = strchr(addr.uri.user.p, '@');
	if(at != NULL)
		*(at) = '\0';
	char *username = g_strdup(addr.uri.user.p);
	if(at != NULL)
		*(at) = '@';
	return username;
}
static char *janus_sipre_get_uri_host(const char *uri) {
	if(uri == NULL)
		return NULL;
	struct sip_addr addr;
	struct pl pluri;
	pl_set_str(&pluri, uri);
	if(sip_addr_decode(&addr, &pluri) != 0)
		return NULL;
	return g_strdup(addr.uri.host.p);
}
static uint16_t janus_sipre_get_uri_port(const char *uri) {
	if(uri == NULL)
		return 0;
	struct sip_addr addr;
	struct pl pluri;
	pl_set_str(&pluri, uri);
	if(sip_addr_decode(&addr, &pluri) != 0)
		return 0;
	return addr.uri.port;
}


/* SDP parsing and manipulation */
void janus_sipre_sdp_process(janus_sipre_session *session, janus_sdp *sdp, gboolean answer, gboolean update, gboolean *changed);
char *janus_sipre_sdp_manipulate(janus_sipre_session *session, janus_sdp *sdp, gboolean answer);
/* Media */
static int janus_sipre_allocate_local_ports(janus_sipre_session *session);
static void *janus_sipre_relay_thread(void *data);
static void janus_sipre_media_cleanup(janus_sipre_session *session);


/* Error codes */
#define JANUS_SIPRE_ERROR_UNKNOWN_ERROR		499
#define JANUS_SIPRE_ERROR_NO_MESSAGE			440
#define JANUS_SIPRE_ERROR_INVALID_JSON		441
#define JANUS_SIPRE_ERROR_INVALID_REQUEST		442
#define JANUS_SIPRE_ERROR_MISSING_ELEMENT		443
#define JANUS_SIPRE_ERROR_INVALID_ELEMENT		444
#define JANUS_SIPRE_ERROR_ALREADY_REGISTERED	445
#define JANUS_SIPRE_ERROR_INVALID_ADDRESS		446
#define JANUS_SIPRE_ERROR_WRONG_STATE			447
#define JANUS_SIPRE_ERROR_MISSING_SDP			448
#define JANUS_SIPRE_ERROR_LIBRE_ERROR		449
#define JANUS_SIPRE_ERROR_IO_ERROR			450
#define JANUS_SIPRE_ERROR_RECORDING_ERROR		451
#define JANUS_SIPRE_ERROR_TOO_STRICT			452


/* Random string helper (for call-ids) */
static char charset[] = "abcdefghijklmnopqrstuvwxyzABCDEFGHIJKLMNOPQRSTUVWXYZ0123456789";
static void janus_sipre_random_string(int length, char *buffer) {
	if(length > 0 && buffer) {
		int l = (int)(sizeof(charset)-1);
		int i=0;
		for(i=0; i<length; i++) {
			int key = rand() % l;
			buffer[i] = charset[key];
		}
		buffer[length-1] = '\0';
	}
}

static void janus_sipre_parse_custom_headers(json_t *root, char *custom_headers) {
	custom_headers[0] = '\0';
	json_t *headers = json_object_get(root, "headers");
	if(headers) {
		if(json_object_size(headers) > 0) {
			/* Parse custom headers */
			const char *key = NULL;
			json_t *value = NULL;
			void *iter = json_object_iter(headers);
			while(iter != NULL) {
				key = json_object_iter_key(iter);
				value = json_object_get(headers, key);
				if(value == NULL || !json_is_string(value)) {
					JANUS_LOG(LOG_WARN, "Skipping header '%s': value is not a string\n", key);
					iter = json_object_iter_next(headers, iter);
					continue;
				}
				char h[255];
				g_snprintf(h, 255, "%s: %s\r\n", key, json_string_value(value));
				JANUS_LOG(LOG_VERB, "Adding custom header, %s", h);
				g_strlcat(custom_headers, h, 2048);
				iter = json_object_iter_next(headers, iter);
			}
		}
	}
}

#ifdef HAVE_LIBRE_SIPTRACE
/* libre SIP logger function: when the Event Handlers mechanism is enabled,
 * we use this to intercept SIP messages sent and received by the stack */
static void janus_sipre_msg_logger(bool tx, enum sip_transp tp, const struct sa *src, const struct sa *dst,
		const uint8_t *pkt, size_t len, void *arg) {
	/* Access the session this message refers to */
	janus_sipre_session *session = (janus_sipre_session *)arg;
	/* Print the SIP message */
	char sip_msg[2048];
	g_snprintf(sip_msg, sizeof(sip_msg), "%.*s", (int)len, (char *)pkt);
	/* Shoot the event */
	json_t *info = json_object();
	json_object_set_new(info, "event", json_string(tx ? "sip-out" : "sip-in"));
	json_object_set_new(info, "sip", json_string(sip_msg));
	gateway->notify_event(&janus_sipre_plugin, session->handle, info);
}
#endif


/* Plugin implementation */
int janus_sipre_init(janus_callbacks *callback, const char *config_path) {
	if(g_atomic_int_get(&stopping)) {
		/* Still stopping from before */
		return -1;
	}
	if(callback == NULL || config_path == NULL) {
		/* Invalid arguments */
		return -1;
	}

	/* Read configuration */
	char filename[255];
	g_snprintf(filename, 255, "%s/%s.jcfg", config_path, JANUS_SIPRE_PACKAGE);
	JANUS_LOG(LOG_VERB, "Configuration file: %s\n", filename);
	janus_config *config = janus_config_parse(filename);
	if(config == NULL) {
		JANUS_LOG(LOG_WARN, "Couldn't find .jcfg configuration file (%s), trying .cfg\n", JANUS_SIPRE_PACKAGE);
		g_snprintf(filename, 255, "%s/%s.cfg", config_path, JANUS_SIPRE_PACKAGE);
		JANUS_LOG(LOG_VERB, "Configuration file: %s\n", filename);
		config = janus_config_parse(filename);
	}
	if(config != NULL) {
		janus_config_print(config);

		janus_config_category *config_general = janus_config_get_create(config, NULL, janus_config_type_category, "general");
		janus_config_item *item = janus_config_get(config, config_general, janus_config_type_item, "local_ip");
		if(item && item->value) {
			/* Verify that the address is valid */
			struct ifaddrs *ifas = NULL;
			janus_network_address iface;
			janus_network_address_string_buffer ibuf;
			if(getifaddrs(&ifas) == -1) {
				JANUS_LOG(LOG_ERR, "Unable to acquire list of network devices/interfaces; some configurations may not work as expected...\n");
			} else {
				if(janus_network_lookup_interface(ifas, item->value, &iface) != 0) {
					JANUS_LOG(LOG_WARN, "Error setting local IP address to %s, falling back to detecting IP address...\n", item->value);
				} else {
					if(janus_network_address_to_string_buffer(&iface, &ibuf) != 0 || janus_network_address_string_buffer_is_null(&ibuf)) {
						JANUS_LOG(LOG_WARN, "Error getting local IP address from %s, falling back to detecting IP address...\n", item->value);
					} else {
						local_ip = g_strdup(janus_network_address_string_from_buffer(&ibuf));
					}
				}
				freeifaddrs(ifas);
			}
		}

		item = janus_config_get(config, config_general, janus_config_type_item, "sdp_ip");
		if(item && item->value) {
			sdp_ip = g_strdup(item->value);
			JANUS_LOG(LOG_VERB, "IP to advertise in SDP: %s\n", sdp_ip);
		}

		item = janus_config_get(config, config_general, janus_config_type_item, "register_ttl");
		if(item && item->value) {
			register_ttl = atol(item->value);
			if(register_ttl <= 0) {
				JANUS_LOG(LOG_WARN, "Invalid value of register_ttl, using default instead\n");
				register_ttl = JANUS_DEFAULT_REGISTER_TTL;
			}
		}
		JANUS_LOG(LOG_VERB, "SIPre registration TTL set to %d seconds\n", register_ttl);

		item = janus_config_get(config, config_general, janus_config_type_item, "behind_nat");
		if(item && item->value) {
			behind_nat = janus_is_true(item->value);
		}

		item = janus_config_get(config, config_general, janus_config_type_item, "user_agent");
		if(item && item->value) {
			user_agent = g_strdup(item->value);
		} else {
			user_agent = g_strdup("Janus WebRTC Server SIPre Plugin "JANUS_SIPRE_VERSION_STRING);
		}
		JANUS_LOG(LOG_VERB, "SIPre User-Agent set to %s\n", user_agent);

		item = janus_config_get(config, config_general, janus_config_type_item, "rtp_port_range");
		if(item && item->value) {
			/* Split in min and max port */
			char *maxport = strrchr(item->value, '-');
			if(maxport != NULL) {
				*maxport = '\0';
				maxport++;
				rtp_range_min = atoi(item->value);
				rtp_range_max = atoi(maxport);
				maxport--;
				*maxport = '-';
			}
			if(rtp_range_min > rtp_range_max) {
				uint16_t temp_port = rtp_range_min;
				rtp_range_min = rtp_range_max;
				rtp_range_max = temp_port;
			}
			if(rtp_range_max == 0)
				rtp_range_max = 65535;
			JANUS_LOG(LOG_VERB, "SIPre RTP/RTCP port range: %u -- %u\n", rtp_range_min, rtp_range_max);
		}

		item = janus_config_get(config, config_general, janus_config_type_item, "events");
		if(item != NULL && item->value != NULL) {
			notify_events = janus_is_true(item->value);
		}
		if(!notify_events && callback->events_is_enabled()) {
			JANUS_LOG(LOG_WARN, "Notification of events to handlers disabled for %s\n", JANUS_SIPRE_NAME);
		}

		janus_config_destroy(config);
	}
	config = NULL;

	if(local_ip == NULL) {
		local_ip = janus_network_detect_local_ip_as_string(janus_network_query_options_any_ip);
		if(local_ip == NULL) {
			JANUS_LOG(LOG_WARN, "Couldn't find any address! using 127.0.0.1 as the local IP... (which is NOT going to work out of your machine)\n");
			local_ip = g_strdup("127.0.0.1");
		}
	}
	JANUS_LOG(LOG_VERB, "Local IP set to %s\n", local_ip);

#ifdef HAVE_SRTP_2
	/* Init randomizer (for randum numbers in SRTP) */
	RAND_poll();
#endif

	sessions = g_hash_table_new_full(NULL, NULL, NULL, (GDestroyNotify)janus_sipre_session_destroy);
	callids = g_hash_table_new(g_str_hash, g_str_equal);
	identities = g_hash_table_new(g_str_hash, g_str_equal);
	janus_mutex_init(&sessions_mutex);
	messages = g_async_queue_new_full((GDestroyNotify) janus_sipre_message_free);
	/* This is the callback we'll need to invoke to contact the Janus core */
	gateway = callback;

	g_atomic_int_set(&initialized, 1);

	GError *error = NULL;
	/* Launch the thread that will handle incoming API messages */
	handler_thread = g_thread_try_new("sipre handler", janus_sipre_handler, NULL, &error);
	if(error != NULL) {
		g_atomic_int_set(&initialized, 0);
		JANUS_LOG(LOG_ERR, "Got error %d (%s) trying to launch the SIPre handler thread...\n", error->code, error->message ? error->message : "??");
		g_error_free(error);
		return -1;
	}
	/* Launch the thread that will handle the libre initialization and event loop */
	g_atomic_int_set(&libre_inited, 0);
	sipstack_thread = g_thread_try_new("sipre loop", janus_sipre_stack_thread, NULL, &error);
	if(error != NULL) {
		g_atomic_int_set(&initialized, 0);
		JANUS_LOG(LOG_ERR, "Got error %d (%s) trying to launch the SIPre loop thread...\n", error->code, error->message ? error->message : "??");
		g_error_free(error);
		return -1;
	}
	/* Let's wait for the libre initialization to complete */
	while(g_atomic_int_get(&libre_inited) == 0)
		g_usleep(100000);
	if(g_atomic_int_get(&libre_inited) == -1) {
		g_atomic_int_set(&initialized, 0);
		JANUS_LOG(LOG_ERR, "Got error trying to initialize libre...\n");
		return -1;
	}

#ifndef HAVE_LIBRE_SIPTRACE
	JANUS_LOG(LOG_WARN, "sip_set_trace() was not found in libre... "
		"The tracing of SIP incoming/outgoing SIP messages when using the SIPre plugin will not be available to Event Handlers. "
		"In case you're interested in that, apply this patch on your libre installation and recompile the plugin: "
		"https://raw.githubusercontent.com/alfredh/patches/master/re-sip-trace.patch\n");
#endif

	JANUS_LOG(LOG_INFO, "%s initialized!\n", JANUS_SIPRE_NAME);
	return 0;
}

void janus_sipre_destroy(void) {
	if(!g_atomic_int_get(&initialized))
		return;
	g_atomic_int_set(&stopping, 1);

	g_async_queue_push(messages, &exit_message);
	if(handler_thread != NULL) {
		g_thread_join(handler_thread);
		handler_thread = NULL;
	}

	/* Break the libre loop */
	mqueue_push(mq, janus_sipre_mqueue_event_do_exit, NULL);
	if(sipstack_thread != NULL) {
		g_thread_join(sipstack_thread);
		sipstack_thread = NULL;
	}
	/* FIXME We should destroy the sessions cleanly */
	janus_mutex_lock(&sessions_mutex);
	g_hash_table_destroy(sessions);
	g_hash_table_destroy(callids);
	g_hash_table_destroy(identities);
	sessions = NULL;
	callids = NULL;
	identities = NULL;
	janus_mutex_unlock(&sessions_mutex);
	g_async_queue_unref(messages);
	messages = NULL;
	g_atomic_int_set(&initialized, 0);
	g_atomic_int_set(&stopping, 0);

	g_free(local_ip);
	g_free(sdp_ip);

	JANUS_LOG(LOG_INFO, "%s destroyed!\n", JANUS_SIPRE_NAME);
}

int janus_sipre_get_api_compatibility(void) {
	/* Important! This is what your plugin MUST always return: don't lie here or bad things will happen */
	return JANUS_PLUGIN_API_VERSION;
}

int janus_sipre_get_version(void) {
	return JANUS_SIPRE_VERSION;
}

const char *janus_sipre_get_version_string(void) {
	return JANUS_SIPRE_VERSION_STRING;
}

const char *janus_sipre_get_description(void) {
	return JANUS_SIPRE_DESCRIPTION;
}

const char *janus_sipre_get_name(void) {
	return JANUS_SIPRE_NAME;
}

const char *janus_sipre_get_author(void) {
	return JANUS_SIPRE_AUTHOR;
}

const char *janus_sipre_get_package(void) {
	return JANUS_SIPRE_PACKAGE;
}

static janus_sipre_session *janus_sipre_lookup_session(janus_plugin_session *handle) {
	janus_sipre_session *session = NULL;
	if (g_hash_table_contains(sessions, handle)) {
		session = (janus_sipre_session *)handle->plugin_handle;
	}
	return session;
}

void janus_sipre_create_session(janus_plugin_session *handle, int *error) {
	if(g_atomic_int_get(&stopping) || !g_atomic_int_get(&initialized)) {
		*error = -1;
		return;
	}
	janus_sipre_session *session = g_malloc0(sizeof(janus_sipre_session));
	session->handle = handle;
	session->account.identity = NULL;
	session->account.sips = TRUE;
	session->account.username = NULL;
	session->account.display_name = NULL;
	session->account.authuser = NULL;
	session->account.secret = NULL;
	session->account.secret_type = janus_sipre_secret_type_unknown;
	session->account.sip_port = 0;
	session->account.proxy = NULL;
	session->account.outbound_proxy = NULL;
	session->account.registration_status = janus_sipre_registration_status_unregistered;
	session->status = janus_sipre_call_status_idle;
	memset(&session->stack, 0, sizeof(janus_sipre_stack));
	session->transaction = NULL;
	session->callee = NULL;
	session->callid = NULL;
	session->sdp = NULL;
	session->media.remote_audio_ip = NULL;
	session->media.remote_video_ip = NULL;
	session->media.earlymedia = FALSE;
	session->media.update = FALSE;
	session->media.ready = FALSE;
	session->media.require_srtp = FALSE;
	session->media.has_srtp_local = FALSE;
	session->media.has_srtp_remote = FALSE;
	session->media.srtp_profile = 0;
	session->media.on_hold = FALSE;
	session->media.has_audio = FALSE;
	session->media.audio_rtp_fd = -1;
	session->media.audio_rtcp_fd= -1;
	session->media.local_audio_rtp_port = 0;
	session->media.remote_audio_rtp_port = 0;
	session->media.local_audio_rtcp_port = 0;
	session->media.remote_audio_rtcp_port = 0;
	session->media.audio_ssrc = 0;
	session->media.audio_ssrc_peer = 0;
	session->media.audio_pt = -1;
	session->media.audio_pt_name = NULL;
	session->media.audio_send = TRUE;
	session->media.pre_hold_audio_dir = JANUS_SDP_DEFAULT;
	session->media.has_video = FALSE;
	session->media.video_rtp_fd = -1;
	session->media.video_rtcp_fd= -1;
	session->media.local_video_rtp_port = 0;
	session->media.remote_video_rtp_port = 0;
	session->media.local_video_rtcp_port = 0;
	session->media.remote_video_rtcp_port = 0;
	session->media.video_ssrc = 0;
	session->media.video_ssrc_peer = 0;
	session->media.simulcast_ssrc = 0;
	session->media.video_pt = -1;
	session->media.video_pt_name = NULL;
	session->media.video_send = TRUE;
	session->media.pre_hold_video_dir = JANUS_SDP_DEFAULT;
	/* Initialize the RTP context */
	janus_rtp_switching_context_reset(&session->media.acontext);
	janus_rtp_switching_context_reset(&session->media.vcontext);
	session->media.pipefd[0] = -1;
	session->media.pipefd[1] = -1;
	session->media.updated = FALSE;
	session->media.audio_remote_policy.ssrc.type = ssrc_any_inbound;
	session->media.audio_local_policy.ssrc.type = ssrc_any_inbound;
	session->media.video_remote_policy.ssrc.type = ssrc_any_inbound;
	session->media.video_local_policy.ssrc.type = ssrc_any_inbound;
	janus_mutex_init(&session->rec_mutex);
	g_atomic_int_set(&session->destroyed, 0);
	g_atomic_int_set(&session->establishing, 0);
	g_atomic_int_set(&session->established, 0);
	g_atomic_int_set(&session->hangingup, 0);
	janus_mutex_init(&session->mutex);
	handle->plugin_handle = session;
	janus_refcount_init(&session->ref, janus_sipre_session_free);

	mqueue_push(mq, janus_sipre_mqueue_event_do_init, janus_sipre_mqueue_payload_create(session, NULL, 0, NULL));

	janus_mutex_lock(&sessions_mutex);
	g_hash_table_insert(sessions, handle, session);
	janus_mutex_unlock(&sessions_mutex);


	return;
}

void janus_sipre_destroy_session(janus_plugin_session *handle, int *error) {
	if(g_atomic_int_get(&stopping) || !g_atomic_int_get(&initialized)) {
		*error = -1;
		return;
	}
	janus_mutex_lock(&sessions_mutex);
	janus_sipre_session *session = janus_sipre_lookup_session(handle);
	if(!session) {
		janus_mutex_unlock(&sessions_mutex);
		JANUS_LOG(LOG_ERR, "No SIPre session associated with this handle...\n");
		*error = -2;
		return;
	}
	JANUS_LOG(LOG_VERB, "Destroying SIPre session (%s)...\n", session->account.username ? session->account.username : "unregistered user");
	janus_sipre_hangup_media_internal(handle);
	/* Remove the session from the table: this will trigger a destroy */
	g_hash_table_remove(sessions, handle);
	janus_mutex_unlock(&sessions_mutex);
	return;
}

json_t *janus_sipre_query_session(janus_plugin_session *handle) {
	if(g_atomic_int_get(&stopping) || !g_atomic_int_get(&initialized)) {
		return NULL;
	}
	janus_mutex_lock(&sessions_mutex);
	janus_sipre_session *session = janus_sipre_lookup_session(handle);
	if(!session) {
		janus_mutex_unlock(&sessions_mutex);
		JANUS_LOG(LOG_ERR, "No session associated with this handle...\n");
		return NULL;
	}
	janus_refcount_increase(&session->ref);
	janus_mutex_unlock(&sessions_mutex);
	/* Provide some generic info, e.g., if we're in a call and with whom */
	json_t *info = json_object();
	json_object_set_new(info, "username", session->account.username ? json_string(session->account.username) : NULL);
	json_object_set_new(info, "authuser", session->account.authuser ? json_string(session->account.authuser) : NULL);
	json_object_set_new(info, "secret", session->account.secret ? json_string("(hidden)") : NULL);
	json_object_set_new(info, "display_name", session->account.display_name ? json_string(session->account.display_name) : NULL);
	json_object_set_new(info, "identity", session->account.identity ? json_string(session->account.identity) : NULL);
	json_object_set_new(info, "registration_status", json_string(janus_sipre_registration_status_string(session->account.registration_status)));
	json_object_set_new(info, "call_status", json_string(janus_sipre_call_status_string(session->status)));
	if(session->callee) {
		json_object_set_new(info, "callee", json_string(session->callee ? session->callee : "??"));
		json_object_set_new(info, "srtp-required", json_string(session->media.require_srtp ? "yes" : "no"));
		json_object_set_new(info, "sdes-local", json_string(session->media.has_srtp_local ? "yes" : "no"));
		json_object_set_new(info, "sdes-remote", json_string(session->media.has_srtp_remote ? "yes" : "no"));
	}
	if(session->arc || session->vrc || session->arc_peer || session->vrc_peer) {
		json_t *recording = json_object();
		if(session->arc && session->arc->filename)
			json_object_set_new(recording, "audio", json_string(session->arc->filename));
		if(session->vrc && session->vrc->filename)
			json_object_set_new(recording, "video", json_string(session->vrc->filename));
		if(session->arc_peer && session->arc_peer->filename)
			json_object_set_new(recording, "audio-peer", json_string(session->arc_peer->filename));
		if(session->vrc_peer && session->vrc_peer->filename)
			json_object_set_new(recording, "video-peer", json_string(session->vrc_peer->filename));
		json_object_set_new(info, "recording", recording);
	}
	json_object_set_new(info, "establishing", g_atomic_int_get(&session->establishing) ? json_true() : json_false());
	json_object_set_new(info, "established", g_atomic_int_get(&session->established) ? json_true() : json_false());
	json_object_set_new(info, "hangingup", g_atomic_int_get(&session->hangingup) ? json_true() : json_false());
	json_object_set_new(info, "destroyed", g_atomic_int_get(&session->destroyed) ? json_true() : json_false());
	janus_refcount_decrease(&session->ref);
	return info;
}

struct janus_plugin_result *janus_sipre_handle_message(janus_plugin_session *handle, char *transaction, json_t *message, json_t *jsep) {
	if(g_atomic_int_get(&stopping) || !g_atomic_int_get(&initialized))
		return janus_plugin_result_new(JANUS_PLUGIN_ERROR, g_atomic_int_get(&stopping) ? "Shutting down" : "Plugin not initialized", NULL);

	janus_mutex_lock(&sessions_mutex);
	janus_sipre_session *session = janus_sipre_lookup_session(handle);
	if(!session) {
		janus_mutex_unlock(&sessions_mutex);
		return janus_plugin_result_new(JANUS_PLUGIN_ERROR, "No session associated with this handle", NULL);
	}
	/* Increase the reference counter for this session: we'll decrease it after we handle the message */
	janus_refcount_increase(&session->ref);
	janus_mutex_unlock(&sessions_mutex);

	janus_sipre_message *msg = g_malloc(sizeof(janus_sipre_message));
	msg->handle = handle;
	msg->transaction = transaction;
	msg->message = message;
	msg->jsep = jsep;
	g_async_queue_push(messages, msg);

	/* All the requests to this plugin are handled asynchronously */
	return janus_plugin_result_new(JANUS_PLUGIN_OK_WAIT, NULL, NULL);
}

void janus_sipre_setup_media(janus_plugin_session *handle) {
	JANUS_LOG(LOG_INFO, "WebRTC media is now available\n");
	if(g_atomic_int_get(&stopping) || !g_atomic_int_get(&initialized))
		return;
	janus_mutex_lock(&sessions_mutex);
	janus_sipre_session *session = janus_sipre_lookup_session(handle);
	if(!session) {
		janus_mutex_unlock(&sessions_mutex);
		JANUS_LOG(LOG_ERR, "No session associated with this handle...\n");
		return;
	}
	if(g_atomic_int_get(&session->destroyed)) {
		janus_mutex_unlock(&sessions_mutex);
		return;
	}
	g_atomic_int_set(&session->established, 1);
	g_atomic_int_set(&session->establishing, 0);
	g_atomic_int_set(&session->hangingup, 0);
	janus_mutex_unlock(&sessions_mutex);
	/* TODO Only relay RTP/RTCP when we get this event */
}

void janus_sipre_incoming_rtp(janus_plugin_session *handle, int mindex, gboolean video, char *buf, int len) {
	if(handle == NULL || handle->stopped || g_atomic_int_get(&stopping) || !g_atomic_int_get(&initialized))
		return;
	if(gateway) {
		/* Honour the audio/video active flags */
		janus_sipre_session *session = (janus_sipre_session *)handle->plugin_handle;
		if(!session || g_atomic_int_get(&session->destroyed)) {
			JANUS_LOG(LOG_ERR, "No session associated with this handle...\n");
			return;
		}
		/* Forward to our SIPre peer */
		if((video && !session->media.video_send) || (!video && !session->media.audio_send)) {
			/* Dropping packet, peer doesn't want to receive it */
			return;
		}
		if(video && session->media.simulcast_ssrc) {
			/* The user is simulcasting: drop everything except the base layer */
			janus_rtp_header *header = (janus_rtp_header *)buf;
			uint32_t ssrc = ntohl(header->ssrc);
			if(ssrc != session->media.simulcast_ssrc) {
				JANUS_LOG(LOG_DBG, "Dropping packet (not base simulcast substream)\n");
				return;
			}
		}
		if((video && session->media.video_ssrc == 0) || (!video && session->media.audio_ssrc == 0)) {
			rtp_header *header = (rtp_header *)buf;
			if(video) {
				session->media.video_ssrc = ntohl(header->ssrc);
			} else {
				session->media.audio_ssrc = ntohl(header->ssrc);
			}
			JANUS_LOG(LOG_VERB, "[SIPre-%s] Got SIPre %s SSRC: %"SCNu32"\n",
				session->account.username ? session->account.username : "unknown",
				video ? "video" : "audio",
				video ? session->media.video_ssrc : session->media.audio_ssrc);
		}
		if((video && session->media.has_video && session->media.video_rtp_fd != -1) ||
				(!video && session->media.has_audio && session->media.audio_rtp_fd != -1)) {
			/* Save the frame if we're recording */
			janus_recorder_save_frame(video ? session->vrc : session->arc, buf, len);
			/* Is SRTP involved? */
			if(session->media.has_srtp_local) {
				char sbuf[2048];
				memcpy(&sbuf, buf, len);
				int protected = len;
				int res = srtp_protect(
					(video ? session->media.video_srtp_out : session->media.audio_srtp_out),
					&sbuf, &protected);
				if(res != srtp_err_status_ok) {
					rtp_header *header = (rtp_header *)&sbuf;
					guint32 timestamp = ntohl(header->timestamp);
					guint16 seq = ntohs(header->seq_number);
					JANUS_LOG(LOG_ERR, "[SIPre-%s] %s SRTP protect error... %s (len=%d-->%d, ts=%"SCNu32", seq=%"SCNu16")...\n",
						session->account.username ? session->account.username : "unknown",
						video ? "Video" : "Audio", janus_srtp_error_str(res), len, protected, timestamp, seq);
				} else {
					/* Forward the frame to the peer */
					if(send((video ? session->media.video_rtp_fd : session->media.audio_rtp_fd), sbuf, protected, 0) < 0) {
						rtp_header *header = (rtp_header *)&sbuf;
						guint32 timestamp = ntohl(header->timestamp);
						guint16 seq = ntohs(header->seq_number);
						JANUS_LOG(LOG_HUGE, "[SIPre-%s] Error sending %s SRTP packet... %s (len=%d, ts=%"SCNu32", seq=%"SCNu16")...\n",
							session->account.username ? session->account.username : "unknown",
							video ? "Video" : "Audio", strerror(errno), protected, timestamp, seq);
					}
				}
			} else {
				/* Forward the frame to the peer */
				if(send((video ? session->media.video_rtp_fd : session->media.audio_rtp_fd), buf, len, 0) < 0) {
					rtp_header *header = (rtp_header *)&buf;
					guint32 timestamp = ntohl(header->timestamp);
					guint16 seq = ntohs(header->seq_number);
					JANUS_LOG(LOG_HUGE, "[SIPre-%s] Error sending %s RTP packet... %s (len=%d, ts=%"SCNu32", seq=%"SCNu16")...\n",
						session->account.username ? session->account.username : "unknown",
						video ? "Video" : "Audio", strerror(errno), len, timestamp, seq);
				}
			}
		}
	}
}

void janus_sipre_incoming_rtcp(janus_plugin_session *handle, int mindex, gboolean video, char *buf, int len) {
	if(handle == NULL || handle->stopped || g_atomic_int_get(&stopping) || !g_atomic_int_get(&initialized))
		return;
	if(gateway) {
		janus_sipre_session *session = (janus_sipre_session *)handle->plugin_handle;
		if(!session || g_atomic_int_get(&session->destroyed)) {
			JANUS_LOG(LOG_ERR, "No session associated with this handle...\n");
			return;
		}
		/* Forward to our SIPre peer */
		if((video && session->media.has_video && session->media.video_rtcp_fd != -1) ||
				(!video && session->media.has_audio && session->media.audio_rtcp_fd != -1)) {
			/* Fix SSRCs as the Janus core does */
			JANUS_LOG(LOG_HUGE, "[SIPre-%s] Fixing %s SSRCs (local %u, peer %u)\n",
				session->account.username ? session->account.username : "unknown",
				video ? "video" : "audio",
				(video ? session->media.video_ssrc : session->media.audio_ssrc),
				(video ? session->media.video_ssrc_peer : session->media.audio_ssrc_peer));
			janus_rtcp_fix_ssrc(NULL, (char *)buf, len, video,
				(video ? session->media.video_ssrc : session->media.audio_ssrc),
				(video ? session->media.video_ssrc_peer : session->media.audio_ssrc_peer));
			/* Is SRTP involved? */
			if(session->media.has_srtp_local) {
				char sbuf[2048];
				memcpy(&sbuf, buf, len);
				int protected = len;
				int res = srtp_protect_rtcp(
					(video ? session->media.video_srtp_out : session->media.audio_srtp_out),
					&sbuf, &protected);
				if(res != srtp_err_status_ok) {
					JANUS_LOG(LOG_ERR, "[SIPre-%s] %s SRTCP protect error... %s (len=%d-->%d)...\n",
						session->account.username ? session->account.username : "unknown",
						video ? "Video" : "Audio",
						janus_srtp_error_str(res), len, protected);
				} else {
					/* Forward the message to the peer */
					if(send((video ? session->media.video_rtcp_fd : session->media.audio_rtcp_fd), sbuf, protected, 0) < 0) {
						JANUS_LOG(LOG_HUGE, "[SIPre-%s] Error sending %s SRTCP packet... %s (len=%d)...\n",
							session->account.username ? session->account.username : "unknown",
							video ? "Video" : "Audio", strerror(errno), protected);
					}
				}
			} else {
				/* Forward the message to the peer */
				if(send((video ? session->media.video_rtcp_fd : session->media.audio_rtcp_fd), buf, len, 0) < 0) {
					JANUS_LOG(LOG_HUGE, "[SIPre-%s] Error sending %s RTCP packet... %s (len=%d)...\n",
						session->account.username ? session->account.username : "unknown",
						video ? "Video" : "Audio", strerror(errno), len);
				}
			}
		}
	}
}

static void janus_sipre_recorder_close(janus_sipre_session *session,
		gboolean stop_audio, gboolean stop_audio_peer, gboolean stop_video, gboolean stop_video_peer) {
	if(session->arc && stop_audio) {
		janus_recorder *rc = session->arc;
		session->arc = NULL;
		janus_recorder_close(rc);
		JANUS_LOG(LOG_INFO, "Closed user's audio recording %s\n", rc->filename ? rc->filename : "??");
		janus_recorder_destroy(rc);
	}
	if(session->arc_peer && stop_audio_peer) {
		janus_recorder *rc = session->arc_peer;
		session->arc_peer = NULL;
		janus_recorder_close(rc);
		JANUS_LOG(LOG_INFO, "Closed peer's audio recording %s\n", rc->filename ? rc->filename : "??");
		janus_recorder_destroy(rc);
	}
	if(session->vrc && stop_video) {
		janus_recorder *rc = session->vrc;
		session->vrc = NULL;
		janus_recorder_close(rc);
		JANUS_LOG(LOG_INFO, "Closed user's video recording %s\n", rc->filename ? rc->filename : "??");
		janus_recorder_destroy(rc);
	}
	if(session->vrc_peer && stop_video_peer) {
		janus_recorder *rc = session->vrc_peer;
		session->vrc_peer = NULL;
		janus_recorder_close(rc);
		JANUS_LOG(LOG_INFO, "Closed peer's video recording %s\n", rc->filename ? rc->filename : "??");
		janus_recorder_destroy(rc);
	}
}

void janus_sipre_hangup_media(janus_plugin_session *handle) {
	janus_mutex_lock(&sessions_mutex);
	janus_sipre_hangup_media_internal(handle);
	janus_mutex_unlock(&sessions_mutex);
}

static void janus_sipre_hangup_media_internal(janus_plugin_session *handle) {
	JANUS_LOG(LOG_INFO, "No WebRTC media anymore\n");
	if(g_atomic_int_get(&stopping) || !g_atomic_int_get(&initialized))
		return;
	janus_sipre_session *session = janus_sipre_lookup_session(handle);
	if(!session) {
		JANUS_LOG(LOG_ERR, "No session associated with this handle...\n");
		return;
	}
	if(g_atomic_int_get(&session->destroyed))
		return;
	if(!g_atomic_int_compare_and_exchange(&session->hangingup, 0, 1))
		return;
	session->media.simulcast_ssrc = 0;
	/* Do cleanup if media thread has not been created */
	if(!session->media.ready && !session->relayer_thread) {
		janus_sipre_media_cleanup(session);
	}
	session->media.ready = FALSE;
	session->media.on_hold = FALSE;
	session->status = janus_sipre_call_status_closing;
	/* Get rid of the recorders, if available */
	janus_mutex_lock(&session->rec_mutex);
	janus_sipre_recorder_close(session, TRUE, TRUE, TRUE, TRUE);
	janus_mutex_unlock(&session->rec_mutex);
	g_atomic_int_set(&session->hangingup, 0);
	g_atomic_int_set(&session->establishing, 0);
	g_atomic_int_set(&session->established, 0);
	if(!(session->status == janus_sipre_call_status_inviting ||
		 session->status == janus_sipre_call_status_invited ||
		 session->status == janus_sipre_call_status_incall)) {
		return;
	}
	/* Enqueue the BYE */
	mqueue_push(mq, janus_sipre_mqueue_event_do_bye, janus_sipre_mqueue_payload_create(session, NULL, 0, NULL));
}

/* Thread to handle incoming messages */
static void *janus_sipre_handler(void *data) {
	JANUS_LOG(LOG_VERB, "Joining SIPre handler thread\n");
	janus_sipre_message *msg = NULL;
	int error_code = 0;
	char error_cause[512];
	json_t *root = NULL;
	while(g_atomic_int_get(&initialized) && !g_atomic_int_get(&stopping)) {
		msg = g_async_queue_pop(messages);
		if(msg == &exit_message)
			break;
		if(msg->handle == NULL) {
			janus_sipre_message_free(msg);
			continue;
		}
		janus_mutex_lock(&sessions_mutex);
		janus_sipre_session *session = janus_sipre_lookup_session(msg->handle);
		if(!session) {
			janus_mutex_unlock(&sessions_mutex);
			JANUS_LOG(LOG_ERR, "No session associated with this handle...\n");
			janus_sipre_message_free(msg);
			continue;
		}
		if(g_atomic_int_get(&session->destroyed)) {
			janus_mutex_unlock(&sessions_mutex);
			janus_sipre_message_free(msg);
			continue;
		}
		janus_mutex_unlock(&sessions_mutex);
		/* Handle request */
		error_code = 0;
		root = msg->message;
		if(msg->message == NULL) {
			JANUS_LOG(LOG_ERR, "No message??\n");
			error_code = JANUS_SIPRE_ERROR_NO_MESSAGE;
			g_snprintf(error_cause, 512, "%s", "No message??");
			goto error;
		}
		if(!json_is_object(root)) {
			JANUS_LOG(LOG_ERR, "JSON error: not an object\n");
			error_code = JANUS_SIPRE_ERROR_INVALID_JSON;
			g_snprintf(error_cause, 512, "JSON error: not an object");
			goto error;
		}
		JANUS_VALIDATE_JSON_OBJECT(root, request_parameters,
			error_code, error_cause, TRUE,
			JANUS_SIPRE_ERROR_MISSING_ELEMENT, JANUS_SIPRE_ERROR_INVALID_ELEMENT);
		if(error_code != 0)
			goto error;
		json_t *request = json_object_get(root, "request");
		const char *request_text = json_string_value(request);
		json_t *result = NULL;

		if(!strcasecmp(request_text, "register")) {
			JANUS_VALIDATE_JSON_OBJECT(root, register_parameters,
				error_code, error_cause, TRUE,
				JANUS_SIPRE_ERROR_MISSING_ELEMENT, JANUS_SIPRE_ERROR_INVALID_ELEMENT);
			if(error_code != 0)
				goto error;
			gboolean refresh = json_is_true(json_object_get(root, "refresh"));
			if(session->account.registration_status > janus_sipre_registration_status_unregistered && !refresh) {
				JANUS_LOG(LOG_ERR, "Already registered (%s)\n", session->account.username);
				error_code = JANUS_SIPRE_ERROR_ALREADY_REGISTERED;
				g_snprintf(error_cause, 512, "Already registered (%s)", session->account.username);
				goto error;
			}
			/* Parse the request */
			gboolean guest = FALSE;
			json_t *type = json_object_get(root, "type");
			if(type != NULL) {
				const char *type_text = json_string_value(type);
				if(!strcmp(type_text, "guest")) {
					JANUS_LOG(LOG_INFO, "Registering as a guest\n");
					guest = TRUE;
				} else {
					JANUS_LOG(LOG_WARN, "Unknown type '%s', ignoring...\n", type_text);
				}
			}

			gboolean send_register = TRUE;
			json_t *do_register = json_object_get(root, "send_register");
			if(do_register != NULL) {
				if(guest) {
					JANUS_LOG(LOG_ERR, "Conflicting elements: send_register cannot be true if guest is true\n");
					error_code = JANUS_SIPRE_ERROR_INVALID_ELEMENT;
					g_snprintf(error_cause, 512, "Conflicting elements: send_register cannot be true if guest is true");
					goto error;
				}
				send_register = json_is_true(do_register);
			}

			gboolean sips = TRUE;
			json_t *do_sipres = json_object_get(root, "sips");
			if(do_sipres != NULL) {
				sips = json_is_true(do_sipres);
			}

			/* Parse address */
			json_t *proxy = json_object_get(root, "proxy");
			const char *proxy_text = NULL;
			if(proxy && !json_is_null(proxy)) {
				/* Has to be validated separately because it could be null */
				JANUS_VALIDATE_JSON_OBJECT(root, proxy_parameters,
					error_code, error_cause, TRUE,
					JANUS_SIPRE_ERROR_MISSING_ELEMENT, JANUS_SIPRE_ERROR_INVALID_ELEMENT);
				if(error_code != 0)
					goto error;
				proxy_text = json_string_value(proxy);
				if(janus_sipre_parse_uri(proxy_text) < 0) {
					JANUS_LOG(LOG_ERR, "Invalid proxy address %s\n", proxy_text);
					error_code = JANUS_SIPRE_ERROR_INVALID_ADDRESS;
					g_snprintf(error_cause, 512, "Invalid proxy address %s\n", proxy_text);
					goto error;
				}
			}
			json_t *outbound_proxy = json_object_get(root, "outbound_proxy");
			const char *obproxy_text = NULL;
			if(outbound_proxy && !json_is_null(outbound_proxy)) {
				/* Has to be validated separately because it could be null */
				JANUS_VALIDATE_JSON_OBJECT(root, proxy_parameters,
					error_code, error_cause, TRUE,
					JANUS_SIPRE_ERROR_MISSING_ELEMENT, JANUS_SIPRE_ERROR_INVALID_ELEMENT);
				if(error_code != 0)
					goto error;
				obproxy_text = json_string_value(outbound_proxy);
				if(janus_sipre_parse_uri(obproxy_text) < 0) {
					JANUS_LOG(LOG_ERR, "Invalid outbound_proxy address %s\n", obproxy_text);
					error_code = JANUS_SIPRE_ERROR_INVALID_ADDRESS;
					g_snprintf(error_cause, 512, "Invalid outbound_proxy address %s\n", obproxy_text);
					goto error;
				}
			}

			/* Parse register TTL */
			int ttl = register_ttl;
			json_t *reg_ttl = json_object_get(root, "register_ttl");
			if(reg_ttl && json_is_integer(reg_ttl))
				ttl = json_integer_value(reg_ttl);
			if(ttl <= 0)
				ttl = register_ttl;
			session->stack.expires = ttl;

			/* Parse display name */
			const char* display_name_text = NULL;
			json_t *display_name = json_object_get(root, "display_name");
			if(display_name && json_is_string(display_name))
				display_name_text = json_string_value(display_name);

			/* Now the user part (always needed, even for the guest case) */
			json_t *username = json_object_get(root, "username");
			if(!username) {
				/* The username is mandatory even when registering as guests */
				JANUS_LOG(LOG_ERR, "Missing element (username)\n");
				error_code = JANUS_SIPRE_ERROR_MISSING_ELEMENT;
				g_snprintf(error_cause, 512, "Missing element (username)");
				goto error;
			}
			const char *username_text = NULL;
			const char *secret_text = NULL;
			const char *authuser_text = NULL;
			janus_sipre_secret_type secret_type = janus_sipre_secret_type_plaintext;
			char *user_id = NULL, *user_host = NULL;
			guint16 user_port = 0;
			/* Parse address */
			username_text = json_string_value(username);
			if(janus_sipre_parse_uri(username_text) < 0) {
				JANUS_LOG(LOG_ERR, "Invalid user address %s\n", username_text);
				error_code = JANUS_SIPRE_ERROR_INVALID_ADDRESS;
				g_snprintf(error_cause, 512, "Invalid user address %s\n", username_text);
				goto error;
			}
			user_id = janus_sipre_get_uri_username(username_text);
			user_host = janus_sipre_get_uri_host(username_text);
			user_port = janus_sipre_get_uri_port(username_text);
			if(guest) {
				/* Not needed, we can stop here: just say we're registered */
				JANUS_LOG(LOG_INFO, "Guest will have username %s\n", user_id);
				send_register = FALSE;
			} else {
				json_t *secret = json_object_get(root, "secret");
				json_t *authuser = json_object_get(root, "authuser");
				if(!secret) {
					g_free(user_id);
					g_free(user_host);
					JANUS_LOG(LOG_ERR, "Missing element (secret)\n");
					error_code = JANUS_SIPRE_ERROR_MISSING_ELEMENT;
					g_snprintf(error_cause, 512, "Missing element (secret)");
					goto error;
				}
				secret_text = json_string_value(secret);
				secret_type = janus_sipre_secret_type_plaintext;
				if(authuser) {
					authuser_text = json_string_value(authuser);
				}
				/* Got the values, try registering now */
				JANUS_LOG(LOG_VERB, "Registering user %s (auth=%s, secret %s) @ %s through %s (outbound proxy: %s)\n",
					user_id, secret_text, user_host,
					authuser_text != NULL ? authuser_text : user_id,
					proxy_text != NULL ? proxy_text : "(null)",
					obproxy_text != NULL ? obproxy_text : "none");
			}

			/* If this is a refresh, get rid of the old values */
			if(refresh) {
				/* Cleanup old values */
				if(session->account.identity != NULL) {
					g_hash_table_remove(identities, session->account.identity);
					g_free(session->account.identity);
				}
				session->account.identity = NULL;
				session->account.sips = TRUE;
				if(session->account.username != NULL)
					g_free(session->account.username);
				session->account.username = NULL;
				if(session->account.display_name != NULL)
					g_free(session->account.display_name);
				session->account.display_name = NULL;
				if(session->account.authuser != NULL)
					g_free(session->account.authuser);
				session->account.authuser = NULL;
				if(session->account.secret != NULL)
					g_free(session->account.secret);
				session->account.secret = NULL;
				session->account.secret_type = janus_sipre_secret_type_unknown;
				if(session->account.proxy != NULL)
					g_free(session->account.proxy);
				session->account.proxy = NULL;
				if(session->account.outbound_proxy != NULL)
					g_free(session->account.outbound_proxy);
				session->account.outbound_proxy = NULL;
				session->account.registration_status = janus_sipre_registration_status_unregistered;
			}
			session->account.identity = g_strdup(username_text);
			g_hash_table_insert(identities, session->account.identity, session);
			session->account.sips = sips;
			session->account.username = g_strdup(user_id);
			session->account.authuser = g_strdup(authuser_text ? authuser_text : user_id);
			session->account.secret = secret_text ? g_strdup(secret_text) : NULL;
			session->account.secret_type = secret_type;
			if(display_name_text) {
				session->account.display_name = g_strdup(display_name_text);
			}
			if(proxy_text) {
				session->account.proxy = g_strdup(proxy_text);
			} else {
				/* Build one from the user's identity */
				char uri[256];
				g_snprintf(uri, sizeof(uri), "sip:%s:%"SCNu16, user_host, (user_port ? user_port : 5060));
				session->account.proxy = g_strdup(uri);
			}
			if(obproxy_text) {
				session->account.outbound_proxy = g_strdup(obproxy_text);
			}
			g_free(user_host);
			g_free(user_id);

			session->account.registration_status = janus_sipre_registration_status_registering;
			if(send_register) {
				/* Check if the INVITE needs to be enriched with custom headers */
				char custom_headers[2048];
				janus_sipre_parse_custom_headers(root, (char *)&custom_headers);
				char *data = NULL;
				if(strlen(custom_headers))
					data = g_strdup(custom_headers);
				/* We enqueue this REGISTER attempt, to be sure it's done in the re_main loop thread
				 * FIXME Maybe passing a key to the session is better than passing the session object
				 * itself? it may be gone when it gets handled... won't be an issue with the
				 * reference counter branch but needs to be taken into account until then */
				mqueue_push(mq, janus_sipre_mqueue_event_do_register,
					janus_sipre_mqueue_payload_create(session, NULL, 0, data));
				result = json_object();
				json_object_set_new(result, "event", json_string("registering"));
			} else {
				JANUS_LOG(LOG_VERB, "Not sending a SIPre REGISTER: either send_register was set to false or guest mode was enabled\n");
				session->account.registration_status = janus_sipre_registration_status_disabled;
				result = json_object();
				json_object_set_new(result, "event", json_string("registered"));
				json_object_set_new(result, "username", json_string(session->account.username));
				json_object_set_new(result, "register_sent", json_false());
				/* Also notify event handlers */
				if(notify_events && gateway->events_is_enabled()) {
					json_t *info = json_object();
					json_object_set_new(info, "event", json_string("registered"));
					json_object_set_new(info, "identity", json_string(session->account.identity));
					json_object_set_new(info, "type", json_string("guest"));
					gateway->notify_event(&janus_sipre_plugin, session->handle, info);
				}
			}
		} else if(!strcasecmp(request_text, "unregister")) {
			if(session->account.registration_status < janus_sipre_registration_status_registered) {
				JANUS_LOG(LOG_ERR, "Wrong state (not registered)\n");
				error_code = JANUS_SIPRE_ERROR_WRONG_STATE;
				g_snprintf(error_cause, 512, "Wrong state (not registered)");
				goto error;
			}
			/* Unregister now */
			session->account.registration_status = janus_sipre_registration_status_unregistering;
			session->stack.expires = 0;
			mqueue_push(mq, janus_sipre_mqueue_event_do_unregister,
				janus_sipre_mqueue_payload_create(session, NULL, 0, data));
			result = json_object();
			json_object_set_new(result, "event", json_string("unregistering"));
		} else if(!strcasecmp(request_text, "call")) {
			/* Call another peer */
			if(session->account.registration_status != janus_sipre_registration_status_registered &&
					session->account.registration_status != janus_sipre_registration_status_disabled) {
				JANUS_LOG(LOG_ERR, "Wrong state (not registered)\n");
				error_code = JANUS_SIPRE_ERROR_WRONG_STATE;
				g_snprintf(error_cause, 512, "Wrong state (not registered)");
				goto error;
			}
			if(session->status >= janus_sipre_call_status_inviting) {
				JANUS_LOG(LOG_ERR, "Wrong state (already in a call? status=%s)\n", janus_sipre_call_status_string(session->status));
				error_code = JANUS_SIPRE_ERROR_WRONG_STATE;
				g_snprintf(error_cause, 512, "Wrong state (already in a call? status=%s)", janus_sipre_call_status_string(session->status));
				goto error;
			}
			JANUS_VALIDATE_JSON_OBJECT(root, call_parameters,
				error_code, error_cause, TRUE,
				JANUS_SIPRE_ERROR_MISSING_ELEMENT, JANUS_SIPRE_ERROR_INVALID_ELEMENT);
			if(error_code != 0)
				goto error;
			json_t *uri = json_object_get(root, "uri");
			json_t *secret = json_object_get(root, "secret");
			json_t *authuser = json_object_get(root, "authuser");
			/* Check if the INVITE needs to be enriched with custom headers */
			char custom_headers[2048];
			janus_sipre_parse_custom_headers(root, (char *)&custom_headers);
			/* SDES-SRTP is disabled by default, let's see if we need to enable it */
			gboolean offer_srtp = FALSE, require_srtp = FALSE;
			janus_srtp_profile srtp_profile = JANUS_SRTP_AES128_CM_SHA1_80;
			json_t *srtp = json_object_get(root, "srtp");
			if(srtp) {
				const char *srtp_text = json_string_value(srtp);
				if(!strcasecmp(srtp_text, "sdes_optional")) {
					/* Negotiate SDES, but make it optional */
					offer_srtp = TRUE;
				} else if(!strcasecmp(srtp_text, "sdes_mandatory")) {
					/* Negotiate SDES, and require it */
					offer_srtp = TRUE;
					require_srtp = TRUE;
				} else {
					JANUS_LOG(LOG_ERR, "Invalid element (srtp can only be sdes_optional or sdes_mandatory)\n");
					error_code = JANUS_SIPRE_ERROR_INVALID_ELEMENT;
					g_snprintf(error_cause, 512, "Invalid element (srtp can only be sdes_optional or sdes_mandatory)");
					goto error;
				}
				if(offer_srtp) {
					/* Any SRTP profile different from the default? */
					srtp_profile = JANUS_SRTP_AES128_CM_SHA1_80;
					const char *profile = json_string_value(json_object_get(root, "srtp_profile"));
					if(profile) {
						if(!strcmp(profile, "AES_CM_128_HMAC_SHA1_32")) {
							srtp_profile = JANUS_SRTP_AES128_CM_SHA1_32;
						} else if(!strcmp(profile, "AES_CM_128_HMAC_SHA1_80")) {
							srtp_profile = JANUS_SRTP_AES128_CM_SHA1_80;
#ifdef HAVE_SRTP_AESGCM
						} else if(!strcmp(profile, "AEAD_AES_128_GCM")) {
							srtp_profile = JANUS_SRTP_AEAD_AES_128_GCM;
						} else if(!strcmp(profile, "AEAD_AES_256_GCM")) {
							srtp_profile = JANUS_SRTP_AEAD_AES_256_GCM;
#endif
						} else {
							JANUS_LOG(LOG_ERR, "Invalid element (unsupported SRTP profile)\n");
							error_code = JANUS_SIPRE_ERROR_INVALID_ELEMENT;
							g_snprintf(error_cause, 512, "Invalid element (unsupported SRTP profile)");
							goto error;
						}
					}
				}
			}
			/* Parse address */
			const char *uri_text = json_string_value(uri);
			if(janus_sipre_parse_uri(uri_text) < 0) {
				JANUS_LOG(LOG_ERR, "Invalid user address %s\n", uri_text);
				error_code = JANUS_SIPRE_ERROR_INVALID_ADDRESS;
				g_snprintf(error_cause, 512, "Invalid user address %s\n", uri_text);
				goto error;
			}
			/* Any SDP to handle? if not, something's wrong */
			const char *msg_sdp_type = json_string_value(json_object_get(msg->jsep, "type"));
			const char *msg_sdp = json_string_value(json_object_get(msg->jsep, "sdp"));
			if(!msg_sdp) {
				JANUS_LOG(LOG_ERR, "Missing SDP\n");
				error_code = JANUS_SIPRE_ERROR_MISSING_SDP;
				g_snprintf(error_cause, 512, "Missing SDP");
				goto error;
			}
			if(strstr(msg_sdp, "m=application")) {
				JANUS_LOG(LOG_ERR, "The SIPre plugin does not support DataChannels\n");
				error_code = JANUS_SIPRE_ERROR_MISSING_SDP;
				g_snprintf(error_cause, 512, "The SIPre plugin does not support DataChannels");
				goto error;
			}
			JANUS_LOG(LOG_VERB, "%s is calling %s\n", session->account.username, uri_text);
			JANUS_LOG(LOG_VERB, "This is involving a negotiation (%s) as well:\n%s\n", msg_sdp_type, msg_sdp);
			/* Clean up SRTP stuff from before first, in case it's still needed */
			janus_sipre_srtp_cleanup(session);
			session->media.require_srtp = require_srtp;
			session->media.has_srtp_local = offer_srtp;
			session->media.srtp_profile = srtp_profile;
			if(offer_srtp) {
				JANUS_LOG(LOG_VERB, "Going to negotiate SDES-SRTP (%s)...\n", require_srtp ? "mandatory" : "optional");
			}
			/* Parse the SDP we got, manipulate some things, and generate a new one */
			char sdperror[100];
			janus_sdp *parsed_sdp = janus_sdp_parse(msg_sdp, sdperror, sizeof(sdperror));
			if(!parsed_sdp) {
				JANUS_LOG(LOG_ERR, "Error parsing SDP: %s\n", sdperror);
				error_code = JANUS_SIPRE_ERROR_MISSING_SDP;
				g_snprintf(error_cause, 512, "Error parsing SDP: %s", sdperror);
				goto error;
			}
			/* Allocate RTP ports and merge them with the anonymized SDP */
			if(strstr(msg_sdp, "m=audio") && !strstr(msg_sdp, "m=audio 0")) {
				JANUS_LOG(LOG_VERB, "Going to negotiate audio...\n");
				session->media.has_audio = TRUE;	/* FIXME Maybe we need a better way to signal this */
			}
			if(strstr(msg_sdp, "m=video") && !strstr(msg_sdp, "m=video 0")) {
				JANUS_LOG(LOG_VERB, "Going to negotiate video...\n");
				session->media.has_video = TRUE;	/* FIXME Maybe we need a better way to signal this */
			}
			if(janus_sipre_allocate_local_ports(session) < 0) {
				JANUS_LOG(LOG_ERR, "Could not allocate RTP/RTCP ports\n");
				janus_sdp_destroy(parsed_sdp);
				error_code = JANUS_SIPRE_ERROR_IO_ERROR;
				g_snprintf(error_cause, 512, "Could not allocate RTP/RTCP ports");
				goto error;
			}
			char *sdp = janus_sipre_sdp_manipulate(session, parsed_sdp, FALSE);
			if(sdp == NULL) {
				JANUS_LOG(LOG_ERR, "Could not allocate RTP/RTCP ports\n");
				janus_sdp_destroy(parsed_sdp);
				error_code = JANUS_SIPRE_ERROR_IO_ERROR;
				g_snprintf(error_cause, 512, "Could not allocate RTP/RTCP ports");
				goto error;
			}
			/* Take note of the SDP (may be useful for UPDATEs or re-INVITEs) */
			janus_sdp_destroy(session->sdp);
			session->sdp = parsed_sdp;
			JANUS_LOG(LOG_VERB, "Prepared SDP for INVITE:\n%s", sdp);
			/* Prepare the From header */
			char from_hdr[1024];
			if(session->account.display_name) {
				g_snprintf(from_hdr, sizeof(from_hdr), "\"%s\" <%s>", session->account.display_name, session->account.identity);
			} else {
				g_snprintf(from_hdr, sizeof(from_hdr), "%s", session->account.identity);
			}
			g_atomic_int_set(&session->hangingup, 0);
			session->status = janus_sipre_call_status_inviting;
			char *callid;
			json_t *request_callid = json_object_get(root, "call_id");
			/* Take call-id from request, if it exists */
			if (request_callid) {
				callid = g_strdup(json_string_value(request_callid));
			} else {
				/* If call-id does not exist in request, create a random one */
				callid = g_malloc0(24);
				janus_sipre_random_string(24, callid);
			}
			/* Take note of custom headers, if any */
			char *data = NULL;
			if(strlen(custom_headers))
				data = g_strdup(custom_headers);
			/* Also notify event handlers */
			if(notify_events && gateway->events_is_enabled()) {
				json_t *info = json_object();
				json_object_set_new(info, "event", json_string("calling"));
				json_object_set_new(info, "callee", json_string(uri_text));
				json_object_set_new(info, "call-id", json_string(callid));
				json_object_set_new(info, "sdp", json_string(sdp));
				gateway->notify_event(&janus_sipre_plugin, session->handle, info);
			}
			/* If the user negotiated simulcasting, just stick with the base substream */
			json_t *msg_simulcast = json_object_get(msg->jsep, "simulcast");
			if(msg_simulcast) {
				JANUS_LOG(LOG_WARN, "Client negotiated simulcasting which we don't do here, falling back to base substream...\n");
				size_t i = 0;
				for(i=0; i<json_array_size(msg_simulcast); i++) {
					json_t *sobj = json_array_get(msg_simulcast, i);
					json_t *s = json_object_get(sobj, "ssrcs");
					if(s && json_array_size(s) > 0)
						session->media.simulcast_ssrc = json_integer_value(json_array_get(s, 0));
					session->media.simulcast_ssrc = json_integer_value(json_object_get(s, "ssrc-0"));
					/* FIXME We're stopping at the first item, there may be more */
					break;
				}
			}
			/* Check if there are new credentials to authenticate the INVITE */
			if(authuser) {
				JANUS_LOG(LOG_VERB, "Updating credentials (authuser) for authenticating the INVITE\n");
				g_free(session->account.authuser);
				session->account.authuser = g_strdup(json_string_value(authuser));
			}
			if(secret) {
				JANUS_LOG(LOG_VERB, "Updating credentials (secret) for authenticating the INVITE\n");
				g_free(session->account.secret);
				session->account.secret = g_strdup(json_string_value(secret));
				session->account.secret_type = janus_sipre_secret_type_plaintext;
			}
			/* Enqueue the INVITE */
			g_atomic_int_set(&session->establishing, 1);
			session->callee = g_strdup(uri_text);
			session->callid = callid;
			g_hash_table_insert(callids, session->callid, session);
			session->temp_sdp = sdp;
			mqueue_push(mq, janus_sipre_mqueue_event_do_call, janus_sipre_mqueue_payload_create(session, NULL, 0, data));
			/* Done for now */
			if(session->transaction)
				g_free(session->transaction);
			session->transaction = msg->transaction ? g_strdup(msg->transaction) : NULL;
			/* Send an ack back */
			result = json_object();
			json_object_set_new(result, "event", json_string("calling"));
		} else if(!strcasecmp(request_text, "accept")) {
			if(session->status != janus_sipre_call_status_invited) {
				JANUS_LOG(LOG_ERR, "Wrong state (not invited? status=%s)\n", janus_sipre_call_status_string(session->status));
				error_code = JANUS_SIPRE_ERROR_WRONG_STATE;
				g_snprintf(error_cause, 512, "Wrong state (not invited? status=%s)", janus_sipre_call_status_string(session->status));
				goto error;
			}
			if(session->callee == NULL) {
				JANUS_LOG(LOG_ERR, "Wrong state (no caller?)\n");
				error_code = JANUS_SIPRE_ERROR_WRONG_STATE;
				g_snprintf(error_cause, 512, "Wrong state (no caller?)");
				goto error;
			}
			JANUS_VALIDATE_JSON_OBJECT(root, accept_parameters,
				error_code, error_cause, TRUE,
				JANUS_SIPRE_ERROR_MISSING_ELEMENT, JANUS_SIPRE_ERROR_INVALID_ELEMENT);
			if(error_code != 0)
				goto error;
			json_t *srtp = json_object_get(root, "srtp");
			gboolean answer_srtp = FALSE;
			if(srtp) {
				const char *srtp_text = json_string_value(srtp);
				if(!strcasecmp(srtp_text, "sdes_optional")) {
					/* Negotiate SDES, but make it optional */
					answer_srtp = TRUE;
				} else if(!strcasecmp(srtp_text, "sdes_mandatory")) {
					/* Negotiate SDES, and require it */
					answer_srtp = TRUE;
					session->media.require_srtp = TRUE;
				} else {
					JANUS_LOG(LOG_ERR, "Invalid element (srtp can only be sdes_optional or sdes_mandatory)\n");
					error_code = JANUS_SIPRE_ERROR_INVALID_ELEMENT;
					g_snprintf(error_cause, 512, "Invalid element (srtp can only be sdes_optional or sdes_mandatory)");
					goto error;
				}
			}
			if(session->media.require_srtp && !session->media.has_srtp_remote) {
				JANUS_LOG(LOG_ERR, "Can't accept the call: SDES-SRTP required, but caller didn't offer it\n");
				error_code = JANUS_SIPRE_ERROR_TOO_STRICT;
				g_snprintf(error_cause, 512, "Can't accept the call: SDES-SRTP required, but caller didn't offer it");
				goto error;
			}
			answer_srtp = answer_srtp || session->media.has_srtp_remote;
			/* Any SDP to handle? if not, something's wrong */
			const char *msg_sdp_type = json_string_value(json_object_get(msg->jsep, "type"));
			const char *msg_sdp = json_string_value(json_object_get(msg->jsep, "sdp"));
			if(!msg_sdp) {
				JANUS_LOG(LOG_ERR, "Missing SDP\n");
				error_code = JANUS_SIPRE_ERROR_MISSING_SDP;
				g_snprintf(error_cause, 512, "Missing SDP");
				goto error;
			}
			/* Accept a call from another peer */
			JANUS_LOG(LOG_VERB, "We're accepting the call from %s\n", session->callee);
			gboolean answer = !strcasecmp(msg_sdp_type, "answer");
			if(!answer) {
				JANUS_LOG(LOG_VERB, "This is a response to an offerless INVITE\n");
			}
			JANUS_LOG(LOG_VERB, "This is involving a negotiation (%s) as well:\n%s\n", msg_sdp_type, msg_sdp);
			session->media.has_srtp_local = answer_srtp;
			if(answer_srtp) {
				JANUS_LOG(LOG_VERB, "Going to negotiate SDES-SRTP (%s)...\n", session->media.require_srtp ? "mandatory" : "optional");
			}
			/* Parse the SDP we got, manipulate some things, and generate a new one */
			char sdperror[100];
			janus_sdp *parsed_sdp = janus_sdp_parse(msg_sdp, sdperror, sizeof(sdperror));
			if(!parsed_sdp) {
				JANUS_LOG(LOG_ERR, "Error parsing SDP: %s\n", sdperror);
				error_code = JANUS_SIPRE_ERROR_MISSING_SDP;
				g_snprintf(error_cause, 512, "Error parsing SDP: %s", sdperror);
				goto error;
			}
			/* Allocate RTP ports and merge them with the anonymized SDP */
			if(strstr(msg_sdp, "m=audio") && !strstr(msg_sdp, "m=audio 0")) {
				JANUS_LOG(LOG_VERB, "Going to negotiate audio...\n");
				session->media.has_audio = TRUE;	/* FIXME Maybe we need a better way to signal this */
			}
			if(strstr(msg_sdp, "m=video") && !strstr(msg_sdp, "m=video 0")) {
				JANUS_LOG(LOG_VERB, "Going to negotiate video...\n");
				session->media.has_video = TRUE;	/* FIXME Maybe we need a better way to signal this */
			}
			if(janus_sipre_allocate_local_ports(session) < 0) {
				JANUS_LOG(LOG_ERR, "Could not allocate RTP/RTCP ports\n");
				janus_sdp_destroy(parsed_sdp);
				error_code = JANUS_SIPRE_ERROR_IO_ERROR;
				g_snprintf(error_cause, 512, "Could not allocate RTP/RTCP ports");
				goto error;
			}
			char *sdp = janus_sipre_sdp_manipulate(session, parsed_sdp, TRUE);
			if(sdp == NULL) {
				JANUS_LOG(LOG_ERR, "Could not allocate RTP/RTCP ports\n");
				janus_sdp_destroy(parsed_sdp);
				error_code = JANUS_SIPRE_ERROR_IO_ERROR;
				g_snprintf(error_cause, 512, "Could not allocate RTP/RTCP ports");
				goto error;
			}
			if(session->media.audio_pt > -1) {
				session->media.audio_pt_name = janus_get_codec_from_pt(sdp, session->media.audio_pt);
				JANUS_LOG(LOG_VERB, "Detected audio codec: %d (%s)\n", session->media.audio_pt, session->media.audio_pt_name);
			}
			if(session->media.video_pt > -1) {
				session->media.video_pt_name = janus_get_codec_from_pt(sdp, session->media.video_pt);
				JANUS_LOG(LOG_VERB, "Detected video codec: %d (%s)\n", session->media.video_pt, session->media.video_pt_name);
			}
			/* Take note of the SDP (may be useful for UPDATEs or re-INVITEs) */
			janus_sdp_destroy(session->sdp);
			session->sdp = parsed_sdp;
			JANUS_LOG(LOG_VERB, "Prepared SDP for 200 OK:\n%s", sdp);
			/* If the user negotiated simulcasting, just stick with the base substream */
			json_t *msg_simulcast = json_object_get(msg->jsep, "simulcast");
			if(msg_simulcast) {
				JANUS_LOG(LOG_WARN, "Client negotiated simulcasting which we don't do here, falling back to base substream...\n");
				size_t i = 0;
				for(i=0; i<json_array_size(msg_simulcast); i++) {
					json_t *sobj = json_array_get(msg_simulcast, i);
					json_t *s = json_object_get(sobj, "ssrcs");
					if(s && json_array_size(s) > 0)
						session->media.simulcast_ssrc = json_integer_value(json_array_get(s, 0));
					session->media.simulcast_ssrc = json_integer_value(json_object_get(s, "ssrc-0"));
					/* FIXME We're stopping at the first item, there may be more */
					break;
				}
			}
			/* Also notify event handlers */
			if(notify_events && gateway->events_is_enabled()) {
				json_t *info = json_object();
				json_object_set_new(info, "event", json_string(answer ? "accepted" : "accepting"));
				if(session->callid)
					json_object_set_new(info, "call-id", json_string(session->callid));
				gateway->notify_event(&janus_sipre_plugin, session->handle, info);
			}
			/* Enqueue the 200 OK */
			if(!answer) {
				if(session->transaction)
					g_free(session->transaction);
				session->transaction = msg->transaction ? g_strdup(msg->transaction) : NULL;
			}
			g_atomic_int_set(&session->hangingup, 0);
			session->status = janus_sipre_call_status_incall;
			session->temp_sdp = sdp;
			/* Check if the OK needs to be enriched with custom headers */
			char custom_headers[2048];
			janus_sipre_parse_custom_headers(root, (char *)&custom_headers);
			char *data = NULL;
			if(strlen(custom_headers))
				data = g_strdup(custom_headers);

			mqueue_push(mq, janus_sipre_mqueue_event_do_accept, janus_sipre_mqueue_payload_create(session, NULL, 0, data));
			/* Send an ack back */
			result = json_object();
			json_object_set_new(result, "event", json_string(answer ? "accepted" : "accepting"));
			if(answer) {
				/* Start the media */
				session->media.ready = TRUE;	/* FIXME Maybe we need a better way to signal this */
				GError *error = NULL;
				char tname[16];
				g_snprintf(tname, sizeof(tname), "siprertp %s", session->account.username);
				janus_refcount_increase(&session->ref);
				session->relayer_thread = g_thread_try_new(tname, janus_sipre_relay_thread, session, &error);
				if(error != NULL) {
					session->relayer_thread = NULL;
					session->media.ready = FALSE;
					janus_refcount_decrease(&session->ref);
					JANUS_LOG(LOG_ERR, "Got error %d (%s) trying to launch the RTP/RTCP thread...\n", error->code, error->message ? error->message : "??");
					g_error_free(error);
				}
			}
		} else if(!strcasecmp(request_text, "update")) {
			/* Update an existing call */
			if(!(session->status == janus_sipre_call_status_inviting || session->status == janus_sipre_call_status_incall)) {
				JANUS_LOG(LOG_ERR, "Wrong state (not in a call? status=%s)\n", janus_sipre_call_status_string(session->status));
				g_snprintf(error_cause, 512, "Wrong state (not in a call?)");
				goto error;
			}
			if(session->callee == NULL) {
				JANUS_LOG(LOG_ERR, "Wrong state (no callee?)\n");
				error_code = JANUS_SIPRE_ERROR_WRONG_STATE;
				g_snprintf(error_cause, 512, "Wrong state (no callee?)");
				goto error;
			}
			if(session->sdp == NULL) {
				JANUS_LOG(LOG_ERR, "Wrong state (no local SDP?)\n");
				error_code = JANUS_SIPRE_ERROR_WRONG_STATE;
				g_snprintf(error_cause, 512, "Wrong state (no local SDP?)");
				goto error;
			}
			/* Any SDP to handle? if not, something's wrong */
			const char *msg_sdp = json_string_value(json_object_get(msg->jsep, "sdp"));
			if(!msg_sdp) {
				JANUS_LOG(LOG_ERR, "Missing SDP update\n");
				error_code = JANUS_SIPRE_ERROR_MISSING_SDP;
				g_snprintf(error_cause, 512, "Missing SDP update");
				goto error;
			}
			if(!json_is_true(json_object_get(msg->jsep, "update"))) {
				JANUS_LOG(LOG_ERR, "Missing SDP update\n");
				error_code = JANUS_SIPRE_ERROR_MISSING_SDP;
				g_snprintf(error_cause, 512, "Missing SDP update");
				goto error;
			}
			/* Parse the SDP we got, manipulate some things, and generate a new one */
			char sdperror[100];
			janus_sdp *parsed_sdp = janus_sdp_parse(msg_sdp, sdperror, sizeof(sdperror));
			if(!parsed_sdp) {
				JANUS_LOG(LOG_ERR, "Error parsing SDP: %s\n", sdperror);
				error_code = JANUS_SIPRE_ERROR_MISSING_SDP;
				g_snprintf(error_cause, 512, "Error parsing SDP: %s", sdperror);
				goto error;
			}
			session->sdp->o_version++;
			char *sdp = janus_sipre_sdp_manipulate(session, parsed_sdp, FALSE);
			if(sdp == NULL) {
				JANUS_LOG(LOG_ERR, "Error manipulating SDP\n");
				janus_sdp_destroy(parsed_sdp);
				error_code = JANUS_SIPRE_ERROR_IO_ERROR;
				g_snprintf(error_cause, 512, "Error manipulating SDP");
				goto error;
			}
			/* Take note of the new SDP */
			janus_sdp_destroy(session->sdp);
			session->sdp = parsed_sdp;
			session->media.update = TRUE;
			JANUS_LOG(LOG_VERB, "Prepared SDP for update:\n%s", sdp);
			/* Send the re-INVITE */
			session->temp_sdp = sdp;
			mqueue_push(mq, janus_sipre_mqueue_event_do_update, janus_sipre_mqueue_payload_create(session, NULL, 0, data));
			/* Send an ack back */
			result = json_object();
			json_object_set_new(result, "event", json_string("updating"));
		} else if(!strcasecmp(request_text, "decline")) {
			/* Reject an incoming call */
			if(session->status != janus_sipre_call_status_invited) {
				JANUS_LOG(LOG_ERR, "Wrong state (not invited? status=%s)\n", janus_sipre_call_status_string(session->status));
				/* Ignore */
				janus_sipre_message_free(msg);
				continue;
				//~ g_snprintf(error_cause, 512, "Wrong state (not in a call?)");
				//~ goto error;
			}
			if(session->callee == NULL) {
				JANUS_LOG(LOG_ERR, "Wrong state (no callee?)\n");
				error_code = JANUS_SIPRE_ERROR_WRONG_STATE;
				g_snprintf(error_cause, 512, "Wrong state (no callee?)");
				goto error;
			}
			session->media.earlymedia = FALSE;
			session->media.update = FALSE;
			session->media.ready = FALSE;
			session->media.on_hold = FALSE;
			session->status = janus_sipre_call_status_closing;
			/* Prepare response */
			int response_code = 486;
			json_t *code_json = json_object_get(root, "code");
			if(code_json && json_is_integer(code_json))
				response_code = json_integer_value(code_json);
			if(response_code <= 399) {
				JANUS_LOG(LOG_WARN, "Invalid SIPre response code specified, using 486 to decline call\n");
				response_code = 486;
			}
			/* Enqueue the response */
			mqueue_push(mq, janus_sipre_mqueue_event_do_rcode,
				janus_sipre_mqueue_payload_create(session, session->stack.invite, response_code, NULL));
			/* Also notify event handlers */
			if(notify_events && gateway->events_is_enabled()) {
				json_t *info = json_object();
				json_object_set_new(info, "event", json_string("declined"));
				json_object_set_new(info, "callee", json_string(session->callee));
				if(session->callid)
					json_object_set_new(info, "call-id", json_string(session->callid));
				json_object_set_new(info, "code", json_integer(response_code));
				gateway->notify_event(&janus_sipre_plugin, session->handle, info);
			}
			/* Notify the operation */
			result = json_object();
			json_object_set_new(result, "event", json_string("declining"));
			json_object_set_new(result, "code", json_integer(response_code));
		} else if(!strcasecmp(request_text, "hold") || !strcasecmp(request_text, "unhold")) {
			/* We either need to put the call on-hold, or resume it */
			if(!(session->status == janus_sipre_call_status_inviting || session->status == janus_sipre_call_status_incall)) {
				JANUS_LOG(LOG_ERR, "Wrong state (not in a call? status=%s)\n", janus_sipre_call_status_string(session->status));
				/* Ignore */
				janus_sipre_message_free(msg);
				continue;
				//~ g_snprintf(error_cause, 512, "Wrong state (not in a call?)");
				//~ goto error;
			}
			if(session->callee == NULL) {
				JANUS_LOG(LOG_ERR, "Wrong state (no callee?)\n");
				error_code = JANUS_SIPRE_ERROR_WRONG_STATE;
				g_snprintf(error_cause, 512, "Wrong state (no callee?)");
				goto error;
			}
			if(session->sdp == NULL) {
				JANUS_LOG(LOG_ERR, "Wrong state (no SDP?)\n");
				error_code = JANUS_SIPRE_ERROR_WRONG_STATE;
				g_snprintf(error_cause, 512, "Wrong state (no SDP?)");
				goto error;
			}
			gboolean hold = !strcasecmp(request_text, "hold");
			if(hold != session->media.on_hold) {
				/* To put the call on-hold, we need to set the direction to recvonly:
				 * resuming it means resuming the direction we had before */
				session->media.on_hold = hold;
				janus_sdp_mline *m = janus_sdp_mline_find(session->sdp, JANUS_SDP_AUDIO);
				if(m) {
					if(hold) {
						/* Take note of the original media direction */
						session->media.pre_hold_audio_dir = m->direction;
						/* Update the media direction */
						switch(m->direction) {
							case JANUS_SDP_DEFAULT:
							case JANUS_SDP_SENDRECV:
								m->direction = JANUS_SDP_SENDONLY;
								break;
							default:
								m->direction = JANUS_SDP_INACTIVE;
								break;
						}
					} else {
						m->direction = session->media.pre_hold_audio_dir;
					}
				}
				m = janus_sdp_mline_find(session->sdp, JANUS_SDP_VIDEO);
				if(m) {
					if(hold) {
						/* Take note of the original media direction */
						session->media.pre_hold_video_dir = m->direction;
						/* Update the media direction */
						switch(m->direction) {
							case JANUS_SDP_DEFAULT:
							case JANUS_SDP_SENDRECV:
								m->direction = JANUS_SDP_SENDONLY;
								break;
							default:
								m->direction = JANUS_SDP_INACTIVE;
								break;
						}
					} else {
						m->direction = session->media.pre_hold_video_dir;
					}
				}
				/* Send the re-INVITE */
				char *sdp = janus_sdp_write(session->sdp);
				session->temp_sdp = sdp;
				mqueue_push(mq, janus_sipre_mqueue_event_do_update, janus_sipre_mqueue_payload_create(session, NULL, 0, data));
			}
			/* Send an ack back */
			result = json_object();
			json_object_set_new(result, "event", json_string(hold ? "holding" : "resuming"));
		} else if(!strcasecmp(request_text, "hangup")) {
			/* Hangup an ongoing call */
			if(!(session->status == janus_sipre_call_status_inviting || session->status == janus_sipre_call_status_incall)) {
				JANUS_LOG(LOG_ERR, "Wrong state (not in a call? status=%s)\n", janus_sipre_call_status_string(session->status));
				/* Ignore */
				janus_sipre_message_free(msg);
				continue;
				//~ g_snprintf(error_cause, 512, "Wrong state (not in a call?)");
				//~ goto error;
			}
			if(session->callee == NULL) {
				JANUS_LOG(LOG_ERR, "Wrong state (no callee?)\n");
				error_code = JANUS_SIPRE_ERROR_WRONG_STATE;
				g_snprintf(error_cause, 512, "Wrong state (no callee?)");
				goto error;
			}
			session->media.earlymedia = FALSE;
			session->media.update = FALSE;
			session->media.ready = FALSE;
			session->media.on_hold = FALSE;
			session->status = janus_sipre_call_status_closing;
			/* Enqueue the BYE */
			mqueue_push(mq, janus_sipre_mqueue_event_do_bye, janus_sipre_mqueue_payload_create(session, NULL, 0, NULL));
			/* Notify the operation */
			result = json_object();
			json_object_set_new(result, "event", json_string("hangingup"));
		} else if(!strcasecmp(request_text, "recording")) {
			/* Start or stop recording */
			if(!(session->status == janus_sipre_call_status_inviting || session->status == janus_sipre_call_status_incall)) {
				JANUS_LOG(LOG_ERR, "Wrong state (not in a call? status=%s)\n", janus_sipre_call_status_string(session->status));
				g_snprintf(error_cause, 512, "Wrong state (not in a call?)");
				goto error;
			}
			if(session->callee == NULL) {
				JANUS_LOG(LOG_ERR, "Wrong state (no callee?)\n");
				error_code = JANUS_SIPRE_ERROR_WRONG_STATE;
				g_snprintf(error_cause, 512, "Wrong state (no callee?)");
				goto error;
			}
			JANUS_VALIDATE_JSON_OBJECT(root, recording_parameters,
				error_code, error_cause, TRUE,
				JANUS_SIPRE_ERROR_MISSING_ELEMENT, JANUS_SIPRE_ERROR_INVALID_ELEMENT);
			if(error_code != 0)
				goto error;
			json_t *action = json_object_get(root, "action");
			const char *action_text = json_string_value(action);
			if(strcasecmp(action_text, "start") && strcasecmp(action_text, "stop")) {
				JANUS_LOG(LOG_ERR, "Invalid action (should be start|stop)\n");
				error_code = JANUS_SIPRE_ERROR_INVALID_ELEMENT;
				g_snprintf(error_cause, 512, "Invalid action (should be start|stop)");
				goto error;
			}
			gboolean record_audio = FALSE, record_video = FALSE,	/* No media is recorded by default */
				record_peer_audio = FALSE, record_peer_video = FALSE;
			json_t *audio = json_object_get(root, "audio");
			record_audio = audio ? json_is_true(audio) : FALSE;
			json_t *video = json_object_get(root, "video");
			record_video = video ? json_is_true(video) : FALSE;
			json_t *peer_audio = json_object_get(root, "peer_audio");
			record_peer_audio = peer_audio ? json_is_true(peer_audio) : FALSE;
			json_t *peer_video = json_object_get(root, "peer_video");
			record_peer_video = peer_video ? json_is_true(peer_video) : FALSE;
			if(!record_audio && !record_video && !record_peer_audio && !record_peer_video) {
				JANUS_LOG(LOG_ERR, "Invalid request (at least one of audio, video, peer_audio and peer_video should be true)\n");
				error_code = JANUS_SIPRE_ERROR_RECORDING_ERROR;
				g_snprintf(error_cause, 512, "Invalid request (at least one of audio, video, peer_audio and peer_video should be true)");
				goto error;
			}
			json_t *recfile = json_object_get(root, "filename");
			const char *recording_base = json_string_value(recfile);
			janus_mutex_lock(&session->rec_mutex);
			if(!strcasecmp(action_text, "start")) {
				/* Start recording something */
				char filename[255];
				gint64 now = janus_get_real_time();
				if(record_peer_audio || record_peer_video) {
					JANUS_LOG(LOG_INFO, "Starting recording of peer's %s (user %s, call %s)\n",
						(record_peer_audio && record_peer_video ? "audio and video" : (record_peer_audio ? "audio" : "video")),
						session->account.username, session->transaction);
					/* Start recording this peer's audio and/or video */
					if(record_peer_audio) {
						memset(filename, 0, 255);
						if(recording_base) {
							/* Use the filename and path we have been provided */
							g_snprintf(filename, 255, "%s-peer-audio", recording_base);
							/* FIXME This only works if offer/answer happened */
							session->arc_peer = janus_recorder_create(NULL, session->media.audio_pt_name, filename);
							if(session->arc_peer == NULL) {
								/* FIXME We should notify the fact the recorder could not be created */
								JANUS_LOG(LOG_ERR, "Couldn't open an audio recording file for this peer!\n");
							}
						} else {
							/* Build a filename */
							g_snprintf(filename, 255, "sip-%s-%s-%"SCNi64"-peer-audio",
								session->account.username ? session->account.username : "unknown",
								session->transaction ? session->transaction : "unknown",
								now);
							/* FIXME This only works if offer/answer happened */
							session->arc_peer = janus_recorder_create(NULL, session->media.audio_pt_name, filename);
							if(session->arc_peer == NULL) {
								/* FIXME We should notify the fact the recorder could not be created */
								JANUS_LOG(LOG_ERR, "Couldn't open an audio recording file for this peer!\n");
							}
						}
					}
					if(record_peer_video) {
						memset(filename, 0, 255);
						if(recording_base) {
							/* Use the filename and path we have been provided */
							g_snprintf(filename, 255, "%s-peer-video", recording_base);
							/* FIXME This only works if offer/answer happened */
							session->vrc_peer = janus_recorder_create(NULL, session->media.video_pt_name, filename);
							if(session->vrc_peer == NULL) {
								/* FIXME We should notify the fact the recorder could not be created */
								JANUS_LOG(LOG_ERR, "Couldn't open an video recording file for this peer!\n");
							}
						} else {
							/* Build a filename */
							g_snprintf(filename, 255, "sip-%s-%s-%"SCNi64"-peer-video",
								session->account.username ? session->account.username : "unknown",
								session->transaction ? session->transaction : "unknown",
								now);
							/* FIXME This only works if offer/answer happened */
							session->vrc_peer = janus_recorder_create(NULL, session->media.video_pt_name, filename);
							if(session->vrc_peer == NULL) {
								/* FIXME We should notify the fact the recorder could not be created */
								JANUS_LOG(LOG_ERR, "Couldn't open an video recording file for this peer!\n");
							}
						}
						/* TODO We should send a FIR/PLI to this peer... */
					}
				}
				if(record_audio || record_video) {
					/* Start recording the user's audio and/or video */
					JANUS_LOG(LOG_INFO, "Starting recording of user's %s (user %s, call %s)\n",
						(record_audio && record_video ? "audio and video" : (record_audio ? "audio" : "video")),
						session->account.username, session->transaction);
					if(record_audio) {
						memset(filename, 0, 255);
						if(recording_base) {
							/* Use the filename and path we have been provided */
							g_snprintf(filename, 255, "%s-user-audio", recording_base);
							/* FIXME This only works if offer/answer happened */
							session->arc = janus_recorder_create(NULL, session->media.audio_pt_name, filename);
							if(session->arc == NULL) {
								/* FIXME We should notify the fact the recorder could not be created */
								JANUS_LOG(LOG_ERR, "Couldn't open an audio recording file for this peer!\n");
							}
						} else {
							/* Build a filename */
							g_snprintf(filename, 255, "sip-%s-%s-%"SCNi64"-own-audio",
								session->account.username ? session->account.username : "unknown",
								session->transaction ? session->transaction : "unknown",
								now);
							/* FIXME This only works if offer/answer happened */
							session->arc = janus_recorder_create(NULL, session->media.audio_pt_name, filename);
							if(session->arc == NULL) {
								/* FIXME We should notify the fact the recorder could not be created */
								JANUS_LOG(LOG_ERR, "Couldn't open an audio recording file for this peer!\n");
							}
						}
					}
					if(record_video) {
						memset(filename, 0, 255);
						if(recording_base) {
							/* Use the filename and path we have been provided */
							g_snprintf(filename, 255, "%s-user-video", recording_base);
							/* FIXME This only works if offer/answer happened */
							session->vrc = janus_recorder_create(NULL, session->media.video_pt_name, filename);
							if(session->vrc == NULL) {
								/* FIXME We should notify the fact the recorder could not be created */
								JANUS_LOG(LOG_ERR, "Couldn't open an video recording file for this user!\n");
							}
						} else {
							/* Build a filename */
							g_snprintf(filename, 255, "sip-%s-%s-%"SCNi64"-own-video",
								session->account.username ? session->account.username : "unknown",
								session->transaction ? session->transaction : "unknown",
								now);
							/* FIXME This only works if offer/answer happened */
							session->vrc = janus_recorder_create(NULL, session->media.video_pt_name, filename);
							if(session->vrc == NULL) {
								/* FIXME We should notify the fact the recorder could not be created */
								JANUS_LOG(LOG_ERR, "Couldn't open an video recording file for this user!\n");
							}
						}
						/* Send a PLI */
						JANUS_LOG(LOG_VERB, "Recording video, sending a PLI to kickstart it\n");
						char buf[12];
						memset(buf, 0, 12);
						janus_rtcp_pli((char *)&buf, 12);
						gateway->relay_rtcp(session->handle, -1, TRUE, buf, 12);
					}
				}
			} else {
				/* Stop recording something: notice that this never returns an error, even when we were not recording anything */
				janus_sipre_recorder_close(session, record_audio, record_peer_audio, record_video, record_peer_video);
			}
			janus_mutex_unlock(&session->rec_mutex);
			/* Notify the result */
			result = json_object();
			json_object_set_new(result, "event", json_string("recordingupdated"));
		} else if(!strcasecmp(request_text, "info")) {
			/* Send a SIP INFO request: we'll need the payload type and content */
			if(!(session->status == janus_sipre_call_status_inviting || session->status == janus_sipre_call_status_incall)) {
				JANUS_LOG(LOG_ERR, "Wrong state (not in a call? status=%s)\n", janus_sipre_call_status_string(session->status));
				g_snprintf(error_cause, 512, "Wrong state (not in a call?)");
				goto error;
			}
			if(session->callee == NULL) {
				JANUS_LOG(LOG_ERR, "Wrong state (no callee?)\n");
				error_code = JANUS_SIPRE_ERROR_WRONG_STATE;
				g_snprintf(error_cause, 512, "Wrong state (no callee?)");
				goto error;
			}
			JANUS_VALIDATE_JSON_OBJECT(root, info_parameters,
				error_code, error_cause, TRUE,
				JANUS_SIPRE_ERROR_MISSING_ELEMENT, JANUS_SIPRE_ERROR_INVALID_ELEMENT);
			if(error_code != 0)
				goto error;
			const char *info_type = json_string_value(json_object_get(root, "type"));
			const char *info_content = json_string_value(json_object_get(root, "content"));
			json_t *info = json_object();
			json_object_set_new(info, "type", json_string(info_type));
			json_object_set_new(info, "content", json_string(info_content));
			/* Send SIP INFO */
			mqueue_push(mq, janus_sipre_mqueue_event_do_info,
				janus_sipre_mqueue_payload_create(session, NULL, 0, info));
			/* Notify the operation */
			result = json_object();
			json_object_set_new(result, "event", json_string("infosent"));
		} else if(!strcasecmp(request_text, "message")) {
			/* Send a SIP MESSAGE request: we'll only need the content */
			if(!(session->status == janus_sipre_call_status_inviting || session->status == janus_sipre_call_status_incall)) {
				JANUS_LOG(LOG_ERR, "Wrong state (not in a call? status=%s)\n", janus_sipre_call_status_string(session->status));
				g_snprintf(error_cause, 512, "Wrong state (not in a call?)");
				goto error;
			}
			if(session->callee == NULL) {
				JANUS_LOG(LOG_ERR, "Wrong state (no callee?)\n");
				error_code = JANUS_SIPRE_ERROR_WRONG_STATE;
				g_snprintf(error_cause, 512, "Wrong state (no callee?)");
				goto error;
			}
			JANUS_VALIDATE_JSON_OBJECT(root, sipmessage_parameters,
				error_code, error_cause, TRUE,
				JANUS_SIPRE_ERROR_MISSING_ELEMENT, JANUS_SIPRE_ERROR_INVALID_ELEMENT);
			if(error_code != 0)
				goto error;
			const char *msg_content = json_string_value(json_object_get(root, "content"));
			/* Send SIP MESSAGE */
			mqueue_push(mq, janus_sipre_mqueue_event_do_message,
				janus_sipre_mqueue_payload_create(session, NULL, 0, g_strdup(msg_content)));
			/* Notify the operation */
			result = json_object();
			json_object_set_new(result, "event", json_string("messagesent"));
		} else if(!strcasecmp(request_text, "dtmf_info")) {
			/* Send DMTF tones using SIPre INFO
			 * (https://tools.ietf.org/html/draft-kaplan-dispatch-info-dtmf-package-00)
			 */
			if(!(session->status == janus_sipre_call_status_inviting || session->status == janus_sipre_call_status_incall)) {
				JANUS_LOG(LOG_ERR, "Wrong state (not in a call? status=%s)\n", janus_sipre_call_status_string(session->status));
				g_snprintf(error_cause, 512, "Wrong state (not in a call?)");
				goto error;
			}
			if(session->callee == NULL) {
				JANUS_LOG(LOG_ERR, "Wrong state (no callee?)\n");
				error_code = JANUS_SIPRE_ERROR_WRONG_STATE;
				g_snprintf(error_cause, 512, "Wrong state (no callee?)");
				goto error;
			}
			JANUS_VALIDATE_JSON_OBJECT(root, dtmf_info_parameters,
				error_code, error_cause, TRUE,
				JANUS_SIPRE_ERROR_MISSING_ELEMENT, JANUS_SIPRE_ERROR_INVALID_ELEMENT);
			if(error_code != 0)
				goto error;
			json_t *digit = json_object_get(root, "digit");
			const char *digit_text = json_string_value(digit);
			if(strlen(digit_text) != 1) {
				JANUS_LOG(LOG_ERR, "Invalid element (digit should be one character))\n");
				error_code = JANUS_SIPRE_ERROR_INVALID_ELEMENT;
				g_snprintf(error_cause, 512, "Invalid element (digit should be one character)");
				goto error;
			}
			int duration_ms = 0;
			json_t *duration = json_object_get(root, "duration");
			duration_ms = duration ? json_integer_value(duration) : 0;
			if(duration_ms <= 0 || duration_ms > 5000) {
				duration_ms = 160; /* default value */
			}
			char payload[64];
			g_snprintf(payload, sizeof(payload), "Signal=%s\r\nDuration=%d", digit_text, duration_ms);
			json_t *info = json_object();
			json_object_set_new(info, "type", json_string("application/dtmf-relay"));
			json_object_set_new(info, "content", json_string(payload));
			/* Send "application/dtmf-relay" SIP INFO */
			mqueue_push(mq, janus_sipre_mqueue_event_do_info,
				janus_sipre_mqueue_payload_create(session, NULL, 0, info));
			/* Notify the result */
			result = json_object();
			json_object_set_new(result, "event", json_string("dtmfsent"));
		} else {
			JANUS_LOG(LOG_ERR, "Unknown request (%s)\n", request_text);
			error_code = JANUS_SIPRE_ERROR_INVALID_REQUEST;
			g_snprintf(error_cause, 512, "Unknown request (%s)", request_text);
			goto error;
		}

		/* Prepare JSON event */
		json_t *event = json_object();
		json_object_set_new(event, "sip", json_string("event"));
		if(result != NULL)
			json_object_set_new(event, "result", result);
		json_object_set_new(event, "call_id", json_string(session->callid));
		int ret = gateway->push_event(msg->handle, &janus_sipre_plugin, msg->transaction, event, NULL);
		JANUS_LOG(LOG_VERB, "  >> Pushing event: %d (%s)\n", ret, janus_get_api_error(ret));
		json_decref(event);
		janus_sipre_message_free(msg);
		continue;

error:
		{
			/* Prepare JSON error event */
			json_t *event = json_object();
			json_object_set_new(event, "sip", json_string("event"));
			json_object_set_new(event, "error_code", json_integer(error_code));
			json_object_set_new(event, "error", json_string(error_cause));
			json_object_set_new(event, "call_id", json_string(session->callid));
			int ret = gateway->push_event(msg->handle, &janus_sipre_plugin, msg->transaction, event, NULL);
			JANUS_LOG(LOG_VERB, "  >> Pushing event: %d (%s)\n", ret, janus_get_api_error(ret));
			json_decref(event);
			janus_sipre_message_free(msg);
		}
	}
	JANUS_LOG(LOG_VERB, "Leaving SIPre handler thread\n");
	return NULL;
}


/* Process an incoming SDP */
void janus_sipre_sdp_process(janus_sipre_session *session, janus_sdp *sdp, gboolean answer, gboolean update, gboolean *changed) {
	if(!session || !sdp)
		return;
	/* c= */
	if(sdp->c_addr) {
		if(update) {
			if (changed && (!session->media.remote_audio_ip || strcmp(sdp->c_addr, session->media.remote_audio_ip)))
				/* This is an update and an address changed */
				*changed = TRUE;
			if (changed && (!session->media.remote_video_ip || strcmp(sdp->c_addr, session->media.remote_video_ip)))
				/* This is an update and an address changed */
				*changed = TRUE;
		}
		/* Regardless if we audio and video are being negotiated we set their connection addresses
		 * from session level c= header by default. If media level connection addresses are available
		 * they will be set when processing appropriate media description.*/
		g_free(session->media.remote_audio_ip);
		session->media.remote_audio_ip = g_strdup(sdp->c_addr);
		g_free(session->media.remote_video_ip);
		session->media.remote_video_ip = g_strdup(sdp->c_addr);
	}
	GList *temp = sdp->m_lines;
	while(temp) {
		janus_sdp_mline *m = (janus_sdp_mline *)temp->data;
		session->media.require_srtp = session->media.require_srtp || (m->proto && !strcasecmp(m->proto, "RTP/SAVP"));
		if(m->type == JANUS_SDP_AUDIO) {
			if(m->port) {
				if(m->port != session->media.remote_audio_rtp_port) {
					/* This is an update and an address changed */
					if(changed)
						*changed = TRUE;
				}
				session->media.has_audio = TRUE;
				session->media.remote_audio_rtp_port = m->port;
				session->media.remote_audio_rtcp_port = m->port+1;	/* FIXME We're assuming RTCP is on the next port */
				if(m->direction == JANUS_SDP_SENDONLY || m->direction == JANUS_SDP_INACTIVE)
					session->media.audio_send = FALSE;
				else
					session->media.audio_send = TRUE;
			} else {
				session->media.audio_send = FALSE;
			}
		} else if(m->type == JANUS_SDP_VIDEO) {
			if(m->port) {
				if(m->port != session->media.remote_video_rtp_port) {
					/* This is an update and an address changed */
					if(changed)
						*changed = TRUE;
				}
				session->media.has_video = TRUE;
				session->media.remote_video_rtp_port = m->port;
				session->media.remote_video_rtcp_port = m->port+1;	/* FIXME We're assuming RTCP is on the next port */
				if(m->direction == JANUS_SDP_SENDONLY || m->direction == JANUS_SDP_INACTIVE)
					session->media.video_send = FALSE;
				else
					session->media.video_send = TRUE;
			} else {
				session->media.video_send = FALSE;
			}
		} else {
			JANUS_LOG(LOG_WARN, "Unsupported media line (not audio/video)\n");
			temp = temp->next;
			continue;
		}
		if(m->c_addr && m->type == JANUS_SDP_AUDIO) {
			if(update && (!session->media.remote_audio_ip || strcmp(m->c_addr, session->media.remote_audio_ip))) {
				/* This is an update and an address changed */
				if(changed)
					*changed = TRUE;
			}
			g_free(session->media.remote_audio_ip);
			session->media.remote_audio_ip = g_strdup(m->c_addr);
		}
		else if (m->c_addr && m->type == JANUS_SDP_VIDEO) {
			if(update && (!session->media.remote_video_ip || strcmp(m->c_addr, session->media.remote_video_ip))) {
				/* This is an update and an address changed */
				if(changed)
					*changed = TRUE;
			}
			g_free(session->media.remote_video_ip);
			session->media.remote_video_ip = g_strdup(m->c_addr);
		}
		if(update) {
			/* FIXME This is a session update, we only accept changes in IP/ports */
			temp = temp->next;
			continue;
		}
		GList *tempA = m->attributes;
		while(tempA) {
			janus_sdp_attribute *a = (janus_sdp_attribute *)tempA->data;
			if(a->name) {
				if(!strcasecmp(a->name, "crypto")) {
					if(m->type == JANUS_SDP_AUDIO || m->type == JANUS_SDP_VIDEO) {
						gint32 tag = 0;
						char profile[101], crypto[101];
						/* FIXME inline can be more complex than that, and we're currently only offering SHA1_80 */
						int res = a->value ? (sscanf(a->value, "%"SCNi32" %100s inline:%100s",
							&tag, profile, crypto)) : 0;
						if(res != 3) {
							JANUS_LOG(LOG_WARN, "Failed to parse crypto line, ignoring... %s\n", a->value);
						} else {
							gboolean video = (m->type == JANUS_SDP_VIDEO);
							janus_sipre_srtp_set_remote(session, video, profile, crypto);
							session->media.has_srtp_remote = TRUE;
						}
					}
				}
			}
			tempA = tempA->next;
		}
		if(answer && (m->type == JANUS_SDP_AUDIO || m->type == JANUS_SDP_VIDEO)) {
			/* Check which codec was negotiated eventually */
			int pt = -1;
			if(m->ptypes)
				pt = GPOINTER_TO_INT(m->ptypes->data);
			if(pt > -1) {
				if(m->type == JANUS_SDP_AUDIO) {
					session->media.audio_pt = pt;
				} else {
					session->media.video_pt = pt;
				}
			}
		}
		temp = temp->next;
	}
	if(update && changed && *changed) {
		/* Something changed: mark this on the session, so that the thread can update the sockets */
		session->media.updated = TRUE;
		if(session->media.pipefd[1] > 0) {
			int code = 1;
			ssize_t res = 0;
			do {
				res = write(session->media.pipefd[1], &code, sizeof(int));
			} while(res == -1 && errno == EINTR);
		}
	}
}

char *janus_sipre_sdp_manipulate(janus_sipre_session *session, janus_sdp *sdp, gboolean answer) {
	if(!session || !sdp)
		return NULL;
	/* Start replacing stuff */
	JANUS_LOG(LOG_VERB, "Setting protocol to %s\n", session->media.require_srtp ? "RTP/SAVP" : "RTP/AVP");
	if(sdp->c_addr) {
		g_free(sdp->c_addr);
		sdp->c_addr = g_strdup(sdp_ip ? sdp_ip : local_ip);
	}
	GList *temp = sdp->m_lines;
	while(temp) {
		janus_sdp_mline *m = (janus_sdp_mline *)temp->data;
		g_free(m->proto);
		m->proto = g_strdup(session->media.require_srtp ? "RTP/SAVP" : "RTP/AVP");
		if(m->type == JANUS_SDP_AUDIO) {
			m->port = session->media.local_audio_rtp_port;
			if(session->media.has_srtp_local) {
				char *profile = NULL;
				char *crypto = NULL;
				janus_sipre_srtp_set_local(session, FALSE, &profile, &crypto);
				janus_sdp_attribute *a = janus_sdp_attribute_create("crypto", "1 %s inline:%s", profile, crypto);
				g_free(profile);
				g_free(crypto);
				m->attributes = g_list_append(m->attributes, a);
			}
		} else if(m->type == JANUS_SDP_VIDEO) {
			m->port = session->media.local_video_rtp_port;
			if(session->media.has_srtp_local) {
				char *profile = NULL;
				char *crypto = NULL;
				janus_sipre_srtp_set_local(session, TRUE, &profile, &crypto);
				janus_sdp_attribute *a = janus_sdp_attribute_create("crypto", "1 %s inline:%s", profile, crypto);
				g_free(profile);
				g_free(crypto);
				m->attributes = g_list_append(m->attributes, a);
			}
		}
		g_free(m->c_addr);
		m->c_addr = g_strdup(sdp_ip ? sdp_ip : local_ip);
		if(answer && (m->type == JANUS_SDP_AUDIO || m->type == JANUS_SDP_VIDEO)) {
			/* Check which codec was negotiated eventually */
			int pt = -1;
			if(m->ptypes)
				pt = GPOINTER_TO_INT(m->ptypes->data);
			if(pt > -1) {
				if(m->type == JANUS_SDP_AUDIO) {
					session->media.audio_pt = pt;
				} else {
					session->media.video_pt = pt;
				}
			}
		}
		temp = temp->next;
	}
	/* Generate a SDP string out of our changes */
	return janus_sdp_write(sdp);
}

/* Bind local RTP/RTCP sockets */
static int janus_sipre_allocate_local_ports(janus_sipre_session *session) {
	if(session == NULL) {
		JANUS_LOG(LOG_ERR, "Invalid session\n");
		return -1;
	}
	/* Reset status */
	if(session->media.audio_rtp_fd != -1) {
		close(session->media.audio_rtp_fd);
		session->media.audio_rtp_fd = -1;
	}
	if(session->media.audio_rtcp_fd != -1) {
		close(session->media.audio_rtcp_fd);
		session->media.audio_rtcp_fd = -1;
	}
	session->media.local_audio_rtp_port = 0;
	session->media.local_audio_rtcp_port = 0;
	session->media.audio_ssrc = 0;
	if(session->media.video_rtp_fd != -1) {
		close(session->media.video_rtp_fd);
		session->media.video_rtp_fd = -1;
	}
	if(session->media.video_rtcp_fd != -1) {
		close(session->media.video_rtcp_fd);
		session->media.video_rtcp_fd = -1;
	}
	session->media.local_video_rtp_port = 0;
	session->media.local_video_rtcp_port = 0;
	session->media.video_ssrc = 0;
	if(session->media.pipefd[0] > 0) {
		close(session->media.pipefd[0]);
		session->media.pipefd[0] = -1;
	}
	if(session->media.pipefd[1] > 0) {
		close(session->media.pipefd[1]);
		session->media.pipefd[1] = -1;
	}
	/* Start */
	int attempts = 100;	/* FIXME Don't retry forever */
	if(session->media.has_audio) {
		JANUS_LOG(LOG_VERB, "Allocating audio ports:\n");
		struct sockaddr_in audio_rtp_address, audio_rtcp_address;
		while(session->media.local_audio_rtp_port == 0 || session->media.local_audio_rtcp_port == 0) {
			if(attempts == 0)	/* Too many failures */
				return -1;
			if(session->media.audio_rtp_fd == -1) {
				session->media.audio_rtp_fd = socket(AF_INET, SOCK_DGRAM, 0);
			}
			if(session->media.audio_rtcp_fd == -1) {
				session->media.audio_rtcp_fd = socket(AF_INET, SOCK_DGRAM, 0);
			}
			if(session->media.audio_rtp_fd == -1 || session->media.audio_rtcp_fd == -1) {
				JANUS_LOG(LOG_ERR, "Error creating audio sockets...\n");
				return -1;
			}
			int rtp_port = g_random_int_range(rtp_range_min, rtp_range_max);
			if(rtp_port % 2)
				rtp_port++;	/* Pick an even port for RTP */
			audio_rtp_address.sin_family = AF_INET;
			audio_rtp_address.sin_port = htons(rtp_port);
			inet_pton(AF_INET, local_ip, &audio_rtp_address.sin_addr.s_addr);
			if(bind(session->media.audio_rtp_fd, (struct sockaddr *)(&audio_rtp_address), sizeof(struct sockaddr)) < 0) {
				JANUS_LOG(LOG_ERR, "Bind failed for audio RTP (port %d), trying a different one...\n", rtp_port);
				close(session->media.audio_rtp_fd);
				session->media.audio_rtp_fd = -1;
				attempts--;
				continue;
			}
			JANUS_LOG(LOG_VERB, "Audio RTP listener bound to port %d\n", rtp_port);
			int rtcp_port = rtp_port+1;
			audio_rtcp_address.sin_family = AF_INET;
			audio_rtcp_address.sin_port = htons(rtcp_port);
			inet_pton(AF_INET, local_ip, &audio_rtcp_address.sin_addr.s_addr);
			if(bind(session->media.audio_rtcp_fd, (struct sockaddr *)(&audio_rtcp_address), sizeof(struct sockaddr)) < 0) {
				JANUS_LOG(LOG_ERR, "Bind failed for audio RTCP (port %d), trying a different one...\n", rtcp_port);
				/* RTP socket is not valid anymore, reset it */
				close(session->media.audio_rtp_fd);
				session->media.audio_rtp_fd = -1;
				close(session->media.audio_rtcp_fd);
				session->media.audio_rtcp_fd = -1;
				attempts--;
				continue;
			}
			JANUS_LOG(LOG_VERB, "Audio RTCP listener bound to port %d\n", rtcp_port);
			session->media.local_audio_rtp_port = rtp_port;
			session->media.local_audio_rtcp_port = rtcp_port;
		}
	}
	if(session->media.has_video) {
		JANUS_LOG(LOG_VERB, "Allocating video ports:\n");
		struct sockaddr_in video_rtp_address, video_rtcp_address;
		while(session->media.local_video_rtp_port == 0 || session->media.local_video_rtcp_port == 0) {
			if(attempts == 0)	/* Too many failures */
				return -1;
			if(session->media.video_rtp_fd == -1) {
				session->media.video_rtp_fd = socket(AF_INET, SOCK_DGRAM, 0);
			}
			if(session->media.video_rtcp_fd == -1) {
				session->media.video_rtcp_fd = socket(AF_INET, SOCK_DGRAM, 0);
			}
			if(session->media.video_rtp_fd == -1 || session->media.video_rtcp_fd == -1) {
				JANUS_LOG(LOG_ERR, "Error creating video sockets...\n");
				return -1;
			}
			int rtp_port = g_random_int_range(rtp_range_min, rtp_range_max);
			if(rtp_port % 2)
				rtp_port++;	/* Pick an even port for RTP */
			video_rtp_address.sin_family = AF_INET;
			video_rtp_address.sin_port = htons(rtp_port);
			inet_pton(AF_INET, local_ip, &video_rtp_address.sin_addr.s_addr);
			if(bind(session->media.video_rtp_fd, (struct sockaddr *)(&video_rtp_address), sizeof(struct sockaddr)) < 0) {
				JANUS_LOG(LOG_ERR, "Bind failed for video RTP (port %d), trying a different one...\n", rtp_port);
				close(session->media.video_rtp_fd);
				session->media.video_rtp_fd = -1;
				attempts--;
				continue;
			}
			JANUS_LOG(LOG_VERB, "Video RTP listener bound to port %d\n", rtp_port);
			int rtcp_port = rtp_port+1;
			video_rtcp_address.sin_family = AF_INET;
			video_rtcp_address.sin_port = htons(rtcp_port);
			inet_pton(AF_INET, local_ip, &video_rtcp_address.sin_addr.s_addr);
			if(bind(session->media.video_rtcp_fd, (struct sockaddr *)(&video_rtcp_address), sizeof(struct sockaddr)) < 0) {
				JANUS_LOG(LOG_ERR, "Bind failed for video RTCP (port %d), trying a different one...\n", rtcp_port);
				/* RTP socket is not valid anymore, reset it */
				close(session->media.video_rtp_fd);
				session->media.video_rtp_fd = -1;
				close(session->media.video_rtcp_fd);
				session->media.video_rtcp_fd = -1;
				attempts--;
				continue;
			}
			JANUS_LOG(LOG_VERB, "Video RTCP listener bound to port %d\n", rtcp_port);
			session->media.local_video_rtp_port = rtp_port;
			session->media.local_video_rtcp_port = rtcp_port;
		}
	}
	/* We need this to quickly interrupt the poll when it's time to update a session or wrap up */
	pipe(session->media.pipefd);
	return 0;
}

/* Helper method to (re)connect RTP/RTCP sockets */
static void janus_sipre_connect_sockets(janus_sipre_session *session, struct sockaddr_in *audio_server_addr, struct sockaddr_in *video_server_addr) {
	if(!session || (!audio_server_addr && !video_server_addr))
		return;

	if(session->media.updated) {
		JANUS_LOG(LOG_VERB, "Updating session sockets\n");
	}

	/* Connect peers (FIXME This pretty much sucks right now) */
	if(session->media.remote_audio_rtp_port && audio_server_addr && session->media.audio_rtp_fd != -1) {
		audio_server_addr->sin_port = htons(session->media.remote_audio_rtp_port);
		if(connect(session->media.audio_rtp_fd, (struct sockaddr *)audio_server_addr, sizeof(struct sockaddr)) == -1) {
			JANUS_LOG(LOG_ERR, "[SIPre-%s] Couldn't connect audio RTP? (%s:%d)\n", session->account.username, session->media.remote_audio_ip, session->media.remote_audio_rtp_port);
			JANUS_LOG(LOG_ERR, "[SIPre-%s]   -- %d (%s)\n", session->account.username, errno, strerror(errno));
		}
	}
	if(session->media.remote_audio_rtcp_port && audio_server_addr && session->media.audio_rtcp_fd != -1) {
		audio_server_addr->sin_port = htons(session->media.remote_audio_rtcp_port);
		if(connect(session->media.audio_rtcp_fd, (struct sockaddr *)audio_server_addr, sizeof(struct sockaddr)) == -1) {
			JANUS_LOG(LOG_ERR, "[SIPre-%s] Couldn't connect audio RTCP? (%s:%d)\n", session->account.username, session->media.remote_audio_ip, session->media.remote_audio_rtcp_port);
			JANUS_LOG(LOG_ERR, "[SIPre-%s]   -- %d (%s)\n", session->account.username, errno, strerror(errno));
		}
	}
	if(session->media.remote_video_rtp_port && video_server_addr && session->media.video_rtp_fd != -1) {
		video_server_addr->sin_port = htons(session->media.remote_video_rtp_port);
		if(connect(session->media.video_rtp_fd, (struct sockaddr *)video_server_addr, sizeof(struct sockaddr)) == -1) {
			JANUS_LOG(LOG_ERR, "[SIPre-%s] Couldn't connect video RTP? (%s:%d)\n", session->account.username, session->media.remote_video_ip, session->media.remote_video_rtp_port);
			JANUS_LOG(LOG_ERR, "[SIPre-%s]   -- %d (%s)\n", session->account.username, errno, strerror(errno));
		}
	}
	if(session->media.remote_video_rtcp_port && video_server_addr && session->media.video_rtcp_fd != -1) {
		video_server_addr->sin_port = htons(session->media.remote_video_rtcp_port);
		if(connect(session->media.video_rtcp_fd, (struct sockaddr *)video_server_addr, sizeof(struct sockaddr)) == -1) {
			JANUS_LOG(LOG_ERR, "[SIPre-%s] Couldn't connect video RTCP? (%s:%d)\n", session->account.username, session->media.remote_video_ip, session->media.remote_video_rtcp_port);
			JANUS_LOG(LOG_ERR, "[SIPre-%s]   -- %d (%s)\n", session->account.username, errno, strerror(errno));
		}
	}
}

static void janus_sipre_media_cleanup(janus_sipre_session *session) {
	if(session->media.audio_rtp_fd != -1) {
		close(session->media.audio_rtp_fd);
		session->media.audio_rtp_fd = -1;
	}
	if(session->media.audio_rtcp_fd != -1) {
		close(session->media.audio_rtcp_fd);
		session->media.audio_rtcp_fd = -1;
	}
	session->media.local_audio_rtp_port = 0;
	session->media.local_audio_rtcp_port = 0;
	session->media.remote_audio_rtp_port = 0;
	session->media.remote_audio_rtcp_port = 0;
	session->media.audio_ssrc = 0;
	session->media.audio_ssrc_peer = 0;
	if(session->media.video_rtp_fd != -1) {
		close(session->media.video_rtp_fd);
		session->media.video_rtp_fd = -1;
	}
	if(session->media.video_rtcp_fd != -1) {
		close(session->media.video_rtcp_fd);
		session->media.video_rtcp_fd = -1;
	}
	session->media.local_video_rtp_port = 0;
	session->media.local_video_rtcp_port = 0;
	session->media.remote_video_rtp_port = 0;
	session->media.remote_video_rtcp_port = 0;
	session->media.video_ssrc = 0;
	session->media.video_ssrc_peer = 0;
	session->media.simulcast_ssrc = 0;
	if(session->media.pipefd[0] > 0) {
		close(session->media.pipefd[0]);
		session->media.pipefd[0] = -1;
	}
	if(session->media.pipefd[1] > 0) {
		close(session->media.pipefd[1]);
		session->media.pipefd[1] = -1;
	}
	/* Clean up SRTP stuff, if needed */
	janus_sipre_srtp_cleanup(session);

	/* Media fields not cleaned up elsewhere */
	janus_sipre_media_reset(session);
}

/* Thread to relay RTP/RTCP frames coming from the SIPre peer */
static void *janus_sipre_relay_thread(void *data) {
	janus_sipre_session *session = (janus_sipre_session *)data;
	if(!session) {
		g_thread_unref(g_thread_self());
		return NULL;
	}
	if(!session->account.username || !session->callee) {
		janus_refcount_decrease(&session->ref);
		g_thread_unref(g_thread_self());
		return NULL;
	}
	JANUS_LOG(LOG_VERB, "Starting relay thread (%s <--> %s)\n", session->account.username, session->callee);

	if(!session->callee) {
		JANUS_LOG(LOG_VERB, "[SIPre-%s] Leaving thread, no callee...\n", session->account.username);
		janus_refcount_decrease(&session->ref);
		g_thread_unref(g_thread_self());
		return NULL;
	}
	/* File descriptors */
	socklen_t addrlen;
	struct sockaddr_in remote;
	int resfd = 0, bytes = 0, pollerrs = 0;
	struct pollfd fds[5];
	int pipe_fd = session->media.pipefd[0];
	char buffer[1500];
	memset(buffer, 0, 1500);
	/* Loop */
	int num = 0;
	gboolean goon = TRUE;
<<<<<<< HEAD
=======
	int astep = 0, vstep = 0;
	guint32 ats = 0, vts = 0;

	session->media.updated = TRUE; /* Connect UDP sockets upon loop entry */
	gboolean have_audio_server_ip = TRUE;
	gboolean have_video_server_ip = TRUE;

>>>>>>> abb75bd1
	while(goon && session != NULL && !g_atomic_int_get(&session->destroyed) &&
			session->status > janus_sipre_call_status_idle &&
			session->status < janus_sipre_call_status_closing) {	/* FIXME We need a per-call watchdog as well */

		if(session->media.updated) {
			/* Apparently there was a session update, or the loop has just been entered */
			session->media.updated = FALSE;

			have_audio_server_ip = session->media.remote_audio_ip != NULL;
			struct sockaddr_in audio_server_addr;
			memset(&audio_server_addr, 0, sizeof(struct sockaddr_in));
			audio_server_addr.sin_family = AF_INET;

			have_video_server_ip = session->media.remote_video_ip != NULL;
			struct sockaddr_in video_server_addr;
			memset(&video_server_addr, 0, sizeof(struct sockaddr_in));
			video_server_addr.sin_family = AF_INET;

			if(session->media.remote_audio_ip && inet_aton(session->media.remote_audio_ip, &audio_server_addr.sin_addr) == 0) {	/* Not a numeric IP... */
				/* Note that gethostbyname() may block waiting for response if it triggers on the wire request.*/
				struct hostent *host = gethostbyname(session->media.remote_audio_ip);	/* ...resolve name */
				if(!host) {
					JANUS_LOG(LOG_ERR, "[SIPre-%s] Couldn't get host (%s)\n", session->account.username, session->media.remote_audio_ip);
					have_audio_server_ip = FALSE;
				} else {
					audio_server_addr.sin_addr = *(struct in_addr *)host->h_addr_list;
				}
			}

			if(session->media.remote_video_ip && inet_aton(session->media.remote_video_ip, &video_server_addr.sin_addr) == 0) {	/* Not a numeric IP... */
				/* Note that gethostbyname() may block waiting for response if it triggers on the wire request.*/
				struct hostent *host = gethostbyname(session->media.remote_audio_ip);	/* ...resolve name */
				if(!host) {
					JANUS_LOG(LOG_ERR, "[SIPre-%s] Couldn't get host (%s)\n", session->account.username, session->media.remote_video_ip);
					have_video_server_ip = FALSE;
				} else {
					video_server_addr.sin_addr = *(struct in_addr *)host->h_addr_list;
				}
			}

			if(have_audio_server_ip || have_video_server_ip) {
				janus_sipre_connect_sockets(session, have_audio_server_ip ? &audio_server_addr : NULL,
					have_video_server_ip ? &video_server_addr : NULL);
			} else if (session->media.remote_audio_ip == NULL &&  session->media.remote_video_ip == NULL) {
				JANUS_LOG(LOG_ERR, "[SIPre-%p] Couldn't update session details: both audio and video remote IP addresses are NULL\n",
					session->account.username);
			} else {
				if (session->media.remote_audio_ip)
					JANUS_LOG(LOG_ERR, "[SIPre-%p] Couldn't update session details: audio remote IP address (%s) is invalid\n",
						session->account.username, session->media.remote_audio_ip);
				if (session->media.remote_video_ip)
					JANUS_LOG(LOG_ERR, "[SIPre-%p] Couldn't update session details: video remote IP address (%s) is invalid\n",
						session->account.username, session->media.remote_video_ip);
			}
		}

		/* Prepare poll */
		num = 0;
		if(session->media.audio_rtp_fd != -1) {
			fds[num].fd = session->media.audio_rtp_fd;
			fds[num].events = POLLIN;
			fds[num].revents = 0;
			num++;
		}
		if(session->media.audio_rtcp_fd != -1) {
			fds[num].fd = session->media.audio_rtcp_fd;
			fds[num].events = POLLIN;
			fds[num].revents = 0;
			num++;
		}
		if(session->media.video_rtp_fd != -1) {
			fds[num].fd = session->media.video_rtp_fd;
			fds[num].events = POLLIN;
			fds[num].revents = 0;
			num++;
		}
		if(session->media.video_rtcp_fd != -1) {
			fds[num].fd = session->media.video_rtcp_fd;
			fds[num].events = POLLIN;
			fds[num].revents = 0;
			num++;
		}
		if(pipe_fd != -1) {
			fds[num].fd = pipe_fd;
			fds[num].events = POLLIN;
			fds[num].revents = 0;
			num++;
		}
		/* Wait for some data */
		resfd = poll(fds, num, 1000);
		if(resfd < 0) {
			if(errno == EINTR) {
				JANUS_LOG(LOG_HUGE, "[SIPre-%s] Got an EINTR (%s), ignoring...\n", session->account.username, strerror(errno));
				continue;
			}
			JANUS_LOG(LOG_ERR, "[SIPre-%s] Error polling...\n", session->account.username);
			JANUS_LOG(LOG_ERR, "[SIPre-%s]   -- %d (%s)\n", session->account.username, errno, strerror(errno));
			break;
		} else if(resfd == 0) {
			/* No data, keep going */
			continue;
		}
		if(session == NULL || g_atomic_int_get(&session->destroyed) ||
				session->status <= janus_sipre_call_status_idle ||
				session->status >= janus_sipre_call_status_closing)
			break;
		int i = 0;
		for(i=0; i<num; i++) {
			if(fds[i].revents & (POLLERR | POLLHUP)) {
				/* If we just updated the session, let's wait until things have calmed down */
				if(session->media.updated)
					break;
				/* Check the socket error */
				int error = 0;
				socklen_t errlen = sizeof(error);
				getsockopt(fds[i].fd, SOL_SOCKET, SO_ERROR, (void *)&error, &errlen);
				if(error == 0) {
					/* Maybe not a breaking error after all? */
					continue;
				} else if(error == 111) {
					/* ICMP error? If it's related to RTCP, let's just close the RTCP socket and move on */
					if(fds[i].fd == session->media.audio_rtcp_fd) {
						JANUS_LOG(LOG_WARN, "[SIPre-%s] Got a '%s' on the audio RTCP socket, closing it\n",
							session->account.username, strerror(error));
						close(session->media.audio_rtcp_fd);
						session->media.audio_rtcp_fd = -1;
						continue;
					} else if(fds[i].fd == session->media.video_rtcp_fd) {
						JANUS_LOG(LOG_WARN, "[SIPre-%s] Got a '%s' on the video RTCP socket, closing it\n",
							session->account.username, strerror(error));
						close(session->media.video_rtcp_fd);
						session->media.video_rtcp_fd = -1;
						continue;
					}
				}
				/* FIXME Should we be more tolerant of ICMP errors on RTP sockets as well? */
				pollerrs++;
				if(pollerrs < 100)
					continue;
				JANUS_LOG(LOG_ERR, "[SIPre-%s] Too many errors polling %d (socket #%d): %s...\n", session->account.username,
					fds[i].fd, i, fds[i].revents & POLLERR ? "POLLERR" : "POLLHUP");
				JANUS_LOG(LOG_ERR, "[SIPre-%s]   -- %d (%s)\n", session->account.username, error, strerror(error));
				/* Can we assume it's pretty much over, after a POLLERR? */
				goon = FALSE;
				/* FIXME Simulate a "hangup" coming from the browser */
				janus_sipre_hangup_media(session->handle);
				break;
			} else if(fds[i].revents & POLLIN) {
				if(pipe_fd != -1 && fds[i].fd == pipe_fd) {
					/* Poll interrupted for a reason, go on */
					int code = 0;
					(void)read(pipe_fd, &code, sizeof(int));
					break;
				}
				/* Got an RTP/RTCP packet */
				addrlen = sizeof(remote);
				bytes = recvfrom(fds[i].fd, buffer, 1500, 0, (struct sockaddr*)&remote, &addrlen);
				if(bytes < 0) {
					/* Failed to read? */
					continue;
				}
				/* Let's check what this is */
				gboolean video = fds[i].fd == session->media.video_rtp_fd || fds[i].fd == session->media.video_rtcp_fd;
				gboolean rtcp = fds[i].fd == session->media.audio_rtcp_fd || fds[i].fd == session->media.video_rtcp_fd;
				if(!rtcp) {
					/* Audio or Video RTP */
					if(!janus_is_rtp(buffer, bytes)) {
						/* Not an RTP packet? */
						continue;
					}
					pollerrs = 0;
					rtp_header *header = (rtp_header *)buffer;
					if((video && session->media.video_ssrc_peer != ntohl(header->ssrc)) ||
							(!video && session->media.audio_ssrc_peer != ntohl(header->ssrc))) {
						if(video) {
							session->media.video_ssrc_peer = ntohl(header->ssrc);
						} else {
							session->media.audio_ssrc_peer = ntohl(header->ssrc);
						}
						JANUS_LOG(LOG_VERB, "[SIPre-%s] Got SIP peer %s SSRC: %"SCNu32"\n",
							session->account.username ? session->account.username : "unknown",
							video ? "video" : "audio", session->media.audio_ssrc_peer);
					}
					/* Is this SRTP? */
					if(session->media.has_srtp_remote) {
						int buflen = bytes;
						srtp_err_status_t res = srtp_unprotect(
							(video ? session->media.video_srtp_in : session->media.audio_srtp_in),
							buffer, &buflen);
						if(res != srtp_err_status_ok && res != srtp_err_status_replay_fail && res != srtp_err_status_replay_old) {
							guint32 timestamp = ntohl(header->timestamp);
							guint16 seq = ntohs(header->seq_number);
							JANUS_LOG(LOG_ERR, "[SIPre-%s] %s SRTP unprotect error: %s (len=%d-->%d, ts=%"SCNu32", seq=%"SCNu16")\n",
								session->account.username ? session->account.username : "unknown",
								video ? "Video" : "Audio", janus_srtp_error_str(res), bytes, buflen, timestamp, seq);
							continue;
						}
						bytes = buflen;
					}
					/* Check if the SSRC changed (e.g., after a re-INVITE or UPDATE) */
					guint32 timestamp = ntohl(header->timestamp);
					janus_rtp_header_update(header, video ? &session->media.vcontext : &session->media.acontext, video);
					/* Save the frame if we're recording */
					janus_recorder_save_frame(video ? session->vrc_peer : session->arc_peer, buffer, bytes);
					/* Relay to browser */
					gateway->relay_rtp(session->handle, -1, video, buffer, bytes);
					continue;
				} else {
					/* Audio or Video RTCP */
					if(!janus_is_rtcp(buffer, bytes)) {
						/* Not an RTCP packet? */
						continue;
					}
					if(session->media.has_srtp_remote) {
						int buflen = bytes;
						srtp_err_status_t res = srtp_unprotect_rtcp(
							(video ? session->media.video_srtp_in : session->media.audio_srtp_in),
							buffer, &buflen);
						if(res != srtp_err_status_ok && res != srtp_err_status_replay_fail && res != srtp_err_status_replay_old) {
							JANUS_LOG(LOG_ERR, "[SIPre-%s] %s SRTCP unprotect error: %s (len=%d-->%d)\n",
								session->account.username ? session->account.username : "unknown",
								video ? "Video" : "Audio", janus_srtp_error_str(res), bytes, buflen);
							continue;
						}
						bytes = buflen;
					}
					/* Relay to browser */
					gateway->relay_rtcp(session->handle, -1, video, buffer, bytes);
					continue;
				}
			}
		}
	}
	/* Cleanup the media session */
	janus_sipre_media_cleanup(session);
	/* Done */
	JANUS_LOG(LOG_VERB, "Leaving SIPre relay thread\n");
	janus_refcount_decrease(&session->ref);
	g_thread_unref(g_thread_self());
	return NULL;
}


/* libre loop thread */
gpointer janus_sipre_stack_thread(gpointer user_data) {
	JANUS_LOG(LOG_INFO, "Joining libre loop thread...\n");

	/* Setup libre */
	int err = libre_init();
	if(err) {
		JANUS_LOG(LOG_ERR, "libre_init() failed: %d (%s)\n", err, strerror(err));
		goto done;
	}
	/* Initialize this thread as a worker */
	err = re_thread_init();
	if(err != 0) {
		printf("re_thread_init failed: %d (%s)\n", err, strerror(err));
		goto done;
	}
	err = mqueue_alloc(&mq, janus_sipre_mqueue_handler, NULL);
	if(err) {
		JANUS_LOG(LOG_ERR, "Failed to initialize message queue: %d (%s)\n", err, strerror(err));
		goto done;
	}
	g_atomic_int_set(&libre_inited, 1);

	/* Enter loop */
	err = re_main(NULL);
	if(err != 0) {
		JANUS_LOG(LOG_ERR, "re_main() failed: %d (%s)\n", err, strerror(err));
	}

	/* Done here */
	JANUS_LOG(LOG_INFO, "Leaving libre loop thread...\n");
	re_thread_close();
	/* Deinitialize libre */
	libre_close();

done:
	g_atomic_int_set(&libre_inited, -1);
	return NULL;
}

/* Called when challenged for credentials */
int janus_sipre_cb_auth(char **user, char **pass, const char *realm, void *arg) {
	janus_sipre_session *session = (janus_sipre_session *)arg;
	JANUS_LOG(LOG_HUGE, "[SIPre-%s] janus_sipre_cb_auth (realm=%s)\n", session->account.username, realm);
	/* TODO How do we handle hashed secrets? */
	int err = 0;
	err |= str_dup(user, session->account.authuser);
	err |= str_dup(pass, session->account.secret);
	JANUS_LOG(LOG_HUGE, "[SIPre-%s]   -- %s / %s\n", session->account.username, *user, *pass);
	return err;
}

/* Called when REGISTER responses are received */
void janus_sipre_cb_register(int err, const struct sip_msg *msg, void *arg) {
	janus_sipre_session *session = (janus_sipre_session *)arg;
	JANUS_LOG(LOG_HUGE, "[SIPre-%s] janus_sipre_cb_register\n", session->account.username);
	if(err) {
		JANUS_LOG(LOG_ERR, "[SIPre-%s] REGISTER error: %s\n", session->account.username, strerror(err));
		/* FIXME Should we send an event here? */
	} else {
		const char *event_name = (session->stack.expires > 0 ? "registered" : "unregistered");
		JANUS_LOG(LOG_VERB, "[SIPre-%s] REGISTER reply: %u\n", session->account.username, msg->scode);
		if(msg->scode == 200) {
			if(session->stack.expires > 0) {
				if(session->account.registration_status < janus_sipre_registration_status_registered)
					session->account.registration_status = janus_sipre_registration_status_registered;
			} else {
				session->account.registration_status = janus_sipre_registration_status_unregistered;
			}
			/* Notify the browser */
			json_t *call = json_object();
			json_object_set_new(call, "sip", json_string("event"));
			json_t *calling = json_object();
			json_object_set_new(calling, "event", json_string(event_name));
			json_object_set_new(calling, "username", json_string(session->account.username));
			json_object_set_new(calling, "register_sent", json_true());
			json_object_set_new(call, "result", calling);
			if(!g_atomic_int_get(&session->destroyed)) {
				int ret = gateway->push_event(session->handle, &janus_sipre_plugin, session->transaction, call, NULL);
				JANUS_LOG(LOG_VERB, "  >> Pushing event to peer: %d (%s)\n", ret, janus_get_api_error(ret));
			}
			json_decref(call);
			/* Also notify event handlers */
			if(notify_events && gateway->events_is_enabled()) {
				json_t *info = json_object();
				json_object_set_new(info, "event", json_string(event_name));
				json_object_set_new(info, "identity", json_string(session->account.identity));
				if(session->account.proxy)
					json_object_set_new(info, "proxy", json_string(session->account.proxy));
				gateway->notify_event(&janus_sipre_plugin, session->handle, info);
			}
		} else {
			/* Authentication failed? */
			session->account.registration_status = janus_sipre_registration_status_failed;
			mem_deref(session->stack.reg);
			session->stack.reg = NULL;
			/* Tell the browser... */
			json_t *event = json_object();
			json_object_set_new(event, "sip", json_string("event"));
			json_t *result = json_object();
			json_object_set_new(result, "event", json_string("registration_failed"));
			json_object_set_new(result, "code", json_integer(msg->scode));
			char reason[256];
			reason[0] = '\0';
			if(msg->reason.l > 0) {
				g_snprintf(reason, (msg->reason.l < 255 ? msg->reason.l+1 : 255), "%s", msg->reason.p);
				json_object_set_new(result, "reason", json_string(reason));
			}
			json_object_set_new(event, "result", result);
			if(!g_atomic_int_get(&session->destroyed)) {
				int ret = gateway->push_event(session->handle, &janus_sipre_plugin, session->transaction, event, NULL);
				JANUS_LOG(LOG_VERB, "  >> Pushing event to peer: %d (%s)\n", ret, janus_get_api_error(ret));
			}
			json_decref(event);
			/* Also notify event handlers */
			if(notify_events && gateway->events_is_enabled()) {
				json_t *info = json_object();
				json_object_set_new(info, "event", json_string("registration_failed"));
				json_object_set_new(info, "code", json_integer(msg->scode));
				if(msg->reason.l > 0) {
					json_object_set_new(info, "reason", json_string(reason));
				}
				gateway->notify_event(&janus_sipre_plugin, session->handle, info);
			}
		}
	}
}

/* Called when SIP progress (e.g., 180 Ringing or 183 Session Progress) responses are received */
void janus_sipre_cb_progress(const struct sip_msg *msg, void *arg) {
	janus_sipre_session *session = (janus_sipre_session *)arg;
	char reason[256];
	reason[0] = '\0';
	if(msg->reason.l > 0) {
		g_snprintf(reason, (msg->reason.l < 255 ? msg->reason.l+1 : 255), "%s", msg->reason.p);
	}
	/* Not ready yet, either notify the user (e.g., "ringing") or handle early media (if it's a 183) */
	JANUS_LOG(LOG_WARN, "[SIPre-%s] Session progress: %u %s\n", session->account.username, msg->scode, reason);
	if(msg->scode == 180) {
		/* Ringing, notify the application */
		json_t *ringing = json_object();
		json_object_set_new(ringing, "sip", json_string("event"));
		json_t *result = json_object();
		json_object_set_new(result, "event", json_string("ringing"));
		json_object_set_new(ringing, "result", result);
		json_object_set_new(ringing, "call_id", json_string(session->callid));
		int ret = gateway->push_event(session->handle, &janus_sipre_plugin, session->transaction, ringing, NULL);
		JANUS_LOG(LOG_VERB, "  >> Pushing event to peer: %d (%s)\n", ret, janus_get_api_error(ret));
		json_decref(ringing);
	} else if(msg->scode == 183) {
		/* If's a Session Progress: check if there's an SDP, and if so, treat it like a 200 */
		(void)janus_sipre_cb_answer(msg, arg);
	}
}

/* Called upon incoming INVITEs */
void janus_sipre_cb_incoming(const struct sip_msg *msg, void *arg) {
	janus_sipre_session *session = (janus_sipre_session *)arg;
	JANUS_LOG(LOG_HUGE, "[SIPre-%s] janus_sipre_cb_incoming (%p)\n", session->account.username, session);
	/* Increase the reference to the msg instance, as we'll need it either
	 * to reply with an error right away, or for a success/error later */
	mem_ref((struct sip_msg *)msg);
	/* Parse a few relevant identifiers */
	char *from = NULL;
	re_sdprintf(&from, "%H", uri_encode, &msg->from.uri);
	JANUS_LOG(LOG_HUGE, "[SIPre-%s]   -- Caller: %s\n", session->account.username, from);
	char dname[256];
	dname[0] = '\0';
	if(msg->from.dname.l > 0) {
		g_snprintf(dname, sizeof(dname), "%.*s", (int)msg->from.dname.l, msg->from.dname.p);
		JANUS_LOG(LOG_HUGE, "[SIPre-%s]   -- Display: %s\n", session->account.username, dname);
	}
	char callid[256];
	g_snprintf(callid, sizeof(callid), "%.*s", (int)msg->callid.l, msg->callid.p);
	JANUS_LOG(LOG_HUGE, "[SIPre-%s]   -- Call-ID: %s\n", session->account.username, callid);
	/* Make sure we're not in a call already */
	if(session->stack.sess != NULL || g_atomic_int_get(&session->establishing) || g_atomic_int_get(&session->established) || session->relayer_thread != NULL) {
		/* Already in a call */
		JANUS_LOG(LOG_VERB, "Already in a call (busy, status=%s)\n", janus_sipre_call_status_string(session->status));
		mqueue_push(mq, janus_sipre_mqueue_event_do_rcode, janus_sipre_mqueue_payload_create(session, msg, 486, session));
		/* Notify the web app about the missed invite */
		json_t *missed = json_object();
		json_object_set_new(missed, "sip", json_string("event"));
		json_t *result = json_object();
		json_object_set_new(result, "event", json_string("missed_call"));
		json_object_set_new(result, "caller", json_string(from));
		if(strlen(dname)) {
			json_object_set_new(result, "displayname", json_string(dname));
		}
		json_object_set_new(missed, "result", result);
		json_object_set_new(missed, "call_id", json_string(session->callid));
		if(!g_atomic_int_get(&session->destroyed)) {
			int ret = gateway->push_event(session->handle, &janus_sipre_plugin, session->transaction, missed, NULL);
			JANUS_LOG(LOG_VERB, "  >> Pushing event to peer: %d (%s)\n", ret, janus_get_api_error(ret));
		}
		json_decref(missed);
		/* Also notify event handlers */
		if(notify_events && gateway->events_is_enabled()) {
			json_t *info = json_object();
			json_object_set_new(info, "event", json_string("missed_call"));
			json_object_set_new(info, "caller", json_string(from));
			gateway->notify_event(&janus_sipre_plugin, session->handle, info);
		}
		return;
	}
	/* New incoming call, check if there's an SDP to process */
	g_atomic_int_set(&session->establishing, 1);
	char sdp_offer[1024];
	janus_sdp *sdp = NULL;
	const char *offer = (const char *)mbuf_buf(msg->mb);
	if(offer == NULL || mbuf_get_left(msg->mb) == 0) {
		JANUS_LOG(LOG_WARN, "[SIPre-%s] Received offerless INVITE\n", session->account.username);
	} else {
		g_snprintf(sdp_offer, sizeof(sdp_offer), "%.*s", (int)mbuf_get_left(msg->mb), offer);
		JANUS_LOG(LOG_WARN, "[SIPre-%s]   -- Offer: %s\n", session->account.username, sdp_offer);
		/* Parse the remote SDP */
		char sdperror[100];
		sdp = janus_sdp_parse(sdp_offer, sdperror, sizeof(sdperror));
		if(!sdp) {
			JANUS_LOG(LOG_ERR, "Error parsing SDP! %s\n", sdperror);
			g_atomic_int_set(&session->establishing, 0);
			mqueue_push(mq, janus_sipre_mqueue_event_do_rcode, janus_sipre_mqueue_payload_create(session, msg, 488, NULL));
			return;
		}
	}
	session->callee = g_strdup(from);
	session->callid = g_strdup(callid);
	g_hash_table_insert(callids, session->callid, session);
	session->status = janus_sipre_call_status_invited;
	/* Clean up SRTP stuff from before first, in case it's still needed */
	janus_sipre_srtp_cleanup(session);
	/* Parse SDP */
	JANUS_LOG(LOG_VERB, "Someone is inviting us a call\n");
	if(sdp) {
		gboolean changed = FALSE;
		janus_sipre_sdp_process(session, sdp, FALSE, FALSE, &changed);
		/* Check if offer has neither audio nor video, fail with 488 */
		if(!session->media.has_audio && !session->media.has_video) {
			g_atomic_int_set(&session->establishing, 0);
			mqueue_push(mq, janus_sipre_mqueue_event_do_rcode, janus_sipre_mqueue_payload_create(session, msg, 488, NULL));
			janus_sdp_destroy(sdp);
			return;
		}
		/* Also fail with 488 if there's no remote IP address that can be used for RTP */
		if(!session->media.remote_audio_ip) {
			g_atomic_int_set(&session->establishing, 0);
			mqueue_push(mq, janus_sipre_mqueue_event_do_rcode, janus_sipre_mqueue_payload_create(session, msg, 488, NULL));
			janus_sdp_destroy(sdp);
			return;
		}
	}
	session->stack.invite = msg;
	/* Notify the browser about the call */
	json_t *jsep = NULL;
	if(sdp)
		jsep = json_pack("{ssss}", "type", "offer", "sdp", sdp_offer);
	json_t *call = json_object();
	json_object_set_new(call, "sip", json_string("event"));
	json_t *calling = json_object();
	json_object_set_new(calling, "event", json_string("incomingcall"));
	json_object_set_new(calling, "username", json_string(session->callee));
	if(strlen(dname)) {
		json_object_set_new(calling, "displayname", json_string(dname));
	}
	if(sdp && session->media.has_srtp_remote) {
		/* FIXME Maybe a true/false instead? */
		json_object_set_new(calling, "srtp", json_string(session->media.require_srtp ? "sdes_mandatory" : "sdes_optional"));
	}
	json_object_set_new(call, "result", calling);
	json_object_set_new(call, "call_id", json_string(session->callid));
	if(!g_atomic_int_get(&session->destroyed)) {
		int ret = gateway->push_event(session->handle, &janus_sipre_plugin, session->transaction, call, jsep);
		JANUS_LOG(LOG_VERB, "  >> Pushing event to peer: %d (%s)\n", ret, janus_get_api_error(ret));
	}
	json_decref(call);
	if(jsep)
		json_decref(jsep);
	janus_sdp_destroy(sdp);
	/* Also notify event handlers */
	if(notify_events && gateway->events_is_enabled()) {
		json_t *info = json_object();
		json_object_set_new(info, "event", json_string("incomingcall"));
		if(session->callid)
			json_object_set_new(info, "call-id", json_string(session->callid));
		json_object_set_new(info, "username", json_string(session->callee));
		if(strlen(dname))
			json_object_set_new(info, "displayname", json_string(dname));
		gateway->notify_event(&janus_sipre_plugin, session->handle, info);
	}
	/* Send a Ringing back */
	mqueue_push(mq, janus_sipre_mqueue_event_do_rcode, janus_sipre_mqueue_payload_create(session, msg, 180, NULL));
}

/* Called when an SDP offer is received (re-INVITE) */
int janus_sipre_cb_offer(struct mbuf **mbp, const struct sip_msg *msg, void *arg) {
	janus_sipre_session *session = (janus_sipre_session *)arg;
	JANUS_LOG(LOG_HUGE, "[SIPre-%s] janus_sipre_cb_offer\n", session->account.username);
	/* Get the SDP */
	const char *offer = (const char *)mbuf_buf(msg->mb);
	if(offer == NULL) {
		/* No SDP? */
		JANUS_LOG(LOG_WARN, "[SIPre-%s] No SDP in the re-INVITE?\n", session->account.username);
		return EINVAL;
	}
	char sdp_offer[1024];
	g_snprintf(sdp_offer, sizeof(sdp_offer), "%.*s", (int)mbuf_get_left(msg->mb), offer);
	JANUS_LOG(LOG_VERB, "Someone is updating a call:\n%s", sdp_offer);
	/* Parse the remote SDP */
	char sdperror[100];
	janus_sdp *sdp = janus_sdp_parse(sdp_offer, sdperror, sizeof(sdperror));
	if(!sdp) {
		JANUS_LOG(LOG_ERR, "Error parsing SDP! %s\n", sdperror);
		return EINVAL;
	}
	gboolean changed = FALSE;
	janus_sipre_sdp_process(session, sdp, FALSE, TRUE, &changed);
	janus_sdp_destroy(sdp);
	/* Check if offer has neither audio nor video, fail with 488 */
	if (!session->media.has_audio && !session->media.has_video) {
		mqueue_push(mq, janus_sipre_mqueue_event_do_rcode, janus_sipre_mqueue_payload_create(session, msg, 488, NULL));
		return EINVAL;
	}
	/* Also fail with 488 if there's no remote IP address that can be used for RTP */
	if (!session->media.remote_audio_ip) {
		mqueue_push(mq, janus_sipre_mqueue_event_do_rcode, janus_sipre_mqueue_payload_create(session, msg, 488, NULL));
		return EINVAL;
	}
	char *answer = janus_sdp_write(session->sdp);
	JANUS_LOG(LOG_VERB, "Answering re-INVITE:\n%s", answer);
	*mbp = mbuf_alloc(strlen(answer)+1);
	mbuf_printf(*mbp, "%s", answer);
	mbuf_set_pos(*mbp, 0);
	return 0;
}


/* Called when an SDP answer is received */
int janus_sipre_cb_answer(const struct sip_msg *msg, void *arg) {
	janus_sipre_session *session = (janus_sipre_session *)arg;
	JANUS_LOG(LOG_HUGE, "[SIPre-%s] janus_sipre_cb_answer\n", session->account.username);
	gboolean in_progress = FALSE;
	if(msg->scode == 183)
		in_progress = TRUE;
	/* Get the SDP */
	const char *answer = (const char *)mbuf_buf(msg->mb);
	if(answer == NULL) {
		/* No SDP? */
		if(in_progress) {
			/* This was a 183, so we don't care */
			return 0;
		}
		JANUS_LOG(LOG_WARN, "[SIPre-%s] No SDP in the answer?\n", session->account.username);
		return EINVAL;
	}
	char sdp_answer[1024];
	g_snprintf(sdp_answer, sizeof(sdp_answer), "%.*s", (int)mbuf_get_left(msg->mb), answer);
	/* Parse the SDP */
	char sdperror[100];
	janus_sdp *sdp = janus_sdp_parse(sdp_answer, sdperror, sizeof(sdperror));
	if(!sdp) {
		JANUS_LOG(LOG_ERR, "Error parsing SDP! %s\n", sdperror);
		return EINVAL;
	}
	/* Parse SDP */
	JANUS_LOG(LOG_VERB, "Peer accepted our call:\n%s", sdp_answer);
	session->status = janus_sipre_call_status_incall;
	gboolean changed = FALSE;
	gboolean update = session->media.ready;
	janus_sipre_sdp_process(session, sdp, TRUE, update, &changed);
	/* If we asked for SRTP and are not getting it, fail */
	if(session->media.require_srtp && !session->media.has_srtp_remote) {
		JANUS_LOG(LOG_ERR, "We asked for mandatory SRTP but didn't get any in the reply!\n");
		janus_sdp_destroy(sdp);
		/* Hangup immediately */
		session->media.earlymedia = FALSE;
		session->media.update = FALSE;
		session->media.ready = FALSE;
		session->media.on_hold = FALSE;
		session->status = janus_sipre_call_status_closing;
		mqueue_push(mq, janus_sipre_mqueue_event_do_bye, janus_sipre_mqueue_payload_create(session, msg, 0, NULL));
		g_free(session->callee);
		session->callee = NULL;
		return EINVAL;
	}
	if(!session->media.remote_audio_ip) {
		/* No remote address parsed? Give up */
		JANUS_LOG(LOG_ERR, "No remote IP address found for RTP, something's wrong with the SDP!\n");
		janus_sdp_destroy(sdp);
		/* Hangup immediately */
		session->media.earlymedia = FALSE;
		session->media.update = FALSE;
		session->media.ready = FALSE;
		session->media.on_hold = FALSE;
		session->status = janus_sipre_call_status_closing;
		mqueue_push(mq, janus_sipre_mqueue_event_do_bye, janus_sipre_mqueue_payload_create(session, msg, 0, NULL));
		g_free(session->callee);
		session->callee = NULL;
		return EINVAL;
	}
	if(session->media.audio_pt > -1) {
		session->media.audio_pt_name = janus_get_codec_from_pt(sdp_answer, session->media.audio_pt);
		JANUS_LOG(LOG_VERB, "Detected audio codec: %d (%s)\n", session->media.audio_pt, session->media.audio_pt_name);
	}
	if(session->media.video_pt > -1) {
		session->media.video_pt_name = janus_get_codec_from_pt(sdp_answer, session->media.video_pt);
		JANUS_LOG(LOG_VERB, "Detected video codec: %d (%s)\n", session->media.video_pt, session->media.video_pt_name);
	}
	session->media.ready = TRUE;	/* FIXME Maybe we need a better way to signal this */
	if(update && !session->media.earlymedia && !session->media.update) {
		/* Don't push to the browser if this is in response to a hold/unhold we sent ourselves */
		JANUS_LOG(LOG_WARN, "This is an update to an existing call (possibly in response to hold/unhold)\n");
		return 0;
	}
	if(!session->media.earlymedia && !session->media.update) {
		GError *error = NULL;
		char tname[16];
		g_snprintf(tname, sizeof(tname), "siprertp %s", session->account.username);
		janus_refcount_increase(&session->ref);
		session->relayer_thread = g_thread_try_new(tname, janus_sipre_relay_thread, session, &error);
		if(error != NULL) {
			session->relayer_thread = NULL;
			session->media.ready = FALSE;
			janus_refcount_decrease(&session->ref);
			JANUS_LOG(LOG_ERR, "Got error %d (%s) trying to launch the RTP/RTCP thread...\n", error->code, error->message ? error->message : "??");
			g_error_free(error);
		}
	}
	/* Send event back to the browser */
	json_t *jsep = NULL;
	if(!session->media.earlymedia) {
		jsep = json_pack("{ssss}", "type", "answer", "sdp", sdp_answer);
	} else {
		/* We've received the 200 OK after the 183, we can remove the flag now */
		session->media.earlymedia = FALSE;
	}
	if(in_progress) {
		/* If we just received the 183, set the flag instead so that we can handle the 200 OK differently */
		session->media.earlymedia = TRUE;
	}
	json_t *call = json_object();
	json_object_set_new(call, "sip", json_string("event"));
	json_t *calling = json_object();
	json_object_set_new(calling, "event", json_string(in_progress ? "progress" : "accepted"));
	json_object_set_new(calling, "username", json_string(session->callee));
	json_object_set_new(call, "result", calling);
	json_object_set_new(call, "call_id", json_string(session->callid));
	if(!g_atomic_int_get(&session->destroyed)) {
		int ret = gateway->push_event(session->handle, &janus_sipre_plugin, session->transaction, call, jsep);
		JANUS_LOG(LOG_VERB, "  >> Pushing event to peer: %d (%s)\n", ret, janus_get_api_error(ret));
	}
	json_decref(call);
	json_decref(jsep);
	janus_sdp_destroy(sdp);
	/* Also notify event handlers */
	if(!session->media.update && notify_events && gateway->events_is_enabled()) {
		json_t *info = json_object();
		json_object_set_new(info, "event", json_string(in_progress ? "progress" : "accepted"));
		if(session->callid)
			json_object_set_new(info, "call-id", json_string(session->callid));
		json_object_set_new(info, "username", json_string(session->callee));
		gateway->notify_event(&janus_sipre_plugin, session->handle, info);
	}
	if(session->media.update) {
		/* We just received a 200 OK to an update we sent */
		session->media.update = FALSE;
	}

	return 0;
}

/* Called when the session is established */
void janus_sipre_cb_established(const struct sip_msg *msg, void *arg) {
	janus_sipre_session *session = (janus_sipre_session *)arg;
	if(session == NULL) {
		JANUS_LOG(LOG_WARN, "[SIPre-??] janus_sipre_cb_established\n");
		return;
	}
	JANUS_LOG(LOG_HUGE, "[SIPre-%s] janus_sipre_cb_established\n", session->account.username);
	/* FIXME Anything to do here? */
}

/* Called when an incoming SIP INFO arrives */
void janus_sipre_cb_info(struct sip *sip, const struct sip_msg *msg, void *arg) {
	janus_sipre_session *session = (janus_sipre_session *)arg;
	if(session == NULL) {
		JANUS_LOG(LOG_WARN, "[SIPre-??] janus_sipre_cb_info\n");
		return;
	}
	JANUS_LOG(LOG_HUGE, "[SIPre-%s] janus_sipre_cb_info\n", session->account.username);
	char *from = NULL;
	re_sdprintf(&from, "%H", uri_encode, &msg->from.uri);
	JANUS_LOG(LOG_HUGE, "[SIPre-%s]   -- Sender: %s\n", session->account.username, from);
	char dname[256];
	dname[0] = '\0';
	if(msg->from.dname.l > 0) {
		g_snprintf(dname, sizeof(dname), "%.*s", (int)msg->from.dname.l, msg->from.dname.p);
		JANUS_LOG(LOG_HUGE, "[SIPre-%s]   -- Display: %s\n", session->account.username, dname);
	}
	char type[200];
	type[0] = '\0';
	if(msg->ctyp.type.l > 0) {
		g_snprintf(type, sizeof(type), "%.*s", (int)msg->ctyp.type.l, msg->ctyp.type.p);
		JANUS_LOG(LOG_HUGE, "[SIPre-%s]   -- Type: %s\n", session->account.username, type);
	}
	const char *payload = (const char *)mbuf_buf(msg->mb);
	char content[1024];
	g_snprintf(content, sizeof(content), "%.*s", (int)mbuf_get_left(msg->mb), payload);
	JANUS_LOG(LOG_HUGE, "[SIPre-%s]   -- Content: %s\n", session->account.username, content);
	/* Notify the application */
	json_t *info = json_object();
	json_object_set_new(info, "sip", json_string("event"));
	json_t *result = json_object();
	json_object_set_new(result, "event", json_string("info"));
	json_object_set_new(result, "sender", json_string(from));
	if(strlen(dname)) {
		json_object_set_new(result, "displayname", json_string(dname));
	}
	json_object_set_new(result, "type", json_string(type));
	json_object_set_new(result, "content", json_string(content));
	json_object_set_new(info, "result", result);
	int ret = gateway->push_event(session->handle, &janus_sipre_plugin, session->transaction, info, NULL);
	JANUS_LOG(LOG_VERB, "  >> Pushing event to peer: %d (%s)\n", ret, janus_get_api_error(ret));
	json_decref(info);
	/* Send a 200 back */
	mqueue_push(mq, janus_sipre_mqueue_event_do_rcode, janus_sipre_mqueue_payload_create(session, msg, 200, session));
}

/* Called when the session fails to connect or is terminated by the peer */
void janus_sipre_cb_closed(int err, const struct sip_msg *msg, void *arg) {
	janus_sipre_session *session = (janus_sipre_session *)arg;
	if(session == NULL) {
		JANUS_LOG(LOG_HUGE, "[SIPre-??] janus_sipre_cb_closed\n");
		return;
	}
	if(err) {
		JANUS_LOG(LOG_VERB, "[SIPre-%s] Session closed: %d %s\n", session->account.username, err, strerror(err));
	} else {
		JANUS_LOG(LOG_VERB, "[SIPre-%s] Session closed: %u %s\n", session->account.username, msg->scode, (char *)&msg->reason.p);
	}

	/* Tell the browser... */
	json_t *event = json_object();
	json_object_set_new(event, "sip", json_string("event"));
	json_t *result = json_object();
	json_object_set_new(result, "event", json_string("hangup"));
	json_object_set_new(result, "code", json_integer(err ? err : msg->scode));
	char reason[256];
	reason[0] = '\0';
	if(!err && msg->reason.l > 0) {
		g_snprintf(reason, (msg->reason.l < 255 ? msg->reason.l+1 : 255), "%s", msg->reason.p);
	}
	json_object_set_new(result, "reason", json_string(err ? strerror(err) : reason));
	json_object_set_new(event, "result", result);
	json_object_set_new(event, "call_id", json_string(session->callid));
	if(!g_atomic_int_get(&session->destroyed)) {
		int ret = gateway->push_event(session->handle, &janus_sipre_plugin, session->transaction, event, NULL);
		JANUS_LOG(LOG_VERB, "  >> Pushing event to peer: %d (%s)\n", ret, janus_get_api_error(ret));
	}
	json_decref(event);
	/* Also notify event handlers */
	if(notify_events && gateway->events_is_enabled()) {
		json_t *info = json_object();
		json_object_set_new(info, "event", json_string("hangup"));
		json_object_set_new(info, "code", json_integer(err ? err : msg->scode));
		json_object_set_new(info, "reason", json_string(err ? strerror(err) : reason));
		gateway->notify_event(&janus_sipre_plugin, session->handle, info);
	}

	/* Cleanup */
	mem_deref(session->stack.sess);
	session->stack.sess = NULL;
	session->media.earlymedia = FALSE;
	session->media.update = FALSE;
	session->media.ready = FALSE;
	session->media.on_hold = FALSE;
	session->status = janus_sipre_call_status_idle;
}

/* Called when all SIP transactions are completed */
void janus_sipre_cb_exit(void *arg) {
	janus_sipre_session *session = (janus_sipre_session *)arg;
	if(session == NULL) {
		JANUS_LOG(LOG_HUGE, "[SIPre-??] janus_sipre_cb_exit\n");
		return;
	}
	if(!g_atomic_int_get(&session->destroyed))
		return;
	JANUS_LOG(LOG_INFO, "[SIPre-%s] Cleaning SIP stack\n", session->account.username);
	/* TODO use refcount decrease here */
	janus_refcount_decrease(&session->ref);
}

/* Callback to implement SIP requests in the re_main loop thread */
void janus_sipre_mqueue_handler(int id, void *data, void *arg) {
	JANUS_LOG(LOG_HUGE, "janus_sipre_mqueue_handler: %d (%s)\n", id, janus_sipre_mqueue_event_string((janus_sipre_mqueue_event)id));
	switch((janus_sipre_mqueue_event)id) {
		case janus_sipre_mqueue_event_do_init: {
			janus_sipre_mqueue_payload *payload = (janus_sipre_mqueue_payload *)data;
			janus_sipre_session *session = (janus_sipre_session *)payload->session;
			/* We need a DNS client */
			struct sa nsv[8];
			uint32_t nsn = ARRAY_SIZE(nsv);
			int err = dns_srv_get(NULL, 0, nsv, &nsn);
			if(err) {
				JANUS_LOG(LOG_ERR, "Failed to get the DNS servers list for the SIP stack: %d (%s)\n", err, strerror(err));
				janus_sipre_mqueue_payload_free(payload);
				return;
			}
			err = dnsc_alloc(&session->stack.dns_client, NULL, nsv, nsn);
			if(err) {
				JANUS_LOG(LOG_ERR, "Failed to initialize the DNS client for the SIP stack: %d (%s)\n", err, strerror(err));
				janus_sipre_mqueue_payload_free(payload);
				return;
			}
			/* Let's allocate the stack now */
			err = sip_alloc(&session->stack.sipstack, session->stack.dns_client, 32, 32, 32,
				(user_agent ? user_agent : JANUS_SIPRE_NAME), janus_sipre_cb_exit, session);
			if(err) {
				JANUS_LOG(LOG_ERR, "Failed to initialize libre SIP stack: %d (%s)\n", err, strerror(err));
				mem_deref(session->stack.dns_client);
				session->stack.dns_client = NULL;
				janus_sipre_mqueue_payload_free(payload);
				return;
			}
			JANUS_LOG(LOG_INFO, "Initializing SIP transports\n");
			struct sa laddr, laddrs;
			sa_set_str(&laddr, local_ip, 0);
			sa_set_str(&laddrs, local_ip, 0);
			err = 0;
			err |= sip_transp_add(session->stack.sipstack, SIP_TRANSP_UDP, &laddr);
			err |= sip_transp_add(session->stack.sipstack, SIP_TRANSP_TCP, &laddr);
			if(err) {
				JANUS_LOG(LOG_ERR, "Failed to initialize libre SIP transports: %d (%s)\n", err, strerror(err));
				janus_sipre_mqueue_payload_free(payload);
				return;
			}
			err = tls_alloc(&session->stack.tls, TLS_METHOD_SSLV23, NULL, NULL);
			err |= sip_transp_add(session->stack.sipstack, SIP_TRANSP_TLS, &laddrs, session->stack.tls);
			err |= sipsess_listen(&session->stack.sess_sock, session->stack.sipstack, 32, janus_sipre_cb_incoming, session);
			if(err) {
				sip_close(session->stack.sipstack, TRUE);
				session->stack.sipstack = NULL;
				mem_deref(session->stack.tls);
				session->stack.tls = NULL;
				JANUS_LOG(LOG_ERR, "Failed to initialize libre SIPS transports: %d (%s)\n", err, strerror(err));
				janus_sipre_mqueue_payload_free(payload);
				return;
			}
#ifdef HAVE_LIBRE_SIPTRACE
			if(notify_events && gateway->events_is_enabled()) {
				/* Trace incoming/outgoing SIP messages */
				sip_set_trace(session->stack.sipstack, janus_sipre_msg_logger);
			}
#endif
			mem_deref(session->stack.tls);
			session->stack.tls = NULL;
			janus_sipre_mqueue_payload_free(payload);
			break;
		}
		case janus_sipre_mqueue_event_do_register:
		case janus_sipre_mqueue_event_do_unregister: {
			janus_sipre_mqueue_payload *payload = (janus_sipre_mqueue_payload *)data;
			janus_sipre_session *session = (janus_sipre_session *)payload->session;
			/* Whether it's a REGISTER or an unregister, get rid of the previous instance */
			mem_deref(session->stack.reg);
			session->stack.reg = NULL;
			/* If it's an unregister, we're done */
			if(session->stack.expires == 0) {
				/* Notify the browser */
				json_t *event = json_object();
				json_object_set_new(event, "sip", json_string("event"));
				json_t *unreging = json_object();
				json_object_set_new(unreging, "event", json_string("unregistered"));
				json_object_set_new(unreging, "username", json_string(session->account.username));
				json_object_set_new(unreging, "register_sent", json_true());
				json_object_set_new(event, "result", unreging);
				if(!g_atomic_int_get(&session->destroyed)) {
					int ret = gateway->push_event(session->handle, &janus_sipre_plugin, session->transaction, event, NULL);
					JANUS_LOG(LOG_VERB, "  >> Pushing event to peer: %d (%s)\n", ret, janus_get_api_error(ret));
				}
				json_decref(event);
				/* Also notify event handlers */
				if(notify_events && gateway->events_is_enabled()) {
					json_t *info = json_object();
					json_object_set_new(info, "event", json_string("unregistered"));
					json_object_set_new(info, "identity", json_string(session->account.identity));
					if(session->account.proxy)
						json_object_set_new(info, "proxy", json_string(session->account.proxy));
					gateway->notify_event(&janus_sipre_plugin, session->handle, info);
				}
				janus_sipre_mqueue_payload_free(payload);
				break;
			}
			JANUS_LOG(LOG_VERB, "[SIPre-%s] Sending REGISTER\n", session->account.username);
			/* Check if there is an outbound proxy to take into account */
			const char *outbound_proxy[1];
			outbound_proxy[0] = session->account.outbound_proxy;
			/* Check if there are custom headers to add */
			char *headers = (char *)payload->data;
			/* Send the REGISTER */
			int err = sipreg_register(&session->stack.reg, session->stack.sipstack,
				session->account.proxy,
#ifdef HAVE_LIBRE_SIPREGNEWAPI
				session->account.identity, NULL,
#else
				session->account.identity,
#endif
				session->account.identity, session->stack.expires,
				session->account.username,
				outbound_proxy, (outbound_proxy[0] ? 1 : 0), 0,
				janus_sipre_cb_auth, session, FALSE,
				janus_sipre_cb_register, session, NULL, (headers ? headers : ""), NULL);
			g_free(headers);
			if(err != 0) {
				JANUS_LOG(LOG_ERR, "Error attempting to REGISTER: %d (%s)\n", err, strerror(err));
				/* Tell the browser... */
				json_t *event = json_object();
				json_object_set_new(event, "sip", json_string("event"));
				json_t *result = json_object();
				json_object_set_new(result, "event", json_string("registration_failed"));
				json_object_set_new(result, "code", json_integer(err));
				json_object_set_new(result, "reason", json_string(strerror(err)));
				json_object_set_new(event, "result", result);
				if(!g_atomic_int_get(&session->destroyed)) {
					int ret = gateway->push_event(session->handle, &janus_sipre_plugin, session->transaction, event, NULL);
					JANUS_LOG(LOG_VERB, "  >> Pushing event to peer: %d (%s)\n", ret, janus_get_api_error(ret));
				}
				json_decref(event);
				/* Also notify event handlers */
				if(notify_events && gateway->events_is_enabled()) {
					json_t *info = json_object();
					json_object_set_new(info, "event", json_string("registration_failed"));
					json_object_set_new(info, "code", json_integer(err));
					json_object_set_new(info, "reason", json_string(strerror(err)));
					gateway->notify_event(&janus_sipre_plugin, session->handle, info);
				}
			}
			janus_sipre_mqueue_payload_free(payload);
			break;
		}
		case janus_sipre_mqueue_event_do_call: {
			janus_sipre_mqueue_payload *payload = (janus_sipre_mqueue_payload *)data;
			janus_sipre_session *session = (janus_sipre_session *)payload->session;
			JANUS_LOG(LOG_VERB, "[SIPre-%s] Sending INVITE\n%s", session->account.username, session->temp_sdp);
			/* Check if there is an outbound proxy to take into account */
			const char *outbound_proxy[1];
			outbound_proxy[0] = session->account.outbound_proxy;
			/* Check if there are custom headers to add */
			char *headers = (char *)payload->data;
			/* Convert the SDP into a struct mbuf */
			struct mbuf *mb = mbuf_alloc(strlen(session->temp_sdp)+1);
			mbuf_printf(mb, "%s", session->temp_sdp);
			mbuf_set_pos(mb, 0);
			/* Send the INVITE */
			int err = sipsess_connect(&session->stack.sess, session->stack.sess_sock,
				session->callee,
				session->account.display_name, session->account.identity,
				session->account.username,
				outbound_proxy, (outbound_proxy[0] ? 1 : 0),
				"application/sdp", mb,
				janus_sipre_cb_auth, session, FALSE,
				janus_sipre_cb_offer, janus_sipre_cb_answer,
				janus_sipre_cb_progress, janus_sipre_cb_established,
				NULL, NULL, janus_sipre_cb_closed, session,
				"%s", (headers ? headers : ""));
			g_free(headers);
			if(err != 0) {
				JANUS_LOG(LOG_ERR, "Error attempting to INVITE: %d (%s)\n", err, strerror(err));
				/* Tell the browser... */
				json_t *event = json_object();
				json_object_set_new(event, "sip", json_string("event"));
				json_t *result = json_object();
				json_object_set_new(result, "event", json_string("hangup"));
				json_object_set_new(result, "code", json_integer(err));
				json_object_set_new(result, "reason", json_string(strerror(err)));
				json_object_set_new(event, "result", result);
				json_object_set_new(event, "call_id", json_string(session->callid));
				if(!g_atomic_int_get(&session->destroyed)) {
					int ret = gateway->push_event(session->handle, &janus_sipre_plugin, session->transaction, event, NULL);
					JANUS_LOG(LOG_VERB, "  >> Pushing event to peer: %d (%s)\n", ret, janus_get_api_error(ret));
				}
				json_decref(event);
				/* Also notify event handlers */
				if(notify_events && gateway->events_is_enabled()) {
					json_t *info = json_object();
					json_object_set_new(info, "event", json_string("hangup"));
					json_object_set_new(info, "code", json_integer(err));
					json_object_set_new(info, "reason", json_string(strerror(err)));
					gateway->notify_event(&janus_sipre_plugin, session->handle, info);
				}
			}
			mem_deref(mb);
			g_free(session->temp_sdp);
			session->temp_sdp = NULL;
			janus_sipre_mqueue_payload_free(payload);
			break;
		}
		case janus_sipre_mqueue_event_do_accept: {
			janus_sipre_mqueue_payload *payload = (janus_sipre_mqueue_payload *)data;
			janus_sipre_session *session = (janus_sipre_session *)payload->session;
			JANUS_LOG(LOG_VERB, "[SIPre-%s] Sending 200 OK\n%s", session->account.username, session->temp_sdp);
			/* Convert the SDP into a struct mbuf */
			struct mbuf *mb = mbuf_alloc(strlen(session->temp_sdp)+1);
			mbuf_printf(mb, "%s", session->temp_sdp);
			mbuf_set_pos(mb, 0);
			/* Check if there are custom headers to add */
                        char *headers = (char *)payload->data;
			/* Send the 200 OK */
			int err = sipsess_answer(session->stack.sess, 200, "OK", mb, (headers ? headers : ""));
			g_free(headers);
			if(err != 0) {
				JANUS_LOG(LOG_ERR, "Error attempting to send the 200 OK: %d (%s)\n", err, strerror(err));
				/* Tell the browser... */
				json_t *event = json_object();
				json_object_set_new(event, "sip", json_string("event"));
				json_t *result = json_object();
				json_object_set_new(result, "event", json_string("hangup"));
				json_object_set_new(result, "code", json_integer(err));
				json_object_set_new(result, "reason", json_string(strerror(err)));
				json_object_set_new(event, "result", result);
				json_object_set_new(event, "call_id", json_string(session->callid));
				if(!g_atomic_int_get(&session->destroyed)) {
					int ret = gateway->push_event(session->handle, &janus_sipre_plugin, session->transaction, event, NULL);
					JANUS_LOG(LOG_VERB, "  >> Pushing event to peer: %d (%s)\n", ret, janus_get_api_error(ret));
				}
				json_decref(event);
				/* Also notify event handlers */
				if(notify_events && gateway->events_is_enabled()) {
					json_t *info = json_object();
					json_object_set_new(info, "event", json_string("hangup"));
					json_object_set_new(info, "code", json_integer(err));
					json_object_set_new(info, "reason", json_string(strerror(err)));
					gateway->notify_event(&janus_sipre_plugin, session->handle, info);
				}
			}
			mem_deref(mb);
			g_free(session->temp_sdp);
			session->temp_sdp = NULL;
			janus_sipre_mqueue_payload_free(payload);
			break;
		}
		case janus_sipre_mqueue_event_do_rcode: {
			janus_sipre_mqueue_payload *payload = (janus_sipre_mqueue_payload *)data;
			janus_sipre_session *session = (janus_sipre_session *)payload->session;
			JANUS_LOG(LOG_VERB, "[SIPre-%s] Sending response code %d\n", session->account.username, payload->rcode);
			/* Send the response code */
			int err = 0;
			if(session->stack.sess == NULL) {
				/* We still need to accept the connection */
				err = sipsess_accept(&session->stack.sess, session->stack.sess_sock,
					session->stack.invite, payload->rcode, janus_sipre_error_reason(payload->rcode),
					session->account.display_name ? session->account.display_name : session->account.username,
					"application/sdp", NULL,
					janus_sipre_cb_auth, session, FALSE,
					janus_sipre_cb_offer, janus_sipre_cb_answer,
					janus_sipre_cb_established, janus_sipre_cb_info, NULL,
					janus_sipre_cb_closed, session, NULL);
			} else {
				/* Connection already accepted */
				if(payload->rcode < 200) {
					/* 1xx */
					err = sipsess_progress(session->stack.sess, payload->rcode, janus_sipre_error_reason(payload->rcode), NULL, NULL);
				} else if(payload->rcode < 300) {
					/* 2xx */
					err = sipsess_answer(session->stack.sess, payload->rcode, janus_sipre_error_reason(payload->rcode), NULL, NULL);
				} else {
					/* 3xx, 4xx, 5xx, 6xx */
					if(payload->data == NULL) {
						/* Send an error message on the current call */
						err = sipsess_reject(session->stack.sess, payload->rcode, janus_sipre_error_reason(payload->rcode), NULL);
						session->media.earlymedia = FALSE;
						session->media.update = FALSE;
						session->media.ready = FALSE;
						session->media.on_hold = FALSE;
						session->status = janus_sipre_call_status_idle;
					} else {
						/* We're rejecting a new call because we're busy in another one: accept first and then reject */
						struct sipsess *sess = NULL;
						err = sipsess_accept(&sess, session->stack.sess_sock,
							payload->msg, 180, janus_sipre_error_reason(180),
							session->account.display_name ? session->account.display_name : session->account.username,
							"application/sdp", NULL,
							janus_sipre_cb_auth, session, FALSE,
							janus_sipre_cb_offer, janus_sipre_cb_answer,
							janus_sipre_cb_established, NULL, NULL,
							janus_sipre_cb_closed, session, NULL);
						err = sipsess_reject(sess, payload->rcode, janus_sipre_error_reason(payload->rcode), NULL);
					}
				}
			}
			if(err != 0) {
				JANUS_LOG(LOG_ERR, "Error attempting to send the %d error code: %d (%s)\n", payload->rcode, err, strerror(err));
			}
			if(payload->rcode > 399) {
				g_free(session->callee);
				session->callee = NULL;
				g_free(session->callid);
				session->callid = NULL;
				/* FIXME */
				session->stack.sess = NULL;
			}
			mem_deref((void *)payload->msg);
			janus_sipre_mqueue_payload_free(payload);
			break;
		}
		case janus_sipre_mqueue_event_do_update: {
			janus_sipre_mqueue_payload *payload = (janus_sipre_mqueue_payload *)data;
			janus_sipre_session *session = (janus_sipre_session *)payload->session;
			JANUS_LOG(LOG_VERB, "[SIPre-%s] Sending SIP re-INVITE\n", session->account.username);
			/* Convert the SDP into a struct mbuf */
			struct mbuf *mb = mbuf_alloc(strlen(session->temp_sdp)+1);
			mbuf_printf(mb, "%s", session->temp_sdp);
			mbuf_set_pos(mb, 0);
			/* Send the INVITE */
			int err = sipsess_modify(session->stack.sess, mb);
			if(err != 0) {
				JANUS_LOG(LOG_ERR, "Error attempting to re-INVITE: %d (%s)\n", err, strerror(err));
			}
			mem_deref(mb);
			g_free(session->temp_sdp);
			session->temp_sdp = NULL;
			janus_sipre_mqueue_payload_free(payload);
			break;
		}
		case janus_sipre_mqueue_event_do_info: {
			janus_sipre_mqueue_payload *payload = (janus_sipre_mqueue_payload *)data;
			janus_sipre_session *session = (janus_sipre_session *)payload->session;
			json_t *info = (json_t *)payload->data;
			const char *type = json_string_value(json_object_get(info, "type"));
			const char *content = json_string_value(json_object_get(info, "content"));
			JANUS_LOG(LOG_VERB, "[SIPre-%s] Sending SIP INFO (%s, %s)\n", session->account.username, type, content);
			/* Convert the SDP into a struct mbuf */
			struct mbuf *mb = mbuf_alloc(strlen(content)+1);
			mbuf_printf(mb, "%s", content);
			mbuf_set_pos(mb, 0);
			/* Send the SIP INFO */
			int err = sipsess_info(session->stack.sess, type, mb, NULL, NULL);
			if(err != 0) {
				JANUS_LOG(LOG_ERR, "Error attempting to send the SIP INFO: %d (%s)\n", err, strerror(err));
				/* Tell the browser... */
				json_t *event = json_object();
				json_object_set_new(event, "sip", json_string("event"));
				json_t *result = json_object();
				json_object_set_new(result, "event", json_string("infoerror"));
				json_object_set_new(result, "code", json_integer(err));
				json_object_set_new(result, "reason", json_string(strerror(err)));
				json_object_set_new(event, "result", result);
			}
			mem_deref(mb);
			json_decref(info);
			janus_sipre_mqueue_payload_free(payload);
			break;
		}
		case janus_sipre_mqueue_event_do_message: {
			janus_sipre_mqueue_payload *payload = (janus_sipre_mqueue_payload *)data;
			janus_sipre_session *session = (janus_sipre_session *)payload->session;
			JANUS_LOG(LOG_VERB, "[SIPre-%s] Sending SIP MESSAGE: %s\n", session->account.username, (char *)payload->data);
			/* Convert the SDP into a struct mbuf */
			struct mbuf *mb = mbuf_alloc(strlen((char *)payload->data)+1);
			mbuf_printf(mb, "%s", (char *)payload->data);
			mbuf_set_pos(mb, 0);
			g_free(payload->data);
			/* FIXME This is only a placeholder... there's no way to send SIP MESSAGE apparently? */
			json_t *event = json_object();
			json_object_set_new(event, "sip", json_string("event"));
			json_t *result = json_object();
			json_object_set_new(result, "event", json_string("messageerror"));
			json_object_set_new(result, "code", json_integer(-1));
			json_object_set_new(result, "reason", json_string("SIP MESSAGE currently unsupported"));
			json_object_set_new(event, "result", result);
			mem_deref(mb);
			janus_sipre_mqueue_payload_free(payload);
			break;
		}
		case janus_sipre_mqueue_event_do_bye: {
			janus_sipre_mqueue_payload *payload = (janus_sipre_mqueue_payload *)data;
			janus_sipre_session *session = (janus_sipre_session *)payload->session;
			JANUS_LOG(LOG_VERB, "[SIPre-%s] Sending BYE\n", session->account.username);
			/* Send a BYE */
			mem_deref(session->stack.sess);
			session->stack.sess = NULL;
			g_free(session->callee);
			session->callee = NULL;
			/* Tell the browser... */
			json_t *event = json_object();
			json_object_set_new(event, "sip", json_string("event"));
			json_t *result = json_object();
			json_object_set_new(result, "event", json_string("hangup"));
			json_object_set_new(result, "code", json_integer(200));
			json_object_set_new(result, "reason", json_string("BYE"));
			json_object_set_new(event, "result", result);
			json_object_set_new(event, "call_id", json_string(session->callid));
			if(!g_atomic_int_get(&session->destroyed)) {
				int ret = gateway->push_event(session->handle, &janus_sipre_plugin, session->transaction, event, NULL);
				JANUS_LOG(LOG_VERB, "  >> Pushing event to peer: %d (%s)\n", ret, janus_get_api_error(ret));
			}
			json_decref(event);
			/* Also notify event handlers */
			if(notify_events && gateway->events_is_enabled()) {
				json_t *info = json_object();
				json_object_set_new(info, "event", json_string("hangup"));
				json_object_set_new(info, "code", json_integer(200));
				json_object_set_new(info, "reason", json_string("BYE"));
				gateway->notify_event(&janus_sipre_plugin, session->handle, info);
			}
			session->media.earlymedia = FALSE;
			session->media.update = FALSE;
			session->media.ready = FALSE;
			session->media.on_hold = FALSE;
			session->status = janus_sipre_call_status_idle;
			janus_sipre_mqueue_payload_free(payload);
			break;
		}
		case janus_sipre_mqueue_event_do_close: {
			janus_sipre_mqueue_payload *payload = (janus_sipre_mqueue_payload *)data;
			janus_sipre_session *session = (janus_sipre_session *)payload->session;
			JANUS_LOG(LOG_VERB, "[SIPre-%s] Closing session\n", session->account.username);
			/* FIXME How to correctly clean up? */
			mem_deref(session->stack.reg);
			session->stack.reg = NULL;
			mem_deref(session->stack.sess);
			session->stack.sess = NULL;
			mem_deref(session->stack.dns_client);
			session->stack.dns_client = NULL;
			janus_sipre_mqueue_payload_free(payload);
			break;
		}
		case janus_sipre_mqueue_event_do_destroy: {
			janus_sipre_mqueue_payload *payload = (janus_sipre_mqueue_payload *)data;
			janus_sipre_session *session = (janus_sipre_session *)payload->session;
			JANUS_LOG(LOG_VERB, "[SIPre-%s] Destroying session\n", session->account.username);
			/* Destroy the session and wrap up */
			sipsess_close_all(session->stack.sess_sock);
			sip_close(session->stack.sipstack, FALSE);
			session->stack.sipstack = NULL;
			janus_sipre_mqueue_payload_free(payload);
			break;
		}
		case janus_sipre_mqueue_event_do_exit:
			/* We're done, here, break the loop */
			re_cancel();
			break;
		default:
			/* Shouldn't happen */
			break;
	}
}
<|MERGE_RESOLUTION|>--- conflicted
+++ resolved
@@ -867,7 +867,8 @@
 	session->media.video_pt_name = NULL;	/* Immutable string, no need to free*/
 	session->media.video_send = TRUE;
 	session->media.pre_hold_video_dir = JANUS_SDP_DEFAULT;
-	janus_rtp_switching_context_reset(&session->media.context);
+	janus_rtp_switching_context_reset(&session->media.acontext);
+	janus_rtp_switching_context_reset(&session->media.vcontext);
 }
 
 
@@ -3341,16 +3342,11 @@
 	/* Loop */
 	int num = 0;
 	gboolean goon = TRUE;
-<<<<<<< HEAD
-=======
-	int astep = 0, vstep = 0;
-	guint32 ats = 0, vts = 0;
 
 	session->media.updated = TRUE; /* Connect UDP sockets upon loop entry */
 	gboolean have_audio_server_ip = TRUE;
 	gboolean have_video_server_ip = TRUE;
 
->>>>>>> abb75bd1
 	while(goon && session != NULL && !g_atomic_int_get(&session->destroyed) &&
 			session->status > janus_sipre_call_status_idle &&
 			session->status < janus_sipre_call_status_closing) {	/* FIXME We need a per-call watchdog as well */
@@ -3551,7 +3547,6 @@
 						bytes = buflen;
 					}
 					/* Check if the SSRC changed (e.g., after a re-INVITE or UPDATE) */
-					guint32 timestamp = ntohl(header->timestamp);
 					janus_rtp_header_update(header, video ? &session->media.vcontext : &session->media.acontext, video);
 					/* Save the frame if we're recording */
 					janus_recorder_save_frame(video ? session->vrc_peer : session->arc_peer, buffer, bytes);
