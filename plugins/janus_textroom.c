/*! \file   janus_textroom.c
 * \author Lorenzo Miniero <lorenzo@meetecho.com>
 * \copyright GNU General Public License v3
 * \brief  Janus TextRoom plugin
 * \details Check the \ref textroom for more details.
 *
 * \ingroup plugins
 * \ref plugins
 *
 * \page textroom Janus TextRoom documentation
 * This is a plugin implementing a DataChannel only text room.
 * As such, it does NOT support or negotiate audio or video, but only
 * data channels, in order to provide text broadcasting features. The
 * plugin allows users to join multiple text-only rooms via a single
 * PeerConnection. Users can send messages either to a room in general
 * (broadcasting), or to individual users (whispers). This plugin can be
 * used within the context of any application that needs real-time text
 * broadcasting (e.g., chatrooms, but not only).
 *
 * The only message that is typically sent to the plugin through the Janus API is
 * a "setup" message, by which the user initializes the PeerConnection
 * itself. Apart from that, all other messages can be exchanged directly
 * via Data Channels. For room management purposes, though, requests like
 * "create", "edit", "destroy", "list", "listparticipants" and "exists"
 * and "announcement" are available through the
 * Janus API as well: notice that in this case you'll have to use "request"
 * and not "textroom" as the name of the request.
 *
 * Each room can also be configured with an HTTP backend to contact for
 * incoming messages. If configured, messages addressed to that room will
 * also be forwarded, by means of an HTTP POST, to the specified address.
 * Notice that this will only work if libcurl was available when
 * configuring and installing Janus.
 *
 * \note This plugin is only meant to showcase what you can do with
 * data channels involving multiple participants at the same time. While
 * functional, it's not inherently better or faster than doing the same
 * thing using the Janus API messaging itself (e.g., as part of the
 * plugin API messaging) or using existing instant messaging protocols
 * (e.g., Jabber). In fact, while data channels are being used, you're
 * still going through a server, so it's not really peer-to-peer. That
 * said, the plugin can be useful if you don't plan to use any other
 * infrastructure than Janus, and yet you also want to have text-based
 * communication (e.g., to add a chatroom to an audio or video conference).
 *
 * Notice that, in general, all users can create rooms. If you want to
 * limit this functionality, you can configure an admin \c admin_key in
 * the plugin settings. When configured, only "create" requests that
 * include the correct \c admin_key value in an "admin_key" property
 * will succeed, and will be rejected otherwise.
 *
 * Rooms to make available at startup are listed in the plugin configuration file.
 * A pre-filled configuration file is provided in \c conf/janus.plugin.textroom.cfg
 * and includes a demo room for testing.
 *
 * To add more static rooms or modify the existing one, you can use the following
 * syntax:
 *
 * \verbatim
[<unique room ID>]
description = This is my awesome room
is_private = true|false (whether this room should be in the public list, default=true)
secret = <optional password needed for manipulating (e.g. destroying) the room>
pin = <optional password needed for joining the room>
post = <optional backend to contact via HTTP post for all incoming messages>
\endverbatim
 *
 * As explained in the next section, you can also create rooms programmatically.
 *
 * \section textroomapi Text Room API
 *
 * All TextRoom API requests are addressed by a \c textroom named property,
 * and must contain a \c transaction string property as well, which will
 * be returned in the response. Notice that, for the sake of brevity, the
 * \c transaction property will not be displayed in the documentation,
 * although, as explained, it MUST be present, and WILL be included in
 * all responses (but not in the unsolicited events, like join/leave
 * or incoming messages).
 *
 * To get a list of the available rooms (excluded those configured or
 * created as private rooms) you can make use of the \c list request,
 * which has to be formatted as follows:
 *
\verbatim
{
	"textroom" : "list",
}
\endverbatim
 *
 * A successful request will produce a list of rooms in a \c success response:
 *
\verbatim
{
	"textroom" : "success",
	"rooms" : [		// Array of room objects
		{	// Room #1
			"room" : <unique numeric ID>,
			"description" : "<Name of the room>",
			"pin_required" : <true|false, depending on whether the room is PIN-protected>,
			"num_participants" : <count of the participants>
		},
		// Other rooms
	]
}
\endverbatim
 *
 * To get a list of the participants in a specific room, instead, you
 * can make use of the \c listparticipants request, which has to be
 * formatted as follows:
 *
\verbatim
{
	"request" : "listparticipants",
	"room" : <unique numeric ID of the room>
}
\endverbatim
 *
 * A successful request will produce a list of participants in a
 * \c participants response:
 *
\verbatim
{
	"room" : <unique numeric ID of the room>,
	"participants" : [		// Array of participant objects
		{	// Participant #1
			"username" : "<username of participant>",
			"display" : "<display name of participant, if any>"
		},
		// Other participants
	]
}
\endverbatim
 *
 * To create new TextRoom rooms you can use the \c create request. The API
 * room creation supports the same fields as creation via configuration files,
 * which means the request must be formatted as follows:
 *
\verbatim
{
	"textroom" : "create",
	"room" : <unique numeric room ID to assign; optional, chosen by plugin if missing>,
	"admin_key" : "<plugin administrator key; mandatory if configured>",
	"description" : "<description of room; optional>",
	"secret" : "<secret to query/edit the room later; optional>",
	"pin" : "<PIN required for participants to join room; optional>",
	"is_private" : <true|false, whether the room should be listable; optional, true by default>,
	"post" : "<backend to contact via HTTP post for all incoming messages; optional>",
	"permanent" : <true|false, whether the mountpoint should be saved to configuration file or not; false by default>
}
\endverbatim
 *
 * A successful creation procedure will result in a \c success response:
 *
\verbatim
{
	"textroom" : "success",
	"room" : <unique numeric ID>,
	"permanent" : <true if saved to config file, false if not>
}
\endverbatim
 *
 * If you requested a permanent room but a \c false value is returned
 * instead, good chances are that there are permission problems.
 *
 * An error instead (and the same applies to all other requests, so this
 * won't be repeated) would provide both an error code and a more verbose
 * description of the cause of the issue:
 *
\verbatim
{
	"textroom" : "event",
	"error_code" : <numeric ID, check Macros below>,
	"error" : "<error description as a string>"
}
\endverbatim
 *
 * Once a room has been created, you can still edit some (but not all)
 * of its properties using the \c edit request. This allows you to modify
 * the room description, secret, pin, whether it's private or not and
 * the backend to forward incoming messages to: you won't be able to modify
 * other more static properties, though, like the room ID for instance.
 * If you're interested in changing the ACL, instead, check the \c allowed
 * message. An \c edit request has to be formatted as follows:
 *
\verbatim
{
	"textroom" : "edit",
	"room" : <unique numeric ID of the room to edit; mandatory>,
	"secret" : "<room secret; mandatory if configured>",
	"new_description" : "<new pretty name of the room; optional>",
	"new_secret" : "<new password required to edit/destroy the room; optional>",
	"new_pin" : "<new password required to join the room; optional>",
	"new_is_private" : <true|false, whether the room should appear in a list request; optional>,
	"permanent" : <true|false, whether the room should be also removed from the config file; default=false>
}
\endverbatim
 *
 * A successful edit procedure will result in a \c success response:
 *
\verbatim
{
	"textroom" : "edited",
	"room" : <unique numeric ID>,
	"permanent" : <true if changes were saved to config file, false if not>
}
\endverbatim
 *
 * On the other hand, \c destroy can be used to destroy an existing text
 * room, whether created dynamically or statically, and has to be
 * formatted as follows:
 *
\verbatim
{
	"textroom" : "destroy",
	"room" : <unique numeric ID of the room to destroy; mandatory>,
	"secret" : "<room secret; mandatory if configured>",
	"permanent" : <true|false, whether the room should be also removed from the config file; default=false>
}
\endverbatim
 *
 * A successful destruction procedure will result in a \c destroyed response:
 *
\verbatim
{
	"textroom" : "destroyed",
	"room" : <unique numeric ID>,
	"permanent" : <true if the room was removed from config file too, false if not>
}
\endverbatim
 *
 * This will also result in a \c destroyed event being sent to all the
 * participants in the room, which will look like this:
 *
\verbatim
{
	"textroom" : "destroyed",
	"room" : <unique numeric ID of the destroyed room>
}
\endverbatim
 *
 * You can check whether a room exists using the \c exists request,
 * which has to be formatted as follows:
 *
\verbatim
{
	"textroom" : "exists",
	"room" : <unique numeric ID of the room to check; mandatory>
}
\endverbatim
 *
 * A successful request will result in a \c success response:
 *
\verbatim
{
	"textroom" : "success",
	"room" : <unique numeric ID>,
	"exists" : <true|false>
}
\endverbatim
 *
 * You can configure whether to check tokens or add/remove people who can join
 * a room using the \c allowed request, which has to be formatted as follows:
 *
\verbatim
{
	"textroom" : "allowed",
	"secret" : "<room secret; mandatory if configured>",
	"action" : "enable|disable|add|remove",
	"room" : <unique numeric ID of the room to update; mandatory>,
	"allowed" : [
		// Array of strings (tokens users might pass in "join", only for add|remove)
	]
}
\endverbatim
 *
 * A successful request will result in a \c success response:
 *
\verbatim
{
	"textroom" : "success",
	"room" : <unique numeric ID>,
	"allowed" : [
		// Updated, complete, list of allowed tokens (only for enable|add|remove)
	]
}
\endverbatim
 *
 * If you're the administrator of a room (that is, you created it and have access
 * to the secret) you can kick participants using the \c kick request. Notice
 * that this only kicks the user out of the room, but does not prevent them from
 * re-joining: to ban them, you need to first remove them from the list of
 * authorized users (see \c allowed request) and then \c kick them. The \c kick
 * request has to be formatted as follows:
 *
\verbatim
{
	"textroom" : "kick",
	"secret" : "<room secret; mandatory if configured>",
	"room" : <unique numeric ID of the room; mandatory>,
	"username" : "<unique username of the participant to kick; mandatory>"
}
\endverbatim
 *
 * A successful request will result in a \c success response:
 *
\verbatim
{
	"textroom" : "success",
}
\endverbatim
 *
 * This will also result in a \c kicked event being sent to all the other
 * participants in the room, which will look like this:
 *
\verbatim
{
	"textroom" : "kicked",
	"room" : <unique numeric ID of the room>,
	"username" : "<unique username of the kicked participant>"
}
\endverbatim
 *
 * For what concerns room participation, you can join a room using the
 * \c join request, send messages (public and private) using the
 * \c message request, and leave a room with \c leave instead.
 *
 * A \c join request must be formatted as follows:
 *
\verbatim
{
	"textroom" : "join",
	"room" : <unique numeric ID of the room to join>,
	"pin" : "<pin to join the room; mandatory if configured>",
	"username" : "<unique username to have in the room; mandatory>",
	"display" : "<display name to use in the room; optional>"
}
\endverbatim
 *
 * A successful join will result in a \c success response, which will
 * include a list of all the other participants currently in the room:
 *
\verbatim
{
	"textroom" : "success",
	"participants" : [
		{
			"username" : "<username of participant #1>",
			"display" : "<display name of participant #1, if any>"
		},
		// Other participants
	]
}
\endverbatim
 *
 * As explained previously, there's no hardcoded limit in how many rooms
 * you can join with the same participant and on the same PeerConnection.
 *
 * Notice that a successful \c join request will also result in a
 * \c join event being sent to all the other participants, so that
 * they're notified about the new participant getting in the room:
 *
\verbatim
{
	"textroom" : "join",
	"room" : <room ID>,
	"username" : "<username of new participant>",
	"display" : "<display name of new participant, if any>"
}
\endverbatim
 *
 * To leave a previously joined room, instead, the \c leave request can
 * be used, which must be formatted like this:
 *
\verbatim
{
	"textroom" : "leave",
	"room" : <unique numeric ID of the room to leave>
}
\endverbatim
 *
 * A successful leave will result in a \c success response:
 *
\verbatim
{
	"textroom" : "success"
}
\endverbatim
 *
 * Notice that a successful \c leave request will also result in a
 * \c leave event being sent to all the other participants, so that
 * they're notified about the participant that just left the room:
 *
\verbatim
{
	"textroom" : "leave",
	"room" : <room ID>,
	"username" : "<username of gone participant>"
}
\endverbatim
 *
 * Finally, the \c message request allows you to send public and private
 * messages within the context of a room. It must be formatted like this:
 *
\verbatim
{
	"textroom" : "message",
	"room" : <unique numeric ID of the room this message will refer to>,
	"to" : "<username to send the message to; optional, only needed in case of private messages>",
	"tos" : "<array of usernames to send the message to; optional, only needed in case of private messages>",
	"text" : "<content of the message to send, as a string>",
	"ack" : <true|false, whether the sender wants an ack for the sent message(s); optional, true by default>
}
\endverbatim
 *
 * A \c message with no \c to and no \c tos is considered a public message,
 * and so will be sent to all the participants in the room. In case either
 * \c to or \c tos is specified, instead, this is considered to be a whisper,
 * that is a private message only meant for the specified recipients. Notice
 * that \c to and \c tos are mutually exclusive, and you cannot specify both.
 *
 * \c text must be a string, but apart from that there's no limit on what
 * you can put in there. It could be, for instance, a serialized JSON string,
 * or a stringified XML document, or whatever makes sense to the application.
 *
 * A successful message delivery will result in a \c success response, but
 * only if \c ack was \c true in the \c message request. This was done by
 * design, to allow users to disable explicit acks for every outgoing message,
 * especially in case of verbose communications. In case an ack is required,
 * the response will look like this:
 *
\verbatim
{
	"textroom" : "success"
}
\endverbatim
 *
 * Incoming messages will come either as \c message events. In particular,
 * \c message will notify the user about an incoming public or privave
 * message, that is either a message that was sent to the whole room,
 * or to the user individually:
 *
\verbatim
{
	"textroom" : "message",
	"room" : <room ID the message was sent to>,
	"from" : "<username of participant who sent the public message>",
	"date" : "<date/time of when the message was sent>",
	"text" : "<content of the message>",
	"whisper" : <true|false, depending on whether it's a public or private message>
}
\endverbatim
 *
 * In case the \c whisper attribute is \c true it means the user actually
 * received a  private message from another participant in the room.
 *
 * Another way of injecting text into rooms is by means of announcements.
 * Announcements are basically messages sent by the room itself, rather
 * than individual users: as such, only users or applications managing
 * the room can send these announcements, as the room secret will be
 * required for the purpose. The \c announcement request implements this
 * feature in the TextRoom plugin, and must be formatted like this:
 *
\verbatim
{
	"textroom" : "announcement",
	"room" : <unique numeric ID of the room this announcement will be sent to>,
	"secret" : "<room secret; mandatory if configured>",
	"text" : "<content of the announcement to send, as a string>"
}
\endverbatim
 *
 * In case the \c announcement request is accepted, the response will look
 * like this:
 *
\verbatim
{
	"textroom" : "success"
}
\endverbatim
 *
 * Incoming announcements will be received by participants as \c announcement
 * events. The syntax is pretty much identical to how \c message looks like,
 * with the difference that no \c from attribute will be included as the
 * announcement will be seen as coming from the room itself:
 *
\verbatim
{
	"textroom" : "announcement",
	"room" : <room ID the announcement was sent to>,
	"date" : "<date/time of when the announcement was sent>",
	"text" : "<content of the announcement>"
}
\endverbatim
 *
 */

#include "plugin.h"

#include <jansson.h>

#ifdef HAVE_LIBCURL
#include <curl/curl.h>
#endif

#include "../debug.h"
#include "../apierror.h"
#include "../config.h"
#include "../mutex.h"
#include "../utils.h"


/* Plugin information */
#define JANUS_TEXTROOM_VERSION			2
#define JANUS_TEXTROOM_VERSION_STRING	"0.0.2"
#define JANUS_TEXTROOM_DESCRIPTION		"This is a plugin implementing a text-only room for Janus, using DataChannels."
#define JANUS_TEXTROOM_NAME				"JANUS TextRoom plugin"
#define JANUS_TEXTROOM_AUTHOR			"Meetecho s.r.l."
#define JANUS_TEXTROOM_PACKAGE			"janus.plugin.textroom"

/* Plugin methods */
janus_plugin *create(void);
int janus_textroom_init(janus_callbacks *callback, const char *config_path);
void janus_textroom_destroy(void);
int janus_textroom_get_api_compatibility(void);
int janus_textroom_get_version(void);
const char *janus_textroom_get_version_string(void);
const char *janus_textroom_get_description(void);
const char *janus_textroom_get_name(void);
const char *janus_textroom_get_author(void);
const char *janus_textroom_get_package(void);
void janus_textroom_create_session(janus_plugin_session *handle, int *error);
struct janus_plugin_result *janus_textroom_handle_message(janus_plugin_session *handle, char *transaction, json_t *message, json_t *jsep);
json_t *janus_textroom_handle_admin_message(json_t *message);
void janus_textroom_setup_media(janus_plugin_session *handle);
<<<<<<< HEAD
void janus_textroom_incoming_rtp(janus_plugin_session *handle, janus_plugin_rtp *packet);
void janus_textroom_incoming_rtcp(janus_plugin_session *handle, janus_plugin_rtcp *packet);
void janus_textroom_incoming_data(janus_plugin_session *handle, janus_plugin_data *packet);
=======
void janus_textroom_incoming_rtp(janus_plugin_session *handle, int video, char *buf, int len);
void janus_textroom_incoming_rtcp(janus_plugin_session *handle, int video, char *buf, int len);
void janus_textroom_incoming_data(janus_plugin_session *handle, char *label, gboolean textdata, char *buf, int len);
>>>>>>> 11d78977
void janus_textroom_slow_link(janus_plugin_session *handle, int uplink, int video);
void janus_textroom_hangup_media(janus_plugin_session *handle);
void janus_textroom_destroy_session(janus_plugin_session *handle, int *error);
json_t *janus_textroom_query_session(janus_plugin_session *handle);

/* Plugin setup */
static janus_plugin janus_textroom_plugin =
	JANUS_PLUGIN_INIT (
		.init = janus_textroom_init,
		.destroy = janus_textroom_destroy,

		.get_api_compatibility = janus_textroom_get_api_compatibility,
		.get_version = janus_textroom_get_version,
		.get_version_string = janus_textroom_get_version_string,
		.get_description = janus_textroom_get_description,
		.get_name = janus_textroom_get_name,
		.get_author = janus_textroom_get_author,
		.get_package = janus_textroom_get_package,

		.create_session = janus_textroom_create_session,
		.handle_message = janus_textroom_handle_message,
		.handle_admin_message = janus_textroom_handle_admin_message,
		.setup_media = janus_textroom_setup_media,
		.incoming_rtp = janus_textroom_incoming_rtp,
		.incoming_rtcp = janus_textroom_incoming_rtcp,
		.incoming_data = janus_textroom_incoming_data,
		.slow_link = janus_textroom_slow_link,
		.hangup_media = janus_textroom_hangup_media,
		.destroy_session = janus_textroom_destroy_session,
		.query_session = janus_textroom_query_session,
	);

/* Plugin creator */
janus_plugin *create(void) {
	JANUS_LOG(LOG_VERB, "%s created!\n", JANUS_TEXTROOM_NAME);
	return &janus_textroom_plugin;
}


/* Parameter validation */
static struct janus_json_parameter request_parameters[] = {
	{"request", JSON_STRING, JANUS_JSON_PARAM_REQUIRED}
};
static struct janus_json_parameter transaction_parameters[] = {
	{"textroom", JSON_STRING, JANUS_JSON_PARAM_REQUIRED},
	{"transaction", JSON_STRING, JANUS_JSON_PARAM_REQUIRED}
};
static struct janus_json_parameter room_parameters[] = {
	{"room", JSON_INTEGER, JANUS_JSON_PARAM_REQUIRED | JANUS_JSON_PARAM_POSITIVE}
};
static struct janus_json_parameter adminkey_parameters[] = {
	{"admin_key", JSON_STRING, JANUS_JSON_PARAM_REQUIRED}
};
static struct janus_json_parameter create_parameters[] = {
	{"room", JSON_INTEGER, JANUS_JSON_PARAM_POSITIVE},
	{"description", JSON_STRING, 0},
	{"secret", JSON_STRING, 0},
	{"pin", JSON_STRING, 0},
	{"post", JSON_STRING, 0},
	{"is_private", JANUS_JSON_BOOL, 0},
	{"allowed", JSON_ARRAY, 0},
	{"permanent", JANUS_JSON_BOOL, 0}
};
static struct janus_json_parameter destroy_parameters[] = {
	{"room", JSON_INTEGER, JANUS_JSON_PARAM_REQUIRED | JANUS_JSON_PARAM_POSITIVE},
	{"permanent", JANUS_JSON_BOOL, 0}
};
static struct janus_json_parameter edit_parameters[] = {
	{"room", JSON_INTEGER, JANUS_JSON_PARAM_REQUIRED | JANUS_JSON_PARAM_POSITIVE},
	{"secret", JSON_STRING, 0},
	{"new_description", JSON_STRING, 0},
	{"new_secret", JSON_STRING, 0},
	{"new_pin", JSON_STRING, 0},
	{"new_post", JSON_STRING, 0},
	{"new_is_private", JANUS_JSON_BOOL, 0},
	{"permanent", JANUS_JSON_BOOL, 0}
};
static struct janus_json_parameter allowed_parameters[] = {
	{"room", JSON_INTEGER, JANUS_JSON_PARAM_REQUIRED | JANUS_JSON_PARAM_POSITIVE},
	{"secret", JSON_STRING, 0},
	{"action", JSON_STRING, JANUS_JSON_PARAM_REQUIRED},
	{"allowed", JSON_ARRAY, 0}
};
static struct janus_json_parameter kick_parameters[] = {
	{"room", JSON_INTEGER, JANUS_JSON_PARAM_REQUIRED | JANUS_JSON_PARAM_POSITIVE},
	{"secret", JSON_STRING, 0},
	{"username", JSON_STRING, JANUS_JSON_PARAM_REQUIRED}
};
static struct janus_json_parameter join_parameters[] = {
	{"room", JSON_INTEGER, JANUS_JSON_PARAM_REQUIRED | JANUS_JSON_PARAM_POSITIVE},
	{"username", JSON_STRING, JANUS_JSON_PARAM_REQUIRED},
	{"pin", JSON_STRING, 0},
	{"display", JSON_STRING, 0}
};
static struct janus_json_parameter message_parameters[] = {
	{"room", JSON_INTEGER, JANUS_JSON_PARAM_REQUIRED | JANUS_JSON_PARAM_POSITIVE},
	{"text", JSON_STRING, JANUS_JSON_PARAM_REQUIRED},
	{"to", JSON_STRING, 0},
	{"tos", JSON_ARRAY, 0},
	{"ack", JANUS_JSON_BOOL, 0}
};
static struct janus_json_parameter announcement_parameters[] = {
	{"room", JSON_INTEGER, JANUS_JSON_PARAM_REQUIRED | JANUS_JSON_PARAM_POSITIVE},
	{"secret", JSON_STRING, 0},
	{"text", JSON_STRING, JANUS_JSON_PARAM_REQUIRED}
};

/* Static configuration instance */
static janus_config *config = NULL;
static const char *config_folder = NULL;
static janus_mutex config_mutex = JANUS_MUTEX_INITIALIZER;

/* Useful stuff */
static volatile gint initialized = 0, stopping = 0;
static gboolean notify_events = TRUE;
static janus_callbacks *gateway = NULL;
static GThread *handler_thread;
static void *janus_textroom_handler(void *data);
static void janus_textroom_hangup_media_internal(janus_plugin_session *handle);

/* JSON serialization options */
static size_t json_format = JSON_INDENT(3) | JSON_PRESERVE_ORDER;


typedef struct janus_textroom_room {
	guint64 room_id;			/* Unique room ID */
	gchar *room_name;			/* Room description */
	gchar *room_secret;			/* Secret needed to manipulate (e.g., destroy) this room */
	gchar *room_pin;			/* Password needed to join this room, if any */
	gboolean is_private;		/* Whether this room is 'private' (as in hidden) or not */
	gchar *http_backend;		/* Server to contact via HTTP POST for incoming messages, if any */
	GHashTable *participants;	/* Map of participants */
	gboolean check_tokens;		/* Whether to check tokens when participants join (see below) */
	GHashTable *allowed;		/* Map of participants (as tokens) allowed to join */
	volatile gint destroyed;	/* Whether this room has been destroyed */
	janus_mutex mutex;			/* Mutex to lock this room instance */
	janus_refcount ref;
} janus_textroom_room;
static GHashTable *rooms;
static janus_mutex rooms_mutex = JANUS_MUTEX_INITIALIZER;
static char *admin_key = NULL;

typedef struct janus_textroom_session {
	janus_plugin_session *handle;
	gint64 sdp_sessid;
	gint64 sdp_version;
	GHashTable *rooms;			/* Map of rooms this user is in, and related participant instance */
	janus_mutex mutex;			/* Mutex to lock this session */
	volatile gint setup;
	volatile gint hangingup;
	volatile gint destroyed;
	janus_refcount ref;
} janus_textroom_session;
static GHashTable *sessions;
static janus_mutex sessions_mutex = JANUS_MUTEX_INITIALIZER;

typedef struct janus_textroom_participant {
	janus_textroom_session *session;
	janus_textroom_room *room;	/* Room this participant is in */
	gchar *username;			/* Unique username in the room */
	gchar *display;				/* Display name in the room, if any */
	janus_mutex mutex;			/* Mutex to lock this session */
	volatile gint destroyed;	/* Whether this participant has been destroyed */
	janus_refcount ref;
} janus_textroom_participant;

static void janus_textroom_room_destroy(janus_textroom_room *textroom) {
	if(textroom && g_atomic_int_compare_and_exchange(&textroom->destroyed, 0, 1))
		janus_refcount_decrease(&textroom->ref);
}
static void janus_textroom_room_free(const janus_refcount *textroom_ref) {
	janus_textroom_room *textroom = janus_refcount_containerof(textroom_ref, janus_textroom_room, ref);
	/* This room can be destroyed, free all the resources */
	g_free(textroom->room_name);
	g_free(textroom->room_secret);
	g_free(textroom->room_pin);
	g_free(textroom->http_backend);
	g_hash_table_destroy(textroom->participants);
	g_hash_table_destroy(textroom->allowed);
	g_free(textroom);
}

static void janus_textroom_session_destroy(janus_textroom_session *session) {
	if(session && g_atomic_int_compare_and_exchange(&session->destroyed, 0, 1))
		janus_refcount_decrease(&session->ref);
}
static void janus_textroom_session_free(const janus_refcount *session_ref) {
	janus_textroom_session *session = janus_refcount_containerof(session_ref, janus_textroom_session, ref);
	/* Remove the reference to the core plugin session */
	janus_refcount_decrease(&session->handle->ref);
	/* This session can be destroyed, free all the resources */
	g_hash_table_destroy(session->rooms);
	g_free(session);
}

static void janus_textroom_participant_dereference(janus_textroom_participant *p) {
	if(p)
		janus_refcount_decrease(&p->ref);
}

static void janus_textroom_participant_destroy(janus_textroom_participant *participant) {
	if(participant && g_atomic_int_compare_and_exchange(&participant->destroyed, 0, 1))
		janus_refcount_decrease(&participant->ref);
}
static void janus_textroom_participant_free(const janus_refcount *participant_ref) {
	janus_textroom_participant *participant = janus_refcount_containerof(participant_ref, janus_textroom_participant, ref);
	/* This participant can be destroyed, free all the resources */
	g_free(participant->username);
	g_free(participant->display);
	g_free(participant);
}


typedef struct janus_textroom_message {
	janus_plugin_session *handle;
	char *transaction;
	json_t *message;
	json_t *jsep;
} janus_textroom_message;
static GAsyncQueue *messages = NULL;
static janus_textroom_message exit_message;

static void janus_textroom_message_free(janus_textroom_message *msg) {
	if(!msg || msg == &exit_message)
		return;

	if(msg->handle && msg->handle->plugin_handle) {
		janus_textroom_session *session = (janus_textroom_session *)msg->handle->plugin_handle;
		janus_refcount_decrease(&session->ref);
	}
	msg->handle = NULL;

	g_free(msg->transaction);
	msg->transaction = NULL;
	if(msg->message)
		json_decref(msg->message);
	msg->message = NULL;
	if(msg->jsep)
		json_decref(msg->jsep);
	msg->jsep = NULL;

	g_free(msg);
}


/* SDP template: we only offer data channels */
#define sdp_template \
		"v=0\r\n" \
		"o=- %"SCNu64" %"SCNu64" IN IP4 127.0.0.1\r\n"	/* We need current time here */ \
		"s=Janus TextRoom plugin\r\n" \
		"t=0 0\r\n" \
		"m=application 1 DTLS/SCTP 5000\r\n" \
		"c=IN IP4 1.1.1.1\r\n" \
		"a=sctpmap:5000 webrtc-datachannel 16\r\n"


/* Error codes */
#define JANUS_TEXTROOM_ERROR_NO_MESSAGE			411
#define JANUS_TEXTROOM_ERROR_INVALID_JSON		412
#define JANUS_TEXTROOM_ERROR_MISSING_ELEMENT	413
#define JANUS_TEXTROOM_ERROR_INVALID_ELEMENT	414
#define JANUS_TEXTROOM_ERROR_INVALID_REQUEST	415
#define JANUS_TEXTROOM_ERROR_ALREADY_SETUP		416
#define JANUS_TEXTROOM_ERROR_NO_SUCH_ROOM		417
#define JANUS_TEXTROOM_ERROR_ROOM_EXISTS		418
#define JANUS_TEXTROOM_ERROR_UNAUTHORIZED		419
#define JANUS_TEXTROOM_ERROR_USERNAME_EXISTS	420
#define JANUS_TEXTROOM_ERROR_ALREADY_IN_ROOM	421
#define JANUS_TEXTROOM_ERROR_NOT_IN_ROOM		422
#define JANUS_TEXTROOM_ERROR_NO_SUCH_USER		423
#define JANUS_TEXTROOM_ERROR_UNKNOWN_ERROR		499

#ifdef HAVE_LIBCURL
static size_t janus_textroom_write_data(void *buffer, size_t size, size_t nmemb, void *userp) {
	return size*nmemb;
}
#endif

/* We use this method to handle incoming requests. Since most of the requests
 * will arrive from data channels, but some may also arrive from the regular
 * plugin messaging (e.g., room management), we have the ability to pass
 * parsed JSON objects instead of strings, which explains why we specify a
 * janus_plugin_result pointer as a return value; messages handles via
 * datachannels would simply return NULL. Besides, some requests are actually
 * originated internally, and don't need any response to be sent to anyone,
 * which is what the additional boolean "internal" value is for */
janus_plugin_result *janus_textroom_handle_incoming_request(janus_plugin_session *handle,
	char *text, json_t *json, gboolean internal);


/* Plugin implementation */
int janus_textroom_init(janus_callbacks *callback, const char *config_path) {
	if(g_atomic_int_get(&stopping)) {
		/* Still stopping from before */
		return -1;
	}
	if(callback == NULL || config_path == NULL) {
		/* Invalid arguments */
		return -1;
	}

	/* Read configuration */
	char filename[255];
	g_snprintf(filename, 255, "%s/%s.jcfg", config_path, JANUS_TEXTROOM_PACKAGE);
	JANUS_LOG(LOG_VERB, "Configuration file: %s\n", filename);
	config = janus_config_parse(filename);
	if(config == NULL) {
		JANUS_LOG(LOG_WARN, "Couldn't find .jcfg configuration file (%s), trying .cfg\n", JANUS_TEXTROOM_PACKAGE);
		g_snprintf(filename, 255, "%s/%s.cfg", config_path, JANUS_TEXTROOM_PACKAGE);
		JANUS_LOG(LOG_VERB, "Configuration file: %s\n", filename);
		config = janus_config_parse(filename);
	}
	config_folder = config_path;
	if(config != NULL)
		janus_config_print(config);
	rooms = g_hash_table_new_full(g_int64_hash, g_int64_equal, (GDestroyNotify)g_free, (GDestroyNotify)janus_textroom_room_destroy);
	sessions = g_hash_table_new_full(NULL, NULL, NULL, (GDestroyNotify)janus_textroom_session_destroy);
	messages = g_async_queue_new_full((GDestroyNotify) janus_textroom_message_free);
	/* This is the callback we'll need to invoke to contact the Janus core */
	gateway = callback;

	/* Parse configuration to populate the rooms list */
	if(config != NULL) {
		janus_config_category *config_general = janus_config_get_create(config, NULL, janus_config_type_category, "general");
		janus_config_item *item = janus_config_get(config, config_general, janus_config_type_item, "json");
		if(item && item->value) {
			/* Check how we need to format/serialize the JSON output */
			if(!strcasecmp(item->value, "indented")) {
				/* Default: indented, we use three spaces for that */
				json_format = JSON_INDENT(3) | JSON_PRESERVE_ORDER;
			} else if(!strcasecmp(item->value, "plain")) {
				/* Not indented and no new lines, but still readable */
				json_format = JSON_INDENT(0) | JSON_PRESERVE_ORDER;
			} else if(!strcasecmp(item->value, "compact")) {
				/* Compact, so no spaces between separators */
				json_format = JSON_COMPACT | JSON_PRESERVE_ORDER;
			} else {
				JANUS_LOG(LOG_WARN, "Unsupported JSON format option '%s', using default (indented)\n", item->value);
				json_format = JSON_INDENT(3) | JSON_PRESERVE_ORDER;
			}
		}
		/* Any admin key to limit who can "create"? */
		janus_config_item *key = janus_config_get(config, config_general, janus_config_type_item, "admin_key");
		if(key != NULL && key->value != NULL)
			admin_key = g_strdup(key->value);
		janus_config_item *events = janus_config_get(config, config_general, janus_config_type_item, "events");
		if(events != NULL && events->value != NULL)
			notify_events = janus_is_true(events->value);
		if(!notify_events && callback->events_is_enabled()) {
			JANUS_LOG(LOG_WARN, "Notification of events to handlers disabled for %s\n", JANUS_TEXTROOM_NAME);
		}
		/* Iterate on all rooms */
		GList *clist = janus_config_get_categories(config, NULL), *cl = clist;
		while(cl != NULL) {
			janus_config_category *cat = (janus_config_category *)cl->data;
			if(cat->name == NULL || !strcasecmp(cat->name, "general")) {
				cl = cl->next;
				continue;
			}
			JANUS_LOG(LOG_VERB, "Adding text room '%s'\n", cat->name);
			janus_config_item *desc = janus_config_get(config, cat, janus_config_type_item, "description");
			janus_config_item *priv = janus_config_get(config, cat, janus_config_type_item, "is_private");
			janus_config_item *secret = janus_config_get(config, cat, janus_config_type_item, "secret");
			janus_config_item *pin = janus_config_get(config, cat, janus_config_type_item, "pin");
			janus_config_item *post = janus_config_get(config, cat, janus_config_type_item, "post");
			/* Create the text room */
			janus_textroom_room *textroom = g_malloc0(sizeof(janus_textroom_room));
			const char *room_num = cat->name;
			if(strstr(room_num, "room-") == room_num)
				room_num += 5;
			textroom->room_id = g_ascii_strtoull(room_num, NULL, 0);
			char *description = NULL;
			if(desc != NULL && desc->value != NULL && strlen(desc->value) > 0)
				description = g_strdup(desc->value);
			else
				description = g_strdup(cat->name);
			textroom->room_name = description;
			textroom->is_private = priv && priv->value && janus_is_true(priv->value);
			if(secret != NULL && secret->value != NULL) {
				textroom->room_secret = g_strdup(secret->value);
			}
			if(pin != NULL && pin->value != NULL) {
				textroom->room_pin = g_strdup(pin->value);
			}
			if(post != NULL && post->value != NULL) {
#ifdef HAVE_LIBCURL
				/* FIXME Should we check if this is a valid HTTP address? */
				textroom->http_backend = g_strdup(post->value);
#else
				JANUS_LOG(LOG_WARN, "HTTP backend specified, but libcurl support was not built in...\n");
#endif
			}
			textroom->participants = g_hash_table_new_full(g_str_hash, g_str_equal, NULL, (GDestroyNotify)janus_textroom_participant_dereference);
			textroom->check_tokens = FALSE;	/* Static rooms can't have an "allowed" list yet, no hooks to the configuration file */
			textroom->allowed = g_hash_table_new_full(g_str_hash, g_str_equal, (GDestroyNotify)g_free, NULL);
			textroom->destroyed = 0;
			janus_mutex_init(&textroom->mutex);
			janus_refcount_init(&textroom->ref, janus_textroom_room_free);
			JANUS_LOG(LOG_VERB, "Created textroom: %"SCNu64" (%s, %s, secret: %s, pin: %s)\n",
				textroom->room_id, textroom->room_name,
				textroom->is_private ? "private" : "public",
				textroom->room_secret ? textroom->room_secret : "no secret",
				textroom->room_pin ? textroom->room_pin : "no pin");
			g_hash_table_insert(rooms, janus_uint64_dup(textroom->room_id), textroom);
			cl = cl->next;
		}
		g_list_free(clist);
		/* Done: we keep the configuration file open in case we get a "create" or "destroy" with permanent=true */
	}

	/* Show available rooms */
	janus_mutex_lock(&rooms_mutex);
	GHashTableIter iter;
	gpointer value;
	g_hash_table_iter_init(&iter, rooms);
	while (g_hash_table_iter_next(&iter, NULL, &value)) {
		janus_textroom_room *tr = value;
		JANUS_LOG(LOG_VERB, "  ::: [%"SCNu64"][%s]\n", tr->room_id, tr->room_name);
	}
	janus_mutex_unlock(&rooms_mutex);

#ifdef HAVE_LIBCURL
	curl_global_init(CURL_GLOBAL_ALL);
#endif

	g_atomic_int_set(&initialized, 1);

	GError *error = NULL;
	/* Launch the thread that will handle incoming messages */
	handler_thread = g_thread_try_new("textroom handler", janus_textroom_handler, NULL, &error);
	if(error != NULL) {
		g_atomic_int_set(&initialized, 0);
		JANUS_LOG(LOG_ERR, "Got error %d (%s) trying to launch the TextRoom handler thread...\n", error->code, error->message ? error->message : "??");
		return -1;
	}
	JANUS_LOG(LOG_INFO, "%s initialized!\n", JANUS_TEXTROOM_NAME);
	return 0;
}

void janus_textroom_destroy(void) {
	if(!g_atomic_int_get(&initialized))
		return;
	g_atomic_int_set(&stopping, 1);

	g_async_queue_push(messages, &exit_message);
	if(handler_thread != NULL) {
		g_thread_join(handler_thread);
		handler_thread = NULL;
	}

	/* FIXME We should destroy the sessions cleanly */
	janus_mutex_lock(&sessions_mutex);
	g_hash_table_destroy(sessions);
	sessions = NULL;
	janus_mutex_unlock(&sessions_mutex);
	janus_mutex_lock(&rooms_mutex);
	g_hash_table_destroy(rooms);
	rooms = NULL;
	janus_mutex_unlock(&rooms_mutex);
	g_async_queue_unref(messages);
	messages = NULL;

#ifdef HAVE_LIBCURL
	curl_global_cleanup();
#endif

	janus_config_destroy(config);
	g_free(admin_key);

	g_atomic_int_set(&initialized, 0);
	g_atomic_int_set(&stopping, 0);
	JANUS_LOG(LOG_INFO, "%s destroyed!\n", JANUS_TEXTROOM_NAME);
}

int janus_textroom_get_api_compatibility(void) {
	/* Important! This is what your plugin MUST always return: don't lie here or bad things will happen */
	return JANUS_PLUGIN_API_VERSION;
}

int janus_textroom_get_version(void) {
	return JANUS_TEXTROOM_VERSION;
}

const char *janus_textroom_get_version_string(void) {
	return JANUS_TEXTROOM_VERSION_STRING;
}

const char *janus_textroom_get_description(void) {
	return JANUS_TEXTROOM_DESCRIPTION;
}

const char *janus_textroom_get_name(void) {
	return JANUS_TEXTROOM_NAME;
}

const char *janus_textroom_get_author(void) {
	return JANUS_TEXTROOM_AUTHOR;
}

const char *janus_textroom_get_package(void) {
	return JANUS_TEXTROOM_PACKAGE;
}

static janus_textroom_session *janus_textroom_lookup_session(janus_plugin_session *handle) {
	janus_textroom_session *session = NULL;
	if (g_hash_table_contains(sessions, handle)) {
		session = (janus_textroom_session *)handle->plugin_handle;
	}
	return session;
}

void janus_textroom_create_session(janus_plugin_session *handle, int *error) {
	if(g_atomic_int_get(&stopping) || !g_atomic_int_get(&initialized)) {
		*error = -1;
		return;
	}
	janus_textroom_session *session = g_malloc0(sizeof(janus_textroom_session));
	session->handle = handle;
	session->rooms = g_hash_table_new_full(g_int64_hash, g_int64_equal, (GDestroyNotify)g_free, (GDestroyNotify)janus_textroom_participant_dereference);
	session->destroyed = 0;
	janus_mutex_init(&session->mutex);
	janus_refcount_init(&session->ref, janus_textroom_session_free);
	g_atomic_int_set(&session->setup, 0);
	g_atomic_int_set(&session->hangingup, 0);
	handle->plugin_handle = session;
	janus_mutex_lock(&sessions_mutex);
	g_hash_table_insert(sessions, handle, session);
	janus_mutex_unlock(&sessions_mutex);

	return;
}

void janus_textroom_destroy_session(janus_plugin_session *handle, int *error) {
	if(g_atomic_int_get(&stopping) || !g_atomic_int_get(&initialized)) {
		*error = -1;
		return;
	}
	janus_mutex_lock(&sessions_mutex);
	janus_textroom_session *session = janus_textroom_lookup_session(handle);
	if(!session) {
		janus_mutex_unlock(&sessions_mutex);
		JANUS_LOG(LOG_ERR, "No session associated with this handle...\n");
		*error = -2;
		return;
	}
	JANUS_LOG(LOG_VERB, "Removing TextRoom session...\n");
	janus_textroom_hangup_media_internal(handle);
	g_hash_table_remove(sessions, handle);
	janus_mutex_unlock(&sessions_mutex);

	return;
}

json_t *janus_textroom_query_session(janus_plugin_session *handle) {
	if(g_atomic_int_get(&stopping) || !g_atomic_int_get(&initialized)) {
		return NULL;
	}
	janus_mutex_lock(&sessions_mutex);
	janus_textroom_session *session = janus_textroom_lookup_session(handle);
	if(!session) {
		janus_mutex_unlock(&sessions_mutex);
		JANUS_LOG(LOG_ERR, "No session associated with this handle...\n");
		return NULL;
	}
	janus_refcount_increase(&session->ref);
	janus_mutex_unlock(&sessions_mutex);
	/* TODO Return meaningful info: participant details, rooms they're in, etc. */
	json_t *info = json_object();
	json_object_set_new(info, "destroyed", json_integer(session->destroyed));
	janus_refcount_decrease(&session->ref);
	return info;
}

struct janus_plugin_result *janus_textroom_handle_message(janus_plugin_session *handle, char *transaction, json_t *message, json_t *jsep) {
	if(g_atomic_int_get(&stopping) || !g_atomic_int_get(&initialized))
		return janus_plugin_result_new(JANUS_PLUGIN_ERROR, g_atomic_int_get(&stopping) ? "Shutting down" : "Plugin not initialized", NULL);

	/* Pre-parse the message */
	int error_code = 0;
	char error_cause[512];
	json_t *root = message;
	json_t *response = NULL;

	janus_mutex_lock(&sessions_mutex);
	janus_textroom_session *session = janus_textroom_lookup_session(handle);
	if(!session) {
		janus_mutex_unlock(&sessions_mutex);
		JANUS_LOG(LOG_ERR, "No session associated with this handle...\n");
		error_code = JANUS_TEXTROOM_ERROR_UNKNOWN_ERROR;
		g_snprintf(error_cause, 512, "%s", "No session associated with this handle...");
		goto plugin_response;
	}
	/* Increase the reference counter for this session: we'll decrease it after we handle the message */
	janus_refcount_increase(&session->ref);
	janus_mutex_unlock(&sessions_mutex);
	if(g_atomic_int_get(&session->destroyed)) {
		JANUS_LOG(LOG_ERR, "Session has already been destroyed...\n");
		error_code = JANUS_TEXTROOM_ERROR_UNKNOWN_ERROR;
		g_snprintf(error_cause, 512, "%s", "Session has already been destroyed...");
		goto plugin_response;
	}

	if(message == NULL) {
		JANUS_LOG(LOG_ERR, "No message??\n");
		error_code = JANUS_TEXTROOM_ERROR_NO_MESSAGE;
		g_snprintf(error_cause, 512, "%s", "No message??");
		goto plugin_response;
	}
	if(!json_is_object(root)) {
		JANUS_LOG(LOG_ERR, "JSON error: not an object\n");
		error_code = JANUS_TEXTROOM_ERROR_INVALID_JSON;
		g_snprintf(error_cause, 512, "JSON error: not an object");
		goto plugin_response;
	}
	/* Get the request first */
	JANUS_VALIDATE_JSON_OBJECT(root, request_parameters,
		error_code, error_cause, TRUE,
		JANUS_TEXTROOM_ERROR_MISSING_ELEMENT, JANUS_TEXTROOM_ERROR_INVALID_ELEMENT);
	if(error_code != 0)
		goto plugin_response;
	json_t *request = json_object_get(root, "request");
	/* Some requests (e.g., 'create' and 'destroy') can be handled synchronously */
	const char *request_text = json_string_value(request);
	if(!strcasecmp(request_text, "list")
			|| !strcasecmp(request_text, "listparticipants")
			|| !strcasecmp(request_text, "exists")
			|| !strcasecmp(request_text, "create")
			|| !strcasecmp(request_text, "edit")
			|| !strcasecmp(request_text, "announcement")
			|| !strcasecmp(request_text, "destroy")) {
		/* These requests typically only belong to the datachannel
		 * messaging, but for admin purposes we might use them on
		 * the Janus API as well: add the properties the datachannel
		 * processor would expect and handle everything there */
		if(json_object_get(root, "textroom") == NULL)
			json_object_set_new(root, "textroom", json_string(request_text));
		json_object_set_new(root, "transaction", json_string(transaction));
		janus_plugin_result *result = janus_textroom_handle_incoming_request(session->handle, NULL, root, FALSE);
		if(result == NULL) {
			JANUS_LOG(LOG_ERR, "JSON error: not an object\n");
			error_code = JANUS_TEXTROOM_ERROR_INVALID_JSON;
			g_snprintf(error_cause, 512, "JSON error: not an object");
			goto plugin_response;
		}
		if(root != NULL)
			json_decref(root);
		if(jsep != NULL)
			json_decref(jsep);
		g_free(transaction);
		janus_refcount_decrease(&session->ref);
		return result;
	} else if(!strcasecmp(request_text, "setup") || !strcasecmp(request_text, "ack") || !strcasecmp(request_text, "restart")) {
		/* These messages are handled asynchronously */
		janus_textroom_message *msg = g_malloc(sizeof(janus_textroom_message));
		msg->handle = handle;
		msg->transaction = transaction;
		msg->message = root;
		msg->jsep = jsep;

		g_async_queue_push(messages, msg);

		return janus_plugin_result_new(JANUS_PLUGIN_OK_WAIT, NULL, NULL);
	} else {
		JANUS_LOG(LOG_VERB, "Unknown request '%s'\n", request_text);
		error_code = JANUS_TEXTROOM_ERROR_INVALID_REQUEST;
		g_snprintf(error_cause, 512, "Unknown request '%s'", request_text);
	}

plugin_response:
		{
			if(!response) {
				/* Prepare JSON error event */
				response = json_object();
				json_object_set_new(response, "textroom", json_string("event"));
				json_object_set_new(response, "error_code", json_integer(error_code));
				json_object_set_new(response, "error", json_string(error_cause));
			}
			if(root != NULL)
				json_decref(root);
			if(jsep != NULL)
				json_decref(jsep);
			g_free(transaction);

			if(session != NULL)
				janus_refcount_decrease(&session->ref);
			return janus_plugin_result_new(JANUS_PLUGIN_OK, NULL, response);
		}

}

json_t *janus_textroom_handle_admin_message(json_t *message) {
	/* Some requests (e.g., 'create' and 'destroy') can be handled via Admin API */
	int error_code = 0;
	char error_cause[512];
	json_t *response = NULL;

	JANUS_VALIDATE_JSON_OBJECT(message, request_parameters,
		error_code, error_cause, TRUE,
		JANUS_TEXTROOM_ERROR_MISSING_ELEMENT, JANUS_TEXTROOM_ERROR_INVALID_ELEMENT);
	if(error_code != 0)
		goto admin_response;
	json_t *request = json_object_get(message, "request");
	const char *request_text = json_string_value(request);
	if(!strcasecmp(request_text, "list")
			|| !strcasecmp(request_text, "listparticipants")
			|| !strcasecmp(request_text, "exists")
			|| !strcasecmp(request_text, "create")
			|| !strcasecmp(request_text, "edit")
			|| !strcasecmp(request_text, "announcement")
			|| !strcasecmp(request_text, "destroy")) {
		if(json_object_get(message, "textroom") == NULL)
			json_object_set_new(message, "textroom", json_string(request_text));
		janus_plugin_result *result = janus_textroom_handle_incoming_request(NULL, NULL, message, FALSE);
		if(result == NULL) {
			JANUS_LOG(LOG_ERR, "JSON error: not an object\n");
			error_code = JANUS_TEXTROOM_ERROR_INVALID_JSON;
			g_snprintf(error_cause, 512, "JSON error: not an object");
			goto admin_response;
		}
		response = result->content;
		result->content = NULL;
		janus_plugin_result_destroy(result);
		goto admin_response;
	} else {
		JANUS_LOG(LOG_VERB, "Unknown request '%s'\n", request_text);
		error_code = JANUS_TEXTROOM_ERROR_INVALID_REQUEST;
		g_snprintf(error_cause, 512, "Unknown request '%s'", request_text);
	}

admin_response:
		{
			if(!response) {
				/* Prepare JSON error event */
				response = json_object();
				json_object_set_new(response, "textroom", json_string("event"));
				json_object_set_new(response, "error_code", json_integer(error_code));
				json_object_set_new(response, "error", json_string(error_cause));
			}
			return response;
		}

}

void janus_textroom_setup_media(janus_plugin_session *handle) {
	JANUS_LOG(LOG_INFO, "WebRTC media is now available\n");
	if(g_atomic_int_get(&stopping) || !g_atomic_int_get(&initialized))
		return;
	janus_mutex_lock(&sessions_mutex);
	janus_textroom_session *session = janus_textroom_lookup_session(handle);
	if(!session) {
		janus_mutex_unlock(&sessions_mutex);
		JANUS_LOG(LOG_ERR, "No session associated with this handle...\n");
		return;
	}
	if(session->destroyed) {
		janus_mutex_unlock(&sessions_mutex);
		return;
	}
	g_atomic_int_set(&session->hangingup, 0);
	janus_mutex_unlock(&sessions_mutex);
}

void janus_textroom_incoming_rtp(janus_plugin_session *handle, janus_plugin_rtp *packet) {
	/* We don't do audio/video */
}

void janus_textroom_incoming_rtcp(janus_plugin_session *handle, janus_plugin_rtcp *packet) {
	/* We don't do audio/video */
}

<<<<<<< HEAD
void janus_textroom_incoming_data(janus_plugin_session *handle, janus_plugin_data *packet) {
=======
void janus_textroom_incoming_data(janus_plugin_session *handle, char *label, gboolean textdata, char *buf, int len) {
>>>>>>> 11d78977
	if(handle == NULL || handle->stopped || g_atomic_int_get(&stopping) || !g_atomic_int_get(&initialized))
		return;
	if(!textdata) {
		/* We don't support binary data in the TextRoom plugin, it has to be text */
		JANUS_LOG(LOG_ERR, "Binary data received, dropping...\n");
		return;
	}
	/* Incoming request from this user: what should we do? */
	janus_textroom_session *session = (janus_textroom_session *)handle->plugin_handle;
	if(!session) {
		JANUS_LOG(LOG_ERR, "No session associated with this handle...\n");
		return;
	}
	janus_refcount_increase(&session->ref);
	if(session->destroyed) {
		janus_refcount_decrease(&session->ref);
		return;
	}
	char *buf = packet->buffer;
	uint16_t len = packet->length;
	if(buf == NULL || len <= 0) {
		janus_refcount_decrease(&session->ref);
		return;
	}
	char *text = g_malloc(len+1);
	memcpy(text, buf, len);
	*(text+len) = '\0';
	JANUS_LOG(LOG_VERB, "Got a DataChannel message (%zu bytes): %s\n", strlen(text), text);
	janus_textroom_handle_incoming_request(handle, text, NULL, FALSE);
	janus_refcount_decrease(&session->ref);
}

/* Helper method to handle incoming messages from the data channel */
janus_plugin_result *janus_textroom_handle_incoming_request(janus_plugin_session *handle, char *text, json_t *json, gboolean internal) {
	janus_textroom_session *session = NULL;
	if(handle)
		session = (janus_textroom_session *)handle->plugin_handle;
	/* Parse JSON, if needed */
	json_error_t error;
	json_t *root = text ? json_loads(text, 0, &error) : json;
	g_free(text);
	if(!root) {
		JANUS_LOG(LOG_ERR, "Error parsing data channel message (JSON error: on line %d: %s)\n", error.line, error.text);
		return NULL;
	}
	/* Handle request */
	int error_code = 0;
	char error_cause[512];
	JANUS_VALIDATE_JSON_OBJECT(root, transaction_parameters,
		error_code, error_cause, TRUE,
		JANUS_TEXTROOM_ERROR_MISSING_ELEMENT, JANUS_TEXTROOM_ERROR_INVALID_ELEMENT);
	const char *transaction_text = NULL;
	json_t *reply = NULL;
	if(error_code != 0)
		goto msg_response;
	json_t *request = json_object_get(root, "textroom");
	json_t *transaction = json_object_get(root, "transaction");
	const char *request_text = json_string_value(request);
	transaction_text = json_string_value(transaction);
	if(!strcasecmp(request_text, "message")) {
		JANUS_VALIDATE_JSON_OBJECT(root, message_parameters,
			error_code, error_cause, TRUE,
			JANUS_TEXTROOM_ERROR_MISSING_ELEMENT, JANUS_TEXTROOM_ERROR_INVALID_ELEMENT);
		if(error_code != 0)
			goto msg_response;
		json_t *room = json_object_get(root, "room");
		guint64 room_id = json_integer_value(room);
		janus_mutex_lock(&rooms_mutex);
		janus_textroom_room *textroom = g_hash_table_lookup(rooms, &room_id);
		if(textroom == NULL) {
			janus_mutex_unlock(&rooms_mutex);
			JANUS_LOG(LOG_ERR, "No such room (%"SCNu64")\n", room_id);
			error_code = JANUS_TEXTROOM_ERROR_NO_SUCH_ROOM;
			g_snprintf(error_cause, 512, "No such room (%"SCNu64")", room_id);
			goto msg_response;
		}
		janus_refcount_increase(&textroom->ref);
		janus_mutex_lock(&textroom->mutex);
		janus_mutex_unlock(&rooms_mutex);
		janus_textroom_participant *participant = g_hash_table_lookup(session->rooms, &room_id);
		if(participant == NULL) {
			janus_mutex_unlock(&textroom->mutex);
			janus_refcount_decrease(&textroom->ref);
			JANUS_LOG(LOG_ERR, "Not in room %"SCNu64"\n", room_id);
			error_code = JANUS_TEXTROOM_ERROR_NOT_IN_ROOM;
			g_snprintf(error_cause, 512, "Not in room %"SCNu64, room_id);
			goto msg_response;
		}
		janus_refcount_increase(&participant->ref);
		json_t *username = json_object_get(root, "to");
		json_t *usernames = json_object_get(root, "tos");
		if(username && usernames) {
			janus_mutex_unlock(&textroom->mutex);
			janus_refcount_decrease(&textroom->ref);
			JANUS_LOG(LOG_ERR, "Both to and tos array provided\n");
			error_code = JANUS_TEXTROOM_ERROR_INVALID_ELEMENT;
			g_snprintf(error_cause, 512, "Both to and tos array provided");
			goto msg_response;
		}
		json_t *text = json_object_get(root, "text");
		const char *message = json_string_value(text);
		/* Prepare outgoing message */
		json_t *msg = json_object();
		json_object_set_new(msg, "textroom", json_string("message"));
		json_object_set_new(msg, "room", json_integer(room_id));
		json_object_set_new(msg, "from", json_string(participant->username));
		time_t timer;
		time(&timer);
		struct tm *tm_info = localtime(&timer);
		char msgTime[64];
		strftime(msgTime, sizeof(msgTime), "%FT%T%z", tm_info);
		json_object_set_new(msg, "date", json_string(msgTime));
		json_object_set_new(msg, "text", json_string(message));
		if(username || usernames)
			json_object_set_new(msg, "whisper", json_true());
		char *msg_text = json_dumps(msg, json_format);
		json_decref(msg);
		/* Start preparing the response too */
		reply = json_object();
		json_object_set_new(reply, "textroom", json_string("success"));
		/* Who should we send this message to? */
		if(username) {
			/* A single user */
			json_t *sent = json_object();
			const char *to = json_string_value(username);
			JANUS_LOG(LOG_VERB, "To %s in %"SCNu64": %s\n", to, room_id, message);
			janus_textroom_participant *top = g_hash_table_lookup(textroom->participants, to);
			if(top) {
				janus_refcount_increase(&top->ref);
<<<<<<< HEAD
				janus_plugin_data data = { .label = NULL, .buffer = msg_text, .length = strlen(msg_text) };
				gateway->relay_data(top->session->handle, &data);
=======
				gateway->relay_data(top->session->handle, NULL, TRUE, msg_text, strlen(msg_text));
>>>>>>> 11d78977
				janus_refcount_decrease(&top->ref);
				json_object_set_new(sent, to, json_true());
			} else {
				JANUS_LOG(LOG_WARN, "User %s is not in room %"SCNu64", failed to send message\n", to, room_id);
				json_object_set_new(sent, to, json_false());
			}
			json_object_set_new(reply, "sent", sent);
		} else if(usernames) {
			/* A limited number of users */
			json_t *sent = json_object();
			size_t i = 0;
			for(i=0; i<json_array_size(usernames); i++) {
				json_t *u = json_array_get(usernames, i);
				const char *to = json_string_value(u);
				JANUS_LOG(LOG_VERB, "To %s in %"SCNu64": %s\n", to, room_id, message);
				janus_textroom_participant *top = g_hash_table_lookup(textroom->participants, to);
				if(top) {
					janus_refcount_increase(&top->ref);
<<<<<<< HEAD
					janus_plugin_data data = { .label = NULL, .buffer = msg_text, .length = strlen(msg_text) };
					gateway->relay_data(top->session->handle, &data);
=======
					gateway->relay_data(top->session->handle, NULL, TRUE, msg_text, strlen(msg_text));
>>>>>>> 11d78977
					janus_refcount_decrease(&top->ref);
					json_object_set_new(sent, to, json_true());
				} else {
					JANUS_LOG(LOG_WARN, "User %s is not in room %"SCNu64", failed to send message\n", to, room_id);
					json_object_set_new(sent, to, json_false());
				}
			}
			json_object_set_new(reply, "sent", sent);
		} else {
			/* Everybody in the room */
			JANUS_LOG(LOG_VERB, "To everybody in %"SCNu64": %s\n", room_id, message);
			if(textroom->participants) {
				GHashTableIter iter;
				gpointer value;
				g_hash_table_iter_init(&iter, textroom->participants);
				while(g_hash_table_iter_next(&iter, NULL, &value)) {
					janus_textroom_participant *top = value;
					JANUS_LOG(LOG_VERB, "  >> To %s in %"SCNu64": %s\n", top->username, room_id, message);
					janus_refcount_increase(&top->ref);
<<<<<<< HEAD
					janus_plugin_data data = { .label = NULL, .buffer = msg_text, .length = strlen(msg_text) };
					gateway->relay_data(top->session->handle, &data);
=======
					gateway->relay_data(top->session->handle, NULL, TRUE, msg_text, strlen(msg_text));
>>>>>>> 11d78977
					janus_refcount_decrease(&top->ref);
				}
			}
#ifdef HAVE_LIBCURL
			/* Is there a backend waiting for this message too? */
			if(textroom->http_backend) {
				/* Prepare the libcurl context */
				CURLcode res;
				CURL *curl = curl_easy_init();
				if(curl == NULL) {
					JANUS_LOG(LOG_ERR, "Error initializing CURL context\n");
				} else {
					curl_easy_setopt(curl, CURLOPT_URL, textroom->http_backend);
					struct curl_slist *headers = NULL;
					headers = curl_slist_append(headers, "Accept: application/json");
					headers = curl_slist_append(headers, "Content-Type: application/json");
					headers = curl_slist_append(headers, "charsets: utf-8");
					curl_easy_setopt(curl, CURLOPT_HTTPHEADER, headers);
					curl_easy_setopt(curl, CURLOPT_POSTFIELDS, msg_text);
					curl_easy_setopt(curl, CURLOPT_WRITEFUNCTION, janus_textroom_write_data);
					/* Send the request */
					res = curl_easy_perform(curl);
					if(res != CURLE_OK) {
						JANUS_LOG(LOG_ERR, "Couldn't relay event to the backend: %s\n", curl_easy_strerror(res));
					} else {
						JANUS_LOG(LOG_DBG, "Event sent!\n");
					}
					curl_easy_cleanup(curl);
					curl_slist_free_all(headers);
				}
			}
#endif
		}
		janus_refcount_decrease(&participant->ref);
		free(msg_text);
		janus_mutex_unlock(&textroom->mutex);
		janus_refcount_decrease(&textroom->ref);
		/* By default we send a confirmation back to the user that sent this message:
		 * if the user passed an ack=false, though, we don't do that */
		json_t *ack = json_object_get(root, "ack");
		if(!internal && (ack == NULL || json_is_true(ack))) {
			/* Send response back */
		} else {
			internal = TRUE;
			json_decref(reply);
			reply = NULL;
		}
	} else if(!strcasecmp(request_text, "join")) {
		JANUS_VALIDATE_JSON_OBJECT(root, join_parameters,
			error_code, error_cause, TRUE,
			JANUS_TEXTROOM_ERROR_MISSING_ELEMENT, JANUS_TEXTROOM_ERROR_INVALID_ELEMENT);
		if(error_code != 0)
			goto msg_response;
		json_t *room = json_object_get(root, "room");
		guint64 room_id = json_integer_value(room);
		janus_mutex_lock(&rooms_mutex);
		janus_textroom_room *textroom = g_hash_table_lookup(rooms, &room_id);
		if(textroom == NULL) {
			janus_mutex_unlock(&rooms_mutex);
			JANUS_LOG(LOG_ERR, "No such room (%"SCNu64")\n", room_id);
			error_code = JANUS_TEXTROOM_ERROR_NO_SUCH_ROOM;
			g_snprintf(error_cause, 512, "No such room (%"SCNu64")", room_id);
			goto msg_response;
		}
		janus_refcount_increase(&textroom->ref);
		janus_mutex_lock(&textroom->mutex);
		janus_mutex_unlock(&rooms_mutex);
		/* A PIN may be required for this action */
		JANUS_CHECK_SECRET(textroom->room_pin, root, "pin", error_code, error_cause,
			JANUS_TEXTROOM_ERROR_MISSING_ELEMENT, JANUS_TEXTROOM_ERROR_INVALID_ELEMENT, JANUS_TEXTROOM_ERROR_UNAUTHORIZED);
		if(error_code != 0) {
			janus_mutex_unlock(&textroom->mutex);
			janus_refcount_decrease(&textroom->ref);
			goto msg_response;
		}
		janus_mutex_lock(&session->mutex);
		if(g_hash_table_lookup(session->rooms, &room_id) != NULL) {
			janus_mutex_unlock(&session->mutex);
			janus_mutex_unlock(&textroom->mutex);
			janus_refcount_decrease(&textroom->ref);
			JANUS_LOG(LOG_ERR, "Already in room %"SCNu64"\n", room_id);
			error_code = JANUS_TEXTROOM_ERROR_ALREADY_IN_ROOM;
			g_snprintf(error_cause, 512, "Already in room %"SCNu64, room_id);
			goto msg_response;
		}
		json_t *username = json_object_get(root, "username");
		const char *username_text = json_string_value(username);
		janus_textroom_participant *participant = g_hash_table_lookup(textroom->participants, username_text);
		if(participant != NULL) {
			janus_mutex_unlock(&session->mutex);
			janus_mutex_unlock(&textroom->mutex);
			janus_refcount_decrease(&textroom->ref);
			JANUS_LOG(LOG_ERR, "Username already taken\n");
			error_code = JANUS_TEXTROOM_ERROR_USERNAME_EXISTS;
			g_snprintf(error_cause, 512, "Username already taken");
			goto msg_response;
		}
		json_t *display = json_object_get(root, "display");
		const char *display_text = json_string_value(display);
		/* Create a participant instance */
		participant = g_malloc(sizeof(janus_textroom_participant));
		participant->session = session;
		participant->room = textroom;
		participant->username = g_strdup(username_text);
		participant->display = display_text ? g_strdup(display_text) : NULL;
		participant->destroyed = 0;
		janus_mutex_init(&participant->mutex);
		janus_refcount_init(&participant->ref, janus_textroom_participant_free);
		janus_refcount_increase(&participant->ref);
		g_hash_table_insert(session->rooms, janus_uint64_dup(textroom->room_id), participant);
		janus_refcount_increase(&participant->ref);
		g_hash_table_insert(textroom->participants, participant->username, participant);
		/* Notify all participants */
		JANUS_LOG(LOG_VERB, "Notifying all participants about the new join\n");
		json_t *list = json_array();
		if(textroom->participants) {
			/* Prepare event */
			json_t *event = json_object();
			json_object_set_new(event, "textroom", json_string("join"));
			json_object_set_new(event, "room", json_integer(textroom->room_id));
			json_object_set_new(event, "username", json_string(username_text));
			if(display_text != NULL)
				json_object_set_new(event, "display", json_string(display_text));
			char *event_text = json_dumps(event, json_format);
			json_decref(event);
<<<<<<< HEAD
			janus_plugin_data data = { .label = NULL, .buffer = event_text, .length = strlen(event_text) };
			gateway->relay_data(handle, &data);
=======
			gateway->relay_data(handle, NULL, TRUE, event_text, strlen(event_text));
>>>>>>> 11d78977
			/* Broadcast */
			GHashTableIter iter;
			gpointer value;
			g_hash_table_iter_init(&iter, textroom->participants);
			while(g_hash_table_iter_next(&iter, NULL, &value)) {
				janus_textroom_participant *top = value;
				if(top == participant)
					continue;	/* Skip us */
				janus_refcount_increase(&top->ref);
				JANUS_LOG(LOG_VERB, "  >> To %s in %"SCNu64"\n", top->username, room_id);
<<<<<<< HEAD
				gateway->relay_data(top->session->handle, &data);
=======
				gateway->relay_data(top->session->handle, NULL, TRUE, event_text, strlen(event_text));
>>>>>>> 11d78977
				/* Take note of this user */
				json_t *p = json_object();
				json_object_set_new(p, "username", json_string(top->username));
				if(top->display != NULL)
					json_object_set_new(p, "display", json_string(top->display));
				json_array_append_new(list, p);
				janus_refcount_decrease(&top->ref);
			}
			free(event_text);
		}
		janus_mutex_unlock(&session->mutex);
		janus_mutex_unlock(&textroom->mutex);
		janus_refcount_decrease(&textroom->ref);
		if(!internal) {
			/* Send response back */
			reply = json_object();
			json_object_set_new(reply, "textroom", json_string("success"));
			json_object_set_new(reply, "participants", list);
		}
		/* Also notify event handlers */
		if(notify_events && gateway->events_is_enabled()) {
			json_t *info = json_object();
			json_object_set_new(info, "event", json_string("join"));
			json_object_set_new(info, "room", json_integer(room_id));
			json_object_set_new(info, "username", json_string(username_text));
			if(display_text)
				json_object_set_new(info, "display", json_string(display_text));
			gateway->notify_event(&janus_textroom_plugin, session->handle, info);
		}
	} else if(!strcasecmp(request_text, "leave")) {
		JANUS_VALIDATE_JSON_OBJECT(root, room_parameters,
			error_code, error_cause, TRUE,
			JANUS_TEXTROOM_ERROR_MISSING_ELEMENT, JANUS_TEXTROOM_ERROR_INVALID_ELEMENT);
		if(error_code != 0)
			goto msg_response;
		json_t *room = json_object_get(root, "room");
		guint64 room_id = json_integer_value(room);
		janus_mutex_lock(&rooms_mutex);
		janus_textroom_room *textroom = g_hash_table_lookup(rooms, &room_id);
		if(textroom == NULL) {
			janus_mutex_unlock(&rooms_mutex);
			JANUS_LOG(LOG_ERR, "No such room (%"SCNu64")\n", room_id);
			error_code = JANUS_TEXTROOM_ERROR_NO_SUCH_ROOM;
			g_snprintf(error_cause, 512, "No such room (%"SCNu64")", room_id);
			goto msg_response;
		}
		janus_refcount_increase(&textroom->ref);
		janus_mutex_lock(&textroom->mutex);
		janus_mutex_unlock(&rooms_mutex);
		janus_mutex_lock(&session->mutex);
		janus_textroom_participant *participant = g_hash_table_lookup(session->rooms, &room_id);
		if(participant == NULL) {
			janus_mutex_unlock(&session->mutex);
			janus_mutex_unlock(&textroom->mutex);
			janus_refcount_decrease(&textroom->ref);
			JANUS_LOG(LOG_ERR, "Not in room %"SCNu64"\n", room_id);
			error_code = JANUS_TEXTROOM_ERROR_NOT_IN_ROOM;
			g_snprintf(error_cause, 512, "Not in room %"SCNu64, room_id);
			goto msg_response;
		}
		janus_refcount_increase(&participant->ref);
		g_hash_table_remove(session->rooms, &room_id);
		g_hash_table_remove(textroom->participants, participant->username);
		participant->session = NULL;
		participant->room = NULL;
		/* Notify all participants */
		JANUS_LOG(LOG_VERB, "Notifying all participants about the new leave\n");
		if(textroom->participants) {
			/* Prepare event */
			json_t *event = json_object();
			json_object_set_new(event, "textroom", json_string("leave"));
			json_object_set_new(event, "room", json_integer(textroom->room_id));
			json_object_set_new(event, "username", json_string(participant->username));
			char *event_text = json_dumps(event, json_format);
			json_decref(event);
<<<<<<< HEAD
			janus_plugin_data data = { .label = NULL, .buffer = event_text, .length = strlen(event_text) };
			gateway->relay_data(handle, &data);
=======
			gateway->relay_data(handle, NULL, TRUE, event_text, strlen(event_text));
>>>>>>> 11d78977
			/* Broadcast */
			GHashTableIter iter;
			gpointer value;
			g_hash_table_iter_init(&iter, textroom->participants);
			while(g_hash_table_iter_next(&iter, NULL, &value)) {
				janus_textroom_participant *top = value;
				if(top == participant)
					continue;	/* Skip us */
				janus_refcount_increase(&top->ref);
				JANUS_LOG(LOG_VERB, "  >> To %s in %"SCNu64"\n", top->username, room_id);
<<<<<<< HEAD
				gateway->relay_data(top->session->handle, &data);
=======
				gateway->relay_data(top->session->handle, NULL, TRUE, event_text, strlen(event_text));
>>>>>>> 11d78977
				janus_refcount_decrease(&top->ref);
			}
			free(event_text);
		}
		/* Also notify event handlers */
		if(notify_events && gateway->events_is_enabled()) {
			json_t *info = json_object();
			json_object_set_new(info, "event", json_string("leave"));
			json_object_set_new(info, "room", json_integer(room_id));
			json_object_set_new(info, "username", json_string(participant->username));
			gateway->notify_event(&janus_textroom_plugin, session->handle, info);
		}
		janus_mutex_unlock(&session->mutex);
		janus_mutex_unlock(&textroom->mutex);
		janus_refcount_decrease(&textroom->ref);
		janus_refcount_decrease(&participant->ref);
		janus_textroom_participant_destroy(participant);
		if(!internal) {
			/* Send response back */
			reply = json_object();
			json_object_set_new(reply, "textroom", json_string("success"));
		}
	} else if(!strcasecmp(request_text, "list")) {
		/* List all rooms (but private ones) and their details (except for the secret, of course...) */
		json_t *list = json_array();
		JANUS_LOG(LOG_VERB, "Request for the list for all text rooms\n");
		janus_mutex_lock(&rooms_mutex);
		GHashTableIter iter;
		gpointer value;
		g_hash_table_iter_init(&iter, rooms);
		while(g_hash_table_iter_next(&iter, NULL, &value)) {
			janus_textroom_room *room = value;
			if(!room)
				continue;
			janus_refcount_increase(&room->ref);
			janus_mutex_lock(&room->mutex);
			if(room->is_private) {
				/* Skip private room */
				JANUS_LOG(LOG_VERB, "Skipping private room '%s'\n", room->room_name);
				janus_mutex_unlock(&room->mutex);
				janus_refcount_decrease(&room->ref);
				continue;
			}
			json_t *rl = json_object();
			json_object_set_new(rl, "room", json_integer(room->room_id));
			json_object_set_new(rl, "description", json_string(room->room_name));
			json_object_set_new(rl, "pin_required", room->room_pin ? json_true() : json_false());
			json_object_set_new(rl, "num_participants", json_integer(g_hash_table_size(room->participants)));
			json_array_append_new(list, rl);
			janus_mutex_unlock(&room->mutex);
			janus_refcount_decrease(&room->ref);
		}
		janus_mutex_unlock(&rooms_mutex);
		if(!internal) {
			/* Send response back */
			reply = json_object();
			json_object_set_new(reply, "textroom", json_string("success"));
			json_object_set_new(reply, "list", list);
		}
	} else if(!strcasecmp(request_text, "listparticipants")) {
		/* List all participants in a room */
		JANUS_VALIDATE_JSON_OBJECT(root, room_parameters,
			error_code, error_cause, TRUE,
			JANUS_TEXTROOM_ERROR_MISSING_ELEMENT, JANUS_TEXTROOM_ERROR_INVALID_ELEMENT);
		if(error_code != 0)
			goto msg_response;
		json_t *room = json_object_get(root, "room");
		guint64 room_id = json_integer_value(room);
		janus_mutex_lock(&rooms_mutex);
		janus_textroom_room *textroom = g_hash_table_lookup(rooms, &room_id);
		if(textroom == NULL || g_atomic_int_get(&textroom->destroyed)) {
			janus_mutex_unlock(&rooms_mutex);
			JANUS_LOG(LOG_ERR, "No such room (%"SCNu64")\n", room_id);
			error_code = JANUS_TEXTROOM_ERROR_NO_SUCH_ROOM;
			g_snprintf(error_cause, 512, "No such room (%"SCNu64")", room_id);
			goto msg_response;
		}
		janus_refcount_increase(&textroom->ref);
		/* Return a list of all participants */
		json_t *list = json_array();
		GHashTableIter iter;
		gpointer value;
		g_hash_table_iter_init(&iter, textroom->participants);
		while (!g_atomic_int_get(&textroom->destroyed) && g_hash_table_iter_next(&iter, NULL, &value)) {
			janus_textroom_participant *p = value;
			json_t *pl = json_object();
			json_object_set_new(pl, "username", json_string(p->username));
			if(p->display != NULL)
				json_object_set_new(pl, "display", json_string(p->display));
			json_array_append_new(list, pl);
		}
		janus_refcount_decrease(&textroom->ref);
		janus_mutex_unlock(&rooms_mutex);
		if(!internal) {
			/* Send response back */
			reply = json_object();
			json_object_set_new(reply, "room", json_integer(room_id));
			json_object_set_new(reply, "participants", list);
		}
	} else if(!strcasecmp(request_text, "allowed")) {
		JANUS_LOG(LOG_VERB, "Attempt to edit the list of allowed participants in an existing textroom room\n");
		JANUS_VALIDATE_JSON_OBJECT(root, allowed_parameters,
			error_code, error_cause, TRUE,
			JANUS_TEXTROOM_ERROR_MISSING_ELEMENT, JANUS_TEXTROOM_ERROR_INVALID_ELEMENT);
		if(error_code != 0)
			goto msg_response;
		json_t *action = json_object_get(root, "action");
		json_t *room = json_object_get(root, "room");
		json_t *allowed = json_object_get(root, "allowed");
		const char *action_text = json_string_value(action);
		if(strcasecmp(action_text, "enable") && strcasecmp(action_text, "disable") &&
				strcasecmp(action_text, "add") && strcasecmp(action_text, "remove")) {
			JANUS_LOG(LOG_ERR, "Unsupported action '%s' (allowed)\n", action_text);
			error_code = JANUS_TEXTROOM_ERROR_INVALID_ELEMENT;
			g_snprintf(error_cause, 512, "Unsupported action '%s' (allowed)", action_text);
			goto msg_response;
		}
		guint64 room_id = json_integer_value(room);
		janus_mutex_lock(&rooms_mutex);
		janus_textroom_room *textroom = g_hash_table_lookup(rooms, &room_id);
		if(textroom == NULL) {
			janus_mutex_unlock(&rooms_mutex);
			JANUS_LOG(LOG_ERR, "No such room (%"SCNu64")\n", room_id);
			error_code = JANUS_TEXTROOM_ERROR_NO_SUCH_ROOM;
			g_snprintf(error_cause, 512, "No such room (%"SCNu64")", room_id);
			goto msg_response;
		}
		janus_mutex_lock(&textroom->mutex);
		/* A secret may be required for this action */
		JANUS_CHECK_SECRET(textroom->room_secret, root, "secret", error_code, error_cause,
			JANUS_TEXTROOM_ERROR_MISSING_ELEMENT, JANUS_TEXTROOM_ERROR_INVALID_ELEMENT, JANUS_TEXTROOM_ERROR_UNAUTHORIZED);
		if(error_code != 0) {
			janus_mutex_unlock(&textroom->mutex);
			janus_mutex_unlock(&rooms_mutex);
			goto msg_response;
		}
		if(!strcasecmp(action_text, "enable")) {
			JANUS_LOG(LOG_VERB, "Enabling the check on allowed authorization tokens for room %"SCNu64"\n", room_id);
			textroom->check_tokens = TRUE;
		} else if(!strcasecmp(action_text, "disable")) {
			JANUS_LOG(LOG_VERB, "Disabling the check on allowed authorization tokens for room %"SCNu64" (free entry)\n", room_id);
			textroom->check_tokens = FALSE;
		} else {
			gboolean add = !strcasecmp(action_text, "add");
			if(allowed) {
				/* Make sure the "allowed" array only contains strings */
				gboolean ok = TRUE;
				if(json_array_size(allowed) > 0) {
					size_t i = 0;
					for(i=0; i<json_array_size(allowed); i++) {
						json_t *a = json_array_get(allowed, i);
						if(!a || !json_is_string(a)) {
							ok = FALSE;
							break;
						}
					}
				}
				if(!ok) {
					JANUS_LOG(LOG_ERR, "Invalid element in the allowed array (not a string)\n");
					error_code = JANUS_TEXTROOM_ERROR_INVALID_ELEMENT;
					g_snprintf(error_cause, 512, "Invalid element in the allowed array (not a string)");
					janus_mutex_unlock(&textroom->mutex);
					janus_mutex_unlock(&rooms_mutex);
					goto msg_response;
				}
				size_t i = 0;
				for(i=0; i<json_array_size(allowed); i++) {
					const char *token = json_string_value(json_array_get(allowed, i));
					if(add) {
						if(!g_hash_table_lookup(textroom->allowed, token))
							g_hash_table_insert(textroom->allowed, g_strdup(token), GINT_TO_POINTER(TRUE));
					} else {
						g_hash_table_remove(textroom->allowed, token);
					}
				}
			}
		}
		if(!internal) {
			/* Send response back */
			reply = json_object();
			json_object_set_new(reply, "textroom", json_string("success"));
			json_object_set_new(reply, "room", json_integer(textroom->room_id));
			json_t *list = json_array();
			if(strcasecmp(action_text, "disable")) {
				if(g_hash_table_size(textroom->allowed) > 0) {
					GHashTableIter iter;
					gpointer key;
					g_hash_table_iter_init(&iter, textroom->allowed);
					while(g_hash_table_iter_next(&iter, &key, NULL)) {
						char *token = key;
						json_array_append_new(list, json_string(token));
					}
				}
				json_object_set_new(reply, "allowed", list);
			}
			janus_mutex_unlock(&textroom->mutex);
			janus_mutex_unlock(&rooms_mutex);
			JANUS_LOG(LOG_VERB, "TextRoom room allowed list updated\n");
		}
	} else if(!strcasecmp(request_text, "kick")) {
		JANUS_LOG(LOG_VERB, "Attempt to kick a participant from an existing textroom room\n");
		JANUS_VALIDATE_JSON_OBJECT(root, kick_parameters,
			error_code, error_cause, TRUE,
			JANUS_TEXTROOM_ERROR_MISSING_ELEMENT, JANUS_TEXTROOM_ERROR_INVALID_ELEMENT);
		if(error_code != 0)
			goto msg_response;
		json_t *room = json_object_get(root, "room");
		json_t *username = json_object_get(root, "username");
		guint64 room_id = json_integer_value(room);
		janus_mutex_lock(&rooms_mutex);
		janus_textroom_room *textroom = g_hash_table_lookup(rooms, &room_id);
		if(textroom == NULL) {
			janus_mutex_unlock(&rooms_mutex);
			JANUS_LOG(LOG_ERR, "No such room (%"SCNu64")\n", room_id);
			error_code = JANUS_TEXTROOM_ERROR_NO_SUCH_ROOM;
			g_snprintf(error_cause, 512, "No such room (%"SCNu64")", room_id);
			goto msg_response;
		}
		janus_mutex_lock(&textroom->mutex);
		/* A secret may be required for this action */
		JANUS_CHECK_SECRET(textroom->room_secret, root, "secret", error_code, error_cause,
			JANUS_TEXTROOM_ERROR_MISSING_ELEMENT, JANUS_TEXTROOM_ERROR_INVALID_ELEMENT, JANUS_TEXTROOM_ERROR_UNAUTHORIZED);
		if(error_code != 0) {
			janus_mutex_unlock(&textroom->mutex);
			janus_mutex_unlock(&rooms_mutex);
			goto msg_response;
		}
		const char *user_id = json_string_value(username);
		janus_textroom_participant *participant = g_hash_table_lookup(textroom->participants, user_id);
		if(participant == NULL) {
			janus_mutex_unlock(&textroom->mutex);
			janus_mutex_unlock(&rooms_mutex);
			JANUS_LOG(LOG_ERR, "No such participant %s in room %"SCNu64"\n", user_id, room_id);
			error_code = JANUS_TEXTROOM_ERROR_NO_SUCH_USER;
			g_snprintf(error_cause, 512, "No such user %s in room %"SCNu64, user_id, room_id);
			goto msg_response;
		}
		/* Notify all participants */
		JANUS_LOG(LOG_VERB, "Notifying all participants about the new kick\n");
		if(textroom->participants) {
			/* Prepare event */
			json_t *event = json_object();
			json_object_set_new(event, "textroom", json_string("kicked"));
			json_object_set_new(event, "room", json_integer(textroom->room_id));
			json_object_set_new(event, "username", json_string(participant->username));
			char *event_text = json_dumps(event, json_format);
			json_decref(event);
			/* Broadcast */
			GHashTableIter iter;
			gpointer value;
			g_hash_table_iter_init(&iter, textroom->participants);
			while(g_hash_table_iter_next(&iter, NULL, &value)) {
				janus_textroom_participant *top = value;
				JANUS_LOG(LOG_VERB, "  >> To %s in %"SCNu64"\n", top->username, room_id);
<<<<<<< HEAD
				janus_plugin_data data = { .label = NULL, .buffer = event_text, .length = strlen(event_text) };
				gateway->relay_data(top->session->handle, &data);
=======
				gateway->relay_data(top->session->handle, NULL, TRUE, event_text, strlen(event_text));
>>>>>>> 11d78977
			}
			free(event_text);
		}
		/* Also notify event handlers */
		if(notify_events && gateway->events_is_enabled()) {
			json_t *info = json_object();
			json_object_set_new(info, "textroom", json_string("kicked"));
			json_object_set_new(info, "room", json_integer(textroom->room_id));
			json_object_set_new(info, "username", json_string(participant->username));
			gateway->notify_event(&janus_textroom_plugin, session->handle, info);
		}
		/* Remove user from list */
		g_hash_table_remove(participant->session->rooms, &room_id);
		g_hash_table_remove(textroom->participants, participant->username);
		participant->session = NULL;
		participant->room = NULL;
		g_free(participant->username);
		g_free(participant->display);
		g_free(participant);
		/* Done */
		janus_mutex_unlock(&textroom->mutex);
		janus_mutex_unlock(&rooms_mutex);
		if(!internal) {
			/* Send response back */
			reply = json_object();
			json_object_set_new(reply, "textbridge", json_string("success"));
		}
	} else if(!strcasecmp(request_text, "announcement")) {
		JANUS_LOG(LOG_VERB, "Attempt to send a textroom announcement\n");
		JANUS_VALIDATE_JSON_OBJECT(root, announcement_parameters,
			error_code, error_cause, TRUE,
			JANUS_TEXTROOM_ERROR_MISSING_ELEMENT, JANUS_TEXTROOM_ERROR_INVALID_ELEMENT);
		if(error_code != 0)
			goto msg_response;
		json_t *room = json_object_get(root, "room");
		guint64 room_id = json_integer_value(room);
		janus_mutex_lock(&rooms_mutex);
		janus_textroom_room *textroom = g_hash_table_lookup(rooms, &room_id);
		if(textroom == NULL) {
			janus_mutex_unlock(&rooms_mutex);
			JANUS_LOG(LOG_ERR, "No such room (%"SCNu64")\n", room_id);
			error_code = JANUS_TEXTROOM_ERROR_NO_SUCH_ROOM;
			g_snprintf(error_cause, 512, "No such room (%"SCNu64")", room_id);
			goto msg_response;
		}
		janus_refcount_increase(&textroom->ref);
		janus_mutex_lock(&textroom->mutex);
		janus_mutex_unlock(&rooms_mutex);
		/* A secret may be required for this action */
		JANUS_CHECK_SECRET(textroom->room_secret, root, "secret", error_code, error_cause,
			JANUS_TEXTROOM_ERROR_MISSING_ELEMENT, JANUS_TEXTROOM_ERROR_INVALID_ELEMENT, JANUS_TEXTROOM_ERROR_UNAUTHORIZED);
		if(error_code != 0) {
			janus_mutex_unlock(&textroom->mutex);
			janus_refcount_decrease(&textroom->ref);
			goto msg_response;
		}
		json_t *text = json_object_get(root, "text");
		const char *message = json_string_value(text);
		/* Prepare outgoing message */
		json_t *msg = json_object();
		json_object_set_new(msg, "textroom", json_string("announcement"));
		json_object_set_new(msg, "room", json_integer(room_id));
		time_t timer;
		time(&timer);
		struct tm *tm_info = localtime(&timer);
		char msgTime[64];
		strftime(msgTime, sizeof(msgTime), "%FT%T%z", tm_info);
		json_object_set_new(msg, "date", json_string(msgTime));
		json_object_set_new(msg, "text", json_string(message));
		char *msg_text = json_dumps(msg, json_format);
		json_decref(msg);
		/* Send the announcement to everybody in the room */
		if(textroom->participants) {
			GHashTableIter iter;
			gpointer value;
			g_hash_table_iter_init(&iter, textroom->participants);
			while(g_hash_table_iter_next(&iter, NULL, &value)) {
				janus_textroom_participant *top = value;
				JANUS_LOG(LOG_VERB, "  >> To %s in %"SCNu64": %s\n", top->username, room_id, message);
				janus_refcount_increase(&top->ref);
<<<<<<< HEAD
				janus_plugin_data data = { .label = NULL, .buffer = msg_text, .length = strlen(msg_text) };
				gateway->relay_data(top->session->handle, &data);
=======
				gateway->relay_data(top->session->handle, NULL, TRUE, msg_text, strlen(msg_text));
>>>>>>> 11d78977
				janus_refcount_decrease(&top->ref);
			}
		}
#ifdef HAVE_LIBCURL
		/* Is there a backend waiting for this message too? */
		if(textroom->http_backend) {
			/* Prepare the libcurl context */
			CURLcode res;
			CURL *curl = curl_easy_init();
			if(curl == NULL) {
				JANUS_LOG(LOG_ERR, "Error initializing CURL context\n");
			} else {
				curl_easy_setopt(curl, CURLOPT_URL, textroom->http_backend);
				struct curl_slist *headers = NULL;
				headers = curl_slist_append(headers, "Accept: application/json");
				headers = curl_slist_append(headers, "Content-Type: application/json");
				headers = curl_slist_append(headers, "charsets: utf-8");
				curl_easy_setopt(curl, CURLOPT_HTTPHEADER, headers);
				curl_easy_setopt(curl, CURLOPT_POSTFIELDS, msg_text);
				curl_easy_setopt(curl, CURLOPT_WRITEFUNCTION, janus_textroom_write_data);
				/* Send the request */
				res = curl_easy_perform(curl);
				if(res != CURLE_OK) {
					JANUS_LOG(LOG_ERR, "Couldn't relay event to the backend: %s\n", curl_easy_strerror(res));
				} else {
					JANUS_LOG(LOG_DBG, "Event sent!\n");
				}
				curl_easy_cleanup(curl);
				curl_slist_free_all(headers);
			}
		}
#endif
		free(msg_text);
		janus_mutex_unlock(&textroom->mutex);
		janus_refcount_decrease(&textroom->ref);
		if(!internal) {
			/* Send response back */
			reply = json_object();
			json_object_set_new(reply, "textroom", json_string("success"));
		}
	} else if(!strcasecmp(request_text, "create")) {
		JANUS_VALIDATE_JSON_OBJECT(root, create_parameters,
			error_code, error_cause, TRUE,
			JANUS_TEXTROOM_ERROR_MISSING_ELEMENT, JANUS_TEXTROOM_ERROR_INVALID_ELEMENT);
		if(error_code != 0)
			goto msg_response;
		if(admin_key != NULL) {
			/* An admin key was specified: make sure it was provided, and that it's valid */
			JANUS_VALIDATE_JSON_OBJECT(root, adminkey_parameters,
				error_code, error_cause, TRUE,
				JANUS_TEXTROOM_ERROR_MISSING_ELEMENT, JANUS_TEXTROOM_ERROR_INVALID_ELEMENT);
			if(error_code != 0)
				goto msg_response;
			JANUS_CHECK_SECRET(admin_key, root, "admin_key", error_code, error_cause,
				JANUS_TEXTROOM_ERROR_MISSING_ELEMENT, JANUS_TEXTROOM_ERROR_INVALID_ELEMENT, JANUS_TEXTROOM_ERROR_UNAUTHORIZED);
			if(error_code != 0)
				goto msg_response;
		}
		json_t *room = json_object_get(root, "room");
		json_t *desc = json_object_get(root, "description");
		json_t *is_private = json_object_get(root, "is_private");
		json_t *allowed = json_object_get(root, "allowed");
		json_t *secret = json_object_get(root, "secret");
		json_t *pin = json_object_get(root, "pin");
		json_t *post = json_object_get(root, "post");
		json_t *permanent = json_object_get(root, "permanent");
		if(allowed) {
			/* Make sure the "allowed" array only contains strings */
			gboolean ok = TRUE;
			if(json_array_size(allowed) > 0) {
				size_t i = 0;
				for(i=0; i<json_array_size(allowed); i++) {
					json_t *a = json_array_get(allowed, i);
					if(!a || !json_is_string(a)) {
						ok = FALSE;
						break;
					}
				}
			}
			if(!ok) {
				JANUS_LOG(LOG_ERR, "Invalid element in the allowed array (not a string)\n");
				error_code = JANUS_TEXTROOM_ERROR_INVALID_ELEMENT;
				g_snprintf(error_cause, 512, "Invalid element in the allowed array (not a string)");
				goto msg_response;
			}
		}
		gboolean save = permanent ? json_is_true(permanent) : FALSE;
		if(save && config == NULL) {
			JANUS_LOG(LOG_ERR, "No configuration file, can't create permanent room\n");
			error_code = JANUS_TEXTROOM_ERROR_UNKNOWN_ERROR;
			g_snprintf(error_cause, 512, "No configuration file, can't create permanent room");
			goto msg_response;
		}
		guint64 room_id = 0;
		room_id = json_integer_value(room);
		if(room_id == 0) {
			JANUS_LOG(LOG_WARN, "Desired room ID is 0, which is not allowed... picking random ID instead\n");
		}
		janus_mutex_lock(&rooms_mutex);
		if(room_id > 0) {
			/* Let's make sure the room doesn't exist already */
			if(g_hash_table_lookup(rooms, &room_id) != NULL) {
				/* It does... */
				janus_mutex_unlock(&rooms_mutex);
				JANUS_LOG(LOG_ERR, "Room %"SCNu64" already exists!\n", room_id);
				error_code = JANUS_TEXTROOM_ERROR_ROOM_EXISTS;
				g_snprintf(error_cause, 512, "Room %"SCNu64" already exists", room_id);
				goto msg_response;
			}
		}
		/* Create the text room */
		janus_textroom_room *textroom = g_malloc0(sizeof(janus_textroom_room));
		/* Generate a random ID */
		if(room_id == 0) {
			while(room_id == 0) {
				room_id = janus_random_uint64();
				if(g_hash_table_lookup(rooms, &room_id) != NULL) {
					/* Room ID already taken, try another one */
					room_id = 0;
				}
			}
		}
		textroom->room_id = room_id;
		char *description = NULL;
		if(desc != NULL && strlen(json_string_value(desc)) > 0) {
			description = g_strdup(json_string_value(desc));
		} else {
			char roomname[255];
			g_snprintf(roomname, 255, "Room %"SCNu64"", textroom->room_id);
			description = g_strdup(roomname);
		}
		textroom->room_name = description;
		textroom->is_private = is_private ? json_is_true(is_private) : FALSE;
		if(secret)
			textroom->room_secret = g_strdup(json_string_value(secret));
		if(pin)
			textroom->room_pin = g_strdup(json_string_value(pin));
		if(post) {
#ifdef HAVE_LIBCURL
			/* FIXME Should we check if this is a valid HTTP address? */
			textroom->http_backend = g_strdup(json_string_value(post));
#else
			JANUS_LOG(LOG_WARN, "HTTP backend specified, but libcurl support was not built in...\n");
#endif
		}
		textroom->participants = g_hash_table_new_full(g_str_hash, g_str_equal, NULL, (GDestroyNotify)janus_textroom_participant_dereference);
		textroom->allowed = g_hash_table_new_full(g_str_hash, g_str_equal, (GDestroyNotify)g_free, NULL);
		if(allowed != NULL) {
			/* Populate the "allowed" list as an ACL for people trying to join */
			if(json_array_size(allowed) > 0) {
				size_t i = 0;
				for(i=0; i<json_array_size(allowed); i++) {
					const char *token = json_string_value(json_array_get(allowed, i));
					if(!g_hash_table_lookup(textroom->allowed, token))
						g_hash_table_insert(textroom->allowed, g_strdup(token), GINT_TO_POINTER(TRUE));
				}
			}
			textroom->check_tokens = TRUE;
		}
		textroom->destroyed = 0;
		janus_mutex_init(&textroom->mutex);
		janus_refcount_init(&textroom->ref, janus_textroom_room_free);
		g_hash_table_insert(rooms, janus_uint64_dup(textroom->room_id), textroom);
		JANUS_LOG(LOG_VERB, "Created textroom: %"SCNu64" (%s, %s, secret: %s, pin: %s)\n",
			textroom->room_id, textroom->room_name,
			textroom->is_private ? "private" : "public",
			textroom->room_secret ? textroom->room_secret : "no secret",
			textroom->room_pin ? textroom->room_pin : "no pin");
		if(save) {
			/* This room is permanent: save to the configuration file too
			 * FIXME: We should check if anything fails... */
			JANUS_LOG(LOG_VERB, "Saving room %"SCNu64" permanently in config file\n", textroom->room_id);
			janus_mutex_lock(&config_mutex);
			char cat[BUFSIZ];
			/* The room ID is the category (prefixed by "room-") */
			g_snprintf(cat, BUFSIZ, "room-%"SCNu64, textroom->room_id);
			janus_config_category *c = janus_config_get_create(config, NULL, janus_config_type_category, cat);
			/* Now for the values */
			janus_config_add(config, c, janus_config_item_create("description", textroom->room_name));
			if(textroom->is_private)
				janus_config_add(config, c, janus_config_item_create("is_private", "yes"));
			if(textroom->room_secret)
				janus_config_add(config, c, janus_config_item_create("secret", textroom->room_secret));
			if(textroom->room_pin)
				janus_config_add(config, c, janus_config_item_create("pin", textroom->room_pin));
			if(textroom->http_backend)
				janus_config_add(config, c, janus_config_item_create("post", textroom->http_backend));
			/* Save modified configuration */
			if(janus_config_save(config, config_folder, JANUS_TEXTROOM_PACKAGE) < 0)
				save = FALSE;	/* This will notify the user the room is not permanent */
			janus_mutex_unlock(&config_mutex);
		}
		/* Show updated rooms list */
		GHashTableIter iter;
		gpointer value;
		g_hash_table_iter_init(&iter, rooms);
		while (g_hash_table_iter_next(&iter, NULL, &value)) {
			janus_textroom_room *tr = value;
			JANUS_LOG(LOG_VERB, "  ::: [%"SCNu64"][%s]\n", tr->room_id, tr->room_name);
		}
		janus_mutex_unlock(&rooms_mutex);
		if(!internal) {
			/* Send response back */
			reply = json_object();
			/* Notice that we reply differently if the request came via Janus API */
			json_object_set_new(reply, "textroom", json_string(json == NULL ? "success" : "created"));
			json_object_set_new(reply, "room", json_integer(textroom->room_id));
			json_object_set_new(reply, "permanent", save ? json_true() : json_false());
		}
		/* Also notify event handlers */
		if(notify_events && gateway->events_is_enabled()) {
			json_t *info = json_object();
			json_object_set_new(info, "event", json_string("created"));
			json_object_set_new(info, "room", json_integer(room_id));
			gateway->notify_event(&janus_textroom_plugin, session ? session->handle : NULL, info);
		}
	} else if(!strcasecmp(request_text, "exists")) {
		JANUS_VALIDATE_JSON_OBJECT(root, room_parameters,
			error_code, error_cause, TRUE,
			JANUS_TEXTROOM_ERROR_MISSING_ELEMENT, JANUS_TEXTROOM_ERROR_INVALID_ELEMENT);
		if(error_code != 0)
			goto msg_response;
		json_t *room = json_object_get(root, "room");
		guint64 room_id = json_integer_value(room);
		janus_mutex_lock(&rooms_mutex);
		gboolean room_exists = g_hash_table_contains(rooms, &room_id);
		janus_mutex_unlock(&rooms_mutex);
		if(!internal) {
			/* Send response back */
			reply = json_object();
			json_object_set_new(reply, "textroom", json_string("success"));
			json_object_set_new(reply, "room", json_integer(room_id));
			json_object_set_new(reply, "exists", room_exists ? json_true() : json_false());
		}
	} else if(!strcasecmp(request_text, "edit")) {
		JANUS_VALIDATE_JSON_OBJECT(root, edit_parameters,
			error_code, error_cause, TRUE,
			JANUS_TEXTROOM_ERROR_MISSING_ELEMENT, JANUS_TEXTROOM_ERROR_INVALID_ELEMENT);
		if(error_code != 0)
			goto msg_response;
		/* We only allow for a limited set of properties to be edited */
		json_t *room = json_object_get(root, "room");
		json_t *desc = json_object_get(root, "new_description");
		json_t *secret = json_object_get(root, "new_secret");
		json_t *is_private = json_object_get(root, "new_is_private");
		json_t *pin = json_object_get(root, "new_pin");
		json_t *post = json_object_get(root, "new_post");
		json_t *permanent = json_object_get(root, "permanent");
		gboolean save = permanent ? json_is_true(permanent) : FALSE;
		if(save && config == NULL) {
			JANUS_LOG(LOG_ERR, "No configuration file, can't edit room permanently\n");
			error_code = JANUS_TEXTROOM_ERROR_UNKNOWN_ERROR;
			g_snprintf(error_cause, 512, "No configuration file, can't edit room permanently");
			goto msg_response;
		}
		guint64 room_id = json_integer_value(room);
		janus_mutex_lock(&rooms_mutex);
		janus_textroom_room *textroom = g_hash_table_lookup(rooms, &room_id);
		if(textroom == NULL) {
			janus_mutex_unlock(&rooms_mutex);
			JANUS_LOG(LOG_ERR, "No such room (%"SCNu64")\n", room_id);
			error_code = JANUS_TEXTROOM_ERROR_NO_SUCH_ROOM;
			g_snprintf(error_cause, 512, "No such room (%"SCNu64")", room_id);
			goto msg_response;
		}
		janus_mutex_lock(&textroom->mutex);
		/* A secret may be required for this action */
		JANUS_CHECK_SECRET(textroom->room_secret, root, "secret", error_code, error_cause,
			JANUS_TEXTROOM_ERROR_MISSING_ELEMENT, JANUS_TEXTROOM_ERROR_INVALID_ELEMENT, JANUS_TEXTROOM_ERROR_UNAUTHORIZED);
		if(error_code != 0) {
			janus_mutex_unlock(&textroom->mutex);
			janus_mutex_unlock(&rooms_mutex);
			goto msg_response;
		}
		/* Edit the room properties that were provided */
		if(desc != NULL && strlen(json_string_value(desc)) > 0) {
			char *old_description = textroom->room_name;
			char *new_description = g_strdup(json_string_value(desc));
			textroom->room_name = new_description;
			g_free(old_description);
		}
		if(is_private)
			textroom->is_private = json_is_true(is_private);
		if(secret && strlen(json_string_value(secret)) > 0) {
			char *old_secret = textroom->room_secret;
			char *new_secret = g_strdup(json_string_value(secret));
			textroom->room_secret = new_secret;
			g_free(old_secret);
		}
		if(post && strlen(json_string_value(post)) > 0) {
			char *old_post = textroom->http_backend;
			char *new_post = g_strdup(json_string_value(post));
			textroom->http_backend = new_post;
			g_free(old_post);
		}
		if(pin && strlen(json_string_value(pin)) > 0) {
			char *old_pin = textroom->room_pin;
			char *new_pin = g_strdup(json_string_value(pin));
			textroom->room_pin = new_pin;
			g_free(old_pin);
		}
		if(save) {
			/* This change is permanent: save to the configuration file too
			 * FIXME: We should check if anything fails... */
			JANUS_LOG(LOG_VERB, "Modifying room %"SCNu64" permanently in config file\n", room_id);
			janus_mutex_lock(&config_mutex);
			char cat[BUFSIZ];
			/* The room ID is the category (prefixed by "room-") */
			g_snprintf(cat, BUFSIZ, "room-%"SCNu64, room_id);
			/* Remove the old category first */
			janus_config_remove(config, NULL, cat);
			/* Now write the room details again */
			janus_config_category *c = janus_config_get_create(config, NULL, janus_config_type_category, cat);
			janus_config_add(config, c, janus_config_item_create("description", textroom->room_name));
			if(textroom->is_private)
				janus_config_add(config, c, janus_config_item_create("is_private", "yes"));
			if(textroom->room_secret)
				janus_config_add(config, c, janus_config_item_create("secret", textroom->room_secret));
			if(textroom->room_pin)
				janus_config_add(config, c, janus_config_item_create("pin", textroom->room_pin));
			if(textroom->http_backend)
				janus_config_add(config, c, janus_config_item_create("post", textroom->http_backend));
			/* Save modified configuration */
			if(janus_config_save(config, config_folder, JANUS_TEXTROOM_PACKAGE) < 0)
				save = FALSE;	/* This will notify the user the room changes are not permanent */
			janus_mutex_unlock(&config_mutex);
		}
		janus_mutex_unlock(&textroom->mutex);
		janus_mutex_unlock(&rooms_mutex);
		if(!internal) {
			/* Send response back */
			reply = json_object();
			/* Notice that we reply differently if the request came via Janus API */
			json_object_set_new(reply, "textroom", json_string(json == NULL ? "success" : "edited"));
			json_object_set_new(reply, "room", json_integer(room_id));
			json_object_set_new(reply, "permanent", save ? json_true() : json_false());
		}
		/* Also notify event handlers */
		if(notify_events && gateway->events_is_enabled()) {
			json_t *info = json_object();
			json_object_set_new(info, "event", json_string("edited"));
			json_object_set_new(info, "room", json_integer(room_id));
			gateway->notify_event(&janus_textroom_plugin, session ? session->handle : NULL, info);
		}
	} else if(!strcasecmp(request_text, "destroy")) {
		JANUS_VALIDATE_JSON_OBJECT(root, destroy_parameters,
			error_code, error_cause, TRUE,
			JANUS_TEXTROOM_ERROR_MISSING_ELEMENT, JANUS_TEXTROOM_ERROR_INVALID_ELEMENT);
		if(error_code != 0)
			goto msg_response;
		json_t *room = json_object_get(root, "room");
		json_t *permanent = json_object_get(root, "permanent");
		gboolean save = permanent ? json_is_true(permanent) : FALSE;
		if(save && config == NULL) {
			JANUS_LOG(LOG_ERR, "No configuration file, can't destroy room permanently\n");
			error_code = JANUS_TEXTROOM_ERROR_UNKNOWN_ERROR;
			g_snprintf(error_cause, 512, "No configuration file, can't destroy room permanently");
			goto msg_response;
		}
		guint64 room_id = json_integer_value(room);
		janus_mutex_lock(&rooms_mutex);
		janus_textroom_room *textroom = g_hash_table_lookup(rooms, &room_id);
		if(textroom == NULL) {
			janus_mutex_unlock(&rooms_mutex);
			JANUS_LOG(LOG_ERR, "No such room (%"SCNu64")\n", room_id);
			error_code = JANUS_TEXTROOM_ERROR_NO_SUCH_ROOM;
			g_snprintf(error_cause, 512, "No such room (%"SCNu64")", room_id);
			goto msg_response;
		}
		janus_refcount_increase(&textroom->ref);
		janus_mutex_lock(&textroom->mutex);
		/* A secret may be required for this action */
		JANUS_CHECK_SECRET(textroom->room_secret, root, "secret", error_code, error_cause,
			JANUS_TEXTROOM_ERROR_MISSING_ELEMENT, JANUS_TEXTROOM_ERROR_INVALID_ELEMENT, JANUS_TEXTROOM_ERROR_UNAUTHORIZED);
		if(error_code != 0) {
			janus_mutex_unlock(&textroom->mutex);
			janus_mutex_unlock(&rooms_mutex);
			janus_refcount_decrease(&textroom->ref);
			goto msg_response;
		}
		/* Remove room */
		g_hash_table_remove(rooms, &room_id);
		if(save) {
			/* This change is permanent: save to the configuration file too
			 * FIXME: We should check if anything fails... */
			JANUS_LOG(LOG_VERB, "Destroying room %"SCNu64" permanently in config file\n", room_id);
			janus_mutex_lock(&config_mutex);
			char cat[BUFSIZ];
			/* The room ID is the category (prefixed by "room-") */
			g_snprintf(cat, BUFSIZ, "room-%"SCNu64, room_id);
			janus_config_remove(config, NULL, cat);
			/* Save modified configuration */
			if(janus_config_save(config, config_folder, JANUS_TEXTROOM_PACKAGE) < 0)
				save = FALSE;	/* This will notify the user the room destruction is not permanent */
			janus_mutex_unlock(&config_mutex);
		}
		/* Notify all participants */
		JANUS_LOG(LOG_VERB, "Notifying all participants about the destroy\n");
		if(textroom->participants) {
			/* Prepare event */
			json_t *event = json_object();
			json_object_set_new(event, "textroom", json_string("destroyed"));
			json_object_set_new(event, "room", json_integer(textroom->room_id));
			char *event_text = json_dumps(event, json_format);
			json_decref(event);
<<<<<<< HEAD
			janus_plugin_data data = { .label = NULL, .buffer = event_text, .length = strlen(event_text) };
			gateway->relay_data(handle, &data);
=======
			gateway->relay_data(handle, NULL, TRUE, event_text, strlen(event_text));
>>>>>>> 11d78977
			/* Broadcast */
			GHashTableIter iter;
			gpointer value;
			g_hash_table_iter_init(&iter, textroom->participants);
			while(g_hash_table_iter_next(&iter, NULL, &value)) {
				janus_textroom_participant *top = value;
				janus_refcount_increase(&top->ref);
				JANUS_LOG(LOG_VERB, "  >> To %s in %"SCNu64"\n", top->username, room_id);
<<<<<<< HEAD
				gateway->relay_data(top->session->handle, &data);
=======
				gateway->relay_data(top->session->handle, NULL, TRUE, event_text, strlen(event_text));
>>>>>>> 11d78977
				janus_mutex_lock(&top->session->mutex);
				g_hash_table_remove(top->session->rooms, &room_id);
				janus_mutex_unlock(&top->session->mutex);
				janus_refcount_decrease(&top->ref);
				janus_textroom_participant_destroy(top);
			}
			free(event_text);
		}
		janus_mutex_unlock(&textroom->mutex);
		janus_mutex_unlock(&rooms_mutex);
		janus_refcount_decrease(&textroom->ref);
		if(!internal) {
			/* Send response back */
			reply = json_object();
			/* Notice that we reply differently if the request came via Janus API */
			json_object_set_new(reply, "textroom", json_string(json == NULL ? "success" : "destroyed"));
			json_object_set_new(reply, "room", json_integer(room_id));
			json_object_set_new(reply, "permanent", save ? json_true() : json_false());
		}
		/* Also notify event handlers */
		if(notify_events && gateway->events_is_enabled()) {
			json_t *info = json_object();
			json_object_set_new(info, "event", json_string("destroyed"));
			json_object_set_new(info, "room", json_integer(room_id));
			gateway->notify_event(&janus_textroom_plugin, session ? session->handle : NULL, info);
		}
	} else {
		JANUS_LOG(LOG_ERR, "Unsupported request %s\n", request_text);
		error_code = JANUS_TEXTROOM_ERROR_INVALID_REQUEST;
		g_snprintf(error_cause, 512, "Unsupported request %s", request_text);
		goto msg_response;
	}

msg_response:
		{
			if(!internal) {
				if(error_code == 0 && !reply) {
					error_code = JANUS_TEXTROOM_ERROR_UNKNOWN_ERROR;
					g_snprintf(error_cause, 512, "Invalid response");
				}
				if(error_code != 0) {
					/* Prepare JSON error event */
					json_t *event = json_object();
					json_object_set_new(event, "textroom", json_string("error"));
					json_object_set_new(event, "error_code", json_integer(error_code));
					json_object_set_new(event, "error", json_string(error_cause));
					reply = event;
				}
				if(transaction_text && json == NULL)
					json_object_set_new(reply, "transaction", json_string(transaction_text));
				if(json == NULL) {
					/* Reply via data channels */
					char *reply_text = json_dumps(reply, json_format);
					json_decref(reply);
<<<<<<< HEAD
					janus_plugin_data data = { .label = NULL, .buffer = reply_text, .length = strlen(reply_text) };
					gateway->relay_data(handle, &data);
=======
					gateway->relay_data(handle, NULL, TRUE, reply_text, strlen(reply_text));
>>>>>>> 11d78977
					free(reply_text);
				} else {
					/* Reply via Janus API */
					return janus_plugin_result_new(JANUS_PLUGIN_OK, NULL, reply);
				}
			}
			if(root != NULL)
				json_decref(root);
		}
	return NULL;
}

void janus_textroom_slow_link(janus_plugin_session *handle, int uplink, int video) {
	/* We don't do audio/video */
}

void janus_textroom_hangup_media(janus_plugin_session *handle) {
	janus_mutex_lock(&sessions_mutex);
	janus_textroom_hangup_media_internal(handle);
	janus_mutex_unlock(&sessions_mutex);
}

static void janus_textroom_hangup_media_internal(janus_plugin_session *handle) {
	JANUS_LOG(LOG_INFO, "No WebRTC media anymore\n");
	if(g_atomic_int_get(&stopping) || !g_atomic_int_get(&initialized))
		return;
	janus_textroom_session *session = janus_textroom_lookup_session(handle);
	if(!session) {
		JANUS_LOG(LOG_ERR, "No session associated with this handle...\n");
		return;
	}
	if(session->destroyed)
		return;
	if(!g_atomic_int_compare_and_exchange(&session->hangingup, 0, 1))
		return;
	/* Get rid of all participants */
	janus_mutex_lock(&session->mutex);
	GList *list = NULL;
	if(session->rooms) {
		GHashTableIter iter;
		gpointer value;
		janus_mutex_lock(&rooms_mutex);
		g_hash_table_iter_init(&iter, session->rooms);
		while(g_hash_table_iter_next(&iter, NULL, &value)) {
			janus_textroom_participant *p = value;
			janus_mutex_lock(&p->mutex);
			if(p->room)
				list = g_list_append(list, janus_uint64_dup(p->room->room_id));
			janus_mutex_unlock(&p->mutex);
		}
		janus_mutex_unlock(&rooms_mutex);
	}
	janus_mutex_unlock(&session->mutex);
	JANUS_LOG(LOG_VERB, "Leaving %d rooms\n", g_list_length(list));
	char request[100];
	GList *first = list;
	while(list) {
		guint64 room_id = *((guint64 *)list->data);
		g_snprintf(request, sizeof(request), "{\"textroom\":\"leave\",\"transaction\":\"internal\",\"room\":%"SCNu64"}", room_id);
		janus_textroom_handle_incoming_request(handle, g_strdup(request), NULL, TRUE);
		list = list->next;
	}
	g_list_free_full(first, (GDestroyNotify)g_free);
	g_atomic_int_set(&session->hangingup, 0);
}

/* Thread to handle incoming messages */
static void *janus_textroom_handler(void *data) {
	JANUS_LOG(LOG_VERB, "Joining TextRoom handler thread\n");
	janus_textroom_message *msg = NULL;
	int error_code = 0;
	char error_cause[512];
	json_t *root = NULL;
	gboolean do_offer = FALSE, sdp_update = FALSE;
	while(g_atomic_int_get(&initialized) && !g_atomic_int_get(&stopping)) {
		msg = g_async_queue_pop(messages);
		if(msg == &exit_message)
			break;
		if(msg->handle == NULL) {
			janus_textroom_message_free(msg);
			continue;
		}
		janus_mutex_lock(&sessions_mutex);
		janus_textroom_session *session = janus_textroom_lookup_session(msg->handle);
		if(!session) {
			janus_mutex_unlock(&sessions_mutex);
			JANUS_LOG(LOG_ERR, "No session associated with this handle...\n");
			janus_textroom_message_free(msg);
			continue;
		}
		if(g_atomic_int_get(&session->destroyed)) {
			janus_mutex_unlock(&sessions_mutex);
			janus_textroom_message_free(msg);
			continue;
		}
		janus_mutex_unlock(&sessions_mutex);
		/* Handle request */
		error_code = 0;
		root = msg->message;
		if(msg->message == NULL) {
			JANUS_LOG(LOG_ERR, "No message??\n");
			error_code = JANUS_TEXTROOM_ERROR_NO_MESSAGE;
			g_snprintf(error_cause, 512, "%s", "No message??");
			goto error;
		}
		if(!json_is_object(root)) {
			JANUS_LOG(LOG_ERR, "JSON error: not an object\n");
			error_code = JANUS_TEXTROOM_ERROR_INVALID_JSON;
			g_snprintf(error_cause, 512, "JSON error: not an object");
			goto error;
		}
		/* Parse request */
		JANUS_VALIDATE_JSON_OBJECT(root, request_parameters,
			error_code, error_cause, TRUE,
			JANUS_TEXTROOM_ERROR_MISSING_ELEMENT, JANUS_TEXTROOM_ERROR_INVALID_ELEMENT);
		if(error_code != 0)
			goto error;
		do_offer = FALSE;
		sdp_update = FALSE;
		json_t *request = json_object_get(root, "request");
		const char *request_text = json_string_value(request);
		do_offer = FALSE;
		if(!strcasecmp(request_text, "setup")) {
			if(!g_atomic_int_compare_and_exchange(&session->setup, 0, 1)) {
				JANUS_LOG(LOG_ERR, "PeerConnection already setup\n");
				error_code = JANUS_TEXTROOM_ERROR_ALREADY_SETUP;
				g_snprintf(error_cause, 512, "PeerConnection already setup");
				goto error;
			}
			do_offer = TRUE;
		} else if(!strcasecmp(request_text, "restart")) {
			if(!g_atomic_int_get(&session->setup)) {
				JANUS_LOG(LOG_ERR, "PeerConnection not setup\n");
				error_code = JANUS_TEXTROOM_ERROR_ALREADY_SETUP;
				g_snprintf(error_cause, 512, "PeerConnection not setup");
				goto error;
			}
			sdp_update = TRUE;
			do_offer = TRUE;
		} else if(!strcasecmp(request_text, "ack")) {
			/* The peer sent their answer back: do nothing */
		} else {
			JANUS_LOG(LOG_VERB, "Unknown request '%s'\n", request_text);
			error_code = JANUS_TEXTROOM_ERROR_INVALID_REQUEST;
			g_snprintf(error_cause, 512, "Unknown request '%s'", request_text);
			goto error;
		}

		/* Prepare JSON event */
		json_t *event = json_object();
		json_object_set_new(event, "textroom", json_string("event"));
		json_object_set_new(event, "result", json_string("ok"));
		if(!do_offer) {
			int ret = gateway->push_event(msg->handle, &janus_textroom_plugin, msg->transaction, event, NULL);
			JANUS_LOG(LOG_VERB, "  >> Pushing event: %d (%s)\n", ret, janus_get_api_error(ret));
		} else {
			/* Send an offer (whether it's for an ICE restart or not) */
			if(sdp_update) {
				/* Renegotiation: increase version */
				session->sdp_version++;
			} else {
				/* New session: generate new values */
				session->sdp_version = 1;	/* This needs to be increased when it changes */
				session->sdp_sessid = janus_get_real_time();
			}
			char sdp[500];
			g_snprintf(sdp, sizeof(sdp), sdp_template,
				session->sdp_sessid, session->sdp_version);
			json_t *jsep = json_pack("{ssss}", "type", "offer", "sdp", sdp);
			if(sdp_update)
				json_object_set_new(jsep, "restart", json_true());
			/* How long will the Janus core take to push the event? */
			g_atomic_int_set(&session->hangingup, 0);
			gint64 start = janus_get_monotonic_time();
			int res = gateway->push_event(msg->handle, &janus_textroom_plugin, msg->transaction, event, jsep);
			JANUS_LOG(LOG_VERB, "  >> Pushing event: %d (took %"SCNu64" us)\n",
				res, janus_get_monotonic_time()-start);
			json_decref(jsep);
		}
		json_decref(event);
		janus_textroom_message_free(msg);
		continue;

error:
		{
			/* Prepare JSON error event */
			json_t *event = json_object();
			json_object_set_new(event, "textroom", json_string("error"));
			json_object_set_new(event, "error_code", json_integer(error_code));
			json_object_set_new(event, "error", json_string(error_cause));
			int ret = gateway->push_event(msg->handle, &janus_textroom_plugin, msg->transaction, event, NULL);
			JANUS_LOG(LOG_VERB, "  >> Pushing event: %d (%s)\n", ret, janus_get_api_error(ret));
			json_decref(event);
			janus_textroom_message_free(msg);
		}
	}
	JANUS_LOG(LOG_VERB, "Leaving TextRoom handler thread\n");
	return NULL;
}<|MERGE_RESOLUTION|>--- conflicted
+++ resolved
@@ -532,15 +532,9 @@
 struct janus_plugin_result *janus_textroom_handle_message(janus_plugin_session *handle, char *transaction, json_t *message, json_t *jsep);
 json_t *janus_textroom_handle_admin_message(json_t *message);
 void janus_textroom_setup_media(janus_plugin_session *handle);
-<<<<<<< HEAD
 void janus_textroom_incoming_rtp(janus_plugin_session *handle, janus_plugin_rtp *packet);
 void janus_textroom_incoming_rtcp(janus_plugin_session *handle, janus_plugin_rtcp *packet);
 void janus_textroom_incoming_data(janus_plugin_session *handle, janus_plugin_data *packet);
-=======
-void janus_textroom_incoming_rtp(janus_plugin_session *handle, int video, char *buf, int len);
-void janus_textroom_incoming_rtcp(janus_plugin_session *handle, int video, char *buf, int len);
-void janus_textroom_incoming_data(janus_plugin_session *handle, char *label, gboolean textdata, char *buf, int len);
->>>>>>> 11d78977
 void janus_textroom_slow_link(janus_plugin_session *handle, int uplink, int video);
 void janus_textroom_hangup_media(janus_plugin_session *handle);
 void janus_textroom_destroy_session(janus_plugin_session *handle, int *error);
@@ -1311,14 +1305,10 @@
 	/* We don't do audio/video */
 }
 
-<<<<<<< HEAD
 void janus_textroom_incoming_data(janus_plugin_session *handle, janus_plugin_data *packet) {
-=======
-void janus_textroom_incoming_data(janus_plugin_session *handle, char *label, gboolean textdata, char *buf, int len) {
->>>>>>> 11d78977
 	if(handle == NULL || handle->stopped || g_atomic_int_get(&stopping) || !g_atomic_int_get(&initialized))
 		return;
-	if(!textdata) {
+	if(packet->binary) {
 		/* We don't support binary data in the TextRoom plugin, it has to be text */
 		JANUS_LOG(LOG_ERR, "Binary data received, dropping...\n");
 		return;
@@ -1445,12 +1435,8 @@
 			janus_textroom_participant *top = g_hash_table_lookup(textroom->participants, to);
 			if(top) {
 				janus_refcount_increase(&top->ref);
-<<<<<<< HEAD
-				janus_plugin_data data = { .label = NULL, .buffer = msg_text, .length = strlen(msg_text) };
+				janus_plugin_data data = { .label = NULL, .binary = FALSE, .buffer = msg_text, .length = strlen(msg_text) };
 				gateway->relay_data(top->session->handle, &data);
-=======
-				gateway->relay_data(top->session->handle, NULL, TRUE, msg_text, strlen(msg_text));
->>>>>>> 11d78977
 				janus_refcount_decrease(&top->ref);
 				json_object_set_new(sent, to, json_true());
 			} else {
@@ -1469,12 +1455,8 @@
 				janus_textroom_participant *top = g_hash_table_lookup(textroom->participants, to);
 				if(top) {
 					janus_refcount_increase(&top->ref);
-<<<<<<< HEAD
-					janus_plugin_data data = { .label = NULL, .buffer = msg_text, .length = strlen(msg_text) };
+					janus_plugin_data data = { .label = NULL, .binary = FALSE, .buffer = msg_text, .length = strlen(msg_text) };
 					gateway->relay_data(top->session->handle, &data);
-=======
-					gateway->relay_data(top->session->handle, NULL, TRUE, msg_text, strlen(msg_text));
->>>>>>> 11d78977
 					janus_refcount_decrease(&top->ref);
 					json_object_set_new(sent, to, json_true());
 				} else {
@@ -1494,12 +1476,8 @@
 					janus_textroom_participant *top = value;
 					JANUS_LOG(LOG_VERB, "  >> To %s in %"SCNu64": %s\n", top->username, room_id, message);
 					janus_refcount_increase(&top->ref);
-<<<<<<< HEAD
-					janus_plugin_data data = { .label = NULL, .buffer = msg_text, .length = strlen(msg_text) };
+					janus_plugin_data data = { .label = NULL, .binary = FALSE, .buffer = msg_text, .length = strlen(msg_text) };
 					gateway->relay_data(top->session->handle, &data);
-=======
-					gateway->relay_data(top->session->handle, NULL, TRUE, msg_text, strlen(msg_text));
->>>>>>> 11d78977
 					janus_refcount_decrease(&top->ref);
 				}
 			}
@@ -1625,12 +1603,8 @@
 				json_object_set_new(event, "display", json_string(display_text));
 			char *event_text = json_dumps(event, json_format);
 			json_decref(event);
-<<<<<<< HEAD
-			janus_plugin_data data = { .label = NULL, .buffer = event_text, .length = strlen(event_text) };
+			janus_plugin_data data = { .label = NULL, .binary = FALSE, .buffer = event_text, .length = strlen(event_text) };
 			gateway->relay_data(handle, &data);
-=======
-			gateway->relay_data(handle, NULL, TRUE, event_text, strlen(event_text));
->>>>>>> 11d78977
 			/* Broadcast */
 			GHashTableIter iter;
 			gpointer value;
@@ -1641,11 +1615,7 @@
 					continue;	/* Skip us */
 				janus_refcount_increase(&top->ref);
 				JANUS_LOG(LOG_VERB, "  >> To %s in %"SCNu64"\n", top->username, room_id);
-<<<<<<< HEAD
 				gateway->relay_data(top->session->handle, &data);
-=======
-				gateway->relay_data(top->session->handle, NULL, TRUE, event_text, strlen(event_text));
->>>>>>> 11d78977
 				/* Take note of this user */
 				json_t *p = json_object();
 				json_object_set_new(p, "username", json_string(top->username));
@@ -1721,12 +1691,8 @@
 			json_object_set_new(event, "username", json_string(participant->username));
 			char *event_text = json_dumps(event, json_format);
 			json_decref(event);
-<<<<<<< HEAD
-			janus_plugin_data data = { .label = NULL, .buffer = event_text, .length = strlen(event_text) };
+			janus_plugin_data data = { .label = NULL, .binary = FALSE, .buffer = event_text, .length = strlen(event_text) };
 			gateway->relay_data(handle, &data);
-=======
-			gateway->relay_data(handle, NULL, TRUE, event_text, strlen(event_text));
->>>>>>> 11d78977
 			/* Broadcast */
 			GHashTableIter iter;
 			gpointer value;
@@ -1737,11 +1703,7 @@
 					continue;	/* Skip us */
 				janus_refcount_increase(&top->ref);
 				JANUS_LOG(LOG_VERB, "  >> To %s in %"SCNu64"\n", top->username, room_id);
-<<<<<<< HEAD
 				gateway->relay_data(top->session->handle, &data);
-=======
-				gateway->relay_data(top->session->handle, NULL, TRUE, event_text, strlen(event_text));
->>>>>>> 11d78977
 				janus_refcount_decrease(&top->ref);
 			}
 			free(event_text);
@@ -1996,12 +1958,8 @@
 			while(g_hash_table_iter_next(&iter, NULL, &value)) {
 				janus_textroom_participant *top = value;
 				JANUS_LOG(LOG_VERB, "  >> To %s in %"SCNu64"\n", top->username, room_id);
-<<<<<<< HEAD
-				janus_plugin_data data = { .label = NULL, .buffer = event_text, .length = strlen(event_text) };
+				janus_plugin_data data = { .label = NULL, .binary = FALSE, .buffer = event_text, .length = strlen(event_text) };
 				gateway->relay_data(top->session->handle, &data);
-=======
-				gateway->relay_data(top->session->handle, NULL, TRUE, event_text, strlen(event_text));
->>>>>>> 11d78977
 			}
 			free(event_text);
 		}
@@ -2082,12 +2040,8 @@
 				janus_textroom_participant *top = value;
 				JANUS_LOG(LOG_VERB, "  >> To %s in %"SCNu64": %s\n", top->username, room_id, message);
 				janus_refcount_increase(&top->ref);
-<<<<<<< HEAD
-				janus_plugin_data data = { .label = NULL, .buffer = msg_text, .length = strlen(msg_text) };
+				janus_plugin_data data = { .label = NULL, .binary = FALSE, .buffer = msg_text, .length = strlen(msg_text) };
 				gateway->relay_data(top->session->handle, &data);
-=======
-				gateway->relay_data(top->session->handle, NULL, TRUE, msg_text, strlen(msg_text));
->>>>>>> 11d78977
 				janus_refcount_decrease(&top->ref);
 			}
 		}
@@ -2493,12 +2447,8 @@
 			json_object_set_new(event, "room", json_integer(textroom->room_id));
 			char *event_text = json_dumps(event, json_format);
 			json_decref(event);
-<<<<<<< HEAD
-			janus_plugin_data data = { .label = NULL, .buffer = event_text, .length = strlen(event_text) };
+			janus_plugin_data data = { .label = NULL, .binary = FALSE, .buffer = event_text, .length = strlen(event_text) };
 			gateway->relay_data(handle, &data);
-=======
-			gateway->relay_data(handle, NULL, TRUE, event_text, strlen(event_text));
->>>>>>> 11d78977
 			/* Broadcast */
 			GHashTableIter iter;
 			gpointer value;
@@ -2507,11 +2457,7 @@
 				janus_textroom_participant *top = value;
 				janus_refcount_increase(&top->ref);
 				JANUS_LOG(LOG_VERB, "  >> To %s in %"SCNu64"\n", top->username, room_id);
-<<<<<<< HEAD
 				gateway->relay_data(top->session->handle, &data);
-=======
-				gateway->relay_data(top->session->handle, NULL, TRUE, event_text, strlen(event_text));
->>>>>>> 11d78977
 				janus_mutex_lock(&top->session->mutex);
 				g_hash_table_remove(top->session->rooms, &room_id);
 				janus_mutex_unlock(&top->session->mutex);
@@ -2566,12 +2512,8 @@
 					/* Reply via data channels */
 					char *reply_text = json_dumps(reply, json_format);
 					json_decref(reply);
-<<<<<<< HEAD
-					janus_plugin_data data = { .label = NULL, .buffer = reply_text, .length = strlen(reply_text) };
+					janus_plugin_data data = { .label = NULL, .binary = FALSE, .buffer = reply_text, .length = strlen(reply_text) };
 					gateway->relay_data(handle, &data);
-=======
-					gateway->relay_data(handle, NULL, TRUE, reply_text, strlen(reply_text));
->>>>>>> 11d78977
 					free(reply_text);
 				} else {
 					/* Reply via Janus API */
