/*! \file   janus_videoroom.c
 * \author Lorenzo Miniero <lorenzo@meetecho.com>
 * \copyright GNU General Public License v3
 * \brief  Janus VideoRoom plugin
 * \details Check the \ref videoroom for more details.
 *
 * \ingroup plugins
 * \ref plugins
 *
 * \page videoroom VideoRoom plugin documentation
 * This is a plugin implementing a videoconferencing SFU
 * (Selective Forwarding Unit) for Janus, that is an audio/video router.
 * This means that the plugin implements a virtual conferencing room peers
 * can join and leave at any time. This room is based on a Publish/Subscribe
 * pattern. Each peer can publish his/her own live audio/video feeds: this
 * feed becomes an available stream in the room the other participants can
 * attach to. This means that this plugin allows the realization of several
 * different scenarios, ranging from a simple webinar (one speaker, several
 * watchers) to a fully meshed video conference (each peer sending and
 * receiving to and from all the others).
 *
 * Considering that this plugin allows for several different WebRTC PeerConnections
 * to be on at the same time for the same peer (specifically, each peer
 * potentially has 1 PeerConnection on for publishing and N on for subscriptions
 * from other peers), each peer may need to attach several times to the same
 * plugin for every stream: this means that each peer needs to have at least one
 * handle active for managing its relation with the plugin (joining a room,
 * leaving a room, muting/unmuting, publishing, receiving events), and needs
 * to open a new one each time he/she wants to subscribe to a feed from
 * another publisher participant. The handle used for a subscription,
 * however, would be logically a "slave" to the master one used for
 * managing the room: this means that it cannot be used, for instance,
 * to unmute in the room, as its only purpose would be to provide a
 * context in which creating the recvonly PeerConnection for the
 * subscription to an active publisher participant.
 *
 * \note Work is going on to implement SSRC multiplexing (Unified Plan),
 * meaning that in the future you'll be able to use the same
 * Janus handle/VideoRoom subscriber/PeerConnection to receive multiple
 * publishers at the same time.
 *
 * Rooms to make available are listed in the plugin configuration file.
 * A pre-filled configuration file is provided in \c conf/janus.plugin.videoroom.jcfg
 * and includes a demo room for testing. The same plugin is also used
 * dynamically (that is, with rooms created on the fly via API) in the
 * Screen Sharing demo as well.
 *
 * To add more rooms or modify the existing one, you can use the following
 * syntax:
 *
 * \verbatim
room-<unique room ID>: {
	description = This is my awesome room
	is_private = true|false (private rooms don't appear when you do a 'list' request)
	secret = <optional password needed for manipulating (e.g. destroying) the room>
	pin = <optional password needed for joining the room>
	require_pvtid = true|false (whether subscriptions are required to provide a valid
				 a valid private_id to associate with a publisher, default=false)
	publishers = <max number of concurrent senders> (e.g., 6 for a video
				 conference or 1 for a webinar, default=3)
	bitrate = <max video bitrate for senders> (e.g., 128000)
	fir_freq = <send a FIR to publishers every fir_freq seconds> (0=disable)
	audiocodec = opus|g722|pcmu|pcma|isac32|isac16 (audio codec to force on publishers, default=opus
				can be a comma separated list in order of preference, e.g., opus,pcmu)
	videocodec = vp8|vp9|h264 (video codec to force on publishers, default=vp8
				can be a comma separated list in order of preference, e.g., vp9,vp8,h264)
	opus_fec = true|false (whether inband FEC must be negotiated; only works for Opus, default=false)
	video_svc = true|false (whether SVC support must be enabled; only works for VP9, default=false)
	audiolevel_ext = true|false (whether the ssrc-audio-level RTP extension must be
		negotiated/used or not for new publishers, default=true)
	audiolevel_event = true|false (whether to emit event to other users or not)
	audio_active_packets = 100 (number of packets with audio level, default=100, 2 seconds)
	audio_level_average = 25 (average value of audio level, 127=muted, 0='too loud', default=25)
	videoorient_ext = true|false (whether the video-orientation RTP extension must be
		negotiated/used or not for new publishers, default=true)
	playoutdelay_ext = true|false (whether the playout-delay RTP extension must be
		negotiated/used or not for new publishers, default=true)
	transport_wide_cc_ext = true|false (whether the transport wide CC RTP extension must be
		negotiated/used or not for new publishers, default=true)
	record = true|false (whether this room should be recorded, default=false)
	rec_dir = <folder where recordings should be stored, when enabled>
	notify_joining = true|false (optional, whether to notify all participants when a new
				participant joins the room. The Videoroom plugin by design only notifies
				new feeds (publishers), and enabling this may result extra notification
				traffic. This flag is particularly useful when enabled with \c require_pvtid
				for admin to manage listening only participants. default=false)
}
\endverbatim
 *
 * Note that recording will work with all codecs except iSAC.
 *
 * \section sfuapi Video Room API
 *
 * The Video Room API supports several requests, some of which are
 * synchronous and some asynchronous. There are some situations, though,
 * (invalid JSON, invalid request) which will always result in a
 * synchronous error response even for asynchronous requests.
 *
 * \c create , \c destroy , \c edit , \c exists, \c list, \c allowed, \c kick and
 * and \c listparticipants are synchronous requests, which means you'll
 * get a response directly within the context of the transaction.
 * \c create allows you to create a new video room dynamically, as an
 * alternative to using the configuration file; \c edit allows you to
 * dynamically edit some room properties (e.g., the PIN); \c destroy removes a
 * video room and destroys it, kicking all the users out as part of the
 * process; \c exists allows you to check whether a specific video room
 * exists; finally, \c list lists all the available rooms, while \c
 * listparticipants lists all the active (as in currentòy publishing
 * something) participants of a specific room and their details.
 *
 * The \c join , \c joinandconfigure , \c configure , \c publish ,
 * \c unpublish , \c start , \c pause , \c switch and \c leave
 * requests instead are all asynchronous, which
 * means you'll get a notification about their success or failure in
 * an event. \c join allows you to join a specific video room, specifying
 * whether that specific PeerConnection will be used for publishing or
 * watching; \c configure can be used to modify some of the participation
 * settings (e.g., bitrate cap); \c joinandconfigure combines the previous
 * two requests in a single one (just for publishers); \c publish can be
 * used to start sending media to broadcast to the other participants,
 * while \c unpublish does the opposite; \c start allows you to start
 * receiving media from a publisher you've subscribed to previously by
 * means of a \c join , while \c pause pauses the delivery of the media;
 * the \c switch request can be used to change the source of the media
 * flowing over a specific PeerConnection (e.g., I was watching Alice,
 * I want to watch Bob now) without having to create a new handle for
 * that; \c finally, \c leave allows you to leave a video room for good
 * (or, in the case of viewers, definitely closes a subscription).
 *
 * \c create can be used to create a new video room, and has to be
 * formatted as follows:
 *
\verbatim
{
	"request" : "create",
	"room" : <unique numeric ID, optional, chosen by plugin if missing>,
	"permanent" : <true|false, whether the room should be saved in the config file, default=false>,
	"description" : "<pretty name of the room, optional>",
	"secret" : "<password required to edit/destroy the room, optional>",
	"pin" : "<password required to join the room, optional>",
	"is_private" : <true|false, whether the room should appear in a list request>,
	"allowed" : [ array of string tokens users can use to join this room, optional],
	...
}
\endverbatim
 *
 * For the sake of brevity, not all of the available settings are listed
 * here. You can refer to the name of the properties in the configuration
 * file as a reference, as the ones used to programmatically create a new
 * room are exactly the same.
 *
 * A successful creation procedure will result in a \c created response:
 *
\verbatim
{
	"videoroom" : "created",
	"room" : <unique numeric ID>,
	"permanent" : <true if saved to config file, false if not>
}
\endverbatim
 *
 * If you requested a permanent room but a \c false value is returned
 * instead, good chances are that there are permission problems.
 *
 * An error instead (and the same applies to all other requests, so this
 * won't be repeated) would provide both an error code and a more verbose
 * description of the cause of the issue:
 *
\verbatim
{
	"videoroom" : "event",
	"error_code" : <numeric ID, check Macros below>,
	"error" : "<error description as a string>"
}
\endverbatim
 *
 * Notice that, in general, all users can create rooms. If you want to
 * limit this functionality, you can configure an admin \c admin_key in
 * the plugin settings. When configured, only "create" requests that
 * include the correct \c admin_key value in an "admin_key" property
 * will succeed, and will be rejected otherwise. Notice that you can
 * optionally extend this functionality to RTP forwarding as well, in
 * order to only allow trusted clients to use that feature.
 *
 * Once a room has been created, you can still edit some (but not all)
 * of its properties using the \c edit request. This allows you to modify
 * the room description, secret, pin and whether it's private or not: you
 * won't be able to modify other more static properties, like the room ID,
 * the sampling rate, the extensions-related stuff and so on. If you're
 * interested in changing the ACL, instead, check the \c allowed message.
 * An \c edit request has to be formatted as follows:
 *
\verbatim
{
	"request" : "edit",
	"room" : <unique numeric ID of the room to edit>,
	"secret" : "<room secret, mandatory if configured>",
	"new_description" : "<new pretty name of the room, optional>",
	"new_secret" : "<new password required to edit/destroy the room, optional>",
	"new_pin" : "<new password required to join the room, optional>",
	"new_is_private" : <true|false, whether the room should appear in a list request>,
	"new_require_pvtid" : <true|false, whether the room should require private_id from subscribers>,
	"new_bitrate" : <new bitrate cap to force on all publishers (except those with custom overrides)>,
	"new_fir_freq" : <new period for regular PLI keyframe requests to publishers>,
	"new_publishers" : <new cap on the number of concurrent active WebRTC publishers>,
	"permanent" : <true|false, whether the room should be also removed from the config file, default=false>
}
\endverbatim
 *
 * A successful edit procedure will result in an \c edited response:
 *
\verbatim
{
	"videoroom" : "edited",
	"room" : <unique numeric ID>
}
\endverbatim
 *
 * On the other hand, \c destroy can be used to destroy an existing video
 * room, whether created dynamically or statically, and has to be
 * formatted as follows:
 *
\verbatim
{
	"request" : "destroy",
	"room" : <unique numeric ID of the room to destroy>,
	"secret" : "<room secret, mandatory if configured>",
	"permanent" : <true|false, whether the room should be also removed from the config file, default=false>
}
\endverbatim
 *
 * A successful destruction procedure will result in a \c destroyed response:
 *
\verbatim
{
	"videoroom" : "destroyed",
	"room" : <unique numeric ID>
}
\endverbatim
 *
 * This will also result in a \c destroyed event being sent to all the
 * participants in the video room, which will look like this:
 *
\verbatim
{
	"videoroom" : "destroyed",
	"room" : <unique numeric ID of the destroyed room>
}
\endverbatim
 *
 * You can check whether a room exists using the \c exists request,
 * which has to be formatted as follows:
 *
\verbatim
{
	"request" : "exists",
	"room" : <unique numeric ID of the room to check>
}
\endverbatim
 *
 * A successful request will result in a \c success response:
 *
\verbatim
{
	"videoroom" : "success",
	"room" : <unique numeric ID>,
	"exists" : <true|false>
}
\endverbatim
 *
 * You can configure whether to check tokens or add/remove people who can join
 * a room using the \c allowed request, which has to be formatted as follows:
 *
\verbatim
{
	"request" : "allowed",
	"secret" : "<room secret, mandatory if configured>",
	"action" : "enable|disable|add|remove",
	"room" : <unique numeric ID of the room to update>,
	"allowed" : [
		// Array of strings (tokens users might pass in "join", only for add|remove)
	]
}
\endverbatim
 *
 * A successful request will result in a \c success response:
 *
\verbatim
{
	"videoroom" : "success",
	"room" : <unique numeric ID>,
	"allowed" : [
		// Updated, complete, list of allowed tokens (only for enable|add|remove)
	]
}
\endverbatim
 *
 * If you're the administrator of a room (that is, you created it and have access
 * to the secret) you can kick participants using the \c kick request. Notice
 * that this only kicks the user out of the room, but does not prevent them from
 * re-joining: to ban them, you need to first remove them from the list of
 * authorized users (see \c allowed request) and then \c kick them. The \c kick
 * request has to be formatted as follows:
 *
\verbatim
{
	"request" : "kick",
	"secret" : "<room secret, mandatory if configured>",
	"room" : <unique numeric ID of the room>,
	"id" : <unique numeric ID of the participant to kick>
}
\endverbatim
 *
 * A successful request will result in a \c success response:
 *
\verbatim
{
	"videoroom" : "success",
}
\endverbatim
 *
 * To get a list of the available rooms (excluded those configured or
 * created as private rooms) you can make use of the \c list request,
 * which has to be formatted as follows:
 *
\verbatim
{
	"request" : "list"
}
\endverbatim
 *
 * A successful request will produce a list of rooms in a \c success response:
 *
\verbatim
{
	"videoroom" : "success",
	"rooms" : [		// Array of room objects
		{	// Room #1
			"room" : <unique numeric ID>,
			"description" : "<Name of the room>",
			"pin_required" : <true|false, whether a PIN is required to join this room>,
			"max_publishers" : <how many publishers can actually publish via WebRTC at the same time>,
			"bitrate" : <bitrate cap that should be forced (via REMB) on all publishers by default>,
			"bitrate_cap" : <true|false, whether the above cap should act as a limit to dynamic bitrate changes by publishers>,
			"fir_freq" : <how often a keyframe request is sent via PLI/FIR to active publishers>,
			"audiocodec" : "<comma separated list of allowed audio codecs>",
			"videocodec" : "<comma separated list of allowed video codecs>",
			"record" : <true|false, whether the room is being recorded>,
			"record_dir" : "<if recording, the path where the .mjr files are being saved>",
			"num_participants" : <count of the participants (publishers, active or not; not subscribers)>
		},
		// Other rooms
	]
}
\endverbatim
 *
 * To get a list of the participants in a specific room, instead, you
 * can make use of the \c listparticipants request, which has to be
 * formatted as follows:
 *
\verbatim
{
	"request" : "listparticipants",
	"room" : <unique numeric ID of the room>
}
\endverbatim
 *
 * A successful request will produce a list of participants in a
 * \c participants response:
 *
\verbatim
{
	"videoroom" : "participants",
	"room" : <unique numeric ID of the room>,
	"participants" : [		// Array of participant objects
		{	// Participant #1
			"id" : <unique numeric ID of the participant>,
			"display" : "<display name of the participant, if any; optional>",
			"talking" : <true|false, whether user is talking or not (only if audio levels are used)>,
			"internal_audio_ssrc" : <audio SSRC used internally for this active publisher>,
			"internal_video_ssrc" : <video SSRC used internally for this active publisher>
		},
		// Other participants
	]
}
\endverbatim
 *
 * This covers almost all the synchronous requests. All the asynchronous requests,
 * plus a couple of additional synchronous requests we'll cover later, refer
 * to participants instead, namely on how they can publish, subscribe, or
 * more in general manage the media streams they may be sending or receiving.
 *
 * Considering the different nature of publishers and subscribers in the room,
 * and more importantly how you establish PeerConnections in the respective
 * cases, their API requests are addressed in separate subsections.
 *
 * \subsection vroompub VideoRoom Publishers
 *
 * In a VideoRoom, publishers are those participant handles that are able
 * (although may choose not to, more on this later) publish media in the
 * room, and as such become feeds that you can subscribe to.
 *
 * To specify a handle will be associated with a publisher, you must use
 * the \c join request with \c ptype set to \c publisher (note that, as it
 * will be explained later, you can also use \c joinandconfigure for the
 * purpose). The exact syntax of the request is the following:
 *
\verbatim
{
	"request" : "join",
	"ptype" : "publisher",
	"room" : <unique ID of the room to join>,
	"id" : <unique ID to register for the publisher; optional, will be chosen by the plugin if missing>,
	"display" : "<display name for the publisher; optional>",
	"token" : "<invitation token, in case the room has an ACL; optional>"
}
\endverbatim
 *
 * This will add the user to the list of participants in the room, although
 * in a non-active role for the time being. Anyway, this participation
 * allows the user to receive notifications about several aspects of the
 * room on the related handle (including streams as they become available
 * and go away). As such, it can be used even just as a way to get
 * notifications in a room, without the need of ever actually publishing
 * any stream at all (which explains why the "publisher" role may actually
 * be a bit confusing in this context).
 *
 * A successful \c join will result in a \c joined event, which will contain
 * a list of the currently active (as in publishing via WebRTC) publishers,
 * and optionally a list of passive attendees (but only if the room was
 * configured with \c notify_joining set to \c TRUE ):
 *
\verbatim
{
	"videoroom" : "joined",
	"room" : <room ID>,
	"description" : <description of the room, if available>,
	"id" : <unique ID of the participant>,
	"private_id" : <a different unique ID associated to the participant; meant to be private>,
	"publishers" : [
		{
			"id" : <unique ID of active publisher #1>,
			"display" : "<display name of active publisher #1, if any>",
			"audio_codec" : "<audio codec used by active publisher #1, if any>",
			"video_codec" : "<video codec used by active publisher #1, if any>",
			"simulcast" : "<true if the publisher uses simulcast (VP8 and H.264 only)>",
			"talking" : <true|false, whether the publisher is talking or not (only if audio levels are used)>,
		},
		// Other active publishers
	],
	"attendees" : [		// Only present when notify_joining is set to TRUE for rooms
		{
			"id" : <unique ID of attendee #1>,
			"display" : "<display name of attendee #1, if any>"
		},
		// Other attendees
	]
}
\endverbatim
 *
 * Notice that the publishers list will of course be empty if no one is
 * currently active in the room. For what concerns the \c private_id
 * property, it is meant to be used by the user when they create subscriptions,
 * so that the plugin can associate subscriber handles (which are typically
 * anonymous) to a specific participant; they're usually optional, unless
 * required by the room configuration.
 *
 * As explained, with a simple \c join you're not an active publisher (there
 * is no WebRTC PeerConnection yet), which means that by default your presence
 * is not notified to other participants. In fact, the publish/subscribe nature
 * of the plugin implies that by default only active publishers are notified,
 * to allow participants to subscribe to existing feeds: notifying all joins/leaves,
 * even those related to who will just lurk, may be overly verbose and chatty,
 * especially in large rooms. Anyway, rooms can be configured to notify those
 * as well, if the \c notify_joining property is set to true: in that case,
 * regular joins will be notified too, in an event formatted like this:
 *
\verbatim
{
	"videoroom" : "event",
	"room" : <room ID>,
	"joining" : {
		"id" : <unique ID of the new participant>,
		"display" : "<display name of the new participant, if any>"
	}
}
\endverbatim
 *
 * If you're interested in publishing media within a room, you can do that
 * with a \c publish request. This request MUST be accompanied by a JSEP
 * SDP offer to negotiate a new PeerConnection. The plugin will match it
 * to the room configuration (e.g., to make sure the codecs you negotiated
 * are allowed in the room), and will reply with a JSEP SDP answer to
 * close the circle and complete the setup of the PeerConnection. As soon
 * as the PeerConnection has been establisher, the publisher will become
 * active, and a new active feed other participants can subscribe to.
 *
 * The syntax of a \c publish request is the following:
 *
\verbatim
{
	"request" : "publish",
	"audio" : <true|false, depending on whether or not audio should be relayed; true by default>,
	"video" : <true|false, depending on whether or not video should be relayed; true by default>,
	"data" : <true|false, depending on whether or not data should be relayed; true by default>,
	"audiocodec" : "<audio codec to prefer among the negotiated ones; optional>",
	"videocodec" : "<video codec to prefer among the negotiated ones; optional>",
	"bitrate" : <bitrate cap to return via REMB; optional, overrides the global room value if present>,
	"record" : <true|false, whether this publisher should be recorded or not; optional>,
	"filename" : "<if recording, the base path/file to use for the recording files; optional>",
	"display" : "<new display name to use in the room; optional>"
}
\endverbatim
 *
 * As anticipated, since this is supposed to be accompanied by a JSEP SDP
 * offer describing the publisher's media streams, the plugin will negotiate
 * and prepare a matching JSEP SDP answer. If successful, a \c configured
 * event will be sent back, formatted like this:
 *
\verbatim
{
	"videoroom" : "event",
	"configured" : "ok"
}
\endverbatim
 *
 * This event will be accompanied by the prepared JSEP SDP answer.
 *
 * Notice that you can also use \c configure as a request instead of
 * \c publish to start publishing. The two are functionally equivalent
 * for publishing, but from a semantic perspective \c publish is the
 * right message to send when publishing. The \c configure request, as
 * it will be clearer later, can also be used to update some properties
 * of the publisher session: in this case the \c publish request can NOT
 * be used, as it can only be invoked to publish, and will fail if you're
 * already publishing something.
 *
 * As an additional note, notice that you can also join and publish in
 * a single request, which is useful in case you're not interested in
 * first join as a passive attendee and only later publish something,
 * but want to publish something right away. In this case you can use
 * the \c joinandconfigure request, which as you can imagine combines
 * the properties of both \c join and \c publish in a single request:
 * the response to a \c joinandconfigure will be a \c joined event, and
 * will again be accompanied by a JSEP SDP answer as usual.
 *
 * However you decided to publish something, as soon as the PeerConnection
 * setup succeeds and the publisher becomes active, an event is sent to
 * all the participants in the room with information on the new feed.
 * The event must contain an array with a single element, and be formatted like this:
 *
\verbatim
{
	"videoroom" : "event",
	"room" : <room ID>,
	"publishers" : [
		{
			"id" : <unique ID of the new publisher>,
			"display" : "<display name of the new publisher, if any>",
			"audio_codec" : "<audio codec used the new publisher, if any>",
			"video_codec" : "<video codec used by the new publisher, if any>",
			"simulcast" : "<true if the publisher uses simulcast (VP8 and H.264 only)>",
			"talking" : <true|false, whether the publisher is talking or not (only if audio levels are used)>,
		}
	]
}
\endverbatim
 *
 * To stop publishing and tear down the related PeerConnection, you can
 * use the \c unpublish request, which requires no arguments as the context
 * is implicit:
 *
\verbatim
{
	"request" : "unpublish"
}
\endverbatim
 *
 * This will have the plugin tear down the PeerConnection, and remove the
 * publisher from the list of active streams. If successful, the response
 * will look like this:
 *
\verbatim
{
	"videoroom" : "event",
	"unpublished" : "ok"
}
\endverbatim
 *
 * As soon as the PeerConnection is gone, all the other participants will
 * also be notified about the fact that the stream is no longer available:
 *
\verbatim
{
	"videoroom" : "event",
	"room" : <room ID>,
	"unpublished" : <unique ID of the publisher who unpublished>
}
\endverbatim
 *
 * Notice that the same event will also be sent whenever the publisher
 * feed disappears for reasons other than an explicit \c unpublish , e.g.,
 * because the handle was closed or the user lost their connection.
 * Besides, notice that you can publish and unpublish multiple times
 * within the context of the same publisher handle.
 *
 * As anticipated above, you can use a request called \c configure to
 * tweak some of the properties of an active publisher session. This
 * request must be formatted as follows:
 *
\verbatim
{
	"request" : "configure",
	"audio" : <true|false, depending on whether or not audio should be relayed; true by default>,
	"video" : <true|false, depending on whether or not video should be relayed; true by default>,
	"data" : <true|false, depending on whether or not data should be relayed; true by default>,
	"bitrate" : <bitrate cap to return via REMB; optional, overrides the global room value if present (unless bitrate_cap is set)>,
	"keyframe" : <true|false, whether we should send this publisher a keyframe request>,
	"record" : <true|false, whether this publisher should be recorded or not; optional>,
	"filename" : "<if recording, the base path/file to use for the recording files; optional>",
	"display" : "<new display name to use in the room; optional>"
}
\endverbatim
 *
 * As you can see, it's basically the same properties as those listed for
 * \c publish . This is why both requests can be used to start publishing,
 * as even in that case you configure some of the settings. If successful,
 * a \c configured event will be sent back as before, formatted like this:
 *
\verbatim
{
	"videoroom" : "event",
	"configured" : "ok"
}
\endverbatim
 *
 * When configuring the room to request the ssrc-audio-level RTP extension,
 * ad-hoc events might be sent to all publishers if \c audiolevel_event is
 * set to true. These events will have the following format:
 *
\verbatim
{
	"videoroom" : <"talking"|"stopped-talking", whether the publisher started or stopped talking>,
	"room" : <unique numeric ID of the room the publisher is in>,
	"id" : <unique numeric ID of the publisher>,
	"audio-level-dBov-avg" : <average value of audio level, 127=muted, 0='too loud'>
}
\endverbatim
 *
 * An interesting feature VideoRoom publisher can take advantage of is
 * RTP forwarding. In fact, while the main purpose of this plugin is
 * getting media from WebRTC sources (publishers) and relaying it to
 * WebRTC destinations (subscribers), there are actually several use
 * cases and scenarios for making this media available to external,
 * notnecessarily WebRTC-compliant, components. These components may
 * benefit from having access to the RTP media sent by a publisher, e.g.,
 * for media processing, external recording, transcoding to other
 * technologies via other applications, scalability purposes or
 * whatever else makes sense in this context. This is made possible by
 * a request called \c rtp_forward which, as the name suggests, simply
 * forwards in real-time the media sent by a publisher via RTP (plain
 * or encrypted) to a remote backend.
 *
 * You can add a new RTP forwarder for an existing publisher using the
 * \c rtp_forward request, which has to be formatted as follows:
 *
\verbatim
{
	"request" : "rtp_forward",
	"room" : <unique numeric ID of the room the publisher is in>,
	"publisher_id" : <unique numeric ID of the publisher to relay externally>,
	"host" : "<host address to forward the RTP and data packets to>",
	"host_family" : "<ipv4|ipv6, if we need to resolve the host address to an IP; by default, whatever we get>",
	"audio_port" : <port to forward the audio RTP packets to>,
	"audio_ssrc" : <audio SSRC to use to use when streaming; optional>,
	"audio_pt" : <audio payload type to use when streaming; optional>,
	"audio_rtcp_port" : <port to contact to receive audio RTCP feedback from the recipient; optional, and currently unused for audio>,
	"video_port" : <port to forward the video RTP packets to>,
	"video_ssrc" : <video SSRC to use to use when streaming; optional>,
	"video_pt" : <video payload type to use when streaming; optional>,
	"video_rtcp_port" : <port to contact to receive video RTCP feedback from the recipient; optional>,
	"video_port_2" : <if simulcasting, port to forward the video RTP packets from the second substream/layer to>,
	"video_ssrc_2" : <if simulcasting, video SSRC to use to use the second substream/layer; optional>,
	"video_pt_2" : <if simulcasting, video payload type to use the second substream/layer; optional>,
	"video_port_3" : <if simulcasting, port to forward the video RTP packets from the third substream/layer to>,
	"video_ssrc_3" : <if simulcasting, video SSRC to use to use the third substream/layer; optional>,
	"video_pt_3" : <if simulcasting, video payload type to use the third substream/layer; optional>,
	"data_port" : <port to forward the datachannel messages to>,
	"srtp_suite" : <length of authentication tag (32 or 80); optional>,
	"srtp_crypto" : "<key to use as crypto (base64 encoded key as in SDES); optional>"
}
\endverbatim
 *
 * Notice that, as explained above, in case you configured an \c admin_key
 * property and extended it to RTP forwarding as well, you'll need to provide
 * it in the request as well or it will be rejected as unauthorized. By
 * default no limitation is posed on \c rtp_forward .
 *
 * A successful request will result in an \c rtp_forward response, containing
 * the relevant info associated to the new forwarder(s):
 *
\verbatim
{
	"videoroom" : "rtp_forward",
	"room" : <unique numeric ID, same as request>,
	"publisher_id" : <unique numeric ID, same as request>,
	"rtp_stream" : {
		"host" : "<host this forwarder is streaming to, same as request if not resolved>",
		"audio" : <audio RTP port, same as request if configured>,
		"audio_rtcp" : <audio RTCP port, same as request if configured>,
		"audio_stream_id" : <unique numeric ID assigned to the audio RTP forwarder, if any>,
		"video" : <video RTP port, same as request if configured>,
		"video_rtcp" : <video RTCP port, same as request if configured>,
		"video_stream_id" : <unique numeric ID assigned to the main video RTP forwarder, if any>,
		"video_2" : <second video port, same as request if configured>,
		"video_stream_id_2" : <unique numeric ID assigned to the second video RTP forwarder, if any>,
		"video_3" : <third video port, same as request if configured>,
		"video_stream_id_3" : <unique numeric ID assigned to the third video RTP forwarder, if any>,
		"data" : <data port, same as request if configured>,
		"data_stream_id" : <unique numeric ID assigned to datachannel messages forwarder, if any>
	}
}
\endverbatim
 *
 * To stop a previously created RTP forwarder and stop it, you can use
 * the \c stop_rtp_forward request, which has to be formatted as follows:
 *
\verbatim
{
	"request" : "stop_rtp_forward",
	"room" : <unique numeric ID of the room the publisher is in>,
	"publisher_id" : <unique numeric ID of the publisher to update>,
	"stream_id" : <unique numeric ID of the RTP forwarder>
}
\endverbatim
 *
 * A successful request will result in a \c stop_rtp_forward response:
 *
\verbatim
{
	"videoroom" : "stop_rtp_forward",
	"room" : <unique numeric ID, same as request>,
	"publisher_id" : <unique numeric ID, same as request>,
	"stream_id" : <unique numeric ID, same as request>
}
\endverbatim
 *
 * To get a list of all the forwarders in a specific room, instead, you
 * can make use of the \c listforwarders request, which has to be
 * formatted as follows:
 *
\verbatim
{
	"request" : "listforwarders",
	"room" : <unique numeric ID of the room>,
	"secret" : "<room secret; mandatory if configured>"
}
\endverbatim
 *
 * A successful request will produce a list of RTP forwarders in a
 * \c forwarders response:
 *
\verbatim
{
	"videoroom" : "forwarders",
	"room" : <unique numeric ID of the room>,
	"rtp_forwarders" : [		// Array of publishers with RTP forwarders
		{	// Publisher #1
			"publisher_id" : <unique numeric ID of publisher #1>,
			"rtp_forwarders" : [		// Array of RTP forwarders
				{	// RTP forwarder #1
					"audio_stream_id" : <unique numeric ID assigned to this audio RTP forwarder, if any>,
					"video_stream_id" : <unique numeric ID assigned to this video RTP forwarder, if any>,
					"data_stream_id" : <unique numeric ID assigned to this datachannel messages forwarder, if any>
					"ip" : "<IP this forwarder is streaming to>",
					"port" : <port this forwarder is streaming to>,
					"rtcp_port" : <local port this forwarder is using to get RTCP feedback, if any>,
					"ssrc" : <SSRC this forwarder is using, if any>,
					"pt" : <payload type this forwarder is using, if any>,
					"substream" : <video substream this video forwarder is relaying, if any>,
					"srtp" : <true|false, whether the RTP stream is encrypted>
				},
				// Other forwarders for this publisher
			],
		},
		// Other publishers
	]
}
\endverbatim *
 *
 * To conclude, you can leave a room you previously joined as publisher
 * using the \c leave request. This will also implicitly unpublish you
 * if you were an active publisher in the room. The \c leave request
 * looks like follows:
 *
\verbatim
{
	"request" : "leave"
}
\endverbatim
 *
 * If successful, the response will look like this:
 *
\verbatim
{
	"videoroom" : "event",
	"leaving" : "ok"
}
\endverbatim
 *
 * Other participants will receive a different event depending on whether
 * you were currently an active publisher ("unpublished") or simply
 * lurking ("leaving"):
 *
\verbatim
{
	"videoroom" : "event",
	"room" : <room ID>,
	"leaving|unpublished" : <unique ID of the publisher who left>
}
\endverbatim
 *
 * \subsection vroomsub VideoRoom Subscribers
 *
 * In a VideoRoom, subscribers are NOT participants, but simply handles
 * that will be used exclusively to receive media from a specific publisher
 * in the room. Since they're not participants per se, they're basically
 * streams that can be (and typically are) associated to publisher handles
 * as the ones we introduced in the previous section, whether active or not.
 * In fact, the typical use case is publishers being notified about new
 * participants becoming active in the room, and as a result new subscriber
 * sessions being created to receive their media streams; as soon as the
 * publisher goes away, the subscriber handle is removed as well. As such,
 * these subscriber sessions are dependent on feedback obtained by
 * publishers, and can't exist on their own, unless you feed them the
 * right info out of band.
 *
 * To specify a handle will be associated with a subscriber, you must use
 * the \c join request with \c ptype set to \c subscriber and specify which
 * feed to subscribe to. The exact syntax of the request is the following:
 *
\verbatim
{
	"request" : "join",
	"ptype" : "subscriber",
	"room" : <unique ID of the room to subscribe in>,
	"feed" : <unique ID of the publisher to subscribe to; mandatory>,
	"private_id" : <unique ID of the publisher that originated this request; optional, unless mandated by the room configuration>,
	"close_pc" : <true|false, depending on whether or not the PeerConnection should be automatically closed when the publisher leaves; true by default>,
	"audio" : <true|false, depending on whether or not audio should be relayed; true by default>,
	"video" : <true|false, depending on whether or not video should be relayed; true by default>,
	"data" : <true|false, depending on whether or not data should be relayed; true by default>,
	"offer_audio" : <true|false; whether or not audio should be negotiated; true by default if the publisher has audio>,
	"offer_video" : <true|false; whether or not video should be negotiated; true by default if the publisher has video>,
	"offer_data" : <true|false; whether or not datachannels should be negotiated; true by default if the publisher has datachannels>,
	"substream" : <substream to receive (0-2), in case simulcasting is enabled; optional>,
	"temporal" : <temporal layers to receive (0-2), in case simulcasting is enabled; optional>,
	"spatial_layer" : <spatial layer to receive (0-2), in case VP9-SVC is enabled; optional>,
	"temporal_layer" : <temporal layers to receive (0-2), in case VP9-SVC is enabled; optional>
}
\endverbatim
 *
 * As you can see, it's just a matter of specifying the ID of the publisher to
 * subscribe to and, if needed, your own \c private_id (if mandated by the room).
 * The \c offer_audio , \c offer_video and \c offer_data are
 * also particularly interesting, though, as they allow you to only subscribe
 * to a subset of the mountpoint media. By default, in fact, this \c join
 * request will result in the plugin preparing a new SDP offer trying to
 * negotiate all the media streams made available by the publisher; in case
 * the subscriber knows they don't support one of the mountpoint codecs, though
 * (e.g., the video in the mountpoint is VP8, but they only support H.264),
 * or are not interested in getting all the media (e.g., they're ok with
 * just audio and not video, or don't have enough bandwidth for both),
 * they can use those properties to shape the SDP offer to their needs.
 * In case the publisher to subscribe to is simulcasting or doing VP9 SVC,
 * you can choose in advance which substream you're interested in, e.g.,
 * to only get the medium quality at best, instead of higher options if
 * available. As we'll see later, this can be changed dynamically at any
 * time using a subsequent \c configure request.
 *
 * As anticipated, if successful this request will generate a new JSEP SDP
 * offer, which will accompany an \c attached event:
 *
\verbatim
{
	"videoroom" : "attached",
	"room" : <room ID>,
	"feed" : <publisher ID>,
	"display" : "<the display name of the publisher, if any>"
}
\endverbatim
 *
 * At this stage, to complete the setup of the PeerConnection the subscriber is
 * supposed to send a JSEP SDP answer back to the plugin. This is done
 * by means of a \c start request, which in this case MUST be associated
 * with a JSEP SDP answer but otherwise requires no arguments:
 *
\verbatim
{
	"request" : "start"
}
\endverbatim
 *
 * If successful this request returns a \c started event:
 *
\verbatim
{
	"videoroom" : "event",
	"started" : "ok"
}
\endverbatim
 *
 * Once this is done, all that's needed is waiting for the WebRTC PeerConnection
 * establishment to succeed. As soon as that happens, the Streaming plugin
 * can start relaying media from the mountpoint the viewer subscribed to
 * to the viewer themselves.
 *
 * Notice that the same exact steps we just went through (\c watch request,
 * followed by JSEP offer by the plugin, followed by \c start request with
 * JSEP answer by the viewer) is what you also use when renegotiations are
 * needed, e.g., for the purpose of ICE restarts.
 *
 * As a subscriber, you can temporarily pause and resume the whole media delivery
 * with a \c pause and, again, \c start request (in this case without any JSEP
 * SDP answer attached). Neither expect other arguments, as the context
 * is implicitly derived from the handle they're sent on:
 *
\verbatim
{
	"request" : "pause"
}
\endverbatim
 *
\verbatim
{
	"request" : "start"
}
\endverbatim
 *
 * Unsurprisingly, they just result in, respectively, \c paused and
 * \c started events:
 *
\verbatim
{
	"videoroom" : "event",
	"paused" : "ok"
}
\endverbatim
 *
\verbatim
{
	"videoroom" : "event",
	"started" : "ok"
}
\endverbatim
 *
 * For more drill-down manipulations of a subscription, a \c configure
 * request can be used instead. This request allows subscribers to dynamically
 * change some properties associated to their media subscription, e.g.,
 * in terms of what should and should not be sent at a specific time. A
 * \c configure request must be formatted as follows:
 *
\verbatim
{
	"request" : "configure",
	"audio" : <true|false, depending on whether audio should be relayed or not; optional>,
	"video" : <true|false, depending on whether video should be relayed or not; optional>,
	"data" : <true|false, depending on whether datachannel messages should be relayed or not; optional>,
	"substream" : <substream to receive (0-2), in case simulcasting is enabled; optional>,
	"temporal" : <temporal layers to receive (0-2), in case simulcasting is enabled; optional>,
	"spatial_layer" : <spatial layer to receive (0-2), in case VP9-SVC is enabled; optional>,
	"temporal_layer" : <temporal layers to receive (0-2), in case VP9-SVC is enabled; optional>
}
\endverbatim
 *
 * As you can see, the \c audio , \c video and \c data properties can be
 * used as a media-level pause/resume functionality, whereas \c pause
 * and \c start simply pause and resume all streams at the same time.
 * The \c substream and \c temporal properties, instead, only make sense
 * when the mountpoint is configured with video simulcasting support, and
 * as such the viewer is interested in receiving a specific substream
 * or temporal layer, rather than any other of the available ones.
 * The \c spatial_layer and \c temporal_layer have exactly the same meaning,
 * but within the context of VP9-SVC publishers, and will have no effect
 * on subscriptions associated to regular publishers.
 *
 * Another interesting feature that subscribers can take advantage of is the
 * so-called publisher "switching". Basically, when subscribed to a specific
 * publisher and receiving media from them, you can at any time "switch"
 * to a different publisher, and as such start receiving media from that
 * other mountpoint instead. Think of it as changing channel on a TV: you
 * keep on using the same PeerConnection, the plugin simply changes the
 * source of the media transparently. Of course, while powerful and effective
 * this request has some limitations. First of all, it switches both audio
 * and video, meaning you can't just switch video and keep the audio from
 * the previous publisher, for instance; besides, the two publishers
 * must have the same media configuration, that is, use the same codecs,
 * the same payload types, etc. In fact, since the same PeerConnection is
 * used for this feature, switching to a publisher with a different
 * configuration might result in media incompatible with the PeerConnection
 * setup being relayed to the subscriber, and as such in no audio/video being
 * played. That said, a \c switch request must be formatted like this:
 *
\verbatim
{
	"request" : "switch",
	"feed" : <unique ID of the new publisher to switch to; mandatory>,
	"audio" : <true|false, depending on whether audio should be relayed or not; optional>,
	"video" : <true|false, depending on whether video should be relayed or not; optional>,
	"data" : <true|false, depending on whether datachannel messages should be relayed or not; optional>
}
\endverbatim
 *
 * If successful, you'll be unsubscribed from the previous publisher,
 * and subscribed to the new publisher instead. The event to confirm
 * the switch was successful will look like this:
 *
\verbatim
{
	"videoroom" : "event",
	"switched" : "ok",
	"room" : <room ID>,
	"id" : <unique ID of the new publisher>
}
\endverbatim
 *
 * Finally, to stop the subscription to the mountpoint and tear down the
 * related PeerConnection, you can use the \c leave request. Since context
 * is implicit, no other argument is required:
 *
\verbatim
{
	"request" : "leave"
}
\endverbatim
 *
 * If successful, the plugin will attempt to tear down the PeerConnection,
 * and will send back a \c left event:
 *
\verbatim
{
	"videoroom" : "event",
	"left" : "ok",
}
\endverbatim
 */

#include "plugin.h"

#include <jansson.h>
#include <netdb.h>

#include "../debug.h"
#include "../apierror.h"
#include "../config.h"
#include "../mutex.h"
#include "../rtp.h"
#include "../rtpsrtp.h"
#include "../rtcp.h"
#include "../record.h"
#include "../sdp-utils.h"
#include "../utils.h"
#include "../ip-utils.h"
#include <sys/types.h>
#include <sys/socket.h>


/* Plugin information */
#define JANUS_VIDEOROOM_VERSION			9
#define JANUS_VIDEOROOM_VERSION_STRING	"0.0.9"
#define JANUS_VIDEOROOM_DESCRIPTION		"This is a plugin implementing a videoconferencing SFU (Selective Forwarding Unit) for Janus, that is an audio/video router."
#define JANUS_VIDEOROOM_NAME			"JANUS VideoRoom plugin"
#define JANUS_VIDEOROOM_AUTHOR			"Meetecho s.r.l."
#define JANUS_VIDEOROOM_PACKAGE			"janus.plugin.videoroom"

/* Plugin methods */
janus_plugin *create(void);
int janus_videoroom_init(janus_callbacks *callback, const char *config_path);
void janus_videoroom_destroy(void);
int janus_videoroom_get_api_compatibility(void);
int janus_videoroom_get_version(void);
const char *janus_videoroom_get_version_string(void);
const char *janus_videoroom_get_description(void);
const char *janus_videoroom_get_name(void);
const char *janus_videoroom_get_author(void);
const char *janus_videoroom_get_package(void);
void janus_videoroom_create_session(janus_plugin_session *handle, int *error);
struct janus_plugin_result *janus_videoroom_handle_message(janus_plugin_session *handle, char *transaction, json_t *message, json_t *jsep);
json_t *janus_videoroom_handle_admin_message(json_t *message);
void janus_videoroom_setup_media(janus_plugin_session *handle);
void janus_videoroom_incoming_rtp(janus_plugin_session *handle, int video, char *buf, int len);
void janus_videoroom_incoming_rtcp(janus_plugin_session *handle, int video, char *buf, int len);
void janus_videoroom_incoming_data(janus_plugin_session *handle, char *label, char *buf, int len);
void janus_videoroom_slow_link(janus_plugin_session *handle, int uplink, int video);
void janus_videoroom_hangup_media(janus_plugin_session *handle);
void janus_videoroom_destroy_session(janus_plugin_session *handle, int *error);
json_t *janus_videoroom_query_session(janus_plugin_session *handle);

/* Plugin setup */
static janus_plugin janus_videoroom_plugin =
	JANUS_PLUGIN_INIT (
		.init = janus_videoroom_init,
		.destroy = janus_videoroom_destroy,

		.get_api_compatibility = janus_videoroom_get_api_compatibility,
		.get_version = janus_videoroom_get_version,
		.get_version_string = janus_videoroom_get_version_string,
		.get_description = janus_videoroom_get_description,
		.get_name = janus_videoroom_get_name,
		.get_author = janus_videoroom_get_author,
		.get_package = janus_videoroom_get_package,

		.create_session = janus_videoroom_create_session,
		.handle_message = janus_videoroom_handle_message,
		.handle_admin_message = janus_videoroom_handle_admin_message,
		.setup_media = janus_videoroom_setup_media,
		.incoming_rtp = janus_videoroom_incoming_rtp,
		.incoming_rtcp = janus_videoroom_incoming_rtcp,
		.incoming_data = janus_videoroom_incoming_data,
		.slow_link = janus_videoroom_slow_link,
		.hangup_media = janus_videoroom_hangup_media,
		.destroy_session = janus_videoroom_destroy_session,
		.query_session = janus_videoroom_query_session,
	);

/* Plugin creator */
janus_plugin *create(void) {
	JANUS_LOG(LOG_VERB, "%s created!\n", JANUS_VIDEOROOM_NAME);
	return &janus_videoroom_plugin;
}

/* Parameter validation */
static struct janus_json_parameter request_parameters[] = {
	{"request", JSON_STRING, JANUS_JSON_PARAM_REQUIRED}
};
static struct janus_json_parameter adminkey_parameters[] = {
	{"admin_key", JSON_STRING, JANUS_JSON_PARAM_REQUIRED}
};
static struct janus_json_parameter create_parameters[] = {
	{"room", JSON_INTEGER, JANUS_JSON_PARAM_POSITIVE},
	{"description", JSON_STRING, 0},
	{"is_private", JANUS_JSON_BOOL, 0},
	{"allowed", JSON_ARRAY, 0},
	{"secret", JSON_STRING, 0},
	{"pin", JSON_STRING, 0},
	{"require_pvtid", JANUS_JSON_BOOL, 0},
	{"bitrate", JSON_INTEGER, JANUS_JSON_PARAM_POSITIVE},
	{"bitrate_cap", JANUS_JSON_BOOL, 0},
	{"fir_freq", JSON_INTEGER, JANUS_JSON_PARAM_POSITIVE},
	{"publishers", JSON_INTEGER, JANUS_JSON_PARAM_POSITIVE},
	{"audiocodec", JSON_STRING, 0},
	{"videocodec", JSON_STRING, 0},
	{"opus_fec", JANUS_JSON_BOOL, 0},
	{"video_svc", JANUS_JSON_BOOL, 0},
	{"audiolevel_ext", JANUS_JSON_BOOL, 0},
	{"audiolevel_event", JANUS_JSON_BOOL, 0},
	{"audio_active_packets", JSON_INTEGER, JANUS_JSON_PARAM_POSITIVE},
	{"audio_level_average", JSON_INTEGER, JANUS_JSON_PARAM_POSITIVE},
	{"videoorient_ext", JANUS_JSON_BOOL, 0},
	{"playoutdelay_ext", JANUS_JSON_BOOL, 0},
	{"transport_wide_cc_ext", JANUS_JSON_BOOL, 0},
	{"record", JANUS_JSON_BOOL, 0},
	{"rec_dir", JSON_STRING, 0},
	{"permanent", JANUS_JSON_BOOL, 0},
	{"notify_joining", JANUS_JSON_BOOL, 0},
};
static struct janus_json_parameter edit_parameters[] = {
	{"room", JSON_INTEGER, JANUS_JSON_PARAM_REQUIRED | JANUS_JSON_PARAM_POSITIVE},
	{"secret", JSON_STRING, 0},
	{"new_description", JSON_STRING, 0},
	{"new_is_private", JANUS_JSON_BOOL, 0},
	{"new_secret", JSON_STRING, 0},
	{"new_pin", JSON_STRING, 0},
	{"new_require_pvtid", JANUS_JSON_BOOL, 0},
	{"new_bitrate", JSON_INTEGER, JANUS_JSON_PARAM_POSITIVE},
	{"new_fir_freq", JSON_INTEGER, JANUS_JSON_PARAM_POSITIVE},
	{"new_publishers", JSON_INTEGER, JANUS_JSON_PARAM_POSITIVE},
	{"permanent", JANUS_JSON_BOOL, 0}
};
static struct janus_json_parameter room_parameters[] = {
	{"room", JSON_INTEGER, JANUS_JSON_PARAM_REQUIRED | JANUS_JSON_PARAM_POSITIVE}
};
static struct janus_json_parameter destroy_parameters[] = {
	{"room", JSON_INTEGER, JANUS_JSON_PARAM_REQUIRED | JANUS_JSON_PARAM_POSITIVE},
	{"permanent", JANUS_JSON_BOOL, 0}
};
static struct janus_json_parameter allowed_parameters[] = {
	{"room", JSON_INTEGER, JANUS_JSON_PARAM_REQUIRED | JANUS_JSON_PARAM_POSITIVE},
	{"secret", JSON_STRING, 0},
	{"action", JSON_STRING, JANUS_JSON_PARAM_REQUIRED},
	{"allowed", JSON_ARRAY, 0}
};
static struct janus_json_parameter kick_parameters[] = {
	{"room", JSON_INTEGER, JANUS_JSON_PARAM_REQUIRED | JANUS_JSON_PARAM_POSITIVE},
	{"secret", JSON_STRING, 0},
	{"id", JSON_INTEGER, JANUS_JSON_PARAM_REQUIRED | JANUS_JSON_PARAM_POSITIVE}
};
static struct janus_json_parameter join_parameters[] = {
	{"room", JSON_INTEGER, JANUS_JSON_PARAM_REQUIRED | JANUS_JSON_PARAM_POSITIVE},
	{"ptype", JSON_STRING, JANUS_JSON_PARAM_REQUIRED},
	{"audio", JANUS_JSON_BOOL, 0},
	{"video", JANUS_JSON_BOOL, 0},
	{"data", JANUS_JSON_BOOL, 0},
	{"bitrate", JSON_INTEGER, JANUS_JSON_PARAM_POSITIVE},
	{"record", JANUS_JSON_BOOL, 0},
	{"filename", JSON_STRING, 0},
	{"token", JSON_STRING, 0}
};
static struct janus_json_parameter publish_parameters[] = {
	{"audio", JANUS_JSON_BOOL, 0},
	{"audiocodec", JSON_STRING, 0},
	{"video", JANUS_JSON_BOOL, 0},
	{"videocodec", JSON_STRING, 0},
	{"data", JANUS_JSON_BOOL, 0},
	{"bitrate", JSON_INTEGER, JANUS_JSON_PARAM_POSITIVE},
	{"keyframe", JANUS_JSON_BOOL, 0},
	{"record", JANUS_JSON_BOOL, 0},
	{"filename", JSON_STRING, 0},
	{"display", JSON_STRING, 0},
	/* The following are just to force a renegotiation and/or an ICE restart */
	{"update", JANUS_JSON_BOOL, 0},
	{"restart", JANUS_JSON_BOOL, 0}
};
static struct janus_json_parameter rtp_forward_parameters[] = {
	{"room", JSON_INTEGER, JANUS_JSON_PARAM_REQUIRED | JANUS_JSON_PARAM_POSITIVE},
	{"publisher_id", JSON_INTEGER, JANUS_JSON_PARAM_REQUIRED | JANUS_JSON_PARAM_POSITIVE},
	{"video_port", JSON_INTEGER, JANUS_JSON_PARAM_POSITIVE},
	{"video_rtcp_port", JSON_INTEGER, JANUS_JSON_PARAM_POSITIVE},
	{"video_ssrc", JSON_INTEGER, JANUS_JSON_PARAM_POSITIVE},
	{"video_pt", JSON_INTEGER, JANUS_JSON_PARAM_POSITIVE},
	{"video_port_2", JSON_INTEGER, JANUS_JSON_PARAM_POSITIVE},
	{"video_ssrc_2", JSON_INTEGER, JANUS_JSON_PARAM_POSITIVE},
	{"video_pt_2", JSON_INTEGER, JANUS_JSON_PARAM_POSITIVE},
	{"video_port_3", JSON_INTEGER, JANUS_JSON_PARAM_POSITIVE},
	{"video_ssrc_3", JSON_INTEGER, JANUS_JSON_PARAM_POSITIVE},
	{"video_pt_3", JSON_INTEGER, JANUS_JSON_PARAM_POSITIVE},
	{"audio_port", JSON_INTEGER, JANUS_JSON_PARAM_POSITIVE},
	{"audio_rtcp_port", JSON_INTEGER, JANUS_JSON_PARAM_POSITIVE},
	{"audio_ssrc", JSON_INTEGER, JANUS_JSON_PARAM_POSITIVE},
	{"audio_pt", JSON_INTEGER, JANUS_JSON_PARAM_POSITIVE},
	{"data_port", JSON_INTEGER, JANUS_JSON_PARAM_POSITIVE},
	{"host", JSON_STRING, JANUS_JSON_PARAM_REQUIRED},
	{"host_family", JSON_STRING, 0},
	{"simulcast", JANUS_JSON_BOOL, 0},
	{"srtp_suite", JSON_INTEGER, JANUS_JSON_PARAM_POSITIVE},
	{"srtp_crypto", JSON_STRING, 0}
};
static struct janus_json_parameter stop_rtp_forward_parameters[] = {
	{"room", JSON_INTEGER, JANUS_JSON_PARAM_REQUIRED | JANUS_JSON_PARAM_POSITIVE},
	{"publisher_id", JSON_INTEGER, JANUS_JSON_PARAM_REQUIRED | JANUS_JSON_PARAM_POSITIVE},
	{"stream_id", JSON_INTEGER, JANUS_JSON_PARAM_REQUIRED | JANUS_JSON_PARAM_POSITIVE}
};
static struct janus_json_parameter publisher_parameters[] = {
	{"id", JSON_INTEGER, JANUS_JSON_PARAM_POSITIVE},
	{"display", JSON_STRING, 0}
};
static struct janus_json_parameter configure_parameters[] = {
	{"audio", JANUS_JSON_BOOL, 0},
	{"video", JANUS_JSON_BOOL, 0},
	{"data", JANUS_JSON_BOOL, 0},
	/* For VP8 (or H.264) simulcast */
	{"substream", JSON_INTEGER, JANUS_JSON_PARAM_POSITIVE},
	{"temporal", JSON_INTEGER, JANUS_JSON_PARAM_POSITIVE},
	/* For VP9 SVC */
	{"spatial_layer", JSON_INTEGER, JANUS_JSON_PARAM_POSITIVE},
	{"temporal_layer", JSON_INTEGER, JANUS_JSON_PARAM_POSITIVE},
	/* The following is to handle a renegotiation */
	{"update", JANUS_JSON_BOOL, 0},
};
static struct janus_json_parameter subscriber_parameters[] = {
	{"feed", JSON_INTEGER, JANUS_JSON_PARAM_REQUIRED | JANUS_JSON_PARAM_POSITIVE},
	{"private_id", JSON_INTEGER, JANUS_JSON_PARAM_POSITIVE},
	{"close_pc", JANUS_JSON_BOOL, 0},
	{"audio", JANUS_JSON_BOOL, 0},
	{"video", JANUS_JSON_BOOL, 0},
	{"data", JANUS_JSON_BOOL, 0},
	{"offer_audio", JANUS_JSON_BOOL, 0},
	{"offer_video", JANUS_JSON_BOOL, 0},
	{"offer_data", JANUS_JSON_BOOL, 0},
	/* For VP8 (or H.264) simulcast */
	{"substream", JSON_INTEGER, JANUS_JSON_PARAM_POSITIVE},
	{"temporal", JSON_INTEGER, JANUS_JSON_PARAM_POSITIVE},
	/* For VP9 SVC */
	{"spatial_layer", JSON_INTEGER, JANUS_JSON_PARAM_POSITIVE},
	{"temporal_layer", JSON_INTEGER, JANUS_JSON_PARAM_POSITIVE},
};

/* Static configuration instance */
static janus_config *config = NULL;
static const char *config_folder = NULL;
static janus_mutex config_mutex = JANUS_MUTEX_INITIALIZER;

/* Useful stuff */
static volatile gint initialized = 0, stopping = 0;
static gboolean notify_events = TRUE;
static janus_callbacks *gateway = NULL;
static GThread *handler_thread;
static void *janus_videoroom_handler(void *data);
static void janus_videoroom_relay_rtp_packet(gpointer data, gpointer user_data);
static void janus_videoroom_relay_data_packet(gpointer data, gpointer user_data);
static void janus_videoroom_hangup_media_internal(janus_plugin_session *handle);

typedef enum janus_videoroom_p_type {
	janus_videoroom_p_type_none = 0,
	janus_videoroom_p_type_subscriber,			/* Generic subscriber */
	janus_videoroom_p_type_publisher,			/* Participant (for receiving events) and optionally publisher */
} janus_videoroom_p_type;

typedef struct janus_videoroom_message {
	janus_plugin_session *handle;
	char *transaction;
	json_t *message;
	json_t *jsep;
} janus_videoroom_message;
static GAsyncQueue *messages = NULL;
static janus_videoroom_message exit_message;


typedef struct janus_videoroom {
	guint64 room_id;			/* Unique room ID */
	gchar *room_name;			/* Room description */
	gchar *room_secret;			/* Secret needed to manipulate (e.g., destroy) this room */
	gchar *room_pin;			/* Password needed to join this room, if any */
	gboolean is_private;		/* Whether this room is 'private' (as in hidden) or not */
	gboolean require_pvtid;		/* Whether subscriptions in this room require a private_id */
	int max_publishers;			/* Maximum number of concurrent publishers */
	uint32_t bitrate;			/* Global bitrate limit */
	gboolean bitrate_cap;		/* Whether the above limit is insormountable */
	uint16_t fir_freq;			/* Regular FIR frequency (0=disabled) */
	janus_audiocodec acodec[3];	/* Audio codec(s) to force on publishers */
	janus_videocodec vcodec[3];	/* Video codec(s) to force on publishers */
	gboolean do_opusfec;		/* Whether inband FEC must be negotiated (note: only available for Opus) */
	gboolean do_svc;			/* Whether SVC must be done for video (note: only available for VP9 right now) */
	gboolean audiolevel_ext;	/* Whether the ssrc-audio-level extension must be negotiated or not for new publishers */
	gboolean audiolevel_event;	/* Whether to emit event to other users about audiolevel */
	int audio_active_packets;	/* Amount of packets with audio level for checkup */
	int audio_level_average;	/* Average audio level */
	gboolean videoorient_ext;	/* Whether the video-orientation extension must be negotiated or not for new publishers */
	gboolean playoutdelay_ext;	/* Whether the playout-delay extension must be negotiated or not for new publishers */
	gboolean transport_wide_cc_ext;	/* Whether the transport wide cc extension must be negotiated or not for new publishers */
	gboolean record;			/* Whether the feeds from publishers in this room should be recorded */
	char *rec_dir;				/* Where to save the recordings of this room, if enabled */
	GHashTable *participants;	/* Map of potential publishers (we get subscribers from them) */
	GHashTable *private_ids;	/* Map of existing private IDs */
	volatile gint destroyed;	/* Whether this room has been destroyed */
	gboolean check_allowed;		/* Whether to check tokens when participants join (see below) */
	GHashTable *allowed;		/* Map of participants (as tokens) allowed to join */
	gboolean notify_joining;	/* Whether an event is sent to notify all participants if a new participant joins the room */
	janus_mutex mutex;			/* Mutex to lock this room instance */
	janus_refcount ref;			/* Reference counter for this room */
} janus_videoroom;
static GHashTable *rooms;
static janus_mutex rooms_mutex = JANUS_MUTEX_INITIALIZER;
static char *admin_key = NULL;
static gboolean lock_rtpfwd = FALSE;

typedef struct janus_videoroom_session {
	janus_plugin_session *handle;
	gint64 sdp_sessid;
	gint64 sdp_version;
	janus_videoroom_p_type participant_type;
	gpointer participant;
	gboolean started;
	gboolean stopping;
	volatile gint hangingup;
	volatile gint destroyed;
	janus_mutex mutex;
	janus_refcount ref;
} janus_videoroom_session;
static GHashTable *sessions;
static janus_mutex sessions_mutex = JANUS_MUTEX_INITIALIZER;

/* A host whose ports gets streamed RTP packets of the corresponding type */
typedef struct janus_videoroom_srtp_context janus_videoroom_srtp_context;
typedef struct janus_videoroom_rtp_forwarder {
	void *source;
	gboolean is_video;
	gboolean is_data;
	uint32_t ssrc;
	int payload_type;
	int substream;
	struct sockaddr_in serv_addr;
	struct sockaddr_in6 serv_addr6;
	/* Only needed for RTCP */
	int rtcp_fd;
	uint16_t local_rtcp_port, remote_rtcp_port;
	GSource *rtcp_recv;
	/* Only needed when forwarding simulcasted streams to a single endpoint */
	gboolean simulcast;
	janus_rtp_switching_context context;
	janus_rtp_simulcasting_context sim_context;
	/* Only needed for SRTP forwarders */
	gboolean is_srtp;
	janus_videoroom_srtp_context *srtp_ctx;
	/* Reference */
	volatile gint destroyed;
	janus_refcount ref;
} janus_videoroom_rtp_forwarder;
static void janus_videoroom_rtp_forwarder_destroy(janus_videoroom_rtp_forwarder *forward);
static void janus_videoroom_rtp_forwarder_free(const janus_refcount *f_ref);
/* SRTP encryption may be needed, and potentially shared */
struct janus_videoroom_srtp_context {
	GHashTable *contexts;
	char *id;
	srtp_t ctx;
	srtp_policy_t policy;
	char sbuf[1500];
	int slen;
	/* Keep track of how many forwarders are using this context */
	uint8_t count;
};
static void janus_videoroom_srtp_context_free(gpointer data);
/* RTCP support in RTP forwarders */
typedef struct janus_videoroom_rtcp_receiver {
	GSource parent;
	janus_videoroom_rtp_forwarder *forward;
	GDestroyNotify destroy;
} janus_videoroom_rtcp_receiver;
static void janus_videoroom_rtp_forwarder_rtcp_receive(janus_videoroom_rtp_forwarder *forward);
static gboolean janus_videoroom_rtp_forwarder_rtcp_prepare(GSource *source, gint *timeout) {
	*timeout = -1;
	return FALSE;
}
static gboolean janus_videoroom_rtp_forwarder_rtcp_dispatch(GSource *source, GSourceFunc callback, gpointer user_data) {
	janus_videoroom_rtcp_receiver *r = (janus_videoroom_rtcp_receiver *)source;
	/* Receive the packet */
	if(r)
		janus_videoroom_rtp_forwarder_rtcp_receive(r->forward);
	return G_SOURCE_CONTINUE;
}
static void janus_videoroom_rtp_forwarder_rtcp_finalize(GSource *source) {
	janus_videoroom_rtcp_receiver *r = (janus_videoroom_rtcp_receiver *)source;
	/* Remove the reference to the forwarder */
	if(r && r->forward)
		janus_refcount_decrease(&r->forward->ref);
}
static GSourceFuncs janus_videoroom_rtp_forwarder_rtcp_funcs = {
	janus_videoroom_rtp_forwarder_rtcp_prepare,
	NULL,
	janus_videoroom_rtp_forwarder_rtcp_dispatch,
	janus_videoroom_rtp_forwarder_rtcp_finalize,
	NULL, NULL
};
static GMainContext *rtcpfwd_ctx = NULL;
static GMainLoop *rtcpfwd_loop = NULL;
static GThread *rtcpfwd_thread = NULL;
static void *janus_videoroom_rtp_forwarder_rtcp_thread(void *data);

typedef struct janus_videoroom_publisher {
	janus_videoroom_session *session;
	janus_videoroom *room;	/* Room */
	guint64 room_id;	/* Unique room ID */
	guint64 user_id;	/* Unique ID in the room */
	guint32 pvt_id;		/* This is sent to the publisher for mapping purposes, but shouldn't be shared with others */
	gchar *display;		/* Display name (just for fun) */
	gchar *sdp;			/* The SDP this publisher negotiated, if any */
	gboolean audio, video, data;		/* Whether audio, video and/or data is going to be sent by this publisher */
	janus_audiocodec acodec;	/* Audio codec this publisher is using */
	janus_videocodec vcodec;	/* Video codec this publisher is using */
	guint32 audio_pt;		/* Audio payload type (Opus) */
	guint32 video_pt;		/* Video payload type (depends on room configuration) */
	guint32 audio_ssrc;		/* Audio SSRC of this publisher */
	guint32 video_ssrc;		/* Video SSRC of this publisher */
	gboolean do_opusfec;	/* Whether this publisher is sending inband Opus FEC */
	uint32_t ssrc[3];		/* Only needed in case VP8 (or H.264) simulcasting is involved */
	char *rid[3];			/* Only needed if simulcasting is rid-based */
	int rid_extmap_id;		/* rid extmap ID */
	int framemarking_ext_id;			/* Frame marking extmap ID */
	guint8 audio_level_extmap_id;		/* Audio level extmap ID */
	guint8 video_orient_extmap_id;		/* Video orientation extmap ID */
	guint8 playout_delay_extmap_id;		/* Playout delay extmap ID */
	gboolean audio_active;
	gboolean video_active;
	int audio_dBov_level;		/* Value in dBov of the audio level (last value from extension) */
	int audio_active_packets;	/* Participant's number of audio packets to accumulate */
	int audio_dBov_sum;			/* Participant's accumulated dBov value for audio level*/
	gboolean talking;			/* Whether this participant is currently talking (uses audio levels extension) */
	gboolean data_active;
	gboolean firefox;	/* We send Firefox users a different kind of FIR */
	uint32_t bitrate;
	gint64 remb_startup;/* Incremental changes on REMB to reach the target at startup */
	gint64 remb_latest;	/* Time of latest sent REMB (to avoid flooding) */
	gint64 fir_latest;	/* Time of latest sent FIR (to avoid flooding) */
	gint fir_seq;		/* FIR sequence number */
	gboolean recording_active;	/* Whether this publisher has to be recorded or not */
	gchar *recording_base;	/* Base name for the recording (e.g., /path/to/filename, will generate /path/to/filename-audio.mjr and/or /path/to/filename-video.mjr */
	janus_recorder *arc;	/* The Janus recorder instance for this publisher's audio, if enabled */
	janus_recorder *vrc;	/* The Janus recorder instance for this user's video, if enabled */
	janus_recorder *drc;	/* The Janus recorder instance for this publisher's data, if enabled */
	janus_rtp_switching_context rec_ctx;
	janus_rtp_simulcasting_context rec_simctx;
	janus_mutex rec_mutex;	/* Mutex to protect the recorders from race conditions */
	GSList *subscribers;	/* Subscriptions to this publisher (who's watching this publisher)  */
	GSList *subscriptions;	/* Subscriptions this publisher has created (who this publisher is watching) */
	janus_mutex subscribers_mutex;
	GHashTable *rtp_forwarders;
	GHashTable *srtp_contexts;
	janus_mutex rtp_forwarders_mutex;
	int udp_sock; /* The udp socket on which to forward rtp packets */
	gboolean kicked;	/* Whether this participant has been kicked */
	volatile gint destroyed;
	janus_refcount ref;
} janus_videoroom_publisher;
static guint32 janus_videoroom_rtp_forwarder_add_helper(janus_videoroom_publisher *p,
	const gchar *host, int port, int rtcp_port, int pt, uint32_t ssrc,
	gboolean simulcast, int srtp_suite, const char *srtp_crypto,
	int substream, gboolean is_video, gboolean is_data);

typedef struct janus_videoroom_subscriber {
	janus_videoroom_session *session;
	janus_videoroom *room;	/* Room */
	guint64 room_id;		/* Unique room ID */
	janus_videoroom_publisher *feed;	/* Participant this subscriber is subscribed to */
	gboolean close_pc;		/* Whether we should automatically close the PeerConnection when the publisher goes away */
	guint32 pvt_id;			/* Private ID of the participant that is subscribing (if available/provided) */
	janus_sdp *sdp;			/* Offer we sent this listener (may be updated within renegotiations) */
	janus_rtp_switching_context context;	/* Needed in case there are publisher switches on this subscriber */
	janus_rtp_simulcasting_context sim_context;
	janus_vp8_simulcast_context vp8_context;
	gboolean audio, video, data;		/* Whether audio, video and/or data must be sent to this subscriber */
	/* As above, but can't change dynamically (says whether something was negotiated at all in SDP) */
	gboolean audio_offered, video_offered, data_offered;
	gboolean paused;
	gboolean kicked;	/* Whether this subscription belongs to a participant that has been kicked */
	/* The following are only relevant if we're doing VP9 SVC, and are not to be confused with plain
	 * simulcast, which has similar info (substream/templayer) but in a completely different context */
	int spatial_layer, target_spatial_layer;
	int temporal_layer, target_temporal_layer;
	volatile gint destroyed;
	janus_refcount ref;
} janus_videoroom_subscriber;

typedef struct janus_videoroom_rtp_relay_packet {
	janus_rtp_header *data;
	gint length;
	gboolean is_video;
	uint32_t ssrc[3];
	uint32_t timestamp;
	uint16_t seq_number;
	/* The following are only relevant if we're doing VP9 SVC*/
	gboolean svc;
	int spatial_layer;
	int temporal_layer;
	uint8_t pbit, dbit, ubit, bbit, ebit;
} janus_videoroom_rtp_relay_packet;


/* Freeing stuff */
static void janus_videoroom_subscriber_destroy(janus_videoroom_subscriber *s) {
	if(s && g_atomic_int_compare_and_exchange(&s->destroyed, 0, 1))
		janus_refcount_decrease(&s->ref);
}

static void janus_videoroom_subscriber_free(const janus_refcount *s_ref) {
	janus_videoroom_subscriber *s = janus_refcount_containerof(s_ref, janus_videoroom_subscriber, ref);
	/* This subscriber can be destroyed, free all the resources */
	janus_sdp_destroy(s->sdp);
	g_free(s);
}

static void janus_videoroom_publisher_dereference(janus_videoroom_publisher *p) {
	/* This is used by g_pointer_clear and g_hash_table_new_full so that NULL is only possible if that was inserted into the hash table. */
	janus_refcount_decrease(&p->ref);
}

static void janus_videoroom_publisher_dereference_by_subscriber(janus_videoroom_publisher *p) {
	/* This is used by g_pointer_clear and g_hash_table_new_full so that NULL is only possible if that was inserted into the hash table. */
	janus_refcount_decrease(&p->session->ref);
	janus_refcount_decrease(&p->ref);
}

static void janus_videoroom_publisher_dereference_nodebug(janus_videoroom_publisher *p) {
	janus_refcount_decrease_nodebug(&p->ref);
}

static void janus_videoroom_publisher_destroy(janus_videoroom_publisher *p) {
	if(p && g_atomic_int_compare_and_exchange(&p->destroyed, 0, 1))
		janus_refcount_decrease(&p->ref);
}

static void janus_videoroom_publisher_free(const janus_refcount *p_ref) {
	janus_videoroom_publisher *p = janus_refcount_containerof(p_ref, janus_videoroom_publisher, ref);
	g_free(p->display);
	p->display = NULL;
	g_free(p->sdp);
	p->sdp = NULL;
	g_free(p->recording_base);
	p->recording_base = NULL;
	janus_recorder_destroy(p->arc);
	janus_recorder_destroy(p->vrc);
	janus_recorder_destroy(p->drc);

	if(p->udp_sock > 0)
		close(p->udp_sock);
	g_hash_table_destroy(p->rtp_forwarders);
	p->rtp_forwarders = NULL;
	g_hash_table_destroy(p->srtp_contexts);
	p->srtp_contexts = NULL;
	g_slist_free(p->subscribers);

	janus_mutex_destroy(&p->subscribers_mutex);
	janus_mutex_destroy(&p->rtp_forwarders_mutex);
	g_free(p);
}

static void janus_videoroom_session_destroy(janus_videoroom_session *session) {
	if(session && g_atomic_int_compare_and_exchange(&session->destroyed, 0, 1))
		janus_refcount_decrease(&session->ref);
}

static void janus_videoroom_session_free(const janus_refcount *session_ref) {
	janus_videoroom_session *session = janus_refcount_containerof(session_ref, janus_videoroom_session, ref);
	/* Remove the reference to the core plugin session */
	janus_refcount_decrease(&session->handle->ref);
	/* This session can be destroyed, free all the resources */
	janus_mutex_destroy(&session->mutex);
	g_free(session);
}

static void janus_videoroom_room_dereference(janus_videoroom *room) {
	janus_refcount_decrease(&room->ref);
}

static void janus_videoroom_room_destroy(janus_videoroom *room) {
	if(room && g_atomic_int_compare_and_exchange(&room->destroyed, 0, 1))
		janus_refcount_decrease(&room->ref);
}

static void janus_videoroom_room_free(const janus_refcount *room_ref) {
	janus_videoroom *room = janus_refcount_containerof(room_ref, janus_videoroom, ref);
	/* This room can be destroyed, free all the resources */
	g_free(room->room_name);
	g_free(room->room_secret);
	g_free(room->room_pin);
	g_free(room->rec_dir);
	g_hash_table_destroy(room->participants);
	g_hash_table_destroy(room->private_ids);
	g_hash_table_destroy(room->allowed);
	g_free(room);
}

static void janus_videoroom_message_free(janus_videoroom_message *msg) {
	if(!msg || msg == &exit_message)
		return;

	if(msg->handle && msg->handle->plugin_handle) {
		janus_videoroom_session *session = (janus_videoroom_session *)msg->handle->plugin_handle;
		janus_refcount_decrease(&session->ref);
	}
	msg->handle = NULL;

	g_free(msg->transaction);
	msg->transaction = NULL;
	if(msg->message)
		json_decref(msg->message);
	msg->message = NULL;
	if(msg->jsep)
		json_decref(msg->jsep);
	msg->jsep = NULL;

	g_free(msg);
}

static void janus_videoroom_codecstr(janus_videoroom *videoroom, char *audio_codecs, char *video_codecs, int str_len, const char *split) {
	if (audio_codecs) {
		audio_codecs[0] = 0;
		g_snprintf(audio_codecs, str_len, "%s", janus_audiocodec_name(videoroom->acodec[0]));
		if (videoroom->acodec[1] != JANUS_AUDIOCODEC_NONE) {
			g_strlcat(audio_codecs, split, str_len);
			g_strlcat(audio_codecs, janus_audiocodec_name(videoroom->acodec[1]), str_len);
		}
		if (videoroom->acodec[2] != JANUS_AUDIOCODEC_NONE) {
			g_strlcat(audio_codecs, split, str_len);
			g_strlcat(audio_codecs, janus_audiocodec_name(videoroom->acodec[2]), str_len);
		}
	}
	if (video_codecs) {
		video_codecs[0] = 0;
		g_snprintf(video_codecs, str_len, "%s", janus_videocodec_name(videoroom->vcodec[0]));
		if (videoroom->vcodec[1] != JANUS_VIDEOCODEC_NONE) {
			g_strlcat(video_codecs, split, str_len);
			g_strlcat(video_codecs, janus_videocodec_name(videoroom->vcodec[1]), str_len);
		}
		if (videoroom->vcodec[2] != JANUS_VIDEOCODEC_NONE) {
			g_strlcat(video_codecs, split, str_len);
			g_strlcat(video_codecs, janus_videocodec_name(videoroom->vcodec[2]), str_len);
		}
	}
}

static void janus_videoroom_reqfir(janus_videoroom_publisher *publisher, const char *reason) {
	/* Send a FIR */
	char buf[20];
	janus_rtcp_fir((char *)&buf, 20, &publisher->fir_seq);
	JANUS_LOG(LOG_VERB, "%s sending FIR to %"SCNu64" (%s)\n", reason, publisher->user_id, publisher->display ? publisher->display : "??");
	gateway->relay_rtcp(publisher->session->handle, 1, buf, 20);
	/* Send a PLI too, just in case... */
	janus_rtcp_pli((char *)&buf, 12);
	JANUS_LOG(LOG_VERB, "%s sending PLI to %"SCNu64" (%s)\n", reason, publisher->user_id, publisher->display ? publisher->display : "??");
	gateway->relay_rtcp(publisher->session->handle, 1, buf, 12);
	/* Update the time of when we last sent a keyframe request */
	publisher->fir_latest = janus_get_monotonic_time();
}

/* Error codes */
#define JANUS_VIDEOROOM_ERROR_UNKNOWN_ERROR		499
#define JANUS_VIDEOROOM_ERROR_NO_MESSAGE		421
#define JANUS_VIDEOROOM_ERROR_INVALID_JSON		422
#define JANUS_VIDEOROOM_ERROR_INVALID_REQUEST	423
#define JANUS_VIDEOROOM_ERROR_JOIN_FIRST		424
#define JANUS_VIDEOROOM_ERROR_ALREADY_JOINED	425
#define JANUS_VIDEOROOM_ERROR_NO_SUCH_ROOM		426
#define JANUS_VIDEOROOM_ERROR_ROOM_EXISTS		427
#define JANUS_VIDEOROOM_ERROR_NO_SUCH_FEED		428
#define JANUS_VIDEOROOM_ERROR_MISSING_ELEMENT	429
#define JANUS_VIDEOROOM_ERROR_INVALID_ELEMENT	430
#define JANUS_VIDEOROOM_ERROR_INVALID_SDP_TYPE	431
#define JANUS_VIDEOROOM_ERROR_PUBLISHERS_FULL	432
#define JANUS_VIDEOROOM_ERROR_UNAUTHORIZED		433
#define JANUS_VIDEOROOM_ERROR_ALREADY_PUBLISHED	434
#define JANUS_VIDEOROOM_ERROR_NOT_PUBLISHED		435
#define JANUS_VIDEOROOM_ERROR_ID_EXISTS			436
#define JANUS_VIDEOROOM_ERROR_INVALID_SDP		437


static guint32 janus_videoroom_rtp_forwarder_add_helper(janus_videoroom_publisher *p,
		const gchar *host, int port, int rtcp_port, int pt, uint32_t ssrc,
		gboolean simulcast, int srtp_suite, const char *srtp_crypto,
		int substream, gboolean is_video, gboolean is_data) {
	if(!p || !host) {
		return 0;
	}
	janus_mutex_lock(&p->rtp_forwarders_mutex);
	/* Do we need to bind to a port for RTCP? */
	int fd = -1;
	uint16_t local_rtcp_port = 0;
	if(!is_data && rtcp_port > -1) {
		fd = socket(AF_INET6, SOCK_DGRAM, IPPROTO_UDP);
		if(fd < 0) {
			janus_mutex_unlock(&p->rtp_forwarders_mutex);
<<<<<<< HEAD
=======
			JANUS_LOG(LOG_ERR, "Error creating RTCP socket for new RTP forwarder... %d (%s)\n",
				errno, strerror(errno));
			return 0;
		}
		int v6only = 0;
		if(setsockopt(fd, IPPROTO_IPV6, IPV6_V6ONLY, &v6only, sizeof(v6only)) != 0) {
			janus_mutex_unlock(&p->rtp_forwarders_mutex);
>>>>>>> 211a6fbb
			JANUS_LOG(LOG_ERR, "Error creating RTCP socket for new RTP forwarder... %d (%s)\n",
				errno, strerror(errno));
			return 0;
		}
<<<<<<< HEAD
		int v6only = 0;
		if(setsockopt(fd, IPPROTO_IPV6, IPV6_V6ONLY, &v6only, sizeof(v6only)) != 0) {
			janus_mutex_unlock(&p->rtp_forwarders_mutex);
			JANUS_LOG(LOG_ERR, "Error creating RTCP socket for new RTP forwarder... %d (%s)\n",
				errno, strerror(errno));
			return 0;
		}
=======
>>>>>>> 211a6fbb
		struct sockaddr_in6 address;
		socklen_t len = sizeof(address);
		memset(&address, 0, sizeof(address));
		address.sin6_family = AF_INET6;
		address.sin6_port = htons(0);	/* The RTCP port we received is the remote one */
		address.sin6_addr = in6addr_any;
		if(bind(fd, (struct sockaddr *)&address, len) < 0 ||
				getsockname(fd, (struct sockaddr *)&address, &len) < 0) {
			janus_mutex_unlock(&p->rtp_forwarders_mutex);
			JANUS_LOG(LOG_ERR, "Error binding RTCP socket for new RTP forwarder... %d (%s)\n",
				errno, strerror(errno));
			close(fd);
			return 0;
		}
		local_rtcp_port = ntohs(address.sin6_port);
		JANUS_LOG(LOG_VERB, "Bound local %s RTCP port: %"SCNu16"\n",
			is_video ? "video" : "audio", local_rtcp_port);
	}
	janus_videoroom_rtp_forwarder *forward = g_malloc0(sizeof(janus_videoroom_rtp_forwarder));
	forward->source = p;
	forward->rtcp_fd = fd;
	forward->local_rtcp_port = local_rtcp_port;
	forward->remote_rtcp_port = rtcp_port;
	/* First of all, let's check if we need to setup an SRTP forwarder */
	if(!is_data && srtp_suite > 0 && srtp_crypto != NULL) {
		/* First of all, let's check if there's already an RTP forwarder with
		 * the same SRTP context: make sure SSRC and pt are the same too */
		char media[10] = {0};
		if(!is_video) {
			g_sprintf(media, "audio");
		} else if(is_video) {
			g_sprintf(media, "video%d", substream);
		}
		char srtp_id[256] = {0};
		g_snprintf(srtp_id, 255, "%s-%s-%"SCNu32"-%d", srtp_crypto, media, ssrc, pt);
		JANUS_LOG(LOG_VERB, "SRTP context ID: %s\n", srtp_id);
		janus_videoroom_srtp_context *srtp_ctx = g_hash_table_lookup(p->srtp_contexts, srtp_id);
		if(srtp_ctx != NULL) {
			JANUS_LOG(LOG_VERB, "  -- Reusing existing SRTP context\n");
			srtp_ctx->count++;
			forward->srtp_ctx = srtp_ctx;
		} else {
			/* Nope, base64 decode the crypto string and set it as a new SRTP context */
			JANUS_LOG(LOG_VERB, "  -- Creating new SRTP context\n");
			srtp_ctx = g_malloc0(sizeof(janus_videoroom_srtp_context));
			gsize len = 0;
			guchar *decoded = g_base64_decode(srtp_crypto, &len);
			if(len < SRTP_MASTER_LENGTH) {
				janus_mutex_unlock(&p->rtp_forwarders_mutex);
				JANUS_LOG(LOG_ERR, "Invalid SRTP crypto (%s)\n", srtp_crypto);
				g_free(decoded);
				g_free(srtp_ctx);
				if(forward->rtcp_fd > -1)
					close(forward->rtcp_fd);
				g_free(forward);
				return 0;
			}
			/* Set SRTP policy */
			srtp_policy_t *policy = &srtp_ctx->policy;
			srtp_crypto_policy_set_rtp_default(&(policy->rtp));
			if(srtp_suite == 32) {
				srtp_crypto_policy_set_aes_cm_128_hmac_sha1_32(&(policy->rtp));
			} else if(srtp_suite == 80) {
				srtp_crypto_policy_set_aes_cm_128_hmac_sha1_80(&(policy->rtp));
			}
			policy->ssrc.type = ssrc_any_inbound;
			policy->key = decoded;
			policy->next = NULL;
			/* Create SRTP context */
			srtp_err_status_t res = srtp_create(&srtp_ctx->ctx, policy);
			if(res != srtp_err_status_ok) {
				/* Something went wrong... */
				janus_mutex_unlock(&p->rtp_forwarders_mutex);
				JANUS_LOG(LOG_ERR, "Error creating forwarder SRTP session: %d (%s)\n", res, janus_srtp_error_str(res));
				g_free(decoded);
				policy->key = NULL;
				g_free(srtp_ctx);
				if(forward->rtcp_fd > -1)
					close(forward->rtcp_fd);
				g_free(forward);
				return 0;
			}
			srtp_ctx->contexts = p->srtp_contexts;
			srtp_ctx->id = g_strdup(srtp_id);
			srtp_ctx->count = 1;
			g_hash_table_insert(p->srtp_contexts, srtp_ctx->id, srtp_ctx);
			forward->srtp_ctx = srtp_ctx;
		}
		forward->is_srtp = TRUE;
	}
	forward->is_video = is_video;
	forward->payload_type = pt;
	forward->ssrc = ssrc;
	forward->substream = substream;
	forward->is_data = is_data;
	/* Check if the host address is IPv4 or IPv6 */
	if(strstr(host, ":") != NULL) {
		forward->serv_addr6.sin6_family = AF_INET6;
		inet_pton(AF_INET6, host, &(forward->serv_addr6.sin6_addr));
		forward->serv_addr6.sin6_port = htons(port);
	} else {
		forward->serv_addr.sin_family = AF_INET;
		inet_pton(AF_INET, host, &(forward->serv_addr.sin_addr));
		forward->serv_addr.sin_port = htons(port);
	}
	if(is_video && simulcast) {
		forward->simulcast = TRUE;
		janus_rtp_switching_context_reset(&forward->context);
		janus_rtp_simulcasting_context_reset(&forward->sim_context);
		forward->sim_context.rid_ext_id = p->rid_extmap_id;
		forward->sim_context.substream_target = 2;
		forward->sim_context.templayer_target = 2;
	}
	janus_refcount_init(&forward->ref, janus_videoroom_rtp_forwarder_free);
	guint32 stream_id = janus_random_uint32();
	while(g_hash_table_lookup(p->rtp_forwarders, GUINT_TO_POINTER(stream_id)) != NULL) {
		stream_id = janus_random_uint32();
	}
	g_hash_table_insert(p->rtp_forwarders, GUINT_TO_POINTER(stream_id), forward);
	if(fd > -1) {
		/* We need RTCP: track this file descriptor, and ref the forwarder */
		janus_refcount_increase(&forward->ref);
		forward->rtcp_recv = g_source_new(&janus_videoroom_rtp_forwarder_rtcp_funcs, sizeof(janus_videoroom_rtcp_receiver));
		janus_videoroom_rtcp_receiver *rr = (janus_videoroom_rtcp_receiver *)forward->rtcp_recv;
		rr->forward = forward;
		g_source_set_priority(forward->rtcp_recv, G_PRIORITY_DEFAULT);
		g_source_add_unix_fd(forward->rtcp_recv, fd, G_IO_IN | G_IO_ERR);
		g_source_attach((GSource *)forward->rtcp_recv, rtcpfwd_ctx);
		/* Send a couple of empty RTP packets to the remote port to do latching */
		struct sockaddr *address = NULL;
		struct sockaddr_in addr4 = { 0 };
		struct sockaddr_in6 addr6 = { 0 };
		socklen_t addrlen = 0;
		if(forward->serv_addr.sin_family == AF_INET) {
			addr4.sin_family = AF_INET;
			addr4.sin_addr.s_addr = forward->serv_addr.sin_addr.s_addr;
			addr4.sin_port = htons(forward->remote_rtcp_port);
			address = (struct sockaddr *)&addr4;
			addrlen = sizeof(addr4);
		} else {
			addr6.sin6_family = AF_INET6;
			memcpy(&addr6.sin6_addr, &forward->serv_addr6.sin6_addr, sizeof(struct in6_addr));
			addr6.sin6_port = htons(forward->remote_rtcp_port);
			address = (struct sockaddr *)&addr6;
			addrlen = sizeof(addr6);
		}
		janus_rtp_header rtp;
		memset(&rtp, 0, sizeof(rtp));
		rtp.version = 2;
		(void)sendto(fd, &rtp, 12, 0, address, addrlen);
		(void)sendto(fd, &rtp, 12, 0, address, addrlen);
	}
	janus_mutex_unlock(&p->rtp_forwarders_mutex);
	JANUS_LOG(LOG_VERB, "Added %s/%d rtp_forward to participant %"SCNu64" host: %s:%d stream_id: %"SCNu32"\n",
		is_data ? "data" : (is_video ? "video" : "audio"), substream, p->user_id, host, port, stream_id);
	return stream_id;
}

static void janus_videoroom_rtp_forwarder_destroy(janus_videoroom_rtp_forwarder *forward) {
	if(forward && g_atomic_int_compare_and_exchange(&forward->destroyed, 0, 1)) {
		if(forward->rtcp_fd > -1) {
			g_source_destroy(forward->rtcp_recv);
			g_source_unref(forward->rtcp_recv);
		}
		janus_refcount_decrease(&forward->ref);
	}
}
static void janus_videoroom_rtp_forwarder_free(const janus_refcount *f_ref) {
	janus_videoroom_rtp_forwarder *forward = janus_refcount_containerof(f_ref, janus_videoroom_rtp_forwarder, ref);
	if(forward->rtcp_fd > -1)
		close(forward->rtcp_fd);
	if(forward->is_srtp && forward->srtp_ctx) {
		forward->srtp_ctx->count--;
		if(forward->srtp_ctx->count == 0 && forward->srtp_ctx->contexts != NULL)
			g_hash_table_remove(forward->srtp_ctx->contexts, forward->srtp_ctx->id);
	}
	g_free(forward);
	forward = NULL;
}

static void janus_videoroom_srtp_context_free(gpointer data) {
	if(data) {
		janus_videoroom_srtp_context *srtp_ctx = (janus_videoroom_srtp_context *)data;
		if(srtp_ctx) {
			g_free(srtp_ctx->id);
			srtp_dealloc(srtp_ctx->ctx);
			g_free(srtp_ctx->policy.key);
			g_free(srtp_ctx);
			srtp_ctx = NULL;
		}
	}
}


/* Plugin implementation */
int janus_videoroom_init(janus_callbacks *callback, const char *config_path) {
	if(g_atomic_int_get(&stopping)) {
		/* Still stopping from before */
		return -1;
	}
	if(callback == NULL || config_path == NULL) {
		/* Invalid arguments */
		return -1;
	}

	/* Read configuration */
	char filename[255];
	g_snprintf(filename, 255, "%s/%s.jcfg", config_path, JANUS_VIDEOROOM_PACKAGE);
	JANUS_LOG(LOG_VERB, "Configuration file: %s\n", filename);
	config = janus_config_parse(filename);
	if(config == NULL) {
		JANUS_LOG(LOG_WARN, "Couldn't find .jcfg configuration file (%s), trying .cfg\n", JANUS_VIDEOROOM_PACKAGE);
		g_snprintf(filename, 255, "%s/%s.cfg", config_path, JANUS_VIDEOROOM_PACKAGE);
		JANUS_LOG(LOG_VERB, "Configuration file: %s\n", filename);
		config = janus_config_parse(filename);
	}
	config_folder = config_path;
	if(config != NULL)
		janus_config_print(config);

	rooms = g_hash_table_new_full(g_int64_hash, g_int64_equal,
		(GDestroyNotify)g_free, (GDestroyNotify) janus_videoroom_room_destroy);
	sessions = g_hash_table_new_full(NULL, NULL, NULL, (GDestroyNotify)janus_videoroom_session_destroy);

	messages = g_async_queue_new_full((GDestroyNotify) janus_videoroom_message_free);

	/* This is the callback we'll need to invoke to contact the Janus core */
	gateway = callback;

	/* Parse configuration to populate the rooms list */
	if(config != NULL) {
		janus_config_category *config_general = janus_config_get_create(config, NULL, janus_config_type_category, "general");
		/* Any admin key to limit who can "create"? */
		janus_config_item *key = janus_config_get(config, config_general, janus_config_type_item, "admin_key");
		if(key != NULL && key->value != NULL)
			admin_key = g_strdup(key->value);
		janus_config_item *lrf = janus_config_get(config, config_general, janus_config_type_item, "lock_rtp_forward");
		if(admin_key && lrf != NULL && lrf->value != NULL)
			lock_rtpfwd = janus_is_true(lrf->value);
		janus_config_item *events = janus_config_get(config, config_general, janus_config_type_item, "events");
		if(events != NULL && events->value != NULL)
			notify_events = janus_is_true(events->value);
		if(!notify_events && callback->events_is_enabled()) {
			JANUS_LOG(LOG_WARN, "Notification of events to handlers disabled for %s\n", JANUS_VIDEOROOM_NAME);
		}
		/* Iterate on all rooms */
		GList *clist = janus_config_get_categories(config, NULL), *cl = clist;
		while(cl != NULL) {
			janus_config_category *cat = (janus_config_category *)cl->data;
			if(cat->name == NULL || !strcasecmp(cat->name, "general")) {
				cl = cl->next;
				continue;
			}
			JANUS_LOG(LOG_VERB, "Adding video room '%s'\n", cat->name);
			janus_config_item *desc = janus_config_get(config, cat, janus_config_type_item, "description");
			janus_config_item *priv = janus_config_get(config, cat, janus_config_type_item, "is_private");
			janus_config_item *secret = janus_config_get(config, cat, janus_config_type_item, "secret");
			janus_config_item *pin = janus_config_get(config, cat, janus_config_type_item, "pin");
			janus_config_item *req_pvtid = janus_config_get(config, cat, janus_config_type_item, "require_pvtid");
			janus_config_item *bitrate = janus_config_get(config, cat, janus_config_type_item, "bitrate");
			janus_config_item *bitrate_cap = janus_config_get(config, cat, janus_config_type_item, "bitrate_cap");
			janus_config_item *maxp = janus_config_get(config, cat, janus_config_type_item, "publishers");
			janus_config_item *firfreq = janus_config_get(config, cat, janus_config_type_item, "fir_freq");
			janus_config_item *audiocodec = janus_config_get(config, cat, janus_config_type_item, "audiocodec");
			janus_config_item *videocodec = janus_config_get(config, cat, janus_config_type_item, "videocodec");
			janus_config_item *fec = janus_config_get(config, cat, janus_config_type_item, "opus_fec");
			janus_config_item *svc = janus_config_get(config, cat, janus_config_type_item, "video_svc");
			janus_config_item *audiolevel_ext = janus_config_get(config, cat, janus_config_type_item, "audiolevel_ext");
			janus_config_item *audiolevel_event = janus_config_get(config, cat, janus_config_type_item, "audiolevel_event");
			janus_config_item *audio_active_packets = janus_config_get(config, cat, janus_config_type_item, "audio_active_packets");
			janus_config_item *audio_level_average = janus_config_get(config, cat, janus_config_type_item, "audio_level_average");
			janus_config_item *videoorient_ext = janus_config_get(config, cat, janus_config_type_item, "videoorient_ext");
			janus_config_item *playoutdelay_ext = janus_config_get(config, cat, janus_config_type_item, "playoutdelay_ext");
			janus_config_item *transport_wide_cc_ext = janus_config_get(config, cat, janus_config_type_item, "transport_wide_cc_ext");
			janus_config_item *notify_joining = janus_config_get(config, cat, janus_config_type_item, "notify_joining");
			janus_config_item *record = janus_config_get(config, cat, janus_config_type_item, "record");
			janus_config_item *rec_dir = janus_config_get(config, cat, janus_config_type_item, "rec_dir");
			/* Create the video room */
			janus_videoroom *videoroom = g_malloc0(sizeof(janus_videoroom));
			const char *room_num = cat->name;
			if(strstr(room_num, "room-") == room_num)
				room_num += 5;
			videoroom->room_id = g_ascii_strtoull(room_num, NULL, 0);
			char *description = NULL;
			if(desc != NULL && desc->value != NULL && strlen(desc->value) > 0)
				description = g_strdup(desc->value);
			else
				description = g_strdup(cat->name);
			videoroom->room_name = description;
			if(secret != NULL && secret->value != NULL) {
				videoroom->room_secret = g_strdup(secret->value);
			}
			if(pin != NULL && pin->value != NULL) {
				videoroom->room_pin = g_strdup(pin->value);
			}
			videoroom->is_private = priv && priv->value && janus_is_true(priv->value);
			videoroom->require_pvtid = req_pvtid && req_pvtid->value && janus_is_true(req_pvtid->value);
			videoroom->max_publishers = 3;	/* FIXME How should we choose a default? */
			if(maxp != NULL && maxp->value != NULL)
				videoroom->max_publishers = atol(maxp->value);
			if(videoroom->max_publishers < 0)
				videoroom->max_publishers = 3;	/* FIXME How should we choose a default? */
			videoroom->bitrate = 0;
			if(bitrate != NULL && bitrate->value != NULL)
				videoroom->bitrate = atol(bitrate->value);
			if(videoroom->bitrate > 0 && videoroom->bitrate < 64000)
				videoroom->bitrate = 64000;	/* Don't go below 64k */
			videoroom->bitrate_cap = bitrate_cap && bitrate_cap->value && janus_is_true(bitrate_cap->value);
			videoroom->fir_freq = 0;
			if(firfreq != NULL && firfreq->value != NULL)
				videoroom->fir_freq = atol(firfreq->value);
			/* By default, we force Opus as the only audio codec */
			videoroom->acodec[0] = JANUS_AUDIOCODEC_OPUS;
			videoroom->acodec[1] = JANUS_AUDIOCODEC_NONE;
			videoroom->acodec[2] = JANUS_AUDIOCODEC_NONE;
			/* Check if we're forcing a different single codec, or allowing more than one */
			if(audiocodec && audiocodec->value) {
				gchar **list = g_strsplit(audiocodec->value, ",", 4);
				gchar *codec = list[0];
				if(codec != NULL) {
					int i=0;
					while(codec != NULL) {
						if(i == 3) {
							JANUS_LOG(LOG_WARN, "Ignoring extra audio codecs: %s\n", codec);
							break;
						}
						if(strlen(codec) > 0)
							videoroom->acodec[i] = janus_audiocodec_from_name(codec);
						i++;
						codec = list[i];
					}
				}
				g_clear_pointer(&list, g_strfreev);
			}
			/* By default, we force VP8 as the only video codec */
			videoroom->vcodec[0] = JANUS_VIDEOCODEC_VP8;
			videoroom->vcodec[1] = JANUS_VIDEOCODEC_NONE;
			videoroom->vcodec[2] = JANUS_VIDEOCODEC_NONE;
			/* Check if we're forcing a different single codec, or allowing more than one */
			if(videocodec && videocodec->value) {
				gchar **list = g_strsplit(videocodec->value, ",", 4);
				gchar *codec = list[0];
				if(codec != NULL) {
					int i=0;
					while(codec != NULL) {
						if(i == 3) {
							JANUS_LOG(LOG_WARN, "Ignoring extra video codecs: %s\n", codec);
							break;
						}
						if(strlen(codec) > 0)
							videoroom->vcodec[i] = janus_videocodec_from_name(codec);
						i++;
						codec = list[i];
					}
				}
				g_clear_pointer(&list, g_strfreev);
			}
			if(fec && fec->value) {
				videoroom->do_opusfec = janus_is_true(fec->value);
				if(videoroom->acodec[0] != JANUS_AUDIOCODEC_OPUS &&
						videoroom->acodec[1] != JANUS_AUDIOCODEC_OPUS &&
						videoroom->acodec[2] != JANUS_AUDIOCODEC_OPUS) {
					videoroom->do_opusfec = FALSE;
					JANUS_LOG(LOG_WARN, "Inband FEC is only supported for rooms that allow Opus: disabling it...\n");
				}
			}
			if(svc && svc->value && janus_is_true(svc->value)) {
				if(videoroom->vcodec[0] == JANUS_VIDEOCODEC_VP9 &&
						videoroom->vcodec[1] == JANUS_VIDEOCODEC_NONE &&
						videoroom->vcodec[2] == JANUS_VIDEOCODEC_NONE) {
					videoroom->do_svc = TRUE;
				} else {
					JANUS_LOG(LOG_WARN, "SVC is only supported, in an experimental way, for VP9 only rooms: disabling it...\n");
				}
			}
			videoroom->audiolevel_ext = TRUE;
			if(audiolevel_ext != NULL && audiolevel_ext->value != NULL)
				videoroom->audiolevel_ext = janus_is_true(audiolevel_ext->value);
			videoroom->audiolevel_event = FALSE;
			if(audiolevel_event != NULL && audiolevel_event->value != NULL)
				videoroom->audiolevel_event = janus_is_true(audiolevel_event->value);
			if(videoroom->audiolevel_event) {
				videoroom->audio_active_packets = 100;
				if(audio_active_packets != NULL && audio_active_packets->value != NULL){
					if(atoi(audio_active_packets->value) > 0) {
						videoroom->audio_active_packets = atoi(audio_active_packets->value);
					} else {
						JANUS_LOG(LOG_WARN, "Invalid audio_active_packets value, using default: %d\n", videoroom->audio_active_packets);
					}
				}
				videoroom->audio_level_average = 25;
				if(audio_level_average != NULL && audio_level_average->value != NULL) {
					if(atoi(audio_level_average->value) > 0) {
						videoroom->audio_level_average = atoi(audio_level_average->value);
					} else {
						JANUS_LOG(LOG_WARN, "Invalid audio_level_average value provided, using default: %d\n", videoroom->audio_level_average);
					}
				}
			}
			videoroom->videoorient_ext = TRUE;
			if(videoorient_ext != NULL && videoorient_ext->value != NULL)
				videoroom->videoorient_ext = janus_is_true(videoorient_ext->value);
			videoroom->playoutdelay_ext = TRUE;
			if(playoutdelay_ext != NULL && playoutdelay_ext->value != NULL)
				videoroom->playoutdelay_ext = janus_is_true(playoutdelay_ext->value);
			videoroom->transport_wide_cc_ext = TRUE;
			if(transport_wide_cc_ext != NULL && transport_wide_cc_ext->value != NULL)
				videoroom->transport_wide_cc_ext = janus_is_true(transport_wide_cc_ext->value);
			if(record && record->value) {
				videoroom->record = janus_is_true(record->value);
			}
			if(rec_dir && rec_dir->value) {
				videoroom->rec_dir = g_strdup(rec_dir->value);
			}
			/* By default, the videoroom plugin does not notify about participants simply joining the room.
			   It only notifies when the participant actually starts publishing media. */
			videoroom->notify_joining = FALSE;
			if(notify_joining != NULL && notify_joining->value != NULL)
				videoroom->notify_joining = janus_is_true(notify_joining->value);
			g_atomic_int_set(&videoroom->destroyed, 0);
			janus_mutex_init(&videoroom->mutex);
			janus_refcount_init(&videoroom->ref, janus_videoroom_room_free);
			videoroom->participants = g_hash_table_new_full(g_int64_hash, g_int64_equal, (GDestroyNotify)g_free, (GDestroyNotify)janus_videoroom_publisher_dereference);
			videoroom->private_ids = g_hash_table_new(NULL, NULL);
			videoroom->check_allowed = FALSE;	/* Static rooms can't have an "allowed" list yet, no hooks to the configuration file */
			videoroom->allowed = g_hash_table_new_full(g_str_hash, g_str_equal, (GDestroyNotify)g_free, NULL);
			janus_mutex_lock(&rooms_mutex);
			g_hash_table_insert(rooms, janus_uint64_dup(videoroom->room_id), videoroom);
			janus_mutex_unlock(&rooms_mutex);
			/* Compute a list of the supported codecs for the summary */
			char audio_codecs[100], video_codecs[100];
			janus_videoroom_codecstr(videoroom, audio_codecs, video_codecs, sizeof(audio_codecs), "|");
			JANUS_LOG(LOG_VERB, "Created videoroom: %"SCNu64" (%s, %s, %s/%s codecs, secret: %s, pin: %s, pvtid: %s)\n",
				videoroom->room_id, videoroom->room_name,
				videoroom->is_private ? "private" : "public",
				audio_codecs, video_codecs,
				videoroom->room_secret ? videoroom->room_secret : "no secret",
				videoroom->room_pin ? videoroom->room_pin : "no pin",
				videoroom->require_pvtid ? "required" : "optional");
			if(videoroom->record) {
				JANUS_LOG(LOG_VERB, "  -- Room is going to be recorded in %s\n", videoroom->rec_dir ? videoroom->rec_dir : "the current folder");
			}
			cl = cl->next;
		}
		/* Done: we keep the configuration file open in case we get a "create" or "destroy" with permanent=true */
	}

	/* Show available rooms */
	janus_mutex_lock(&rooms_mutex);
	GHashTableIter iter;
	gpointer value;
	g_hash_table_iter_init(&iter, rooms);
	while (g_hash_table_iter_next(&iter, NULL, &value)) {
		janus_videoroom *vr = value;
		/* Compute a list of the supported codecs for the summary */
		char audio_codecs[100], video_codecs[100];
		janus_videoroom_codecstr(vr, audio_codecs, video_codecs, sizeof(audio_codecs), "|");
		JANUS_LOG(LOG_VERB, "  ::: [%"SCNu64"][%s] %"SCNu32", max %d publishers, FIR frequency of %d seconds, %s audio codec(s), %s video codec(s)\n",
			vr->room_id, vr->room_name, vr->bitrate, vr->max_publishers, vr->fir_freq,
			audio_codecs, video_codecs);
	}
	janus_mutex_unlock(&rooms_mutex);

	/* Thread for handling incoming RTCP packets from RTP forwarders, if any */
	rtcpfwd_ctx = g_main_context_new();
	rtcpfwd_loop = g_main_loop_new(rtcpfwd_ctx, FALSE);
	GError *error = NULL;
	rtcpfwd_thread = g_thread_try_new("videoroom rtcpfwd", janus_videoroom_rtp_forwarder_rtcp_thread, NULL, &error);
	if(error != NULL) {
		/* We show the error but it's not fatal */
		JANUS_LOG(LOG_ERR, "Got error %d (%s) trying to launch the VideoRoom RTCP thread for RTP forwarders...\n",
			error->code, error->message ? error->message : "??");
	}

	g_atomic_int_set(&initialized, 1);

	/* Launch the thread that will handle incoming messages */
	error = NULL;
	handler_thread = g_thread_try_new("videoroom handler", janus_videoroom_handler, NULL, &error);
	if(error != NULL) {
		g_atomic_int_set(&initialized, 0);
		JANUS_LOG(LOG_ERR, "Got error %d (%s) trying to launch the VideoRoom handler thread...\n",
			error->code, error->message ? error->message : "??");
		janus_config_destroy(config);
		return -1;
	}
	JANUS_LOG(LOG_INFO, "%s initialized!\n", JANUS_VIDEOROOM_NAME);
	return 0;
}

void janus_videoroom_destroy(void) {
	if(!g_atomic_int_get(&initialized))
		return;
	g_atomic_int_set(&stopping, 1);

	g_async_queue_push(messages, &exit_message);
	if(handler_thread != NULL) {
		g_thread_join(handler_thread);
		handler_thread = NULL;
	}
	if(rtcpfwd_thread != NULL) {
		if(g_main_loop_is_running(rtcpfwd_loop)) {
			g_main_loop_quit(rtcpfwd_loop);
			g_main_context_wakeup(rtcpfwd_ctx);
		}
		g_thread_join(rtcpfwd_thread);
		rtcpfwd_thread = NULL;
	}

	/* FIXME We should destroy the sessions cleanly */
	janus_mutex_lock(&sessions_mutex);
	g_hash_table_destroy(sessions);
	sessions = NULL;
	janus_mutex_unlock(&sessions_mutex);

	janus_mutex_lock(&rooms_mutex);
	g_hash_table_destroy(rooms);
	rooms = NULL;
	janus_mutex_unlock(&rooms_mutex);

	g_async_queue_unref(messages);
	messages = NULL;

	janus_config_destroy(config);
	g_free(admin_key);

	g_atomic_int_set(&initialized, 0);
	g_atomic_int_set(&stopping, 0);
	JANUS_LOG(LOG_INFO, "%s destroyed!\n", JANUS_VIDEOROOM_NAME);
}

int janus_videoroom_get_api_compatibility(void) {
	/* Important! This is what your plugin MUST always return: don't lie here or bad things will happen */
	return JANUS_PLUGIN_API_VERSION;
}

int janus_videoroom_get_version(void) {
	return JANUS_VIDEOROOM_VERSION;
}

const char *janus_videoroom_get_version_string(void) {
	return JANUS_VIDEOROOM_VERSION_STRING;
}

const char *janus_videoroom_get_description(void) {
	return JANUS_VIDEOROOM_DESCRIPTION;
}

const char *janus_videoroom_get_name(void) {
	return JANUS_VIDEOROOM_NAME;
}

const char *janus_videoroom_get_author(void) {
	return JANUS_VIDEOROOM_AUTHOR;
}

const char *janus_videoroom_get_package(void) {
	return JANUS_VIDEOROOM_PACKAGE;
}

static janus_videoroom_session *janus_videoroom_lookup_session(janus_plugin_session *handle) {
	janus_videoroom_session *session = NULL;
	if (g_hash_table_contains(sessions, handle)) {
		session = (janus_videoroom_session *)handle->plugin_handle;
	}
	return session;
}

void janus_videoroom_create_session(janus_plugin_session *handle, int *error) {
	if(g_atomic_int_get(&stopping) || !g_atomic_int_get(&initialized)) {
		*error = -1;
		return;
	}
	janus_videoroom_session *session = g_malloc0(sizeof(janus_videoroom_session));
	session->handle = handle;
	session->participant_type = janus_videoroom_p_type_none;
	session->participant = NULL;
	g_atomic_int_set(&session->hangingup, 0);
	g_atomic_int_set(&session->destroyed, 0);
	handle->plugin_handle = session;
	janus_mutex_init(&session->mutex);
	janus_refcount_init(&session->ref, janus_videoroom_session_free);

	janus_mutex_lock(&sessions_mutex);
	g_hash_table_insert(sessions, handle, session);
	janus_mutex_unlock(&sessions_mutex);

	return;
}

static janus_videoroom_publisher *janus_videoroom_session_get_publisher(janus_videoroom_session *session) {
	janus_mutex_lock(&session->mutex);
	janus_videoroom_publisher *publisher = (janus_videoroom_publisher *)session->participant;
	if(publisher)
		janus_refcount_increase(&publisher->ref);
	janus_mutex_unlock(&session->mutex);
	return publisher;
}

static janus_videoroom_publisher *janus_videoroom_session_get_publisher_nodebug(janus_videoroom_session *session) {
	janus_mutex_lock(&session->mutex);
	janus_videoroom_publisher *publisher = (janus_videoroom_publisher *)session->participant;
	if(publisher)
		janus_refcount_increase_nodebug(&publisher->ref);
	janus_mutex_unlock(&session->mutex);
	return publisher;
}

static void janus_videoroom_notify_participants(janus_videoroom_publisher *participant, json_t *msg) {
	/* participant->room->mutex has to be locked. */
	if(participant->room == NULL)
		return;
	GHashTableIter iter;
	gpointer value;
	g_hash_table_iter_init(&iter, participant->room->participants);
	while (participant->room && !g_atomic_int_get(&participant->room->destroyed) && g_hash_table_iter_next(&iter, NULL, &value)) {
		janus_videoroom_publisher *p = value;
		if(p && p->session && p != participant) {
			JANUS_LOG(LOG_VERB, "Notifying participant %"SCNu64" (%s)\n", p->user_id, p->display ? p->display : "??");
			int ret = gateway->push_event(p->session->handle, &janus_videoroom_plugin, NULL, msg, NULL);
			JANUS_LOG(LOG_VERB, "  >> %d (%s)\n", ret, janus_get_api_error(ret));
		}
	}
}

static void janus_videoroom_participant_joining(janus_videoroom_publisher *p) {
	/* we need to check if the room still exists, may have been destroyed already */
	if(p->room == NULL)
		return;
	if(!g_atomic_int_get(&p->room->destroyed) && p->room->notify_joining) {
		json_t *event = json_object();
		json_t *user = json_object();
		json_object_set_new(user, "id", json_integer(p->user_id));
		if (p->display) {
			json_object_set_new(user, "display", json_string(p->display));
		}
		json_object_set_new(event, "videoroom", json_string("event"));
		json_object_set_new(event, "room", json_integer(p->room_id));
		json_object_set_new(event, "joining", user);
		janus_videoroom_notify_participants(p, event);
		/* user gets deref-ed by the owner event */
		json_decref(event);
	}
}

static void janus_videoroom_leave_or_unpublish(janus_videoroom_publisher *participant, gboolean is_leaving, gboolean kicked) {
	/* we need to check if the room still exists, may have been destroyed already */
	if(participant->room == NULL)
		return;
	janus_mutex_lock(&rooms_mutex);
	if (!g_hash_table_lookup(rooms, &participant->room_id)) {
		JANUS_LOG(LOG_ERR, "No such room (%"SCNu64")\n", participant->room_id);
		janus_mutex_unlock(&rooms_mutex);
		return;
	}
	janus_mutex_unlock(&rooms_mutex);
	janus_videoroom *room = participant->room;
	if(!room || g_atomic_int_get(&room->destroyed))
		return;
	janus_refcount_increase(&room->ref);
	janus_mutex_lock(&room->mutex);
	if (!participant->room) {
		janus_mutex_unlock(&room->mutex);
		janus_refcount_decrease(&room->ref);
		return;
	}
	json_t *event = json_object();
	json_object_set_new(event, "videoroom", json_string("event"));
	json_object_set_new(event, "room", json_integer(participant->room_id));
	json_object_set_new(event, is_leaving ? (kicked ? "kicked" : "leaving") : "unpublished",
		json_integer(participant->user_id));
	janus_videoroom_notify_participants(participant, event);
	/* Also notify event handlers */
	if(notify_events && gateway->events_is_enabled()) {
		json_t *info = json_object();
		json_object_set_new(info, "event", json_string(is_leaving ? (kicked ? "kicked" : "leaving") : "unpublished"));
		json_object_set_new(info, "room", json_integer(participant->room_id));
		json_object_set_new(info, "id", json_integer(participant->user_id));
		gateway->notify_event(&janus_videoroom_plugin, NULL, info);
	}
	if(is_leaving) {
		g_hash_table_remove(participant->room->participants, &participant->user_id);
		g_hash_table_remove(participant->room->private_ids, GUINT_TO_POINTER(participant->pvt_id));
		g_clear_pointer(&participant->room, janus_videoroom_room_dereference);
	}
	janus_mutex_unlock(&room->mutex);
	janus_refcount_decrease(&room->ref);
	json_decref(event);
}

void janus_videoroom_destroy_session(janus_plugin_session *handle, int *error) {
	if(g_atomic_int_get(&stopping) || !g_atomic_int_get(&initialized)) {
		*error = -1;
		return;
	}
	janus_mutex_lock(&sessions_mutex);
	janus_videoroom_session *session = janus_videoroom_lookup_session(handle);
	if(!session) {
		janus_mutex_unlock(&sessions_mutex);
		JANUS_LOG(LOG_ERR, "No VideoRoom session associated with this handle...\n");
		*error = -2;
		return;
	}
	if(g_atomic_int_get(&session->destroyed)) {
		janus_mutex_unlock(&sessions_mutex);
		JANUS_LOG(LOG_WARN, "VideoRoom session already marked as destroyed...\n");
		return;
	}
	/* Cleaning up and removing the session is done in a lazy way */
	if(!g_atomic_int_get(&session->destroyed)) {
		/* Any related WebRTC PeerConnection is not available anymore either */
		janus_videoroom_hangup_media_internal(handle);
		if(session->participant_type == janus_videoroom_p_type_publisher) {
			/* Get rid of publisher */
			janus_mutex_lock(&session->mutex);
			janus_videoroom_publisher *p = (janus_videoroom_publisher *)session->participant;
			if(p)
				janus_refcount_increase(&p->ref);
			session->participant = NULL;
			janus_mutex_unlock(&session->mutex);
			if(p && p->room) {
				janus_videoroom_leave_or_unpublish(p, TRUE, FALSE);
			}
			janus_videoroom_publisher_destroy(p);
			if(p)
				janus_refcount_decrease(&p->ref);
		} else if(session->participant_type == janus_videoroom_p_type_subscriber) {
			janus_videoroom_subscriber *s = (janus_videoroom_subscriber *)session->participant;
			session->participant = NULL;
			if(s->room) {
				janus_refcount_decrease(&s->room->ref);
				janus_refcount_decrease(&s->ref);
			}
			janus_videoroom_subscriber_destroy(s);
		}
		g_hash_table_remove(sessions, handle);
	}
	janus_mutex_unlock(&sessions_mutex);
	return;
}

json_t *janus_videoroom_query_session(janus_plugin_session *handle) {
	if(g_atomic_int_get(&stopping) || !g_atomic_int_get(&initialized)) {
		return NULL;
	}
	janus_mutex_lock(&sessions_mutex);
	janus_videoroom_session *session = janus_videoroom_lookup_session(handle);
	if(!session) {
		janus_mutex_unlock(&sessions_mutex);
		JANUS_LOG(LOG_ERR, "No session associated with this handle...\n");
		return NULL;
	}
	janus_refcount_increase(&session->ref);
	janus_mutex_unlock(&sessions_mutex);
	/* Show the participant/room info, if any */
	json_t *info = json_object();
	if(session->participant) {
		if(session->participant_type == janus_videoroom_p_type_none) {
			json_object_set_new(info, "type", json_string("none"));
		} else if(session->participant_type == janus_videoroom_p_type_publisher) {
			json_object_set_new(info, "type", json_string("publisher"));
			janus_videoroom_publisher *participant = janus_videoroom_session_get_publisher(session);
			if(participant && participant->room) {
				janus_videoroom *room = participant->room;
				json_object_set_new(info, "room", room ? json_integer(room->room_id) : NULL);
				json_object_set_new(info, "id", json_integer(participant->user_id));
				json_object_set_new(info, "private_id", json_integer(participant->pvt_id));
				if(participant->display)
					json_object_set_new(info, "display", json_string(participant->display));
				if(participant->subscribers)
					json_object_set_new(info, "viewers", json_integer(g_slist_length(participant->subscribers)));
				json_t *media = json_object();
				json_object_set_new(media, "audio", participant->audio ? json_true() : json_false());
				if(participant->audio)
					json_object_set_new(media, "audio_codec", json_string(janus_audiocodec_name(participant->acodec)));
				json_object_set_new(media, "video", participant->video ? json_true() : json_false());
				if(participant->video)
					json_object_set_new(media, "video_codec", json_string(janus_videocodec_name(participant->vcodec)));
				json_object_set_new(media, "data", participant->data ? json_true() : json_false());
				json_object_set_new(info, "media", media);
				json_object_set_new(info, "bitrate", json_integer(participant->bitrate));
				if(participant->ssrc[0] != 0 || participant->rid[0] != NULL)
					json_object_set_new(info, "simulcast", json_true());
				if(participant->arc || participant->vrc || participant->drc) {
					json_t *recording = json_object();
					if(participant->arc && participant->arc->filename)
						json_object_set_new(recording, "audio", json_string(participant->arc->filename));
					if(participant->vrc && participant->vrc->filename)
						json_object_set_new(recording, "video", json_string(participant->vrc->filename));
					if(participant->drc && participant->drc->filename)
						json_object_set_new(recording, "data", json_string(participant->drc->filename));
					json_object_set_new(info, "recording", recording);
				}
				if(participant->audio_level_extmap_id > 0) {
					json_object_set_new(info, "audio-level-dBov", json_integer(participant->audio_dBov_level));
					json_object_set_new(info, "talking", participant->talking ? json_true() : json_false());
				}
				janus_refcount_decrease(&participant->ref);
			}
		} else if(session->participant_type == janus_videoroom_p_type_subscriber) {
			json_object_set_new(info, "type", json_string("subscriber"));
			janus_videoroom_subscriber *participant = (janus_videoroom_subscriber *)session->participant;
			if(participant && participant->room) {
				janus_videoroom_publisher *feed = (janus_videoroom_publisher *)participant->feed;
				if(feed && feed->room) {
					janus_videoroom *room = feed->room;
					json_object_set_new(info, "room", room ? json_integer(room->room_id) : NULL);
					json_object_set_new(info, "private_id", json_integer(participant->pvt_id));
					json_object_set_new(info, "feed_id", json_integer(feed->user_id));
					if(feed->display)
						json_object_set_new(info, "feed_display", json_string(feed->display));
				}
				json_t *media = json_object();
				json_object_set_new(media, "audio", participant->audio ? json_true() : json_false());
				json_object_set_new(media, "audio-offered", participant->audio_offered ? json_true() : json_false());
				json_object_set_new(media, "video", participant->video ? json_true() : json_false());
				json_object_set_new(media, "video-offered", participant->video_offered ? json_true() : json_false());
				json_object_set_new(media, "data", participant->data ? json_true() : json_false());
				json_object_set_new(media, "data-offered", participant->data_offered ? json_true() : json_false());
				json_object_set_new(info, "media", media);
				if(feed && (feed->ssrc[0] != 0 || feed->rid[0] != NULL)) {
					json_t *simulcast = json_object();
					json_object_set_new(simulcast, "substream", json_integer(participant->sim_context.substream));
					json_object_set_new(simulcast, "substream-target", json_integer(participant->sim_context.substream_target));
					json_object_set_new(simulcast, "temporal-layer", json_integer(participant->sim_context.templayer));
					json_object_set_new(simulcast, "temporal-layer-target", json_integer(participant->sim_context.templayer_target));
					json_object_set_new(info, "simulcast", simulcast);
				}
				if(participant->room && participant->room->do_svc) {
					json_t *svc = json_object();
					json_object_set_new(svc, "spatial-layer", json_integer(participant->spatial_layer));
					json_object_set_new(svc, "target-spatial-layer", json_integer(participant->target_spatial_layer));
					json_object_set_new(svc, "temporal-layer", json_integer(participant->temporal_layer));
					json_object_set_new(svc, "target-temporal-layer", json_integer(participant->target_temporal_layer));
					json_object_set_new(info, "svc", svc);
				}
			}
		}
	}
	json_object_set_new(info, "hangingup", json_integer(g_atomic_int_get(&session->hangingup)));
	json_object_set_new(info, "destroyed", json_integer(g_atomic_int_get(&session->destroyed)));
	janus_refcount_decrease(&session->ref);
	return info;
}

static int janus_videoroom_access_room(json_t *root, gboolean check_modify, gboolean check_join, janus_videoroom **videoroom, char *error_cause, int error_cause_size) {
	/* rooms_mutex has to be locked */
	int error_code = 0;
	json_t *room = json_object_get(root, "room");
	guint64 room_id = json_integer_value(room);
	*videoroom = g_hash_table_lookup(rooms, &room_id);
	if(*videoroom == NULL) {
		JANUS_LOG(LOG_ERR, "No such room (%"SCNu64")\n", room_id);
		error_code = JANUS_VIDEOROOM_ERROR_NO_SUCH_ROOM;
		if(error_cause)
			g_snprintf(error_cause, error_cause_size, "No such room (%"SCNu64")", room_id);
		return error_code;
	}
	if(g_atomic_int_get(&((*videoroom)->destroyed))) {
		JANUS_LOG(LOG_ERR, "No such room (%"SCNu64")\n", room_id);
		error_code = JANUS_VIDEOROOM_ERROR_NO_SUCH_ROOM;
		if(error_cause)
			g_snprintf(error_cause, error_cause_size, "No such room (%"SCNu64")", room_id);
		return error_code;
	}
	if(check_modify) {
		char error_cause2[100];
		JANUS_CHECK_SECRET((*videoroom)->room_secret, root, "secret", error_code, error_cause2,
			JANUS_VIDEOROOM_ERROR_MISSING_ELEMENT, JANUS_VIDEOROOM_ERROR_INVALID_ELEMENT, JANUS_VIDEOROOM_ERROR_UNAUTHORIZED);
		if(error_code != 0) {
			g_strlcpy(error_cause, error_cause2, error_cause_size);
			return error_code;
		}
	}
	if(check_join) {
		char error_cause2[100];
		/* signed tokens bypass pin validation */
		json_t *token = json_object_get(root, "token");
		if(token) {
			char room_descriptor[26];
			g_snprintf(room_descriptor, sizeof(room_descriptor), "room=%"SCNu64, room_id);
			if(gateway->auth_signature_contains(&janus_videoroom_plugin, json_string_value(token), room_descriptor))
				return 0;
		}
		JANUS_CHECK_SECRET((*videoroom)->room_pin, root, "pin", error_code, error_cause2,
			JANUS_VIDEOROOM_ERROR_MISSING_ELEMENT, JANUS_VIDEOROOM_ERROR_INVALID_ELEMENT, JANUS_VIDEOROOM_ERROR_UNAUTHORIZED);
		if(error_code != 0) {
			g_strlcpy(error_cause, error_cause2, error_cause_size);
			return error_code;
		}
	}
	return 0;
}

/* Helper method to process synchronous requests */
static json_t *janus_videoroom_process_synchronous_request(janus_videoroom_session *session, json_t *message) {
	json_t *request = json_object_get(message, "request");
	const char *request_text = json_string_value(request);

	/* Parse the message */
	int error_code = 0;
	char error_cause[512];
	json_t *root = message;
	json_t *response = NULL;

	if(!strcasecmp(request_text, "create")) {
		/* Create a new videoroom */
		JANUS_LOG(LOG_VERB, "Creating a new videoroom\n");
		JANUS_VALIDATE_JSON_OBJECT(root, create_parameters,
			error_code, error_cause, TRUE,
			JANUS_VIDEOROOM_ERROR_MISSING_ELEMENT, JANUS_VIDEOROOM_ERROR_INVALID_ELEMENT);
		if(error_code != 0)
			goto prepare_response;
		if(admin_key != NULL) {
			/* An admin key was specified: make sure it was provided, and that it's valid */
			JANUS_VALIDATE_JSON_OBJECT(root, adminkey_parameters,
				error_code, error_cause, TRUE,
				JANUS_VIDEOROOM_ERROR_MISSING_ELEMENT, JANUS_VIDEOROOM_ERROR_INVALID_ELEMENT);
			if(error_code != 0)
				goto prepare_response;
			JANUS_CHECK_SECRET(admin_key, root, "admin_key", error_code, error_cause,
				JANUS_VIDEOROOM_ERROR_MISSING_ELEMENT, JANUS_VIDEOROOM_ERROR_INVALID_ELEMENT, JANUS_VIDEOROOM_ERROR_UNAUTHORIZED);
			if(error_code != 0)
				goto prepare_response;
		}
		json_t *desc = json_object_get(root, "description");
		json_t *is_private = json_object_get(root, "is_private");
		json_t *req_pvtid = json_object_get(root, "require_pvtid");
		json_t *secret = json_object_get(root, "secret");
		json_t *pin = json_object_get(root, "pin");
		json_t *bitrate = json_object_get(root, "bitrate");
		json_t *bitrate_cap = json_object_get(root, "bitrate_cap");
		json_t *fir_freq = json_object_get(root, "fir_freq");
		json_t *publishers = json_object_get(root, "publishers");
		json_t *allowed = json_object_get(root, "allowed");
		json_t *audiocodec = json_object_get(root, "audiocodec");
		if(audiocodec) {
			const char *audiocodec_value = json_string_value(audiocodec);
			gchar **list = g_strsplit(audiocodec_value, ",", 4);
			gchar *codec = list[0];
			if(codec != NULL) {
				int i=0;
				while(codec != NULL) {
					if(i == 3) {
						break;
					}
					if(strlen(codec) == 0 || JANUS_AUDIOCODEC_NONE == janus_audiocodec_from_name(codec)) {
						JANUS_LOG(LOG_ERR, "Invalid element (audiocodec can only be or contain opus, isac32, isac16, pcmu, pcma or g722)\n");
						error_code = JANUS_VIDEOROOM_ERROR_INVALID_ELEMENT;
						g_snprintf(error_cause, 512, "Invalid element (audiocodec can only be or contain opus, isac32, isac16, pcmu, pcma or g722)");
						goto prepare_response;
					}
					i++;
					codec = list[i];
				}
			}
			g_clear_pointer(&list, g_strfreev);
		}
		json_t *videocodec = json_object_get(root, "videocodec");
		if(videocodec) {
			const char *videocodec_value = json_string_value(videocodec);
			gchar **list = g_strsplit(videocodec_value, ",", 4);
			gchar *codec = list[0];
			if(codec != NULL) {
				int i=0;
				while(codec != NULL) {
					if(i == 3) {
						break;
					}
					if(strlen(codec) == 0 || JANUS_VIDEOCODEC_NONE == janus_videocodec_from_name(codec)) {
						JANUS_LOG(LOG_ERR, "Invalid element (videocodec can only be or contain vp8, vp9 or h264)\n");
						error_code = JANUS_VIDEOROOM_ERROR_INVALID_ELEMENT;
						g_snprintf(error_cause, 512, "Invalid element (videocodec can only be or contain vp8, vp9 or h264)");
						goto prepare_response;
					}
					i++;
					codec = list[i];
				}
			}
			g_clear_pointer(&list, g_strfreev);
		}
		json_t *fec = json_object_get(root, "opus_fec");
		json_t *svc = json_object_get(root, "video_svc");
		json_t *audiolevel_ext = json_object_get(root, "audiolevel_ext");
		json_t *audiolevel_event = json_object_get(root, "audiolevel_event");
		json_t *audio_active_packets = json_object_get(root, "audio_active_packets");
		json_t *audio_level_average = json_object_get(root, "audio_level_average");
		json_t *videoorient_ext = json_object_get(root, "videoorient_ext");
		json_t *playoutdelay_ext = json_object_get(root, "playoutdelay_ext");
		json_t *transport_wide_cc_ext = json_object_get(root, "transport_wide_cc_ext");
		json_t *notify_joining = json_object_get(root, "notify_joining");
		json_t *record = json_object_get(root, "record");
		json_t *rec_dir = json_object_get(root, "rec_dir");
		json_t *permanent = json_object_get(root, "permanent");
		if(allowed) {
			/* Make sure the "allowed" array only contains strings */
			gboolean ok = TRUE;
			if(json_array_size(allowed) > 0) {
				size_t i = 0;
				for(i=0; i<json_array_size(allowed); i++) {
					json_t *a = json_array_get(allowed, i);
					if(!a || !json_is_string(a)) {
						ok = FALSE;
						break;
					}
				}
			}
			if(!ok) {
				JANUS_LOG(LOG_ERR, "Invalid element in the allowed array (not a string)\n");
				error_code = JANUS_VIDEOROOM_ERROR_INVALID_ELEMENT;
				g_snprintf(error_cause, 512, "Invalid element in the allowed array (not a string)");
				goto prepare_response;
			}
		}
		gboolean save = permanent ? json_is_true(permanent) : FALSE;
		if(save && config == NULL) {
			JANUS_LOG(LOG_ERR, "No configuration file, can't create permanent room\n");
			error_code = JANUS_VIDEOROOM_ERROR_UNKNOWN_ERROR;
			g_snprintf(error_cause, 512, "No configuration file, can't create permanent room");
			goto prepare_response;
		}
		guint64 room_id = 0;
		json_t *room = json_object_get(root, "room");
		if(room) {
			room_id = json_integer_value(room);
			if(room_id == 0) {
				JANUS_LOG(LOG_WARN, "Desired room ID is 0, which is not allowed... picking random ID instead\n");
			}
		}
		janus_mutex_lock(&rooms_mutex);
		if(room_id > 0) {
			/* Let's make sure the room doesn't exist already */
			if(g_hash_table_lookup(rooms, &room_id) != NULL) {
				/* It does... */
				janus_mutex_unlock(&rooms_mutex);
				JANUS_LOG(LOG_ERR, "Room %"SCNu64" already exists!\n", room_id);
				error_code = JANUS_VIDEOROOM_ERROR_ROOM_EXISTS;
				g_snprintf(error_cause, 512, "Room %"SCNu64" already exists", room_id);
				goto prepare_response;
			}
		}
		/* Create the room */
		janus_videoroom *videoroom = g_malloc0(sizeof(janus_videoroom));
		/* Generate a random ID */
		if(room_id == 0) {
			while(room_id == 0) {
				room_id = janus_random_uint64();
				if(g_hash_table_lookup(rooms, &room_id) != NULL) {
					/* Room ID already taken, try another one */
					room_id = 0;
				}
			}
		}
		videoroom->room_id = room_id;
		char *description = NULL;
		if(desc != NULL && strlen(json_string_value(desc)) > 0) {
			description = g_strdup(json_string_value(desc));
		} else {
			char roomname[255];
			g_snprintf(roomname, 255, "Room %"SCNu64"", videoroom->room_id);
			description = g_strdup(roomname);
		}
		videoroom->room_name = description;
		videoroom->is_private = is_private ? json_is_true(is_private) : FALSE;
		videoroom->require_pvtid = req_pvtid ? json_is_true(req_pvtid) : FALSE;
		if(secret)
			videoroom->room_secret = g_strdup(json_string_value(secret));
		if(pin)
			videoroom->room_pin = g_strdup(json_string_value(pin));
		videoroom->max_publishers = 3;	/* FIXME How should we choose a default? */
		if(publishers)
			videoroom->max_publishers = json_integer_value(publishers);
		if(videoroom->max_publishers < 0)
			videoroom->max_publishers = 3;	/* FIXME How should we choose a default? */
		videoroom->bitrate = 0;
		if(bitrate)
			videoroom->bitrate = json_integer_value(bitrate);
		if(videoroom->bitrate > 0 && videoroom->bitrate < 64000)
			videoroom->bitrate = 64000;	/* Don't go below 64k */
		videoroom->bitrate_cap = bitrate_cap ? json_is_true(bitrate_cap) : FALSE;
		videoroom->fir_freq = 0;
		if(fir_freq)
			videoroom->fir_freq = json_integer_value(fir_freq);
		/* By default, we force Opus as the only audio codec */
		videoroom->acodec[0] = JANUS_AUDIOCODEC_OPUS;
		videoroom->acodec[1] = JANUS_AUDIOCODEC_NONE;
		videoroom->acodec[2] = JANUS_AUDIOCODEC_NONE;
		/* Check if we're forcing a different single codec, or allowing more than one */
		if(audiocodec) {
			const char *audiocodec_value = json_string_value(audiocodec);
			gchar **list = g_strsplit(audiocodec_value, ",", 4);
			gchar *codec = list[0];
			if(codec != NULL) {
				int i=0;
				while(codec != NULL) {
					if(i == 3) {
						JANUS_LOG(LOG_WARN, "Ignoring extra audio codecs: %s\n", codec);
						break;
					}
					if(strlen(codec) > 0)
						videoroom->acodec[i] = janus_audiocodec_from_name(codec);
					i++;
					codec = list[i];
				}
			}
			g_clear_pointer(&list, g_strfreev);
		}
		/* By default, we force VP8 as the only video codec */
		videoroom->vcodec[0] = JANUS_VIDEOCODEC_VP8;
		videoroom->vcodec[1] = JANUS_VIDEOCODEC_NONE;
		videoroom->vcodec[2] = JANUS_VIDEOCODEC_NONE;
		/* Check if we're forcing a different single codec, or allowing more than one */
		if(videocodec) {
			const char *videocodec_value = json_string_value(videocodec);
			gchar **list = g_strsplit(videocodec_value, ",", 4);
			gchar *codec = list[0];
			if(codec != NULL) {
				int i=0;
				while(codec != NULL) {
					if(i == 3) {
						JANUS_LOG(LOG_WARN, "Ignoring extra video codecs: %s\n", codec);
						break;
					}
					if(strlen(codec) > 0)
						videoroom->vcodec[i] = janus_videocodec_from_name(codec);
					i++;
					codec = list[i];
				}
			}
			g_clear_pointer(&list, g_strfreev);
		}
		if(fec) {
			videoroom->do_opusfec = json_is_true(fec);
			if(videoroom->acodec[0] != JANUS_AUDIOCODEC_OPUS &&
					videoroom->acodec[1] != JANUS_AUDIOCODEC_OPUS &&
					videoroom->acodec[2] != JANUS_AUDIOCODEC_OPUS) {
				videoroom->do_opusfec = FALSE;
				JANUS_LOG(LOG_WARN, "Inband FEC is only supported for rooms that allow Opus: disabling it...\n");
			}
		}
		if(svc && json_is_true(svc)) {
			if(videoroom->vcodec[0] == JANUS_VIDEOCODEC_VP9 &&
					videoroom->vcodec[1] == JANUS_VIDEOCODEC_NONE &&
					videoroom->vcodec[2] == JANUS_VIDEOCODEC_NONE) {
				videoroom->do_svc = TRUE;
			} else {
				JANUS_LOG(LOG_WARN, "SVC is only supported, in an experimental way, for VP9 only rooms: disabling it...\n");
			}
		}
		videoroom->audiolevel_ext = audiolevel_ext ? json_is_true(audiolevel_ext) : TRUE;
		videoroom->audiolevel_event = audiolevel_event ? json_is_true(audiolevel_event) : FALSE;
		if(videoroom->audiolevel_event) {
			videoroom->audio_active_packets = 100;
			if(json_integer_value(audio_active_packets) > 0) {
				videoroom->audio_active_packets = json_integer_value(audio_active_packets);
			} else {
				JANUS_LOG(LOG_WARN, "Invalid audio_active_packets value provided, using default: %d\n", videoroom->audio_active_packets);
			}
			videoroom->audio_level_average = 25;
			if(json_integer_value(audio_level_average) > 0) {
				videoroom->audio_level_average = json_integer_value(audio_level_average);
			} else {
				JANUS_LOG(LOG_WARN, "Invalid audio_level_average value provided, using default: %d\n", videoroom->audio_level_average);
			}
		}
		videoroom->videoorient_ext = videoorient_ext ? json_is_true(videoorient_ext) : TRUE;
		videoroom->playoutdelay_ext = playoutdelay_ext ? json_is_true(playoutdelay_ext) : TRUE;
		videoroom->transport_wide_cc_ext = transport_wide_cc_ext ? json_is_true(transport_wide_cc_ext) : TRUE;
		/* By default, the videoroom plugin does not notify about participants simply joining the room.
		   It only notifies when the participant actually starts publishing media. */
		videoroom->notify_joining = notify_joining ? json_is_true(notify_joining) : FALSE;
		if(record) {
			videoroom->record = json_is_true(record);
		}
		if(rec_dir) {
			videoroom->rec_dir = g_strdup(json_string_value(rec_dir));
		}
		g_atomic_int_set(&videoroom->destroyed, 0);
		janus_mutex_init(&videoroom->mutex);
		janus_refcount_init(&videoroom->ref, janus_videoroom_room_free);
		videoroom->participants = g_hash_table_new_full(g_int64_hash, g_int64_equal, (GDestroyNotify)g_free, (GDestroyNotify)janus_videoroom_publisher_dereference);
		videoroom->private_ids = g_hash_table_new(NULL, NULL);
		videoroom->allowed = g_hash_table_new_full(g_str_hash, g_str_equal, (GDestroyNotify)g_free, NULL);
		if(allowed != NULL) {
			/* Populate the "allowed" list as an ACL for people trying to join */
			if(json_array_size(allowed) > 0) {
				size_t i = 0;
				for(i=0; i<json_array_size(allowed); i++) {
					const char *token = json_string_value(json_array_get(allowed, i));
					if(!g_hash_table_lookup(videoroom->allowed, token))
						g_hash_table_insert(videoroom->allowed, g_strdup(token), GINT_TO_POINTER(TRUE));
				}
			}
			videoroom->check_allowed = TRUE;
		}
		/* Compute a list of the supported codecs for the summary */
		char audio_codecs[100], video_codecs[100];
		janus_videoroom_codecstr(videoroom, audio_codecs, video_codecs, sizeof(audio_codecs), "|");
		JANUS_LOG(LOG_VERB, "Created videoroom: %"SCNu64" (%s, %s, %s/%s codecs, secret: %s, pin: %s, pvtid: %s)\n",
			videoroom->room_id, videoroom->room_name,
			videoroom->is_private ? "private" : "public",
			audio_codecs, video_codecs,
			videoroom->room_secret ? videoroom->room_secret : "no secret",
			videoroom->room_pin ? videoroom->room_pin : "no pin",
			videoroom->require_pvtid ? "required" : "optional");
		if(videoroom->record) {
			JANUS_LOG(LOG_VERB, "  -- Room is going to be recorded in %s\n", videoroom->rec_dir ? videoroom->rec_dir : "the current folder");
		}
		if(save) {
			/* This room is permanent: save to the configuration file too
			 * FIXME: We should check if anything fails... */
			JANUS_LOG(LOG_VERB, "Saving room %"SCNu64" permanently in config file\n", videoroom->room_id);
			janus_mutex_lock(&config_mutex);
			char cat[BUFSIZ], value[BUFSIZ];
			/* The room ID is the category (prefixed by "room-") */
			g_snprintf(cat, BUFSIZ, "room-%"SCNu64, videoroom->room_id);
			janus_config_category *c = janus_config_get_create(config, NULL, janus_config_type_category, cat);
			/* Now for the values */
			janus_config_add(config, c, janus_config_item_create("description", videoroom->room_name));
			if(videoroom->is_private)
				janus_config_add(config, c, janus_config_item_create("is_private", "yes"));
			if(videoroom->require_pvtid)
				janus_config_add(config, c, janus_config_item_create("require_pvtid", "yes"));
			g_snprintf(value, BUFSIZ, "%"SCNu32, videoroom->bitrate);
			janus_config_add(config, c, janus_config_item_create("bitrate", value));
			if(videoroom->bitrate_cap)
				janus_config_add(config, c, janus_config_item_create("bitrate_cap", "yes"));
			g_snprintf(value, BUFSIZ, "%d", videoroom->max_publishers);
			janus_config_add(config, c, janus_config_item_create("publishers", value));
			if(videoroom->fir_freq) {
				g_snprintf(value, BUFSIZ, "%"SCNu16, videoroom->fir_freq);
				janus_config_add(config, c, janus_config_item_create("fir_freq", value));
			}
			char video_codecs[100];
			char audio_codecs[100];
			janus_videoroom_codecstr(videoroom, audio_codecs, video_codecs, sizeof(audio_codecs), ",");
			janus_config_add(config, c, janus_config_item_create("audiocodec", audio_codecs));
			janus_config_add(config, c, janus_config_item_create("videocodec", video_codecs));
			if(videoroom->do_opusfec)
				janus_config_add(config, c, janus_config_item_create("opus_fec", "yes"));
			if(videoroom->do_svc)
				janus_config_add(config, c, janus_config_item_create("video_svc", "yes"));
			if(videoroom->room_secret)
				janus_config_add(config, c, janus_config_item_create("secret", videoroom->room_secret));
			if(videoroom->room_pin)
				janus_config_add(config, c, janus_config_item_create("pin", videoroom->room_pin));
			if(videoroom->audiolevel_ext) {
				janus_config_add(config, c, janus_config_item_create("audiolevel_ext", "yes"));
				if(videoroom->audiolevel_event)
					janus_config_add(config, c, janus_config_item_create("audiolevel_event", "yes"));
				if(videoroom->audio_active_packets > 0) {
					g_snprintf(value, BUFSIZ, "%d", videoroom->audio_active_packets);
					janus_config_add(config, c, janus_config_item_create("audio_active_packets", value));
				}
				if(videoroom->audio_level_average > 0) {
					g_snprintf(value, BUFSIZ, "%d", videoroom->audio_level_average);
					janus_config_add(config, c, janus_config_item_create("audio_level_average", value));
				}
			} else {
				janus_config_add(config, c, janus_config_item_create("audiolevel_ext", "no"));
			}
			janus_config_add(config, c, janus_config_item_create("videoorient_ext", videoroom->videoorient_ext ? "yes" : "no"));
			janus_config_add(config, c, janus_config_item_create("playoutdelay_ext", videoroom->playoutdelay_ext ? "yes" : "no"));
			janus_config_add(config, c, janus_config_item_create("transport_wide_cc_ext", videoroom->transport_wide_cc_ext ? "yes" : "no"));
			if(videoroom->notify_joining)
				janus_config_add(config, c, janus_config_item_create("notify_joining", "yes"));
			if(videoroom->record)
				janus_config_add(config, c, janus_config_item_create("record", "yes"));
			if(videoroom->rec_dir)
				janus_config_add(config, c, janus_config_item_create("rec_dir", videoroom->rec_dir));
			/* Save modified configuration */
			if(janus_config_save(config, config_folder, JANUS_VIDEOROOM_PACKAGE) < 0)
				save = FALSE;	/* This will notify the user the room is not permanent */
			janus_mutex_unlock(&config_mutex);
		}

		g_hash_table_insert(rooms, janus_uint64_dup(videoroom->room_id), videoroom);
		/* Show updated rooms list */
		GHashTableIter iter;
		gpointer value;
		g_hash_table_iter_init(&iter, rooms);
		while (g_hash_table_iter_next(&iter, NULL, &value)) {
			janus_videoroom *vr = value;
			JANUS_LOG(LOG_VERB, "  ::: [%"SCNu64"][%s] %"SCNu32", max %d publishers, FIR frequency of %d seconds\n", vr->room_id, vr->room_name, vr->bitrate, vr->max_publishers, vr->fir_freq);
		}
		janus_mutex_unlock(&rooms_mutex);
		/* Send info back */
		response = json_object();
		json_object_set_new(response, "videoroom", json_string("created"));
		json_object_set_new(response, "room", json_integer(videoroom->room_id));
		json_object_set_new(response, "permanent", save ? json_true() : json_false());
		/* Also notify event handlers */
		if(notify_events && gateway->events_is_enabled()) {
			json_t *info = json_object();
			json_object_set_new(info, "event", json_string("created"));
			json_object_set_new(info, "room", json_integer(videoroom->room_id));
			gateway->notify_event(&janus_videoroom_plugin, session ? session->handle : NULL, info);
		}
		goto prepare_response;
	} else if(!strcasecmp(request_text, "edit")) {
		/* Edit the properties for an existing videoroom */
		JANUS_LOG(LOG_VERB, "Attempt to edit the properties of an existing videoroom room\n");
		JANUS_VALIDATE_JSON_OBJECT(root, edit_parameters,
			error_code, error_cause, TRUE,
			JANUS_VIDEOROOM_ERROR_MISSING_ELEMENT, JANUS_VIDEOROOM_ERROR_INVALID_ELEMENT);
		if(error_code != 0)
			goto prepare_response;
		/* We only allow for a limited set of properties to be edited */
		json_t *desc = json_object_get(root, "new_description");
		json_t *is_private = json_object_get(root, "new_is_private");
		json_t *req_pvtid = json_object_get(root, "new_require_pvtid");
		json_t *secret = json_object_get(root, "new_secret");
		json_t *pin = json_object_get(root, "new_pin");
		json_t *bitrate = json_object_get(root, "new_bitrate");
		json_t *fir_freq = json_object_get(root, "new_fir_freq");
		json_t *publishers = json_object_get(root, "new_publishers");
		json_t *permanent = json_object_get(root, "permanent");
		gboolean save = permanent ? json_is_true(permanent) : FALSE;
		if(save && config == NULL) {
			JANUS_LOG(LOG_ERR, "No configuration file, can't edit room permanently\n");
			error_code = JANUS_VIDEOROOM_ERROR_UNKNOWN_ERROR;
			g_snprintf(error_cause, 512, "No configuration file, can't edit room permanently");
			goto prepare_response;
		}
		janus_mutex_lock(&rooms_mutex);
		janus_videoroom *videoroom = NULL;
		error_code = janus_videoroom_access_room(root, TRUE, FALSE, &videoroom, error_cause, sizeof(error_cause));
		if(error_code != 0) {
			janus_mutex_unlock(&rooms_mutex);
			goto prepare_response;
		}
		/* Edit the room properties that were provided */
		if(desc != NULL && strlen(json_string_value(desc)) > 0) {
			char *old_description = videoroom->room_name;
			char *new_description = g_strdup(json_string_value(desc));
			videoroom->room_name = new_description;
			g_free(old_description);
		}
		if(is_private)
			videoroom->is_private = json_is_true(is_private);
		if(req_pvtid)
			videoroom->require_pvtid = json_is_true(req_pvtid);
		if(publishers)
			videoroom->max_publishers = json_integer_value(publishers);
		if(bitrate) {
			videoroom->bitrate = json_integer_value(bitrate);
			if(videoroom->bitrate > 0 && videoroom->bitrate < 64000)
				videoroom->bitrate = 64000;	/* Don't go below 64k */
		}
		if(fir_freq)
			videoroom->fir_freq = json_integer_value(fir_freq);
		if(secret && strlen(json_string_value(secret)) > 0) {
			char *old_secret = videoroom->room_secret;
			char *new_secret = g_strdup(json_string_value(secret));
			videoroom->room_secret = new_secret;
			g_free(old_secret);
		}
		if(pin && strlen(json_string_value(pin)) > 0) {
			char *old_pin = videoroom->room_pin;
			char *new_pin = g_strdup(json_string_value(pin));
			videoroom->room_pin = new_pin;
			g_free(old_pin);
		}
		if(save) {
			/* This room is permanent: save to the configuration file too
			 * FIXME: We should check if anything fails... */
			JANUS_LOG(LOG_VERB, "Modifying room %"SCNu64" permanently in config file\n", videoroom->room_id);
			janus_mutex_lock(&config_mutex);
			char cat[BUFSIZ], value[BUFSIZ];
			/* The room ID is the category (prefixed by "room-") */
			g_snprintf(cat, BUFSIZ, "room-%"SCNu64, videoroom->room_id);
			/* Remove the old category first */
			janus_config_remove(config, NULL, cat);
			/* Now write the room details again */
			janus_config_category *c = janus_config_get_create(config, NULL, janus_config_type_category, cat);
			janus_config_add(config, c, janus_config_item_create("description", videoroom->room_name));
			if(videoroom->is_private)
				janus_config_add(config, c, janus_config_item_create("is_private", "yes"));
			if(videoroom->require_pvtid)
				janus_config_add(config, c, janus_config_item_create("require_pvtid", "yes"));
			g_snprintf(value, BUFSIZ, "%"SCNu32, videoroom->bitrate);
			janus_config_add(config, c, janus_config_item_create("bitrate", value));
			if(videoroom->bitrate_cap)
				janus_config_add(config, c, janus_config_item_create("bitrate_cap", "yes"));
			g_snprintf(value, BUFSIZ, "%d", videoroom->max_publishers);
			janus_config_add(config, c, janus_config_item_create("publishers", value));
			if(videoroom->fir_freq) {
				g_snprintf(value, BUFSIZ, "%"SCNu16, videoroom->fir_freq);
				janus_config_add(config, c, janus_config_item_create("fir_freq", value));
			}
			char audio_codecs[100];
			char video_codecs[100];
			janus_videoroom_codecstr(videoroom, audio_codecs, video_codecs, sizeof(audio_codecs), ",");
			janus_config_add(config, c, janus_config_item_create("audiocodec", audio_codecs));
			janus_config_add(config, c, janus_config_item_create("videocodec", video_codecs));
			if(videoroom->do_opusfec)
				janus_config_add(config, c, janus_config_item_create("opus_fec", "yes"));
			if(videoroom->do_svc)
				janus_config_add(config, c, janus_config_item_create("video_svc", "yes"));
			if(videoroom->room_secret)
				janus_config_add(config, c, janus_config_item_create("secret", videoroom->room_secret));
			if(videoroom->room_pin)
				janus_config_add(config, c, janus_config_item_create("pin", videoroom->room_pin));
			if(videoroom->audiolevel_ext) {
				janus_config_add(config, c, janus_config_item_create("audiolevel_ext", "yes"));
				if(videoroom->audiolevel_event)
					janus_config_add(config, c, janus_config_item_create("audiolevel_event", "yes"));
				if(videoroom->audio_active_packets > 0) {
					g_snprintf(value, BUFSIZ, "%d", videoroom->audio_active_packets);
					janus_config_add(config, c, janus_config_item_create("audio_active_packets", value));
				}
				if(videoroom->audio_level_average > 0) {
					g_snprintf(value, BUFSIZ, "%d", videoroom->audio_level_average);
					janus_config_add(config, c, janus_config_item_create("audio_level_average", value));
				}
			} else {
				janus_config_add(config, c, janus_config_item_create("audiolevel_ext", "no"));
			}
			janus_config_add(config, c, janus_config_item_create("videoorient_ext", videoroom->videoorient_ext ? "yes" : "no"));
			janus_config_add(config, c, janus_config_item_create("playoutdelay_ext", videoroom->playoutdelay_ext ? "yes" : "no"));
			janus_config_add(config, c, janus_config_item_create("transport_wide_cc_ext", videoroom->transport_wide_cc_ext ? "yes" : "no"));
			if(videoroom->notify_joining)
				janus_config_add(config, c, janus_config_item_create("notify_joining", "yes"));
			if(videoroom->record)
				janus_config_add(config, c, janus_config_item_create("record", "yes"));
			if(videoroom->rec_dir)
				janus_config_add(config, c, janus_config_item_create("rec_dir", videoroom->rec_dir));
			/* Save modified configuration */
			if(janus_config_save(config, config_folder, JANUS_VIDEOROOM_PACKAGE) < 0)
				save = FALSE;	/* This will notify the user the room changes are not permanent */
			janus_mutex_unlock(&config_mutex);
		}
		janus_mutex_unlock(&rooms_mutex);
		/* Send info back */
		response = json_object();
		json_object_set_new(response, "videoroom", json_string("edited"));
		json_object_set_new(response, "room", json_integer(videoroom->room_id));
		json_object_set_new(response, "permanent", save ? json_true() : json_false());
		/* Also notify event handlers */
		if(notify_events && gateway->events_is_enabled()) {
			json_t *info = json_object();
			json_object_set_new(info, "event", json_string("edited"));
			json_object_set_new(info, "room", json_integer(videoroom->room_id));
			gateway->notify_event(&janus_videoroom_plugin, session ? session->handle : NULL, info);
		}
		goto prepare_response;
	} else if(!strcasecmp(request_text, "destroy")) {
		JANUS_LOG(LOG_VERB, "Attempt to destroy an existing videoroom room\n");
		JANUS_VALIDATE_JSON_OBJECT(root, destroy_parameters,
			error_code, error_cause, TRUE,
			JANUS_VIDEOROOM_ERROR_MISSING_ELEMENT, JANUS_VIDEOROOM_ERROR_INVALID_ELEMENT);
		if(error_code != 0)
			goto prepare_response;
		json_t *room = json_object_get(root, "room");
		json_t *permanent = json_object_get(root, "permanent");
		gboolean save = permanent ? json_is_true(permanent) : FALSE;
		if(save && config == NULL) {
			JANUS_LOG(LOG_ERR, "No configuration file, can't destroy room permanently\n");
			error_code = JANUS_VIDEOROOM_ERROR_UNKNOWN_ERROR;
			g_snprintf(error_cause, 512, "No configuration file, can't destroy room permanently");
			goto prepare_response;
		}
		guint64 room_id = json_integer_value(room);
		janus_mutex_lock(&rooms_mutex);
		janus_videoroom *videoroom = NULL;
		error_code = janus_videoroom_access_room(root, TRUE, FALSE, &videoroom, error_cause, sizeof(error_cause));
		if(error_code != 0) {
			janus_mutex_unlock(&rooms_mutex);
			goto prepare_response;
		}
		/* Remove room, but add a reference until we're done */
		janus_refcount_increase(&videoroom->ref);
		g_hash_table_remove(rooms, &room_id);
		/* Notify all participants that the fun is over, and that they'll be kicked */
		JANUS_LOG(LOG_VERB, "Notifying all participants\n");
		json_t *destroyed = json_object();
		json_object_set_new(destroyed, "videoroom", json_string("destroyed"));
		json_object_set_new(destroyed, "room", json_integer(room_id));
		GHashTableIter iter;
		gpointer value;
		janus_mutex_lock(&videoroom->mutex);
		g_hash_table_iter_init(&iter, videoroom->participants);
		while (g_hash_table_iter_next(&iter, NULL, &value)) {
			janus_videoroom_publisher *p = value;
			if(p && p->session) {
				g_clear_pointer(&p->room, janus_videoroom_room_dereference);
				/* Notify the user we're going to destroy the room... */
				int ret = gateway->push_event(p->session->handle, &janus_videoroom_plugin, NULL, destroyed, NULL);
				JANUS_LOG(LOG_VERB, "  >> %d (%s)\n", ret, janus_get_api_error(ret));
				/* ... and then ask the core to close the PeerConnection */
				gateway->close_pc(p->session->handle);
			}
		}
		json_decref(destroyed);
		janus_mutex_unlock(&videoroom->mutex);
		/* Also notify event handlers */
		if(notify_events && gateway->events_is_enabled()) {
			json_t *info = json_object();
			json_object_set_new(info, "event", json_string("destroyed"));
			json_object_set_new(info, "room", json_integer(room_id));
			gateway->notify_event(&janus_videoroom_plugin, session ? session->handle : NULL, info);
		}
		janus_mutex_unlock(&rooms_mutex);
		if(save) {
			/* This change is permanent: save to the configuration file too
			 * FIXME: We should check if anything fails... */
			JANUS_LOG(LOG_VERB, "Destroying room %"SCNu64" permanently in config file\n", room_id);
			janus_mutex_lock(&config_mutex);
			char cat[BUFSIZ];
			/* The room ID is the category (prefixed by "room-") */
			g_snprintf(cat, BUFSIZ, "room-%"SCNu64, room_id);
			janus_config_remove(config, NULL, cat);
			/* Save modified configuration */
			if(janus_config_save(config, config_folder, JANUS_VIDEOROOM_PACKAGE) < 0)
				save = FALSE;	/* This will notify the user the room destruction is not permanent */
			janus_mutex_unlock(&config_mutex);
		}
		janus_refcount_decrease(&videoroom->ref);
		/* Done */
		response = json_object();
		json_object_set_new(response, "videoroom", json_string("destroyed"));
		json_object_set_new(response, "room", json_integer(room_id));
		json_object_set_new(response, "permanent", save ? json_true() : json_false());
		goto prepare_response;
	} else if(!strcasecmp(request_text, "list")) {
		/* List all rooms (but private ones) and their details (except for the secret, of course...) */
		json_t *list = json_array();
		JANUS_LOG(LOG_VERB, "Getting the list of video rooms\n");
		janus_mutex_lock(&rooms_mutex);
		GHashTableIter iter;
		gpointer value;
		g_hash_table_iter_init(&iter, rooms);
		while(g_hash_table_iter_next(&iter, NULL, &value)) {
			janus_videoroom *room = value;
			if(!room)
				continue;
			janus_refcount_increase(&room->ref);
			if(room->is_private) {
				/* Skip private room */
				JANUS_LOG(LOG_VERB, "Skipping private room '%s'\n", room->room_name);
				janus_refcount_decrease(&room->ref);
				continue;
			}
			if(!g_atomic_int_get(&room->destroyed)) {
				json_t *rl = json_object();
				json_object_set_new(rl, "room", json_integer(room->room_id));
				json_object_set_new(rl, "description", json_string(room->room_name));
				json_object_set_new(rl, "pin_required", room->room_pin ? json_true() : json_false());
				json_object_set_new(rl, "max_publishers", json_integer(room->max_publishers));
				json_object_set_new(rl, "bitrate", json_integer(room->bitrate));
				if(room->bitrate_cap)
					json_object_set_new(rl, "bitrate_cap", json_true());
				json_object_set_new(rl, "fir_freq", json_integer(room->fir_freq));
				json_object_set_new(rl, "require_pvtid", room->require_pvtid ? json_true() : json_false());
				json_object_set_new(rl, "notify_joining", room->notify_joining ? json_true() : json_false());
				char audio_codecs[100];
				char video_codecs[100];
				janus_videoroom_codecstr(room, audio_codecs, video_codecs, sizeof(audio_codecs), ",");
				json_object_set_new(rl, "audiocodec", json_string(audio_codecs));
				json_object_set_new(rl, "videocodec", json_string(video_codecs));
				if(room->do_opusfec)
					json_object_set_new(rl, "opus_fec", json_true());
				if(room->do_svc)
					json_object_set_new(rl, "video_svc", json_true());
				json_object_set_new(rl, "record", room->record ? json_true() : json_false());
				json_object_set_new(rl, "rec_dir", json_string(room->rec_dir));
				/* TODO: Should we list participants as well? or should there be a separate API call on a specific room for this? */
				json_object_set_new(rl, "num_participants", json_integer(g_hash_table_size(room->participants)));
				json_array_append_new(list, rl);
			}
			janus_refcount_decrease(&room->ref);
		}
		janus_mutex_unlock(&rooms_mutex);
		response = json_object();
		json_object_set_new(response, "videoroom", json_string("success"));
		json_object_set_new(response, "list", list);
		goto prepare_response;
	} else if(!strcasecmp(request_text, "rtp_forward")) {
		JANUS_VALIDATE_JSON_OBJECT(root, rtp_forward_parameters,
			error_code, error_cause, TRUE,
			JANUS_VIDEOROOM_ERROR_MISSING_ELEMENT, JANUS_VIDEOROOM_ERROR_INVALID_ELEMENT);
		if(error_code != 0)
			goto prepare_response;
		if(lock_rtpfwd && admin_key != NULL) {
			/* An admin key was specified: make sure it was provided, and that it's valid */
			JANUS_VALIDATE_JSON_OBJECT(root, adminkey_parameters,
				error_code, error_cause, TRUE,
				JANUS_VIDEOROOM_ERROR_MISSING_ELEMENT, JANUS_VIDEOROOM_ERROR_INVALID_ELEMENT);
			if(error_code != 0)
				goto prepare_response;
			JANUS_CHECK_SECRET(admin_key, root, "admin_key", error_code, error_cause,
				JANUS_VIDEOROOM_ERROR_MISSING_ELEMENT, JANUS_VIDEOROOM_ERROR_INVALID_ELEMENT, JANUS_VIDEOROOM_ERROR_UNAUTHORIZED);
			if(error_code != 0)
				goto prepare_response;
		}
		json_t *room = json_object_get(root, "room");
		json_t *pub_id = json_object_get(root, "publisher_id");
		int video_port[3] = {-1, -1, -1}, video_rtcp_port = -1, video_pt[3] = {0, 0, 0};
		uint32_t video_ssrc[3] = {0, 0, 0};
		int audio_port = -1, audio_rtcp_port = -1, audio_pt = 0;
		uint32_t audio_ssrc = 0;
		int data_port = -1;
		int srtp_suite = 0;
		const char *srtp_crypto = NULL;
		/* There may be multiple target video ports (e.g., publisher simulcasting) */
		json_t *vid_port = json_object_get(root, "video_port");
		if(vid_port) {
			video_port[0] = json_integer_value(vid_port);
			json_t *pt = json_object_get(root, "video_pt");
			if(pt)
				video_pt[0] = json_integer_value(pt);
			json_t *ssrc = json_object_get(root, "video_ssrc");
			if(ssrc)
				video_ssrc[0] = json_integer_value(ssrc);
		}
		vid_port = json_object_get(root, "video_port_2");
		if(vid_port) {
			video_port[1] = json_integer_value(vid_port);
			json_t *pt = json_object_get(root, "video_pt_2");
			if(pt)
				video_pt[1] = json_integer_value(pt);
			json_t *ssrc = json_object_get(root, "video_ssrc_2");
			if(ssrc)
				video_ssrc[1] = json_integer_value(ssrc);
		}
		vid_port = json_object_get(root, "video_port_3");
		if(vid_port) {
			video_port[2] = json_integer_value(vid_port);
			json_t *pt = json_object_get(root, "video_pt_3");
			if(pt)
				video_pt[2] = json_integer_value(pt);
			json_t *ssrc = json_object_get(root, "video_ssrc_3");
			if(ssrc)
				video_ssrc[2] = json_integer_value(ssrc);
		}
		json_t *vid_rtcp_port = json_object_get(root, "video_rtcp_port");
		if(vid_rtcp_port)
			video_rtcp_port = json_integer_value(vid_rtcp_port);
		/* Audio target */
		json_t *au_port = json_object_get(root, "audio_port");
		if(au_port) {
			audio_port = json_integer_value(au_port);
			json_t *pt = json_object_get(root, "audio_pt");
			if(pt)
				audio_pt = json_integer_value(pt);
			json_t *ssrc = json_object_get(root, "audio_ssrc");
			if(ssrc)
				audio_ssrc = json_integer_value(ssrc);
		}
		json_t *au_rtcp_port = json_object_get(root, "audio_rtcp_port");
		if(au_rtcp_port)
			audio_rtcp_port = json_integer_value(au_rtcp_port);
		/* Data target */
		json_t *d_port = json_object_get(root, "data_port");
		if(d_port) {
			data_port = json_integer_value(d_port);
		}
		json_t *json_host = json_object_get(root, "host");
		json_t *json_host_family = json_object_get(root, "host_family");
		const char *host_family = json_string_value(json_host_family);
		int family = 0;
		if(host_family) {
			if(!strcasecmp(host_family, "ipv4")) {
				family = AF_INET;
			} else if(!strcasecmp(host_family, "ipv6")) {
				family = AF_INET6;
			} else {
				JANUS_LOG(LOG_ERR, "Unsupported protocol family (%s)\n", host_family);
				error_code = JANUS_VIDEOROOM_ERROR_INVALID_ELEMENT;
				g_snprintf(error_cause, 512, "Unsupported protocol family (%s)", host_family);
				goto prepare_response;
			}
		}
		/* Do we need to forward multiple simulcast streams to a single endpoint? */
		gboolean simulcast = FALSE;
		if(json_object_get(root, "simulcast") != NULL)
			simulcast = json_is_true(json_object_get(root, "simulcast"));
		if(simulcast) {
			/* We do, disable the other video ports if they were requested */
			video_port[1] = -1;
			video_port[2] = -1;
		}
		/* Besides, we may need to SRTP-encrypt this stream */
		json_t *s_suite = json_object_get(root, "srtp_suite");
		json_t *s_crypto = json_object_get(root, "srtp_crypto");
		if(s_suite && s_crypto) {
			srtp_suite = json_integer_value(s_suite);
			if(srtp_suite != 32 && srtp_suite != 80) {
				JANUS_LOG(LOG_ERR, "Invalid SRTP suite (%d)\n", srtp_suite);
				error_code = JANUS_VIDEOROOM_ERROR_INVALID_ELEMENT;
				g_snprintf(error_cause, 512, "Invalid SRTP suite (%d)", srtp_suite);
				goto prepare_response;
			}
			srtp_crypto = json_string_value(s_crypto);
		}
		guint64 room_id = json_integer_value(room);
		guint64 publisher_id = json_integer_value(pub_id);
		const char *host = json_string_value(json_host), *resolved_host = NULL;
		/* Check if we need to resolve this host address */
		struct addrinfo *res = NULL, *start = NULL;
		janus_network_address addr;
		janus_network_address_string_buffer addr_buf;
<<<<<<< HEAD
		if(getaddrinfo(host, NULL, NULL, &res) == 0) {
			start = res;
			while(res != NULL) {
				if(family != 0 && family != res->ai_family) {
					/* We're looking for a specific family */
					res = res->ai_next;
					continue;
				}
=======
		struct addrinfo hints;
		memset(&hints, 0, sizeof(hints));
		if(family != 0)
			hints.ai_family = family;
		if(getaddrinfo(host, NULL, family != 0 ? &hints : NULL, &res) == 0) {
			start = res;
			while(res != NULL) {
>>>>>>> 211a6fbb
				if(janus_network_address_from_sockaddr(res->ai_addr, &addr) == 0 &&
						janus_network_address_to_string_buffer(&addr, &addr_buf) == 0) {
					/* Resolved */
					resolved_host = janus_network_address_string_from_buffer(&addr_buf);
					freeaddrinfo(start);
					start = NULL;
					break;
				}
				res = res->ai_next;
			}
		}
		if(resolved_host == NULL) {
			if(start)
				freeaddrinfo(start);
			JANUS_LOG(LOG_ERR, "Could not resolve address (%s)...\n", host);
			error_code = JANUS_VIDEOROOM_ERROR_INVALID_ELEMENT;
			g_snprintf(error_cause, 512, "Could not resolve address (%s)...", host);
			goto prepare_response;
		}
		host = resolved_host;
		janus_mutex_lock(&rooms_mutex);
		janus_videoroom *videoroom = NULL;
		error_code = janus_videoroom_access_room(root, TRUE, FALSE, &videoroom, error_cause, sizeof(error_cause));
		janus_mutex_unlock(&rooms_mutex);
		if(error_code != 0)
			goto prepare_response;
		janus_refcount_increase(&videoroom->ref);
		janus_mutex_lock(&videoroom->mutex);
		janus_videoroom_publisher *publisher = g_hash_table_lookup(videoroom->participants, &publisher_id);
		if(publisher == NULL) {
			janus_mutex_unlock(&videoroom->mutex);
			janus_refcount_decrease(&videoroom->ref);
			JANUS_LOG(LOG_ERR, "No such publisher (%"SCNu64")\n", publisher_id);
			error_code = JANUS_VIDEOROOM_ERROR_NO_SUCH_FEED;
			g_snprintf(error_cause, 512, "No such feed (%"SCNu64")", publisher_id);
			goto prepare_response;
		}
		janus_refcount_increase(&publisher->ref);	/* This is just to handle the request for now */
		if(publisher->udp_sock <= 0) {
			publisher->udp_sock = socket(AF_INET6, SOCK_DGRAM, IPPROTO_UDP);
			int v6only = 0;
			if(publisher->udp_sock <= 0 ||
					setsockopt(publisher->udp_sock, IPPROTO_IPV6, IPV6_V6ONLY, &v6only, sizeof(v6only)) != 0) {
				janus_refcount_decrease(&publisher->ref);
				janus_mutex_unlock(&videoroom->mutex);
				janus_refcount_decrease(&videoroom->ref);
				JANUS_LOG(LOG_ERR, "Could not open UDP socket for RTP stream for publisher (%"SCNu64")\n", publisher_id);
				error_code = JANUS_VIDEOROOM_ERROR_UNKNOWN_ERROR;
				g_snprintf(error_cause, 512, "Could not open UDP socket for RTP stream");
				goto prepare_response;
			}
		}
		guint32 audio_handle = 0;
		guint32 video_handle[3] = {0, 0, 0};
		guint32 data_handle = 0;
		if(audio_port > 0) {
			audio_handle = janus_videoroom_rtp_forwarder_add_helper(publisher, host, audio_port, audio_rtcp_port, audio_pt, audio_ssrc,
				FALSE, srtp_suite, srtp_crypto, 0, FALSE, FALSE);
		}
		if(video_port[0] > 0) {
			video_handle[0] = janus_videoroom_rtp_forwarder_add_helper(publisher, host, video_port[0], video_rtcp_port, video_pt[0], video_ssrc[0],
				simulcast, srtp_suite, srtp_crypto, 0, TRUE, FALSE);
		}
		if(video_port[1] > 0) {
			video_handle[1] = janus_videoroom_rtp_forwarder_add_helper(publisher, host, video_port[1], 0, video_pt[1], video_ssrc[1],
				FALSE, srtp_suite, srtp_crypto, 1, TRUE, FALSE);
		}
		if(video_port[2] > 0) {
			video_handle[2] = janus_videoroom_rtp_forwarder_add_helper(publisher, host, video_port[2], 0, video_pt[2], video_ssrc[2],
				FALSE, srtp_suite, srtp_crypto, 2, TRUE, FALSE);
		}
		if(data_port > 0) {
			data_handle = janus_videoroom_rtp_forwarder_add_helper(publisher, host, data_port, 0, 0, 0, FALSE, 0, NULL, 0, FALSE, TRUE);
		}
		janus_mutex_unlock(&videoroom->mutex);
		response = json_object();
		json_t *rtp_stream = json_object();
		if(audio_handle > 0) {
			json_object_set_new(rtp_stream, "audio_stream_id", json_integer(audio_handle));
			json_object_set_new(rtp_stream, "audio", json_integer(audio_port));
			/* Also notify event handlers */
			if(notify_events && gateway->events_is_enabled()) {
				json_t *info = json_object();
				json_object_set_new(info, "event", json_string("rtp_forward"));
				json_object_set_new(info, "room", json_integer(room_id));
				json_object_set_new(info, "publisher_id", json_integer(publisher_id));
				json_object_set_new(info, "media", json_string("audio"));
				json_object_set_new(info, "stream_id", json_integer(audio_handle));
				json_object_set_new(info, "host", json_string(host));
				json_object_set_new(info, "port", json_integer(audio_port));
				gateway->notify_event(&janus_videoroom_plugin, NULL, info);
			}
		}
		if(video_handle[0] > 0 || video_handle[1] > 0 || video_handle[2] > 0) {
			janus_videoroom_reqfir(publisher, "New RTP forward publisher");
			/* Done */
			if(video_handle[0] > 0) {
				json_object_set_new(rtp_stream, "video_stream_id", json_integer(video_handle[0]));
				json_object_set_new(rtp_stream, "video", json_integer(video_port[0]));
				/* Also notify event handlers */
				if(notify_events && gateway->events_is_enabled()) {
					json_t *info = json_object();
					json_object_set_new(info, "event", json_string("rtp_forward"));
					json_object_set_new(info, "room", json_integer(room_id));
					json_object_set_new(info, "publisher_id", json_integer(publisher_id));
					json_object_set_new(info, "media", json_string("video"));
					if(video_handle[1] > 0 || video_handle[2] > 0)
						json_object_set_new(info, "video_substream", json_integer(0));
					json_object_set_new(info, "stream_id", json_integer(video_handle[0]));
					json_object_set_new(info, "host", json_string(host));
					json_object_set_new(info, "port", json_integer(video_port[0]));
					gateway->notify_event(&janus_videoroom_plugin, NULL, info);
				}
			}
			if(video_handle[1] > 0) {
				json_object_set_new(rtp_stream, "video_stream_id_2", json_integer(video_handle[1]));
				json_object_set_new(rtp_stream, "video_2", json_integer(video_port[1]));
				/* Also notify event handlers */
				if(notify_events && gateway->events_is_enabled()) {
					json_t *info = json_object();
					json_object_set_new(info, "event", json_string("rtp_forward"));
					json_object_set_new(info, "room", json_integer(room_id));
					json_object_set_new(info, "publisher_id", json_integer(publisher_id));
					json_object_set_new(info, "media", json_string("video"));
					json_object_set_new(info, "video_substream", json_integer(1));
					json_object_set_new(info, "stream_id", json_integer(video_handle[1]));
					json_object_set_new(info, "host", json_string(host));
					json_object_set_new(info, "port", json_integer(video_port[1]));
					gateway->notify_event(&janus_videoroom_plugin, NULL, info);
				}
			}
			if(video_handle[2] > 0) {
				json_object_set_new(rtp_stream, "video_stream_id_3", json_integer(video_handle[2]));
				json_object_set_new(rtp_stream, "video_3", json_integer(video_port[2]));
				/* Also notify event handlers */
				if(notify_events && gateway->events_is_enabled()) {
					json_t *info = json_object();
					json_object_set_new(info, "event", json_string("rtp_forward"));
					json_object_set_new(info, "room", json_integer(room_id));
					json_object_set_new(info, "publisher_id", json_integer(publisher_id));
					json_object_set_new(info, "media", json_string("video"));
					json_object_set_new(info, "video_substream", json_integer(2));
					json_object_set_new(info, "stream_id", json_integer(video_handle[2]));
					json_object_set_new(info, "host", json_string(host));
					json_object_set_new(info, "port", json_integer(video_port[2]));
					gateway->notify_event(&janus_videoroom_plugin, NULL, info);
				}
			}
		}
		if(data_handle > 0) {
			json_object_set_new(rtp_stream, "data_stream_id", json_integer(data_handle));
			json_object_set_new(rtp_stream, "data", json_integer(data_port));
			/* Also notify event handlers */
			if(notify_events && gateway->events_is_enabled()) {
				json_t *info = json_object();
				json_object_set_new(info, "event", json_string("rtp_forward"));
				json_object_set_new(info, "room", json_integer(room_id));
				json_object_set_new(info, "publisher_id", json_integer(publisher_id));
				json_object_set_new(info, "media", json_string("data"));
				json_object_set_new(info, "stream_id", json_integer(data_handle));
				json_object_set_new(info, "host", json_string(host));
				json_object_set_new(info, "port", json_integer(data_port));
				gateway->notify_event(&janus_videoroom_plugin, NULL, info);
			}
		}
		/* These two unrefs are related to the message handling */
		janus_refcount_decrease(&publisher->ref);
		janus_refcount_decrease(&videoroom->ref);
		json_object_set_new(rtp_stream, "host", json_string(host));
		json_object_set_new(response, "publisher_id", json_integer(publisher_id));
		json_object_set_new(response, "rtp_stream", rtp_stream);
		json_object_set_new(response, "room", json_integer(room_id));
		json_object_set_new(response, "videoroom", json_string("rtp_forward"));
		goto prepare_response;
	} else if(!strcasecmp(request_text, "stop_rtp_forward")) {
		JANUS_VALIDATE_JSON_OBJECT(root, stop_rtp_forward_parameters,
			error_code, error_cause, TRUE,
			JANUS_VIDEOROOM_ERROR_MISSING_ELEMENT, JANUS_VIDEOROOM_ERROR_INVALID_ELEMENT);
		if(error_code != 0)
			goto prepare_response;
		if(lock_rtpfwd && admin_key != NULL) {
			/* An admin key was specified: make sure it was provided, and that it's valid */
			JANUS_VALIDATE_JSON_OBJECT(root, adminkey_parameters,
				error_code, error_cause, TRUE,
				JANUS_VIDEOROOM_ERROR_MISSING_ELEMENT, JANUS_VIDEOROOM_ERROR_INVALID_ELEMENT);
			if(error_code != 0)
				goto prepare_response;
			JANUS_CHECK_SECRET(admin_key, root, "admin_key", error_code, error_cause,
				JANUS_VIDEOROOM_ERROR_MISSING_ELEMENT, JANUS_VIDEOROOM_ERROR_INVALID_ELEMENT, JANUS_VIDEOROOM_ERROR_UNAUTHORIZED);
			if(error_code != 0)
				goto prepare_response;
		}
		json_t *room = json_object_get(root, "room");
		json_t *pub_id = json_object_get(root, "publisher_id");
		json_t *id = json_object_get(root, "stream_id");

		guint64 room_id = json_integer_value(room);
		guint64 publisher_id = json_integer_value(pub_id);
		guint32 stream_id = json_integer_value(id);
		janus_mutex_lock(&rooms_mutex);
		janus_videoroom *videoroom = NULL;
		error_code = janus_videoroom_access_room(root, TRUE, FALSE, &videoroom, error_cause, sizeof(error_cause));
		janus_mutex_unlock(&rooms_mutex);
		if(error_code != 0)
			goto prepare_response;
		janus_mutex_lock(&videoroom->mutex);
		janus_refcount_increase(&videoroom->ref);
		janus_videoroom_publisher *publisher = g_hash_table_lookup(videoroom->participants, &publisher_id);
		if(publisher == NULL) {
			janus_mutex_unlock(&videoroom->mutex);
			janus_refcount_decrease(&videoroom->ref);
			JANUS_LOG(LOG_ERR, "No such publisher (%"SCNu64")\n", publisher_id);
			error_code = JANUS_VIDEOROOM_ERROR_NO_SUCH_FEED;
			g_snprintf(error_cause, 512, "No such feed (%"SCNu64")", publisher_id);
			goto prepare_response;
		}
		janus_refcount_increase(&publisher->ref);	/* Just to handle the message now */
		janus_mutex_lock(&publisher->rtp_forwarders_mutex);
		if(!g_hash_table_remove(publisher->rtp_forwarders, GUINT_TO_POINTER(stream_id))) {
			janus_mutex_unlock(&publisher->rtp_forwarders_mutex);
			janus_refcount_decrease(&publisher->ref);
			janus_mutex_unlock(&videoroom->mutex);
			janus_refcount_decrease(&videoroom->ref);
			JANUS_LOG(LOG_ERR, "No such stream (%"SCNu32")\n", stream_id);
			error_code = JANUS_VIDEOROOM_ERROR_NO_SUCH_FEED;
			g_snprintf(error_cause, 512, "No such stream (%"SCNu32")", stream_id);
			goto prepare_response;
		}
		janus_mutex_unlock(&publisher->rtp_forwarders_mutex);
		janus_refcount_decrease(&publisher->ref);
		janus_mutex_unlock(&videoroom->mutex);
		janus_refcount_decrease(&videoroom->ref);
		response = json_object();
		json_object_set_new(response, "videoroom", json_string("stop_rtp_forward"));
		json_object_set_new(response, "room", json_integer(room_id));
		json_object_set_new(response, "publisher_id", json_integer(publisher_id));
		json_object_set_new(response, "stream_id", json_integer(stream_id));
		/* Also notify event handlers */
		if(notify_events && gateway->events_is_enabled()) {
			json_t *info = json_object();
			json_object_set_new(info, "event", json_string("stop_rtp_forward"));
			json_object_set_new(info, "room", json_integer(room_id));
			json_object_set_new(info, "publisher_id", json_integer(publisher_id));
			json_object_set_new(info, "stream_id", json_integer(stream_id));
			gateway->notify_event(&janus_videoroom_plugin, NULL, info);
		}
		goto prepare_response;
	} else if(!strcasecmp(request_text, "exists")) {
		/* Check whether a given room exists or not, returns true/false */
		JANUS_VALIDATE_JSON_OBJECT(root, room_parameters,
			error_code, error_cause, TRUE,
			JANUS_VIDEOROOM_ERROR_MISSING_ELEMENT, JANUS_VIDEOROOM_ERROR_INVALID_ELEMENT);
		if(error_code != 0)
			goto prepare_response;
		json_t *room = json_object_get(root, "room");
		guint64 room_id = json_integer_value(room);
		janus_mutex_lock(&rooms_mutex);
		gboolean room_exists = g_hash_table_contains(rooms, &room_id);
		janus_mutex_unlock(&rooms_mutex);
		response = json_object();
		json_object_set_new(response, "videoroom", json_string("success"));
		json_object_set_new(response, "room", json_integer(room_id));
		json_object_set_new(response, "exists", room_exists ? json_true() : json_false());
		goto prepare_response;
	} else if(!strcasecmp(request_text, "allowed")) {
		JANUS_LOG(LOG_VERB, "Attempt to edit the list of allowed participants in an existing videoroom room\n");
		JANUS_VALIDATE_JSON_OBJECT(root, allowed_parameters,
			error_code, error_cause, TRUE,
			JANUS_VIDEOROOM_ERROR_MISSING_ELEMENT, JANUS_VIDEOROOM_ERROR_INVALID_ELEMENT);
		if(error_code != 0)
			goto prepare_response;
		json_t *action = json_object_get(root, "action");
		json_t *room = json_object_get(root, "room");
		json_t *allowed = json_object_get(root, "allowed");
		const char *action_text = json_string_value(action);
		if(strcasecmp(action_text, "enable") && strcasecmp(action_text, "disable") &&
				strcasecmp(action_text, "add") && strcasecmp(action_text, "remove")) {
			JANUS_LOG(LOG_ERR, "Unsupported action '%s' (allowed)\n", action_text);
			error_code = JANUS_VIDEOROOM_ERROR_INVALID_ELEMENT;
			g_snprintf(error_cause, 512, "Unsupported action '%s' (allowed)", action_text);
			goto prepare_response;
		}
		guint64 room_id = json_integer_value(room);
		janus_mutex_lock(&rooms_mutex);
		janus_videoroom *videoroom = NULL;
		error_code = janus_videoroom_access_room(root, TRUE, FALSE, &videoroom, error_cause, sizeof(error_cause));
		if(error_code != 0) {
			janus_mutex_unlock(&rooms_mutex);
			goto prepare_response;
		}
		janus_refcount_increase(&videoroom->ref);
		janus_mutex_unlock(&rooms_mutex);
		/* A secret may be required for this action */
		JANUS_CHECK_SECRET(videoroom->room_secret, root, "secret", error_code, error_cause,
			JANUS_VIDEOROOM_ERROR_MISSING_ELEMENT, JANUS_VIDEOROOM_ERROR_INVALID_ELEMENT, JANUS_VIDEOROOM_ERROR_UNAUTHORIZED);
		if(error_code != 0) {
			janus_refcount_decrease(&videoroom->ref);
			goto prepare_response;
		}
		if(!strcasecmp(action_text, "enable")) {
			JANUS_LOG(LOG_VERB, "Enabling the check on allowed authorization tokens for room %"SCNu64"\n", room_id);
			videoroom->check_allowed = TRUE;
		} else if(!strcasecmp(action_text, "disable")) {
			JANUS_LOG(LOG_VERB, "Disabling the check on allowed authorization tokens for room %"SCNu64" (free entry)\n", room_id);
			videoroom->check_allowed = FALSE;
		} else {
			gboolean add = !strcasecmp(action_text, "add");
			if(allowed) {
				/* Make sure the "allowed" array only contains strings */
				gboolean ok = TRUE;
				if(json_array_size(allowed) > 0) {
					size_t i = 0;
					for(i=0; i<json_array_size(allowed); i++) {
						json_t *a = json_array_get(allowed, i);
						if(!a || !json_is_string(a)) {
							ok = FALSE;
							break;
						}
					}
				}
				if(!ok) {
					JANUS_LOG(LOG_ERR, "Invalid element in the allowed array (not a string)\n");
					error_code = JANUS_VIDEOROOM_ERROR_INVALID_ELEMENT;
					g_snprintf(error_cause, 512, "Invalid element in the allowed array (not a string)");
					janus_refcount_decrease(&videoroom->ref);
					goto prepare_response;
				}
				size_t i = 0;
				for(i=0; i<json_array_size(allowed); i++) {
					const char *token = json_string_value(json_array_get(allowed, i));
					if(add) {
						if(!g_hash_table_lookup(videoroom->allowed, token))
							g_hash_table_insert(videoroom->allowed, g_strdup(token), GINT_TO_POINTER(TRUE));
					} else {
						g_hash_table_remove(videoroom->allowed, token);
					}
				}
			}
		}
		/* Prepare response */
		response = json_object();
		json_object_set_new(response, "videoroom", json_string("success"));
		json_object_set_new(response, "room", json_integer(videoroom->room_id));
		json_t *list = json_array();
		if(strcasecmp(action_text, "disable")) {
			if(g_hash_table_size(videoroom->allowed) > 0) {
				GHashTableIter iter;
				gpointer key;
				g_hash_table_iter_init(&iter, videoroom->allowed);
				while(g_hash_table_iter_next(&iter, &key, NULL)) {
					char *token = key;
					json_array_append_new(list, json_string(token));
				}
			}
			json_object_set_new(response, "allowed", list);
		}
		/* Done */
		janus_refcount_decrease(&videoroom->ref);
		JANUS_LOG(LOG_VERB, "VideoRoom room allowed list updated\n");
		goto prepare_response;
	} else if(!strcasecmp(request_text, "kick")) {
		JANUS_LOG(LOG_VERB, "Attempt to kick a participant from an existing videoroom room\n");
		JANUS_VALIDATE_JSON_OBJECT(root, kick_parameters,
			error_code, error_cause, TRUE,
			JANUS_VIDEOROOM_ERROR_MISSING_ELEMENT, JANUS_VIDEOROOM_ERROR_INVALID_ELEMENT);
		if(error_code != 0)
			goto prepare_response;
		json_t *room = json_object_get(root, "room");
		json_t *id = json_object_get(root, "id");
		guint64 room_id = json_integer_value(room);
		janus_mutex_lock(&rooms_mutex);
		janus_videoroom *videoroom = NULL;
		error_code = janus_videoroom_access_room(root, TRUE, FALSE, &videoroom, error_cause, sizeof(error_cause));
		if(error_code != 0) {
			janus_mutex_unlock(&rooms_mutex);
			goto prepare_response;
		}
		janus_refcount_increase(&videoroom->ref);
		janus_mutex_lock(&videoroom->mutex);
		janus_mutex_unlock(&rooms_mutex);
		/* A secret may be required for this action */
		JANUS_CHECK_SECRET(videoroom->room_secret, root, "secret", error_code, error_cause,
			JANUS_VIDEOROOM_ERROR_MISSING_ELEMENT, JANUS_VIDEOROOM_ERROR_INVALID_ELEMENT, JANUS_VIDEOROOM_ERROR_UNAUTHORIZED);
		if(error_code != 0) {
			janus_mutex_unlock(&videoroom->mutex);
			janus_refcount_decrease(&videoroom->ref);
			goto prepare_response;
		}
		guint64 user_id = json_integer_value(id);
		janus_videoroom_publisher *participant = g_hash_table_lookup(videoroom->participants, &user_id);
		if(participant == NULL) {
			janus_mutex_unlock(&videoroom->mutex);
			janus_refcount_decrease(&videoroom->ref);
			JANUS_LOG(LOG_ERR, "No such user %"SCNu64" in room %"SCNu64"\n", user_id, room_id);
			error_code = JANUS_VIDEOROOM_ERROR_NO_SUCH_FEED;
			g_snprintf(error_cause, 512, "No such user %"SCNu64" in room %"SCNu64, user_id, room_id);
			goto prepare_response;
		}
		if(participant->kicked) {
			/* Already kicked */
			janus_mutex_unlock(&videoroom->mutex);
			janus_refcount_decrease(&videoroom->ref);
			response = json_object();
			json_object_set_new(response, "videoroom", json_string("success"));
			/* Done */
			goto prepare_response;
		}
		participant->kicked = TRUE;
		participant->session->started = FALSE;
		participant->audio_active = FALSE;
		participant->video_active = FALSE;
		participant->data_active = FALSE;
		/* Prepare an event for this */
		json_t *kicked = json_object();
		json_object_set_new(kicked, "videoroom", json_string("event"));
		json_object_set_new(kicked, "room", json_integer(participant->room_id));
		json_object_set_new(kicked, "leaving", json_string("ok"));
		json_object_set_new(kicked, "reason", json_string("kicked"));
		int ret = gateway->push_event(participant->session->handle, &janus_videoroom_plugin, NULL, kicked, NULL);
		JANUS_LOG(LOG_VERB, "  >> %d (%s)\n", ret, janus_get_api_error(ret));
		json_decref(kicked);
		janus_mutex_unlock(&videoroom->mutex);
		/* If this room requires valid private_id values, we can kick subscriptions too */
		if(videoroom->require_pvtid && participant->subscriptions != NULL) {
			/* Iterate on the subscriptions we know this user has */
			janus_mutex_lock(&participant->subscribers_mutex);
			GSList *s = participant->subscriptions;
			while(s) {
				janus_videoroom_subscriber *subscriber = (janus_videoroom_subscriber *)s->data;
				if(subscriber) {
					subscriber->kicked = TRUE;
					subscriber->audio = FALSE;
					subscriber->video = FALSE;
					subscriber->data = FALSE;
					/* FIXME We should also close the PeerConnection, but we risk race conditions if we do it here,
					 * so for now we mark the subscriber as kicked and prevent it from getting any media after this */
				}
				s = s->next;
			}
			janus_mutex_unlock(&participant->subscribers_mutex);
		}
		/* This publisher is leaving, tell everybody */
		janus_videoroom_leave_or_unpublish(participant, TRUE, TRUE);
		/* Tell the core to tear down the PeerConnection, hangup_media will do the rest */
		if(participant && participant->session)
			gateway->close_pc(participant->session->handle);
		JANUS_LOG(LOG_INFO, "Kicked user %"SCNu64" from room %"SCNu64"\n", user_id, room_id);
		/* Prepare response */
		response = json_object();
		json_object_set_new(response, "videoroom", json_string("success"));
		/* Done */
		janus_refcount_decrease(&videoroom->ref);
		goto prepare_response;
	} else if(!strcasecmp(request_text, "listparticipants")) {
		/* List all participants in a room, specifying whether they're publishers or just attendees */
		JANUS_VALIDATE_JSON_OBJECT(root, room_parameters,
			error_code, error_cause, TRUE,
			JANUS_VIDEOROOM_ERROR_MISSING_ELEMENT, JANUS_VIDEOROOM_ERROR_INVALID_ELEMENT);
		if(error_code != 0)
			goto prepare_response;
		json_t *room = json_object_get(root, "room");
		guint64 room_id = json_integer_value(room);
		janus_mutex_lock(&rooms_mutex);
		janus_videoroom *videoroom = NULL;
		error_code = janus_videoroom_access_room(root, FALSE, FALSE, &videoroom, error_cause, sizeof(error_cause));
		janus_mutex_unlock(&rooms_mutex);
		if(error_code != 0)
			goto prepare_response;
		janus_refcount_increase(&videoroom->ref);
		/* Return a list of all participants (whether they're publishing or not) */
		json_t *list = json_array();
		GHashTableIter iter;
		gpointer value;
		janus_mutex_lock(&videoroom->mutex);
		g_hash_table_iter_init(&iter, videoroom->participants);
		while (!g_atomic_int_get(&videoroom->destroyed) && g_hash_table_iter_next(&iter, NULL, &value)) {
			janus_videoroom_publisher *p = value;
			json_t *pl = json_object();
			json_object_set_new(pl, "id", json_integer(p->user_id));
			if(p->display)
				json_object_set_new(pl, "display", json_string(p->display));
			json_object_set_new(pl, "publisher", (p->sdp && p->session->started) ? json_true() : json_false());
			if((p->sdp && p->session->started)) {
				if(p->audio_level_extmap_id > 0)
					json_object_set_new(pl, "talking", p->talking ? json_true() : json_false());
			}
			json_array_append_new(list, pl);
		}
		janus_mutex_unlock(&videoroom->mutex);
		janus_refcount_decrease(&videoroom->ref);
		response = json_object();
		json_object_set_new(response, "videoroom", json_string("participants"));
		json_object_set_new(response, "room", json_integer(room_id));
		json_object_set_new(response, "participants", list);
		goto prepare_response;
	} else if(!strcasecmp(request_text, "listforwarders")) {
		/* List all forwarders in a room */
		JANUS_VALIDATE_JSON_OBJECT(root, room_parameters,
			error_code, error_cause, TRUE,
			JANUS_VIDEOROOM_ERROR_MISSING_ELEMENT, JANUS_VIDEOROOM_ERROR_INVALID_ELEMENT);
		if(error_code != 0)
			goto prepare_response;
		json_t *room = json_object_get(root, "room");
		guint64 room_id = json_integer_value(room);
		janus_mutex_lock(&rooms_mutex);
		janus_videoroom *videoroom = g_hash_table_lookup(rooms, &room_id);
		if(videoroom == NULL) {
			JANUS_LOG(LOG_ERR, "No such room (%"SCNu64")\n", room_id);
			error_code = JANUS_VIDEOROOM_ERROR_NO_SUCH_ROOM;
			g_snprintf(error_cause, 512, "No such room (%"SCNu64")", room_id);
			janus_mutex_unlock(&rooms_mutex);
			goto prepare_response;
		}
		if(g_atomic_int_get(&videoroom->destroyed)) {
			JANUS_LOG(LOG_ERR, "No such room (%"SCNu64")\n", room_id);
			error_code = JANUS_VIDEOROOM_ERROR_NO_SUCH_ROOM;
			g_snprintf(error_cause, 512, "No such room (%"SCNu64")", room_id);
			janus_mutex_unlock(&rooms_mutex);
			goto prepare_response;
		}
		/* A secret may be required for this action */
		JANUS_CHECK_SECRET(videoroom->room_secret, root, "secret", error_code, error_cause,
			JANUS_VIDEOROOM_ERROR_MISSING_ELEMENT, JANUS_VIDEOROOM_ERROR_INVALID_ELEMENT, JANUS_VIDEOROOM_ERROR_UNAUTHORIZED);
		if(error_code != 0) {
			janus_mutex_unlock(&rooms_mutex);
			goto prepare_response;
		}
		/* Return a list of all forwarders */
		json_t *list = json_array();
		GHashTableIter iter;
		gpointer value;
		janus_mutex_lock(&videoroom->mutex);
		g_hash_table_iter_init(&iter, videoroom->participants);
		while (!g_atomic_int_get(&videoroom->destroyed) && g_hash_table_iter_next(&iter, NULL, &value)) {
			janus_videoroom_publisher *p = value;
			janus_mutex_lock(&p->rtp_forwarders_mutex);
			if(g_hash_table_size(p->rtp_forwarders) == 0) {
				janus_mutex_unlock(&p->rtp_forwarders_mutex);
				continue;
			}
			json_t *pl = json_object();
			json_object_set_new(pl, "publisher_id", json_integer(p->user_id));
			if(p->display)
				json_object_set_new(pl, "display", json_string(p->display));
			json_t *flist = json_array();
			GHashTableIter iter_f;
			gpointer key_f, value_f;
			g_hash_table_iter_init(&iter_f, p->rtp_forwarders);
			while(g_hash_table_iter_next(&iter_f, &key_f, &value_f)) {
				json_t *fl = json_object();
				guint32 rpk = GPOINTER_TO_UINT(key_f);
				janus_videoroom_rtp_forwarder *rpv = value_f;
				char address[100];
				if(rpv->serv_addr.sin_family == AF_INET) {
					json_object_set_new(fl, "ip", json_string(
						inet_ntop(AF_INET, &rpv->serv_addr.sin_addr, address, sizeof(address))));
				} else {
					json_object_set_new(fl, "ip", json_string(
						inet_ntop(AF_INET6, &rpv->serv_addr6.sin6_addr, address, sizeof(address))));
				}
				if(rpv->is_data) {
					json_object_set_new(fl, "data_stream_id", json_integer(rpk));
					json_object_set_new(fl, "port", json_integer(ntohs(rpv->serv_addr.sin_port)));
				} else if(rpv->is_video) {
					json_object_set_new(fl, "video_stream_id", json_integer(rpk));
					json_object_set_new(fl, "port", json_integer(ntohs(rpv->serv_addr.sin_port)));
					if(rpv->local_rtcp_port > 0)
						json_object_set_new(fl, "local_rtcp_port", json_integer(rpv->local_rtcp_port));
					if(rpv->remote_rtcp_port > 0)
						json_object_set_new(fl, "remote_rtcp_port", json_integer(rpv->remote_rtcp_port));
					if(rpv->payload_type)
						json_object_set_new(fl, "pt", json_integer(rpv->payload_type));
					if(rpv->ssrc)
						json_object_set_new(fl, "ssrc", json_integer(rpv->ssrc));
					if(rpv->substream)
						json_object_set_new(fl, "substream", json_integer(rpv->substream));
				} else {
					json_object_set_new(fl, "audio_stream_id", json_integer(rpk));
					json_object_set_new(fl, "port", json_integer(ntohs(rpv->serv_addr.sin_port)));
					if(rpv->local_rtcp_port > 0)
						json_object_set_new(fl, "local_rtcp_port", json_integer(rpv->local_rtcp_port));
					if(rpv->remote_rtcp_port > 0)
						json_object_set_new(fl, "remote_rtcp_port", json_integer(rpv->remote_rtcp_port));
					if(rpv->payload_type)
						json_object_set_new(fl, "pt", json_integer(rpv->payload_type));
					if(rpv->ssrc)
						json_object_set_new(fl, "ssrc", json_integer(rpv->ssrc));
				}
				if(rpv->is_srtp)
					json_object_set_new(fl, "srtp", json_true());
				json_array_append_new(flist, fl);
			}
			janus_mutex_unlock(&p->rtp_forwarders_mutex);
			json_object_set_new(pl, "rtp_forwarder", flist);
			json_array_append_new(list, pl);
		}
		janus_mutex_unlock(&videoroom->mutex);
		janus_mutex_unlock(&rooms_mutex);
		response = json_object();
		json_object_set_new(response, "videoroom", json_string("forwarders"));
		json_object_set_new(response, "room", json_integer(room_id));
		json_object_set_new(response, "rtp_forwarders", list);
		goto prepare_response;
	} else {
		/* Not a request we recognize, don't do anything */
		return NULL;
	}

prepare_response:
		{
			if(error_code == 0 && !response) {
				error_code = JANUS_VIDEOROOM_ERROR_UNKNOWN_ERROR;
				g_snprintf(error_cause, 512, "Invalid response");
			}
			if(error_code != 0) {
				/* Prepare JSON error event */
				response = json_object();
				json_object_set_new(response, "videoroom", json_string("event"));
				json_object_set_new(response, "error_code", json_integer(error_code));
				json_object_set_new(response, "error", json_string(error_cause));
			}
			return response;
		}

}

struct janus_plugin_result *janus_videoroom_handle_message(janus_plugin_session *handle, char *transaction, json_t *message, json_t *jsep) {
	if(g_atomic_int_get(&stopping) || !g_atomic_int_get(&initialized))
		return janus_plugin_result_new(JANUS_PLUGIN_ERROR, g_atomic_int_get(&stopping) ? "Shutting down" : "Plugin not initialized", NULL);

	/* Pre-parse the message */
	int error_code = 0;
	char error_cause[512];
	json_t *root = message;
	json_t *response = NULL;

	janus_mutex_lock(&sessions_mutex);
	janus_videoroom_session *session = janus_videoroom_lookup_session(handle);
	if(!session) {
		janus_mutex_unlock(&sessions_mutex);
		JANUS_LOG(LOG_ERR, "No session associated with this handle...\n");
		error_code = JANUS_VIDEOROOM_ERROR_UNKNOWN_ERROR;
		g_snprintf(error_cause, 512, "%s", "No session associated with this handle...");
		goto plugin_response;
	}
	/* Increase the reference counter for this session: we'll decrease it after we handle the message */
	janus_refcount_increase(&session->ref);
	janus_mutex_unlock(&sessions_mutex);
	if(g_atomic_int_get(&session->destroyed)) {
		JANUS_LOG(LOG_ERR, "Session has already been marked as destroyed...\n");
		error_code = JANUS_VIDEOROOM_ERROR_UNKNOWN_ERROR;
		g_snprintf(error_cause, 512, "%s", "Session has already been marked as destroyed...");
		goto plugin_response;
	}

	if(message == NULL) {
		JANUS_LOG(LOG_ERR, "No message??\n");
		error_code = JANUS_VIDEOROOM_ERROR_NO_MESSAGE;
		g_snprintf(error_cause, 512, "%s", "No message??");
		goto plugin_response;
	}
	if(!json_is_object(root)) {
		JANUS_LOG(LOG_ERR, "JSON error: not an object\n");
		error_code = JANUS_VIDEOROOM_ERROR_INVALID_JSON;
		g_snprintf(error_cause, 512, "JSON error: not an object");
		goto plugin_response;
	}
	/* Get the request first */
	JANUS_VALIDATE_JSON_OBJECT(root, request_parameters,
		error_code, error_cause, TRUE,
		JANUS_VIDEOROOM_ERROR_MISSING_ELEMENT, JANUS_VIDEOROOM_ERROR_INVALID_ELEMENT);
	if(error_code != 0)
		goto plugin_response;
	json_t *request = json_object_get(root, "request");
	/* Some requests ('create', 'destroy', 'exists', 'list') can be handled synchronously */
	const char *request_text = json_string_value(request);
	/* We have a separate method to process synchronous requests, as those may
	 * arrive from the Admin API as well, and so we handle them the same way */
	response = janus_videoroom_process_synchronous_request(session, root);
	if(response != NULL) {
		/* We got a response, send it back */
		goto plugin_response;
	} else if(!strcasecmp(request_text, "join") || !strcasecmp(request_text, "joinandconfigure")
			|| !strcasecmp(request_text, "configure") || !strcasecmp(request_text, "publish") || !strcasecmp(request_text, "unpublish")
			|| !strcasecmp(request_text, "start") || !strcasecmp(request_text, "pause") || !strcasecmp(request_text, "switch")
			|| !strcasecmp(request_text, "leave")) {
		/* These messages are handled asynchronously */

		janus_videoroom_message *msg = g_malloc(sizeof(janus_videoroom_message));
		msg->handle = handle;
		msg->transaction = transaction;
		msg->message = root;
		msg->jsep = jsep;
		g_async_queue_push(messages, msg);

		return janus_plugin_result_new(JANUS_PLUGIN_OK_WAIT, NULL, NULL);
	} else {
		JANUS_LOG(LOG_VERB, "Unknown request '%s'\n", request_text);
		error_code = JANUS_VIDEOROOM_ERROR_INVALID_REQUEST;
		g_snprintf(error_cause, 512, "Unknown request '%s'", request_text);
	}

plugin_response:
		{
			if(error_code == 0 && !response) {
				error_code = JANUS_VIDEOROOM_ERROR_UNKNOWN_ERROR;
				g_snprintf(error_cause, 512, "Invalid response");
			}
			if(error_code != 0) {
				/* Prepare JSON error event */
				json_t *event = json_object();
				json_object_set_new(event, "videoroom", json_string("event"));
				json_object_set_new(event, "error_code", json_integer(error_code));
				json_object_set_new(event, "error", json_string(error_cause));
				response = event;
			}
			if(root != NULL)
				json_decref(root);
			if(jsep != NULL)
				json_decref(jsep);
			g_free(transaction);

			if(session != NULL)
				janus_refcount_decrease(&session->ref);
			return janus_plugin_result_new(JANUS_PLUGIN_OK, NULL, response);
		}

}

json_t *janus_videoroom_handle_admin_message(json_t *message) {
	/* Some requests (e.g., 'create' and 'destroy') can be handled via Admin API */
	int error_code = 0;
	char error_cause[512];
	json_t *response = NULL;

	JANUS_VALIDATE_JSON_OBJECT(message, request_parameters,
		error_code, error_cause, TRUE,
		JANUS_VIDEOROOM_ERROR_MISSING_ELEMENT, JANUS_VIDEOROOM_ERROR_INVALID_ELEMENT);
	if(error_code != 0)
		goto admin_response;
	json_t *request = json_object_get(message, "request");
	const char *request_text = json_string_value(request);
	if((response = janus_videoroom_process_synchronous_request(NULL, message)) != NULL) {
		/* We got a response, send it back */
		goto admin_response;
	} else {
		JANUS_LOG(LOG_VERB, "Unknown request '%s'\n", request_text);
		error_code = JANUS_VIDEOROOM_ERROR_INVALID_REQUEST;
		g_snprintf(error_cause, 512, "Unknown request '%s'", request_text);
	}

admin_response:
		{
			if(!response) {
				/* Prepare JSON error event */
				response = json_object();
				json_object_set_new(response, "streaming", json_string("event"));
				json_object_set_new(response, "error_code", json_integer(error_code));
				json_object_set_new(response, "error", json_string(error_cause));
			}
			return response;
		}

}

void janus_videoroom_setup_media(janus_plugin_session *handle) {
	JANUS_LOG(LOG_INFO, "[%s-%p] WebRTC media is now available\n", JANUS_VIDEOROOM_PACKAGE, handle);
	if(g_atomic_int_get(&stopping) || !g_atomic_int_get(&initialized))
		return;
	janus_mutex_lock(&sessions_mutex);
	janus_videoroom_session *session = janus_videoroom_lookup_session(handle);
	if(!session) {
		janus_mutex_unlock(&sessions_mutex);
		JANUS_LOG(LOG_ERR, "No session associated with this handle...\n");
		return;
	}
	if(g_atomic_int_get(&session->destroyed)) {
		janus_mutex_unlock(&sessions_mutex);
		return;
	}
	g_atomic_int_set(&session->hangingup, 0);

	/* Media relaying can start now */
	session->started = TRUE;
	if(session->participant) {
		/* If this is a publisher, notify all subscribers about the fact they can
		 * now subscribe; if this is a subscriber, instead, ask the publisher a FIR */
		if(session->participant_type == janus_videoroom_p_type_publisher) {
			janus_videoroom_publisher *participant = janus_videoroom_session_get_publisher(session);
			/* Notify all other participants that there's a new boy in town */
			json_t *list = json_array();
			json_t *pl = json_object();
			json_object_set_new(pl, "id", json_integer(participant->user_id));
			if(participant->display)
				json_object_set_new(pl, "display", json_string(participant->display));
			if(participant->audio)
				json_object_set_new(pl, "audio_codec", json_string(janus_audiocodec_name(participant->acodec)));
			if(participant->video)
				json_object_set_new(pl, "video_codec", json_string(janus_videocodec_name(participant->vcodec)));
			if(participant->ssrc[0] || participant->rid[0])
				json_object_set_new(pl, "simulcast", json_true());
			if(participant->audio_level_extmap_id > 0)
				json_object_set_new(pl, "talking", participant->talking ? json_true() : json_false());
			json_array_append_new(list, pl);
			json_t *pub = json_object();
			json_object_set_new(pub, "videoroom", json_string("event"));
			json_object_set_new(pub, "room", json_integer(participant->room_id));
			json_object_set_new(pub, "publishers", list);
			if (participant->room) {
				janus_mutex_lock(&participant->room->mutex);
				janus_videoroom_notify_participants(participant, pub);
				janus_mutex_unlock(&participant->room->mutex);
			}
			json_decref(pub);
			/* Also notify event handlers */
			if(notify_events && gateway->events_is_enabled()) {
				json_t *info = json_object();
				json_object_set_new(info, "event", json_string("published"));
				json_object_set_new(info, "room", json_integer(participant->room_id));
				json_object_set_new(info, "id", json_integer(participant->user_id));
				gateway->notify_event(&janus_videoroom_plugin, session->handle, info);
			}
			janus_refcount_decrease(&participant->ref);
		} else if(session->participant_type == janus_videoroom_p_type_subscriber) {
			janus_videoroom_subscriber *s = (janus_videoroom_subscriber *)session->participant;
			if(s && s->feed) {
				janus_videoroom_publisher *p = s->feed;
				if(p && p->session) {
					janus_videoroom_reqfir(p, "New subscriber available");
					/* Also notify event handlers */
					if(notify_events && gateway->events_is_enabled()) {
						json_t *info = json_object();
						json_object_set_new(info, "event", json_string("subscribed"));
						json_object_set_new(info, "room", json_integer(p->room_id));
						json_object_set_new(info, "feed", json_integer(p->user_id));
						gateway->notify_event(&janus_videoroom_plugin, session->handle, info);
					}
				}
			}
		}
	}
	janus_mutex_unlock(&sessions_mutex);
}

void janus_videoroom_incoming_rtp(janus_plugin_session *handle, int video, char *buf, int len) {
	if(handle == NULL || g_atomic_int_get(&handle->stopped) || g_atomic_int_get(&stopping) || !g_atomic_int_get(&initialized) || !gateway)
		return;
	janus_videoroom_session *session = (janus_videoroom_session *)handle->plugin_handle;
	if(!session || g_atomic_int_get(&session->destroyed) || session->participant_type != janus_videoroom_p_type_publisher)
		return;
	janus_videoroom_publisher *participant = janus_videoroom_session_get_publisher_nodebug(session);
	if(participant == NULL)
		return;
	if(g_atomic_int_get(&participant->destroyed) || participant->kicked || participant->room == NULL) {
		janus_videoroom_publisher_dereference_nodebug(participant);
		return;
	}
	janus_videoroom *videoroom = participant->room;

	/* In case this is an audio packet and we're doing talk detection, check the audio level extension */
	if(!video && videoroom->audiolevel_event && participant->audio_active) {
		int level = 0;
		if(janus_rtp_header_extension_parse_audio_level(buf, len, participant->audio_level_extmap_id, &level) == 0) {
			participant->audio_dBov_sum += level;
			participant->audio_active_packets++;
			participant->audio_dBov_level = level;
			if(participant->audio_active_packets > 0 && participant->audio_active_packets == videoroom->audio_active_packets) {
				gboolean notify_talk_event = FALSE;
				float audio_dBov_avg = (float)participant->audio_dBov_sum/(float)participant->audio_active_packets;
				if(audio_dBov_avg < videoroom->audio_level_average) {
					/* Participant talking, should we notify all participants? */
					if(!participant->talking)
						notify_talk_event = TRUE;
					participant->talking = TRUE;
				} else {
					/* Participant not talking anymore, should we notify all participants? */
					if(participant->talking)
						notify_talk_event = TRUE;
					participant->talking = FALSE;
				}
				participant->audio_active_packets = 0;
				participant->audio_dBov_sum = 0;
				/* Only notify in case of state changes */
				if(notify_talk_event) {
					janus_mutex_lock(&videoroom->mutex);
					json_t *event = json_object();
					json_object_set_new(event, "videoroom", json_string(participant->talking ? "talking" : "stopped-talking"));
					json_object_set_new(event, "room", json_integer(videoroom->room_id));
					json_object_set_new(event, "id", json_integer(participant->user_id));
					json_object_set_new(event, "audio-level-dBov-avg", json_real(audio_dBov_avg));
					janus_videoroom_notify_participants(participant, event);
					json_decref(event);
					janus_mutex_unlock(&videoroom->mutex);
					/* Also notify event handlers */
					if(notify_events && gateway->events_is_enabled()) {
						json_t *info = json_object();
						json_object_set_new(info, "videoroom", json_string(participant->talking ? "talking" : "stopped-talking"));
						json_object_set_new(info, "room", json_integer(videoroom->room_id));
						json_object_set_new(info, "id", json_integer(participant->user_id));
						json_object_set_new(event, "audio-level-dBov-avg", json_real(audio_dBov_avg));
						gateway->notify_event(&janus_videoroom_plugin, session->handle, info);
					}
				}
			}
		}
	}

	if((!video && participant->audio_active) || (video && participant->video_active)) {
		janus_rtp_header *rtp = (janus_rtp_header *)buf;
		int sc = video ? 0 : -1;
		/* Check if we're simulcasting, and if so, keep track of the "layer" */
		if(video && (participant->ssrc[0] != 0 || participant->rid[0] != NULL)) {
			uint32_t ssrc = ntohl(rtp->ssrc);
			if(ssrc == participant->ssrc[0])
				sc = 0;
			else if(ssrc == participant->ssrc[1])
				sc = 1;
			else if(ssrc == participant->ssrc[2])
				sc = 2;
			else if(participant->rid_extmap_id > 0) {
				/* We may not know the SSRC yet, try the rid RTP extension */
				char sdes_item[16];
				if(janus_rtp_header_extension_parse_rid(buf, len, participant->rid_extmap_id, sdes_item, sizeof(sdes_item)) == 0) {
					if(participant->rid[2] != NULL && !strcmp(participant->rid[2], sdes_item)) {
						participant->ssrc[0] = ssrc;
						sc = 0;
					} else if(participant->rid[1] != NULL && !strcmp(participant->rid[1], sdes_item)) {
						participant->ssrc[1] = ssrc;
						sc = 1;
					} else if(participant->rid[0] != NULL && !strcmp(participant->rid[0], sdes_item)) {
						participant->ssrc[2] = ssrc;
						sc = 2;
					}
				}
			}
		}
		/* Forward RTP to the appropriate port for the rtp_forwarders associated with this publisher, if there are any */
		janus_mutex_lock(&participant->rtp_forwarders_mutex);
		if(participant->srtp_contexts && g_hash_table_size(participant->srtp_contexts) > 0) {
			GHashTableIter iter;
			gpointer value;
			g_hash_table_iter_init(&iter, participant->srtp_contexts);
			while(g_hash_table_iter_next(&iter, NULL, &value)) {
				janus_videoroom_srtp_context *srtp_ctx = (janus_videoroom_srtp_context *)value;
				srtp_ctx->slen = 0;
			}
		}
		GHashTableIter iter;
		gpointer value;
		g_hash_table_iter_init(&iter, participant->rtp_forwarders);
		while(participant->udp_sock > 0 && g_hash_table_iter_next(&iter, NULL, &value)) {
			janus_videoroom_rtp_forwarder *rtp_forward = (janus_videoroom_rtp_forwarder *)value;
			if(rtp_forward->is_data || (video && !rtp_forward->is_video) || (!video && rtp_forward->is_video))
				continue;
			/* Backup the RTP header info, as we may rewrite part of it */
			uint32_t seq_number = ntohs(rtp->seq_number);
			uint32_t timestamp = ntohl(rtp->timestamp);
			int pt = rtp->type;
			uint32_t ssrc = ntohl(rtp->ssrc);
			/* First of all, check if we're simulcasting and if we need to forward or ignore this frame */
			if(video && !rtp_forward->simulcast && rtp_forward->substream != sc) {
				continue;
			} else if(video && rtp_forward->simulcast) {
				/* This is video and we're simulcasting, check if we need to forward this frame */
				if(!janus_rtp_simulcasting_context_process_rtp(&rtp_forward->sim_context,
						buf, len, participant->ssrc, participant->rid, participant->vcodec, &rtp_forward->context))
					continue;
				janus_rtp_header_update(rtp, &rtp_forward->context, TRUE, 4500);
				/* By default we use a fixed SSRC (it may be overwritten later) */
				rtp->ssrc = htonl(participant->user_id & 0xffffffff);
			}
			/* Check if payload type and/or SSRC need to be overwritten for this forwarder */
			if(rtp_forward->payload_type > 0)
				rtp->type = rtp_forward->payload_type;
			if(rtp_forward->ssrc > 0)
				rtp->ssrc = htonl(rtp_forward->ssrc);
			/* Check if this is an RTP or SRTP forwarder */
			if(!rtp_forward->is_srtp) {
				/* Plain RTP */
				struct sockaddr *address = (rtp_forward->serv_addr.sin_family == AF_INET ?
					(struct sockaddr *)&rtp_forward->serv_addr : (struct sockaddr *)&rtp_forward->serv_addr6);
				size_t addrlen = (rtp_forward->serv_addr.sin_family == AF_INET ? sizeof(rtp_forward->serv_addr) : sizeof(rtp_forward->serv_addr6));
				if(sendto(participant->udp_sock, buf, len, 0, address, addrlen) < 0) {
					JANUS_LOG(LOG_HUGE, "Error forwarding RTP %s packet for %s... %s (len=%d)...\n",
						(video ? "video" : "audio"), participant->display, strerror(errno), len);
				}
			} else {
				/* SRTP: check if we already encrypted the packet before */
				if(rtp_forward->srtp_ctx->slen == 0) {
					memcpy(&rtp_forward->srtp_ctx->sbuf, buf, len);
					int protected = len;
					int res = srtp_protect(rtp_forward->srtp_ctx->ctx, &rtp_forward->srtp_ctx->sbuf, &protected);
					if(res != srtp_err_status_ok) {
						janus_rtp_header *header = (janus_rtp_header *)&rtp_forward->srtp_ctx->sbuf;
						guint32 timestamp = ntohl(header->timestamp);
						guint16 seq = ntohs(header->seq_number);
						JANUS_LOG(LOG_ERR, "Error encrypting %s packet for %s... %s (len=%d-->%d, ts=%"SCNu32", seq=%"SCNu16")...\n",
							(video ? "Video" : "Audio"), participant->display, janus_srtp_error_str(res), len, protected, timestamp, seq);
					} else {
						rtp_forward->srtp_ctx->slen = protected;
					}
				}
				if(rtp_forward->srtp_ctx->slen > 0) {
					struct sockaddr *address = (rtp_forward->serv_addr.sin_family == AF_INET ?
						(struct sockaddr *)&rtp_forward->serv_addr : (struct sockaddr *)&rtp_forward->serv_addr6);
					size_t addrlen = (rtp_forward->serv_addr.sin_family == AF_INET ? sizeof(rtp_forward->serv_addr) : sizeof(rtp_forward->serv_addr6));
					if(sendto(participant->udp_sock, rtp_forward->srtp_ctx->sbuf, rtp_forward->srtp_ctx->slen, 0, address, addrlen) < 0) {
						JANUS_LOG(LOG_HUGE, "Error forwarding SRTP %s packet for %s... %s (len=%d)...\n",
							(video ? "video" : "audio"), participant->display, strerror(errno), rtp_forward->srtp_ctx->slen);
					}
				}
			}
			/* Restore original values of payload type and SSRC before going on */
			rtp->type = pt;
			rtp->ssrc = htonl(ssrc);
			rtp->timestamp = htonl(timestamp);
			rtp->seq_number = htons(seq_number);
		}
		janus_mutex_unlock(&participant->rtp_forwarders_mutex);
		/* Set the payload type of the publisher */
		rtp->type = video ? participant->video_pt : participant->audio_pt;
		/* Save the frame if we're recording */
		if(!video || (participant->ssrc[0] == 0 && participant->rid[0] == NULL)) {
			janus_recorder_save_frame(video ? participant->vrc : participant->arc, buf, len);
		} else {
			/* We're simulcasting, save the best video quality */
			gboolean save = janus_rtp_simulcasting_context_process_rtp(&participant->rec_simctx,
				buf, len, participant->ssrc, participant->rid, participant->vcodec, &participant->rec_ctx);
			if(save) {
				uint32_t seq_number = ntohs(rtp->seq_number);
				uint32_t timestamp = ntohl(rtp->timestamp);
				uint32_t ssrc = ntohl(rtp->ssrc);
				janus_rtp_header_update(rtp, &participant->rec_ctx, TRUE, 4500);
				/* We use a fixed SSRC for the whole recording */
				rtp->ssrc = htonl(participant->user_id & 0xffffffff);
				janus_recorder_save_frame(participant->vrc, buf, len);
				/* Restore the header, as it will be needed by subscribers */
				rtp->ssrc = htonl(ssrc);
				rtp->timestamp = htonl(timestamp);
				rtp->seq_number = htons(seq_number);
			}
		}
		/* Done, relay it */
		janus_videoroom_rtp_relay_packet packet;
		packet.data = rtp;
		packet.length = len;
		packet.is_video = video;
		packet.svc = FALSE;
		if(video && videoroom->do_svc) {
			/* We're doing SVC: let's parse this packet to see which layers are there */
			int plen = 0;
			char *payload = janus_rtp_payload(buf, len, &plen);
			if(payload == NULL)
				return;
			uint8_t pbit = 0, dbit = 0, ubit = 0, bbit = 0, ebit = 0;
			int found = 0, spatial_layer = 0, temporal_layer = 0;
			if(janus_vp9_parse_svc(payload, plen, &found, &spatial_layer, &temporal_layer, &pbit, &dbit, &ubit, &bbit, &ebit) == 0) {
				if(found) {
					packet.svc = TRUE;
					packet.spatial_layer = spatial_layer;
					packet.temporal_layer = temporal_layer;
					packet.pbit = pbit;
					packet.dbit = dbit;
					packet.ubit = ubit;
					packet.bbit = bbit;
					packet.ebit = ebit;
				}
			}
		}
		packet.ssrc[0] = (sc != -1 ? participant->ssrc[0] : 0);
		packet.ssrc[1] = (sc != -1 ? participant->ssrc[1] : 0);
		packet.ssrc[2] = (sc != -1 ? participant->ssrc[2] : 0);
		/* Backup the actual timestamp and sequence number set by the publisher, in case switching is involved */
		packet.timestamp = ntohl(packet.data->timestamp);
		packet.seq_number = ntohs(packet.data->seq_number);
		/* Go: some viewers may decide to drop the packet, but that's up to them */
		janus_mutex_lock_nodebug(&participant->subscribers_mutex);
		g_slist_foreach(participant->subscribers, janus_videoroom_relay_rtp_packet, &packet);
		janus_mutex_unlock_nodebug(&participant->subscribers_mutex);

		/* Check if we need to send any REMB, FIR or PLI back to this publisher */
		if(video && participant->video_active) {
			/* Did we send a REMB already, or is it time to send one? */
			gboolean send_remb = FALSE;
			if(participant->remb_latest == 0 && participant->remb_startup > 0) {
				/* Still in the starting phase, send the ramp-up REMB feedback */
				send_remb = TRUE;
			} else if(participant->remb_latest > 0 && janus_get_monotonic_time()-participant->remb_latest >= 5*G_USEC_PER_SEC) {
				/* 5 seconds have passed since the last REMB, send a new one */
				send_remb = TRUE;
			}

			if(send_remb && participant->bitrate) {
				/* We send a few incremental REMB messages at startup */
				uint32_t bitrate = participant->bitrate;
				if(participant->remb_startup > 0) {
					bitrate = bitrate/participant->remb_startup;
					participant->remb_startup--;
				}
				JANUS_LOG(LOG_VERB, "Sending REMB (%s, %"SCNu32")\n", participant->display, bitrate);
				char rtcpbuf[24];
				janus_rtcp_remb((char *)(&rtcpbuf), 24, bitrate);
				gateway->relay_rtcp(handle, video, rtcpbuf, 24);
				if(participant->remb_startup == 0)
					participant->remb_latest = janus_get_monotonic_time();
			}
			/* Generate FIR/PLI too, if needed */
			if(video && participant->video_active && (videoroom->fir_freq > 0)) {
				/* We generate RTCP every tot seconds/frames */
				gint64 now = janus_get_monotonic_time();
				/* First check if this is a keyframe, though: if so, we reset the timer */
				int plen = 0;
				char *payload = janus_rtp_payload(buf, len, &plen);
				if(payload == NULL)
					return;
				if(participant->vcodec == JANUS_VIDEOCODEC_VP8) {
					if(janus_vp8_is_keyframe(payload, plen))
						participant->fir_latest = now;
				} else if(participant->vcodec == JANUS_VIDEOCODEC_VP9) {
					if(janus_vp9_is_keyframe(payload, plen))
						participant->fir_latest = now;
				} else if(participant->vcodec == JANUS_VIDEOCODEC_H264) {
					if(janus_h264_is_keyframe(payload, plen))
						participant->fir_latest = now;
				}
				if((now-participant->fir_latest) >= ((gint64)videoroom->fir_freq*G_USEC_PER_SEC)) {
					/* FIXME We send a FIR every tot seconds */
					janus_videoroom_reqfir(participant, "Regular keyframe request");
				}
			}
		}
	}
	janus_videoroom_publisher_dereference_nodebug(participant);
}

void janus_videoroom_incoming_rtcp(janus_plugin_session *handle, int video, char *buf, int len) {
	if(g_atomic_int_get(&stopping) || !g_atomic_int_get(&initialized))
		return;
	janus_videoroom_session *session = (janus_videoroom_session *)handle->plugin_handle;
	if(!session) {
		JANUS_LOG(LOG_ERR, "No session associated with this handle...\n");
		return;
	}
	if(g_atomic_int_get(&session->destroyed))
		return;
	if(session->participant_type == janus_videoroom_p_type_subscriber) {
		/* A subscriber sent some RTCP, check what it is and if we need to forward it to the publisher */
		janus_videoroom_subscriber *s = (janus_videoroom_subscriber *)session->participant;
		if(s == NULL || g_atomic_int_get(&s->destroyed))
			return;
		if(!s->video)
			return;	/* The only feedback we handle is video related anyway... */
		if(janus_rtcp_has_fir(buf, len)) {
			/* We got a FIR, forward it to the publisher */
			if(s->feed) {
				janus_videoroom_publisher *p = s->feed;
				if(p && p->session) {
					char rtcpbuf[20];
					janus_rtcp_fir((char *)&rtcpbuf, 20, &p->fir_seq);
					JANUS_LOG(LOG_VERB, "Got a FIR from a subscriber, forwarding it to %"SCNu64" (%s)\n", p->user_id, p->display ? p->display : "??");
					gateway->relay_rtcp(p->session->handle, 1, rtcpbuf, 20);
					/* Update the time of when we last sent a keyframe request */
					p->fir_latest = janus_get_monotonic_time();
				}
			}
		}
		if(janus_rtcp_has_pli(buf, len)) {
			/* We got a PLI, forward it to the publisher */
			if(s->feed) {
				janus_videoroom_publisher *p = s->feed;
				if(p && p->session) {
					char rtcpbuf[12];
					janus_rtcp_pli((char *)&rtcpbuf, 12);
					JANUS_LOG(LOG_VERB, "Got a PLI from a subscriber, forwarding it to %"SCNu64" (%s)\n", p->user_id, p->display ? p->display : "??");
					gateway->relay_rtcp(p->session->handle, 1, rtcpbuf, 12);
					/* Update the time of when we last sent a keyframe request */
					p->fir_latest = janus_get_monotonic_time();
				}
			}
		}
		uint32_t bitrate = janus_rtcp_get_remb(buf, len);
		if(bitrate > 0) {
			/* FIXME We got a REMB from this subscriber, should we do something about it? */
		}
	}
}

void janus_videoroom_incoming_data(janus_plugin_session *handle, char *label, char *buf, int len) {
	if(handle == NULL || g_atomic_int_get(&handle->stopped) || g_atomic_int_get(&stopping) || !g_atomic_int_get(&initialized) || !gateway)
		return;
	if(buf == NULL || len <= 0)
		return;
	janus_videoroom_session *session = (janus_videoroom_session *)handle->plugin_handle;
	if(!session || g_atomic_int_get(&session->destroyed) || session->participant_type != janus_videoroom_p_type_publisher)
		return;
	janus_videoroom_publisher *participant = janus_videoroom_session_get_publisher_nodebug(session);
	if(participant == NULL)
		return;
	if(g_atomic_int_get(&participant->destroyed) || !participant->data_active || participant->kicked) {
		janus_videoroom_publisher_dereference_nodebug(participant);
		return;
	}
	/* Any forwarder involved? */
	janus_mutex_lock(&participant->rtp_forwarders_mutex);
	/* Forward RTP to the appropriate port for the rtp_forwarders associated with this publisher, if there are any */
	GHashTableIter iter;
	gpointer value;
	g_hash_table_iter_init(&iter, participant->rtp_forwarders);
	while(participant->udp_sock > 0 && g_hash_table_iter_next(&iter, NULL, &value)) {
		janus_videoroom_rtp_forwarder* rtp_forward = (janus_videoroom_rtp_forwarder*)value;
		if(rtp_forward->is_data) {
			struct sockaddr *address = (rtp_forward->serv_addr.sin_family == AF_INET ?
				(struct sockaddr *)&rtp_forward->serv_addr : (struct sockaddr *)&rtp_forward->serv_addr6);
			size_t addrlen = (rtp_forward->serv_addr.sin_family == AF_INET ? sizeof(rtp_forward->serv_addr) : sizeof(rtp_forward->serv_addr6));
			if(sendto(participant->udp_sock, buf, len, 0, address, addrlen) < 0) {
				JANUS_LOG(LOG_HUGE, "Error forwarding data packet for %s... %s (len=%d)...\n",
					participant->display, strerror(errno), len);
			}
		}
	}
	janus_mutex_unlock(&participant->rtp_forwarders_mutex);
	/* Get a string out of the data */
	char *text = g_malloc(len+1);
	memcpy(text, buf, len);
	*(text+len) = '\0';
	JANUS_LOG(LOG_VERB, "Got a DataChannel message (%zu bytes) to forward: %s\n", strlen(text), text);
	/* Save the message if we're recording */
	janus_recorder_save_frame(participant->drc, text, strlen(text));
	/* Relay to all subscribers */
	janus_mutex_lock_nodebug(&participant->subscribers_mutex);
	g_slist_foreach(participant->subscribers, janus_videoroom_relay_data_packet, text);
	janus_mutex_unlock_nodebug(&participant->subscribers_mutex);
	g_free(text);
	janus_videoroom_publisher_dereference_nodebug(participant);
}

void janus_videoroom_slow_link(janus_plugin_session *handle, int uplink, int video) {
	/* The core is informing us that our peer got too many NACKs, are we pushing media too hard? */
	if(handle == NULL || g_atomic_int_get(&handle->stopped) || g_atomic_int_get(&stopping) || !g_atomic_int_get(&initialized) || !gateway)
		return;
	janus_mutex_lock(&sessions_mutex);
	janus_videoroom_session *session = janus_videoroom_lookup_session(handle);
	if(!session || g_atomic_int_get(&session->destroyed) || !session->participant) {
		janus_mutex_unlock(&sessions_mutex);
		return;
	}
	janus_refcount_increase(&session->ref);
	janus_mutex_unlock(&sessions_mutex);
	/* Check if it's an uplink (publisher) or downlink (viewer) issue */
	if(session->participant_type == janus_videoroom_p_type_publisher) {
		if(!uplink) {
			janus_videoroom_publisher *publisher = janus_videoroom_session_get_publisher(session);
			if(publisher == NULL || g_atomic_int_get(&publisher->destroyed)) {
				janus_refcount_decrease(&session->ref);
				janus_refcount_decrease(&publisher->ref);
				return;
			}
			/* Send an event on the handle to notify the application: it's
			 * up to the application to then choose a policy and enforce it */
			json_t *event = json_object();
			json_object_set_new(event, "videoroom", json_string("slow_link"));
			/* Also add info on what the current bitrate cap is */
			uint32_t bitrate = publisher->bitrate;
			json_object_set_new(event, "current-bitrate", json_integer(bitrate));
			gateway->push_event(session->handle, &janus_videoroom_plugin, NULL, event, NULL);
			json_decref(event);
			janus_refcount_decrease(&publisher->ref);
		} else {
			JANUS_LOG(LOG_WARN, "Got a slow uplink on a VideoRoom publisher? Weird, because it doesn't receive media...\n");
		}
	} else if(session->participant_type == janus_videoroom_p_type_subscriber) {
		if(uplink) {
			janus_videoroom_subscriber *viewer = (janus_videoroom_subscriber *)session->participant;
			if(viewer == NULL || g_atomic_int_get(&viewer->destroyed)) {
				janus_refcount_decrease(&session->ref);
				return;
			}
			/* Send an event on the handle to notify the application: it's
			 * up to the application to then choose a policy and enforce it */
			json_t *event = json_object();
			json_object_set_new(event, "videoroom", json_string("slow_link"));
			gateway->push_event(session->handle, &janus_videoroom_plugin, NULL, event, NULL);
			json_decref(event);
		} else {
			JANUS_LOG(LOG_WARN, "Got a slow downlink on a VideoRoom viewer? Weird, because it doesn't send media...\n");
		}
	}
	janus_refcount_decrease(&session->ref);
}

static void janus_videoroom_recorder_create(janus_videoroom_publisher *participant, gboolean audio, gboolean video, gboolean data) {
	char filename[255];
	gint64 now = janus_get_real_time();
	if(audio && participant->arc == NULL) {
		memset(filename, 0, 255);
		if(participant->recording_base) {
			/* Use the filename and path we have been provided */
			g_snprintf(filename, 255, "%s-audio", participant->recording_base);
			participant->arc = janus_recorder_create(participant->room->rec_dir,
				janus_audiocodec_name(participant->acodec), filename);
			if(participant->arc == NULL) {
				JANUS_LOG(LOG_ERR, "Couldn't open an audio recording file for this publisher!\n");
			}
		} else {
			/* Build a filename */
			g_snprintf(filename, 255, "videoroom-%"SCNu64"-user-%"SCNu64"-%"SCNi64"-audio",
				participant->room_id, participant->user_id, now);
			participant->arc = janus_recorder_create(participant->room->rec_dir,
				janus_audiocodec_name(participant->acodec), filename);
			if(participant->arc == NULL) {
				JANUS_LOG(LOG_ERR, "Couldn't open an audio recording file for this publisher!\n");
			}
		}
	}
	if(video && participant->vrc == NULL) {
		janus_rtp_switching_context_reset(&participant->rec_ctx);
		janus_rtp_simulcasting_context_reset(&participant->rec_simctx);
		participant->rec_simctx.substream_target = 2;
		participant->rec_simctx.templayer_target = 2;
		memset(filename, 0, 255);
		if(participant->recording_base) {
			/* Use the filename and path we have been provided */
			g_snprintf(filename, 255, "%s-video", participant->recording_base);
			participant->vrc = janus_recorder_create(participant->room->rec_dir,
				janus_videocodec_name(participant->vcodec), filename);
			if(participant->vrc == NULL) {
				JANUS_LOG(LOG_ERR, "Couldn't open an video recording file for this publisher!\n");
			}
		} else {
			/* Build a filename */
			g_snprintf(filename, 255, "videoroom-%"SCNu64"-user-%"SCNu64"-%"SCNi64"-video",
				participant->room_id, participant->user_id, now);
			participant->vrc = janus_recorder_create(participant->room->rec_dir,
				janus_videocodec_name(participant->vcodec), filename);
			if(participant->vrc == NULL) {
				JANUS_LOG(LOG_ERR, "Couldn't open an video recording file for this publisher!\n");
			}
		}
	}
	if(data && participant->drc == NULL) {
		memset(filename, 0, 255);
		if(participant->recording_base) {
			/* Use the filename and path we have been provided */
			g_snprintf(filename, 255, "%s-data", participant->recording_base);
			participant->drc = janus_recorder_create(participant->room->rec_dir,
				"text", filename);
			if(participant->drc == NULL) {
				JANUS_LOG(LOG_ERR, "Couldn't open an data recording file for this publisher!\n");
			}
		} else {
			/* Build a filename */
			g_snprintf(filename, 255, "videoroom-%"SCNu64"-user-%"SCNu64"-%"SCNi64"-data",
				participant->room_id, participant->user_id, now);
			participant->drc = janus_recorder_create(participant->room->rec_dir,
				"text", filename);
			if(participant->drc == NULL) {
				JANUS_LOG(LOG_ERR, "Couldn't open an data recording file for this publisher!\n");
			}
		}
	}
}

static void janus_videoroom_recorder_close(janus_videoroom_publisher *participant) {
	if(participant->arc) {
		janus_recorder *rc = participant->arc;
		participant->arc = NULL;
		janus_recorder_close(rc);
		JANUS_LOG(LOG_INFO, "Closed audio recording %s\n", rc->filename ? rc->filename : "??");
		janus_recorder_destroy(rc);
	}
	if(participant->vrc) {
		janus_recorder *rc = participant->vrc;
		participant->vrc = NULL;
		janus_recorder_close(rc);
		JANUS_LOG(LOG_INFO, "Closed video recording %s\n", rc->filename ? rc->filename : "??");
		janus_recorder_destroy(rc);
	}
	if(participant->drc) {
		janus_recorder *rc = participant->drc;
		participant->drc = NULL;
		janus_recorder_close(rc);
		JANUS_LOG(LOG_INFO, "Closed data recording %s\n", rc->filename ? rc->filename : "??");
		janus_recorder_destroy(rc);
	}
}

void janus_videoroom_hangup_media(janus_plugin_session *handle) {
	JANUS_LOG(LOG_INFO, "[%s-%p] No WebRTC media anymore; %p %p\n", JANUS_VIDEOROOM_PACKAGE, handle, handle->gateway_handle, handle->plugin_handle);
	janus_mutex_lock(&sessions_mutex);
	janus_videoroom_hangup_media_internal(handle);
	janus_mutex_unlock(&sessions_mutex);
}

static void janus_videoroom_hangup_subscriber(janus_videoroom_subscriber * s) {
	/* Already hung up */
	if (!s->feed) {
		return;
	}
	/* Check if the owner needs to be cleaned up */
	if(s->pvt_id > 0 && s->room != NULL) {
		janus_mutex_lock(&s->room->mutex);
		janus_videoroom_publisher *owner = g_hash_table_lookup(s->room->private_ids, GUINT_TO_POINTER(s->pvt_id));
		if(owner != NULL) {
			janus_mutex_lock(&owner->subscribers_mutex);
			/* Note: we should refcount these subscription-publisher mappings as well */
			owner->subscriptions = g_slist_remove(owner->subscriptions, s);
			janus_mutex_unlock(&owner->subscribers_mutex);
		}
		janus_mutex_unlock(&s->room->mutex);
	}
	/* TODO: are we sure this is okay as other handlers use feed directly without synchronization */
	if(s->feed)
		g_clear_pointer(&s->feed, janus_videoroom_publisher_dereference_by_subscriber);
	/* Only "leave" the room if we're closing the PeerConnection at this point */
	if(s->close_pc) {
		if(s->room)
			g_clear_pointer(&s->room, janus_videoroom_room_dereference);
		if(s->session)
			gateway->close_pc(s->session->handle);
		/* Remove the reference we added when "joining" the room */
		janus_refcount_decrease(&s->ref);
	}
}

static void janus_videoroom_hangup_media_internal(janus_plugin_session *handle) {
	if(g_atomic_int_get(&stopping) || !g_atomic_int_get(&initialized))
		return;
	janus_videoroom_session *session = janus_videoroom_lookup_session(handle);
	if(!session) {
		JANUS_LOG(LOG_ERR, "No session associated with this handle...\n");
		return;
	}
	session->started = FALSE;
	if(g_atomic_int_get(&session->destroyed))
		return;
	if(!g_atomic_int_compare_and_exchange(&session->hangingup, 0, 1))
		return;
	/* Send an event to the browser and tell the PeerConnection is over */
	if(session->participant_type == janus_videoroom_p_type_publisher) {
		/* This publisher just 'unpublished' */
		janus_videoroom_publisher *participant = janus_videoroom_session_get_publisher(session);
		/* Get rid of the recorders, if available */
		janus_mutex_lock(&participant->rec_mutex);
		g_free(participant->recording_base);
		participant->recording_base = NULL;
		janus_videoroom_recorder_close(participant);
		janus_mutex_unlock(&participant->rec_mutex);
		/* Use subscribers_mutex to protect fields used in janus_videoroom_incoming_rtp */
		janus_mutex_lock(&participant->subscribers_mutex);
		g_free(participant->sdp);
		participant->sdp = NULL;
		participant->firefox = FALSE;
		participant->audio_active = FALSE;
		participant->video_active = FALSE;
		participant->data_active = FALSE;
		participant->audio_active_packets = 0;
		participant->audio_dBov_sum = 0;
		participant->audio_dBov_level = 0;
		participant->talking = FALSE;
		participant->remb_startup = 4;
		participant->remb_latest = 0;
		participant->fir_latest = 0;
		participant->fir_seq = 0;
		int i=0;
		for(i=0; i<3; i++) {
			participant->ssrc[i] = 0;
			g_free(participant->rid[i]);
			participant->rid[i] = NULL;
		}
		GSList *subscribers = participant->subscribers;
		participant->subscribers = NULL;
		janus_mutex_unlock(&participant->subscribers_mutex);
		/* Hangup all subscribers */
		while(subscribers) {
			janus_videoroom_subscriber *s = (janus_videoroom_subscriber *)subscribers->data;
			subscribers = g_slist_remove(subscribers, s);
			if(s) {
				janus_videoroom_hangup_subscriber(s);
			}
		}
		janus_videoroom_leave_or_unpublish(participant, FALSE, FALSE);
		janus_refcount_decrease(&participant->ref);
	} else if(session->participant_type == janus_videoroom_p_type_subscriber) {
		/* Get rid of subscriber */
		janus_videoroom_subscriber *subscriber = (janus_videoroom_subscriber *)session->participant;
		if(subscriber) {
			subscriber->paused = TRUE;
			janus_videoroom_publisher *publisher = subscriber->feed;
			/* It is safe to use feed as the only other place sets feed to NULL
			   is in this function and accessing to this function is synchronized
			   by sessions_mutex */
			if(publisher != NULL) {
				/* Also notify event handlers */
				if(notify_events && gateway->events_is_enabled()) {
					json_t *info = json_object();
					json_object_set_new(info, "event", json_string("unsubscribed"));
					json_object_set_new(info, "room", json_integer(publisher->room_id));
					json_object_set_new(info, "feed", json_integer(publisher->user_id));
					gateway->notify_event(&janus_videoroom_plugin, session->handle, info);
				}
				janus_mutex_lock(&publisher->subscribers_mutex);
				publisher->subscribers = g_slist_remove(publisher->subscribers, subscriber);
				janus_mutex_unlock(&publisher->subscribers_mutex);
				janus_videoroom_hangup_subscriber(subscriber);
			}
		}
		/* TODO Should we close the handle as well? */
	}
	g_atomic_int_set(&session->hangingup, 0);
}

/* Thread to handle incoming messages */
static void *janus_videoroom_handler(void *data) {
	JANUS_LOG(LOG_VERB, "Joining VideoRoom handler thread\n");
	janus_videoroom_message *msg = NULL;
	int error_code = 0;
	char error_cause[512];
	json_t *root = NULL;
	while(g_atomic_int_get(&initialized) && !g_atomic_int_get(&stopping)) {
		msg = g_async_queue_pop(messages);
		if(msg == &exit_message)
			break;
		if(msg->handle == NULL) {
			janus_videoroom_message_free(msg);
			continue;
		}
		janus_videoroom *videoroom = NULL;
		janus_videoroom_publisher *participant = NULL;
		janus_mutex_lock(&sessions_mutex);
		janus_videoroom_session *session = janus_videoroom_lookup_session(msg->handle);
		if(!session) {
			janus_mutex_unlock(&sessions_mutex);
			JANUS_LOG(LOG_ERR, "No session associated with this handle...\n");
			janus_videoroom_message_free(msg);
			continue;
		}
		if(g_atomic_int_get(&session->destroyed)) {
			janus_mutex_unlock(&sessions_mutex);
			janus_videoroom_message_free(msg);
			continue;
		}
		janus_mutex_unlock(&sessions_mutex);
		/* Handle request */
		error_code = 0;
		root = NULL;
		if(msg->message == NULL) {
			JANUS_LOG(LOG_ERR, "No message??\n");
			error_code = JANUS_VIDEOROOM_ERROR_NO_MESSAGE;
			g_snprintf(error_cause, 512, "%s", "No message??");
			goto error;
		}
		root = msg->message;
		/* Get the request first */
		JANUS_VALIDATE_JSON_OBJECT(root, request_parameters,
			error_code, error_cause, TRUE,
			JANUS_VIDEOROOM_ERROR_MISSING_ELEMENT, JANUS_VIDEOROOM_ERROR_INVALID_ELEMENT);
		if(error_code != 0)
			goto error;
		json_t *request = json_object_get(root, "request");
		const char *request_text = json_string_value(request);
		json_t *event = NULL;
		gboolean sdp_update = FALSE;
		if(json_object_get(msg->jsep, "update") != NULL)
			sdp_update = json_is_true(json_object_get(msg->jsep, "update"));
		/* 'create' and 'destroy' are handled synchronously: what kind of participant is this session referring to? */
		if(session->participant_type == janus_videoroom_p_type_none) {
			JANUS_LOG(LOG_VERB, "Configuring new participant\n");
			/* Not configured yet, we need to do this now */
			if(strcasecmp(request_text, "join") && strcasecmp(request_text, "joinandconfigure")) {
				JANUS_LOG(LOG_ERR, "Invalid request on unconfigured participant\n");
				error_code = JANUS_VIDEOROOM_ERROR_JOIN_FIRST;
				g_snprintf(error_cause, 512, "Invalid request on unconfigured participant");
				goto error;
			}
			JANUS_VALIDATE_JSON_OBJECT(root, join_parameters,
				error_code, error_cause, TRUE,
				JANUS_VIDEOROOM_ERROR_MISSING_ELEMENT, JANUS_VIDEOROOM_ERROR_INVALID_ELEMENT);
			if(error_code != 0)
				goto error;
			janus_mutex_lock(&rooms_mutex);
			error_code = janus_videoroom_access_room(root, FALSE, TRUE, &videoroom, error_cause, sizeof(error_cause));
			if(error_code != 0) {
				janus_mutex_unlock(&rooms_mutex);
				goto error;
			}
			janus_refcount_increase(&videoroom->ref);
			janus_mutex_lock(&videoroom->mutex);
			janus_mutex_unlock(&rooms_mutex);
			json_t *ptype = json_object_get(root, "ptype");
			const char *ptype_text = json_string_value(ptype);
			if(!strcasecmp(ptype_text, "publisher")) {
				JANUS_LOG(LOG_VERB, "Configuring new publisher\n");
				JANUS_VALIDATE_JSON_OBJECT(root, publisher_parameters,
					error_code, error_cause, TRUE,
					JANUS_VIDEOROOM_ERROR_MISSING_ELEMENT, JANUS_VIDEOROOM_ERROR_INVALID_ELEMENT);
				if(error_code != 0) {
					janus_mutex_unlock(&videoroom->mutex);
					janus_refcount_decrease(&videoroom->ref);
					goto error;
				}
				/* A token might be required to join */
				if(videoroom->check_allowed) {
					json_t *token = json_object_get(root, "token");
					const char *token_text = token ? json_string_value(token) : NULL;
					if(token_text == NULL || g_hash_table_lookup(videoroom->allowed, token_text) == NULL) {
						janus_mutex_unlock(&videoroom->mutex);
						janus_refcount_decrease(&videoroom->ref);
						JANUS_LOG(LOG_ERR, "Unauthorized (not in the allowed list)\n");
						error_code = JANUS_VIDEOROOM_ERROR_UNAUTHORIZED;
						g_snprintf(error_cause, 512, "Unauthorized (not in the allowed list)");
						goto error;
					}
				}
				json_t *display = json_object_get(root, "display");
				const char *display_text = display ? json_string_value(display) : NULL;
				guint64 user_id = 0;
				json_t *id = json_object_get(root, "id");
				if(id) {
					user_id = json_integer_value(id);
					if(g_hash_table_lookup(videoroom->participants, &user_id) != NULL) {
						janus_mutex_unlock(&videoroom->mutex);
						janus_refcount_decrease(&videoroom->ref);
						/* User ID already taken */
						JANUS_LOG(LOG_ERR, "User ID %"SCNu64" already exists\n", user_id);
						error_code = JANUS_VIDEOROOM_ERROR_ID_EXISTS;
						g_snprintf(error_cause, 512, "User ID %"SCNu64" already exists", user_id);
						goto error;
					}
				}
				if(user_id == 0) {
					/* Generate a random ID */
					while(user_id == 0) {
						user_id = janus_random_uint64();
						if(g_hash_table_lookup(videoroom->participants, &user_id) != NULL) {
							/* User ID already taken, try another one */
							user_id = 0;
						}
					}
				}
				JANUS_LOG(LOG_VERB, "  -- Publisher ID: %"SCNu64"\n", user_id);
				/* Process the request */
				json_t *audio = NULL, *video = NULL, *data = NULL,
					*bitrate = NULL, *record = NULL, *recfile = NULL;
				if(!strcasecmp(request_text, "joinandconfigure")) {
					/* Also configure (or publish a new feed) audio/video/bitrate for this new publisher */
					/* join_parameters were validated earlier. */
					audio = json_object_get(root, "audio");
					video = json_object_get(root, "video");
					data = json_object_get(root, "data");
					bitrate = json_object_get(root, "bitrate");
					record = json_object_get(root, "record");
					recfile = json_object_get(root, "filename");
				}
				janus_videoroom_publisher *publisher = g_malloc0(sizeof(janus_videoroom_publisher));
				publisher->session = session;
				publisher->room_id = videoroom->room_id;
				publisher->room = videoroom;
				videoroom = NULL;
				publisher->user_id = user_id;
				publisher->display = display_text ? g_strdup(display_text) : NULL;
				publisher->sdp = NULL;		/* We'll deal with this later */
				publisher->audio = FALSE;	/* We'll deal with this later */
				publisher->video = FALSE;	/* We'll deal with this later */
				publisher->data = FALSE;	/* We'll deal with this later */
				publisher->acodec = JANUS_AUDIOCODEC_NONE;	/* We'll deal with this later */
				publisher->vcodec = JANUS_VIDEOCODEC_NONE;	/* We'll deal with this later */
				publisher->audio_active = TRUE;
				publisher->video_active = TRUE;
				publisher->data_active = TRUE;
				publisher->recording_active = FALSE;
				publisher->recording_base = NULL;
				publisher->arc = NULL;
				publisher->vrc = NULL;
				publisher->drc = NULL;
				janus_mutex_init(&publisher->rec_mutex);
				publisher->firefox = FALSE;
				publisher->bitrate = publisher->room->bitrate;
				publisher->subscribers = NULL;
				publisher->subscriptions = NULL;
				janus_mutex_init(&publisher->subscribers_mutex);
				publisher->audio_pt = -1;	/* We'll deal with this later */
				publisher->video_pt = -1;	/* We'll deal with this later */
				publisher->audio_level_extmap_id = 0;
				publisher->video_orient_extmap_id = 0;
				publisher->playout_delay_extmap_id = 0;
				publisher->remb_startup = 4;
				publisher->remb_latest = 0;
				publisher->fir_latest = 0;
				publisher->fir_seq = 0;
				janus_mutex_init(&publisher->rtp_forwarders_mutex);
				publisher->rtp_forwarders = g_hash_table_new_full(NULL, NULL, NULL, (GDestroyNotify)janus_videoroom_rtp_forwarder_destroy);
				publisher->srtp_contexts = g_hash_table_new_full(g_str_hash, g_str_equal, NULL, (GDestroyNotify)janus_videoroom_srtp_context_free);
				publisher->udp_sock = -1;
				/* Finally, generate a private ID: this is only needed in case the participant
				 * wants to allow the plugin to know which subscriptions belong to them */
				publisher->pvt_id = 0;
				while(publisher->pvt_id == 0) {
					publisher->pvt_id = janus_random_uint32();
					if(g_hash_table_lookup(publisher->room->private_ids, GUINT_TO_POINTER(publisher->pvt_id)) != NULL) {
						/* Private ID already taken, try another one */
						publisher->pvt_id = 0;
					}
				}
				g_hash_table_insert(publisher->room->private_ids, GUINT_TO_POINTER(publisher->pvt_id), publisher);
				g_atomic_int_set(&publisher->destroyed, 0);
				janus_refcount_init(&publisher->ref, janus_videoroom_publisher_free);
				/* In case we also wanted to configure */
				if(audio) {
					publisher->audio_active = json_is_true(audio);
					JANUS_LOG(LOG_VERB, "Setting audio property: %s (room %"SCNu64", user %"SCNu64")\n", publisher->audio_active ? "true" : "false", publisher->room_id, publisher->user_id);
				}
				if(video) {
					publisher->video_active = json_is_true(video);
					JANUS_LOG(LOG_VERB, "Setting video property: %s (room %"SCNu64", user %"SCNu64")\n", publisher->video_active ? "true" : "false", publisher->room_id, publisher->user_id);
				}
				if(data) {
					publisher->data_active = json_is_true(data);
					JANUS_LOG(LOG_VERB, "Setting data property: %s (room %"SCNu64", user %"SCNu64")\n", publisher->data_active ? "true" : "false", publisher->room_id, publisher->user_id);
				}
				if(bitrate) {
					publisher->bitrate = json_integer_value(bitrate);
					JANUS_LOG(LOG_VERB, "Setting video bitrate: %"SCNu32" (room %"SCNu64", user %"SCNu64")\n", publisher->bitrate, publisher->room_id, publisher->user_id);
				}
				if(record) {
					publisher->recording_active = json_is_true(record);
					JANUS_LOG(LOG_VERB, "Setting record property: %s (room %"SCNu64", user %"SCNu64")\n", publisher->recording_active ? "true" : "false", publisher->room_id, publisher->user_id);
				}
				if(recfile) {
					publisher->recording_base = g_strdup(json_string_value(recfile));
					JANUS_LOG(LOG_VERB, "Setting recording basename: %s (room %"SCNu64", user %"SCNu64")\n", publisher->recording_base, publisher->room_id, publisher->user_id);
				}
				/* Done */
				janus_mutex_lock(&session->mutex);
				session->participant_type = janus_videoroom_p_type_publisher;
				session->participant = publisher;
				janus_mutex_unlock(&session->mutex);
				/* Return a list of all available publishers (those with an SDP available, that is) */
				json_t *list = json_array(), *attendees = NULL;
				if(publisher->room->notify_joining)
					attendees = json_array();
				GHashTableIter iter;
				gpointer value;
				janus_refcount_increase(&publisher->ref);
				g_hash_table_insert(publisher->room->participants, janus_uint64_dup(publisher->user_id), publisher);
				g_hash_table_iter_init(&iter, publisher->room->participants);
				while (!g_atomic_int_get(&publisher->room->destroyed) && g_hash_table_iter_next(&iter, NULL, &value)) {
					janus_videoroom_publisher *p = value;
					if(p == publisher || !p->sdp || !p->session->started) {
						/* Check if we're also notifying normal joins and not just publishers */
						if(p != publisher && publisher->room->notify_joining) {
							json_t *al = json_object();
							json_object_set_new(al, "id", json_integer(p->user_id));
							if(p->display)
								json_object_set_new(al, "display", json_string(p->display));
							json_array_append_new(attendees, al);
						}
						continue;
					}
					json_t *pl = json_object();
					json_object_set_new(pl, "id", json_integer(p->user_id));
					if(p->display)
						json_object_set_new(pl, "display", json_string(p->display));
					if(p->audio)
						json_object_set_new(pl, "audio_codec", json_string(janus_audiocodec_name(p->acodec)));
					if(p->video)
						json_object_set_new(pl, "video_codec", json_string(janus_videocodec_name(p->vcodec)));
					if(p->ssrc[0] || p->rid[0])
						json_object_set_new(pl, "simulcast", json_true());
					if(p->audio_level_extmap_id > 0)
						json_object_set_new(pl, "talking", p->talking ? json_true() : json_false());
					json_array_append_new(list, pl);
				}
				event = json_object();
				json_object_set_new(event, "videoroom", json_string("joined"));
				json_object_set_new(event, "room", json_integer(publisher->room->room_id));
				json_object_set_new(event, "description", json_string(publisher->room->room_name));
				json_object_set_new(event, "id", json_integer(user_id));
				json_object_set_new(event, "private_id", json_integer(publisher->pvt_id));
				json_object_set_new(event, "publishers", list);
				if(attendees != NULL)
					json_object_set_new(event, "attendees", attendees);
				/* See if we need to notify about a new participant joined the room (by default, we don't). */
				janus_videoroom_participant_joining(publisher);

				/* Also notify event handlers */
				if(notify_events && gateway->events_is_enabled()) {
					json_t *info = json_object();
					json_object_set_new(info, "event", json_string("joined"));
					json_object_set_new(info, "room", json_integer(publisher->room->room_id));
					json_object_set_new(info, "id", json_integer(user_id));
					json_object_set_new(info, "private_id", json_integer(publisher->pvt_id));
					if(display_text != NULL)
						json_object_set_new(info, "display", json_string(display_text));
					gateway->notify_event(&janus_videoroom_plugin, session->handle, info);
				}
				janus_mutex_unlock(&publisher->room->mutex);
			} else if(!strcasecmp(ptype_text, "subscriber") || !strcasecmp(ptype_text, "listener")) {
				JANUS_LOG(LOG_VERB, "Configuring new subscriber\n");
				gboolean legacy = !strcasecmp(ptype_text, "listener");
				if(legacy) {
					JANUS_LOG(LOG_WARN, "Subscriber is using the legacy 'listener' ptype\n");
				}
				/* This is a new subscriber */
				JANUS_VALIDATE_JSON_OBJECT(root, subscriber_parameters,
					error_code, error_cause, TRUE,
					JANUS_VIDEOROOM_ERROR_MISSING_ELEMENT, JANUS_VIDEOROOM_ERROR_INVALID_ELEMENT);
				if(error_code != 0) {
					janus_mutex_unlock(&videoroom->mutex);
					goto error;
				}
				json_t *feed = json_object_get(root, "feed");
				guint64 feed_id = json_integer_value(feed);
				json_t *pvt = json_object_get(root, "private_id");
				guint64 pvt_id = json_integer_value(pvt);
				json_t *cpc = json_object_get(root, "close_pc");
				gboolean close_pc  = cpc ? json_is_true(cpc) : TRUE;
				json_t *audio = json_object_get(root, "audio");
				json_t *video = json_object_get(root, "video");
				json_t *data = json_object_get(root, "data");
				json_t *offer_audio = json_object_get(root, "offer_audio");
				json_t *offer_video = json_object_get(root, "offer_video");
				json_t *offer_data = json_object_get(root, "offer_data");
				json_t *spatial = json_object_get(root, "spatial_layer");
				json_t *sc_substream = json_object_get(root, "substream");
				if(json_integer_value(spatial) < 0 || json_integer_value(spatial) > 2 ||
						json_integer_value(sc_substream) < 0 || json_integer_value(sc_substream) > 2) {
					JANUS_LOG(LOG_ERR, "Invalid element (substream/spatial_layer should be 0, 1 or 2)\n");
					error_code = JANUS_VIDEOROOM_ERROR_INVALID_ELEMENT;
					g_snprintf(error_cause, 512, "Invalid value (substream/spatial_layer should be 0, 1 or 2)");
					janus_mutex_unlock(&videoroom->mutex);
					goto error;
				}
				json_t *temporal = json_object_get(root, "temporal_layer");
				json_t *sc_temporal = json_object_get(root, "temporal");
				if(json_integer_value(temporal) < 0 || json_integer_value(temporal) > 2 ||
						json_integer_value(sc_temporal) < 0 || json_integer_value(sc_temporal) > 2) {
					JANUS_LOG(LOG_ERR, "Invalid element (temporal/temporal_layer should be 0, 1 or 2)\n");
					error_code = JANUS_VIDEOROOM_ERROR_INVALID_ELEMENT;
					g_snprintf(error_cause, 512, "Invalid value (temporal/temporal_layer should be 0, 1 or 2)");
					janus_mutex_unlock(&videoroom->mutex);
					goto error;
				}
				janus_videoroom_publisher *owner = NULL;
				janus_videoroom_publisher *publisher = g_hash_table_lookup(videoroom->participants, &feed_id);
				if(publisher == NULL || g_atomic_int_get(&publisher->destroyed) || publisher->sdp == NULL) {
					JANUS_LOG(LOG_ERR, "No such feed (%"SCNu64")\n", feed_id);
					error_code = JANUS_VIDEOROOM_ERROR_NO_SUCH_FEED;
					g_snprintf(error_cause, 512, "No such feed (%"SCNu64")", feed_id);
					janus_mutex_unlock(&videoroom->mutex);
					goto error;
				} else {
					/* Increase the refcount before unlocking so that nobody can remove and free the publisher in the meantime. */
					janus_refcount_increase(&publisher->ref);
					janus_refcount_increase(&publisher->session->ref);
					/* First of all, let's check if this room requires valid private_id values */
					if(videoroom->require_pvtid) {
						/* It does, let's make sure this subscription complies */
						owner = g_hash_table_lookup(videoroom->private_ids, GUINT_TO_POINTER(pvt_id));
						if(pvt_id == 0 || owner == NULL) {
							JANUS_LOG(LOG_ERR, "Unauthorized (this room requires a valid private_id)\n");
							error_code = JANUS_VIDEOROOM_ERROR_UNAUTHORIZED;
							g_snprintf(error_cause, 512, "Unauthorized (this room requires a valid private_id)");
							janus_mutex_unlock(&videoroom->mutex);
							goto error;
						}
						janus_refcount_increase(&owner->ref);
						janus_refcount_increase(&owner->session->ref);
					}
					janus_mutex_unlock(&videoroom->mutex);
					janus_videoroom_subscriber *subscriber = g_malloc0(sizeof(janus_videoroom_subscriber));
					subscriber->session = session;
					subscriber->room_id = videoroom->room_id;
					subscriber->room = videoroom;
					videoroom = NULL;
					subscriber->feed = publisher;
					subscriber->pvt_id = pvt_id;
					subscriber->close_pc = close_pc;
					/* Initialize the subscriber context */
					janus_rtp_switching_context_reset(&subscriber->context);
					subscriber->audio_offered = offer_audio ? json_is_true(offer_audio) : TRUE;	/* True by default */
					subscriber->video_offered = offer_video ? json_is_true(offer_video) : TRUE;	/* True by default */
					subscriber->data_offered = offer_data ? json_is_true(offer_data) : TRUE;	/* True by default */
					if((!publisher->audio || !subscriber->audio_offered) &&
							(!publisher->video || !subscriber->video_offered) &&
							(!publisher->data || !subscriber->data_offered)) {
						g_free(subscriber);
						if (owner) {
							janus_refcount_decrease(&owner->session->ref);
							janus_refcount_decrease(&owner->ref);
						}
						janus_refcount_decrease(&publisher->session->ref);
						janus_refcount_decrease(&publisher->ref);
						JANUS_LOG(LOG_ERR, "Can't offer an SDP with no audio, video or data\n");
						error_code = JANUS_VIDEOROOM_ERROR_INVALID_SDP;
						g_snprintf(error_cause, 512, "Can't offer an SDP with no audio, video or data");
						goto error;
					}
					subscriber->audio = audio ? json_is_true(audio) : TRUE;	/* True by default */
					if(!publisher->audio || !subscriber->audio_offered)
						subscriber->audio = FALSE;	/* ... unless the publisher isn't sending any audio or we're skipping it */
					subscriber->video = video ? json_is_true(video) : TRUE;	/* True by default */
					if(!publisher->video || !subscriber->video_offered)
						subscriber->video = FALSE;	/* ... unless the publisher isn't sending any video or we're skipping it */
					subscriber->data = data ? json_is_true(data) : TRUE;	/* True by default */
					if(!publisher->data || !subscriber->data_offered)
						subscriber->data = FALSE;	/* ... unless the publisher isn't sending any data or we're skipping it */
					subscriber->paused = TRUE;	/* We need an explicit start from the subscriber */
					g_atomic_int_set(&subscriber->destroyed, 0);
					janus_refcount_init(&subscriber->ref, janus_videoroom_subscriber_free);
					janus_refcount_increase(&subscriber->ref);	/* The publisher references the new subscriber too */
					/* Check if a simulcasting-related request is involved */
					janus_rtp_simulcasting_context_reset(&subscriber->sim_context);
					subscriber->sim_context.rid_ext_id = publisher->rid_extmap_id;
					subscriber->sim_context.substream_target = sc_substream ? json_integer_value(sc_substream) : 2;
					subscriber->sim_context.templayer_target = sc_temporal ? json_integer_value(sc_temporal) : 2;
					janus_vp8_simulcast_context_reset(&subscriber->vp8_context);
					/* Check if a VP9 SVC-related request is involved */
					if(subscriber->room->do_svc) {
						subscriber->spatial_layer = -1;
						subscriber->target_spatial_layer = spatial ? json_integer_value(spatial) : 2;
						subscriber->temporal_layer = -1;
						subscriber->target_temporal_layer = temporal ? json_integer_value(temporal) : 2;
					}
					session->participant = subscriber;
					janus_mutex_lock(&publisher->subscribers_mutex);
					publisher->subscribers = g_slist_append(publisher->subscribers, subscriber);
					janus_mutex_unlock(&publisher->subscribers_mutex);
					if(owner != NULL) {
						/* Note: we should refcount these subscription-publisher mappings as well */
						janus_mutex_lock(&owner->subscribers_mutex);
						owner->subscriptions = g_slist_append(owner->subscriptions, subscriber);
						janus_mutex_unlock(&owner->subscribers_mutex);
						/* Done adding the subscription, owner is safe to be released */
						janus_refcount_decrease(&owner->session->ref);
						janus_refcount_decrease(&owner->ref);
					}
					event = json_object();
					json_object_set_new(event, "videoroom", json_string("attached"));
					json_object_set_new(event, "room", json_integer(subscriber->room_id));
					json_object_set_new(event, "id", json_integer(feed_id));
					if(publisher->display)
						json_object_set_new(event, "display", json_string(publisher->display));
					if(legacy)
						json_object_set_new(event, "warning", json_string("Deprecated use of 'listener' ptype, update to the new 'subscriber' ASAP"));
					session->participant_type = janus_videoroom_p_type_subscriber;
					JANUS_LOG(LOG_VERB, "Preparing JSON event as a reply\n");
					/* Negotiate by sending the selected publisher SDP back */
					janus_mutex_lock(&publisher->subscribers_mutex);
					if(publisher->sdp != NULL) {
						/* Check if there's something the original SDP has that we should remove */
						janus_sdp *offer = janus_sdp_parse(publisher->sdp, NULL, 0);
						subscriber->sdp = offer;
						session->sdp_version = 1;
						subscriber->sdp->o_version = session->sdp_version;
						if((publisher->audio && !subscriber->audio_offered) ||
								(publisher->video && !subscriber->video_offered) ||
								(publisher->data && !subscriber->data_offered)) {
							JANUS_LOG(LOG_VERB, "Munging SDP offer to adapt it to the subscriber's requirements\n");
							if(publisher->audio && !subscriber->audio_offered)
								janus_sdp_mline_remove(offer, JANUS_SDP_AUDIO);
							if(publisher->video && !subscriber->video_offered)
								janus_sdp_mline_remove(offer, JANUS_SDP_VIDEO);
							if(publisher->data && !subscriber->data_offered)
								janus_sdp_mline_remove(offer, JANUS_SDP_APPLICATION);
						}
						char* sdp = janus_sdp_write(offer);
						json_t *jsep = json_pack("{ssss}", "type", "offer", "sdp", sdp);
						g_free(sdp);
						janus_mutex_unlock(&publisher->subscribers_mutex);
						/* How long will the Janus core take to push the event? */
						g_atomic_int_set(&session->hangingup, 0);
						gint64 start = janus_get_monotonic_time();
						int res = gateway->push_event(msg->handle, &janus_videoroom_plugin, msg->transaction, event, jsep);
						JANUS_LOG(LOG_VERB, "  >> Pushing event: %d (took %"SCNu64" us)\n", res, janus_get_monotonic_time()-start);
						json_decref(event);
						json_decref(jsep);
						janus_videoroom_message_free(msg);
						/* Also notify event handlers */
						if(notify_events && gateway->events_is_enabled()) {
							json_t *info = json_object();
							json_object_set_new(info, "event", json_string("subscribing"));
							json_object_set_new(info, "room", json_integer(subscriber->room_id));
							json_object_set_new(info, "feed", json_integer(feed_id));
							json_object_set_new(info, "private_id", json_integer(pvt_id));
							gateway->notify_event(&janus_videoroom_plugin, session->handle, info);
						}
						continue;
					}
					janus_mutex_unlock(&publisher->subscribers_mutex);
				}
			} else {
				janus_mutex_unlock(&videoroom->mutex);
				JANUS_LOG(LOG_ERR, "Invalid element (ptype)\n");
				error_code = JANUS_VIDEOROOM_ERROR_INVALID_ELEMENT;
				g_snprintf(error_cause, 512, "Invalid element (ptype)");
				goto error;
			}
		} else if(session->participant_type == janus_videoroom_p_type_publisher) {
			/* Handle this publisher */
			participant = janus_videoroom_session_get_publisher(session);
			if(participant == NULL) {
				JANUS_LOG(LOG_ERR, "Invalid participant instance\n");
				error_code = JANUS_VIDEOROOM_ERROR_UNKNOWN_ERROR;
				g_snprintf(error_cause, 512, "Invalid participant instance");
				goto error;
			}
			if(participant->room == NULL) {
				janus_refcount_decrease(&participant->ref);
				JANUS_LOG(LOG_ERR, "No such room\n");
				error_code = JANUS_VIDEOROOM_ERROR_NO_SUCH_ROOM;
				g_snprintf(error_cause, 512, "No such room");
				goto error;
			}
			if(!strcasecmp(request_text, "join") || !strcasecmp(request_text, "joinandconfigure")) {
				janus_refcount_decrease(&participant->ref);
				JANUS_LOG(LOG_ERR, "Already in as a publisher on this handle\n");
				error_code = JANUS_VIDEOROOM_ERROR_ALREADY_JOINED;
				g_snprintf(error_cause, 512, "Already in as a publisher on this handle");
				goto error;
			} else if(!strcasecmp(request_text, "configure") || !strcasecmp(request_text, "publish")) {
				if(!strcasecmp(request_text, "publish") && participant->sdp) {
					janus_refcount_decrease(&participant->ref);
					JANUS_LOG(LOG_ERR, "Can't publish, already published\n");
					error_code = JANUS_VIDEOROOM_ERROR_ALREADY_PUBLISHED;
					g_snprintf(error_cause, 512, "Can't publish, already published");
					goto error;
				}
				if(participant->kicked) {
					janus_refcount_decrease(&participant->ref);
					JANUS_LOG(LOG_ERR, "Unauthorized, you have been kicked\n");
					error_code = JANUS_VIDEOROOM_ERROR_UNAUTHORIZED;
					g_snprintf(error_cause, 512, "Unauthorized, you have been kicked");
					goto error;
				}
				/* Configure (or publish a new feed) audio/video/bitrate for this publisher */
				JANUS_VALIDATE_JSON_OBJECT(root, publish_parameters,
					error_code, error_cause, TRUE,
					JANUS_VIDEOROOM_ERROR_MISSING_ELEMENT, JANUS_VIDEOROOM_ERROR_INVALID_ELEMENT);
				if(error_code != 0) {
					janus_refcount_decrease(&participant->ref);
					goto error;
				}
				json_t *audio = json_object_get(root, "audio");
				json_t *audiocodec = json_object_get(root, "audiocodec");
				json_t *video = json_object_get(root, "video");
				json_t *videocodec = json_object_get(root, "videocodec");
				json_t *data = json_object_get(root, "data");
				json_t *bitrate = json_object_get(root, "bitrate");
				json_t *keyframe = json_object_get(root, "keyframe");
				json_t *record = json_object_get(root, "record");
				json_t *recfile = json_object_get(root, "filename");
				json_t *display = json_object_get(root, "display");
				json_t *update = json_object_get(root, "update");
				if(audio) {
					gboolean audio_active = json_is_true(audio);
					if(session->started && audio_active && !participant->audio_active) {
						/* Audio was just resumed, try resetting the RTP headers for viewers */
						janus_mutex_lock(&participant->subscribers_mutex);
						GSList *ps = participant->subscribers;
						while(ps) {
							janus_videoroom_subscriber *l = (janus_videoroom_subscriber *)ps->data;
							if(l)
								l->context.a_seq_reset = TRUE;
							ps = ps->next;
						}
						janus_mutex_unlock(&participant->subscribers_mutex);
					}
					participant->audio_active = audio_active;
					JANUS_LOG(LOG_VERB, "Setting audio property: %s (room %"SCNu64", user %"SCNu64")\n", participant->audio_active ? "true" : "false", participant->room_id, participant->user_id);
				}
				if(audiocodec && json_string_value(json_object_get(msg->jsep, "sdp")) != NULL) {
					/* The participant would like to use an audio codec in particular */
					janus_audiocodec acodec = janus_audiocodec_from_name(json_string_value(audiocodec));
					if(acodec == JANUS_AUDIOCODEC_NONE ||
							(acodec != participant->room->acodec[0] &&
							acodec != participant->room->acodec[1] &&
							acodec != participant->room->acodec[2])) {
						JANUS_LOG(LOG_ERR, "Participant asked for audio codec '%s', but it's not allowed (room %"SCNu64", user %"SCNu64")\n",
							json_string_value(audiocodec), participant->room_id, participant->user_id);
						janus_refcount_decrease(&participant->ref);
						error_code = JANUS_VIDEOROOM_ERROR_INVALID_ELEMENT;
						g_snprintf(error_cause, 512, "Audio codec unavailable in this room");
						goto error;
					}
					participant->acodec = acodec;
					JANUS_LOG(LOG_VERB, "Participant asked for audio codec '%s' (room %"SCNu64", user %"SCNu64")\n",
						json_string_value(audiocodec), participant->room_id, participant->user_id);
				}
				if(video) {
					gboolean video_active = json_is_true(video);
					if(session->started && video_active && !participant->video_active) {
						/* Video was just resumed, try resetting the RTP headers for viewers */
						janus_mutex_lock(&participant->subscribers_mutex);
						GSList *ps = participant->subscribers;
						while(ps) {
							janus_videoroom_subscriber *l = (janus_videoroom_subscriber *)ps->data;
							if(l)
								l->context.v_seq_reset = TRUE;
							ps = ps->next;
						}
						janus_mutex_unlock(&participant->subscribers_mutex);
					}
					participant->video_active = video_active;
					JANUS_LOG(LOG_VERB, "Setting video property: %s (room %"SCNu64", user %"SCNu64")\n", participant->video_active ? "true" : "false", participant->room_id, participant->user_id);
				}
				if(videocodec && json_string_value(json_object_get(msg->jsep, "sdp")) != NULL) {
					/* The participant would like to use a video codec in particular */
					janus_videocodec vcodec = janus_videocodec_from_name(json_string_value(videocodec));
					if(vcodec == JANUS_VIDEOCODEC_NONE ||
							(vcodec != participant->room->vcodec[0] &&
							vcodec != participant->room->vcodec[1] &&
							vcodec != participant->room->vcodec[2])) {
						JANUS_LOG(LOG_ERR, "Participant asked for video codec '%s', but it's not allowed (room %"SCNu64", user %"SCNu64")\n",
							json_string_value(videocodec), participant->room_id, participant->user_id);
						janus_refcount_decrease(&participant->ref);
						error_code = JANUS_VIDEOROOM_ERROR_INVALID_ELEMENT;
						g_snprintf(error_cause, 512, "Video codec unavailable in this room");
						goto error;
					}
					participant->vcodec = vcodec;
					JANUS_LOG(LOG_VERB, "Participant asked for video codec '%s' (room %"SCNu64", user %"SCNu64")\n",
						json_string_value(videocodec), participant->room_id, participant->user_id);
				}
				if(data) {
					gboolean data_active = json_is_true(data);
					participant->data_active = data_active;
					JANUS_LOG(LOG_VERB, "Setting data property: %s (room %"SCNu64", user %"SCNu64")\n", participant->data_active ? "true" : "false", participant->room_id, participant->user_id);
				}
				if(bitrate) {
					participant->bitrate = json_integer_value(bitrate);
					JANUS_LOG(LOG_VERB, "Setting video bitrate: %"SCNu32" (room %"SCNu64", user %"SCNu64")\n", participant->bitrate, participant->room_id, participant->user_id);
					/* Send a new REMB */
					if(session->started)
						participant->remb_latest = janus_get_monotonic_time();
					char rtcpbuf[24];
					janus_rtcp_remb((char *)(&rtcpbuf), 24, participant->bitrate);
					gateway->relay_rtcp(msg->handle, 1, rtcpbuf, 24);
				}
				if(keyframe && json_is_true(keyframe)) {
					/* Send a FIR */
					janus_videoroom_reqfir(participant, "Keyframe request");
				}
				janus_mutex_lock(&participant->rec_mutex);
				gboolean prev_recording_active = participant->recording_active;
				if(record) {
					participant->recording_active = json_is_true(record);
					JANUS_LOG(LOG_VERB, "Setting record property: %s (room %"SCNu64", user %"SCNu64")\n", participant->recording_active ? "true" : "false", participant->room_id, participant->user_id);
				}
				if(recfile) {
					participant->recording_base = g_strdup(json_string_value(recfile));
					JANUS_LOG(LOG_VERB, "Setting recording basename: %s (room %"SCNu64", user %"SCNu64")\n", participant->recording_base, participant->room_id, participant->user_id);
				}
				/* Do we need to do something with the recordings right now? */
				if(participant->recording_active != prev_recording_active) {
					/* Something changed */
					if(!participant->recording_active) {
						/* Not recording (anymore?) */
						janus_videoroom_recorder_close(participant);
					} else if(participant->recording_active && participant->sdp) {
						/* We've started recording, send a PLI/FIR and go on */
						janus_videoroom_recorder_create(
							participant, strstr(participant->sdp, "m=audio") != NULL,
							strstr(participant->sdp, "m=video") != NULL,
							strstr(participant->sdp, "m=application") != NULL);
						if(strstr(participant->sdp, "m=video")) {
							/* Send a FIR */
							janus_videoroom_reqfir(participant, "Recording video");
						}
					}
				}
				janus_mutex_unlock(&participant->rec_mutex);
				if(display) {
					janus_mutex_lock(&participant->room->mutex);
					char *old_display = participant->display;
					char *new_display = g_strdup(json_string_value(display));
					participant->display = new_display;
					g_free(old_display);
					json_t *display_event = json_object();
					json_object_set_new(display_event, "videoroom", json_string("event"));
					json_object_set_new(display_event, "id", json_integer(participant->user_id));
					json_object_set_new(display_event, "display", json_string(participant->display));
					if(participant->room && !g_atomic_int_get(&participant->room->destroyed)) {
						janus_videoroom_notify_participants(participant, display_event);
					}
					janus_mutex_unlock(&participant->room->mutex);
					json_decref(display_event);
				}
				/* A renegotiation may be taking place */
				gboolean do_update = update ? json_is_true(update) : FALSE;
				if(do_update && !sdp_update) {
					JANUS_LOG(LOG_WARN, "Got an 'update' request, but no SDP update? Ignoring...\n");
				}
				/* Done */
				event = json_object();
				json_object_set_new(event, "videoroom", json_string("event"));
				json_object_set_new(event, "room", json_integer(participant->room_id));
				json_object_set_new(event, "configured", json_string("ok"));
				/* Also notify event handlers */
				if(notify_events && gateway->events_is_enabled()) {
					json_t *info = json_object();
					json_object_set_new(info, "event", json_string("configured"));
					json_object_set_new(info, "room", json_integer(participant->room_id));
					json_object_set_new(info, "id", json_integer(participant->user_id));
					json_object_set_new(info, "audio_active", participant->audio_active ? json_true() : json_false());
					json_object_set_new(info, "video_active", participant->video_active ? json_true() : json_false());
					json_object_set_new(info, "data_active", participant->data_active ? json_true() : json_false());
					json_object_set_new(info, "bitrate", json_integer(participant->bitrate));
					if(participant->arc || participant->vrc || participant->drc) {
						json_t *recording = json_object();
						if(participant->arc && participant->arc->filename)
							json_object_set_new(recording, "audio", json_string(participant->arc->filename));
						if(participant->vrc && participant->vrc->filename)
							json_object_set_new(recording, "video", json_string(participant->vrc->filename));
						if(participant->drc && participant->drc->filename)
							json_object_set_new(recording, "data", json_string(participant->drc->filename));
						json_object_set_new(info, "recording", recording);
					}
					gateway->notify_event(&janus_videoroom_plugin, session->handle, info);
				}
			} else if(!strcasecmp(request_text, "unpublish")) {
				/* This participant wants to unpublish */
				if(!participant->sdp) {
					janus_refcount_decrease(&participant->ref);
					JANUS_LOG(LOG_ERR, "Can't unpublish, not published\n");
					error_code = JANUS_VIDEOROOM_ERROR_NOT_PUBLISHED;
					g_snprintf(error_cause, 512, "Can't unpublish, not published");
					goto error;
				}
				/* Tell the core to tear down the PeerConnection, hangup_media will do the rest */
				janus_videoroom_hangup_media(session->handle);
				gateway->close_pc(session->handle);
				/* Done */
				event = json_object();
				json_object_set_new(event, "videoroom", json_string("event"));
				json_object_set_new(event, "room", json_integer(participant->room_id));
				json_object_set_new(event, "unpublished", json_string("ok"));
			} else if(!strcasecmp(request_text, "leave")) {
				/* Prepare an event to confirm the request */
				event = json_object();
				json_object_set_new(event, "videoroom", json_string("event"));
				json_object_set_new(event, "room", json_integer(participant->room_id));
				json_object_set_new(event, "leaving", json_string("ok"));
				/* This publisher is leaving, tell everybody */
				janus_videoroom_leave_or_unpublish(participant, TRUE, FALSE);
				/* Done */
				participant->audio_active = FALSE;
				participant->video_active = FALSE;
				participant->data_active = FALSE;
				session->started = FALSE;
				//~ session->destroy = TRUE;
			} else {
				janus_refcount_decrease(&participant->ref);
				JANUS_LOG(LOG_ERR, "Unknown request '%s'\n", request_text);
				error_code = JANUS_VIDEOROOM_ERROR_INVALID_REQUEST;
				g_snprintf(error_cause, 512, "Unknown request '%s'", request_text);
				goto error;
			}
			janus_refcount_decrease(&participant->ref);
		} else if(session->participant_type == janus_videoroom_p_type_subscriber) {
			/* Handle this subscriber */
			janus_videoroom_subscriber *subscriber = (janus_videoroom_subscriber *)session->participant;
			if(subscriber == NULL) {
				JANUS_LOG(LOG_ERR, "Invalid subscriber instance\n");
				error_code = JANUS_VIDEOROOM_ERROR_UNKNOWN_ERROR;
				g_snprintf(error_cause, 512, "Invalid subscriber instance");
				goto error;
			}
			if(subscriber->room == NULL) {
				JANUS_LOG(LOG_ERR, "No such room\n");
				error_code = JANUS_VIDEOROOM_ERROR_NO_SUCH_ROOM;
				g_snprintf(error_cause, 512, "No such room");
				goto error;
			}
			if(!strcasecmp(request_text, "join")) {
				JANUS_LOG(LOG_ERR, "Already in as a subscriber on this handle\n");
				error_code = JANUS_VIDEOROOM_ERROR_ALREADY_JOINED;
				g_snprintf(error_cause, 512, "Already in as a subscriber on this handle");
				goto error;
			} else if(!strcasecmp(request_text, "start")) {
				/* Start/restart receiving the publisher streams */
				if(subscriber->paused && msg->jsep == NULL) {
					/* This is just resuming a paused stream, reset the RTP sequence numbers */
					subscriber->context.a_seq_reset = TRUE;
					subscriber->context.v_seq_reset = TRUE;
				}
				subscriber->paused = FALSE;
				event = json_object();
				json_object_set_new(event, "videoroom", json_string("event"));
				json_object_set_new(event, "room", json_integer(subscriber->room_id));
				json_object_set_new(event, "started", json_string("ok"));
			} else if(!strcasecmp(request_text, "configure")) {
				JANUS_VALIDATE_JSON_OBJECT(root, configure_parameters,
					error_code, error_cause, TRUE,
					JANUS_VIDEOROOM_ERROR_MISSING_ELEMENT, JANUS_VIDEOROOM_ERROR_INVALID_ELEMENT);
				if(error_code != 0)
					goto error;
				if(subscriber->kicked) {
					JANUS_LOG(LOG_ERR, "Unauthorized, you have been kicked\n");
					error_code = JANUS_VIDEOROOM_ERROR_UNAUTHORIZED;
					g_snprintf(error_cause, 512, "Unauthorized, you have been kicked");
					goto error;
				}
				json_t *audio = json_object_get(root, "audio");
				json_t *video = json_object_get(root, "video");
				json_t *data = json_object_get(root, "data");
				json_t *restart = json_object_get(root, "restart");
				json_t *update = json_object_get(root, "update");
				json_t *spatial = json_object_get(root, "spatial_layer");
				json_t *sc_substream = json_object_get(root, "substream");
				if(json_integer_value(spatial) < 0 || json_integer_value(spatial) > 2 ||
						json_integer_value(sc_substream) < 0 || json_integer_value(sc_substream) > 2) {
					JANUS_LOG(LOG_ERR, "Invalid element (substream/spatial_layer should be 0, 1 or 2)\n");
					error_code = JANUS_VIDEOROOM_ERROR_INVALID_ELEMENT;
					g_snprintf(error_cause, 512, "Invalid value (substream/spatial_layer should be 0, 1 or 2)");
					goto error;
				}
				json_t *temporal = json_object_get(root, "temporal_layer");
				json_t *sc_temporal = json_object_get(root, "temporal");
				if(json_integer_value(temporal) < 0 || json_integer_value(temporal) > 2 ||
						json_integer_value(sc_temporal) < 0 || json_integer_value(sc_temporal) > 2) {
					JANUS_LOG(LOG_ERR, "Invalid element (temporal/temporal_layer should be 0, 1 or 2)\n");
					error_code = JANUS_VIDEOROOM_ERROR_INVALID_ELEMENT;
					g_snprintf(error_cause, 512, "Invalid value (temporal/temporal_layer should be 0, 1 or 2)");
					goto error;
				}
				/* Update the audio/video/data flags, if set */
				janus_videoroom_publisher *publisher = subscriber->feed;
				if(publisher) {
					if(audio && publisher->audio && subscriber->audio_offered) {
						gboolean oldaudio = subscriber->audio;
						gboolean newaudio = json_is_true(audio);
						if(!oldaudio && newaudio) {
							/* Audio just resumed, reset the RTP sequence numbers */
							subscriber->context.a_seq_reset = TRUE;
						}
						subscriber->audio = newaudio;
					}
					if(video && publisher->video && subscriber->video_offered) {
						gboolean oldvideo = subscriber->video;
						gboolean newvideo = json_is_true(video);
						if(!oldvideo && newvideo) {
							/* Video just resumed, reset the RTP sequence numbers */
							subscriber->context.v_seq_reset = TRUE;
						}
						subscriber->video = newvideo;
						if(subscriber->video) {
							/* Send a FIR */
							janus_videoroom_reqfir(publisher, "Restoring video for subscriber");
						}
					}
					if(data && publisher->data && subscriber->data_offered)
						subscriber->data = json_is_true(data);
					/* Check if a simulcasting-related request is involved */
					if(sc_substream && (publisher->ssrc[0] != 0 || publisher->rid[0] != NULL)) {
						subscriber->sim_context.substream_target = json_integer_value(sc_substream);
						JANUS_LOG(LOG_VERB, "Setting video SSRC to let through (simulcast): %"SCNu32" (index %d, was %d)\n",
							publisher->ssrc[subscriber->sim_context.substream],
							subscriber->sim_context.substream_target,
							subscriber->sim_context.substream);
						if(subscriber->sim_context.substream_target == subscriber->sim_context.substream) {
							/* No need to do anything, we're already getting the right substream, so notify the user */
							json_t *event = json_object();
							json_object_set_new(event, "videoroom", json_string("event"));
							json_object_set_new(event, "room", json_integer(subscriber->room_id));
							json_object_set_new(event, "substream", json_integer(subscriber->sim_context.substream));
							gateway->push_event(msg->handle, &janus_videoroom_plugin, NULL, event, NULL);
							json_decref(event);
						} else {
							/* Send a FIR */
							janus_videoroom_reqfir(publisher, "Simulcasting substream change");
						}
					}
					if(subscriber->feed && subscriber->feed->vcodec == JANUS_VIDEOCODEC_VP8 &&
							sc_temporal && (publisher->ssrc[0] != 0 || publisher->rid[0] != NULL)) {
						subscriber->sim_context.templayer_target = json_integer_value(sc_temporal);
						JANUS_LOG(LOG_VERB, "Setting video temporal layer to let through (simulcast): %d (was %d)\n",
							subscriber->sim_context.templayer_target, subscriber->sim_context.templayer);
						if(subscriber->sim_context.templayer_target == subscriber->sim_context.templayer) {
							/* No need to do anything, we're already getting the right temporal, so notify the user */
							json_t *event = json_object();
							json_object_set_new(event, "videoroom", json_string("event"));
							json_object_set_new(event, "room", json_integer(subscriber->room_id));
							json_object_set_new(event, "temporal", json_integer(subscriber->sim_context.templayer));
							gateway->push_event(msg->handle, &janus_videoroom_plugin, NULL, event, NULL);
							json_decref(event);
						} else {
							/* Send a FIR */
							janus_videoroom_reqfir(publisher, "Simulcasting temporal layer change");
						}
					}
				}
				if(subscriber->room->do_svc) {
					/* Also check if the viewer is trying to configure a layer change */
					if(spatial) {
						int spatial_layer = json_integer_value(spatial);
						if(spatial_layer > 1) {
							JANUS_LOG(LOG_WARN, "Spatial layer higher than 1, it will be ignored if using EnabledByFlag_2SL3TL\n");
						}
						if(spatial_layer == subscriber->spatial_layer) {
							/* No need to do anything, we're already getting the right spatial layer, so notify the user */
							json_t *event = json_object();
							json_object_set_new(event, "videoroom", json_string("event"));
							json_object_set_new(event, "room", json_integer(subscriber->room_id));
							json_object_set_new(event, "spatial_layer", json_integer(subscriber->spatial_layer));
							gateway->push_event(msg->handle, &janus_videoroom_plugin, NULL, event, NULL);
							json_decref(event);
						} else if(spatial_layer != subscriber->target_spatial_layer) {
							/* Send a FIR to the new RTP forward publisher */
							janus_videoroom_reqfir(publisher, "Need to downscale spatially");
						}
						subscriber->target_spatial_layer = spatial_layer;
					}
					if(temporal) {
						int temporal_layer = json_integer_value(temporal);
						if(temporal_layer > 2) {
							JANUS_LOG(LOG_WARN, "Temporal layer higher than 2, will probably be ignored\n");
						}
						if(temporal_layer == subscriber->temporal_layer) {
							/* No need to do anything, we're already getting the right temporal layer, so notify the user */
							json_t *event = json_object();
							json_object_set_new(event, "videoroom", json_string("event"));
							json_object_set_new(event, "room", json_integer(subscriber->room_id));
							json_object_set_new(event, "temporal_layer", json_integer(subscriber->temporal_layer));
							gateway->push_event(msg->handle, &janus_videoroom_plugin, NULL, event, NULL);
							json_decref(event);
						}
						subscriber->target_temporal_layer = temporal_layer;
					}
				}
				event = json_object();
				json_object_set_new(event, "videoroom", json_string("event"));
				json_object_set_new(event, "room", json_integer(subscriber->room_id));
				json_object_set_new(event, "configured", json_string("ok"));
				/* The user may be interested in an ICE restart */
				gboolean do_restart = restart ? json_is_true(restart) : FALSE;
				gboolean do_update = update ? json_is_true(update) : FALSE;
				if(sdp_update || do_restart || do_update) {
					/* Negotiate by sending the selected publisher SDP back, and/or force an ICE restart */
					if(publisher->sdp != NULL) {
						char temp_error[512];
						JANUS_LOG(LOG_VERB, "Munging SDP offer (update) to adapt it to the subscriber's requirements\n");
						janus_sdp *offer = janus_sdp_parse(publisher->sdp, temp_error, sizeof(temp_error));
						if(publisher->audio && !subscriber->audio_offered)
							janus_sdp_mline_remove(offer, JANUS_SDP_AUDIO);
						if(publisher->video && !subscriber->video_offered)
							janus_sdp_mline_remove(offer, JANUS_SDP_VIDEO);
						if(publisher->data && !subscriber->data_offered)
							janus_sdp_mline_remove(offer, JANUS_SDP_APPLICATION);
						/* This is an update, check if we need to update */
						janus_sdp_mtype mtype[3] = { JANUS_SDP_AUDIO, JANUS_SDP_VIDEO, JANUS_SDP_APPLICATION };
						int i=0;
						for(i=0; i<3; i++) {
							janus_sdp_mline *m = janus_sdp_mline_find(subscriber->sdp, mtype[i]);
							janus_sdp_mline *m_new = janus_sdp_mline_find(offer, mtype[i]);
							if(m != NULL && m->port > 0 && m->direction != JANUS_SDP_INACTIVE) {
								/* We have such an m-line and it's active, should it be changed? */
								if(m_new == NULL || m_new->port == 0 || m_new->direction == JANUS_SDP_INACTIVE) {
									/* Turn the m-line to inactive */
									m->direction = JANUS_SDP_INACTIVE;
								}
							} else {
								/* We don't have such an m-line or it's disabled, should it be added/enabled? */
								if(m_new != NULL && m_new->port > 0 && m_new->direction != JANUS_SDP_INACTIVE) {
									if(m != NULL) {
										m->port = m_new->port;
										m->direction = m_new->direction;
									} else {
										/* Add the new m-line */
										m = janus_sdp_mline_create(m_new->type, m_new->port, m_new->proto, m_new->direction);
										subscriber->sdp->m_lines = g_list_append(subscriber->sdp->m_lines, m);
									}
									/* Copy/replace the other properties */
									m->c_ipv4 = m_new->c_ipv4;
									if(m_new->c_addr && (m->c_addr == NULL || strcmp(m->c_addr, m_new->c_addr))) {
										g_free(m->c_addr);
										m->c_addr = g_strdup(m_new->c_addr);
									}
									if(m_new->b_name && (m->b_name == NULL || strcmp(m->b_name, m_new->b_name))) {
										g_free(m->b_name);
										m->b_name = g_strdup(m_new->b_name);
									}
									m->b_value = m_new->b_value;
									g_list_free_full(m->fmts, (GDestroyNotify)g_free);
									m->fmts = NULL;
									GList *fmts = m_new->fmts;
									while(fmts) {
										char *fmt = (char *)fmts->data;
										if(fmt)
											m->fmts = g_list_append(m->fmts,g_strdup(fmt));
										fmts = fmts->next;
									}
									g_list_free(m->ptypes);
									m->ptypes = g_list_copy(m_new->ptypes);
									g_list_free_full(m->attributes, (GDestroyNotify)janus_sdp_attribute_destroy);
									m->attributes = NULL;
									GList *attr = m_new->attributes;
									while(attr) {
										janus_sdp_attribute *a = (janus_sdp_attribute *)attr->data;
										janus_sdp_attribute_add_to_mline(m,
											janus_sdp_attribute_create(a->name, "%s", a->value));
										attr = attr->next;
									}
								}
							}
						}
						janus_sdp_destroy(offer);
						session->sdp_version++;
						subscriber->sdp->o_version = session->sdp_version;
						char *newsdp = janus_sdp_write(subscriber->sdp);
						JANUS_LOG(LOG_VERB, "Updating subscriber:\n%s\n", newsdp);
						json_t *jsep = json_pack("{ssss}", "type", "offer", "sdp", newsdp);
						if(do_restart)
							json_object_set_new(jsep, "restart", json_true());
						/* How long will the Janus core take to push the event? */
						gint64 start = janus_get_monotonic_time();
						int res = gateway->push_event(msg->handle, &janus_videoroom_plugin, msg->transaction, event, jsep);
						JANUS_LOG(LOG_VERB, "  >> Pushing event: %d (took %"SCNu64" us)\n", res, janus_get_monotonic_time()-start);
						json_decref(event);
						json_decref(jsep);
						g_free(newsdp);
						/* Any update in the media directions? */
						subscriber->audio = publisher->audio && subscriber->audio_offered;
						subscriber->video = publisher->video && subscriber->video_offered;
						subscriber->data = publisher->data && subscriber->data_offered;
						/* Done */
						janus_videoroom_message_free(msg);
						continue;
					}
				}
			} else if(!strcasecmp(request_text, "pause")) {
				/* Stop receiving the publisher streams for a while */
				subscriber->paused = TRUE;
				event = json_object();
				json_object_set_new(event, "videoroom", json_string("event"));
				json_object_set_new(event, "room", json_integer(subscriber->room_id));
				json_object_set_new(event, "paused", json_string("ok"));
			} else if(!strcasecmp(request_text, "switch")) {
				/* This subscriber wants to switch to a different publisher */
				JANUS_VALIDATE_JSON_OBJECT(root, subscriber_parameters,
					error_code, error_cause, TRUE,
					JANUS_VIDEOROOM_ERROR_MISSING_ELEMENT, JANUS_VIDEOROOM_ERROR_INVALID_ELEMENT);
				if(error_code != 0)
					goto error;
				json_t *feed = json_object_get(root, "feed");
				guint64 feed_id = json_integer_value(feed);
				json_t *audio = json_object_get(root, "audio");
				json_t *video = json_object_get(root, "video");
				json_t *data = json_object_get(root, "data");
				if(!subscriber->room) {
					JANUS_LOG(LOG_ERR, "Room Destroyed \n");
					error_code = JANUS_VIDEOROOM_ERROR_NO_SUCH_ROOM;
					g_snprintf(error_cause, 512, "No such room ");
					goto error;
				}
				if(g_atomic_int_get(&subscriber->destroyed)) {
					JANUS_LOG(LOG_ERR, "Room Destroyed (%"SCNu64")\n", subscriber->room_id);
					error_code = JANUS_VIDEOROOM_ERROR_NO_SUCH_ROOM;
					g_snprintf(error_cause, 512, "No such room (%"SCNu64")", subscriber->room_id);
					goto error;
				}
				janus_mutex_lock(&subscriber->room->mutex);
				janus_videoroom_publisher *publisher = g_hash_table_lookup(subscriber->room->participants, &feed_id);
				if(publisher == NULL || g_atomic_int_get(&publisher->destroyed) || publisher->sdp == NULL) {
					JANUS_LOG(LOG_ERR, "No such feed (%"SCNu64")\n", feed_id);
					error_code = JANUS_VIDEOROOM_ERROR_NO_SUCH_FEED;
					g_snprintf(error_cause, 512, "No such feed (%"SCNu64")", feed_id);
					janus_mutex_unlock(&subscriber->room->mutex);
					goto error;
				}
				janus_refcount_increase(&publisher->ref);
				janus_refcount_increase(&publisher->session->ref);
				janus_mutex_unlock(&subscriber->room->mutex);
				gboolean paused = subscriber->paused;
				subscriber->paused = TRUE;
				/* Unsubscribe from the previous publisher */
				janus_videoroom_publisher *prev_feed = subscriber->feed;
				if(prev_feed) {
					/* ... but make sure the codecs are compliant first */
					if(publisher->acodec != prev_feed->acodec || publisher->vcodec != prev_feed->vcodec) {
						janus_refcount_decrease(&publisher->session->ref);
						janus_refcount_decrease(&publisher->ref);
						subscriber->paused = paused;
						JANUS_LOG(LOG_ERR, "The two publishers are not using the same codecs, can't switch\n");
						error_code = JANUS_VIDEOROOM_ERROR_INVALID_SDP;
						g_snprintf(error_cause, 512, "The two publishers are not using the same codecs, can't switch");
						goto error;
					}
					/* Go on */
					janus_mutex_lock(&prev_feed->subscribers_mutex);
					prev_feed->subscribers = g_slist_remove(prev_feed->subscribers, subscriber);
					janus_mutex_unlock(&prev_feed->subscribers_mutex);
					janus_refcount_decrease(&prev_feed->session->ref);
					g_clear_pointer(&subscriber->feed, janus_videoroom_publisher_dereference);
				}
				/* Subscribe to the new one */
				subscriber->audio = audio ? json_is_true(audio) : TRUE;	/* True by default */
				if(!publisher->audio)
					subscriber->audio = FALSE;	/* ... unless the publisher isn't sending any audio */
				subscriber->video = video ? json_is_true(video) : TRUE;	/* True by default */
				if(!publisher->video)
					subscriber->video = FALSE;	/* ... unless the publisher isn't sending any video */
				subscriber->data = data ? json_is_true(data) : TRUE;	/* True by default */
				if(!publisher->data)
					subscriber->data = FALSE;	/* ... unless the publisher isn't sending any data */
				if(subscriber->room && subscriber->room->do_svc) {
					/* This subscriber belongs to a room where VP9 SVC has been enabled,
					 * let's assume we're interested in all layers for the time being */
					subscriber->spatial_layer = -1;
					subscriber->target_spatial_layer = 2;		/* FIXME Chrome sends 0, 1 and 2 (if using EnabledByFlag_3SL3TL) */
					subscriber->temporal_layer = -1;
					subscriber->target_temporal_layer = 2;	/* FIXME Chrome sends 0, 1 and 2 */
				}
				janus_mutex_lock(&publisher->subscribers_mutex);
				publisher->subscribers = g_slist_append(publisher->subscribers, subscriber);
				janus_mutex_unlock(&publisher->subscribers_mutex);
				subscriber->feed = publisher;
				/* Send a FIR to the new publisher */
				janus_videoroom_reqfir(publisher, "Switching existing subscriber to new publisher");
				/* Done */
				subscriber->paused = paused;
				event = json_object();
				json_object_set_new(event, "videoroom", json_string("event"));
				json_object_set_new(event, "switched", json_string("ok"));
				json_object_set_new(event, "room", json_integer(subscriber->room_id));
				json_object_set_new(event, "id", json_integer(feed_id));
				if(publisher->display)
					json_object_set_new(event, "display", json_string(publisher->display));
				/* Also notify event handlers */
				if(notify_events && gateway->events_is_enabled()) {
					json_t *info = json_object();
					json_object_set_new(info, "event", json_string("switched"));
					json_object_set_new(info, "room", json_integer(publisher->room_id));
					json_object_set_new(info, "feed", json_integer(publisher->user_id));
					gateway->notify_event(&janus_videoroom_plugin, session->handle, info);
				}
			} else if(!strcasecmp(request_text, "leave")) {
				guint64 room_id = subscriber ? subscriber->room_id : 0;
				/* Tell the core to tear down the PeerConnection, hangup_media will do the rest */
				janus_videoroom_hangup_media(session->handle);
				gateway->close_pc(session->handle);
				/* Send an event back */
				event = json_object();
				json_object_set_new(event, "videoroom", json_string("event"));
				json_object_set_new(event, "room", json_integer(room_id));
				json_object_set_new(event, "left", json_string("ok"));
				session->started = FALSE;
			} else {
				JANUS_LOG(LOG_ERR, "Unknown request '%s'\n", request_text);
				error_code = JANUS_VIDEOROOM_ERROR_INVALID_REQUEST;
				g_snprintf(error_cause, 512, "Unknown request '%s'", request_text);
				goto error;
			}
		}

		/* Prepare JSON event */
		JANUS_LOG(LOG_VERB, "Preparing JSON event as a reply\n");
		/* Any SDP or update to handle? */
		const char *msg_sdp_type = json_string_value(json_object_get(msg->jsep, "type"));
		const char *msg_sdp = json_string_value(json_object_get(msg->jsep, "sdp"));
		json_t *msg_simulcast = json_object_get(msg->jsep, "simulcast");
		if(!msg_sdp) {
			/* No SDP to send */
			int ret = gateway->push_event(msg->handle, &janus_videoroom_plugin, msg->transaction, event, NULL);
			JANUS_LOG(LOG_VERB, "  >> %d (%s)\n", ret, janus_get_api_error(ret));
			json_decref(event);
		} else {
			/* Generate offer or answer */
			JANUS_LOG(LOG_VERB, "This is involving a negotiation (%s) as well:\n%s\n", msg_sdp_type, msg_sdp);
			if(sdp_update) {
				/* Renegotiation: make sure the user provided an offer, and send answer */
				JANUS_LOG(LOG_VERB, "  -- Updating existing publisher\n");
				session->sdp_version++;		/* This needs to be increased when it changes */
			} else {
				/* New PeerConnection */
				session->sdp_version = 1;	/* This needs to be increased when it changes */
				session->sdp_sessid = janus_get_real_time();
			}
			const char *type = NULL;
			if(!strcasecmp(msg_sdp_type, "offer")) {
				/* We need to answer */
				type = "answer";
			} else if(!strcasecmp(msg_sdp_type, "answer")) {
				/* We got an answer (from a subscriber?), no need to negotiate */
				g_atomic_int_set(&session->hangingup, 0);
				int ret = gateway->push_event(msg->handle, &janus_videoroom_plugin, msg->transaction, event, NULL);
				JANUS_LOG(LOG_VERB, "  >> %d (%s)\n", ret, janus_get_api_error(ret));
				json_decref(event);
				janus_videoroom_message_free(msg);
				continue;
			} else {
				/* TODO We don't support anything else right now... */
				JANUS_LOG(LOG_ERR, "Unknown SDP type '%s'\n", msg_sdp_type);
				error_code = JANUS_VIDEOROOM_ERROR_INVALID_SDP_TYPE;
				g_snprintf(error_cause, 512, "Unknown SDP type '%s'", msg_sdp_type);
				goto error;
			}
			if(session->participant_type != janus_videoroom_p_type_publisher) {
				/* We shouldn't be here, we always offer ourselves */
				JANUS_LOG(LOG_ERR, "Only publishers send offers\n");
				error_code = JANUS_VIDEOROOM_ERROR_INVALID_SDP_TYPE;
				g_snprintf(error_cause, 512, "Only publishers send offers");
				goto error;
			} else {
				/* This is a new publisher: is there room? */
				participant = janus_videoroom_session_get_publisher(session);
				janus_videoroom *videoroom = participant->room;
				int count = 0;
				GHashTableIter iter;
				gpointer value;
				if(!videoroom) {
					error_code = JANUS_VIDEOROOM_ERROR_NO_SUCH_ROOM;
					goto error;
				}
				if(g_atomic_int_get(&videoroom->destroyed)) {
					error_code = JANUS_VIDEOROOM_ERROR_NO_SUCH_ROOM;
					goto error;
				}
				janus_mutex_lock(&videoroom->mutex);
				g_hash_table_iter_init(&iter, videoroom->participants);
				while (!g_atomic_int_get(&videoroom->destroyed) && g_hash_table_iter_next(&iter, NULL, &value)) {
					janus_videoroom_publisher *p = value;
					if(p != participant && p->sdp)
						count++;
				}
				janus_mutex_unlock(&videoroom->mutex);
				if(count == videoroom->max_publishers) {
					participant->audio_active = FALSE;
					participant->video_active = FALSE;
					participant->data_active = FALSE;
					JANUS_LOG(LOG_ERR, "Maximum number of publishers (%d) already reached\n", videoroom->max_publishers);
					error_code = JANUS_VIDEOROOM_ERROR_PUBLISHERS_FULL;
					g_snprintf(error_cause, 512, "Maximum number of publishers (%d) already reached", videoroom->max_publishers);
					goto error;
				}
				/* Now prepare the SDP to give back */
				if(strstr(msg_sdp, "mozilla") || strstr(msg_sdp, "Mozilla")) {
					participant->firefox = TRUE;
				}
				/* Start by parsing the offer */
				char error_str[512];
				janus_sdp *offer = janus_sdp_parse(msg_sdp, error_str, sizeof(error_str));
				if(offer == NULL) {
					json_decref(event);
					JANUS_LOG(LOG_ERR, "Error parsing offer: %s\n", error_str);
					error_code = JANUS_VIDEOROOM_ERROR_INVALID_SDP;
					g_snprintf(error_cause, 512, "Error parsing offer: %s", error_str);
					goto error;
				}
				GList *temp = offer->m_lines;
				while(temp) {
					/* Which media are available? */
					janus_sdp_mline *m = (janus_sdp_mline *)temp->data;
					if(m->type == JANUS_SDP_AUDIO && m->port > 0 &&
							m->direction != JANUS_SDP_RECVONLY && m->direction != JANUS_SDP_INACTIVE) {
						participant->audio = TRUE;
					} else if(m->type == JANUS_SDP_VIDEO && m->port > 0 &&
							m->direction != JANUS_SDP_RECVONLY && m->direction != JANUS_SDP_INACTIVE) {
						participant->video = TRUE;
					} else if(m->type == JANUS_SDP_APPLICATION && m->port > 0) {
						participant->data = TRUE;
					}
					if(m->type == JANUS_SDP_AUDIO || m->type == JANUS_SDP_VIDEO) {
						/* Are the extmaps we care about there? */
						GList *ma = m->attributes;
						while(ma) {
							janus_sdp_attribute *a = (janus_sdp_attribute *)ma->data;
							if(a->value) {
								if(videoroom->audiolevel_ext && m->type == JANUS_SDP_AUDIO && strstr(a->value, JANUS_RTP_EXTMAP_AUDIO_LEVEL)) {
									participant->audio_level_extmap_id = atoi(a->value);
								} else if(videoroom->videoorient_ext && m->type == JANUS_SDP_VIDEO && strstr(a->value, JANUS_RTP_EXTMAP_VIDEO_ORIENTATION)) {
									participant->video_orient_extmap_id = atoi(a->value);
								} else if(videoroom->playoutdelay_ext && m->type == JANUS_SDP_VIDEO && strstr(a->value, JANUS_RTP_EXTMAP_PLAYOUT_DELAY)) {
									participant->playout_delay_extmap_id = atoi(a->value);
								} else if(m->type == JANUS_SDP_AUDIO && !strcasecmp(a->name, "fmtp") && strstr(a->value, "useinbandfec=1")) {
									participant->do_opusfec = videoroom->do_opusfec;
								}
							}
							ma = ma->next;
						}
					}
					temp = temp->next;
				}
				/* Prepare an answer now: force the room codecs and recvonly on the Janus side */
				JANUS_LOG(LOG_VERB, "The publisher %s going to send an audio stream\n", participant->audio ? "is" : "is NOT");
				JANUS_LOG(LOG_VERB, "The publisher %s going to send a video stream\n", participant->video ? "is" : "is NOT");
				JANUS_LOG(LOG_VERB, "The publisher %s going to open a data channel\n", participant->data ? "is" : "is NOT");
				/* Check the codecs we can use, or the ones we should */
				if(participant->acodec == JANUS_AUDIOCODEC_NONE) {
					int i=0;
					for(i=0; i<3; i++) {
						if(videoroom->acodec[i] == JANUS_AUDIOCODEC_NONE)
							continue;
						if(janus_sdp_get_codec_pt(offer, janus_audiocodec_name(videoroom->acodec[i])) != -1) {
							participant->acodec = videoroom->acodec[i];
							break;
						}
					}
				}
				JANUS_LOG(LOG_VERB, "The publisher is going to use the %s audio codec\n", janus_audiocodec_name(participant->acodec));
				participant->audio_pt = janus_audiocodec_pt(participant->acodec);
				if(participant->vcodec == JANUS_VIDEOCODEC_NONE) {
					int i=0;
					for(i=0; i<3; i++) {
						if(videoroom->vcodec[i] == JANUS_VIDEOCODEC_NONE)
							continue;
						if(janus_sdp_get_codec_pt(offer, janus_videocodec_name(videoroom->vcodec[i])) != -1) {
							participant->vcodec = videoroom->vcodec[i];
							break;
						}
					}
				}
				JANUS_LOG(LOG_VERB, "The publisher is going to use the %s video codec\n", janus_videocodec_name(participant->vcodec));
				participant->video_pt = janus_videocodec_pt(participant->vcodec);
				janus_sdp *answer = janus_sdp_generate_answer(offer,
					JANUS_SDP_OA_AUDIO_CODEC, janus_audiocodec_name(participant->acodec),
					JANUS_SDP_OA_AUDIO_DIRECTION, JANUS_SDP_RECVONLY,
					JANUS_SDP_OA_AUDIO_FMTP, participant->do_opusfec ? "useinbandfec=1" : NULL,
					JANUS_SDP_OA_VIDEO_CODEC, janus_videocodec_name(participant->vcodec),
					JANUS_SDP_OA_VIDEO_DIRECTION, JANUS_SDP_RECVONLY,
					JANUS_SDP_OA_ACCEPT_EXTMAP, JANUS_RTP_EXTMAP_MID,
					JANUS_SDP_OA_ACCEPT_EXTMAP, JANUS_RTP_EXTMAP_RID,
					JANUS_SDP_OA_ACCEPT_EXTMAP, JANUS_RTP_EXTMAP_REPAIRED_RID,
					JANUS_SDP_OA_ACCEPT_EXTMAP, JANUS_RTP_EXTMAP_FRAME_MARKING,
					JANUS_SDP_OA_ACCEPT_EXTMAP, videoroom->audiolevel_ext ? JANUS_RTP_EXTMAP_AUDIO_LEVEL : NULL,
					JANUS_SDP_OA_ACCEPT_EXTMAP, videoroom->videoorient_ext ? JANUS_RTP_EXTMAP_VIDEO_ORIENTATION : NULL,
					JANUS_SDP_OA_ACCEPT_EXTMAP, videoroom->playoutdelay_ext ? JANUS_RTP_EXTMAP_PLAYOUT_DELAY : NULL,
					JANUS_SDP_OA_ACCEPT_EXTMAP, videoroom->transport_wide_cc_ext ? JANUS_RTP_EXTMAP_TRANSPORT_WIDE_CC : NULL,
					JANUS_SDP_OA_DONE);
				janus_sdp_destroy(offer);
				/* Replace the session name */
				g_free(answer->s_name);
				char s_name[100];
				g_snprintf(s_name, sizeof(s_name), "VideoRoom %"SCNu64, videoroom->room_id);
				answer->s_name = g_strdup(s_name);
				/* Which media are REALLY available? (some may have been rejected) */
				participant->audio = FALSE;
				participant->video = FALSE;
				participant->data = FALSE;
				temp = answer->m_lines;
				while(temp) {
					janus_sdp_mline *m = (janus_sdp_mline *)temp->data;
					if(m->type == JANUS_SDP_AUDIO && m->port > 0 && m->direction != JANUS_SDP_INACTIVE) {
						participant->audio = TRUE;
					} else if(m->type == JANUS_SDP_VIDEO && m->port > 0 && m->direction != JANUS_SDP_INACTIVE) {
						participant->video = TRUE;
					} else if(m->type == JANUS_SDP_APPLICATION && m->port > 0) {
						participant->data = TRUE;
					}
					temp = temp->next;
				}
				JANUS_LOG(LOG_VERB, "Per the answer, the publisher %s going to send an audio stream\n", participant->audio ? "is" : "is NOT");
				JANUS_LOG(LOG_VERB, "Per the answer, the publisher %s going to send a video stream\n", participant->video ? "is" : "is NOT");
				JANUS_LOG(LOG_VERB, "Per the answer, the publisher %s going to open a data channel\n", participant->data ? "is" : "is NOT");
				/* Update the event with info on the codecs that we'll be handling */
				if(event) {
					if(participant->audio)
						json_object_set_new(event, "audio_codec", json_string(janus_audiocodec_name(participant->acodec)));
					if(participant->video)
						json_object_set_new(event, "video_codec", json_string(janus_videocodec_name(participant->vcodec)));
				}
				/* Also add a bandwidth SDP attribute if we're capping the bitrate in the room */
				janus_sdp_mline *m = janus_sdp_mline_find(answer, JANUS_SDP_VIDEO);
				if(m != NULL && videoroom->bitrate > 0 && videoroom->bitrate_cap) {
					if(participant->firefox) {
						/* Use TIAS (bps) instead of AS (kbps) for the b= attribute, as explained here:
						 * https://github.com/meetecho/janus-gateway/issues/1277#issuecomment-397677746 */
						m->b_name = g_strdup("TIAS");
						m->b_value = videoroom->bitrate;
					} else {
						m->b_name = g_strdup("AS");
						m->b_value = videoroom->bitrate/1000;
					}
				}
				/* Generate an SDP string we can send back to the publisher */
				char *answer_sdp = janus_sdp_write(answer);
				/* Now turn the SDP into what we'll send subscribers, using the static payload types for making switching easier */
				offer = janus_sdp_generate_offer(s_name, answer->c_addr,
					JANUS_SDP_OA_AUDIO, participant->audio,
					JANUS_SDP_OA_AUDIO_CODEC, janus_audiocodec_name(participant->acodec),
					JANUS_SDP_OA_AUDIO_PT, janus_audiocodec_pt(participant->acodec),
					JANUS_SDP_OA_AUDIO_DIRECTION, JANUS_SDP_SENDONLY,
					JANUS_SDP_OA_AUDIO_FMTP, participant->do_opusfec ? "useinbandfec=1" : NULL,
					JANUS_SDP_OA_VIDEO, participant->video,
					JANUS_SDP_OA_VIDEO_CODEC, janus_videocodec_name(participant->vcodec),
					JANUS_SDP_OA_VIDEO_PT, janus_videocodec_pt(participant->vcodec),
					JANUS_SDP_OA_VIDEO_DIRECTION, JANUS_SDP_SENDONLY,
					JANUS_SDP_OA_DATA, participant->data,
					JANUS_SDP_OA_DONE);
				/* Add the extmap attributes, if needed */
				if(participant->audio_level_extmap_id > 0) {
					janus_sdp_mline *m = janus_sdp_mline_find(offer, JANUS_SDP_AUDIO);
					if(m != NULL) {
						janus_sdp_attribute *a = janus_sdp_attribute_create("extmap",
							"%d %s\r\n", participant->audio_level_extmap_id, JANUS_RTP_EXTMAP_AUDIO_LEVEL);
						janus_sdp_attribute_add_to_mline(m, a);
					}
				}
				if(participant->video_orient_extmap_id > 0) {
					janus_sdp_mline *m = janus_sdp_mline_find(offer, JANUS_SDP_VIDEO);
					if(m != NULL) {
						janus_sdp_attribute *a = janus_sdp_attribute_create("extmap",
							"%d %s\r\n", participant->video_orient_extmap_id, JANUS_RTP_EXTMAP_VIDEO_ORIENTATION);
						janus_sdp_attribute_add_to_mline(m, a);
					}
				}
				if(participant->playout_delay_extmap_id > 0) {
					janus_sdp_mline *m = janus_sdp_mline_find(offer, JANUS_SDP_VIDEO);
					if(m != NULL) {
						janus_sdp_attribute *a = janus_sdp_attribute_create("extmap",
							"%d %s\r\n", participant->playout_delay_extmap_id, JANUS_RTP_EXTMAP_PLAYOUT_DELAY);
						janus_sdp_attribute_add_to_mline(m, a);
					}
				}
				/* Is this room recorded, or are we recording this publisher already? */
				janus_mutex_lock(&participant->rec_mutex);
				if(videoroom->record || participant->recording_active) {
					janus_videoroom_recorder_create(participant, participant->audio, participant->video, participant->data);
				}
				janus_mutex_unlock(&participant->rec_mutex);
				/* Generate an SDP string we can offer subscribers later on */
				char *offer_sdp = janus_sdp_write(offer);
				if(!sdp_update) {
					/* Is simulcasting involved */
					if(msg_simulcast && (participant->vcodec == JANUS_VIDEOCODEC_VP8 ||
							participant->vcodec == JANUS_VIDEOCODEC_H264)) {
						JANUS_LOG(LOG_VERB, "Publisher is going to do simulcasting\n");
						janus_rtp_simulcasting_prepare(msg_simulcast,
							&participant->rid_extmap_id,
							&participant->framemarking_ext_id,
							participant->ssrc, participant->rid);
					} else {
						/* No simulcasting involved */
						int i=0;
						for(i=0; i<3; i++) {
							participant->ssrc[i] = 0;
							g_free(participant->rid[i]);
							participant->rid[i] = NULL;
						}
					}
				}
				janus_sdp_destroy(offer);
				janus_sdp_destroy(answer);
				/* Send the answer back to the publisher */
				JANUS_LOG(LOG_VERB, "Handling publisher: turned this into an '%s':\n%s\n", type, answer_sdp);
				json_t *jsep = json_pack("{ssss}", "type", type, "sdp", answer_sdp);
				g_free(answer_sdp);
				/* How long will the Janus core take to push the event? */
				g_atomic_int_set(&session->hangingup, 0);
				gint64 start = janus_get_monotonic_time();
				int res = gateway->push_event(msg->handle, &janus_videoroom_plugin, msg->transaction, event, jsep);
				JANUS_LOG(LOG_VERB, "  >> Pushing event: %d (took %"SCNu64" us)\n", res, janus_get_monotonic_time()-start);
				/* Done */
				if(res != JANUS_OK) {
					/* TODO Failed to negotiate? We should remove this publisher */
					g_free(offer_sdp);
				} else {
					/* Store the participant's SDP for interested subscribers */
					g_free(participant->sdp);
					participant->sdp = offer_sdp;
					/* We'll wait for the setup_media event before actually telling subscribers */
				}
				/* Unless this is an update, in which case schedule a new offer for all viewers */
				if(sdp_update) {
					json_t *update = json_object();
					json_object_set_new(update, "request", json_string("configure"));
					json_object_set_new(update, "update", json_true());
					janus_mutex_lock(&participant->subscribers_mutex);
					GSList *s = participant->subscribers;
					while(s) {
						janus_videoroom_subscriber *subscriber = (janus_videoroom_subscriber *)s->data;
						if(subscriber && subscriber->session && subscriber->session->handle) {
							/* Enqueue the fake request: this will trigger a renegotiation */
							janus_videoroom_message *msg = g_malloc(sizeof(janus_videoroom_message));
							janus_refcount_increase(&subscriber->session->ref);
							msg->handle = subscriber->session->handle;
							msg->message = update;
							msg->transaction = NULL;
							msg->jsep = NULL;
							json_incref(update);
							g_async_queue_push(messages, msg);
						}
						s = s->next;
					}
					janus_mutex_unlock(&participant->subscribers_mutex);
					json_decref(update);
				}
				json_decref(event);
				json_decref(jsep);
			}
			if(participant != NULL)
				janus_refcount_decrease(&participant->ref);
		}
		janus_videoroom_message_free(msg);

		continue;

error:
		{
			/* Prepare JSON error event */
			json_t *event = json_object();
			json_object_set_new(event, "videoroom", json_string("event"));
			json_object_set_new(event, "error_code", json_integer(error_code));
			json_object_set_new(event, "error", json_string(error_cause));
			int ret = gateway->push_event(msg->handle, &janus_videoroom_plugin, msg->transaction, event, NULL);
			JANUS_LOG(LOG_VERB, "  >> Pushing event: %d (%s)\n", ret, janus_get_api_error(ret));
			json_decref(event);
			janus_videoroom_message_free(msg);
		}
	}
	JANUS_LOG(LOG_VERB, "Leaving VideoRoom handler thread\n");
	return NULL;
}

/* Helper to quickly relay RTP packets from publishers to subscribers */
static void janus_videoroom_relay_rtp_packet(gpointer data, gpointer user_data) {
	janus_videoroom_rtp_relay_packet *packet = (janus_videoroom_rtp_relay_packet *)user_data;
	if(!packet || !packet->data || packet->length < 1) {
		JANUS_LOG(LOG_ERR, "Invalid packet...\n");
		return;
	}
	janus_videoroom_subscriber *subscriber = (janus_videoroom_subscriber *)data;
	if(!subscriber || !subscriber->session) {
		// JANUS_LOG(LOG_ERR, "Invalid session...\n");
		return;
	}
	if(subscriber->paused || subscriber->kicked) {
		// JANUS_LOG(LOG_ERR, "This subscriber paused the stream...\n");
		return;
	}
	janus_videoroom_session *session = subscriber->session;
	if(!session || !session->handle) {
		// JANUS_LOG(LOG_ERR, "Invalid session...\n");
		return;
	}
	if(!session->started) {
		// JANUS_LOG(LOG_ERR, "Streaming not started yet for this session...\n");
		return;
	}

	/* Make sure there hasn't been a publisher switch by checking the SSRC */
	if(packet->is_video) {
		/* Check if this subscriber is subscribed to this medium */
		if(!subscriber->video) {
			/* Nope, don't relay */
			return;
		}
		/* Check if there's any SVC info to take into account */
		if(packet->svc) {
			/* There is: check if this is a layer that can be dropped for this viewer
			 * Note: Following core inspired by the excellent job done by Sergio Garcia Murillo here:
			 * https://github.com/medooze/media-server/blob/master/src/vp9/VP9LayerSelector.cpp */
			gboolean override_mark_bit = FALSE, has_marker_bit = packet->data->markerbit;
			int temporal_layer = subscriber->temporal_layer;
			if(subscriber->target_temporal_layer > subscriber->temporal_layer) {
				/* We need to upscale */
				JANUS_LOG(LOG_HUGE, "We need to upscale temporally:\n");
				if(packet->ubit && packet->bbit && packet->temporal_layer <= subscriber->target_temporal_layer) {
					JANUS_LOG(LOG_HUGE, "  -- Upscaling temporal layer: %u --> %u\n",
						packet->temporal_layer, subscriber->target_temporal_layer);
					subscriber->temporal_layer = packet->temporal_layer;
					temporal_layer = subscriber->temporal_layer;
					/* Notify the viewer */
					json_t *event = json_object();
					json_object_set_new(event, "videoroom", json_string("event"));
					json_object_set_new(event, "room", json_integer(subscriber->room_id));
					json_object_set_new(event, "temporal_layer", json_integer(subscriber->temporal_layer));
					gateway->push_event(subscriber->session->handle, &janus_videoroom_plugin, NULL, event, NULL);
					json_decref(event);
				}
			} else if(subscriber->target_temporal_layer < subscriber->temporal_layer) {
				/* We need to downscale */
				JANUS_LOG(LOG_HUGE, "We need to downscale temporally:\n");
				if(packet->ebit) {
					JANUS_LOG(LOG_HUGE, "  -- Downscaling temporal layer: %u --> %u\n",
						subscriber->temporal_layer, subscriber->target_temporal_layer);
					subscriber->temporal_layer = subscriber->target_temporal_layer;
					/* Notify the viewer */
					json_t *event = json_object();
					json_object_set_new(event, "videoroom", json_string("event"));
					json_object_set_new(event, "room", json_integer(subscriber->room_id));
					json_object_set_new(event, "temporal_layer", json_integer(subscriber->temporal_layer));
					gateway->push_event(subscriber->session->handle, &janus_videoroom_plugin, NULL, event, NULL);
					json_decref(event);
				}
			}
			if(temporal_layer < packet->temporal_layer) {
				/* Drop the packet: update the context to make sure sequence number is increased normally later */
				JANUS_LOG(LOG_HUGE, "Dropping packet (temporal layer %d < %d)\n", temporal_layer, packet->temporal_layer);
				subscriber->context.v_base_seq++;
				return;
			}
			int spatial_layer = subscriber->spatial_layer;
			if(subscriber->target_spatial_layer > subscriber->spatial_layer) {
				JANUS_LOG(LOG_HUGE, "We need to upscale spatially:\n");
				/* We need to upscale */
				if(packet->pbit == 0 && packet->bbit && packet->spatial_layer == subscriber->spatial_layer+1) {
					JANUS_LOG(LOG_HUGE, "  -- Upscaling spatial layer: %u --> %u\n",
						packet->spatial_layer, subscriber->target_spatial_layer);
					subscriber->spatial_layer = packet->spatial_layer;
					spatial_layer = subscriber->spatial_layer;
					/* Notify the viewer */
					json_t *event = json_object();
					json_object_set_new(event, "videoroom", json_string("event"));
					json_object_set_new(event, "room", json_integer(subscriber->room_id));
					json_object_set_new(event, "spatial_layer", json_integer(subscriber->spatial_layer));
					gateway->push_event(subscriber->session->handle, &janus_videoroom_plugin, NULL, event, NULL);
					json_decref(event);
				}
			} else if(subscriber->target_spatial_layer < subscriber->spatial_layer) {
				/* We need to downscale */
				JANUS_LOG(LOG_HUGE, "We need to downscale spatially:\n");
				if(packet->ebit) {
					JANUS_LOG(LOG_HUGE, "  -- Downscaling spatial layer: %u --> %u\n",
						subscriber->spatial_layer, subscriber->target_spatial_layer);
					subscriber->spatial_layer = subscriber->target_spatial_layer;
					/* Notify the viewer */
					json_t *event = json_object();
					json_object_set_new(event, "videoroom", json_string("event"));
					json_object_set_new(event, "room", json_integer(subscriber->room_id));
					json_object_set_new(event, "spatial_layer", json_integer(subscriber->spatial_layer));
					gateway->push_event(subscriber->session->handle, &janus_videoroom_plugin, NULL, event, NULL);
					json_decref(event);
				}
			}
			if(spatial_layer < packet->spatial_layer) {
				/* Drop the packet: update the context to make sure sequence number is increased normally later */
				JANUS_LOG(LOG_HUGE, "Dropping packet (spatial layer %d < %d)\n", spatial_layer, packet->spatial_layer);
				subscriber->context.v_base_seq++;
				return;
			} else if(packet->ebit && spatial_layer == packet->spatial_layer) {
				/* If we stop at layer 0, we need a marker bit now, as the one from layer 1 will not be received */
				override_mark_bit = TRUE;
			}
			/* If we got here, we can send the frame: this doesn't necessarily mean it's
			 * one of the layers the user wants, as there may be dependencies involved */
			JANUS_LOG(LOG_HUGE, "Sending packet (spatial=%d, temporal=%d)\n",
				packet->spatial_layer, packet->temporal_layer);
			/* Fix sequence number and timestamp (publisher switching may be involved) */
			janus_rtp_header_update(packet->data, &subscriber->context, TRUE, 4500);
			if(override_mark_bit && !has_marker_bit) {
				packet->data->markerbit = 1;
			}
			if(gateway != NULL)
				gateway->relay_rtp(session->handle, packet->is_video, (char *)packet->data, packet->length);
			if(override_mark_bit && !has_marker_bit) {
				packet->data->markerbit = 0;
			}
			/* Restore the timestamp and sequence number to what the publisher set them to */
			packet->data->timestamp = htonl(packet->timestamp);
			packet->data->seq_number = htons(packet->seq_number);
		} else if(packet->ssrc[0] != 0) {
			/* Handle simulcast: make sure we have a payload to work with */
			int plen = 0;
			char *payload = janus_rtp_payload((char *)packet->data, packet->length, &plen);
			if(payload == NULL)
				return;
			/* Process this packet: don't relay if it's not the SSRC/layer we wanted to handle */
			gboolean relay = janus_rtp_simulcasting_context_process_rtp(&subscriber->sim_context,
				(char *)packet->data, packet->length, packet->ssrc, NULL, subscriber->feed->vcodec, &subscriber->context);
			if(subscriber->sim_context.need_pli && subscriber->feed && subscriber->feed->session &&
					subscriber->feed->session->handle) {
				/* Send a PLI */
				JANUS_LOG(LOG_VERB, "We need a PLI for the simulcast context\n");
				char rtcpbuf[12];
				memset(rtcpbuf, 0, 12);
				janus_rtcp_pli((char *)&rtcpbuf, 12);
				gateway->relay_rtcp(subscriber->feed->session->handle, 1, rtcpbuf, 12);
			}
			/* Do we need to drop this? */
			if(!relay)
				return;
			/* Any event we should notify? */
			if(subscriber->sim_context.changed_substream) {
				/* Notify the user about the substream change */
				json_t *event = json_object();
				json_object_set_new(event, "videoroom", json_string("event"));
				json_object_set_new(event, "room", json_integer(subscriber->room_id));
				json_object_set_new(event, "substream", json_integer(subscriber->sim_context.substream));
				gateway->push_event(subscriber->session->handle, &janus_videoroom_plugin, NULL, event, NULL);
				json_decref(event);
			}
			if(subscriber->sim_context.changed_temporal) {
				/* Notify the user about the temporal layer change */
				json_t *event = json_object();
				json_object_set_new(event, "videoroom", json_string("event"));
				json_object_set_new(event, "room", json_integer(subscriber->room_id));
				json_object_set_new(event, "temporal", json_integer(subscriber->sim_context.templayer));
				gateway->push_event(subscriber->session->handle, &janus_videoroom_plugin, NULL, event, NULL);
				json_decref(event);
			}
			/* If we got here, update the RTP header and send the packet */
			janus_rtp_header_update(packet->data, &subscriber->context, TRUE, 4500);
			char vp8pd[6];
			if(subscriber->feed && subscriber->feed->vcodec == JANUS_VIDEOCODEC_VP8) {
				/* For VP8, we save the original payload descriptor, to restore it after */
				memcpy(vp8pd, payload, sizeof(vp8pd));
				janus_vp8_simulcast_descriptor_update(payload, plen, &subscriber->vp8_context,
					subscriber->sim_context.changed_substream);
			}
			/* Send the packet */
			if(gateway != NULL)
				gateway->relay_rtp(session->handle, packet->is_video, (char *)packet->data, packet->length);
			/* Restore the timestamp and sequence number to what the publisher set them to */
			packet->data->timestamp = htonl(packet->timestamp);
			packet->data->seq_number = htons(packet->seq_number);
			if(subscriber->feed && subscriber->feed->vcodec == JANUS_VIDEOCODEC_VP8) {
				/* Restore the original payload descriptor as well, as it will be needed by the next viewer */
				memcpy(payload, vp8pd, sizeof(vp8pd));
			}
		} else {
			/* Fix sequence number and timestamp (publisher switching may be involved) */
			janus_rtp_header_update(packet->data, &subscriber->context, TRUE, 4500);
			/* Send the packet */
			if(gateway != NULL)
				gateway->relay_rtp(session->handle, packet->is_video, (char *)packet->data, packet->length);
			/* Restore the timestamp and sequence number to what the publisher set them to */
			packet->data->timestamp = htonl(packet->timestamp);
			packet->data->seq_number = htons(packet->seq_number);
		}
	} else {
		/* Check if this subscriber is subscribed to this medium */
		if(!subscriber->audio) {
			/* Nope, don't relay */
			return;
		}
		/* Fix sequence number and timestamp (publisher switching may be involved) */
		janus_rtp_header_update(packet->data, &subscriber->context, FALSE, 960);
		/* Send the packet */
		if(gateway != NULL)
			gateway->relay_rtp(session->handle, packet->is_video, (char *)packet->data, packet->length);
		/* Restore the timestamp and sequence number to what the publisher set them to */
		packet->data->timestamp = htonl(packet->timestamp);
		packet->data->seq_number = htons(packet->seq_number);
	}

	return;
}

static void janus_videoroom_relay_data_packet(gpointer data, gpointer user_data) {
	char *text = (char *)user_data;
	janus_videoroom_subscriber *subscriber = (janus_videoroom_subscriber *)data;
	if(!subscriber || !subscriber->session || !subscriber->data || subscriber->paused) {
		return;
	}
	janus_videoroom_session *session = subscriber->session;
	if(!session || !session->handle) {
		return;
	}
	if(!session->started) {
		return;
	}
	if(gateway != NULL && text != NULL) {
		JANUS_LOG(LOG_VERB, "Forwarding DataChannel message (%zu bytes) to viewer: %s\n", strlen(text), text);
		gateway->relay_data(session->handle, NULL, text, strlen(text));
	}
	return;
}

/* The following methods are only relevant if RTCP is used for RTP forwarders */
static void janus_videoroom_rtp_forwarder_rtcp_receive(janus_videoroom_rtp_forwarder *forward) {
	char buffer[1500];
	struct sockaddr_storage remote_addr;
	socklen_t addrlen = sizeof(remote_addr);
	int len = recvfrom(forward->rtcp_fd, buffer, sizeof(buffer), 0, (struct sockaddr *)&remote_addr, &addrlen);
	if(len > 0 && janus_is_rtcp(buffer, len)) {
		JANUS_LOG(LOG_HUGE, "Got %s RTCP packet: %d bytes\n", forward->is_video ? "video" : "audio", len);
		/* We only handle incoming video PLIs or FIR at the moment */
		if(!janus_rtcp_has_fir(buffer, len) && !janus_rtcp_has_pli(buffer, len))
			return;
		janus_videoroom_reqfir((janus_videoroom_publisher *)forward->source, "RTCP from forwarder");
	}
}

static void *janus_videoroom_rtp_forwarder_rtcp_thread(void *data) {
	JANUS_LOG(LOG_VERB, "Joining RTCP thread for RTP forwarders...\n");
	/* Run the main loop */
	g_main_loop_run(rtcpfwd_loop);
	/* When the loop ends, we're done */
	JANUS_LOG(LOG_VERB, "Leaving RTCP thread for RTP forwarders...\n");
	return NULL;
}<|MERGE_RESOLUTION|>--- conflicted
+++ resolved
@@ -1738,21 +1738,10 @@
 		fd = socket(AF_INET6, SOCK_DGRAM, IPPROTO_UDP);
 		if(fd < 0) {
 			janus_mutex_unlock(&p->rtp_forwarders_mutex);
-<<<<<<< HEAD
-=======
 			JANUS_LOG(LOG_ERR, "Error creating RTCP socket for new RTP forwarder... %d (%s)\n",
 				errno, strerror(errno));
 			return 0;
 		}
-		int v6only = 0;
-		if(setsockopt(fd, IPPROTO_IPV6, IPV6_V6ONLY, &v6only, sizeof(v6only)) != 0) {
-			janus_mutex_unlock(&p->rtp_forwarders_mutex);
->>>>>>> 211a6fbb
-			JANUS_LOG(LOG_ERR, "Error creating RTCP socket for new RTP forwarder... %d (%s)\n",
-				errno, strerror(errno));
-			return 0;
-		}
-<<<<<<< HEAD
 		int v6only = 0;
 		if(setsockopt(fd, IPPROTO_IPV6, IPV6_V6ONLY, &v6only, sizeof(v6only)) != 0) {
 			janus_mutex_unlock(&p->rtp_forwarders_mutex);
@@ -1760,8 +1749,6 @@
 				errno, strerror(errno));
 			return 0;
 		}
-=======
->>>>>>> 211a6fbb
 		struct sockaddr_in6 address;
 		socklen_t len = sizeof(address);
 		memset(&address, 0, sizeof(address));
@@ -3464,16 +3451,6 @@
 		struct addrinfo *res = NULL, *start = NULL;
 		janus_network_address addr;
 		janus_network_address_string_buffer addr_buf;
-<<<<<<< HEAD
-		if(getaddrinfo(host, NULL, NULL, &res) == 0) {
-			start = res;
-			while(res != NULL) {
-				if(family != 0 && family != res->ai_family) {
-					/* We're looking for a specific family */
-					res = res->ai_next;
-					continue;
-				}
-=======
 		struct addrinfo hints;
 		memset(&hints, 0, sizeof(hints));
 		if(family != 0)
@@ -3481,7 +3458,6 @@
 		if(getaddrinfo(host, NULL, family != 0 ? &hints : NULL, &res) == 0) {
 			start = res;
 			while(res != NULL) {
->>>>>>> 211a6fbb
 				if(janus_network_address_from_sockaddr(res->ai_addr, &addr) == 0 &&
 						janus_network_address_to_string_buffer(&addr, &addr_buf) == 0) {
 					/* Resolved */
