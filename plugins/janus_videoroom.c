/*! \file   janus_videoroom.c
 * \author Lorenzo Miniero <lorenzo@meetecho.com>
 * \copyright GNU General Public License v3
 * \brief  Janus VideoRoom plugin
 * \details Check the \ref videoroom for more details.
 *
 * \ingroup plugins
 * \ref plugins
 *
 * \page videoroom VideoRoom plugin documentation
 * This is a plugin implementing a videoconferencing SFU
 * (Selective Forwarding Unit) for Janus, that is an audio/video router.
 * This means that the plugin implements a virtual conferencing room peers
 * can join and leave at any time. This room is based on a Publish/Subscribe
 * pattern. Each peer can publish his/her own live audio/video feeds: this
 * feed becomes an available stream in the room the other participants can
 * subscribe to. This means that this plugin allows the realization of several
 * different scenarios, ranging from a simple webinar (one speaker, several
 * watchers) to a fully meshed video conference (each peer sending and
 * receiving to and from all the others).
 *
 * Notice that, since Janus now supports multistream PeerConnections,
 * subscriptions can be done either in "bulks" (you use a single PeerConnection
 * to subscribe to multiple streams from one or more publishers) or
 * separately (each PeerConnections represents a subscription to a single
 * publisher). Same thing for publishers: you may choose to publish, e.g.,
 * audio and video on one PeerConnection, and share your screen on another,
 * or publish everything on the same PeerConnection instead. While
 * functionally both approaches (multistream vs. legacy mode) are the same
 * (the same media flows in both cases), the differences are in how
 * resources are used, and in how the client has to handle incoming and
 * outgoing connections. Besides, one approach might make more sense in
 * some scenarios, and the other make more sense in different use cases.
 * As such, the approach to follow is left to the developer and the application.
 *
 * What is important to point out, though, is that publishers and subscribers
 * will in all cases require different PeerConnections. This means that,
 * even with multistream, you won't be able to use a single PeerConnection
 * to send your contributions and receive those from everyone else. This
 * is a choice done by design, to avoid the issues that would inevitably
 * arise when doing, for instance, renegotiations to update the streams.
 *
 * On a more general note and to give some more context with respect to the
 * core functionality in Janus, notice that, considering this plugin allows
 * for several different WebRTC PeerConnections to be on at the same time
 * for the same peer (different publishers and subscribers for sure, and
 * potentially more than one of each if multistream is not in use), each
 * peer will often need to attach several times to the same plugin for each
 * stream: this means that each peer needs to have at least one handle active
 * for managing its relation with the plugin (joining a room,
 * leaving a room, muting/unmuting, publishing, receiving events), and needs
 * to open others when they want to subscribe to a feed from other participants
 * (the number depends on the subscription approach of choice). Handles
 * used for subscriptions, though, would be logically "subjects" to the
 * master one used for managing the room: this means that they cannot be
 * used, for instance, to unmute in the room, as their only purpose would
 * be to provide a context in which creating the recvonly PeerConnections
 * for the subscription(s).
 *
 * Rooms to make available are listed in the plugin configuration file.
 * A pre-filled configuration file is provided in \c conf/janus.plugin.videoroom.jcfg
 * and includes a demo room for testing. The same plugin is also used
 * dynamically (that is, with rooms created on the fly via API) in the
 * Screen Sharing demo as well.
 *
 * To add more rooms or modify the existing one, you can use the following
 * syntax:
 *
 * \verbatim
room-<unique room ID>: {
	description = This is my awesome room
	is_private = true|false (private rooms don't appear when you do a 'list' request, default=false)
	secret = <optional password needed for manipulating (e.g. destroying) the room>
	pin = <optional password needed for joining the room>
	require_pvtid = true|false (whether subscriptions are required to provide a valid private_id
				 to associate with a publisher, default=false)
	publishers = <max number of concurrent senders> (e.g., 6 for a video
				 conference or 1 for a webinar, default=3)
	bitrate = <max video bitrate for senders> (e.g., 128000)
	bitrate_cap = <true|false, whether the above cap should act as a limit to dynamic bitrate changes by publishers, default=false>,
	fir_freq = <send a FIR to publishers every fir_freq seconds> (0=disable)
	audiocodec = opus|g722|pcmu|pcma|isac32|isac16 (audio codec to force on publishers, default=opus
				can be a comma separated list in order of preference, e.g., opus,pcmu)
	videocodec = vp8|vp9|h264|av1|h265 (video codec to force on publishers, default=vp8
				can be a comma separated list in order of preference, e.g., vp9,vp8,h264)
	vp9_profile = VP9-specific profile to prefer (e.g., "2" for "profile-id=2")
	h264_profile = H.264-specific profile to prefer (e.g., "42e01f" for "profile-level-id=42e01f")
	opus_fec = true|false (whether inband FEC must be negotiated; only works for Opus, default=false)
	video_svc = true|false (whether SVC support must be enabled; only works for VP9, default=false)
	audiolevel_ext = true|false (whether the ssrc-audio-level RTP extension must be
		negotiated/used or not for new publishers, default=true)
	audiolevel_event = true|false (whether to emit event to other users or not, default=false)
	audio_active_packets = 100 (number of packets with audio level, default=100, 2 seconds)
	audio_level_average = 25 (average value of audio level, 127=muted, 0='too loud', default=25)
	videoorient_ext = true|false (whether the video-orientation RTP extension must be
		negotiated/used or not for new publishers, default=true)
	playoutdelay_ext = true|false (whether the playout-delay RTP extension must be
		negotiated/used or not for new publishers, default=true)
	transport_wide_cc_ext = true|false (whether the transport wide CC RTP extension must be
		negotiated/used or not for new publishers, default=true)
	record = true|false (whether this room should be recorded, default=false)
	rec_dir = <folder where recordings should be stored, when enabled>
	lock_record = true|false (whether recording can only be started/stopped if the secret
				is provided, or using the global enable_recording request, default=false)
	notify_joining = true|false (optional, whether to notify all participants when a new
				participant joins the room. The Videoroom plugin by design only notifies
				new feeds (publishers), and enabling this may result extra notification
				traffic. This flag is particularly useful when enabled with require_pvtid
				for admin to manage listening only participants. default=false)
	require_e2ee = true|false (whether all participants are required to publish and subscribe
				using end-to-end media encryption, e.g., via Insertable Streams; default=false)
}
\endverbatim
 *
 * Note that recording will work with all codecs except iSAC.
 *
 * \section sfuapi Video Room API
 *
 * The Video Room API supports several requests, some of which are
 * synchronous and some asynchronous. There are some situations, though,
 * (invalid JSON, invalid request) which will always result in a
 * synchronous error response even for asynchronous requests.
 *
 * \c create , \c destroy , \c edit , \c exists, \c list, \c allowed,
 * \c kick , \c moderate , \c enable_recording , \c listparticipants
 * and \c listforwarders are synchronous requests, which means you'll
 * get a response directly within the context of the transaction.
 * \c create allows you to create a new video room dynamically, as an
 * alternative to using the configuration file; \c edit allows you to
 * dynamically edit some room properties (e.g., the PIN); \c destroy removes a
 * video room and destroys it, kicking all the users out as part of the
 * process; \c exists allows you to check whether a specific video room
 * exists; finally, \c list lists all the available rooms, while \c
 * listparticipants lists all the active (as in currently publishing
 * something) participants of a specific room and their details.
 *
 * The \c join , \c joinandconfigure , \c configure , \c publish ,
 * \c unpublish , \c start , \c pause , \c switch and \c leave
 * requests instead are all asynchronous, which
 * means you'll get a notification about their success or failure in
 * an event. \c join allows you to join a specific video room, specifying
 * whether that specific PeerConnection will be used for publishing or
 * watching; \c configure can be used to modify some of the participation
 * settings (e.g., bitrate cap); \c joinandconfigure combines the previous
 * two requests in a single one (just for publishers); \c publish can be
 * used to start sending media to broadcast to the other participants,
 * while \c unpublish does the opposite; \c start allows you to start
 * receiving media from a publisher you've subscribed to previously by
 * means of a \c join , while \c pause pauses the delivery of the media;
 * the \c switch request can be used to change the source of the media
 * flowing over a specific PeerConnection (e.g., I was watching Alice,
 * I want to watch Bob now) without having to create a new handle for
 * that; finally, \c leave allows you to leave a video room for good
 * (or, in the case of viewers, definitely closes a subscription).
 *
 * \c create can be used to create a new video room, and has to be
 * formatted as follows:
 *
\verbatim
{
	"request" : "create",
	"room" : <unique numeric ID, optional, chosen by plugin if missing>,
	"permanent" : <true|false, whether the room should be saved in the config file, default=false>,
	"description" : "<pretty name of the room, optional>",
	"secret" : "<password required to edit/destroy the room, optional>",
	"pin" : "<password required to join the room, optional>",
	"is_private" : <true|false, whether the room should appear in a list request>,
	"allowed" : [ array of string tokens users can use to join this room, optional],
	...
}
\endverbatim
 *
 * For the sake of brevity, not all of the available settings are listed
 * here. You can refer to the name of the properties in the configuration
 * file as a reference, as the ones used to programmatically create a new
 * room are exactly the same.
 *
 * A successful creation procedure will result in a \c created response:
 *
\verbatim
{
	"videoroom" : "created",
	"room" : <unique numeric ID>,
	"permanent" : <true if saved to config file, false if not>
}
\endverbatim
 *
 * If you requested a permanent room but a \c false value is returned
 * instead, good chances are that there are permission problems.
 *
 * An error instead (and the same applies to all other requests, so this
 * won't be repeated) would provide both an error code and a more verbose
 * description of the cause of the issue:
 *
\verbatim
{
	"videoroom" : "event",
	"error_code" : <numeric ID, check Macros below>,
	"error" : "<error description as a string>"
}
\endverbatim
 *
 * Notice that, in general, all users can create rooms. If you want to
 * limit this functionality, you can configure an admin \c admin_key in
 * the plugin settings. When configured, only "create" requests that
 * include the correct \c admin_key value in an "admin_key" property
 * will succeed, and will be rejected otherwise. Notice that you can
 * optionally extend this functionality to RTP forwarding as well, in
 * order to only allow trusted clients to use that feature.
 *
 * Once a room has been created, you can still edit some (but not all)
 * of its properties using the \c edit request. This allows you to modify
 * the room description, secret, pin and whether it's private or not: you
 * won't be able to modify other more static properties, like the room ID,
 * the sampling rate, the extensions-related stuff and so on. If you're
 * interested in changing the ACL, instead, check the \c allowed message.
 * An \c edit request has to be formatted as follows:
 *
\verbatim
{
	"request" : "edit",
	"room" : <unique numeric ID of the room to edit>,
	"secret" : "<room secret, mandatory if configured>",
	"new_description" : "<new pretty name of the room, optional>",
	"new_secret" : "<new password required to edit/destroy the room, optional>",
	"new_pin" : "<new password required to join the room, optional>",
	"new_is_private" : <true|false, whether the room should appear in a list request>,
	"new_require_pvtid" : <true|false, whether the room should require private_id from subscribers>,
	"new_bitrate" : <new bitrate cap to force on all publishers (except those with custom overrides)>,
	"new_fir_freq" : <new period for regular PLI keyframe requests to publishers>,
	"new_publishers" : <new cap on the number of concurrent active WebRTC publishers>,
	"new_lock_record" : <true|false, whether recording state can only be changed when providing the room secret>,
	"permanent" : <true|false, whether the room should be also removed from the config file, default=false>
}
\endverbatim
 *
 * A successful edit procedure will result in an \c edited response:
 *
\verbatim
{
	"videoroom" : "edited",
	"room" : <unique numeric ID>
}
\endverbatim
 *
 * On the other hand, \c destroy can be used to destroy an existing video
 * room, whether created dynamically or statically, and has to be
 * formatted as follows:
 *
\verbatim
{
	"request" : "destroy",
	"room" : <unique numeric ID of the room to destroy>,
	"secret" : "<room secret, mandatory if configured>",
	"permanent" : <true|false, whether the room should be also removed from the config file, default=false>
}
\endverbatim
 *
 * A successful destruction procedure will result in a \c destroyed response:
 *
\verbatim
{
	"videoroom" : "destroyed",
	"room" : <unique numeric ID>
}
\endverbatim
 *
 * This will also result in a \c destroyed event being sent to all the
 * participants in the video room, which will look like this:
 *
\verbatim
{
	"videoroom" : "destroyed",
	"room" : <unique numeric ID of the destroyed room>
}
\endverbatim
 *
 * You can check whether a room exists using the \c exists request,
 * which has to be formatted as follows:
 *
\verbatim
{
	"request" : "exists",
	"room" : <unique numeric ID of the room to check>
}
\endverbatim
 *
 * A successful request will result in a \c success response:
 *
\verbatim
{
	"videoroom" : "success",
	"room" : <unique numeric ID>,
	"exists" : <true|false>
}
\endverbatim
 *
 * You can configure whether to check tokens or add/remove people who can join
 * a room using the \c allowed request, which has to be formatted as follows:
 *
\verbatim
{
	"request" : "allowed",
	"secret" : "<room secret, mandatory if configured>",
	"action" : "enable|disable|add|remove",
	"room" : <unique numeric ID of the room to update>,
	"allowed" : [
		// Array of strings (tokens users might pass in "join", only for add|remove)
	]
}
\endverbatim
 *
 * A successful request will result in a \c success response:
 *
\verbatim
{
	"videoroom" : "success",
	"room" : <unique numeric ID>,
	"allowed" : [
		// Updated, complete, list of allowed tokens (only for enable|add|remove)
	]
}
\endverbatim
 *
 * If you're the administrator of a room (that is, you created it and have access
 * to the secret) you can kick participants using the \c kick request. Notice
 * that this only kicks the user out of the room, but does not prevent them from
 * re-joining: to ban them, you need to first remove them from the list of
 * authorized users (see \c allowed request) and then \c kick them. The \c kick
 * request has to be formatted as follows:
 *
\verbatim
{
	"request" : "kick",
	"secret" : "<room secret, mandatory if configured>",
	"room" : <unique numeric ID of the room>,
	"id" : <unique numeric ID of the participant to kick>
}
\endverbatim
 *
 * A successful request will result in a \c success response:
 *
\verbatim
{
	"videoroom" : "success",
}
\endverbatim
 *
 * As an administrator, you can also forcibly mute/unmute any of the media
 * streams sent by participants (i.e., audio, video and data streams),
 * using the \c moderate requests. Notice that if the participant is self
 * muted on a stream, and you unmute that stream with \c moderate, they
 * will NOT be unmuted: you'll simply remove any moderation block
 * that may have been enforced on the participant for that medium
 * themselves. The \c moderate request has to be formatted as follows:
 *
\verbatim
{
	"request" : "moderate",
	"secret" : "<room secret, mandatory if configured>",
	"room" : <unique numeric ID of the room>,
	"id" : <unique numeric ID of the participant to moderate>,
	"mid" : <mid of the m-line to refer to for this moderate request>,
	"mute" : <true|false, depending on whether the media addressed by the above mid should be muted by the moderator>
}
\endverbatim
 *
 * A successful request will result in a \c success response:
 *
\verbatim
{
	"videoroom" : "success",
}
\endverbatim
 *
 * To get a list of the available rooms (excluded those configured or
 * created as private rooms) you can make use of the \c list request,
 * which has to be formatted as follows:
 *
\verbatim
{
	"request" : "list"
}
\endverbatim
 *
 * A successful request will produce a list of rooms in a \c success response:
 *
\verbatim
{
	"videoroom" : "success",
	"list" : [		// Array of room objects
		{	// Room #1
			"room" : <unique numeric ID>,
			"description" : "<Name of the room>",
			"pin_required" : <true|false, whether a PIN is required to join this room>,
			"max_publishers" : <how many publishers can actually publish via WebRTC at the same time>,
			"bitrate" : <bitrate cap that should be forced (via REMB) on all publishers by default>,
			"bitrate_cap" : <true|false, whether the above cap should act as a limit to dynamic bitrate changes by publishers>,
			"fir_freq" : <how often a keyframe request is sent via PLI/FIR to active publishers>,
			"audiocodec" : "<comma separated list of allowed audio codecs>",
			"videocodec" : "<comma separated list of allowed video codecs>",
			"record" : <true|false, whether the room is being recorded>,
			"record_dir" : "<if recording, the path where the .mjr files are being saved>",
			"lock_record" : <true|false, whether the room recording state can only be changed providing the secret>,
			"num_participants" : <count of the participants (publishers, active or not; not subscribers)>
		},
		// Other rooms
	]
}
\endverbatim
 *
 * To get a list of the participants in a specific room, instead, you
 * can make use of the \c listparticipants request, which has to be
 * formatted as follows:
 *
\verbatim
{
	"request" : "listparticipants",
	"room" : <unique numeric ID of the room>
}
\endverbatim
 *
 * A successful request will produce a list of participants in a
 * \c participants response:
 *
\verbatim
{
	"videoroom" : "participants",
	"room" : <unique numeric ID of the room>,
	"participants" : [		// Array of participant objects
		{	// Participant #1
			"id" : <unique numeric ID of the participant>,
			"display" : "<display name of the participant, if any; optional>",
			"publisher" : "<true|false, whether user is an active publisher in the room>",
			"talking" : <true|false, whether user is talking or not (only if audio levels are used)>
		},
		// Other participants
	]
}
\endverbatim
 *
 * This covers almost all the synchronous requests. All the asynchronous requests,
 * plus a couple of additional synchronous requests we'll cover later, refer
 * to participants instead, namely on how they can publish, subscribe, or
 * more in general manage the media streams they may be sending or receiving.
 *
 * Considering the different nature of publishers and subscribers in the room,
 * and more importantly how you establish PeerConnections in the respective
 * cases, their API requests are addressed in separate subsections.
 *
 * \subsection vroompub VideoRoom Publishers
 *
 * In a VideoRoom, publishers are those participant handles that are able
 * (although may choose not to, more on this later) publish media in the
 * room, and as such become feeds that you can subscribe to.
 *
 * To specify that a handle will be associated with a publisher, you must use
 * the \c join request with \c ptype set to \c publisher (note that, as it
 * will be explained later, you can also use \c joinandconfigure for the
 * purpose). The exact syntax of the request is the following:
 *
\verbatim
{
	"request" : "join",
	"ptype" : "publisher",
	"room" : <unique ID of the room to join>,
	"id" : <unique ID to register for the publisher; optional, will be chosen by the plugin if missing>,
	"display" : "<display name for the publisher; optional>",
	"token" : "<invitation token, in case the room has an ACL; optional>"
}
\endverbatim
 *
 * This will add the user to the list of participants in the room, although
 * in a non-active role for the time being. Anyway, this participation
 * allows the user to receive notifications about several aspects of the
 * room on the related handle (including streams as they become available
 * and go away). As such, it can be used even just as a way to get
 * notifications in a room, without the need of ever actually publishing
 * any stream at all (which explains why the "publisher" role may actually
 * be a bit confusing in this context).
 *
 * A successful \c join will result in a \c joined event, which will contain
 * a list of the currently active (as in publishing via WebRTC) publishers,
 * and optionally a list of passive attendees (but only if the room was
 * configured with \c notify_joining set to \c TRUE ):
 *
\verbatim
{
	"videoroom" : "joined",
	"room" : <room ID>,
	"description" : <description of the room, if available>,
	"id" : <unique ID of the participant>,
	"private_id" : <a different unique ID associated to the participant; meant to be private>,
	"publishers" : [
		{
			"id" : <unique ID of active publisher #1>,
			"display" : "<display name of active publisher #1, if any>",
<<<<<<< HEAD
			"streams" : [
				{
					"type" : "<type of published stream #1 (audio|video|data)">,
					"mindex" : "<unique mindex of published stream #1>",
					"mid" : "<unique mid of of published stream #1>",
					"disabled" : <if true, it means this stream is currently inactive/disabled (and so codec, description, etc. will be missing)>,
					"codec" : "<codec used for published stream #1>",
					"description" : "<text description of published stream #1, if any>",
					"simulcast" : "<true if published stream #1 uses simulcast (VP8 and H.264 only)>",
					"svc" : "<true if published stream #1 uses SVC (VP9 only)>",
					"talking" : <true|false, whether the publisher stream has audio activity or not (only if audio levels are used)>,
				},
				// Other streams, if any
			],
			"talking" : <true|false, whether the publisher is talking or not (only if audio levels are used); deprecated, use the stream specific ones>,
=======
			"audio_codec" : "<audio codec used by active publisher #1, if any>",
			"video_codec" : "<video codec used by active publisher #1, if any>",
			"audio_moderated" : <set to true if audio has been moderated for this participant>,
			"video_moderated" : <set to true if video has been moderated for this participant>,
			"data_moderated" : <set to true if data has been moderated for this participant>,
			"simulcast" : "<true if the publisher uses simulcast (VP8 and H.264 only)>",
			"talking" : <true|false, whether the publisher is talking or not (only if audio levels are used)>,
>>>>>>> 5e8d1748
		},
		// Other active publishers
	],
	"attendees" : [		// Only present when notify_joining is set to TRUE for rooms
		{
			"id" : <unique ID of attendee #1>,
			"display" : "<display name of attendee #1, if any>"
		},
		// Other attendees
	]
}
\endverbatim
 *
 * Notice that the publishers list will of course be empty if no one is
 * currently active in the room. For what concerns the \c private_id
 * property, it is meant to be used by the user when they create subscriptions,
 * so that the plugin can associate subscriber handles (which are typically
 * anonymous) to a specific participant; they're usually optional, unless
 * required by the room configuration.
 *
 * As explained, with a simple \c join you're not an active publisher (there
 * is no WebRTC PeerConnection yet), which means that by default your presence
 * is not notified to other participants. In fact, the publish/subscribe nature
 * of the plugin implies that by default only active publishers are notified,
 * to allow participants to subscribe to existing feeds: notifying all joins/leaves,
 * even those related to who will just lurk, may be overly verbose and chatty,
 * especially in large rooms. Anyway, rooms can be configured to notify those
 * as well, if the \c notify_joining property is set to true: in that case,
 * regular joins will be notified too, in an event formatted like this:
 *
\verbatim
{
	"videoroom" : "event",
	"room" : <room ID>,
	"joining" : {
		"id" : <unique ID of the new participant>,
		"display" : "<display name of the new participant, if any>"
	}
}
\endverbatim
 *
 * If you're interested in publishing media within a room, you can do that
 * with a \c publish request. This request MUST be accompanied by a JSEP
 * SDP offer to negotiate a new PeerConnection. The plugin will match it
 * to the room configuration (e.g., to make sure the codecs you negotiated
 * are allowed in the room), and will reply with a JSEP SDP answer to
 * close the circle and complete the setup of the PeerConnection. As soon
 * as the PeerConnection has been established, the publisher will become
 * active, and a new active feed other participants can subscribe to.
 *
 * The syntax of a \c publish request is the following:
 *
\verbatim
{
	"request" : "publish",
	"audiocodec" : "<audio codec to prefer among the negotiated ones; optional>",
	"videocodec" : "<video codec to prefer among the negotiated ones; optional>",
	"bitrate" : <bitrate cap to return via REMB; optional, overrides the global room value if present>,
	"record" : <true|false, whether this publisher should be recorded or not; optional>,
	"filename" : "<if recording, the base path/file to use for the recording files; optional>",
	"display" : "<new display name to use in the room; optional>",
	"audio_level_average" : "<if provided, overrided the room audio_level_average for this user; optional>",
	"audio_active_packets" : "<if provided, overrided the room audio_active_packets for this user; optional>",
	"display" : "<new display name to use in the room; optional>",
	"descriptions" : [	// Optional
		{
			"mid" : "<unique mid of a stream being published>",
			"description" : "<text description of the stream (e.g., My front webcam)>"
		},
		// Other descriptions, if any
	]}
\endverbatim
 *
 * As anticipated, since this is supposed to be accompanied by a JSEP SDP
 * offer describing the publisher's media streams, the plugin will negotiate
 * and prepare a matching JSEP SDP answer. Notice that, in principle, all
 * published streams will be only identified by their unique \c mid and
 * by their type (e.g., audio or video). In case you want to provide more
 * information about the streams being published (e.g., to let other
 * participants know that the first video is a camera, while the second
 * video is a screen share), you can use the \c descriptions array for
 * the purpose: each object in the array can be used to add a text description
 * to associate to a specific mid, in order to help with the UI rendering.
 * The \c descriptions property is optional, so no text will be provided
 * by default: notice these descriptions can be updated dynamically via
 * \c configure requests.
 *
 * If successful, a \c configured event will be sent back, formatted like this:
 *
\verbatim
{
	"videoroom" : "event",
	"configured" : "ok"
}
\endverbatim
 *
 * This event will be accompanied by the prepared JSEP SDP answer.
 *
 * Notice that you can also use \c configure as a request instead of
 * \c publish to start publishing. The two are functionally equivalent
 * for publishing, but from a semantic perspective \c publish is the
 * right message to send when publishing. The \c configure request, as
 * it will be clearer later, can also be used to update some properties
 * of the publisher session: in this case the \c publish request can NOT
 * be used, as it can only be invoked to publish, and will fail if you're
 * already publishing something.
 *
 * As an additional note, notice that you can also join and publish in
 * a single request, which is useful in case you're not interested in
 * first join as a passive attendee and only later publish something,
 * but want to publish something right away. In this case you can use
 * the \c joinandconfigure request, which as you can imagine combines
 * the properties of both \c join and \c publish in a single request:
 * the response to a \c joinandconfigure will be a \c joined event, and
 * will again be accompanied by a JSEP SDP answer as usual.
 *
 * However you decided to publish something, as soon as the PeerConnection
 * setup succeeds and the publisher becomes active, an event is sent to
 * all the participants in the room with information on the new feed.
 * The event must contain an array with a single element, and be formatted like this:
 *
\verbatim
{
	"videoroom" : "event",
	"room" : <room ID>,
	"publishers" : [
		{
			"id" : <unique ID of the new publisher>,
			"display" : "<display name of the new publisher, if any>",
<<<<<<< HEAD
			"streams" : [
				{
					"type" : "<type of published stream #1 (audio|video|data)">,
					"mindex" : "<unique mindex of published stream #1>",
					"mid" : "<unique mid of of published stream #1>",
					"disabled" : <if true, it means this stream is currently inactive/disabled (and so codec, description, etc. will be missing)>,
					"codec" : "<codec used for published stream #1>",
					"description" : "<text description of published stream #1, if any>",
					"simulcast" : "<true if published stream #1 uses simulcast (VP8 and H.264 only)>",
					"svc" : "<true if published stream #1 uses SVC (VP9 only)>",
					"talking" : <true|false, whether the publisher stream has audio activity or not (only if audio levels are used)>,
				},
				// Other streams, if any
			],
			"talking" : <true|false, whether the publisher is talking or not (only if audio levels are used); deprecated, use the stream specific ones>,
=======
			"audio_codec" : "<audio codec used the new publisher, if any>",
			"video_codec" : "<video codec used by the new publisher, if any>",
			"audio_moderated" : <set to true if audio has been moderated for this participant>,
			"video_moderated" : <set to true if video has been moderated for this participant>,
			"data_moderated" : <set to true if data has been moderated for this participant>,
			"simulcast" : "<true if the publisher uses simulcast (VP8 and H.264 only)>",
			"talking" : <true|false, whether the publisher is talking or not (only if audio levels are used)>,
>>>>>>> 5e8d1748
		}
	]
}
\endverbatim
 *
 * To stop publishing and tear down the related PeerConnection, you can
 * use the \c unpublish request, which requires no arguments as the context
 * is implicit:
 *
\verbatim
{
	"request" : "unpublish"
}
\endverbatim
 *
 * This will have the plugin tear down the PeerConnection, and remove the
 * publisher from the list of active streams. If successful, the response
 * will look like this:
 *
\verbatim
{
	"videoroom" : "event",
	"unpublished" : "ok"
}
\endverbatim
 *
 * As soon as the PeerConnection is gone, all the other participants will
 * also be notified about the fact that the stream is no longer available:
 *
\verbatim
{
	"videoroom" : "event",
	"room" : <room ID>,
	"unpublished" : <unique ID of the publisher who unpublished>
}
\endverbatim
 *
 * Notice that the same event will also be sent whenever the publisher
 * feed disappears for reasons other than an explicit \c unpublish , e.g.,
 * because the handle was closed or the user lost their connection.
 * Besides, notice that you can publish and unpublish multiple times
 * within the context of the same publisher handle.
 *
 * As anticipated above, you can use a request called \c configure to
 * tweak some of the properties of an active publisher session. This
 * request must be formatted as follows:
 *
\verbatim
{
	"request" : "configure",
	"bitrate" : <bitrate cap to return via REMB; optional, overrides the global room value if present (unless bitrate_cap is set)>,
	"keyframe" : <true|false, whether we should send this publisher a keyframe request>,
	"record" : <true|false, whether this publisher should be recorded or not; optional>,
	"filename" : "<if recording, the base path/file to use for the recording files; optional>",
	"display" : "<new display name to use in the room; optional>",
	"audio_active_packets" : "<new audio_active_packets to overwrite in the room one; optional>",
	"audio_level_average" : "<new audio_level_average to overwrite the room one; optional>",
	"mid" : <mid of the m-line to refer to for this configure request; optional>,
	"send" : <true|false, depending on whether the media addressed by the above mid should be relayed or not; optional>,
	"descriptions" : [
		// Updated descriptions for the published streams; see "publish" for syntax; optional
	]
}
\endverbatim
 *
 * As you can see, it's basically the same properties as those listed for
 * \c publish . This is why both requests can be used to start publishing,
 * as even in that case you configure some of the settings. If successful,
 * a \c configured event will be sent back as before, formatted like this:
 *
\verbatim
{
	"videoroom" : "event",
	"configured" : "ok"
}
\endverbatim
 *
 * When configuring the room to request the ssrc-audio-level RTP extension,
 * ad-hoc events might be sent to all publishers if \c audiolevel_event is
 * set to true. These events will have the following format:
 *
\verbatim
{
	"videoroom" : <"talking"|"stopped-talking", whether the publisher started or stopped talking>,
	"room" : <unique numeric ID of the room the publisher is in>,
	"id" : <unique numeric ID of the publisher>,
	"audio-level-dBov-avg" : <average value of audio level, 127=muted, 0='too loud'>
}
\endverbatim
 *
 * An interesting feature VideoRoom publisher can take advantage of is
 * RTP forwarding. In fact, while the main purpose of this plugin is
 * getting media from WebRTC sources (publishers) and relaying it to
 * WebRTC destinations (subscribers), there are actually several use
 * cases and scenarios for making this media available to external,
 * notnecessarily WebRTC-compliant, components. These components may
 * benefit from having access to the RTP media sent by a publisher, e.g.,
 * for media processing, external recording, transcoding to other
 * technologies via other applications, scalability purposes or
 * whatever else makes sense in this context. This is made possible by
 * a request called \c rtp_forward which, as the name suggests, simply
 * forwards in real-time the media sent by a publisher via RTP (plain
 * or encrypted) to a remote backend. Notice that, although we're using
 * the term "RTP forwarder", this feature can be used to forward data
 * channel messages as well.
 *
 * You can add a new RTP forwarder for an existing publisher using the
 * \c rtp_forward request, which has to be formatted as follows:
 *
\verbatim
{
	"request" : "rtp_forward",
	"room" : <unique numeric ID of the room the publisher is in>,
	"publisher_id" : <unique numeric ID of the publisher to relay externally>,
	"host" : "<host address to forward the RTP and data packets to>",
	"host_family" : "<ipv4|ipv6, if we need to resolve the host address to an IP; by default, whatever we get>",
	"streams" : [
		{
			"mid" : "<mid of publisher stream to forward>",
			"host" : "<host address to forward the packets to; optional, will use global one if missing>",
			"host_family" : "<optional, will use global one if missing>",
			"port" : <port to forward the packets to>,
			"ssrc" : <SSRC to use to use when forwarding; optional, and only for RTP streams, not data>,
			"pt" : <payload type to use when forwarding; optional, and only for RTP streams, not data>,
			"rtcp_port" : <port to contact to receive RTCP feedback from the recipient; optional, and only for RTP streams, not data>,
			"simulcast" : <true|false, set to true if the source is simulcast and you want the forwarder to act as a regular viewer (single stream being forwarded) or false otherwise (substreams forwarded separately); optional, default=false>,
			"port_2" : <if video and simulcasting, port to forward the packets from the second substream/layer to>,
			"ssrc_2" : <if video and simulcasting, SSRC to use to use the second substream/layer; optional>,
			"pt_2" : <if video and simulcasting, payload type to use the second substream/layer; optional>,
			"port_3" : <if video and simulcasting, port to forward the packets from the third substream/layer to>,
			"ssrc_3" : <if video and simulcasting, SSRC to use to use the third substream/layer; optional>,
			"pt_3" : <if video and simulcasting, payload type to use the third substream/layer; optional>,
		},
		{
			.. other streams, if needed..
		}
	],
	"srtp_suite" : <length of authentication tag (32 or 80); optional>,
	"srtp_crypto" : "<key to use as crypto (base64 encoded key as in SDES); optional>"
}
\endverbatim
 *
 * As you can see, you basically configure each stream to forward in a
 * dedicated object of the \c streams array: for RTP streams (audio, video)
 * this includes optionally overriding payload type or SSRC; simulcast
 * streams can be forwarded separately for each layer. The only parameters
 * you MUST specify are the host and port to send the packets to: the host
 * part can be put in the global part of the request, if all streams will
 * be sent to the same IP address, while the port must be specific to the
 * stream itself.
 *
 * Notice that, as explained above, in case you configured an \c admin_key
 * property and extended it to RTP forwarding as well, you'll need to provide
 * it in the request as well or it will be rejected as unauthorized. By
 * default no limitation is posed on \c rtp_forward .
 *
 * It's worth spending some more words on how to forward simulcast publishers,
 * as this can lead to some confusion. There are basically two ways to forward
 * a simulcast publisher:
 *
 * -# you treat the forwarder as a regular viewer, which means you still only
 * forward a single stream to the recipient, that is the highest quality
 * available at any given time: you can do that by setting
 * <code>simulcast: true</code> in the \c rtp_forward request;
 * -# you forward each substream separately instead, to different target
 * ports: you do that by specifying \c video_port_2 , \c video_port_3 and
 * optionally the other related \c _2 and \c _3 properties; this is what
 * you should use when you want to forward to a simulcast-aware Streaming
 * mountpoint (see the \ref streaming for more details).
 *
 * The two approaches are mutually exclusive: you can NOT use them together
 * in the same RTP forwarder.
 *
 * A successful request will result in an \c rtp_forward response, containing
 * the relevant info associated to the new forwarder(s):
 *
\verbatim
{
	"videoroom" : "rtp_forward",
	"room" : <unique numeric ID, same as request>,
	"publisher_id" : <unique numeric ID, same as request>,
	"forwarders" : [
		{
			"stream_id" : <unique numeric ID assigned to this forwarder, if any>,
			"type" : "<audio|video|data>",
			"host" : "<host this forwarder is streaming to, same as request if not resolved>",
			"port" : <port this forwarder is streaming to, same as request if configured>,
			"local_rtcp_port" : <local port this forwarder is using to get RTCP feedback, if any>,
			"remote_rtcp_port" : <remote port this forwarder is getting RTCP feedback from, if any>,
			"ssrc" : <SSRC this forwarder is using, same as request if configured>,
			"pt" : <payload type this forwarder is using, same as request if configured>,
			"substream" : <video substream this video forwarder is relaying, if any>,
			"srtp" : <true|false, whether the RTP stream is encrypted (not used for data)>
		},
		// Other forwarders, if configured
	]
}
\endverbatim
 *
 * To stop a previously created RTP forwarder and stop it, you can use
 * the \c stop_rtp_forward request, which has to be formatted as follows:
 *
\verbatim
{
	"request" : "stop_rtp_forward",
	"room" : <unique numeric ID of the room the publisher is in>,
	"publisher_id" : <unique numeric ID of the publisher to update>,
	"stream_id" : <unique numeric ID of the RTP forwarder>
}
\endverbatim
 *
 * A successful request will result in a \c stop_rtp_forward response:
 *
\verbatim
{
	"videoroom" : "stop_rtp_forward",
	"room" : <unique numeric ID, same as request>,
	"publisher_id" : <unique numeric ID, same as request>,
	"stream_id" : <unique numeric ID, same as request>
}
\endverbatim
 *
 * To get a list of all the forwarders in a specific room, instead, you
 * can make use of the \c listforwarders request, which has to be
 * formatted as follows:
 *
\verbatim
{
	"request" : "listforwarders",
	"room" : <unique numeric ID of the room>,
	"secret" : "<room secret; mandatory if configured>"
}
\endverbatim
 *
 * A successful request will produce a list of RTP forwarders in a
 * \c forwarders response:
 *
\verbatim
{
	"videoroom" : "forwarders",
	"room" : <unique numeric ID of the room>,
	"publishers" : [		// Array of publishers with RTP forwarders
		{	// Publisher #1
			"publisher_id" : <unique numeric ID of publisher #1>,
			"forwarders" : [		// Array of RTP forwarders
				{	// RTP forwarder #1
					"stream_id" : <unique numeric ID assigned to this RTP forwarder, if any>,
					"type" : "<audio|video|data>",
					"host" : "<host this forwarder is streaming to>",
					"port" : <port this forwarder is streaming to>,
					"local_rtcp_port" : <local port this forwarder is using to get RTCP feedback, if any>,
					"remote_rtcp_port" : <remote port this forwarder getting RTCP feedback from, if any>,
					"ssrc" : <SSRC this forwarder is using, if any>,
					"pt" : <payload type this forwarder is using, if any>,
					"substream" : <video substream this video forwarder is relaying, if any>,
					"srtp" : <true|false, whether the RTP stream is encrypted>
				},
				// Other forwarders for this publisher
			],
		},
		// Other publishers
	]
}
\endverbatim *
 *
 * To enable or disable recording on all participants while the conference
 * is in progress, you can make use of the \c enable_recording request,
 * which has to be formatted as follows:
 *
\verbatim
{
	"request" : "enable_recording",
	"room" : <unique numeric ID of the room>,
	"secret" : "<room secret; mandatory if configured>"
	"record" : <true|false, whether participants in this room should be automatically recorded or not>,
}
\endverbatim *
 *
 * Notice that, as we'll see later, participants can normally change their
 * own recording state via \c configure requests as well: this was done to
 * allow the maximum flexibility, where rather than globally or automatically
 * record something, you may want to individually record some streams and
 * to a specific file. That said, if you'd rather ensure that participants
 * can't stop their recording if a global recording is enabled, or start
 * it when the room is not supposed to be recorded instead, then you should
 * make sure the room is created with the \c lock_record property set to
 * \c true : this way, the recording state can only be changed if the room
 * secret is provided, thus ensuring that only an administrator will normally
 * be able to do that (e.g., using the \c enable_recording just introduced).
 *
 * To conclude, you can leave a room you previously joined as publisher
 * using the \c leave request. This will also implicitly unpublish you
 * if you were an active publisher in the room. The \c leave request
 * looks like follows:
 *
\verbatim
{
	"request" : "leave"
}
\endverbatim
 *
 * If successful, the response will look like this:
 *
\verbatim
{
	"videoroom" : "event",
	"leaving" : "ok"
}
\endverbatim
 *
 * Other participants will receive a "leaving" event to notify them the
 * circumstance:
 *
\verbatim
{
	"videoroom" : "event",
	"room" : <room ID>,
	"leaving : <unique ID of the participant who left>
}
\endverbatim
 *
 * If you were an active publisher, other users will also receive the
 * corresponding "unpublished" event to notify them the stream is not longer
 * available, as explained above. If you were simply lurking and not
 * publishing, the other participants will only receive the "leaving" event.
 *
 * \subsection vroomsub VideoRoom Subscribers
 *
 * In a VideoRoom, subscribers are NOT participants, but simply handles
 * that will be used exclusively to receive media from one or more publishers
 * in the room. Since they're not participants per se, they're basically
 * streams that can be (and typically are) associated to publisher handles
 * as the ones we introduced in the previous section, whether active or not.
 * In fact, the typical use case is publishers being notified about new
 * participants becoming active in the room, and as a result new subscriber
 * sessions being created to receive their media streams; as soon as the
 * publisher goes away, other participants are notified so that the related
 * subscriber handles can be removed/updated accordingly as well. As such,
 * these subscriber sessions are dependent on feedback obtained by
 * publishers, and can't exist on their own, unless you feed them the
 * right info out of band (which is impossible in rooms configured with
 * \c require_pvtid).
 *
 * To specify that a handle will be associated with a subscriber, you must use
 * the \c join request with \c ptype set to \c subscriber and specify which
 * feed to subscribe to. The exact syntax of the request is the following:
 *
\verbatim
{
	"request" : "join",
	"ptype" : "subscriber",
	"room" : <unique ID of the room to subscribe in>,
	"feed" : <unique ID of the publisher to subscribe to; mandatory>,
	"private_id" : <unique ID of the publisher that originated this request; optional, unless mandated by the room configuration>,
	"streams" : [
		{
			"feed_id" : <unique ID of publisher owning the stream to subscribe to>,
			"mid" : "<unique mid of the publisher stream to subscribe to; optional>"
			// Optionally, simulcast or SVC targets (defaults if missing)
		},
		// Other streams to subscribe to
	]
}
\endverbatim
 *
 * As you can see, it's just a matter of specifying the list of streams to
 * subscribe to: in particular, you have to provide an array of objects,
 * where each objects represents a specific stream (or group of streams)
 * you're interested in. For each object, the \c feed_id indicating the
 * publisher owning the stream(s) is mandatory, while the related \c mid
 * is optional: this gives you some flexibility when subscribing, as
 * only providing a \c feed_id will indicate you're interested in ALL
 * the stream from that publisher, while providing a \c mid as well will
 * indicate you're interested in a stream in particular. Since you can
 * provide an array of streams, just specifying the \c feed_id or explicitly
 * listing all the \c feed_id + \c mid combinations is equivalent: of
 * course, different objects in the array can indicate different publishers,
 * allowing you to combine streams from different sources in the same subscription.
 * Notice that if a publisher stream is marked as \c disabled and you try
 * to subscribe to it, it will be skipped silently.
 *
 * Depending on whether the subscription will refer to a
 * single publisher (legacy approach) or to streams coming from different
 * publishers (multistream), the list of streams may differ. The ability
 * to single out the streams to subscribe to is particularly useful in
 * case you don't want to, or can't, subscribe to all available media:
 * e.g., you know a publisher is sending both audio and video, but video
 * is in a codec you don't support or you don't have bandwidth for both;
 * or maybe there are 10 participants in the room, but you only want video
 * from the 3 most active speakers; and so on. The content of the \c streams
 * array will shape what the SDP offer the plugin will send will look like,
 * so that eventually a subscription for the specified streams will take place.
 * Notice that, while for backwards compatibility you can still use the
 * old \c feed, \c audio, \c video, \c data, \c offer_audio, \c offer_video and
 * \c offer_data named properties, they're now deprecated and so you're
 * highly encouraged to use this new drill-down \c streams list instead.
 *
 * As anticipated, if successful this request will generate a new JSEP SDP
 * offer, which will accompany an \c attached event:
 *
\verbatim
{
	"videoroom" : "attached",
	"room" : <room ID>,
	"streams" : [
		{
			"mindex" : <unique m-index of this stream>,
			"mid" : "<unique mid of this stream>",
			"type" : "<type of this stream's media (audio|video|data)>",
			"feed_id" : <unique ID of the publisher originating this stream>,
			"feed_mid" : "<unique mid of this publisher's stream>",
			"feed_display" : "<display name of this publisher, if any>",
			"send" : <true|false; whether we configured the stream to relay media>,
			"ready" : <true|false; whether this stream is ready to start sending media (will be false at the beginning)>
		},
		// Other streams in the subscription, if any
	]
}
\endverbatim
 *
 * As you can see, a summary of the streams we subscribed to will be sent back,
 * which will be useful on the client side for both mapping and rendering purposes.
 *
 * At this stage, to complete the setup of the PeerConnection the subscriber is
 * supposed to send a JSEP SDP answer back to the plugin. This is done
 * by means of a \c start request, which in this case MUST be associated
 * with a JSEP SDP answer but otherwise requires no arguments:
 *
\verbatim
{
	"request" : "start"
}
\endverbatim
 *
 * If successful this request returns a \c started event:
 *
\verbatim
{
	"videoroom" : "event",
	"started" : "ok"
}
\endverbatim
 *
 * Once this is done, all that's needed is waiting for the WebRTC PeerConnection
 * establishment to succeed. As soon as that happens, the VideoRoom plugin
 * can start relaying media the recipient subscribed to.
 *
 * Once a WebRTC PeerConnection has been established for a subscriber, in
 * case you want to update a subscription you have to use the \c subscribe
 * and \c unsubscribe methods: as the names of the requests suggest, the
 * former allows you to add more streams to subscribe to, while the latter
 * instructs the plugin to remove streams you're currently subscribe to.
 * Both requests will trigger a renegotiation, if they were successful,
 * meaning the plugin will send you a new JSEP offer you'll have to reply
 * to with an answer: to send the answer, just use the same \c start request
 * we already described above. Notice that renegotiations may not be
 * triggered right away, e.g., whenever you're trying to update a session
 * and the plugin is still in the process of renegoting a previous update
 * for the same subscription: in that case, an update will be scheduled
 * and a renegotiation will be triggered as soon as it's viable.
 *
 * The syntax of the \c subscribe mirrors the one for new subscriptions,
 * meaning you use the same \c streams array to address the new streams
 * you want to receive, and formatted the same way:
 *
\verbatim
{
	"request" : "subscribe",
	"streams" : [
		{
			"feed_id" : <unique ID of publisher owning the new stream to subscribe to>,
			"mid" : "<unique mid of the publisher stream to subscribe to; optional>"
			// Optionally, simulcast or SVC targets (defaults if missing)
		},
		// Other new streams to subscribe to
	]
}
\endverbatim
 *
 * This means the exact same considerations we made on \c streams before
 * apply here as well: whatever they represent, will indicate the willingness
 * to subscribe to the related stream. Notice that if you were already
 * subscribed to one of the new streams indicated here, you'll subscribe
 * to it again in a different m-line, so it's up to you to ensure you
 * avoid duplicates (unless that's what you wanted, e.g., for testing
 * purposes). In case the update was successful, you'll get an \c updated
 * event, containing the updated layout of all subscriptions (pre-existing
 * and new ones), and a new JSEP offer to renegotiate the session:
 *
\verbatim
{
	"videoroom" : "updated",
	"room" : <room ID>,
	"streams": [
		{
			"mindex" : <unique m-index of this stream>,
			"mid" : "<unique mid of this stream>",
			"type" : "<type of this stream's media (audio|video|data)>",
			"feed_id" : <unique ID of the publisher originating this stream>,
			"feed_mid" : "<unique mid of this publisher's stream>",
			"feed_display" : "<display name of this publisher, if any>",
			"send" : <true|false; whether we configured the stream to relay media>,
			"ready" : <true|false; whether this stream is ready to start sending media (will be false at the beginning)>
		},
		// Other streams in the subscription, if any; old and new
	]
}
\endverbatim
 *
 * As explained before, in case the message contains a JSEP offer (which may
 * not be the case if no change occurred), then clients will need to send
 * a new JSEP answer with a \c start request to close this renegotiation.
 *
 * The \c unsubscribe request works pretty much the same way, with the
 * difference that the \c streams array you provide to specify what to
 * unsubscribe from may look different. Specifically, the syntax looks
 * like this:
 *
\verbatim
{
	"request" : "unsubscribe",
	"streams" : [
		{
			"feed_id" : <unique ID of publisher owning the new stream to unsubscribe from; optional>,
			"mid" : "<unique mid of the publisher stream to unsubscribe from; optional>"
			"sub_mid" : "<unique mid of the subscriber stream to unsubscribe; optional>"
		},
		// Other streams to unsubscribe from
	]
}
\endverbatim
 *
 * This means that you have different ways to specify what to unsubscribe from:
 * if an object only specifies \c feed_id, then all the subscription streams that
 * were receiving media from that publisher will be removed; if an object
 * specifies \c feed_id and \c mid, then all the subscription streams that
 * were receiving media from the publisher stream with the related mid will be
 * removed; finally, if an object only specifies \c sub_mid instead, then
 * only the stream in the subscription that is addressed by the related mid
 * (subscription mid, no relation to the publishers') will be removed. As
 * such, you have a great deal of flexibility in how to unsubscribe from
 * media. Notice that multiple streams may be removed in case you refer
 * to the "source" ( \c feed_id ), rather than the "sink" ( \c sub_mid ),
 * especially in case the subscription contained duplicates or multiple
 * streams from the same publisher.
 *
 * A successful \c unsubscribe will result in exactly the same \c updated
 * event \c subscribe triggers, so the same considerations apply with
 * respect to the potential need of a renegotiation and how to complete
 * it with a \c start along a JSEP answer.
 *
 * Notice that, in case you want to trigger an ICE restart rather than
 * updating a subscription, you'll have to use a different request, named
 * \c configure: this will be explained in a few paragraphs.
 *
 * As a subscriber, you can temporarily pause and resume the whole media delivery
 * with a \c pause and, again, \c start request (in this case without any JSEP
 * SDP answer attached). Neither expect other arguments, as the context
 * is implicitly derived from the handle they're sent on:
 *
\verbatim
{
	"request" : "pause"
}
\endverbatim
 *
\verbatim
{
	"request" : "start"
}
\endverbatim
 *
 * Unsurprisingly, they just result in, respectively, \c paused and
 * \c started events:
 *
\verbatim
{
	"videoroom" : "event",
	"paused" : "ok"
}
\endverbatim
 *
\verbatim
{
	"videoroom" : "event",
	"started" : "ok"
}
\endverbatim
 *
 * For more drill-down manipulations of a subscription, a \c configure
 * request can be used instead. This request allows subscribers to dynamically
 * change some properties associated to their media subscription, e.g.,
 * in terms of what should and should not be sent at a specific time. A
 * \c configure request must be formatted as follows:
 *
\verbatim
{
	"request" : "configure",
	"mid" : <mid of the m-line to refer to for this configure request; optional>,
	"send" : <true|false, depending on whether the mindex media should be relayed or not; optional>,
	"substream" : <substream to receive (0-2), in case simulcasting is enabled; optional>,
	"temporal" : <temporal layers to receive (0-2), in case simulcasting is enabled; optional>,
	"fallback" : <How much time (in us, default 250000) without receiving packets will make us drop to the substream below>,
	"spatial_layer" : <spatial layer to receive (0-2), in case VP9-SVC is enabled; optional>,
	"temporal_layer" : <temporal layers to receive (0-2), in case VP9-SVC is enabled; optional>,
	"audio_level_average" : "<if provided, overrides the room audio_level_average for this user; optional>",
	"audio_active_packets" : "<if provided, overrides the room audio_active_packets for this user; optional>",
	"restart" : <trigger an ICE restart; optional>
}
\endverbatim
 *
 * As you can see, the \c mid and \c send properties can be used as a media-level
 * pause/resume functionality ("only mute/unmute this mid"), whereas \c pause
 * and \c start simply pause and resume all streams at the same time.
 * The \c substream and \c temporal properties, instead, only make sense
 * when the mountpoint is configured with video simulcasting support, and
 * as such the viewer is interested in receiving a specific substream
 * or temporal layer, rather than any other of the available ones: notice
 * that for them to work you'll have to specify the \c mid as well, as the same
 * subscription may be receiving simulcast stream from multiple publishers.
 * The \c spatial_layer and \c temporal_layer have exactly the same meaning,
 * but within the context of VP9-SVC publishers, and will have no effect
 * on subscriptions associated to regular publishers.
 *
 * As anticipated, \c configure is also the request you use when you want
 * to trigger an ICE restart for a subscriber: in fact, while publishers
 * can force a restart themselves by providing the right JSEP offer, subscribers
 * always receive an offer from Janus instead, and as such have to
 * explicitly ask for a dedicated offer when an ICE restart is needed;
 * in that case, just set \c restart to \c true in a \c configure request,
 * and a new JSEP offer with ICE restart information will be sent to the
 * client, to which the client will have to reply, as usual, via \c start
 * along a JSEP answer. This documentation doesn't explain when or why
 * an ICE restart is needed or appropriate: please refer to the ICE RFC
 * or other sources of information for that.
 *
 * Another interesting feature that subscribers can take advantage of is the
 * so-called publisher "switching". Basically, when subscribed to one or more
 * publishers and receiving media from them, you can at any time "switch"
 * any of the subscription streams to a different publisher, and as such
 * start receiving media on the related m-line from that publisher instead,
 * all without doing a new \c subscribe or \c unsubscribe, and so without
 * the need of doing any renegotiation at all; just some logic changes.
 * Think of it as changing channel on a TV: you keep on using the same
 * PeerConnection, the plugin simply changes the source of the media
 * transparently. Of course, while powerful and effective this request has
 * some limitations: in fact, the source (audio or video) that you switch
 * to must have the same media configuration (e.g., same codec) as the source
 * you're replacing. In fact, since the same PeerConnection is used for this
 * feature and no renegotiation is taking place, switching to a stream with
 * a different configuration would result in media incompatible with the
 * PeerConnection setup being relayed to the subscriber (e.g., negotiated
 * VP9, but new source is H.264), and as such in no audio/video being played;
 * in that case, you'll need a \c subscribe instead, and a new m-line.
 *
 * That said, a \c switch request must be formatted like this:
 *
\verbatim
{
	"request" : "switch",
	"streams" : [
		{
			"feed" : <unique ID of the publisher the new source is from>,
			"mid" : "<unique mid of the source we want to switch to>",
			"sub_mid" : "<unique mid of the stream we want to pipe the new source to>"
		},
		{
			// Other updates, if any
		}
	]
}
\endverbatim
 *
 * While apparently convoluted, this is actually a quite effective and powerful
 * way of updating subscriptions without renegotiating. In fact, it allows for
 * full or partial switches: for instance, sometimes you may want to replace all
 * audio and video streams (e.g., switching from Bob to Alice in a "legacy"
 * VideoRoom usage, where each PeerConnection subscription is a different
 * publisher), or just replace a subset of them (e.g., you have a subscription
 * with three video slots, and you change one of them depending on the loudest
 * speaker). What to replace is dictated by the \c streams array, where each
 * object in the array contains all the info needed for the switch to take
 * place: in particular, you must specify which of your subscription m-lines
 * you're going to update, via \c sub_mid , and which publisher stream should
 * now start to feed it via \c feed and \c mid.
 *
 * If successful, the specified subscriptions will be updated, meaning they'll
 * be unsubscribed from the previous publisher stream, and subscribed to the
 * new publisher stream instead, all without a renegotiation (so no new SDP
 * offer/answer exchange to take care of). The event to confirm the switch
 * was successful will look like this:
 *
\verbatim
{
	"videoroom" : "event",
	"switched" : "ok",
	"room" : <room ID>,
	"changes" : <number of successful changes (may be smaller than the size of the streams array provided in the request)>,
	"streams" : [
		// Current configuration of the subscription, same format as when subscribing
		// Will contain info on all streams, not only those that have been updated
	]
}
\endverbatim
 *
 * Notice that, while a \c switch request usually doesn't require a renegotiation,
 * it \b MIGHT trigger one nevertheless: in fact, if a "switch" request assigns
 * a new publisher stream to a previously inactive subscriber stream, then
 * a renegotiation to re-activate that stream will be needed as well, as
 * otherwise the packets from the new source will not be relayed.
 *
 * Finally, to close a subscription and tear down the related PeerConnection,
 * you can use the \c leave request. Since context is implicit, no other
 * argument is required:
 *
\verbatim
{
	"request" : "leave"
}
\endverbatim
 *
 * If successful, the plugin will attempt to tear down the PeerConnection,
 * and will send back a \c left event:
 *
\verbatim
{
	"videoroom" : "event",
	"left" : "ok",
}
\endverbatim
 */

#include "plugin.h"

#include <jansson.h>
#include <netdb.h>

#include "../debug.h"
#include "../apierror.h"
#include "../config.h"
#include "../mutex.h"
#include "../rtp.h"
#include "../rtpsrtp.h"
#include "../rtcp.h"
#include "../record.h"
#include "../sdp-utils.h"
#include "../utils.h"
#include "../ip-utils.h"
#include <sys/types.h>
#include <sys/socket.h>


/* Plugin information */
#define JANUS_VIDEOROOM_VERSION			9
#define JANUS_VIDEOROOM_VERSION_STRING	"0.0.9"
#define JANUS_VIDEOROOM_DESCRIPTION		"This is a plugin implementing a videoconferencing SFU (Selective Forwarding Unit) for Janus, that is an audio/video router."
#define JANUS_VIDEOROOM_NAME			"JANUS VideoRoom plugin"
#define JANUS_VIDEOROOM_AUTHOR			"Meetecho s.r.l."
#define JANUS_VIDEOROOM_PACKAGE			"janus.plugin.videoroom"

/* Plugin methods */
janus_plugin *create(void);
int janus_videoroom_init(janus_callbacks *callback, const char *config_path);
void janus_videoroom_destroy(void);
int janus_videoroom_get_api_compatibility(void);
int janus_videoroom_get_version(void);
const char *janus_videoroom_get_version_string(void);
const char *janus_videoroom_get_description(void);
const char *janus_videoroom_get_name(void);
const char *janus_videoroom_get_author(void);
const char *janus_videoroom_get_package(void);
void janus_videoroom_create_session(janus_plugin_session *handle, int *error);
struct janus_plugin_result *janus_videoroom_handle_message(janus_plugin_session *handle, char *transaction, json_t *message, json_t *jsep);
json_t *janus_videoroom_handle_admin_message(json_t *message);
void janus_videoroom_setup_media(janus_plugin_session *handle);
void janus_videoroom_incoming_rtp(janus_plugin_session *handle, janus_plugin_rtp *packet);
void janus_videoroom_incoming_rtcp(janus_plugin_session *handle, janus_plugin_rtcp *packet);
void janus_videoroom_incoming_data(janus_plugin_session *handle, janus_plugin_data *packet);
void janus_videoroom_data_ready(janus_plugin_session *handle);
void janus_videoroom_slow_link(janus_plugin_session *handle, int mindex, gboolean video, gboolean uplink);
void janus_videoroom_hangup_media(janus_plugin_session *handle);
void janus_videoroom_destroy_session(janus_plugin_session *handle, int *error);
json_t *janus_videoroom_query_session(janus_plugin_session *handle);

/* Plugin setup */
static janus_plugin janus_videoroom_plugin =
	JANUS_PLUGIN_INIT (
		.init = janus_videoroom_init,
		.destroy = janus_videoroom_destroy,

		.get_api_compatibility = janus_videoroom_get_api_compatibility,
		.get_version = janus_videoroom_get_version,
		.get_version_string = janus_videoroom_get_version_string,
		.get_description = janus_videoroom_get_description,
		.get_name = janus_videoroom_get_name,
		.get_author = janus_videoroom_get_author,
		.get_package = janus_videoroom_get_package,

		.create_session = janus_videoroom_create_session,
		.handle_message = janus_videoroom_handle_message,
		.handle_admin_message = janus_videoroom_handle_admin_message,
		.setup_media = janus_videoroom_setup_media,
		.incoming_rtp = janus_videoroom_incoming_rtp,
		.incoming_rtcp = janus_videoroom_incoming_rtcp,
		.incoming_data = janus_videoroom_incoming_data,
		.data_ready = janus_videoroom_data_ready,
		.slow_link = janus_videoroom_slow_link,
		.hangup_media = janus_videoroom_hangup_media,
		.destroy_session = janus_videoroom_destroy_session,
		.query_session = janus_videoroom_query_session,
	);

/* Plugin creator */
janus_plugin *create(void) {
	JANUS_LOG(LOG_VERB, "%s created!\n", JANUS_VIDEOROOM_NAME);
	return &janus_videoroom_plugin;
}

/* Parameter validation */
static struct janus_json_parameter request_parameters[] = {
	{"request", JSON_STRING, JANUS_JSON_PARAM_REQUIRED}
};
static struct janus_json_parameter adminkey_parameters[] = {
	{"admin_key", JSON_STRING, JANUS_JSON_PARAM_REQUIRED}
};
static struct janus_json_parameter create_parameters[] = {
	{"description", JSON_STRING, 0},
	{"is_private", JANUS_JSON_BOOL, 0},
	{"allowed", JSON_ARRAY, 0},
	{"secret", JSON_STRING, 0},
	{"pin", JSON_STRING, 0},
	{"require_pvtid", JANUS_JSON_BOOL, 0},
	{"bitrate", JSON_INTEGER, JANUS_JSON_PARAM_POSITIVE},
	{"bitrate_cap", JANUS_JSON_BOOL, 0},
	{"fir_freq", JSON_INTEGER, JANUS_JSON_PARAM_POSITIVE},
	{"publishers", JSON_INTEGER, JANUS_JSON_PARAM_POSITIVE},
	{"audiocodec", JSON_STRING, 0},
	{"videocodec", JSON_STRING, 0},
	{"vp9_profile", JSON_STRING, 0},
	{"h264_profile", JSON_STRING, 0},
	{"opus_fec", JANUS_JSON_BOOL, 0},
	{"video_svc", JANUS_JSON_BOOL, 0},
	{"audiolevel_ext", JANUS_JSON_BOOL, 0},
	{"audiolevel_event", JANUS_JSON_BOOL, 0},
	{"audio_active_packets", JSON_INTEGER, JANUS_JSON_PARAM_POSITIVE},
	{"audio_level_average", JSON_INTEGER, JANUS_JSON_PARAM_POSITIVE},
	{"videoorient_ext", JANUS_JSON_BOOL, 0},
	{"playoutdelay_ext", JANUS_JSON_BOOL, 0},
	{"transport_wide_cc_ext", JANUS_JSON_BOOL, 0},
	{"record", JANUS_JSON_BOOL, 0},
	{"rec_dir", JSON_STRING, 0},
	{"lock_record", JANUS_JSON_BOOL, 0},
	{"permanent", JANUS_JSON_BOOL, 0},
	{"notify_joining", JANUS_JSON_BOOL, 0},
	{"require_e2ee", JANUS_JSON_BOOL, 0}
};
static struct janus_json_parameter edit_parameters[] = {
	{"secret", JSON_STRING, 0},
	{"new_description", JSON_STRING, 0},
	{"new_is_private", JANUS_JSON_BOOL, 0},
	{"new_secret", JSON_STRING, 0},
	{"new_pin", JSON_STRING, 0},
	{"new_require_pvtid", JANUS_JSON_BOOL, 0},
	{"new_bitrate", JSON_INTEGER, JANUS_JSON_PARAM_POSITIVE},
	{"new_fir_freq", JSON_INTEGER, JANUS_JSON_PARAM_POSITIVE},
	{"new_publishers", JSON_INTEGER, JANUS_JSON_PARAM_POSITIVE},
	{"permanent", JANUS_JSON_BOOL, 0}
};
static struct janus_json_parameter room_parameters[] = {
	{"room", JSON_INTEGER, JANUS_JSON_PARAM_REQUIRED | JANUS_JSON_PARAM_POSITIVE}
};
static struct janus_json_parameter roomopt_parameters[] = {
	{"room", JSON_INTEGER, JANUS_JSON_PARAM_POSITIVE}
};
static struct janus_json_parameter roomstr_parameters[] = {
	{"room", JSON_STRING, JANUS_JSON_PARAM_REQUIRED}
};
static struct janus_json_parameter roomstropt_parameters[] = {
	{"room", JSON_STRING, 0}
};
static struct janus_json_parameter id_parameters[] = {
	{"id", JSON_INTEGER, JANUS_JSON_PARAM_REQUIRED | JANUS_JSON_PARAM_POSITIVE}
};
static struct janus_json_parameter idopt_parameters[] = {
	{"id", JSON_INTEGER, JANUS_JSON_PARAM_POSITIVE}
};
static struct janus_json_parameter idstr_parameters[] = {
	{"id", JSON_STRING, JANUS_JSON_PARAM_REQUIRED}
};
static struct janus_json_parameter idstropt_parameters[] = {
	{"id", JSON_STRING, 0}
};
static struct janus_json_parameter pid_parameters[] = {
	{"publisher_id", JSON_INTEGER, JANUS_JSON_PARAM_REQUIRED | JANUS_JSON_PARAM_POSITIVE}
};
static struct janus_json_parameter pidstr_parameters[] = {
	{"publisher_id", JSON_STRING, JANUS_JSON_PARAM_REQUIRED}
};
static struct janus_json_parameter feed_parameters[] = {
	{"feed", JSON_INTEGER, JANUS_JSON_PARAM_REQUIRED | JANUS_JSON_PARAM_POSITIVE}
};
static struct janus_json_parameter feedstr_parameters[] = {
	{"feed", JSON_STRING, JANUS_JSON_PARAM_REQUIRED}
};
static struct janus_json_parameter feedopt_parameters[] = {
	{"feed", JSON_INTEGER, JANUS_JSON_PARAM_POSITIVE}
};
static struct janus_json_parameter feedstropt_parameters[] = {
	{"feed", JSON_STRING, 0}
};
static struct janus_json_parameter destroy_parameters[] = {
	{"permanent", JANUS_JSON_BOOL, 0}
};
static struct janus_json_parameter allowed_parameters[] = {
	{"secret", JSON_STRING, 0},
	{"action", JSON_STRING, JANUS_JSON_PARAM_REQUIRED},
	{"allowed", JSON_ARRAY, 0}
};
static struct janus_json_parameter kick_parameters[] = {
	{"secret", JSON_STRING, 0}
};
static struct janus_json_parameter moderate_parameters[] = {
	{"secret", JSON_STRING, 0},
	{"mid", JANUS_JSON_STRING, JANUS_JSON_PARAM_REQUIRED},
	{"mute", JANUS_JSON_BOOL, JANUS_JSON_PARAM_REQUIRED}
};
static struct janus_json_parameter join_parameters[] = {
	{"ptype", JSON_STRING, JANUS_JSON_PARAM_REQUIRED},
	{"audio", JANUS_JSON_BOOL, 0},
	{"video", JANUS_JSON_BOOL, 0},
	{"data", JANUS_JSON_BOOL, 0},
	{"bitrate", JSON_INTEGER, JANUS_JSON_PARAM_POSITIVE},
	{"record", JANUS_JSON_BOOL, 0},
	{"filename", JSON_STRING, 0},
	{"token", JSON_STRING, 0}
};
static struct janus_json_parameter publish_parameters[] = {
	{"descriptions", JANUS_JSON_ARRAY, 0},
	{"audiocodec", JSON_STRING, 0},
	{"videocodec", JSON_STRING, 0},
	{"bitrate", JSON_INTEGER, JANUS_JSON_PARAM_POSITIVE},
	{"keyframe", JANUS_JSON_BOOL, 0},
	{"record", JANUS_JSON_BOOL, 0},
	{"filename", JSON_STRING, 0},
	{"display", JSON_STRING, 0},
	{"secret", JSON_STRING, 0},
	{"audio_level_averge", JSON_INTEGER, JANUS_JSON_PARAM_POSITIVE},
	{"audio_active_packets", JSON_INTEGER, JANUS_JSON_PARAM_POSITIVE},
	/* Only needed when configuring, to make a stream active/inactive */
	{"mid", JANUS_JSON_STRING, 0},
	{"send", JANUS_JSON_BOOL, 0},
	/* Deprecated, use mid+send instead */
	{"audio", JANUS_JSON_BOOL, 0},	/* Deprecated! */
	{"video", JANUS_JSON_BOOL, 0},	/* Deprecated! */
	{"data", JANUS_JSON_BOOL, 0},	/* Deprecated! */
	/* The following are just to force a renegotiation and/or an ICE restart */
	{"update", JANUS_JSON_BOOL, 0},
	{"restart", JANUS_JSON_BOOL, 0}
};
static struct janus_json_parameter publish_desc_parameters[] = {
	{"mid", JANUS_JSON_STRING, JANUS_JSON_PARAM_REQUIRED},
	{"description", JANUS_JSON_STRING, JANUS_JSON_PARAM_REQUIRED}
};
static struct janus_json_parameter record_parameters[] = {
	{"record", JANUS_JSON_BOOL, JANUS_JSON_PARAM_REQUIRED}
};
static struct janus_json_parameter rtp_forward_parameters[] = {
	{"host", JSON_STRING, JANUS_JSON_PARAM_REQUIRED},
	{"host_family", JSON_STRING, 0},
	{"simulcast", JANUS_JSON_BOOL, 0},
	{"srtp_suite", JSON_INTEGER, JANUS_JSON_PARAM_POSITIVE},
	{"srtp_crypto", JSON_STRING, 0},
	{"streams", JANUS_JSON_ARRAY, 0},
	/* Deprecated parameters, use the streams array instead */
	{"video_port", JSON_INTEGER, JANUS_JSON_PARAM_POSITIVE},
	{"video_rtcp_port", JSON_INTEGER, JANUS_JSON_PARAM_POSITIVE},
	{"video_ssrc", JSON_INTEGER, JANUS_JSON_PARAM_POSITIVE},
	{"video_pt", JSON_INTEGER, JANUS_JSON_PARAM_POSITIVE},
	{"video_port_2", JSON_INTEGER, JANUS_JSON_PARAM_POSITIVE},
	{"video_ssrc_2", JSON_INTEGER, JANUS_JSON_PARAM_POSITIVE},
	{"video_pt_2", JSON_INTEGER, JANUS_JSON_PARAM_POSITIVE},
	{"video_port_3", JSON_INTEGER, JANUS_JSON_PARAM_POSITIVE},
	{"video_ssrc_3", JSON_INTEGER, JANUS_JSON_PARAM_POSITIVE},
	{"video_pt_3", JSON_INTEGER, JANUS_JSON_PARAM_POSITIVE},
	{"audio_port", JSON_INTEGER, JANUS_JSON_PARAM_POSITIVE},
	{"audio_rtcp_port", JSON_INTEGER, JANUS_JSON_PARAM_POSITIVE},
	{"audio_ssrc", JSON_INTEGER, JANUS_JSON_PARAM_POSITIVE},
	{"audio_pt", JSON_INTEGER, JANUS_JSON_PARAM_POSITIVE},
	{"data_port", JSON_INTEGER, JANUS_JSON_PARAM_POSITIVE},
};
static struct janus_json_parameter rtp_forward_stream_parameters[] = {
	{"host", JSON_STRING, 0},
	{"host_family", JSON_STRING, 0},
	{"port", JSON_INTEGER, JANUS_JSON_PARAM_REQUIRED | JANUS_JSON_PARAM_POSITIVE},
	{"rtcp_port", JSON_INTEGER, JANUS_JSON_PARAM_POSITIVE},
	{"ssrc", JSON_INTEGER, JANUS_JSON_PARAM_POSITIVE},
	{"pt", JSON_INTEGER, JANUS_JSON_PARAM_POSITIVE},
	{"simulcast", JANUS_JSON_BOOL, 0},
	{"srtp_suite", JSON_INTEGER, JANUS_JSON_PARAM_POSITIVE},
	{"srtp_crypto", JSON_STRING, 0},
	{"port_2", JSON_INTEGER, JANUS_JSON_PARAM_POSITIVE},
	{"ssrc_2", JSON_INTEGER, JANUS_JSON_PARAM_POSITIVE},
	{"pt_2", JSON_INTEGER, JANUS_JSON_PARAM_POSITIVE},
	{"port_3", JSON_INTEGER, JANUS_JSON_PARAM_POSITIVE},
	{"ssrc_3", JSON_INTEGER, JANUS_JSON_PARAM_POSITIVE},
	{"pt_3", JSON_INTEGER, JANUS_JSON_PARAM_POSITIVE}
};
static struct janus_json_parameter stop_rtp_forward_parameters[] = {
	{"stream_id", JSON_INTEGER, JANUS_JSON_PARAM_REQUIRED | JANUS_JSON_PARAM_POSITIVE}
};
static struct janus_json_parameter publisher_parameters[] = {
	{"display", JSON_STRING, 0}
};
static struct janus_json_parameter configure_parameters[] = {
	{"mid", JANUS_JSON_STRING, 0},
	{"send", JANUS_JSON_BOOL, 0},
	/* For talk detection */
	{"audio_level_averge", JSON_INTEGER, JANUS_JSON_PARAM_POSITIVE},
	{"audio_active_packets", JSON_INTEGER, JANUS_JSON_PARAM_POSITIVE},
	/* For VP8 (or H.264) simulcast */
	{"substream", JSON_INTEGER, JANUS_JSON_PARAM_POSITIVE},
	{"temporal", JSON_INTEGER, JANUS_JSON_PARAM_POSITIVE},
	{"fallback", JSON_INTEGER, JANUS_JSON_PARAM_POSITIVE},
	/* For VP9 SVC */
	{"spatial_layer", JSON_INTEGER, JANUS_JSON_PARAM_POSITIVE},
	{"temporal_layer", JSON_INTEGER, JANUS_JSON_PARAM_POSITIVE},
	/* The following is to handle a renegotiation */
	{"update", JANUS_JSON_BOOL, 0},
	/* Deprecated properties, use mid+send instead */
	{"audio", JANUS_JSON_BOOL, 0},	/* Deprecated */
	{"video", JANUS_JSON_BOOL, 0},	/* Deprecated */
	{"data", JANUS_JSON_BOOL, 0}	/* Deprecated */
};
static struct janus_json_parameter subscriber_parameters[] = {
	{"streams", JANUS_JSON_ARRAY, 0},
	{"private_id", JSON_INTEGER, JANUS_JSON_PARAM_POSITIVE},
	{"close_pc", JANUS_JSON_BOOL, 0},
	/* All the following parameters are deprecated: use streams instead */
	{"audio", JANUS_JSON_BOOL, 0},
	{"video", JANUS_JSON_BOOL, 0},
	{"data", JANUS_JSON_BOOL, 0},
	{"offer_audio", JANUS_JSON_BOOL, 0},
	{"offer_video", JANUS_JSON_BOOL, 0},
	{"offer_data", JANUS_JSON_BOOL, 0},
	/* For VP8 (or H.264) simulcast */
	{"substream", JSON_INTEGER, JANUS_JSON_PARAM_POSITIVE},
	{"temporal", JSON_INTEGER, JANUS_JSON_PARAM_POSITIVE},
	{"fallback", JSON_INTEGER, JANUS_JSON_PARAM_POSITIVE},
	/* For VP9 SVC */
	{"spatial_layer", JSON_INTEGER, JANUS_JSON_PARAM_POSITIVE},
	{"temporal_layer", JSON_INTEGER, JANUS_JSON_PARAM_POSITIVE},
};
static struct janus_json_parameter subscriber_stream_parameters[] = {
	{"mid", JANUS_JSON_STRING, 0},
	/* For VP8 (or H.264) simulcast */
	{"substream", JSON_INTEGER, JANUS_JSON_PARAM_POSITIVE},
	{"temporal", JSON_INTEGER, JANUS_JSON_PARAM_POSITIVE},
	{"substream", JANUS_JSON_INTEGER, JANUS_JSON_PARAM_POSITIVE},
	{"temporal", JANUS_JSON_INTEGER, JANUS_JSON_PARAM_POSITIVE},
	/* For VP9 SVC */
	{"spatial_layer", JSON_INTEGER, JANUS_JSON_PARAM_POSITIVE},
	{"temporal_layer", JSON_INTEGER, JANUS_JSON_PARAM_POSITIVE},
	{"spatial_layer", JANUS_JSON_INTEGER, JANUS_JSON_PARAM_POSITIVE},
	{"temporal_layer", JANUS_JSON_INTEGER, JANUS_JSON_PARAM_POSITIVE}
};
static struct janus_json_parameter subscriber_update_parameters[] = {
	{"streams", JANUS_JSON_ARRAY, JANUS_JSON_PARAM_REQUIRED}
};
static struct janus_json_parameter subscriber_remove_parameters[] = {
	//~ {"feed", JANUS_JSON_INTEGER, JANUS_JSON_PARAM_POSITIVE},
	{"mid", JANUS_JSON_STRING, 0},
	{"sub_mid", JANUS_JSON_STRING, 0}
};
static struct janus_json_parameter switch_parameters[] = {
	{"streams", JANUS_JSON_ARRAY, 0}
};
static struct janus_json_parameter switch_update_parameters[] = {
	//~ {"feed", JANUS_JSON_INTEGER, JANUS_JSON_PARAM_REQUIRED | JANUS_JSON_PARAM_POSITIVE},
	{"mid", JANUS_JSON_STRING, JANUS_JSON_PARAM_REQUIRED},
	{"sub_mid", JANUS_JSON_STRING, JANUS_JSON_PARAM_REQUIRED}
};

/* Static configuration instance */
static janus_config *config = NULL;
static const char *config_folder = NULL;
static janus_mutex config_mutex = JANUS_MUTEX_INITIALIZER;

/* Useful stuff */
static volatile gint initialized = 0, stopping = 0;
static gboolean notify_events = TRUE;
static gboolean string_ids = FALSE;
static janus_callbacks *gateway = NULL;
static GThread *handler_thread;
static void *janus_videoroom_handler(void *data);
static void janus_videoroom_relay_rtp_packet(gpointer data, gpointer user_data);
static void janus_videoroom_relay_data_packet(gpointer data, gpointer user_data);
static void janus_videoroom_hangup_media_internal(gpointer session_data);

typedef enum janus_videoroom_p_type {
	janus_videoroom_p_type_none = 0,
	janus_videoroom_p_type_subscriber,			/* Generic subscriber */
	janus_videoroom_p_type_publisher,			/* Participant (for receiving events) and optionally publisher */
} janus_videoroom_p_type;

typedef enum janus_videoroom_media {
	JANUS_VIDEOROOM_MEDIA_NONE = 0,
	JANUS_VIDEOROOM_MEDIA_AUDIO,
	JANUS_VIDEOROOM_MEDIA_VIDEO,
	JANUS_VIDEOROOM_MEDIA_DATA
} janus_videoroom_media;
static const char *janus_videoroom_media_str(janus_videoroom_media type) {
	switch(type) {
		case JANUS_VIDEOROOM_MEDIA_AUDIO: return "audio";
		case JANUS_VIDEOROOM_MEDIA_VIDEO: return "video";
		case JANUS_VIDEOROOM_MEDIA_DATA: return "data";
		case JANUS_VIDEOROOM_MEDIA_NONE:
		default:
			break;
	}
	return NULL;
}
static janus_sdp_mtype janus_videoroom_media_sdptype(janus_videoroom_media type) {
	switch(type) {
		case JANUS_VIDEOROOM_MEDIA_AUDIO: return JANUS_SDP_AUDIO;
		case JANUS_VIDEOROOM_MEDIA_VIDEO: return JANUS_SDP_VIDEO;
		case JANUS_VIDEOROOM_MEDIA_DATA: return JANUS_SDP_APPLICATION;
		case JANUS_VIDEOROOM_MEDIA_NONE:
		default:
			break;
	}
	return JANUS_SDP_OTHER;
}

typedef struct janus_videoroom_message {
	janus_plugin_session *handle;
	char *transaction;
	json_t *message;
	json_t *jsep;
} janus_videoroom_message;
static GAsyncQueue *messages = NULL;
static janus_videoroom_message exit_message;


typedef struct janus_videoroom {
	guint64 room_id;			/* Unique room ID (when using integers) */
	gchar *room_id_str;			/* Unique room ID (when using strings) */
	gchar *room_name;			/* Room description */
	gchar *room_secret;			/* Secret needed to manipulate (e.g., destroy) this room */
	gchar *room_pin;			/* Password needed to join this room, if any */
	gboolean is_private;		/* Whether this room is 'private' (as in hidden) or not */
	gboolean require_pvtid;		/* Whether subscriptions in this room require a private_id */
	gboolean require_e2ee;		/* Whether end-to-end encrypted publishers are required */
	int max_publishers;			/* Maximum number of concurrent publishers */
	uint32_t bitrate;			/* Global bitrate limit */
	gboolean bitrate_cap;		/* Whether the above limit is insormountable */
	uint16_t fir_freq;			/* Regular FIR frequency (0=disabled) */
	janus_audiocodec acodec[5];	/* Audio codec(s) to force on publishers */
	janus_videocodec vcodec[5];	/* Video codec(s) to force on publishers */
	char *vp9_profile;			/* VP9 codec profile to prefer, if more are negotiated */
	char *h264_profile;			/* H.264 codec profile to prefer, if more are negotiated */
	gboolean do_opusfec;		/* Whether inband FEC must be negotiated (note: only available for Opus) */
	gboolean do_svc;			/* Whether SVC must be done for video (note: only available for VP9 right now) */
	gboolean audiolevel_ext;	/* Whether the ssrc-audio-level extension must be negotiated or not for new publishers */
	gboolean audiolevel_event;	/* Whether to emit event to other users about audiolevel */
	int audio_active_packets;	/* Amount of packets with audio level for checkup */
	int audio_level_average;	/* Average audio level */
	gboolean videoorient_ext;	/* Whether the video-orientation extension must be negotiated or not for new publishers */
	gboolean playoutdelay_ext;	/* Whether the playout-delay extension must be negotiated or not for new publishers */
	gboolean transport_wide_cc_ext;	/* Whether the transport wide cc extension must be negotiated or not for new publishers */
	gboolean record;			/* Whether the feeds from publishers in this room should be recorded */
	char *rec_dir;				/* Where to save the recordings of this room, if enabled */
	gboolean lock_record;		/* Whether recording state can only be changed providing the room secret */
	GHashTable *participants;	/* Map of potential publishers (we get subscribers from them) */
	GHashTable *private_ids;	/* Map of existing private IDs */
	volatile gint destroyed;	/* Whether this room has been destroyed */
	gboolean check_allowed;		/* Whether to check tokens when participants join (see below) */
	GHashTable *allowed;		/* Map of participants (as tokens) allowed to join */
	gboolean notify_joining;	/* Whether an event is sent to notify all participants if a new participant joins the room */
	janus_mutex mutex;			/* Mutex to lock this room instance */
	janus_refcount ref;			/* Reference counter for this room */
} janus_videoroom;
static GHashTable *rooms;
static janus_mutex rooms_mutex = JANUS_MUTEX_INITIALIZER;
static char *admin_key = NULL;
static gboolean lock_rtpfwd = FALSE;

typedef struct janus_videoroom_session {
	janus_plugin_session *handle;
	gint64 sdp_sessid;
	gint64 sdp_version;
	janus_videoroom_p_type participant_type;
	gpointer participant;
	volatile gint started;
	volatile gint dataready;
	volatile gint hangingup;
	volatile gint destroyed;
	janus_mutex mutex;
	janus_refcount ref;
} janus_videoroom_session;
static GHashTable *sessions;
static janus_mutex sessions_mutex = JANUS_MUTEX_INITIALIZER;

/* A host whose ports gets streamed RTP packets of the corresponding type */
typedef struct janus_videoroom_srtp_context janus_videoroom_srtp_context;
typedef struct janus_videoroom_rtp_forwarder {
	void *source;
	uint32_t stream_id;
	gboolean is_video;
	gboolean is_data;
	uint32_t ssrc;
	int payload_type;
	int substream;
	struct sockaddr_in serv_addr;
	struct sockaddr_in6 serv_addr6;
	/* Only needed for RTCP */
	int rtcp_fd;
	uint16_t local_rtcp_port, remote_rtcp_port;
	GSource *rtcp_recv;
	/* Only needed when forwarding simulcasted streams to a single endpoint */
	gboolean simulcast;
	janus_rtp_switching_context context;
	janus_rtp_simulcasting_context sim_context;
	/* Only needed for SRTP forwarders */
	gboolean is_srtp;
	janus_videoroom_srtp_context *srtp_ctx;
	/* Reference */
	volatile gint destroyed;
	janus_refcount ref;
} janus_videoroom_rtp_forwarder;
static void janus_videoroom_rtp_forwarder_destroy(janus_videoroom_rtp_forwarder *forward);
static void janus_videoroom_rtp_forwarder_free(const janus_refcount *f_ref);
/* SRTP encryption may be needed, and potentially shared */
struct janus_videoroom_srtp_context {
	GHashTable *contexts;
	char *id;
	srtp_t ctx;
	srtp_policy_t policy;
	char sbuf[1500];
	int slen;
	/* Keep track of how many forwarders are using this context */
	uint8_t count;
};
static void janus_videoroom_srtp_context_free(gpointer data);
/* RTCP support in RTP forwarders */
typedef struct janus_videoroom_rtcp_receiver {
	GSource parent;
	janus_videoroom_rtp_forwarder *forward;
	GDestroyNotify destroy;
} janus_videoroom_rtcp_receiver;
static void janus_videoroom_rtp_forwarder_rtcp_receive(janus_videoroom_rtp_forwarder *forward);
static gboolean janus_videoroom_rtp_forwarder_rtcp_prepare(GSource *source, gint *timeout) {
	*timeout = -1;
	return FALSE;
}
static gboolean janus_videoroom_rtp_forwarder_rtcp_dispatch(GSource *source, GSourceFunc callback, gpointer user_data) {
	janus_videoroom_rtcp_receiver *r = (janus_videoroom_rtcp_receiver *)source;
	/* Receive the packet */
	if(r)
		janus_videoroom_rtp_forwarder_rtcp_receive(r->forward);
	return G_SOURCE_CONTINUE;
}
static void janus_videoroom_publisher_dereference_void(void *p);
static void janus_videoroom_rtp_forwarder_rtcp_finalize(GSource *source) {
	janus_videoroom_rtcp_receiver *r = (janus_videoroom_rtcp_receiver *)source;
	/* Remove the reference to the forwarder */
	if(r && r->forward) {
		if(r->forward->source) {
			janus_videoroom_publisher_dereference_void(r->forward->source);
			r->forward->source = NULL;
		}
		janus_refcount_decrease(&r->forward->ref);
	}
}
static GSourceFuncs janus_videoroom_rtp_forwarder_rtcp_funcs = {
	janus_videoroom_rtp_forwarder_rtcp_prepare,
	NULL,
	janus_videoroom_rtp_forwarder_rtcp_dispatch,
	janus_videoroom_rtp_forwarder_rtcp_finalize,
	NULL, NULL
};
static GMainContext *rtcpfwd_ctx = NULL;
static GMainLoop *rtcpfwd_loop = NULL;
static GThread *rtcpfwd_thread = NULL;
static void *janus_videoroom_rtp_forwarder_rtcp_thread(void *data);

typedef struct janus_videoroom_publisher {
	janus_videoroom_session *session;
	janus_videoroom *room;	/* Room */
	guint64 room_id;	/* Unique room ID */
	gchar *room_id_str;	/* Unique room ID (when using strings) */
	guint64 user_id;	/* Unique ID in the room */
	gchar *user_id_str;	/* Unique ID in the room (when using strings) */
	guint32 pvt_id;		/* This is sent to the publisher for mapping purposes, but shouldn't be shared with others */
	gchar *display;		/* Display name (just for fun) */
	janus_audiocodec acodec;				/* Audio codec preference for this publisher (if audio) */
	janus_videocodec vcodec;				/* Video codec preference for this publisher (if video) */
	int user_audio_active_packets;	/* Participant's audio_active_packets overwriting global room setting */
	int user_audio_level_average;	/* Participant's audio_level_average overwriting global room setting */
	gboolean talking; 	/* Whether this participant is currently talking (uses audio levels extension) */
	gboolean firefox;	/* We send Firefox users a different kind of FIR */
	GList *streams;				/* List of media streams sent by this publisher (audio, video and/or data) */
	GHashTable *streams_byid;	/* As above, indexed by mindex */
	GHashTable *streams_bymid;	/* As above, indexed by mid */
	int data_mindex;			/* We keep track of the mindex for data, as there can only be one */
	janus_mutex streams_mutex;
	uint32_t bitrate;
	gint64 remb_startup;/* Incremental changes on REMB to reach the target at startup */
	gint64 remb_latest;	/* Time of latest sent REMB (to avoid flooding) */
	gboolean recording_active;	/* Whether this publisher has to be recorded or not */
	gchar *recording_base;	/* Base name for the recording (e.g., /path/to/filename, will generate /path/to/filename-audio.mjr and/or /path/to/filename-video.mjr */
	janus_mutex rec_mutex;	/* Mutex to protect the recorders from race conditions */
	GSList *subscriptions;	/* Subscriptions this publisher has created (who this publisher is watching) */
	janus_mutex subscribers_mutex;
	janus_mutex own_subscriptions_mutex;
	GHashTable *srtp_contexts;	/* SRTP contexts that we can share among RTP forwarders */
	/* Index of RTP (or data) forwarders for this participant (all streams), if any */
	GHashTable *rtp_forwarders;
	janus_mutex rtp_forwarders_mutex;
	int udp_sock; /* The udp socket on which to forward rtp packets */
	gboolean kicked;	/* Whether this participant has been kicked */
	gboolean e2ee;		/* If media from this publisher is end-to-end encrypted */
	volatile gint destroyed;
	janus_refcount ref;
} janus_videoroom_publisher;
/* Each VideoRoom publisher can share multiple streams, so each stream is its own structure */
typedef struct janus_videoroom_publisher_stream {
	janus_videoroom_publisher *publisher;	/* Publisher instance this stream belongs to */
	janus_videoroom_media type;				/* Type of this stream (audio, video or data) */
	int mindex;								/* mindex of this stream */
	char *mid;								/* mid of this stream */
	char *description;						/* Description of this stream (user provided) */
	gboolean disabled;						/* Whether this stream is temporarily disabled or not */
	gboolean active;						/* Whether this stream is active or not */
	gboolean muted;							/* Whether this stream has been muted by a moderator */
	janus_audiocodec acodec;				/* Audio codec this publisher is using (if audio) */
	janus_videocodec vcodec;				/* Video codec this publisher is using (if video) */
	int pt;									/* Payload type of this stream (if audio or video) */
	char *fmtp;								/* fmtp that ended up being negotiated, if any (for video profiles) */
	char *h264_profile;						/* H264 profile used for this stream (if video and H264 codec) */
	char *vp9_profile;						/* VP9 profile this publisher is using (if video and VP9 codec) */
	guint32 ssrc;							/* Internal SSRC of this stream */
	gint64 fir_latest;						/* Time of latest sent PLI (to avoid flooding) */
	gint fir_seq;							/* FIR sequence number, if needed */
	gboolean opusfec;						/* Whether this stream is sending inband Opus FEC */
	gboolean simulcast, svc;				/* Whether this stream uses simulcast or VP9 SVC */
	uint32_t vssrc[3];						/* Only needed in case VP8 (or H.264) simulcasting is involved */
	char *rid[3];							/* Only needed if simulcasting is rid-based */
	int rid_extmap_id;						/* rid extmap ID */
	int framemarking_ext_id;				/* Frame marking extmap ID */
	/* RTP extensions, if negotiated */
	guint8 audio_level_extmap_id;			/* Audio level extmap ID */
	guint8 video_orient_extmap_id;			/* Video orientation extmap ID */
	guint8 playout_delay_extmap_id;			/* Playout delay extmap ID */
	janus_sdp_mdirection audio_level_mdir, video_orient_mdir, playout_delay_mdir;
	/* Audio level processing, if enabled */
	int audio_dBov_level;					/* Value in dBov of the audio level (last value from extension) */
	int audio_active_packets;				/* Participant's number of audio packets to accumulate */
	int audio_dBov_sum;						/* Participant's accumulated dBov value for audio level */
	gboolean talking;						/* Whether this participant is currently talking (uses audio levels extension) */
	/* Recording related stuff, if enabled */
	janus_recorder *rc;
	janus_rtp_switching_context rec_ctx;
	janus_rtp_simulcasting_context rec_simctx;
	/* RTP (or data) forwarders for this stream, if any */
	GHashTable *rtp_forwarders;
	janus_mutex rtp_forwarders_mutex;
	/* Subscriptions to this publisher stream (who's receiving it)  */
	GSList *subscribers;
	janus_mutex subscribers_mutex;
	volatile gint destroyed;
	janus_refcount ref;
} janus_videoroom_publisher_stream;
/* Helper to add a new RTP forwarder for a specific stream sent by publisher */
static janus_videoroom_rtp_forwarder *janus_videoroom_rtp_forwarder_add_helper(janus_videoroom_publisher *p,
	janus_videoroom_publisher_stream *ps,
	const gchar *host, int port, int rtcp_port, int pt, uint32_t ssrc,
	gboolean simulcast, int srtp_suite, const char *srtp_crypto,
	int substream, gboolean is_video, gboolean is_data);
static json_t *janus_videoroom_rtp_forwarder_summary(janus_videoroom_rtp_forwarder *f);

typedef struct janus_videoroom_subscriber {
	janus_videoroom_session *session;
	janus_videoroom *room;	/* Room */
	guint64 room_id;		/* Unique room ID */
	gchar *room_id_str;		/* Unique room ID (when using strings) */
	GList *streams;				/* List of media stream subscriptions originated by this subscriber (audio, video and/or data) */
	GHashTable *streams_byid;	/* As above, indexed by mindex */
	GHashTable *streams_bymid;	/* As above, indexed by mid */
	janus_mutex streams_mutex;
	gboolean close_pc;		/* Whether we should automatically close the PeerConnection when the publisher goes away */
	guint32 pvt_id;			/* Private ID of the participant that is subscribing (if available/provided) */
	gboolean paused;
	gboolean kicked;	/* Whether this subscription belongs to a participant that has been kicked */
	gboolean e2ee;		/* If media for this subscriber is end-to-end encrypted */
	volatile gint answered, pending_offer, pending_restart;
	volatile gint destroyed;
	janus_refcount ref;
} janus_videoroom_subscriber;
/* Each VideoRoom subscriber can be subscribed to multiple streams, belonging to
 * the same or different publishers: as such, each stream is its own structure */
typedef struct janus_videoroom_subscriber_stream {
	janus_videoroom_subscriber *subscriber;			/* Subscriber instance this stream belongs to */
	GSList *publisher_streams;						/* Complete list of publisher streams (e.g., when this is data) */
	int mindex;				/* The media index of this stream (may not be the same as the publisher stream) */
	char *mid;				/* The mid of this stream (may not be the same as the publisher stream) */
	gboolean send;			/* Whether this stream media must be sent to this subscriber */
	/* The following properties are copied from the source, in case this stream becomes inactive */
	janus_videoroom_media type;			/* Type of this stream (audio, video or data) */
	janus_audiocodec acodec;			/* Audio codec this publisher is using (if audio) */
	janus_videocodec vcodec;			/* Video codec this publisher is using (if video) */
	char *h264_profile;					/* H264 profile used for this stream (if video and H264 codec) */
	char *vp9_profile;					/* VP9 profile this publisher is using (if video and VP9 codec) */
	int pt;								/* Payload type of this stream (if audio or video) */
	gboolean opusfec;					/* Whether this stream is using inband Opus FEC */
	/* RTP and simulcasting contexts */
	janus_rtp_switching_context context;
	janus_rtp_simulcasting_context sim_context;
	janus_vp8_simulcast_context vp8_context;
	/* The following are only relevant if we're doing VP9 SVC, and are not to be confused with plain
	 * simulcast, which has similar info (substream/templayer) but in a completely different context */
	int spatial_layer, target_spatial_layer;
	gint64 last_spatial_layer[3];
	int temporal_layer, target_temporal_layer;
	volatile gint ready, destroyed;
	janus_refcount ref;
} janus_videoroom_subscriber_stream;

typedef struct janus_videoroom_rtp_relay_packet {
	janus_videoroom_publisher_stream *source;
	janus_rtp_header *data;
	gint length;
	gboolean is_rtp;	/* This may be a data packet and not RTP */
	gboolean is_video;
	uint32_t ssrc[3];
	uint32_t timestamp;
	uint16_t seq_number;
	/* Extensions to add, if any */
	janus_plugin_rtp_extensions extensions;
	/* The following are only relevant if we're doing VP9 SVC*/
	gboolean svc;
	janus_vp9_svc_info svc_info;
	/* The following is only relevant for datachannels */
	gboolean textdata;
} janus_videoroom_rtp_relay_packet;

/* Start / stop recording */
static void janus_videoroom_recorder_create(janus_videoroom_publisher_stream *ps);
static void janus_videoroom_recorder_close(janus_videoroom_publisher *participant);

/* Freeing stuff */
static void janus_videoroom_subscriber_stream_destroy(janus_videoroom_subscriber_stream *s) {
	if(s && g_atomic_int_compare_and_exchange(&s->destroyed, 0, 1))
		janus_refcount_decrease(&s->ref);
	/* TODO Should unref the subscriber instance? */
}

static void janus_videoroom_subscriber_stream_unref(janus_videoroom_subscriber_stream *s) {
	/* Decrease the counter */
	if(s)
		janus_refcount_decrease(&s->ref);
}

static void janus_videoroom_subscriber_stream_free(const janus_refcount *s_ref) {
	janus_videoroom_subscriber_stream *s = janus_refcount_containerof(s_ref, janus_videoroom_subscriber_stream, ref);
	/* This subscriber stream can be destroyed, free all the resources */
		/* TODO Anything else we should free? */
	g_free(s->mid);
	g_free(s->h264_profile);
	g_free(s->vp9_profile);
	g_free(s);
}

static void janus_videoroom_subscriber_destroy(janus_videoroom_subscriber *s) {
	if(s && g_atomic_int_compare_and_exchange(&s->destroyed, 0, 1))
		janus_refcount_decrease(&s->ref);
}

static void janus_videoroom_subscriber_free(const janus_refcount *s_ref) {
	janus_videoroom_subscriber *s = janus_refcount_containerof(s_ref, janus_videoroom_subscriber, ref);
	/* This subscriber can be destroyed, free all the resources */
	g_free(s->room_id_str);
	/* TODO Get rid of all the streams */
	g_list_free_full(s->streams, (GDestroyNotify)(janus_videoroom_subscriber_stream_destroy));
	g_hash_table_unref(s->streams_byid);
	g_hash_table_unref(s->streams_bymid);
		/* TODO Unref the publisher stream? */

	g_free(s);
}

static void janus_videoroom_publisher_stream_destroy(janus_videoroom_publisher_stream *ps) {
	if(ps && g_atomic_int_compare_and_exchange(&ps->destroyed, 0, 1)) {
		if(ps->publisher)
			janus_refcount_decrease(&ps->publisher->ref);
		ps->publisher = NULL;
		janus_refcount_decrease(&ps->ref);
	}
	/* TODO Should unref the publisher instance? */
}

static void janus_videoroom_publisher_stream_unref(janus_videoroom_publisher_stream *ps) {
	/* Decrease the counter */
	if(ps)
		janus_refcount_decrease(&ps->ref);
}

static void janus_videoroom_publisher_stream_free(const janus_refcount *ps_ref) {
	janus_videoroom_publisher_stream *ps = janus_refcount_containerof(ps_ref, janus_videoroom_publisher_stream, ref);
	/* This publisher stream can be destroyed, free all the resources */
		/* TODO Anything else we should free? */
	g_free(ps->mid);
	g_free(ps->description);
	g_free(ps->fmtp);
	g_free(ps->h264_profile);
	g_free(ps->vp9_profile);
	janus_recorder_destroy(ps->rc);
	g_hash_table_destroy(ps->rtp_forwarders);
	ps->rtp_forwarders = NULL;
	janus_mutex_destroy(&ps->rtp_forwarders_mutex);
	g_slist_free(ps->subscribers);
	janus_mutex_destroy(&ps->subscribers_mutex);
	int i=0;
	for(i=0; i<3; i++) {
		g_free(ps->rid[i]);
		ps->rid[i] = NULL;
	}
	g_free(ps);
}
static void janus_videoroom_publisher_dereference_void(void *p) {
	janus_videoroom_publisher_dereference((janus_videoroom_publisher *)p);
}

static void janus_videoroom_publisher_dereference(janus_videoroom_publisher *p) {
	/* This is used by g_pointer_clear and g_hash_table_new_full so that NULL is only possible if that was inserted into the hash table. */
	janus_refcount_decrease(&p->ref);
}

static void janus_videoroom_publisher_dereference_nodebug(janus_videoroom_publisher *p) {
	janus_refcount_decrease_nodebug(&p->ref);
}

static void janus_videoroom_publisher_destroy(janus_videoroom_publisher *p) {
	if(p && g_atomic_int_compare_and_exchange(&p->destroyed, 0, 1)) {
		/* Forwarders with RTCP support may have an extra reference, stop their source */
		janus_mutex_lock(&p->rtp_forwarders_mutex);
		if(g_hash_table_size(p->rtp_forwarders) > 0) {
			GHashTableIter iter_f;
			gpointer key_f, value_f;
			g_hash_table_iter_init(&iter_f, p->rtp_forwarders);
			while(g_hash_table_iter_next(&iter_f, &key_f, &value_f)) {
				janus_videoroom_rtp_forwarder *rpv = value_f;
				if(rpv->rtcp_recv) {
					GSource *source = rpv->rtcp_recv;
					rpv->rtcp_recv = NULL;
					g_source_destroy(source);
					g_source_unref(source);
				}
			}
		}
		janus_mutex_unlock(&p->rtp_forwarders_mutex);
		janus_refcount_decrease(&p->ref);
	}
}

static void janus_videoroom_publisher_free(const janus_refcount *p_ref) {
	janus_videoroom_publisher *p = janus_refcount_containerof(p_ref, janus_videoroom_publisher, ref);
	g_free(p->room_id_str);
	g_free(p->user_id_str);
	g_free(p->display);
	g_free(p->recording_base);
	/* Get rid of all the streams */
	g_list_free_full(p->streams, (GDestroyNotify)(janus_videoroom_publisher_stream_destroy));
	g_hash_table_unref(p->streams_byid);
	g_hash_table_unref(p->streams_bymid);

	if(p->udp_sock > 0)
		close(p->udp_sock);
	g_hash_table_destroy(p->rtp_forwarders);
	p->rtp_forwarders = NULL;
	g_hash_table_destroy(p->srtp_contexts);
	p->srtp_contexts = NULL;
	g_slist_free(p->subscriptions);

	janus_mutex_destroy(&p->subscribers_mutex);
	janus_mutex_destroy(&p->rtp_forwarders_mutex);
	g_free(p);
}

static void janus_videoroom_session_destroy(janus_videoroom_session *session) {
	if(session && g_atomic_int_compare_and_exchange(&session->destroyed, 0, 1))
		janus_refcount_decrease(&session->ref);
}

static void janus_videoroom_session_free(const janus_refcount *session_ref) {
	janus_videoroom_session *session = janus_refcount_containerof(session_ref, janus_videoroom_session, ref);
	/* Remove the reference to the core plugin session */
	janus_refcount_decrease(&session->handle->ref);
	/* This session can be destroyed, free all the resources */
	janus_mutex_destroy(&session->mutex);
	g_free(session);
}

static void janus_videoroom_room_dereference(janus_videoroom *room) {
	janus_refcount_decrease(&room->ref);
}

static void janus_videoroom_room_destroy(janus_videoroom *room) {
	if(room && g_atomic_int_compare_and_exchange(&room->destroyed, 0, 1))
		janus_refcount_decrease(&room->ref);
}

static void janus_videoroom_room_free(const janus_refcount *room_ref) {
	janus_videoroom *room = janus_refcount_containerof(room_ref, janus_videoroom, ref);
	/* This room can be destroyed, free all the resources */
	g_free(room->room_id_str);
	g_free(room->room_name);
	g_free(room->room_secret);
	g_free(room->room_pin);
	g_free(room->rec_dir);
	g_free(room->vp9_profile);
	g_free(room->h264_profile);
	g_hash_table_destroy(room->participants);
	g_hash_table_destroy(room->private_ids);
	g_hash_table_destroy(room->allowed);
	g_free(room);
}

static void janus_videoroom_message_free(janus_videoroom_message *msg) {
	if(!msg || msg == &exit_message)
		return;

	if(msg->handle && msg->handle->plugin_handle) {
		janus_videoroom_session *session = (janus_videoroom_session *)msg->handle->plugin_handle;
		janus_refcount_decrease(&session->ref);
	}
	msg->handle = NULL;

	g_free(msg->transaction);
	msg->transaction = NULL;
	if(msg->message)
		json_decref(msg->message);
	msg->message = NULL;
	if(msg->jsep)
		json_decref(msg->jsep);
	msg->jsep = NULL;

	g_free(msg);
}

static void janus_videoroom_codecstr(janus_videoroom *videoroom, char *audio_codecs, char *video_codecs, int str_len, const char *split) {
	if (audio_codecs) {
		audio_codecs[0] = 0;
		g_snprintf(audio_codecs, str_len, "%s", janus_audiocodec_name(videoroom->acodec[0]));
		if (videoroom->acodec[1] != JANUS_AUDIOCODEC_NONE) {
			g_strlcat(audio_codecs, split, str_len);
			g_strlcat(audio_codecs, janus_audiocodec_name(videoroom->acodec[1]), str_len);
		}
		if (videoroom->acodec[2] != JANUS_AUDIOCODEC_NONE) {
			g_strlcat(audio_codecs, split, str_len);
			g_strlcat(audio_codecs, janus_audiocodec_name(videoroom->acodec[2]), str_len);
		}
		if (videoroom->acodec[3] != JANUS_AUDIOCODEC_NONE) {
			g_strlcat(audio_codecs, split, str_len);
			g_strlcat(audio_codecs, janus_audiocodec_name(videoroom->acodec[3]), str_len);
		}
		if (videoroom->acodec[4] != JANUS_AUDIOCODEC_NONE) {
			g_strlcat(audio_codecs, split, str_len);
			g_strlcat(audio_codecs, janus_audiocodec_name(videoroom->acodec[4]), str_len);
		}
	}
	if (video_codecs) {
		video_codecs[0] = 0;
		g_snprintf(video_codecs, str_len, "%s", janus_videocodec_name(videoroom->vcodec[0]));
		if (videoroom->vcodec[1] != JANUS_VIDEOCODEC_NONE) {
			g_strlcat(video_codecs, split, str_len);
			g_strlcat(video_codecs, janus_videocodec_name(videoroom->vcodec[1]), str_len);
		}
		if (videoroom->vcodec[2] != JANUS_VIDEOCODEC_NONE) {
			g_strlcat(video_codecs, split, str_len);
			g_strlcat(video_codecs, janus_videocodec_name(videoroom->vcodec[2]), str_len);
		}
		if (videoroom->vcodec[3] != JANUS_VIDEOCODEC_NONE) {
			g_strlcat(video_codecs, split, str_len);
			g_strlcat(video_codecs, janus_videocodec_name(videoroom->vcodec[3]), str_len);
		}
		if (videoroom->vcodec[4] != JANUS_VIDEOCODEC_NONE) {
			g_strlcat(video_codecs, split, str_len);
			g_strlcat(video_codecs, janus_videocodec_name(videoroom->vcodec[4]), str_len);
		}
	}
}

<<<<<<< HEAD
static void janus_videoroom_reqpli(janus_videoroom_publisher_stream *ps, const char *reason) {
	if(ps == NULL || ps->publisher == NULL)
=======
static void janus_videoroom_reqpli(janus_videoroom_publisher *publisher, const char *reason) {
	if(publisher == NULL || g_atomic_int_get(&publisher->destroyed))
>>>>>>> 5e8d1748
		return;
	/* Send a PLI */
	JANUS_LOG(LOG_VERB, "%s sending PLI to %s (#%d, %s)\n", reason,
		ps->publisher->user_id_str, ps->mindex, ps->publisher->display ? ps->publisher->display : "??");
	gateway->send_pli_stream(ps->publisher->session->handle, ps->mindex);
	/* Update the time of when we last sent a keyframe request */
	ps->fir_latest = janus_get_monotonic_time();
}

/* Error codes */
#define JANUS_VIDEOROOM_ERROR_UNKNOWN_ERROR		499
#define JANUS_VIDEOROOM_ERROR_NO_MESSAGE		421
#define JANUS_VIDEOROOM_ERROR_INVALID_JSON		422
#define JANUS_VIDEOROOM_ERROR_INVALID_REQUEST	423
#define JANUS_VIDEOROOM_ERROR_JOIN_FIRST		424
#define JANUS_VIDEOROOM_ERROR_ALREADY_JOINED	425
#define JANUS_VIDEOROOM_ERROR_NO_SUCH_ROOM		426
#define JANUS_VIDEOROOM_ERROR_ROOM_EXISTS		427
#define JANUS_VIDEOROOM_ERROR_NO_SUCH_FEED		428
#define JANUS_VIDEOROOM_ERROR_MISSING_ELEMENT	429
#define JANUS_VIDEOROOM_ERROR_INVALID_ELEMENT	430
#define JANUS_VIDEOROOM_ERROR_INVALID_SDP_TYPE	431
#define JANUS_VIDEOROOM_ERROR_PUBLISHERS_FULL	432
#define JANUS_VIDEOROOM_ERROR_UNAUTHORIZED		433
#define JANUS_VIDEOROOM_ERROR_ALREADY_PUBLISHED	434
#define JANUS_VIDEOROOM_ERROR_NOT_PUBLISHED		435
#define JANUS_VIDEOROOM_ERROR_ID_EXISTS			436
#define JANUS_VIDEOROOM_ERROR_INVALID_SDP		437


/* RTP forwarder helpers */
static janus_videoroom_rtp_forwarder *janus_videoroom_rtp_forwarder_add_helper(janus_videoroom_publisher *p,
		janus_videoroom_publisher_stream *ps,
		const gchar *host, int port, int rtcp_port, int pt, uint32_t ssrc,
		gboolean simulcast, int srtp_suite, const char *srtp_crypto,
		int substream, gboolean is_video, gboolean is_data) {
	if(!p || !ps || !host) {
		return 0;
	}
<<<<<<< HEAD
	janus_mutex_lock(&ps->rtp_forwarders_mutex);
=======
	janus_refcount_increase(&p->ref);
	janus_mutex_lock(&p->rtp_forwarders_mutex);
>>>>>>> 5e8d1748
	/* Do we need to bind to a port for RTCP? */
	int fd = -1;
	uint16_t local_rtcp_port = 0;
	if(!is_data && rtcp_port > 0) {
		fd = socket(AF_INET6, SOCK_DGRAM, IPPROTO_UDP);
		if(fd < 0) {
<<<<<<< HEAD
			janus_mutex_unlock(&ps->rtp_forwarders_mutex);
			JANUS_LOG(LOG_ERR, "Error creating RTCP socket for new RTP forwarder... %d (%s)\n",
				errno, strerror(errno));
			return NULL;
		}
		int v6only = 0;
		if(setsockopt(fd, IPPROTO_IPV6, IPV6_V6ONLY, &v6only, sizeof(v6only)) != 0) {
			janus_mutex_unlock(&ps->rtp_forwarders_mutex);
=======
			janus_mutex_unlock(&p->rtp_forwarders_mutex);
			janus_refcount_decrease(&p->ref);
			JANUS_LOG(LOG_ERR, "Error creating RTCP socket for new RTP forwarder... %d (%s)\n",
				errno, g_strerror(errno));
			return 0;
		}
		int v6only = 0;
		if(setsockopt(fd, IPPROTO_IPV6, IPV6_V6ONLY, &v6only, sizeof(v6only)) != 0) {
			janus_mutex_unlock(&p->rtp_forwarders_mutex);
			janus_refcount_decrease(&p->ref);
>>>>>>> 5e8d1748
			JANUS_LOG(LOG_ERR, "Error creating RTCP socket for new RTP forwarder... %d (%s)\n",
				errno, g_strerror(errno));
			close(fd);
			return NULL;
		}
		struct sockaddr_in6 address = { 0 };
		socklen_t len = sizeof(address);
		memset(&address, 0, sizeof(address));
		address.sin6_family = AF_INET6;
		address.sin6_port = htons(0);	/* The RTCP port we received is the remote one */
		address.sin6_addr = in6addr_any;
		if(bind(fd, (struct sockaddr *)&address, len) < 0 ||
				getsockname(fd, (struct sockaddr *)&address, &len) < 0) {
<<<<<<< HEAD
			janus_mutex_unlock(&ps->rtp_forwarders_mutex);
=======
			janus_mutex_unlock(&p->rtp_forwarders_mutex);
			janus_refcount_decrease(&p->ref);
>>>>>>> 5e8d1748
			JANUS_LOG(LOG_ERR, "Error binding RTCP socket for new RTP forwarder... %d (%s)\n",
				errno, g_strerror(errno));
			close(fd);
			return NULL;
		}
		local_rtcp_port = ntohs(address.sin6_port);
		JANUS_LOG(LOG_VERB, "Bound local %s RTCP port: %"SCNu16"\n",
			is_video ? "video" : "audio", local_rtcp_port);
	}
	janus_videoroom_rtp_forwarder *forward = g_malloc0(sizeof(janus_videoroom_rtp_forwarder));
	forward->source = ps;
	forward->rtcp_fd = fd;
	forward->local_rtcp_port = local_rtcp_port;
	forward->remote_rtcp_port = rtcp_port;
	/* First of all, let's check if we need to setup an SRTP forwarder */
	if(!is_data && srtp_suite > 0 && srtp_crypto != NULL) {
		/* First of all, let's check if there's already an RTP forwarder with
		 * the same SRTP context: make sure SSRC and pt are the same too */
		char media[10] = {0};
		if(!is_video) {
			g_sprintf(media, "audio");
		} else if(is_video) {
			g_sprintf(media, "video%d", substream);
		}
		char srtp_id[256] = {0};
		g_snprintf(srtp_id, 255, "%s-%s-%"SCNu32"-%d", srtp_crypto, media, ssrc, pt);
		JANUS_LOG(LOG_VERB, "SRTP context ID: %s\n", srtp_id);
		janus_videoroom_srtp_context *srtp_ctx = g_hash_table_lookup(p->srtp_contexts, srtp_id);
		if(srtp_ctx != NULL) {
			JANUS_LOG(LOG_VERB, "  -- Reusing existing SRTP context\n");
			srtp_ctx->count++;
			forward->srtp_ctx = srtp_ctx;
		} else {
			/* Nope, base64 decode the crypto string and set it as a new SRTP context */
			JANUS_LOG(LOG_VERB, "  -- Creating new SRTP context\n");
			srtp_ctx = g_malloc0(sizeof(janus_videoroom_srtp_context));
			gsize len = 0;
			guchar *decoded = g_base64_decode(srtp_crypto, &len);
			if(len < SRTP_MASTER_LENGTH) {
<<<<<<< HEAD
				janus_mutex_unlock(&ps->rtp_forwarders_mutex);
=======
				janus_mutex_unlock(&p->rtp_forwarders_mutex);
				janus_refcount_decrease(&p->ref);
>>>>>>> 5e8d1748
				JANUS_LOG(LOG_ERR, "Invalid SRTP crypto (%s)\n", srtp_crypto);
				g_free(decoded);
				g_free(srtp_ctx);
				if(forward->rtcp_fd > -1)
					close(forward->rtcp_fd);
				g_free(forward);
				return NULL;
			}
			/* Set SRTP policy */
			srtp_policy_t *policy = &srtp_ctx->policy;
			srtp_crypto_policy_set_rtp_default(&(policy->rtp));
			if(srtp_suite == 32) {
				srtp_crypto_policy_set_aes_cm_128_hmac_sha1_32(&(policy->rtp));
			} else if(srtp_suite == 80) {
				srtp_crypto_policy_set_aes_cm_128_hmac_sha1_80(&(policy->rtp));
			}
			policy->ssrc.type = ssrc_any_outbound;
			policy->key = decoded;
			policy->next = NULL;
			/* Create SRTP context */
			srtp_err_status_t res = srtp_create(&srtp_ctx->ctx, policy);
			if(res != srtp_err_status_ok) {
				/* Something went wrong... */
<<<<<<< HEAD
				janus_mutex_unlock(&ps->rtp_forwarders_mutex);
=======
				janus_mutex_unlock(&p->rtp_forwarders_mutex);
				janus_refcount_decrease(&p->ref);
>>>>>>> 5e8d1748
				JANUS_LOG(LOG_ERR, "Error creating forwarder SRTP session: %d (%s)\n", res, janus_srtp_error_str(res));
				g_free(decoded);
				policy->key = NULL;
				g_free(srtp_ctx);
				if(forward->rtcp_fd > -1)
					close(forward->rtcp_fd);
				g_free(forward);
				return NULL;
			}
			srtp_ctx->contexts = p->srtp_contexts;
			srtp_ctx->id = g_strdup(srtp_id);
			srtp_ctx->count = 1;
			g_hash_table_insert(p->srtp_contexts, srtp_ctx->id, srtp_ctx);
			forward->srtp_ctx = srtp_ctx;
		}
		forward->is_srtp = TRUE;
	}
	forward->is_video = is_video;
	forward->payload_type = pt;
	forward->ssrc = ssrc;
	forward->substream = substream;
	forward->is_data = is_data;
	/* Check if the host address is IPv4 or IPv6 */
	if(strstr(host, ":") != NULL) {
		forward->serv_addr6.sin6_family = AF_INET6;
		inet_pton(AF_INET6, host, &(forward->serv_addr6.sin6_addr));
		forward->serv_addr6.sin6_port = htons(port);
	} else {
		forward->serv_addr.sin_family = AF_INET;
		inet_pton(AF_INET, host, &(forward->serv_addr.sin_addr));
		forward->serv_addr.sin_port = htons(port);
	}
	if(is_video && simulcast) {
		forward->simulcast = TRUE;
		janus_rtp_switching_context_reset(&forward->context);
		janus_rtp_simulcasting_context_reset(&forward->sim_context);
		forward->sim_context.rid_ext_id = ps->rid_extmap_id;
		forward->sim_context.substream_target = 2;
		forward->sim_context.templayer_target = 2;
	}
	janus_refcount_init(&forward->ref, janus_videoroom_rtp_forwarder_free);
	guint32 stream_id = janus_random_uint32();
	while(g_hash_table_lookup(ps->rtp_forwarders, GUINT_TO_POINTER(stream_id)) != NULL &&
			g_hash_table_lookup(p->rtp_forwarders, GUINT_TO_POINTER(stream_id)) != NULL) {
		stream_id = janus_random_uint32();
	}
	forward->stream_id = stream_id;
	g_hash_table_insert(ps->rtp_forwarders, GUINT_TO_POINTER(stream_id), forward);
	g_hash_table_insert(p->rtp_forwarders, GUINT_TO_POINTER(stream_id), GUINT_TO_POINTER(stream_id));
	if(fd > -1) {
		/* We need RTCP: track this file descriptor, and ref the forwarder */
		janus_refcount_increase(&p->ref);
		janus_refcount_increase(&forward->ref);
		forward->rtcp_recv = g_source_new(&janus_videoroom_rtp_forwarder_rtcp_funcs, sizeof(janus_videoroom_rtcp_receiver));
		janus_videoroom_rtcp_receiver *rr = (janus_videoroom_rtcp_receiver *)forward->rtcp_recv;
		rr->forward = forward;
		g_source_set_priority(forward->rtcp_recv, G_PRIORITY_DEFAULT);
		g_source_add_unix_fd(forward->rtcp_recv, fd, G_IO_IN | G_IO_ERR);
		g_source_attach((GSource *)forward->rtcp_recv, rtcpfwd_ctx);
		/* Send a couple of empty RTP packets to the remote port to do latching */
		struct sockaddr *address = NULL;
		struct sockaddr_in addr4 = { 0 };
		struct sockaddr_in6 addr6 = { 0 };
		socklen_t addrlen = 0;
		if(forward->serv_addr.sin_family == AF_INET) {
			addr4.sin_family = AF_INET;
			addr4.sin_addr.s_addr = forward->serv_addr.sin_addr.s_addr;
			addr4.sin_port = htons(forward->remote_rtcp_port);
			address = (struct sockaddr *)&addr4;
			addrlen = sizeof(addr4);
		} else {
			addr6.sin6_family = AF_INET6;
			memcpy(&addr6.sin6_addr, &forward->serv_addr6.sin6_addr, sizeof(struct in6_addr));
			addr6.sin6_port = htons(forward->remote_rtcp_port);
			address = (struct sockaddr *)&addr6;
			addrlen = sizeof(addr6);
		}
		janus_rtp_header rtp;
		memset(&rtp, 0, sizeof(rtp));
		rtp.version = 2;
		(void)sendto(fd, &rtp, 12, 0, address, addrlen);
		(void)sendto(fd, &rtp, 12, 0, address, addrlen);
	}
<<<<<<< HEAD
	janus_mutex_unlock(&ps->rtp_forwarders_mutex);
=======
	janus_mutex_unlock(&p->rtp_forwarders_mutex);
	janus_refcount_decrease(&p->ref);
>>>>>>> 5e8d1748
	JANUS_LOG(LOG_VERB, "Added %s/%d rtp_forward to participant %s host: %s:%d stream_id: %"SCNu32"\n",
		is_data ? "data" : (is_video ? "video" : "audio"), substream, p->user_id_str, host, port, stream_id);
	return forward;
}

static json_t *janus_videoroom_rtp_forwarder_summary(janus_videoroom_rtp_forwarder *f) {
	if(f == NULL)
		return NULL;
	json_t *json = json_object();
	json_object_set_new(json, "stream_id", json_integer(f->stream_id));
	char address[100];
	if(f->serv_addr.sin_family == AF_INET) {
		json_object_set_new(json, "host", json_string(
			inet_ntop(AF_INET, &f->serv_addr.sin_addr, address, sizeof(address))));
	} else {
		json_object_set_new(json, "host", json_string(
			inet_ntop(AF_INET6, &f->serv_addr6.sin6_addr, address, sizeof(address))));
	}
	json_object_set_new(json, "port", json_integer(ntohs(f->serv_addr.sin_port)));
	if(f->is_data) {
		json_object_set_new(json, "type", json_string("data"));
	} else if(f->is_video) {
		json_object_set_new(json, "type", json_string("video"));
		if(f->local_rtcp_port > 0)
			json_object_set_new(json, "local_rtcp_port", json_integer(f->local_rtcp_port));
		if(f->remote_rtcp_port > 0)
			json_object_set_new(json, "remote_rtcp_port", json_integer(f->remote_rtcp_port));
		if(f->payload_type)
			json_object_set_new(json, "pt", json_integer(f->payload_type));
		if(f->ssrc)
			json_object_set_new(json, "ssrc", json_integer(f->ssrc));
		if(f->substream)
			json_object_set_new(json, "substream", json_integer(f->substream));
	} else {
		json_object_set_new(json, "type", json_string("audio"));
		if(f->local_rtcp_port > 0)
			json_object_set_new(json, "local_rtcp_port", json_integer(f->local_rtcp_port));
		if(f->remote_rtcp_port > 0)
			json_object_set_new(json, "remote_rtcp_port", json_integer(f->remote_rtcp_port));
		if(f->payload_type)
			json_object_set_new(json, "pt", json_integer(f->payload_type));
		if(f->ssrc)
			json_object_set_new(json, "ssrc", json_integer(f->ssrc));
	}
	if(f->is_srtp)
		json_object_set_new(json, "srtp", json_true());
	return json;
}

static void janus_videoroom_rtp_forwarder_destroy(janus_videoroom_rtp_forwarder *forward) {
	if(forward && g_atomic_int_compare_and_exchange(&forward->destroyed, 0, 1)) {
		if(forward->rtcp_fd > -1 && forward->rtcp_recv != NULL) {
			g_source_destroy(forward->rtcp_recv);
			g_source_unref(forward->rtcp_recv);
		}
		janus_refcount_decrease(&forward->ref);
	}
}
static void janus_videoroom_rtp_forwarder_free(const janus_refcount *f_ref) {
	janus_videoroom_rtp_forwarder *forward = janus_refcount_containerof(f_ref, janus_videoroom_rtp_forwarder, ref);
	if(forward->rtcp_fd > -1)
		close(forward->rtcp_fd);
	if(forward->is_srtp && forward->srtp_ctx) {
		forward->srtp_ctx->count--;
		if(forward->srtp_ctx->count == 0 && forward->srtp_ctx->contexts != NULL)
			g_hash_table_remove(forward->srtp_ctx->contexts, forward->srtp_ctx->id);
	}
	g_free(forward);
	forward = NULL;
}

static void janus_videoroom_srtp_context_free(gpointer data) {
	if(data) {
		janus_videoroom_srtp_context *srtp_ctx = (janus_videoroom_srtp_context *)data;
		if(srtp_ctx) {
			g_free(srtp_ctx->id);
			srtp_dealloc(srtp_ctx->ctx);
			g_free(srtp_ctx->policy.key);
			g_free(srtp_ctx);
			srtp_ctx = NULL;
		}
	}
}


/* Helpers for subscription streams */
static janus_videoroom_subscriber_stream *janus_videoroom_subscriber_stream_add(janus_videoroom_subscriber *subscriber,
		janus_videoroom_publisher_stream *ps,
		gboolean legacy, gboolean do_audio, gboolean do_video, gboolean do_data) {
	/* If this is a legacy subscription ("feed"), use the deprecated properties */
	if(legacy && ((ps->type == JANUS_VIDEOROOM_MEDIA_AUDIO && !do_audio) ||
			(ps->type == JANUS_VIDEOROOM_MEDIA_VIDEO && !do_video) ||
			(ps->type == JANUS_VIDEOROOM_MEDIA_DATA && !do_data))) {
		/* Skip this */
		JANUS_LOG(LOG_WARN, "Skipping %s stream (legacy subscription)\n", janus_videoroom_media_str(ps->type));
		return NULL;
	}
	/* Allocate a new subscriber stream instance */
	janus_videoroom_subscriber_stream *stream = g_malloc0(sizeof(janus_videoroom_subscriber_stream));
	stream->mindex = g_list_length(subscriber->streams);
	stream->subscriber = subscriber;
	stream->publisher_streams = g_slist_append(stream->publisher_streams, ps);
	/* Copy properties from the source */
	stream->type = ps->type;
	stream->acodec = ps->acodec;
	stream->vcodec = ps->vcodec;
	if(stream->vcodec == JANUS_VIDEOCODEC_H264 && ps->h264_profile) {
		stream->h264_profile = g_strdup(ps->h264_profile);
	} else if(stream->vcodec == JANUS_VIDEOCODEC_VP9 && ps->vp9_profile) {
		stream->vp9_profile = g_strdup(ps->vp9_profile);
	}
	stream->pt = ps->pt;
	stream->opusfec = ps->opusfec;
	char mid[5];
	g_snprintf(mid, sizeof(mid), "%d", stream->mindex);
	stream->mid = g_strdup(mid);
	subscriber->streams = g_list_append(subscriber->streams, stream);
	g_hash_table_insert(subscriber->streams_byid, GINT_TO_POINTER(stream->mindex), stream);
	g_hash_table_insert(subscriber->streams_bymid, g_strdup(stream->mid), stream);
	/* Initialize the stream */
	janus_rtp_switching_context_reset(&stream->context);
	stream->send = TRUE;
	g_atomic_int_set(&stream->destroyed, 0);
	janus_refcount_init(&stream->ref, janus_videoroom_subscriber_stream_free);
	janus_refcount_increase(&stream->ref);	/* This is for the mid-indexed hashtable */
	janus_rtp_simulcasting_context_reset(&stream->sim_context);
	stream->sim_context.rid_ext_id = ps->rid_extmap_id;
	stream->sim_context.substream_target = 2;
	stream->sim_context.templayer_target = 2;
	janus_vp8_simulcast_context_reset(&stream->vp8_context);
	/* This stream may belong to a room where VP9 SVC has been enabled,
	 * let's assume we're interested in all layers for the time being */
	stream->spatial_layer = -1;
	stream->target_spatial_layer = 1;		/* FIXME Chrome sends 0 and 1 */
	stream->temporal_layer = -1;
	stream->target_temporal_layer = 2;	/* FIXME Chrome sends 0, 1 and 2 */
	janus_mutex_lock(&ps->subscribers_mutex);
	ps->subscribers = g_slist_append(ps->subscribers, stream);
	/* The two streams reference each other */
	janus_refcount_increase(&stream->ref);
	janus_refcount_increase(&ps->ref);
	janus_mutex_unlock(&ps->subscribers_mutex);
	return stream;
}

static janus_videoroom_subscriber_stream *janus_videoroom_subscriber_stream_add_or_replace(janus_videoroom_subscriber *subscriber,
		janus_videoroom_publisher_stream *ps) {
	if(subscriber == NULL || ps == NULL)
		return NULL;
	/* First of all, let's check if there's an m-line we can reuse */
	gboolean found = FALSE;
	janus_videoroom_subscriber_stream *stream = NULL;
	GList *temp = subscriber->streams;
	while(temp) {
		stream = (janus_videoroom_subscriber_stream *)temp->data;
		janus_videoroom_publisher_stream *stream_ps = stream->publisher_streams ? stream->publisher_streams->data : NULL;
		if(stream_ps != NULL && stream_ps->type == ps->type && stream->type == JANUS_VIDEOROOM_MEDIA_DATA) {
			/* We already have a datachannel m-line, no need for others: just update the subscribers list */
			janus_mutex_lock(&ps->subscribers_mutex);
			if(g_slist_find(ps->subscribers, stream) == NULL && g_slist_find(stream->publisher_streams, ps) == NULL) {
				ps->subscribers = g_slist_append(ps->subscribers, stream);
				stream->publisher_streams = g_slist_append(stream->publisher_streams, ps);
				/* The two streams reference each other */
				janus_refcount_increase(&stream->ref);
				janus_refcount_increase(&ps->ref);
			}
			janus_mutex_unlock(&ps->subscribers_mutex);
			return NULL;
		}
		if(stream_ps == NULL && stream->type == ps->type) {
			/* There's an empty m-line of the right type, check if codecs match */
			if(stream->type == JANUS_VIDEOROOM_MEDIA_DATA ||
					(stream->type == JANUS_VIDEOROOM_MEDIA_AUDIO && stream->acodec == ps->acodec) ||
					(stream->type == JANUS_VIDEOROOM_MEDIA_VIDEO && stream->vcodec == ps->vcodec)) {
				found = TRUE;
				JANUS_LOG(LOG_VERB, "Reusing m-line %d for this subscription\n", stream->mindex);
				stream->opusfec = ps->opusfec;
				janus_rtp_simulcasting_context_reset(&stream->sim_context);
				if(ps->simulcast) {
					stream->sim_context.rid_ext_id = ps->rid_extmap_id;
					stream->sim_context.substream_target = 2;
					stream->sim_context.templayer_target = 2;
				}
				janus_vp8_simulcast_context_reset(&stream->vp8_context);
				if(ps->svc) {
					/* This stream belongs to a room where VP9 SVC has been enabled,
					 * let's assume we're interested in all layers for the time being */
					stream->spatial_layer = -1;
					stream->target_spatial_layer = 1;		/* FIXME Chrome sends 0 and 1 */
					stream->temporal_layer = -1;
					stream->target_temporal_layer = 2;	/* FIXME Chrome sends 0, 1 and 2 */
				}
				janus_mutex_lock(&ps->subscribers_mutex);
				if(g_slist_find(ps->subscribers, stream) == NULL && g_slist_find(stream->publisher_streams, ps) == NULL) {
					ps->subscribers = g_slist_append(ps->subscribers, stream);
					stream->publisher_streams = g_slist_append(stream->publisher_streams, ps);
					/* The two streams reference each other */
					janus_refcount_increase(&stream->ref);
					janus_refcount_increase(&ps->ref);
				}
				janus_mutex_unlock(&ps->subscribers_mutex);
				break;
			}
		}
		temp = temp->next;
	}
	if(found)
		return stream;
	/* We couldn't find any, add a new one */
	return janus_videoroom_subscriber_stream_add(subscriber, ps, FALSE, FALSE, FALSE, FALSE);
}

static void janus_videoroom_subscriber_stream_remove(janus_videoroom_subscriber_stream *s,
		janus_videoroom_publisher_stream *ps, gboolean lock_ps) {
	janus_videoroom_subscriber *subscriber = s->subscriber;
	if(subscriber && subscriber->pvt_id > 0 && subscriber->room != NULL) {
		janus_mutex_lock(&subscriber->room->mutex);
		janus_videoroom_publisher *owner = g_hash_table_lookup(subscriber->room->private_ids, GUINT_TO_POINTER(subscriber->pvt_id));
		if(owner != NULL) {
			janus_mutex_lock(&owner->subscribers_mutex);
			/* Note: we should refcount these subscription-publisher mappings as well */
			owner->subscriptions = g_slist_remove(owner->subscriptions, s);
			janus_mutex_unlock(&owner->subscribers_mutex);
		}
		janus_mutex_unlock(&subscriber->room->mutex);
		//~ if(subscriber->room)
			//~ g_clear_pointer(&subscriber->room, janus_videoroom_room_dereference);
		//~ /* If the subscriber itself has no more active active subscriptions, should we close it? */
		//~ if(subscriber->streams == NULL && subscriber->session && subscriber->close_pc)
			//~ gateway->close_pc(subscriber->session->handle);
	}
	g_atomic_int_set(&s->ready, 0);
	if(ps != NULL) {
		/* Unsubscribe from this stream in particular (datachannels can have multiple sources) */
		if(g_slist_find(s->publisher_streams, ps) != NULL) {
			/* Remove the subscription from the list of recipients */
			s->publisher_streams = g_slist_remove(s->publisher_streams, ps);
			if(s->publisher_streams == NULL)
				g_atomic_int_set(&s->ready, 0);
			s->opusfec = FALSE;
			if(lock_ps)
				janus_mutex_lock(&ps->subscribers_mutex);
			ps->subscribers = g_slist_remove(ps->subscribers, s);
			if(lock_ps)
				janus_mutex_unlock(&ps->subscribers_mutex);
			/* Unref the two streams, as they're not related anymore */
			janus_refcount_decrease(&ps->ref);
			janus_refcount_decrease(&s->ref);
		}
	} else {
		/* Unsubscribe from all sources (which will be one for audio/video, potentially more for datachannels) */
		while(s->publisher_streams) {
			ps = s->publisher_streams->data;
			s->publisher_streams = g_slist_remove(s->publisher_streams, ps);
			if(ps) {
				/* Remove the subscription from the list of recipients */
				if(s->publisher_streams == NULL)
					g_atomic_int_set(&s->ready, 0);
				s->opusfec = FALSE;
				if(lock_ps)
					janus_mutex_lock(&ps->subscribers_mutex);
				ps->subscribers = g_slist_remove(ps->subscribers, s);
				if(lock_ps)
					janus_mutex_unlock(&ps->subscribers_mutex);
				/* Unref the two streams, as they're not related anymore */
				janus_refcount_decrease(&ps->ref);
				janus_refcount_decrease(&s->ref);
			}
		}
	}
}

static json_t *janus_videoroom_subscriber_streams_summary(janus_videoroom_subscriber *subscriber, gboolean legacy, json_t *event) {
	json_t *media = json_array();
	GList *temp = subscriber->streams;
	while(temp) {
		janus_videoroom_subscriber_stream *stream = (janus_videoroom_subscriber_stream *)temp->data;
		janus_refcount_increase(&stream->ref);
		janus_videoroom_publisher_stream *ps = stream->publisher_streams ? stream->publisher_streams->data : NULL;
		if(ps)
			janus_refcount_increase(&ps->ref);
		json_t *m = json_object();
		json_object_set_new(m, "type", json_string(janus_videoroom_media_str(stream->type)));
		json_object_set_new(m, "active", (ps || stream->type == JANUS_VIDEOROOM_MEDIA_DATA) ? json_true() : json_false());
		json_object_set_new(m, "mindex", json_integer(stream->mindex));
		json_object_set_new(m, "mid", json_string(stream->mid));
		json_object_set_new(m, "ready", g_atomic_int_get(&stream->ready) ? json_true() : json_false());
		json_object_set_new(m, "send", stream->send ? json_true() : json_false());
		if(ps && stream->type == JANUS_VIDEOROOM_MEDIA_DATA) {
			json_object_set_new(m, "sources", json_integer(g_slist_length(stream->publisher_streams)));
		} else if(ps && stream->type != JANUS_VIDEOROOM_MEDIA_DATA) {
			if(ps->publisher) {
				json_object_set_new(m, "feed_id", string_ids ? json_string(ps->publisher->user_id_str) : json_integer(ps->publisher->user_id));
				if(ps->publisher->display)
					json_object_set_new(m, "feed_display", json_string(ps->publisher->display));
				/* If this is a legacy subscription, put the info in the generic part too */
				if(legacy && event) {
					json_object_set_new(event, "id", string_ids ? json_string(ps->publisher->user_id_str) : json_integer(ps->publisher->user_id));
					if(ps->publisher->display)
						json_object_set_new(event, "display", json_string(ps->publisher->display));
				}
			}
			if(ps->mid)
				json_object_set_new(m, "feed_mid", json_string(ps->mid));
			if(ps->description)
				json_object_set_new(m, "feed_description", json_string(ps->description));
			if(ps->simulcast) {
				json_t *simulcast = json_object();
				json_object_set_new(simulcast, "substream", json_integer(stream->sim_context.substream));
				json_object_set_new(simulcast, "substream-target", json_integer(stream->sim_context.substream_target));
				json_object_set_new(simulcast, "temporal-layer", json_integer(stream->sim_context.templayer));
				json_object_set_new(simulcast, "temporal-layer-target", json_integer(stream->sim_context.templayer_target));
				if(stream->sim_context.drop_trigger > 0)
					json_object_set_new(simulcast, "fallback", json_integer(stream->sim_context.drop_trigger));
				json_object_set_new(m, "simulcast", simulcast);
			}
			if(ps->svc) {
				json_t *svc = json_object();
				json_object_set_new(svc, "spatial-layer", json_integer(stream->spatial_layer));
				json_object_set_new(svc, "target-spatial-layer", json_integer(stream->target_spatial_layer));
				json_object_set_new(svc, "temporal-layer", json_integer(stream->temporal_layer));
				json_object_set_new(svc, "target-temporal-layer", json_integer(stream->target_temporal_layer));
				json_object_set_new(m, "svc", svc);
			}
		}
		if(ps)
			janus_refcount_decrease(&ps->ref);
		janus_refcount_decrease(&stream->ref);
		json_array_append_new(media, m);
		temp = temp->next;
	}
	return media;
}

/* Helper to generate a new offer with the subscriber streams */
static json_t *janus_videoroom_subscriber_offer(janus_videoroom_subscriber *subscriber) {
	g_atomic_int_set(&subscriber->answered, 0);
	char s_name[100];
	g_snprintf(s_name, sizeof(s_name), "VideoRoom %s", subscriber->room->room_id_str);
	janus_sdp *offer = janus_sdp_generate_offer(s_name, "0.0.0.0",
		JANUS_SDP_OA_DONE);
	GList *temp = subscriber->streams;
	while(temp) {
		janus_videoroom_subscriber_stream *stream = (janus_videoroom_subscriber_stream *)temp->data;
		janus_videoroom_publisher_stream *ps = stream->publisher_streams ? stream->publisher_streams->data : NULL;
		int pt = -1;
		const char *codec = NULL;
		if(stream->type != JANUS_VIDEOROOM_MEDIA_DATA) {
			pt = stream->pt;
			codec = (stream->type == JANUS_VIDEOROOM_MEDIA_AUDIO ?
				janus_audiocodec_name(stream->acodec) : janus_videocodec_name(stream->vcodec));
		}
		janus_sdp_generate_offer_mline(offer,
			JANUS_SDP_OA_MLINE, janus_videoroom_media_sdptype(stream->type),
			JANUS_SDP_OA_MID, stream->mid,
			JANUS_SDP_OA_PT, pt,
			JANUS_SDP_OA_CODEC, codec,
			JANUS_SDP_OA_FMTP, (stream->type == JANUS_VIDEOROOM_MEDIA_AUDIO && stream->opusfec ? "useinbandfec=1" :
				//~ (stream->type == JANUS_VIDEOROOM_MEDIA_VIDEO ? vprofile : NULL)),
				NULL),
			JANUS_SDP_OA_H264_PROFILE, (stream->type == JANUS_VIDEOROOM_MEDIA_VIDEO ? stream->h264_profile : NULL),
			JANUS_SDP_OA_VP9_PROFILE, (stream->type == JANUS_VIDEOROOM_MEDIA_VIDEO ? stream->vp9_profile : NULL),
			JANUS_SDP_OA_DIRECTION, ((ps && !ps->disabled) || stream->type == JANUS_VIDEOROOM_MEDIA_DATA) ? JANUS_SDP_SENDONLY : JANUS_SDP_INACTIVE,
			JANUS_SDP_OA_EXTENSION, JANUS_RTP_EXTMAP_AUDIO_LEVEL,
				(stream->type == JANUS_VIDEOROOM_MEDIA_AUDIO && (ps && ps->audio_level_extmap_id > 0)) ? janus_rtp_extension_id(JANUS_RTP_EXTMAP_AUDIO_LEVEL) : 0,
			JANUS_SDP_OA_EXTENSION, JANUS_RTP_EXTMAP_MID, janus_rtp_extension_id(JANUS_RTP_EXTMAP_MID),
			JANUS_SDP_OA_EXTENSION, JANUS_RTP_EXTMAP_VIDEO_ORIENTATION,
				(stream->type == JANUS_VIDEOROOM_MEDIA_VIDEO && (ps && ps->video_orient_extmap_id > 0)) ? janus_rtp_extension_id(JANUS_RTP_EXTMAP_VIDEO_ORIENTATION) : 0,
			JANUS_SDP_OA_EXTENSION, JANUS_RTP_EXTMAP_PLAYOUT_DELAY,
				(stream->type == JANUS_VIDEOROOM_MEDIA_VIDEO && (ps && ps->playout_delay_extmap_id > 0)) ? janus_rtp_extension_id(JANUS_RTP_EXTMAP_PLAYOUT_DELAY) : 0,
			JANUS_SDP_OA_EXTENSION, JANUS_RTP_EXTMAP_TRANSPORT_WIDE_CC,
				(stream->type == JANUS_VIDEOROOM_MEDIA_VIDEO && subscriber->room->transport_wide_cc_ext) ? janus_rtp_extension_id(JANUS_RTP_EXTMAP_TRANSPORT_WIDE_CC) : 0,
			/* TODO Add other properties from original SDP */
			JANUS_SDP_OA_DONE);
		temp = temp->next;
	}
	/* Update (or set) the SDP version */
	subscriber->session->sdp_version++;
	offer->o_version = subscriber->session->sdp_version;
	char *sdp = janus_sdp_write(offer);
	janus_sdp_destroy(offer);
	json_t *jsep = json_pack("{ssss}", "type", "offer", "sdp", sdp);
	g_free(sdp);
	/* Done */
	return jsep;
}


/* Plugin implementation */
int janus_videoroom_init(janus_callbacks *callback, const char *config_path) {
	if(g_atomic_int_get(&stopping)) {
		/* Still stopping from before */
		return -1;
	}
	if(callback == NULL || config_path == NULL) {
		/* Invalid arguments */
		return -1;
	}

	/* Read configuration */
	char filename[255];
	g_snprintf(filename, 255, "%s/%s.jcfg", config_path, JANUS_VIDEOROOM_PACKAGE);
	JANUS_LOG(LOG_VERB, "Configuration file: %s\n", filename);
	config = janus_config_parse(filename);
	if(config == NULL) {
		JANUS_LOG(LOG_WARN, "Couldn't find .jcfg configuration file (%s), trying .cfg\n", JANUS_VIDEOROOM_PACKAGE);
		g_snprintf(filename, 255, "%s/%s.cfg", config_path, JANUS_VIDEOROOM_PACKAGE);
		JANUS_LOG(LOG_VERB, "Configuration file: %s\n", filename);
		config = janus_config_parse(filename);
	}
	config_folder = config_path;
	if(config != NULL)
		janus_config_print(config);

	sessions = g_hash_table_new_full(NULL, NULL, NULL, (GDestroyNotify)janus_videoroom_session_destroy);
	messages = g_async_queue_new_full((GDestroyNotify) janus_videoroom_message_free);

	/* This is the callback we'll need to invoke to contact the Janus core */
	gateway = callback;

	/* Parse configuration to populate the rooms list */
	if(config != NULL) {
		janus_config_category *config_general = janus_config_get_create(config, NULL, janus_config_type_category, "general");
		/* Any admin key to limit who can "create"? */
		janus_config_item *key = janus_config_get(config, config_general, janus_config_type_item, "admin_key");
		if(key != NULL && key->value != NULL)
			admin_key = g_strdup(key->value);
		janus_config_item *lrf = janus_config_get(config, config_general, janus_config_type_item, "lock_rtp_forward");
		if(admin_key && lrf != NULL && lrf->value != NULL)
			lock_rtpfwd = janus_is_true(lrf->value);
		janus_config_item *events = janus_config_get(config, config_general, janus_config_type_item, "events");
		if(events != NULL && events->value != NULL)
			notify_events = janus_is_true(events->value);
		if(!notify_events && callback->events_is_enabled()) {
			JANUS_LOG(LOG_WARN, "Notification of events to handlers disabled for %s\n", JANUS_VIDEOROOM_NAME);
		}
		janus_config_item *ids = janus_config_get(config, config_general, janus_config_type_item, "string_ids");
		if(ids != NULL && ids->value != NULL)
			string_ids = janus_is_true(ids->value);
		if(string_ids) {
			JANUS_LOG(LOG_INFO, "VideoRoom will use alphanumeric IDs, not numeric\n");
		}
	}
	rooms = g_hash_table_new_full(string_ids ? g_str_hash : g_int64_hash, string_ids ? g_str_equal : g_int64_equal,
		(GDestroyNotify)g_free, (GDestroyNotify)janus_videoroom_room_destroy);
	/* Iterate on all rooms */
	if(config != NULL) {
		GList *clist = janus_config_get_categories(config, NULL), *cl = clist;
		while(cl != NULL) {
			janus_config_category *cat = (janus_config_category *)cl->data;
			if(cat->name == NULL || !strcasecmp(cat->name, "general")) {
				cl = cl->next;
				continue;
			}
			JANUS_LOG(LOG_VERB, "Adding VideoRoom room '%s'\n", cat->name);
			janus_config_item *desc = janus_config_get(config, cat, janus_config_type_item, "description");
			janus_config_item *priv = janus_config_get(config, cat, janus_config_type_item, "is_private");
			janus_config_item *secret = janus_config_get(config, cat, janus_config_type_item, "secret");
			janus_config_item *pin = janus_config_get(config, cat, janus_config_type_item, "pin");
			janus_config_item *req_pvtid = janus_config_get(config, cat, janus_config_type_item, "require_pvtid");
			janus_config_item *bitrate = janus_config_get(config, cat, janus_config_type_item, "bitrate");
			janus_config_item *bitrate_cap = janus_config_get(config, cat, janus_config_type_item, "bitrate_cap");
			janus_config_item *maxp = janus_config_get(config, cat, janus_config_type_item, "publishers");
			janus_config_item *firfreq = janus_config_get(config, cat, janus_config_type_item, "fir_freq");
			janus_config_item *audiocodec = janus_config_get(config, cat, janus_config_type_item, "audiocodec");
			janus_config_item *videocodec = janus_config_get(config, cat, janus_config_type_item, "videocodec");
			janus_config_item *vp9profile = janus_config_get(config, cat, janus_config_type_item, "vp9_profile");
			janus_config_item *h264profile = janus_config_get(config, cat, janus_config_type_item, "h264_profile");
			janus_config_item *fec = janus_config_get(config, cat, janus_config_type_item, "opus_fec");
			janus_config_item *svc = janus_config_get(config, cat, janus_config_type_item, "video_svc");
			janus_config_item *audiolevel_ext = janus_config_get(config, cat, janus_config_type_item, "audiolevel_ext");
			janus_config_item *audiolevel_event = janus_config_get(config, cat, janus_config_type_item, "audiolevel_event");
			janus_config_item *audio_active_packets = janus_config_get(config, cat, janus_config_type_item, "audio_active_packets");
			janus_config_item *audio_level_average = janus_config_get(config, cat, janus_config_type_item, "audio_level_average");
			janus_config_item *videoorient_ext = janus_config_get(config, cat, janus_config_type_item, "videoorient_ext");
			janus_config_item *playoutdelay_ext = janus_config_get(config, cat, janus_config_type_item, "playoutdelay_ext");
			janus_config_item *transport_wide_cc_ext = janus_config_get(config, cat, janus_config_type_item, "transport_wide_cc_ext");
			janus_config_item *notify_joining = janus_config_get(config, cat, janus_config_type_item, "notify_joining");
			janus_config_item *req_e2ee = janus_config_get(config, cat, janus_config_type_item, "require_e2ee");
			janus_config_item *record = janus_config_get(config, cat, janus_config_type_item, "record");
			janus_config_item *rec_dir = janus_config_get(config, cat, janus_config_type_item, "rec_dir");
			janus_config_item *lock_record = janus_config_get(config, cat, janus_config_type_item, "lock_record");
			/* Create the video room */
			janus_videoroom *videoroom = g_malloc0(sizeof(janus_videoroom));
			const char *room_num = cat->name;
			if(strstr(room_num, "room-") == room_num)
				room_num += 5;
			if(!string_ids) {
				videoroom->room_id = g_ascii_strtoull(room_num, NULL, 0);
				if(videoroom->room_id == 0) {
					JANUS_LOG(LOG_ERR, "Can't add the VideoRoom room, invalid ID 0...\n");
					g_free(videoroom);
					cl = cl->next;
					continue;
				}
				/* Make sure the ID is completely numeric */
				char room_id_str[30];
				g_snprintf(room_id_str, sizeof(room_id_str), "%"SCNu64, videoroom->room_id);
				if(strcmp(room_num, room_id_str)) {
					JANUS_LOG(LOG_ERR, "Can't add the VideoRoom room, ID '%s' is not numeric...\n", room_num);
					g_free(videoroom);
					cl = cl->next;
					continue;
				}
			}
			/* Let's make sure the room doesn't exist already */
			janus_mutex_lock(&rooms_mutex);
			if(g_hash_table_lookup(rooms, string_ids ? (gpointer)room_num : (gpointer)&videoroom->room_id) != NULL) {
				/* It does... */
				janus_mutex_unlock(&rooms_mutex);
				JANUS_LOG(LOG_ERR, "Can't add the VideoRoom room, room %s already exists...\n", room_num);
				g_free(videoroom);
				cl = cl->next;
				continue;
			}
			janus_mutex_unlock(&rooms_mutex);
			videoroom->room_id_str = g_strdup(room_num);
			char *description = NULL;
			if(desc != NULL && desc->value != NULL && strlen(desc->value) > 0)
				description = g_strdup(desc->value);
			else
				description = g_strdup(cat->name);
			videoroom->room_name = description;
			if(secret != NULL && secret->value != NULL) {
				videoroom->room_secret = g_strdup(secret->value);
			}
			if(pin != NULL && pin->value != NULL) {
				videoroom->room_pin = g_strdup(pin->value);
			}
			videoroom->is_private = priv && priv->value && janus_is_true(priv->value);
			videoroom->require_pvtid = req_pvtid && req_pvtid->value && janus_is_true(req_pvtid->value);
			videoroom->require_e2ee = req_e2ee && req_e2ee->value && janus_is_true(req_e2ee->value);
			videoroom->max_publishers = 3;	/* FIXME How should we choose a default? */
			if(maxp != NULL && maxp->value != NULL)
				videoroom->max_publishers = atol(maxp->value);
			if(videoroom->max_publishers < 0)
				videoroom->max_publishers = 3;	/* FIXME How should we choose a default? */
			videoroom->bitrate = 0;
			if(bitrate != NULL && bitrate->value != NULL)
				videoroom->bitrate = atol(bitrate->value);
			if(videoroom->bitrate > 0 && videoroom->bitrate < 64000)
				videoroom->bitrate = 64000;	/* Don't go below 64k */
			videoroom->bitrate_cap = bitrate_cap && bitrate_cap->value && janus_is_true(bitrate_cap->value);
			videoroom->fir_freq = 0;
			if(firfreq != NULL && firfreq->value != NULL)
				videoroom->fir_freq = atol(firfreq->value);
			/* By default, we force Opus as the only audio codec */
			videoroom->acodec[0] = JANUS_AUDIOCODEC_OPUS;
			videoroom->acodec[1] = JANUS_AUDIOCODEC_NONE;
			videoroom->acodec[2] = JANUS_AUDIOCODEC_NONE;
			videoroom->acodec[3] = JANUS_AUDIOCODEC_NONE;
			videoroom->acodec[4] = JANUS_AUDIOCODEC_NONE;
			/* Check if we're forcing a different single codec, or allowing more than one */
			if(audiocodec && audiocodec->value) {
				gchar **list = g_strsplit(audiocodec->value, ",", 4);
				gchar *codec = list[0];
				if(codec != NULL) {
					int i=0;
					while(codec != NULL) {
						if(i == 5) {
							JANUS_LOG(LOG_WARN, "Ignoring extra audio codecs: %s\n", codec);
							break;
						}
						if(strlen(codec) > 0)
							videoroom->acodec[i] = janus_audiocodec_from_name(codec);
						i++;
						codec = list[i];
					}
				}
				g_clear_pointer(&list, g_strfreev);
			}
			/* By default, we force VP8 as the only video codec */
			videoroom->vcodec[0] = JANUS_VIDEOCODEC_VP8;
			videoroom->vcodec[1] = JANUS_VIDEOCODEC_NONE;
			videoroom->vcodec[2] = JANUS_VIDEOCODEC_NONE;
			videoroom->vcodec[3] = JANUS_VIDEOCODEC_NONE;
			videoroom->vcodec[4] = JANUS_VIDEOCODEC_NONE;
			/* Check if we're forcing a different single codec, or allowing more than one */
			if(videocodec && videocodec->value) {
				gchar **list = g_strsplit(videocodec->value, ",", 4);
				gchar *codec = list[0];
				if(codec != NULL) {
					int i=0;
					while(codec != NULL) {
						if(i == 5) {
							JANUS_LOG(LOG_WARN, "Ignoring extra video codecs: %s\n", codec);
							break;
						}
						if(strlen(codec) > 0)
							videoroom->vcodec[i] = janus_videocodec_from_name(codec);
						i++;
						codec = list[i];
					}
				}
				g_clear_pointer(&list, g_strfreev);
			}
			if(vp9profile && vp9profile->value && (videoroom->vcodec[0] == JANUS_VIDEOCODEC_VP9 ||
					videoroom->vcodec[1] == JANUS_VIDEOCODEC_VP9 ||
					videoroom->vcodec[2] == JANUS_VIDEOCODEC_VP9 ||
					videoroom->vcodec[3] == JANUS_VIDEOCODEC_VP9 ||
					videoroom->vcodec[4] == JANUS_VIDEOCODEC_VP9)) {
				videoroom->vp9_profile = g_strdup(vp9profile->value);
			}
			if(h264profile && h264profile->value && (videoroom->vcodec[0] == JANUS_VIDEOCODEC_H264 ||
					videoroom->vcodec[1] == JANUS_VIDEOCODEC_H264 ||
					videoroom->vcodec[2] == JANUS_VIDEOCODEC_H264 ||
					videoroom->vcodec[3] == JANUS_VIDEOCODEC_H264 ||
					videoroom->vcodec[4] == JANUS_VIDEOCODEC_H264)) {
				videoroom->h264_profile = g_strdup(h264profile->value);
			}
			if(fec && fec->value) {
				videoroom->do_opusfec = janus_is_true(fec->value);
				if(videoroom->acodec[0] != JANUS_AUDIOCODEC_OPUS &&
						videoroom->acodec[1] != JANUS_AUDIOCODEC_OPUS &&
						videoroom->acodec[2] != JANUS_AUDIOCODEC_OPUS &&
						videoroom->acodec[3] != JANUS_AUDIOCODEC_OPUS &&
						videoroom->acodec[4] != JANUS_AUDIOCODEC_OPUS) {
					videoroom->do_opusfec = FALSE;
					JANUS_LOG(LOG_WARN, "Inband FEC is only supported for rooms that allow Opus: disabling it...\n");
				}
			}
			if(svc && svc->value && janus_is_true(svc->value)) {
				if(videoroom->vcodec[0] == JANUS_VIDEOCODEC_VP9 &&
						videoroom->vcodec[1] == JANUS_VIDEOCODEC_NONE &&
						videoroom->vcodec[2] == JANUS_VIDEOCODEC_NONE &&
						videoroom->vcodec[3] == JANUS_VIDEOCODEC_NONE &&
						videoroom->vcodec[4] == JANUS_VIDEOCODEC_NONE) {
					videoroom->do_svc = TRUE;
				} else {
					JANUS_LOG(LOG_WARN, "SVC is only supported, in an experimental way, for VP9 only rooms: disabling it...\n");
				}
			}
			videoroom->audiolevel_ext = TRUE;
			if(audiolevel_ext != NULL && audiolevel_ext->value != NULL)
				videoroom->audiolevel_ext = janus_is_true(audiolevel_ext->value);
			videoroom->audiolevel_event = FALSE;
			if(audiolevel_event != NULL && audiolevel_event->value != NULL)
				videoroom->audiolevel_event = janus_is_true(audiolevel_event->value);
			if(videoroom->audiolevel_event) {
				videoroom->audio_active_packets = 100;
				if(audio_active_packets != NULL && audio_active_packets->value != NULL){
					if(atoi(audio_active_packets->value) > 0) {
						videoroom->audio_active_packets = atoi(audio_active_packets->value);
					} else {
						JANUS_LOG(LOG_WARN, "Invalid audio_active_packets value, using default: %d\n", videoroom->audio_active_packets);
					}
				}
				videoroom->audio_level_average = 25;
				if(audio_level_average != NULL && audio_level_average->value != NULL) {
					if(atoi(audio_level_average->value) > 0) {
						videoroom->audio_level_average = atoi(audio_level_average->value);
					} else {
						JANUS_LOG(LOG_WARN, "Invalid audio_level_average value provided, using default: %d\n", videoroom->audio_level_average);
					}
				}
			}
			videoroom->videoorient_ext = TRUE;
			if(videoorient_ext != NULL && videoorient_ext->value != NULL)
				videoroom->videoorient_ext = janus_is_true(videoorient_ext->value);
			videoroom->playoutdelay_ext = TRUE;
			if(playoutdelay_ext != NULL && playoutdelay_ext->value != NULL)
				videoroom->playoutdelay_ext = janus_is_true(playoutdelay_ext->value);
			videoroom->transport_wide_cc_ext = TRUE;
			if(transport_wide_cc_ext != NULL && transport_wide_cc_ext->value != NULL)
				videoroom->transport_wide_cc_ext = janus_is_true(transport_wide_cc_ext->value);
			if(record && record->value) {
				videoroom->record = janus_is_true(record->value);
			}
			if(rec_dir && rec_dir->value) {
				videoroom->rec_dir = g_strdup(rec_dir->value);
			}
			if(lock_record && lock_record->value) {
				videoroom->lock_record = janus_is_true(lock_record->value);
			}
			/* By default, the VideoRoom plugin does not notify about participants simply joining the room.
			   It only notifies when the participant actually starts publishing media. */
			videoroom->notify_joining = FALSE;
			if(notify_joining != NULL && notify_joining->value != NULL)
				videoroom->notify_joining = janus_is_true(notify_joining->value);
			g_atomic_int_set(&videoroom->destroyed, 0);
			janus_mutex_init(&videoroom->mutex);
			janus_refcount_init(&videoroom->ref, janus_videoroom_room_free);
			videoroom->participants = g_hash_table_new_full(string_ids ? g_str_hash : g_int64_hash, string_ids ? g_str_equal : g_int64_equal,
				(GDestroyNotify)g_free, (GDestroyNotify)janus_videoroom_publisher_dereference);
			videoroom->private_ids = g_hash_table_new(NULL, NULL);
			videoroom->check_allowed = FALSE;	/* Static rooms can't have an "allowed" list yet, no hooks to the configuration file */
			videoroom->allowed = g_hash_table_new_full(g_str_hash, g_str_equal, (GDestroyNotify)g_free, NULL);
			janus_mutex_lock(&rooms_mutex);
			g_hash_table_insert(rooms,
				string_ids ? (gpointer)g_strdup(videoroom->room_id_str) : (gpointer)janus_uint64_dup(videoroom->room_id),
				videoroom);
			janus_mutex_unlock(&rooms_mutex);
			/* Compute a list of the supported codecs for the summary */
			char audio_codecs[100], video_codecs[100];
			janus_videoroom_codecstr(videoroom, audio_codecs, video_codecs, sizeof(audio_codecs), "|");
			JANUS_LOG(LOG_VERB, "Created VideoRoom: %s (%s, %s, %s/%s codecs, secret: %s, pin: %s, pvtid: %s)\n",
				videoroom->room_id_str, videoroom->room_name,
				videoroom->is_private ? "private" : "public",
				audio_codecs, video_codecs,
				videoroom->room_secret ? videoroom->room_secret : "no secret",
				videoroom->room_pin ? videoroom->room_pin : "no pin",
				videoroom->require_pvtid ? "required" : "optional");
			if(videoroom->record) {
				JANUS_LOG(LOG_VERB, "  -- Room is going to be recorded in %s\n",
					videoroom->rec_dir ? videoroom->rec_dir : "the current folder");
			}
			if(videoroom->require_e2ee) {
				JANUS_LOG(LOG_VERB, "  -- All publishers MUST use end-to-end encryption\n");
			}
			cl = cl->next;
		}
		/* Done: we keep the configuration file open in case we get a "create" or "destroy" with permanent=true */
	}

	/* Show available rooms */
	janus_mutex_lock(&rooms_mutex);
	GHashTableIter iter;
	gpointer value;
	g_hash_table_iter_init(&iter, rooms);
	while (g_hash_table_iter_next(&iter, NULL, &value)) {
		janus_videoroom *vr = value;
		/* Compute a list of the supported codecs for the summary */
		char audio_codecs[100], video_codecs[100];
		janus_videoroom_codecstr(vr, audio_codecs, video_codecs, sizeof(audio_codecs), "|");
		JANUS_LOG(LOG_VERB, "  ::: [%s][%s] %"SCNu32", max %d publishers, FIR frequency of %d seconds, %s audio codec(s), %s video codec(s)\n",
			vr->room_id_str, vr->room_name, vr->bitrate, vr->max_publishers, vr->fir_freq,
			audio_codecs, video_codecs);
	}
	janus_mutex_unlock(&rooms_mutex);

	/* Thread for handling incoming RTCP packets from RTP forwarders, if any */
	rtcpfwd_ctx = g_main_context_new();
	rtcpfwd_loop = g_main_loop_new(rtcpfwd_ctx, FALSE);
	GError *error = NULL;
	rtcpfwd_thread = g_thread_try_new("videoroom rtcpfwd", janus_videoroom_rtp_forwarder_rtcp_thread, NULL, &error);
	if(error != NULL) {
		/* We show the error but it's not fatal */
		JANUS_LOG(LOG_ERR, "Got error %d (%s) trying to launch the VideoRoom RTCP thread for RTP forwarders...\n",
			error->code, error->message ? error->message : "??");
		g_error_free(error);
	}

	g_atomic_int_set(&initialized, 1);

	/* Launch the thread that will handle incoming messages */
	error = NULL;
	handler_thread = g_thread_try_new("videoroom handler", janus_videoroom_handler, NULL, &error);
	if(error != NULL) {
		g_atomic_int_set(&initialized, 0);
		JANUS_LOG(LOG_ERR, "Got error %d (%s) trying to launch the VideoRoom handler thread...\n",
			error->code, error->message ? error->message : "??");
		g_error_free(error);
		janus_config_destroy(config);
		return -1;
	}
	JANUS_LOG(LOG_INFO, "%s initialized!\n", JANUS_VIDEOROOM_NAME);
	return 0;
}

void janus_videoroom_destroy(void) {
	if(!g_atomic_int_get(&initialized))
		return;
	g_atomic_int_set(&stopping, 1);

	g_async_queue_push(messages, &exit_message);
	if(handler_thread != NULL) {
		g_thread_join(handler_thread);
		handler_thread = NULL;
	}
	if(rtcpfwd_thread != NULL) {
		if(g_main_loop_is_running(rtcpfwd_loop)) {
			g_main_loop_quit(rtcpfwd_loop);
			g_main_context_wakeup(rtcpfwd_ctx);
		}
		g_thread_join(rtcpfwd_thread);
		rtcpfwd_thread = NULL;
	}

	/* FIXME We should destroy the sessions cleanly */
	janus_mutex_lock(&sessions_mutex);
	g_hash_table_destroy(sessions);
	sessions = NULL;
	janus_mutex_unlock(&sessions_mutex);

	janus_mutex_lock(&rooms_mutex);
	g_hash_table_destroy(rooms);
	rooms = NULL;
	janus_mutex_unlock(&rooms_mutex);

	g_async_queue_unref(messages);
	messages = NULL;

	janus_config_destroy(config);
	g_free(admin_key);

	g_atomic_int_set(&initialized, 0);
	g_atomic_int_set(&stopping, 0);
	JANUS_LOG(LOG_INFO, "%s destroyed!\n", JANUS_VIDEOROOM_NAME);
}

int janus_videoroom_get_api_compatibility(void) {
	/* Important! This is what your plugin MUST always return: don't lie here or bad things will happen */
	return JANUS_PLUGIN_API_VERSION;
}

int janus_videoroom_get_version(void) {
	return JANUS_VIDEOROOM_VERSION;
}

const char *janus_videoroom_get_version_string(void) {
	return JANUS_VIDEOROOM_VERSION_STRING;
}

const char *janus_videoroom_get_description(void) {
	return JANUS_VIDEOROOM_DESCRIPTION;
}

const char *janus_videoroom_get_name(void) {
	return JANUS_VIDEOROOM_NAME;
}

const char *janus_videoroom_get_author(void) {
	return JANUS_VIDEOROOM_AUTHOR;
}

const char *janus_videoroom_get_package(void) {
	return JANUS_VIDEOROOM_PACKAGE;
}

static janus_videoroom_session *janus_videoroom_lookup_session(janus_plugin_session *handle) {
	janus_videoroom_session *session = NULL;
	if (g_hash_table_contains(sessions, handle)) {
		session = (janus_videoroom_session *)handle->plugin_handle;
	}
	return session;
}

void janus_videoroom_create_session(janus_plugin_session *handle, int *error) {
	if(g_atomic_int_get(&stopping) || !g_atomic_int_get(&initialized)) {
		*error = -1;
		return;
	}
	janus_videoroom_session *session = g_malloc0(sizeof(janus_videoroom_session));
	session->handle = handle;
	session->participant_type = janus_videoroom_p_type_none;
	session->participant = NULL;
	g_atomic_int_set(&session->hangingup, 0);
	g_atomic_int_set(&session->destroyed, 0);
	handle->plugin_handle = session;
	janus_mutex_init(&session->mutex);
	janus_refcount_init(&session->ref, janus_videoroom_session_free);

	janus_mutex_lock(&sessions_mutex);
	g_hash_table_insert(sessions, handle, session);
	janus_mutex_unlock(&sessions_mutex);

	return;
}

static janus_videoroom_publisher *janus_videoroom_session_get_publisher(janus_videoroom_session *session) {
	janus_mutex_lock(&session->mutex);
	janus_videoroom_publisher *publisher = (janus_videoroom_publisher *)session->participant;
	if(publisher)
		janus_refcount_increase(&publisher->ref);
	janus_mutex_unlock(&session->mutex);
	return publisher;
}

static janus_videoroom_publisher *janus_videoroom_session_get_publisher_nodebug(janus_videoroom_session *session) {
	janus_mutex_lock(&session->mutex);
	janus_videoroom_publisher *publisher = (janus_videoroom_publisher *)session->participant;
	if(publisher)
		janus_refcount_increase_nodebug(&publisher->ref);
	janus_mutex_unlock(&session->mutex);
	return publisher;
}

static void janus_videoroom_notify_participants(janus_videoroom_publisher *participant, json_t *msg, gboolean notify_source_participant) {
	/* participant->room->mutex has to be locked. */
	if(participant->room == NULL)
		return;
	GHashTableIter iter;
	gpointer value;
	g_hash_table_iter_init(&iter, participant->room->participants);
	while (participant->room && !g_atomic_int_get(&participant->room->destroyed) && g_hash_table_iter_next(&iter, NULL, &value)) {
		janus_videoroom_publisher *p = value;
		if(p && !g_atomic_int_get(&p->destroyed) && p->session && (p != participant || notify_source_participant)) {
			JANUS_LOG(LOG_VERB, "Notifying participant %s (%s)\n", p->user_id_str, p->display ? p->display : "??");
			int ret = gateway->push_event(p->session->handle, &janus_videoroom_plugin, NULL, msg, NULL);
			JANUS_LOG(LOG_VERB, "  >> %d (%s)\n", ret, janus_get_api_error(ret));
		}
	}
}

static void janus_videoroom_notify_about_publisher(janus_videoroom_publisher *p, gboolean update) {
	if(p == NULL)
		return;
	/* Notify all other participants that there's a new boy in town */
	json_t *list = json_array();
	json_t *pl = json_object();
	json_object_set_new(pl, "id", string_ids ? json_string(p->user_id_str) : json_integer(p->user_id));
	if(p->display)
		json_object_set_new(pl, "display", json_string(p->display));
	/* Add proper info on all the streams */
	gboolean audio_added = FALSE, video_added = FALSE;
	json_t *media = json_array();
	GList *temp = p->streams;
	while(temp) {
		janus_videoroom_publisher_stream *ps = (janus_videoroom_publisher_stream *)temp->data;
		json_t *info = json_object();
		json_object_set_new(info, "type", json_string(janus_videoroom_media_str(ps->type)));
		json_object_set_new(info, "mindex", json_integer(ps->mindex));
		json_object_set_new(info, "mid", json_string(ps->mid));
		if(ps->disabled) {
			json_object_set_new(info, "disabled", json_true());
		} else {
			if(ps->description)
				json_object_set_new(info, "description", json_string(ps->description));
			if(ps->type == JANUS_VIDEOROOM_MEDIA_AUDIO) {
				json_object_set_new(info, "codec", json_string(janus_audiocodec_name(ps->acodec)));
				/* FIXME For backwards compatibility, we need audio_codec in the global info */
				if(!audio_added) {
					audio_added = TRUE;
					json_object_set_new(pl, "audio_codec", json_string(janus_audiocodec_name(ps->acodec)));
				}
			} else if(ps->type == JANUS_VIDEOROOM_MEDIA_VIDEO) {
				json_object_set_new(info, "codec", json_string(janus_videocodec_name(ps->vcodec)));
				/* FIXME For backwards compatibility, we need video_codec in the global info */
				if(!video_added) {
					video_added = TRUE;
					json_object_set_new(pl, "video_codec", json_string(janus_videocodec_name(ps->vcodec)));
				}
				if(ps->simulcast)
					json_object_set_new(info, "simulcast", json_true());
				if(ps->svc)
					json_object_set_new(info, "svc", json_true());
			}
		}
		json_array_append_new(media, info);
		temp = temp->next;
	}
	json_object_set_new(pl, "streams", media);
	json_array_append_new(list, pl);
	json_t *pub = json_object();
	json_object_set_new(pub, "videoroom", json_string("event"));
	json_object_set_new(pub, "room", string_ids ? json_string(p->room_id_str) : json_integer(p->room_id));
	json_object_set_new(pub, "publishers", list);
	if(p->room) {
		janus_mutex_lock(&p->room->mutex);
		janus_videoroom_notify_participants(p, pub, FALSE);
		janus_mutex_unlock(&p->room->mutex);
	}
	json_decref(pub);
	/* Also notify event handlers */
	if(notify_events && gateway->events_is_enabled()) {
		json_t *info = json_object();
		json_object_set_new(info, "event", json_string(update ? "updated" : "published"));
		json_object_set_new(info, "room", string_ids ? json_string(p->room_id_str) : json_integer(p->room_id));
		json_object_set_new(info, "id", string_ids ? json_string(p->user_id_str) : json_integer(p->user_id));
		/* TODO We should notify about the streams being published? */
		gateway->notify_event(&janus_videoroom_plugin, p->session->handle, info);
	}
}

static void janus_videoroom_participant_joining(janus_videoroom_publisher *p) {
	/* we need to check if the room still exists, may have been destroyed already */
	if(p->room == NULL)
		return;
	if(!g_atomic_int_get(&p->room->destroyed) && p->room->notify_joining) {
		json_t *event = json_object();
		json_t *user = json_object();
		json_object_set_new(user, "id", string_ids ? json_string(p->user_id_str) : json_integer(p->user_id));
		if (p->display) {
			json_object_set_new(user, "display", json_string(p->display));
		}
		json_object_set_new(event, "videoroom", json_string("event"));
		json_object_set_new(event, "room", string_ids ? json_string(p->room_id_str) : json_integer(p->room_id));
		json_object_set_new(event, "joining", user);
		janus_videoroom_notify_participants(p, event, FALSE);
		/* user gets deref-ed by the owner event */
		json_decref(event);
	}
}

static void janus_videoroom_leave_or_unpublish(janus_videoroom_publisher *participant, gboolean is_leaving, gboolean kicked) {
	/* we need to check if the room still exists, may have been destroyed already */
	if(participant->room == NULL)
		return;
	janus_mutex_lock(&rooms_mutex);
	if(!g_hash_table_lookup(rooms, string_ids ? (gpointer)participant->room_id_str : (gpointer)&participant->room_id)) {
		JANUS_LOG(LOG_ERR, "No such room (%s)\n", participant->room_id_str);
		janus_mutex_unlock(&rooms_mutex);
		return;
	}
	janus_mutex_unlock(&rooms_mutex);
	janus_videoroom *room = participant->room;
	if(!room || g_atomic_int_get(&room->destroyed))
		return;
	janus_refcount_increase(&room->ref);
	janus_mutex_lock(&room->mutex);
	if (!participant->room) {
		janus_mutex_unlock(&room->mutex);
		janus_refcount_decrease(&room->ref);
		return;
	}
	json_t *event = json_object();
	json_object_set_new(event, "videoroom", json_string("event"));
	json_object_set_new(event, "room", string_ids ? json_string(participant->room_id_str) : json_integer(participant->room_id));
	json_object_set_new(event, is_leaving ? (kicked ? "kicked" : "leaving") : "unpublished",
		string_ids ? json_string(participant->user_id_str) : json_integer(participant->user_id));
	janus_videoroom_notify_participants(participant, event, FALSE);
	/* Also notify event handlers */
	if(notify_events && gateway->events_is_enabled()) {
		json_t *info = json_object();
		json_object_set_new(info, "event", json_string(is_leaving ? (kicked ? "kicked" : "leaving") : "unpublished"));
		json_object_set_new(info, "room", string_ids ? json_string(participant->room_id_str) : json_integer(participant->room_id));
		json_object_set_new(info, "id", string_ids ? json_string(participant->user_id_str) : json_integer(participant->user_id));
		gateway->notify_event(&janus_videoroom_plugin, NULL, info);
	}
	if(is_leaving) {
		g_hash_table_remove(participant->room->participants,
			string_ids ? (gpointer)participant->user_id_str : (gpointer)&participant->user_id);
		g_hash_table_remove(participant->room->private_ids, GUINT_TO_POINTER(participant->pvt_id));
		g_clear_pointer(&participant->room, janus_videoroom_room_dereference);
	}
	janus_mutex_unlock(&room->mutex);
	janus_refcount_decrease(&room->ref);
	json_decref(event);
}

void janus_videoroom_destroy_session(janus_plugin_session *handle, int *error) {
	if(g_atomic_int_get(&stopping) || !g_atomic_int_get(&initialized)) {
		*error = -1;
		return;
	}
	janus_mutex_lock(&sessions_mutex);
	janus_videoroom_session *session = janus_videoroom_lookup_session(handle);
	if(!session) {
		janus_mutex_unlock(&sessions_mutex);
		JANUS_LOG(LOG_ERR, "No VideoRoom session associated with this handle...\n");
		*error = -2;
		return;
	}
	if(g_atomic_int_get(&session->destroyed)) {
		janus_mutex_unlock(&sessions_mutex);
		JANUS_LOG(LOG_WARN, "VideoRoom session already marked as destroyed...\n");
		return;
	}
	janus_refcount_increase(&session->ref);
	g_hash_table_remove(sessions, handle);
	janus_mutex_unlock(&sessions_mutex);
	/* Any related WebRTC PeerConnection is not available anymore either */
	janus_videoroom_hangup_media_internal(session);
	/* Cleaning up and removing the session is done in a lazy way */
	if(session->participant_type == janus_videoroom_p_type_publisher) {
		/* Get rid of publisher */
		janus_mutex_lock(&session->mutex);
		janus_videoroom_publisher *p = (janus_videoroom_publisher *)session->participant;
		if(p)
			janus_refcount_increase(&p->ref);
		session->participant = NULL;
		janus_mutex_unlock(&session->mutex);
		if(p && p->room) {
			janus_videoroom_leave_or_unpublish(p, TRUE, FALSE);
		}
		janus_videoroom_publisher_destroy(p);
		if(p)
			janus_refcount_decrease(&p->ref);
	} else if(session->participant_type == janus_videoroom_p_type_subscriber) {
		janus_videoroom_subscriber *s = (janus_videoroom_subscriber *)session->participant;
		session->participant = NULL;
		if(s->room) {
			janus_refcount_decrease(&s->room->ref);
		}
		janus_videoroom_subscriber_destroy(s);
	}
	janus_refcount_decrease(&session->ref);
	return;
}

json_t *janus_videoroom_query_session(janus_plugin_session *handle) {
	if(g_atomic_int_get(&stopping) || !g_atomic_int_get(&initialized)) {
		return NULL;
	}
	janus_mutex_lock(&sessions_mutex);
	janus_videoroom_session *session = janus_videoroom_lookup_session(handle);
	if(!session) {
		janus_mutex_unlock(&sessions_mutex);
		JANUS_LOG(LOG_ERR, "No session associated with this handle...\n");
		return NULL;
	}
	janus_refcount_increase(&session->ref);
	janus_mutex_unlock(&sessions_mutex);
	/* Show the participant/room info, if any */
	json_t *info = json_object();
	if(session->participant) {
		if(session->participant_type == janus_videoroom_p_type_none) {
			json_object_set_new(info, "type", json_string("none"));
		} else if(session->participant_type == janus_videoroom_p_type_publisher) {
			json_object_set_new(info, "type", json_string("publisher"));
			janus_videoroom_publisher *participant = janus_videoroom_session_get_publisher(session);
			if(participant && participant->room) {
				janus_videoroom *room = participant->room;
				json_object_set_new(info, "room", room ?
					(string_ids ? json_string(room->room_id_str) : json_integer(room->room_id)) : NULL);
				json_object_set_new(info, "id", string_ids ? json_string(participant->user_id_str) : json_integer(participant->user_id));
				json_object_set_new(info, "private_id", json_integer(participant->pvt_id));
				if(participant->display)
					json_object_set_new(info, "display", json_string(participant->display));
				/* TODO Fix the summary of viewers, since everything is stream based now */
				//~ if(participant->subscribers)
					//~ json_object_set_new(info, "viewers", json_integer(g_slist_length(participant->subscribers)));
				json_object_set_new(info, "bitrate", json_integer(participant->bitrate));
				if(participant->e2ee)
					json_object_set_new(info, "e2ee", json_true());
				json_t *media = json_array();
				GList *temp = participant->streams;
				while(temp) {
					janus_videoroom_publisher_stream *ps = (janus_videoroom_publisher_stream *)temp->data;
					janus_refcount_increase(&ps->ref);
					json_t *m = json_object();
					json_object_set_new(m, "type", json_string(janus_videoroom_media_str(ps->type)));
					json_object_set_new(m, "mindex", json_integer(ps->mindex));
					json_object_set_new(m, "mid", json_string(ps->mid));
					if(ps->description)
						json_object_set_new(m, "description", json_string(ps->description));
					if(ps->type == JANUS_VIDEOROOM_MEDIA_AUDIO)
						json_object_set_new(m, "codec", json_string(janus_audiocodec_name(ps->acodec)));
					else if(ps->type == JANUS_VIDEOROOM_MEDIA_VIDEO)
						json_object_set_new(m, "codec", json_string(janus_videocodec_name(ps->vcodec)));
					if(ps->simulcast)
						json_object_set_new(m, "simulcast", json_true());
					if(ps->svc)
						json_object_set_new(m, "vp9-svc", json_true());
					if(ps->rc && ps->rc->filename)
						json_object_set_new(m, "recording", json_string(ps->rc->filename));
					if(ps->audio_level_extmap_id > 0) {
						json_object_set_new(m, "audio-level-dBov", json_integer(ps->audio_dBov_level));
						json_object_set_new(m, "talking", ps->talking ? json_true() : json_false());
					}
					janus_mutex_lock(&ps->subscribers_mutex);
					json_object_set_new(m, "subscribers", json_integer(g_slist_length(ps->subscribers)));
					janus_mutex_unlock(&ps->subscribers_mutex);
					janus_refcount_decrease(&ps->ref);
					json_array_append_new(media, m);
					temp = temp->next;
				}
				json_object_set_new(info, "streams", media);
				janus_refcount_decrease(&participant->ref);
			}
		} else if(session->participant_type == janus_videoroom_p_type_subscriber) {
			json_object_set_new(info, "type", json_string("subscriber"));
			janus_videoroom_subscriber *participant = (janus_videoroom_subscriber *)session->participant;
			if(participant && participant->room) {
				janus_videoroom *room = participant->room;
				json_object_set_new(info, "room", room ?
					(string_ids ? json_string(room->room_id_str) : json_integer(room->room_id)) : NULL);
				json_object_set_new(info, "private_id", json_integer(participant->pvt_id));
				json_object_set_new(info, "answered", g_atomic_int_get(&participant->answered) ? json_true() : json_false());
				json_object_set_new(info, "pending_offer", g_atomic_int_get(&participant->pending_offer) ? json_true() : json_false());
				json_object_set_new(info, "pending_restart", g_atomic_int_get(&participant->pending_restart) ? json_true() : json_false());
				json_object_set_new(info, "paused", participant->paused ? json_true() : json_false());
				if(participant->e2ee)
					json_object_set_new(info, "e2ee", json_true());
				json_t *media = janus_videoroom_subscriber_streams_summary(participant, FALSE, NULL);
				json_object_set_new(info, "streams", media);
			}
		}
	}
	json_object_set_new(info, "hangingup", json_integer(g_atomic_int_get(&session->hangingup)));
	json_object_set_new(info, "destroyed", json_integer(g_atomic_int_get(&session->destroyed)));
	janus_refcount_decrease(&session->ref);
	return info;
}

static int janus_videoroom_access_room(json_t *root, gboolean check_modify, gboolean check_join, janus_videoroom **videoroom, char *error_cause, int error_cause_size) {
	/* rooms_mutex has to be locked */
	int error_code = 0;
	json_t *room = json_object_get(root, "room");
	guint64 room_id = 0;
	char room_id_num[30], *room_id_str = NULL;
	if(!string_ids) {
		room_id = json_integer_value(room);
		g_snprintf(room_id_num, sizeof(room_id_num), "%"SCNu64, room_id);
		room_id_str = room_id_num;
	} else {
		room_id_str = (char *)json_string_value(room);
	}
	*videoroom = g_hash_table_lookup(rooms,
		string_ids ? (gpointer)room_id_str : (gpointer)&room_id);
	if(*videoroom == NULL) {
		JANUS_LOG(LOG_ERR, "No such room (%s)\n", room_id_str);
		error_code = JANUS_VIDEOROOM_ERROR_NO_SUCH_ROOM;
		if(error_cause)
			g_snprintf(error_cause, error_cause_size, "No such room (%s)", room_id_str);
		return error_code;
	}
	if(g_atomic_int_get(&((*videoroom)->destroyed))) {
		JANUS_LOG(LOG_ERR, "No such room (%s)\n", room_id_str);
		error_code = JANUS_VIDEOROOM_ERROR_NO_SUCH_ROOM;
		if(error_cause)
			g_snprintf(error_cause, error_cause_size, "No such room (%s)", room_id_str);
		return error_code;
	}
	if(check_modify) {
		char error_cause2[100];
		JANUS_CHECK_SECRET((*videoroom)->room_secret, root, "secret", error_code, error_cause2,
			JANUS_VIDEOROOM_ERROR_MISSING_ELEMENT, JANUS_VIDEOROOM_ERROR_INVALID_ELEMENT, JANUS_VIDEOROOM_ERROR_UNAUTHORIZED);
		if(error_code != 0) {
			g_strlcpy(error_cause, error_cause2, error_cause_size);
			return error_code;
		}
	}
	if(check_join) {
		char error_cause2[100];
		/* signed tokens bypass pin validation */
		json_t *token = json_object_get(root, "token");
		if(token) {
			char room_descriptor[26];
			g_snprintf(room_descriptor, sizeof(room_descriptor), "room=%s", room_id_str);
			if(gateway->auth_signature_contains(&janus_videoroom_plugin, json_string_value(token), room_descriptor))
				return 0;
		}
		JANUS_CHECK_SECRET((*videoroom)->room_pin, root, "pin", error_code, error_cause2,
			JANUS_VIDEOROOM_ERROR_MISSING_ELEMENT, JANUS_VIDEOROOM_ERROR_INVALID_ELEMENT, JANUS_VIDEOROOM_ERROR_UNAUTHORIZED);
		if(error_code != 0) {
			g_strlcpy(error_cause, error_cause2, error_cause_size);
			return error_code;
		}
	}
	return 0;
}

/* Helper method to process synchronous requests */
static json_t *janus_videoroom_process_synchronous_request(janus_videoroom_session *session, json_t *message) {
	json_t *request = json_object_get(message, "request");
	const char *request_text = json_string_value(request);

	/* Parse the message */
	int error_code = 0;
	char error_cause[512];
	json_t *root = message;
	json_t *response = NULL;

	if(!strcasecmp(request_text, "create")) {
		/* Create a new VideoRoom */
		JANUS_LOG(LOG_VERB, "Creating a new VideoRoom room\n");
		JANUS_VALIDATE_JSON_OBJECT(root, create_parameters,
			error_code, error_cause, TRUE,
			JANUS_VIDEOROOM_ERROR_MISSING_ELEMENT, JANUS_VIDEOROOM_ERROR_INVALID_ELEMENT);
		if(error_code != 0)
			goto prepare_response;
		if(!string_ids) {
			JANUS_VALIDATE_JSON_OBJECT(root, roomopt_parameters,
				error_code, error_cause, TRUE,
				JANUS_VIDEOROOM_ERROR_MISSING_ELEMENT, JANUS_VIDEOROOM_ERROR_INVALID_ELEMENT);
		} else {
			JANUS_VALIDATE_JSON_OBJECT(root, roomstropt_parameters,
				error_code, error_cause, TRUE,
				JANUS_VIDEOROOM_ERROR_MISSING_ELEMENT, JANUS_VIDEOROOM_ERROR_INVALID_ELEMENT);
		}
		if(error_code != 0)
			goto prepare_response;
		if(admin_key != NULL) {
			/* An admin key was specified: make sure it was provided, and that it's valid */
			JANUS_VALIDATE_JSON_OBJECT(root, adminkey_parameters,
				error_code, error_cause, TRUE,
				JANUS_VIDEOROOM_ERROR_MISSING_ELEMENT, JANUS_VIDEOROOM_ERROR_INVALID_ELEMENT);
			if(error_code != 0)
				goto prepare_response;
			JANUS_CHECK_SECRET(admin_key, root, "admin_key", error_code, error_cause,
				JANUS_VIDEOROOM_ERROR_MISSING_ELEMENT, JANUS_VIDEOROOM_ERROR_INVALID_ELEMENT, JANUS_VIDEOROOM_ERROR_UNAUTHORIZED);
			if(error_code != 0)
				goto prepare_response;
		}
		json_t *desc = json_object_get(root, "description");
		json_t *is_private = json_object_get(root, "is_private");
		json_t *req_pvtid = json_object_get(root, "require_pvtid");
		json_t *req_e2ee = json_object_get(root, "require_e2ee");
		json_t *secret = json_object_get(root, "secret");
		json_t *pin = json_object_get(root, "pin");
		json_t *bitrate = json_object_get(root, "bitrate");
		json_t *bitrate_cap = json_object_get(root, "bitrate_cap");
		json_t *fir_freq = json_object_get(root, "fir_freq");
		json_t *publishers = json_object_get(root, "publishers");
		json_t *allowed = json_object_get(root, "allowed");
		json_t *audiocodec = json_object_get(root, "audiocodec");
		if(audiocodec) {
			const char *audiocodec_value = json_string_value(audiocodec);
			gchar **list = g_strsplit(audiocodec_value, ",", 4);
			gchar *codec = list[0];
			if(codec != NULL) {
				int i=0;
				while(codec != NULL) {
					if(i == 5) {
						break;
					}
					if(strlen(codec) == 0 || JANUS_AUDIOCODEC_NONE == janus_audiocodec_from_name(codec)) {
						JANUS_LOG(LOG_ERR, "Invalid element (audiocodec can only be or contain opus, isac32, isac16, pcmu, pcma or g722)\n");
						error_code = JANUS_VIDEOROOM_ERROR_INVALID_ELEMENT;
						g_snprintf(error_cause, 512, "Invalid element (audiocodec can only be or contain opus, isac32, isac16, pcmu, pcma or g722)");
						goto prepare_response;
					}
					i++;
					codec = list[i];
				}
			}
			g_clear_pointer(&list, g_strfreev);
		}
		json_t *videocodec = json_object_get(root, "videocodec");
		if(videocodec) {
			const char *videocodec_value = json_string_value(videocodec);
			gchar **list = g_strsplit(videocodec_value, ",", 4);
			gchar *codec = list[0];
			if(codec != NULL) {
				int i=0;
				while(codec != NULL) {
					if(i == 5) {
						break;
					}
					if(strlen(codec) == 0 || JANUS_VIDEOCODEC_NONE == janus_videocodec_from_name(codec)) {
						JANUS_LOG(LOG_ERR, "Invalid element (videocodec can only be or contain vp8, vp9, h264, av1 or h265)\n");
						error_code = JANUS_VIDEOROOM_ERROR_INVALID_ELEMENT;
						g_snprintf(error_cause, 512, "Invalid element (videocodec can only be or contain vp8, vp9, av1, h264 or h265)");
						goto prepare_response;
					}
					i++;
					codec = list[i];
				}
			}
			g_clear_pointer(&list, g_strfreev);
		}
		json_t *vp9profile = json_object_get(root, "vp9_profile");
		json_t *h264profile = json_object_get(root, "h264_profile");
		json_t *fec = json_object_get(root, "opus_fec");
		json_t *svc = json_object_get(root, "video_svc");
		json_t *audiolevel_ext = json_object_get(root, "audiolevel_ext");
		json_t *audiolevel_event = json_object_get(root, "audiolevel_event");
		json_t *audio_active_packets = json_object_get(root, "audio_active_packets");
		json_t *audio_level_average = json_object_get(root, "audio_level_average");
		json_t *videoorient_ext = json_object_get(root, "videoorient_ext");
		json_t *playoutdelay_ext = json_object_get(root, "playoutdelay_ext");
		json_t *transport_wide_cc_ext = json_object_get(root, "transport_wide_cc_ext");
		json_t *notify_joining = json_object_get(root, "notify_joining");
		json_t *record = json_object_get(root, "record");
		json_t *rec_dir = json_object_get(root, "rec_dir");
		json_t *lock_record = json_object_get(root, "lock_record");
		json_t *permanent = json_object_get(root, "permanent");
		if(allowed) {
			/* Make sure the "allowed" array only contains strings */
			gboolean ok = TRUE;
			if(json_array_size(allowed) > 0) {
				size_t i = 0;
				for(i=0; i<json_array_size(allowed); i++) {
					json_t *a = json_array_get(allowed, i);
					if(!a || !json_is_string(a)) {
						ok = FALSE;
						break;
					}
				}
			}
			if(!ok) {
				JANUS_LOG(LOG_ERR, "Invalid element in the allowed array (not a string)\n");
				error_code = JANUS_VIDEOROOM_ERROR_INVALID_ELEMENT;
				g_snprintf(error_cause, 512, "Invalid element in the allowed array (not a string)");
				goto prepare_response;
			}
		}
		gboolean save = permanent ? json_is_true(permanent) : FALSE;
		if(save && config == NULL) {
			JANUS_LOG(LOG_ERR, "No configuration file, can't create permanent room\n");
			error_code = JANUS_VIDEOROOM_ERROR_UNKNOWN_ERROR;
			g_snprintf(error_cause, 512, "No configuration file, can't create permanent room");
			goto prepare_response;
		}
		guint64 room_id = 0;
		char room_id_num[30], *room_id_str = NULL;
		json_t *room = json_object_get(root, "room");
		if(!string_ids) {
			room_id = json_integer_value(room);
			g_snprintf(room_id_num, sizeof(room_id_num), "%"SCNu64, room_id);
			room_id_str = room_id_num;
		} else {
			room_id_str = (char *)json_string_value(room);
		}
		if(room_id == 0 && room_id_str == NULL) {
			JANUS_LOG(LOG_WARN, "Desired room ID is empty, which is not allowed... picking random ID instead\n");
		}
		janus_mutex_lock(&rooms_mutex);
		if(room_id > 0 || room_id_str != NULL) {
			/* Let's make sure the room doesn't exist already */
			if(g_hash_table_lookup(rooms, string_ids ? (gpointer)room_id_str : (gpointer)&room_id) != NULL) {
				/* It does... */
				janus_mutex_unlock(&rooms_mutex);
				error_code = JANUS_VIDEOROOM_ERROR_ROOM_EXISTS;
				JANUS_LOG(LOG_ERR, "Room %s already exists!\n", room_id_str);
				g_snprintf(error_cause, 512, "Room %s already exists", room_id_str);
				goto prepare_response;
			}
		}
		/* Create the room */
		janus_videoroom *videoroom = g_malloc0(sizeof(janus_videoroom));
		/* Generate a random ID */
		gboolean room_id_allocated = FALSE;
		if(!string_ids && room_id == 0) {
			while(room_id == 0) {
				room_id = janus_random_uint64();
				if(g_hash_table_lookup(rooms, &room_id) != NULL) {
					/* Room ID already taken, try another one */
					room_id = 0;
				}
			}
			g_snprintf(room_id_num, sizeof(room_id_num), "%"SCNu64, room_id);
			room_id_str = room_id_num;
		} else if(string_ids && room_id_str == NULL) {
			while(room_id_str == NULL) {
				room_id_str = janus_random_uuid();
				if(g_hash_table_lookup(rooms, room_id_str) != NULL) {
					/* Room ID already taken, try another one */
					g_clear_pointer(&room_id_str, g_free);
				}
			}
			room_id_allocated = TRUE;
		}
		videoroom->room_id = room_id;
		videoroom->room_id_str = room_id_str ? g_strdup(room_id_str) : NULL;
		if(room_id_allocated)
			g_free(room_id_str);
		char *description = NULL;
		if(desc != NULL && strlen(json_string_value(desc)) > 0) {
			description = g_strdup(json_string_value(desc));
		} else {
			char roomname[255];
			g_snprintf(roomname, 255, "Room %s", videoroom->room_id_str);
			description = g_strdup(roomname);
		}
		videoroom->room_name = description;
		videoroom->is_private = is_private ? json_is_true(is_private) : FALSE;
		videoroom->require_pvtid = req_pvtid ? json_is_true(req_pvtid) : FALSE;
		videoroom->require_e2ee = req_e2ee ? json_is_true(req_e2ee) : FALSE;
		if(secret)
			videoroom->room_secret = g_strdup(json_string_value(secret));
		if(pin)
			videoroom->room_pin = g_strdup(json_string_value(pin));
		videoroom->max_publishers = 3;	/* FIXME How should we choose a default? */
		if(publishers)
			videoroom->max_publishers = json_integer_value(publishers);
		if(videoroom->max_publishers < 0)
			videoroom->max_publishers = 3;	/* FIXME How should we choose a default? */
		videoroom->bitrate = 0;
		if(bitrate)
			videoroom->bitrate = json_integer_value(bitrate);
		if(videoroom->bitrate > 0 && videoroom->bitrate < 64000)
			videoroom->bitrate = 64000;	/* Don't go below 64k */
		videoroom->bitrate_cap = bitrate_cap ? json_is_true(bitrate_cap) : FALSE;
		videoroom->fir_freq = 0;
		if(fir_freq)
			videoroom->fir_freq = json_integer_value(fir_freq);
		/* By default, we force Opus as the only audio codec */
		videoroom->acodec[0] = JANUS_AUDIOCODEC_OPUS;
		videoroom->acodec[1] = JANUS_AUDIOCODEC_NONE;
		videoroom->acodec[2] = JANUS_AUDIOCODEC_NONE;
		videoroom->acodec[3] = JANUS_AUDIOCODEC_NONE;
		videoroom->acodec[4] = JANUS_AUDIOCODEC_NONE;
		/* Check if we're forcing a different single codec, or allowing more than one */
		if(audiocodec) {
			const char *audiocodec_value = json_string_value(audiocodec);
			gchar **list = g_strsplit(audiocodec_value, ",", 4);
			gchar *codec = list[0];
			if(codec != NULL) {
				int i=0;
				while(codec != NULL) {
					if(i == 5) {
						JANUS_LOG(LOG_WARN, "Ignoring extra audio codecs: %s\n", codec);
						break;
					}
					if(strlen(codec) > 0)
						videoroom->acodec[i] = janus_audiocodec_from_name(codec);
					i++;
					codec = list[i];
				}
			}
			g_clear_pointer(&list, g_strfreev);
		}
		/* By default, we force VP8 as the only video codec */
		videoroom->vcodec[0] = JANUS_VIDEOCODEC_VP8;
		videoroom->vcodec[1] = JANUS_VIDEOCODEC_NONE;
		videoroom->vcodec[2] = JANUS_VIDEOCODEC_NONE;
		videoroom->vcodec[3] = JANUS_VIDEOCODEC_NONE;
		videoroom->vcodec[4] = JANUS_VIDEOCODEC_NONE;
		/* Check if we're forcing a different single codec, or allowing more than one */
		if(videocodec) {
			const char *videocodec_value = json_string_value(videocodec);
			gchar **list = g_strsplit(videocodec_value, ",", 4);
			gchar *codec = list[0];
			if(codec != NULL) {
				int i=0;
				while(codec != NULL) {
					if(i == 5) {
						JANUS_LOG(LOG_WARN, "Ignoring extra video codecs: %s\n", codec);
						break;
					}
					if(strlen(codec) > 0)
						videoroom->vcodec[i] = janus_videocodec_from_name(codec);
					i++;
					codec = list[i];
				}
			}
			g_clear_pointer(&list, g_strfreev);
		}
		const char *vp9_profile = json_string_value(vp9profile);
		if(vp9_profile && (videoroom->vcodec[0] == JANUS_VIDEOCODEC_VP9 ||
				videoroom->vcodec[1] == JANUS_VIDEOCODEC_VP9 ||
				videoroom->vcodec[2] == JANUS_VIDEOCODEC_VP9 ||
				videoroom->vcodec[3] == JANUS_VIDEOCODEC_VP9 ||
				videoroom->vcodec[4] == JANUS_VIDEOCODEC_VP9)) {
			videoroom->vp9_profile = g_strdup(vp9_profile);
		}
		const char *h264_profile = json_string_value(h264profile);
		if(h264_profile && (videoroom->vcodec[0] == JANUS_VIDEOCODEC_H264 ||
				videoroom->vcodec[1] == JANUS_VIDEOCODEC_H264 ||
				videoroom->vcodec[2] == JANUS_VIDEOCODEC_H264 ||
				videoroom->vcodec[3] == JANUS_VIDEOCODEC_H264 ||
				videoroom->vcodec[4] == JANUS_VIDEOCODEC_H264)) {
			videoroom->h264_profile = g_strdup(h264_profile);
		}
		if(fec) {
			videoroom->do_opusfec = json_is_true(fec);
			if(videoroom->acodec[0] != JANUS_AUDIOCODEC_OPUS &&
					videoroom->acodec[1] != JANUS_AUDIOCODEC_OPUS &&
					videoroom->acodec[2] != JANUS_AUDIOCODEC_OPUS &&
					videoroom->acodec[3] != JANUS_AUDIOCODEC_OPUS &&
					videoroom->acodec[4] != JANUS_AUDIOCODEC_OPUS) {
				videoroom->do_opusfec = FALSE;
				JANUS_LOG(LOG_WARN, "Inband FEC is only supported for rooms that allow Opus: disabling it...\n");
			}
		}
		if(svc && json_is_true(svc)) {
			if(videoroom->vcodec[0] == JANUS_VIDEOCODEC_VP9 &&
					videoroom->vcodec[1] == JANUS_VIDEOCODEC_NONE &&
					videoroom->vcodec[2] == JANUS_VIDEOCODEC_NONE &&
					videoroom->vcodec[3] == JANUS_VIDEOCODEC_NONE &&
					videoroom->vcodec[4] == JANUS_VIDEOCODEC_NONE) {
				videoroom->do_svc = TRUE;
			} else {
				JANUS_LOG(LOG_WARN, "SVC is only supported, in an experimental way, for VP9 only rooms: disabling it...\n");
			}
		}
		videoroom->audiolevel_ext = audiolevel_ext ? json_is_true(audiolevel_ext) : TRUE;
		videoroom->audiolevel_event = audiolevel_event ? json_is_true(audiolevel_event) : FALSE;
		if(videoroom->audiolevel_event) {
			videoroom->audio_active_packets = 100;
			if(json_integer_value(audio_active_packets) > 0) {
				videoroom->audio_active_packets = json_integer_value(audio_active_packets);
			} else {
				JANUS_LOG(LOG_WARN, "Invalid audio_active_packets value provided, using default: %d\n", videoroom->audio_active_packets);
			}
			videoroom->audio_level_average = 25;
			if(json_integer_value(audio_level_average) > 0) {
				videoroom->audio_level_average = json_integer_value(audio_level_average);
			} else {
				JANUS_LOG(LOG_WARN, "Invalid audio_level_average value provided, using default: %d\n", videoroom->audio_level_average);
			}
		}
		videoroom->videoorient_ext = videoorient_ext ? json_is_true(videoorient_ext) : TRUE;
		videoroom->playoutdelay_ext = playoutdelay_ext ? json_is_true(playoutdelay_ext) : TRUE;
		videoroom->transport_wide_cc_ext = transport_wide_cc_ext ? json_is_true(transport_wide_cc_ext) : TRUE;
		/* By default, the VideoRoom plugin does not notify about participants simply joining the room.
		   It only notifies when the participant actually starts publishing media. */
		videoroom->notify_joining = notify_joining ? json_is_true(notify_joining) : FALSE;
		if(record) {
			videoroom->record = json_is_true(record);
		}
		if(rec_dir) {
			videoroom->rec_dir = g_strdup(json_string_value(rec_dir));
		}
		if(lock_record) {
			videoroom->lock_record = json_is_true(lock_record);
		}
		g_atomic_int_set(&videoroom->destroyed, 0);
		janus_mutex_init(&videoroom->mutex);
		janus_refcount_init(&videoroom->ref, janus_videoroom_room_free);
		videoroom->participants = g_hash_table_new_full(string_ids ? g_str_hash : g_int64_hash, string_ids ? g_str_equal : g_int64_equal,
			(GDestroyNotify)g_free, (GDestroyNotify)janus_videoroom_publisher_dereference);
		videoroom->private_ids = g_hash_table_new(NULL, NULL);
		videoroom->allowed = g_hash_table_new_full(g_str_hash, g_str_equal, (GDestroyNotify)g_free, NULL);
		if(allowed != NULL) {
			/* Populate the "allowed" list as an ACL for people trying to join */
			if(json_array_size(allowed) > 0) {
				size_t i = 0;
				for(i=0; i<json_array_size(allowed); i++) {
					const char *token = json_string_value(json_array_get(allowed, i));
					if(!g_hash_table_lookup(videoroom->allowed, token))
						g_hash_table_insert(videoroom->allowed, g_strdup(token), GINT_TO_POINTER(TRUE));
				}
			}
			videoroom->check_allowed = TRUE;
		}
		/* Compute a list of the supported codecs for the summary */
		char audio_codecs[100], video_codecs[100];
		janus_videoroom_codecstr(videoroom, audio_codecs, video_codecs, sizeof(audio_codecs), "|");
		JANUS_LOG(LOG_VERB, "Created VideoRoom: %s (%s, %s, %s/%s codecs, secret: %s, pin: %s, pvtid: %s)\n",
			videoroom->room_id_str, videoroom->room_name,
			videoroom->is_private ? "private" : "public",
			audio_codecs, video_codecs,
			videoroom->room_secret ? videoroom->room_secret : "no secret",
			videoroom->room_pin ? videoroom->room_pin : "no pin",
			videoroom->require_pvtid ? "required" : "optional");
		if(videoroom->record) {
			JANUS_LOG(LOG_VERB, "  -- Room is going to be recorded in %s\n", videoroom->rec_dir ? videoroom->rec_dir : "the current folder");
		}
		if(videoroom->require_e2ee) {
			JANUS_LOG(LOG_VERB, "  -- All publishers MUST use end-to-end encryption\n");
		}
		if(save) {
			/* This room is permanent: save to the configuration file too
			 * FIXME: We should check if anything fails... */
			JANUS_LOG(LOG_VERB, "Saving room %s permanently in config file\n", videoroom->room_id_str);
			janus_mutex_lock(&config_mutex);
			char cat[BUFSIZ], value[BUFSIZ];
			/* The room ID is the category (prefixed by "room-") */
			g_snprintf(cat, BUFSIZ, "room-%s", videoroom->room_id_str);
			janus_config_category *c = janus_config_get_create(config, NULL, janus_config_type_category, cat);
			/* Now for the values */
			janus_config_add(config, c, janus_config_item_create("description", videoroom->room_name));
			if(videoroom->is_private)
				janus_config_add(config, c, janus_config_item_create("is_private", "yes"));
			if(videoroom->require_pvtid)
				janus_config_add(config, c, janus_config_item_create("require_pvtid", "yes"));
			if(videoroom->require_e2ee)
				janus_config_add(config, c, janus_config_item_create("require_e2ee", "yes"));
			g_snprintf(value, BUFSIZ, "%"SCNu32, videoroom->bitrate);
			janus_config_add(config, c, janus_config_item_create("bitrate", value));
			if(videoroom->bitrate_cap)
				janus_config_add(config, c, janus_config_item_create("bitrate_cap", "yes"));
			g_snprintf(value, BUFSIZ, "%d", videoroom->max_publishers);
			janus_config_add(config, c, janus_config_item_create("publishers", value));
			if(videoroom->fir_freq) {
				g_snprintf(value, BUFSIZ, "%"SCNu16, videoroom->fir_freq);
				janus_config_add(config, c, janus_config_item_create("fir_freq", value));
			}
			char video_codecs[100];
			char audio_codecs[100];
			janus_videoroom_codecstr(videoroom, audio_codecs, video_codecs, sizeof(audio_codecs), ",");
			janus_config_add(config, c, janus_config_item_create("audiocodec", audio_codecs));
			janus_config_add(config, c, janus_config_item_create("videocodec", video_codecs));
			if(videoroom->vp9_profile)
				janus_config_add(config, c, janus_config_item_create("vp9_profile", videoroom->vp9_profile));
			if(videoroom->h264_profile)
				janus_config_add(config, c, janus_config_item_create("h264_profile", videoroom->h264_profile));
			if(videoroom->do_opusfec)
				janus_config_add(config, c, janus_config_item_create("opus_fec", "yes"));
			if(videoroom->do_svc)
				janus_config_add(config, c, janus_config_item_create("video_svc", "yes"));
			if(videoroom->room_secret)
				janus_config_add(config, c, janus_config_item_create("secret", videoroom->room_secret));
			if(videoroom->room_pin)
				janus_config_add(config, c, janus_config_item_create("pin", videoroom->room_pin));
			if(videoroom->audiolevel_ext) {
				janus_config_add(config, c, janus_config_item_create("audiolevel_ext", "yes"));
				if(videoroom->audiolevel_event)
					janus_config_add(config, c, janus_config_item_create("audiolevel_event", "yes"));
				if(videoroom->audio_active_packets > 0) {
					g_snprintf(value, BUFSIZ, "%d", videoroom->audio_active_packets);
					janus_config_add(config, c, janus_config_item_create("audio_active_packets", value));
				}
				if(videoroom->audio_level_average > 0) {
					g_snprintf(value, BUFSIZ, "%d", videoroom->audio_level_average);
					janus_config_add(config, c, janus_config_item_create("audio_level_average", value));
				}
			} else {
				janus_config_add(config, c, janus_config_item_create("audiolevel_ext", "no"));
			}
			janus_config_add(config, c, janus_config_item_create("videoorient_ext", videoroom->videoorient_ext ? "yes" : "no"));
			janus_config_add(config, c, janus_config_item_create("playoutdelay_ext", videoroom->playoutdelay_ext ? "yes" : "no"));
			janus_config_add(config, c, janus_config_item_create("transport_wide_cc_ext", videoroom->transport_wide_cc_ext ? "yes" : "no"));
			if(videoroom->notify_joining)
				janus_config_add(config, c, janus_config_item_create("notify_joining", "yes"));
			if(videoroom->record)
				janus_config_add(config, c, janus_config_item_create("record", "yes"));
			if(videoroom->rec_dir)
				janus_config_add(config, c, janus_config_item_create("rec_dir", videoroom->rec_dir));
			if(videoroom->lock_record)
				janus_config_add(config, c, janus_config_item_create("lock_record", "yes"));
			/* Save modified configuration */
			if(janus_config_save(config, config_folder, JANUS_VIDEOROOM_PACKAGE) < 0)
				save = FALSE;	/* This will notify the user the room is not permanent */
			janus_mutex_unlock(&config_mutex);
		}

		g_hash_table_insert(rooms,
			string_ids ? (gpointer)g_strdup(videoroom->room_id_str) : (gpointer)janus_uint64_dup(videoroom->room_id),
			videoroom);
		/* Show updated rooms list */
		GHashTableIter iter;
		gpointer value;
		g_hash_table_iter_init(&iter, rooms);
		while (g_hash_table_iter_next(&iter, NULL, &value)) {
			janus_videoroom *vr = value;
			JANUS_LOG(LOG_VERB, "  ::: [%s][%s] %"SCNu32", max %d publishers, FIR frequency of %d seconds\n",
				vr->room_id_str, vr->room_name, vr->bitrate, vr->max_publishers, vr->fir_freq);
		}
		janus_mutex_unlock(&rooms_mutex);
		/* Send info back */
		response = json_object();
		json_object_set_new(response, "videoroom", json_string("created"));
		json_object_set_new(response, "room", string_ids ? json_string(videoroom->room_id_str) : json_integer(videoroom->room_id));
		json_object_set_new(response, "permanent", save ? json_true() : json_false());
		/* Also notify event handlers */
		if(notify_events && gateway->events_is_enabled()) {
			json_t *info = json_object();
			json_object_set_new(info, "event", json_string("created"));
			json_object_set_new(info, "room", string_ids ? json_string(videoroom->room_id_str) : json_integer(videoroom->room_id));
			gateway->notify_event(&janus_videoroom_plugin, session ? session->handle : NULL, info);
		}
		goto prepare_response;
	} else if(!strcasecmp(request_text, "edit")) {
		/* Edit the properties for an existing VideoRoom */
		JANUS_LOG(LOG_VERB, "Attempt to edit the properties of an existing VideoRoom room\n");
		if(!string_ids) {
			JANUS_VALIDATE_JSON_OBJECT(root, room_parameters,
				error_code, error_cause, TRUE,
				JANUS_VIDEOROOM_ERROR_MISSING_ELEMENT, JANUS_VIDEOROOM_ERROR_INVALID_ELEMENT);
		} else {
			JANUS_VALIDATE_JSON_OBJECT(root, roomstr_parameters,
				error_code, error_cause, TRUE,
				JANUS_VIDEOROOM_ERROR_MISSING_ELEMENT, JANUS_VIDEOROOM_ERROR_INVALID_ELEMENT);
		}
		if(error_code != 0)
			goto prepare_response;
		JANUS_VALIDATE_JSON_OBJECT(root, edit_parameters,
			error_code, error_cause, TRUE,
			JANUS_VIDEOROOM_ERROR_MISSING_ELEMENT, JANUS_VIDEOROOM_ERROR_INVALID_ELEMENT);
		if(error_code != 0)
			goto prepare_response;
		/* We only allow for a limited set of properties to be edited */
		json_t *desc = json_object_get(root, "new_description");
		json_t *is_private = json_object_get(root, "new_is_private");
		json_t *req_pvtid = json_object_get(root, "new_require_pvtid");
		json_t *secret = json_object_get(root, "new_secret");
		json_t *pin = json_object_get(root, "new_pin");
		json_t *bitrate = json_object_get(root, "new_bitrate");
		json_t *fir_freq = json_object_get(root, "new_fir_freq");
		json_t *publishers = json_object_get(root, "new_publishers");
		json_t *lock_record = json_object_get(root, "new_lock_record");
		json_t *permanent = json_object_get(root, "permanent");
		gboolean save = permanent ? json_is_true(permanent) : FALSE;
		if(save && config == NULL) {
			JANUS_LOG(LOG_ERR, "No configuration file, can't edit room permanently\n");
			error_code = JANUS_VIDEOROOM_ERROR_UNKNOWN_ERROR;
			g_snprintf(error_cause, 512, "No configuration file, can't edit room permanently");
			goto prepare_response;
		}
		janus_mutex_lock(&rooms_mutex);
		janus_videoroom *videoroom = NULL;
		error_code = janus_videoroom_access_room(root, TRUE, FALSE, &videoroom, error_cause, sizeof(error_cause));
		if(error_code != 0) {
			janus_mutex_unlock(&rooms_mutex);
			goto prepare_response;
		}
		/* Edit the room properties that were provided */
		if(desc != NULL && strlen(json_string_value(desc)) > 0) {
			char *old_description = videoroom->room_name;
			char *new_description = g_strdup(json_string_value(desc));
			videoroom->room_name = new_description;
			g_free(old_description);
		}
		if(is_private)
			videoroom->is_private = json_is_true(is_private);
		if(req_pvtid)
			videoroom->require_pvtid = json_is_true(req_pvtid);
		if(publishers)
			videoroom->max_publishers = json_integer_value(publishers);
		if(bitrate) {
			videoroom->bitrate = json_integer_value(bitrate);
			if(videoroom->bitrate > 0 && videoroom->bitrate < 64000)
				videoroom->bitrate = 64000;	/* Don't go below 64k */
		}
		if(fir_freq)
			videoroom->fir_freq = json_integer_value(fir_freq);
		if(secret && strlen(json_string_value(secret)) > 0) {
			char *old_secret = videoroom->room_secret;
			char *new_secret = g_strdup(json_string_value(secret));
			videoroom->room_secret = new_secret;
			g_free(old_secret);
		}
		if(pin && strlen(json_string_value(pin)) > 0) {
			char *old_pin = videoroom->room_pin;
			char *new_pin = g_strdup(json_string_value(pin));
			videoroom->room_pin = new_pin;
			g_free(old_pin);
		}
		if(lock_record)
			videoroom->lock_record = json_is_true(lock_record);
		if(save) {
			/* This room is permanent: save to the configuration file too
			 * FIXME: We should check if anything fails... */
			JANUS_LOG(LOG_VERB, "Modifying room %s permanently in config file\n", videoroom->room_id_str);
			janus_mutex_lock(&config_mutex);
			char cat[BUFSIZ], value[BUFSIZ];
			/* The room ID is the category (prefixed by "room-") */
			g_snprintf(cat, BUFSIZ, "room-%s", videoroom->room_id_str);
			/* Remove the old category first */
			janus_config_remove(config, NULL, cat);
			/* Now write the room details again */
			janus_config_category *c = janus_config_get_create(config, NULL, janus_config_type_category, cat);
			janus_config_add(config, c, janus_config_item_create("description", videoroom->room_name));
			if(videoroom->is_private)
				janus_config_add(config, c, janus_config_item_create("is_private", "yes"));
			if(videoroom->require_pvtid)
				janus_config_add(config, c, janus_config_item_create("require_pvtid", "yes"));
			if(videoroom->require_e2ee)
				janus_config_add(config, c, janus_config_item_create("require_e2ee", "yes"));
			g_snprintf(value, BUFSIZ, "%"SCNu32, videoroom->bitrate);
			janus_config_add(config, c, janus_config_item_create("bitrate", value));
			if(videoroom->bitrate_cap)
				janus_config_add(config, c, janus_config_item_create("bitrate_cap", "yes"));
			g_snprintf(value, BUFSIZ, "%d", videoroom->max_publishers);
			janus_config_add(config, c, janus_config_item_create("publishers", value));
			if(videoroom->fir_freq) {
				g_snprintf(value, BUFSIZ, "%"SCNu16, videoroom->fir_freq);
				janus_config_add(config, c, janus_config_item_create("fir_freq", value));
			}
			char audio_codecs[100];
			char video_codecs[100];
			janus_videoroom_codecstr(videoroom, audio_codecs, video_codecs, sizeof(audio_codecs), ",");
			janus_config_add(config, c, janus_config_item_create("audiocodec", audio_codecs));
			janus_config_add(config, c, janus_config_item_create("videocodec", video_codecs));
			if(videoroom->vp9_profile)
				janus_config_add(config, c, janus_config_item_create("vp9_profile", videoroom->vp9_profile));
			if(videoroom->h264_profile)
				janus_config_add(config, c, janus_config_item_create("h264_profile", videoroom->h264_profile));
			if(videoroom->do_opusfec)
				janus_config_add(config, c, janus_config_item_create("opus_fec", "yes"));
			if(videoroom->do_svc)
				janus_config_add(config, c, janus_config_item_create("video_svc", "yes"));
			if(videoroom->room_secret)
				janus_config_add(config, c, janus_config_item_create("secret", videoroom->room_secret));
			if(videoroom->room_pin)
				janus_config_add(config, c, janus_config_item_create("pin", videoroom->room_pin));
			if(videoroom->audiolevel_ext) {
				janus_config_add(config, c, janus_config_item_create("audiolevel_ext", "yes"));
				if(videoroom->audiolevel_event)
					janus_config_add(config, c, janus_config_item_create("audiolevel_event", "yes"));
				if(videoroom->audio_active_packets > 0) {
					g_snprintf(value, BUFSIZ, "%d", videoroom->audio_active_packets);
					janus_config_add(config, c, janus_config_item_create("audio_active_packets", value));
				}
				if(videoroom->audio_level_average > 0) {
					g_snprintf(value, BUFSIZ, "%d", videoroom->audio_level_average);
					janus_config_add(config, c, janus_config_item_create("audio_level_average", value));
				}
			} else {
				janus_config_add(config, c, janus_config_item_create("audiolevel_ext", "no"));
			}
			janus_config_add(config, c, janus_config_item_create("videoorient_ext", videoroom->videoorient_ext ? "yes" : "no"));
			janus_config_add(config, c, janus_config_item_create("playoutdelay_ext", videoroom->playoutdelay_ext ? "yes" : "no"));
			janus_config_add(config, c, janus_config_item_create("transport_wide_cc_ext", videoroom->transport_wide_cc_ext ? "yes" : "no"));
			if(videoroom->notify_joining)
				janus_config_add(config, c, janus_config_item_create("notify_joining", "yes"));
			if(videoroom->record)
				janus_config_add(config, c, janus_config_item_create("record", "yes"));
			if(videoroom->rec_dir)
				janus_config_add(config, c, janus_config_item_create("rec_dir", videoroom->rec_dir));
			if(videoroom->lock_record)
				janus_config_add(config, c, janus_config_item_create("lock_record", "yes"));
			/* Save modified configuration */
			if(janus_config_save(config, config_folder, JANUS_VIDEOROOM_PACKAGE) < 0)
				save = FALSE;	/* This will notify the user the room changes are not permanent */
			janus_mutex_unlock(&config_mutex);
		}
		janus_mutex_unlock(&rooms_mutex);
		/* Send info back */
		response = json_object();
		json_object_set_new(response, "videoroom", json_string("edited"));
		json_object_set_new(response, "room", string_ids ? json_string(videoroom->room_id_str) : json_integer(videoroom->room_id));
		json_object_set_new(response, "permanent", save ? json_true() : json_false());
		/* Also notify event handlers */
		if(notify_events && gateway->events_is_enabled()) {
			json_t *info = json_object();
			json_object_set_new(info, "event", json_string("edited"));
			json_object_set_new(info, "room", string_ids ? json_string(videoroom->room_id_str) : json_integer(videoroom->room_id));
			gateway->notify_event(&janus_videoroom_plugin, session ? session->handle : NULL, info);
		}
		goto prepare_response;
	} else if(!strcasecmp(request_text, "destroy")) {
		JANUS_LOG(LOG_VERB, "Attempt to destroy an existing VideoRoom room\n");
		if(!string_ids) {
			JANUS_VALIDATE_JSON_OBJECT(root, room_parameters,
				error_code, error_cause, TRUE,
				JANUS_VIDEOROOM_ERROR_MISSING_ELEMENT, JANUS_VIDEOROOM_ERROR_INVALID_ELEMENT);
		} else {
			JANUS_VALIDATE_JSON_OBJECT(root, roomstr_parameters,
				error_code, error_cause, TRUE,
				JANUS_VIDEOROOM_ERROR_MISSING_ELEMENT, JANUS_VIDEOROOM_ERROR_INVALID_ELEMENT);
		}
		if(error_code != 0)
			goto prepare_response;
		JANUS_VALIDATE_JSON_OBJECT(root, destroy_parameters,
			error_code, error_cause, TRUE,
			JANUS_VIDEOROOM_ERROR_MISSING_ELEMENT, JANUS_VIDEOROOM_ERROR_INVALID_ELEMENT);
		if(error_code != 0)
			goto prepare_response;
		json_t *room = json_object_get(root, "room");
		json_t *permanent = json_object_get(root, "permanent");
		gboolean save = permanent ? json_is_true(permanent) : FALSE;
		if(save && config == NULL) {
			JANUS_LOG(LOG_ERR, "No configuration file, can't destroy room permanently\n");
			error_code = JANUS_VIDEOROOM_ERROR_UNKNOWN_ERROR;
			g_snprintf(error_cause, 512, "No configuration file, can't destroy room permanently");
			goto prepare_response;
		}
		guint64 room_id = 0;
		char room_id_num[30], *room_id_str = NULL;
		if(!string_ids) {
			room_id = json_integer_value(room);
			g_snprintf(room_id_num, sizeof(room_id_num), "%"SCNu64, room_id);
			room_id_str = room_id_num;
		} else {
			room_id_str = (char *)json_string_value(room);
		}
		janus_mutex_lock(&rooms_mutex);
		janus_videoroom *videoroom = NULL;
		error_code = janus_videoroom_access_room(root, TRUE, FALSE, &videoroom, error_cause, sizeof(error_cause));
		if(error_code != 0) {
			janus_mutex_unlock(&rooms_mutex);
			goto prepare_response;
		}
		/* Remove room, but add a reference until we're done */
		janus_refcount_increase(&videoroom->ref);
		g_hash_table_remove(rooms, string_ids ? (gpointer)room_id_str : (gpointer)&room_id);
		/* Notify all participants that the fun is over, and that they'll be kicked */
		JANUS_LOG(LOG_VERB, "Notifying all participants\n");
		json_t *destroyed = json_object();
		json_object_set_new(destroyed, "videoroom", json_string("destroyed"));
		json_object_set_new(destroyed, "room", string_ids ? json_string(room_id_str) : json_integer(room_id));
		GHashTableIter iter;
		gpointer value;
		janus_mutex_lock(&videoroom->mutex);
		g_hash_table_iter_init(&iter, videoroom->participants);
		while (g_hash_table_iter_next(&iter, NULL, &value)) {
			janus_videoroom_publisher *p = value;
			if(p && !g_atomic_int_get(&p->destroyed) && p->session && p->room) {
				g_clear_pointer(&p->room, janus_videoroom_room_dereference);
				/* Notify the user we're going to destroy the room... */
				int ret = gateway->push_event(p->session->handle, &janus_videoroom_plugin, NULL, destroyed, NULL);
				JANUS_LOG(LOG_VERB, "  >> %d (%s)\n", ret, janus_get_api_error(ret));
				/* ... and then ask the core to close the PeerConnection */
				gateway->close_pc(p->session->handle);
			}
		}
		json_decref(destroyed);
		janus_mutex_unlock(&videoroom->mutex);
		/* Also notify event handlers */
		if(notify_events && gateway->events_is_enabled()) {
			json_t *info = json_object();
			json_object_set_new(info, "event", json_string("destroyed"));
			json_object_set_new(info, "room", string_ids ? json_string(room_id_str) : json_integer(room_id));
			gateway->notify_event(&janus_videoroom_plugin, session ? session->handle : NULL, info);
		}
		janus_mutex_unlock(&rooms_mutex);
		if(save) {
			/* This change is permanent: save to the configuration file too
			 * FIXME: We should check if anything fails... */
			JANUS_LOG(LOG_VERB, "Destroying room %s permanently in config file\n", room_id_str);
			janus_mutex_lock(&config_mutex);
			char cat[BUFSIZ];
			/* The room ID is the category (prefixed by "room-") */
			g_snprintf(cat, BUFSIZ, "room-%s", room_id_str);
			janus_config_remove(config, NULL, cat);
			/* Save modified configuration */
			if(janus_config_save(config, config_folder, JANUS_VIDEOROOM_PACKAGE) < 0)
				save = FALSE;	/* This will notify the user the room destruction is not permanent */
			janus_mutex_unlock(&config_mutex);
		}
		janus_refcount_decrease(&videoroom->ref);
		/* Done */
		response = json_object();
		json_object_set_new(response, "videoroom", json_string("destroyed"));
		json_object_set_new(response, "room", string_ids ? json_string(room_id_str) : json_integer(room_id));
		json_object_set_new(response, "permanent", save ? json_true() : json_false());
		goto prepare_response;
	} else if(!strcasecmp(request_text, "list")) {
		/* List all rooms (but private ones) and their details (except for the secret, of course...) */
		JANUS_LOG(LOG_VERB, "Getting the list of VideoRoom rooms\n");
		gboolean lock_room_list = TRUE;
		if(admin_key != NULL) {
			json_t *admin_key_json = json_object_get(root, "admin_key");
			/* Verify admin_key if it was provided */
			if(admin_key_json != NULL && json_is_string(admin_key_json) && strlen(json_string_value(admin_key_json)) > 0) {
				JANUS_CHECK_SECRET(admin_key, root, "admin_key", error_code, error_cause,
					JANUS_VIDEOROOM_ERROR_MISSING_ELEMENT, JANUS_VIDEOROOM_ERROR_INVALID_ELEMENT, JANUS_VIDEOROOM_ERROR_UNAUTHORIZED);
				if(error_code != 0) {
					goto prepare_response;
				} else {
					lock_room_list = FALSE;
				}
			}
		}
		json_t *list = json_array();
		janus_mutex_lock(&rooms_mutex);
		GHashTableIter iter;
		gpointer value;
		g_hash_table_iter_init(&iter, rooms);
		while(g_hash_table_iter_next(&iter, NULL, &value)) {
			janus_videoroom *room = value;
			if(!room)
				continue;
			janus_refcount_increase(&room->ref);
			if(room->is_private && lock_room_list) {
				/* Skip private room if no valid admin_key was provided */
				JANUS_LOG(LOG_VERB, "Skipping private room '%s'\n", room->room_name);
				janus_refcount_decrease(&room->ref);
				continue;
			}
			if(!g_atomic_int_get(&room->destroyed)) {
				json_t *rl = json_object();
				json_object_set_new(rl, "room", string_ids ? json_string(room->room_id_str) : json_integer(room->room_id));
				json_object_set_new(rl, "description", json_string(room->room_name));
				json_object_set_new(rl, "pin_required", room->room_pin ? json_true() : json_false());
				json_object_set_new(rl, "max_publishers", json_integer(room->max_publishers));
				json_object_set_new(rl, "bitrate", json_integer(room->bitrate));
				if(room->bitrate_cap)
					json_object_set_new(rl, "bitrate_cap", json_true());
				json_object_set_new(rl, "fir_freq", json_integer(room->fir_freq));
				json_object_set_new(rl, "require_pvtid", room->require_pvtid ? json_true() : json_false());
				json_object_set_new(rl, "require_e2ee", room->require_e2ee ? json_true() : json_false());
				json_object_set_new(rl, "notify_joining", room->notify_joining ? json_true() : json_false());
				char audio_codecs[100];
				char video_codecs[100];
				janus_videoroom_codecstr(room, audio_codecs, video_codecs, sizeof(audio_codecs), ",");
				json_object_set_new(rl, "audiocodec", json_string(audio_codecs));
				json_object_set_new(rl, "videocodec", json_string(video_codecs));
				if(room->do_opusfec)
					json_object_set_new(rl, "opus_fec", json_true());
				if(room->do_svc)
					json_object_set_new(rl, "video_svc", json_true());
				json_object_set_new(rl, "record", room->record ? json_true() : json_false());
				json_object_set_new(rl, "rec_dir", json_string(room->rec_dir));
				json_object_set_new(rl, "lock_record", room->lock_record ? json_true() : json_false());
				/* TODO: Should we list participants as well? or should there be a separate API call on a specific room for this? */
				json_object_set_new(rl, "num_participants", json_integer(g_hash_table_size(room->participants)));
				json_object_set_new(rl, "audiolevel_ext", room->audiolevel_ext ? json_true() : json_false());
				json_object_set_new(rl, "audiolevel_event", room->audiolevel_event ? json_true() : json_false());
				if(room->audiolevel_event) {
					json_object_set_new(rl, "audio_active_packets", json_integer(room->audio_active_packets));
					json_object_set_new(rl, "audio_level_average", json_integer(room->audio_level_average));
				}
				json_object_set_new(rl, "videoorient_ext", room->videoorient_ext ? json_true() : json_false());
				json_object_set_new(rl, "playoutdelay_ext", room->playoutdelay_ext ? json_true() : json_false());
				json_object_set_new(rl, "transport_wide_cc_ext", room->transport_wide_cc_ext ? json_true() : json_false());
				json_array_append_new(list, rl);
			}
			janus_refcount_decrease(&room->ref);
		}
		janus_mutex_unlock(&rooms_mutex);
		response = json_object();
		json_object_set_new(response, "videoroom", json_string("success"));
		json_object_set_new(response, "list", list);
		goto prepare_response;
	} else if(!strcasecmp(request_text, "rtp_forward")) {
		JANUS_VALIDATE_JSON_OBJECT(root, rtp_forward_parameters,
			error_code, error_cause, TRUE,
			JANUS_VIDEOROOM_ERROR_MISSING_ELEMENT, JANUS_VIDEOROOM_ERROR_INVALID_ELEMENT);
		if(error_code != 0)
			goto prepare_response;
		if(!string_ids) {
			JANUS_VALIDATE_JSON_OBJECT(root, room_parameters,
				error_code, error_cause, TRUE,
				JANUS_VIDEOROOM_ERROR_MISSING_ELEMENT, JANUS_VIDEOROOM_ERROR_INVALID_ELEMENT);
		} else {
			JANUS_VALIDATE_JSON_OBJECT(root, roomstr_parameters,
				error_code, error_cause, TRUE,
				JANUS_VIDEOROOM_ERROR_MISSING_ELEMENT, JANUS_VIDEOROOM_ERROR_INVALID_ELEMENT);
		}
		if(error_code != 0)
			goto prepare_response;
		if(!string_ids) {
			JANUS_VALIDATE_JSON_OBJECT(root, pid_parameters,
				error_code, error_cause, TRUE,
				JANUS_VIDEOROOM_ERROR_MISSING_ELEMENT, JANUS_VIDEOROOM_ERROR_INVALID_ELEMENT);
		} else {
			JANUS_VALIDATE_JSON_OBJECT(root, pidstr_parameters,
				error_code, error_cause, TRUE,
				JANUS_VIDEOROOM_ERROR_MISSING_ELEMENT, JANUS_VIDEOROOM_ERROR_INVALID_ELEMENT);
		}
		if(error_code != 0)
			goto prepare_response;
		if(lock_rtpfwd && admin_key != NULL) {
			/* An admin key was specified: make sure it was provided, and that it's valid */
			JANUS_VALIDATE_JSON_OBJECT(root, adminkey_parameters,
				error_code, error_cause, TRUE,
				JANUS_VIDEOROOM_ERROR_MISSING_ELEMENT, JANUS_VIDEOROOM_ERROR_INVALID_ELEMENT);
			if(error_code != 0)
				goto prepare_response;
			JANUS_CHECK_SECRET(admin_key, root, "admin_key", error_code, error_cause,
				JANUS_VIDEOROOM_ERROR_MISSING_ELEMENT, JANUS_VIDEOROOM_ERROR_INVALID_ELEMENT, JANUS_VIDEOROOM_ERROR_UNAUTHORIZED);
			if(error_code != 0)
				goto prepare_response;
		}
		json_t *room = json_object_get(root, "room");
		json_t *pub_id = json_object_get(root, "publisher_id");
		json_t *json_host = json_object_get(root, "host");
		json_t *json_host_family = json_object_get(root, "host_family");
		const char *host_family = json_string_value(json_host_family);
		int family = 0;
		if(host_family) {
			if(!strcasecmp(host_family, "ipv4")) {
				family = AF_INET;
			} else if(!strcasecmp(host_family, "ipv6")) {
				family = AF_INET6;
			} else {
				JANUS_LOG(LOG_ERR, "Unsupported protocol family (%s)\n", host_family);
				error_code = JANUS_VIDEOROOM_ERROR_INVALID_ELEMENT;
				g_snprintf(error_cause, 512, "Unsupported protocol family (%s)", host_family);
				goto prepare_response;
			}
		}
		guint64 room_id = 0;
		char room_id_num[30], *room_id_str = NULL;
		if(!string_ids) {
			room_id = json_integer_value(room);
			g_snprintf(room_id_num, sizeof(room_id_num), "%"SCNu64, room_id);
			room_id_str = room_id_num;
		} else {
			room_id_str = (char *)json_string_value(room);
		}
		guint64 publisher_id = 0;
		char publisher_id_num[30], *publisher_id_str = NULL;
		if(!string_ids) {
			publisher_id = json_integer_value(pub_id);
			g_snprintf(publisher_id_num, sizeof(publisher_id_num), "%"SCNu64, publisher_id);
			publisher_id_str = publisher_id_num;
		} else {
			publisher_id_str = (char *)json_string_value(pub_id);
		}
		const char *host = json_string_value(json_host), *resolved_host = NULL;
		/* Check if we need to resolve this host address */
		struct addrinfo *res = NULL, *start = NULL;
		janus_network_address addr;
		janus_network_address_string_buffer addr_buf;
		struct addrinfo hints;
		memset(&hints, 0, sizeof(hints));
		if(family != 0)
			hints.ai_family = family;
		if(getaddrinfo(host, NULL, family != 0 ? &hints : NULL, &res) == 0) {
			start = res;
			while(res != NULL) {
				if(janus_network_address_from_sockaddr(res->ai_addr, &addr) == 0 &&
						janus_network_address_to_string_buffer(&addr, &addr_buf) == 0) {
					/* Resolved */
					resolved_host = janus_network_address_string_from_buffer(&addr_buf);
					freeaddrinfo(start);
					start = NULL;
					break;
				}
				res = res->ai_next;
			}
		}
		if(resolved_host == NULL) {
			if(start)
				freeaddrinfo(start);
			JANUS_LOG(LOG_ERR, "Could not resolve address (%s)...\n", host);
			error_code = JANUS_VIDEOROOM_ERROR_INVALID_ELEMENT;
			g_snprintf(error_cause, 512, "Could not resolve address (%s)...", host);
			goto prepare_response;
		}
		host = resolved_host;
		/* Iterate on the provided streams array */
		json_t *streams = json_object_get(root, "streams");
		if(streams == NULL || json_array_size(streams) == 0) {
			/* No streams array, we'll use the legacy approach: make sure the host attribute was set */
			if(host == NULL) {
				error_code = JANUS_VIDEOROOM_ERROR_MISSING_ELEMENT;
				g_snprintf(error_cause, sizeof(error_cause), "Missing mandatory element host (deprecated API)");
				goto prepare_response;
			}
		} else {
			/* Iterate on the streams objects and validate them all */
			size_t i = 0;
			for(i=0; i<json_array_size(streams); i++) {
				json_t *s = json_array_get(streams, i);
				JANUS_VALIDATE_JSON_OBJECT(s, rtp_forward_stream_parameters,
					error_code, error_cause, TRUE,
					JANUS_VIDEOROOM_ERROR_MISSING_ELEMENT, JANUS_VIDEOROOM_ERROR_INVALID_ELEMENT);
				if(error_code != 0)
					goto prepare_response;
				/* Make sure we have a host attribute, either global or stream-specific */
				json_t *stream_host = json_object_get(s, "host");
				const char *s_host = json_string_value(stream_host);
				if(host == NULL && s_host == NULL) {
					error_code = JANUS_VIDEOROOM_ERROR_MISSING_ELEMENT;
					g_snprintf(error_cause, sizeof(error_cause), "Missing mandatory element host (global or local)");
					goto prepare_response;
				}
				if(s_host != NULL) {
					json_t *stream_host_family = json_object_get(s, "host_family");
					const char *s_host_family = json_string_value(stream_host_family);
					int s_family = family;
					if(s_host_family) {
						if(!strcasecmp(s_host_family, "ipv4")) {
							s_family = AF_INET;
						} else if(!strcasecmp(s_host_family, "ipv6")) {
							s_family = AF_INET6;
						} else {
							JANUS_LOG(LOG_ERR, "Unsupported protocol family (%s)\n", s_host_family);
							error_code = JANUS_VIDEOROOM_ERROR_INVALID_ELEMENT;
							g_snprintf(error_cause, 512, "Unsupported protocol family (%s)", s_host_family);
							goto prepare_response;
						}
					}
					memset(&hints, 0, sizeof(hints));
					if(s_family != 0)
						hints.ai_family = s_family;
					start = NULL;
					res = NULL;
					if(getaddrinfo(s_host, NULL, s_family != 0 ? &hints : NULL, &res) == 0) {
						start = res;
						while(res != NULL) {
							if(janus_network_address_from_sockaddr(res->ai_addr, &addr) == 0 &&
									janus_network_address_to_string_buffer(&addr, &addr_buf) == 0) {
								/* Resolved */
								resolved_host = janus_network_address_string_from_buffer(&addr_buf);
								freeaddrinfo(start);
								start = NULL;
								break;
							}
							res = res->ai_next;
						}
					}
					if(resolved_host == NULL) {
						if(start)
							freeaddrinfo(start);
						JANUS_LOG(LOG_ERR, "Could not resolve address (%s)...\n", s_host);
						error_code = JANUS_VIDEOROOM_ERROR_INVALID_ELEMENT;
						g_snprintf(error_cause, 512, "Could not resolve address (%s)...", s_host);
						goto prepare_response;
					}
					/* Add the resolved address to the JSON object, so that we can use it later */
					json_object_set_new(s, "host", json_string(resolved_host));
				}
			}
		}
		/* We may need to SRTP-encrypt this stream */
		int srtp_suite = 0;
		const char *srtp_crypto = NULL;
		json_t *s_suite = json_object_get(root, "srtp_suite");
		json_t *s_crypto = json_object_get(root, "srtp_crypto");
		if(s_suite && s_crypto) {
			srtp_suite = json_integer_value(s_suite);
			if(srtp_suite != 32 && srtp_suite != 80) {
				JANUS_LOG(LOG_ERR, "Invalid SRTP suite (%d)\n", srtp_suite);
				error_code = JANUS_VIDEOROOM_ERROR_INVALID_ELEMENT;
				g_snprintf(error_cause, 512, "Invalid SRTP suite (%d)", srtp_suite);
				goto prepare_response;
			}
			srtp_crypto = json_string_value(s_crypto);
		}
		/* Look for room and publisher */
		janus_mutex_lock(&rooms_mutex);
		janus_videoroom *videoroom = NULL;
		error_code = janus_videoroom_access_room(root, TRUE, FALSE, &videoroom, error_cause, sizeof(error_cause));
		janus_mutex_unlock(&rooms_mutex);
		if(error_code != 0)
			goto prepare_response;
		janus_refcount_increase(&videoroom->ref);
		janus_mutex_lock(&videoroom->mutex);
		janus_videoroom_publisher *publisher = g_hash_table_lookup(videoroom->participants,
			string_ids ? (gpointer)publisher_id_str : (gpointer)&publisher_id);
		if(publisher == NULL) {
			janus_mutex_unlock(&videoroom->mutex);
			janus_refcount_decrease(&videoroom->ref);
			JANUS_LOG(LOG_ERR, "No such publisher (%s)\n", publisher_id_str);
			error_code = JANUS_VIDEOROOM_ERROR_NO_SUCH_FEED;
			g_snprintf(error_cause, 512, "No such feed (%s)", publisher_id_str);
			goto prepare_response;
		}
		janus_refcount_increase(&publisher->ref);	/* This is just to handle the request for now */
		janus_mutex_lock(&publisher->rtp_forwarders_mutex);
		if(publisher->udp_sock <= 0) {
			publisher->udp_sock = socket(AF_INET6, SOCK_DGRAM, IPPROTO_UDP);
			int v6only = 0;
			if(publisher->udp_sock <= 0 ||
					setsockopt(publisher->udp_sock, IPPROTO_IPV6, IPV6_V6ONLY, &v6only, sizeof(v6only)) != 0) {
				janus_mutex_unlock(&publisher->rtp_forwarders_mutex);
				janus_refcount_decrease(&publisher->ref);
				janus_mutex_unlock(&videoroom->mutex);
				janus_refcount_decrease(&videoroom->ref);
				JANUS_LOG(LOG_ERR, "Could not open UDP socket for RTP stream for publisher (%s)\n", publisher_id_str);
				error_code = JANUS_VIDEOROOM_ERROR_UNKNOWN_ERROR;
				g_snprintf(error_cause, 512, "Could not open UDP socket for RTP stream");
				goto prepare_response;
			}
		}
		/* Are we using the new approach, or the old deprecated one? */
		response = json_object();
		janus_videoroom_publisher_stream *ps = NULL;
		json_t *new_forwarders = NULL, *rtp_stream = NULL;
		if(streams != NULL) {
			/* New approach: iterate on all objects, and create the related forwarder(s) */
			new_forwarders = json_array();
			size_t i = 0;
			for(i=0; i<json_array_size(streams); i++) {
				json_t *s = json_array_get(streams, i);
				json_t *stream_mid = json_object_get(s, "mid");
				const char *mid = json_string_value(stream_mid);
				janus_mutex_lock(&publisher->streams_mutex);
				ps = g_hash_table_lookup(publisher->streams_bymid, mid);
				janus_mutex_unlock(&publisher->streams_mutex);
				if(ps == NULL) {
					/* FIXME Should we return an error instead? */
					JANUS_LOG(LOG_WARN, "No such stream with mid '%s', skipping forwarder...\n", mid);
					continue;
				}
				janus_videoroom_rtp_forwarder *f = NULL;
				json_t *stream_host = json_object_get(s, "host");
				host = json_string_value(stream_host) ? json_string_value(stream_host) : json_string_value(json_host);
				json_t *stream_port = json_object_get(s, "port");
				uint16_t port = json_integer_value(stream_port);
				if(ps->type == JANUS_VIDEOROOM_MEDIA_DATA) {
					/* We have all we need */
					f = janus_videoroom_rtp_forwarder_add_helper(publisher, ps,
						host, port, 0, 0, 0, FALSE, 0, NULL, 0, FALSE, TRUE);
					if(f) {
						json_t *rtpf = janus_videoroom_rtp_forwarder_summary(f);
						json_array_append_new(new_forwarders, rtpf);
						/* Also notify event handlers */
						if(notify_events && gateway->events_is_enabled()) {
							json_t *info = janus_videoroom_rtp_forwarder_summary(f);
							json_object_set_new(info, "event", json_string("rtp_forward"));
							json_object_set_new(info, "room",
								string_ids ? json_string(room_id_str) : json_integer(room_id));
							json_object_set_new(info, "publisher_id",
								string_ids ? json_string(publisher_id_str) : json_integer(publisher_id));
							json_object_set_new(info, "media", json_string("data"));
							json_object_set_new(info, "stream_id", json_integer(f->stream_id));
							json_object_set_new(info, "host", json_string(host));
							json_object_set_new(info, "port", json_integer(port));
							gateway->notify_event(&janus_videoroom_plugin, NULL, info);
						}
					}
					continue;
				}
				/* If we got here, it's RTP media, check the other properties too */
				json_t *stream_pt = json_object_get(root, "pt");
				json_t *stream_ssrc = json_object_get(root, "ssrc");
				json_t *stream_rtcp_port = json_object_get(s, "rtcp_port");
				if(ps->type == JANUS_VIDEOROOM_MEDIA_AUDIO) {
					f = janus_videoroom_rtp_forwarder_add_helper(publisher, ps,
						host, port, stream_rtcp_port ? json_integer_value(stream_rtcp_port) : -1,
						json_integer_value(stream_pt), json_integer_value(stream_ssrc),
						FALSE, srtp_suite, srtp_crypto, 0, FALSE, FALSE);
					if(f) {
						json_t *rtpf = janus_videoroom_rtp_forwarder_summary(f);
						json_array_append_new(new_forwarders, rtpf);
						/* Also notify event handlers */
						if(notify_events && gateway->events_is_enabled()) {
							json_t *info = janus_videoroom_rtp_forwarder_summary(f);
							json_object_set_new(info, "event", json_string("rtp_forward"));
							json_object_set_new(info, "room",
								string_ids ? json_string(room_id_str) : json_integer(room_id));
							json_object_set_new(info, "publisher_id",
								string_ids ? json_string(publisher_id_str) : json_integer(publisher_id));
							json_object_set_new(info, "media", json_string("audio"));
							json_object_set_new(info, "codec", json_string(janus_audiocodec_name(ps->acodec)));
							json_object_set_new(info, "stream_id", json_integer(f->stream_id));
							json_object_set_new(info, "host", json_string(host));
							json_object_set_new(info, "port", json_integer(port));
							gateway->notify_event(&janus_videoroom_plugin, NULL, info);
						}
					}
				} else {
					json_t *stream_simulcast = json_object_get(root, "simulcast");
					f = janus_videoroom_rtp_forwarder_add_helper(publisher, ps,
						host, port, stream_rtcp_port ? json_integer_value(stream_rtcp_port) : -1,
						json_integer_value(stream_pt), json_integer_value(stream_ssrc),
						json_is_true(stream_simulcast), srtp_suite, srtp_crypto, 0, TRUE, FALSE);
					if(f) {
						json_t *rtpf = janus_videoroom_rtp_forwarder_summary(f);
						json_array_append_new(new_forwarders, rtpf);
						/* Also notify event handlers */
						if(notify_events && gateway->events_is_enabled()) {
							json_t *info = janus_videoroom_rtp_forwarder_summary(f);
							json_object_set_new(info, "event", json_string("rtp_forward"));
							json_object_set_new(info, "room",
								string_ids ? json_string(room_id_str) : json_integer(room_id));
							json_object_set_new(info, "publisher_id",
								string_ids ? json_string(publisher_id_str) : json_integer(publisher_id));
							json_object_set_new(info, "media", json_string("video"));
							json_object_set_new(info, "codec", json_string(janus_videocodec_name(ps->vcodec)));
							json_object_set_new(info, "stream_id", json_integer(f->stream_id));
							json_object_set_new(info, "host", json_string(host));
							json_object_set_new(info, "port", json_integer(port));
							gateway->notify_event(&janus_videoroom_plugin, NULL, info);
						}
					}
					if(!json_is_true(stream_simulcast)) {
						/* Check if there's simulcast substreams we need to relay */
						stream_port = json_object_get(s, "port_2");
						port = json_integer_value(stream_port);
						stream_pt = json_object_get(root, "pt_2");
						stream_ssrc = json_object_get(root, "ssrc_2");
						if(json_integer_value(stream_port) > 0) {
							f = janus_videoroom_rtp_forwarder_add_helper(publisher, ps,
								host, port, 0, json_integer_value(stream_pt), json_integer_value(stream_ssrc),
								FALSE, srtp_suite, srtp_crypto, 1, TRUE, FALSE);
							if(f) {
								json_t *rtpf = janus_videoroom_rtp_forwarder_summary(f);
								json_array_append_new(new_forwarders, rtpf);
								/* Also notify event handlers */
								if(notify_events && gateway->events_is_enabled()) {
									json_t *info = janus_videoroom_rtp_forwarder_summary(f);
									json_object_set_new(info, "event", json_string("rtp_forward"));
									json_object_set_new(info, "room",
										string_ids ? json_string(room_id_str) : json_integer(room_id));
									json_object_set_new(info, "publisher_id",
										string_ids ? json_string(publisher_id_str) : json_integer(publisher_id));
									json_object_set_new(info, "media", json_string("video"));
									json_object_set_new(info, "codec", json_string(janus_videocodec_name(ps->vcodec)));
									json_object_set_new(info, "video_substream", json_integer(1));
									json_object_set_new(info, "stream_id", json_integer(f->stream_id));
									json_object_set_new(info, "host", json_string(host));
									json_object_set_new(info, "port", json_integer(port));
									gateway->notify_event(&janus_videoroom_plugin, NULL, info);
								}
							}
						}
						stream_port = json_object_get(s, "port_3");
						port = json_integer_value(stream_port);
						stream_pt = json_object_get(root, "pt_3");
						stream_ssrc = json_object_get(root, "ssrc_3");
						if(json_integer_value(stream_port) > 0) {
							f = janus_videoroom_rtp_forwarder_add_helper(publisher, ps,
								host, port, 0, json_integer_value(stream_pt), json_integer_value(stream_ssrc),
								FALSE, srtp_suite, srtp_crypto, 2, TRUE, FALSE);
							if(f) {
								json_t *rtpf = janus_videoroom_rtp_forwarder_summary(f);
								json_array_append_new(new_forwarders, rtpf);
								/* Also notify event handlers */
								if(notify_events && gateway->events_is_enabled()) {
									json_t *info = janus_videoroom_rtp_forwarder_summary(f);
									json_object_set_new(info, "event", json_string("rtp_forward"));
									json_object_set_new(info, "room",
										string_ids ? json_string(room_id_str) : json_integer(room_id));
									json_object_set_new(info, "publisher_id",
										string_ids ? json_string(publisher_id_str) : json_integer(publisher_id));
									json_object_set_new(info, "media", json_string("video"));
									json_object_set_new(info, "codec", json_string(janus_videocodec_name(ps->vcodec)));
									json_object_set_new(info, "video_substream", json_integer(2));
									json_object_set_new(info, "stream_id", json_integer(f->stream_id));
									json_object_set_new(info, "host", json_string(host));
									json_object_set_new(info, "port", json_integer(port));
									gateway->notify_event(&janus_videoroom_plugin, NULL, info);
								}
							}
						}
					}
				}
			}
		} else {
			/* Old deprecated approach: return the legacy info as well */
			rtp_stream = json_object();
			int video_port[3] = {-1, -1, -1}, video_rtcp_port = -1, video_pt[3] = {0, 0, 0};
			uint32_t video_ssrc[3] = {0, 0, 0};
			int audio_port = -1, audio_rtcp_port = -1, audio_pt = 0;
			uint32_t audio_ssrc = 0;
			int data_port = -1;
			/* There may be multiple target video ports (e.g., publisher simulcasting) */
			json_t *vid_port = json_object_get(root, "video_port");
			if(vid_port) {
				video_port[0] = json_integer_value(vid_port);
				json_t *pt = json_object_get(root, "video_pt");
				if(pt)
					video_pt[0] = json_integer_value(pt);
				json_t *ssrc = json_object_get(root, "video_ssrc");
				if(ssrc)
					video_ssrc[0] = json_integer_value(ssrc);
			}
			vid_port = json_object_get(root, "video_port_2");
			if(vid_port) {
				video_port[1] = json_integer_value(vid_port);
				json_t *pt = json_object_get(root, "video_pt_2");
				if(pt)
					video_pt[1] = json_integer_value(pt);
				json_t *ssrc = json_object_get(root, "video_ssrc_2");
				if(ssrc)
					video_ssrc[1] = json_integer_value(ssrc);
			}
			vid_port = json_object_get(root, "video_port_3");
			if(vid_port) {
				video_port[2] = json_integer_value(vid_port);
				json_t *pt = json_object_get(root, "video_pt_3");
				if(pt)
					video_pt[2] = json_integer_value(pt);
				json_t *ssrc = json_object_get(root, "video_ssrc_3");
				if(ssrc)
					video_ssrc[2] = json_integer_value(ssrc);
			}
			json_t *vid_rtcp_port = json_object_get(root, "video_rtcp_port");
			if(vid_rtcp_port)
				video_rtcp_port = json_integer_value(vid_rtcp_port);
			/* Audio target */
			json_t *au_port = json_object_get(root, "audio_port");
			if(au_port) {
				audio_port = json_integer_value(au_port);
				json_t *pt = json_object_get(root, "audio_pt");
				if(pt)
					audio_pt = json_integer_value(pt);
				json_t *ssrc = json_object_get(root, "audio_ssrc");
				if(ssrc)
					audio_ssrc = json_integer_value(ssrc);
			}
			json_t *au_rtcp_port = json_object_get(root, "audio_rtcp_port");
			if(au_rtcp_port)
				audio_rtcp_port = json_integer_value(au_rtcp_port);
			/* Data target */
			json_t *d_port = json_object_get(root, "data_port");
			if(d_port) {
				data_port = json_integer_value(d_port);
			}
			/* Do we need to forward multiple simulcast streams to a single endpoint? */
			gboolean simulcast = FALSE;
			if(json_object_get(root, "simulcast") != NULL)
				simulcast = json_is_true(json_object_get(root, "simulcast"));
			if(simulcast) {
				/* We do, disable the other video ports if they were requested */
				video_port[1] = -1;
				video_port[2] = -1;
			}
			/* Create all the forwarders we need */
			janus_videoroom_rtp_forwarder *f = NULL;
			guint32 audio_handle = 0;
			guint32 video_handle[3] = {0, 0, 0};
			guint32 data_handle = 0;
			janus_mutex_lock(&publisher->streams_mutex);
			if(audio_port > 0) {
				/* FIXME Find the audio stream */
				GList *temp = publisher->streams;
				while(temp) {
					ps = (janus_videoroom_publisher_stream *)temp->data;
					if(ps && ps->type == JANUS_VIDEOROOM_MEDIA_AUDIO) {
						/* FIXME Found */
						break;
					}
					ps = NULL;
					temp = temp->next;
				}
				if(ps == NULL) {
					JANUS_LOG(LOG_WARN, "Couldn't find any audio stream to forward, skipping...\n");
				} else {
					f = janus_videoroom_rtp_forwarder_add_helper(publisher, ps,
						host, audio_port, audio_rtcp_port, audio_pt, audio_ssrc,
						FALSE, srtp_suite, srtp_crypto, 0, FALSE, FALSE);
					audio_handle = f ? f->stream_id : 0;
					/* Also notify event handlers */
					if(f != NULL && notify_events && gateway->events_is_enabled()) {
						json_t *info = janus_videoroom_rtp_forwarder_summary(f);
						json_object_set_new(info, "event", json_string("rtp_forward"));
						json_object_set_new(info, "room", string_ids ? json_string(room_id_str) : json_integer(room_id));
						json_object_set_new(info, "publisher_id",
							string_ids ? json_string(publisher_id_str) : json_integer(publisher_id));
						json_object_set_new(info, "media", json_string("audio"));
						json_object_set_new(info, "stream_id", json_integer(f->stream_id));
						json_object_set_new(info, "host", json_string(host));
						json_object_set_new(info, "port", json_integer(audio_port));
						gateway->notify_event(&janus_videoroom_plugin, NULL, info);
					}
				}
			}
			if(video_port[0] > 0 || video_port[1] > 0 || video_port[2] > 0) {
				/* FIXME Find the video stream */
				GList *temp = publisher->streams;
				while(temp) {
					ps = (janus_videoroom_publisher_stream *)temp->data;
					if(ps && ps->type == JANUS_VIDEOROOM_MEDIA_VIDEO) {
						/* FIXME Found */
						break;
					}
					ps = NULL;
					temp = temp->next;
				}
				if(ps == NULL) {
					JANUS_LOG(LOG_WARN, "Couldn't find any video stream to forward, skipping...\n");
				} else {
					if(video_port[0] > 0) {
						f = janus_videoroom_rtp_forwarder_add_helper(publisher, ps,
							host, video_port[0], video_rtcp_port, video_pt[0], video_ssrc[0],
							simulcast, srtp_suite, srtp_crypto, 0, TRUE, FALSE);
						video_handle[0] = f ? f->stream_id : 0;
						/* Also notify event handlers */
						if(f != NULL && notify_events && gateway->events_is_enabled()) {
							json_t *info = janus_videoroom_rtp_forwarder_summary(f);
							json_object_set_new(info, "event", json_string("rtp_forward"));
							json_object_set_new(info, "room", string_ids ? json_string(room_id_str) : json_integer(room_id));
							json_object_set_new(info, "publisher_id",
								string_ids ? json_string(publisher_id_str) : json_integer(publisher_id));
							json_object_set_new(info, "media", json_string("video"));
							json_object_set_new(info, "stream_id", json_integer(f->stream_id));
							json_object_set_new(info, "host", json_string(host));
							json_object_set_new(info, "port", json_integer(video_port[0]));
							gateway->notify_event(&janus_videoroom_plugin, NULL, info);
						}
					}
					if(video_port[1] > 0) {
						f = janus_videoroom_rtp_forwarder_add_helper(publisher, ps,
							host, video_port[1], 0, video_pt[1], video_ssrc[1],
							FALSE, srtp_suite, srtp_crypto, 1, TRUE, FALSE);
						video_handle[1] = f ? f->stream_id : 0;
						/* Also notify event handlers */
						if(f != NULL && notify_events && gateway->events_is_enabled()) {
							json_t *info = janus_videoroom_rtp_forwarder_summary(f);
							json_object_set_new(info, "event", json_string("rtp_forward"));
							json_object_set_new(info, "room", string_ids ? json_string(room_id_str) : json_integer(room_id));
							json_object_set_new(info, "publisher_id",
								string_ids ? json_string(publisher_id_str) : json_integer(publisher_id));
							json_object_set_new(info, "media", json_string("video"));
							json_object_set_new(info, "video_substream", json_integer(1));
							json_object_set_new(info, "stream_id", json_integer(f->stream_id));
							json_object_set_new(info, "host", json_string(host));
							json_object_set_new(info, "port", json_integer(video_port[1]));
							gateway->notify_event(&janus_videoroom_plugin, NULL, info);
						}
					}
					if(video_port[2] > 0) {
						f = janus_videoroom_rtp_forwarder_add_helper(publisher, ps,
							host, video_port[2], 0, video_pt[2], video_ssrc[2],
							FALSE, srtp_suite, srtp_crypto, 2, TRUE, FALSE);
						video_handle[2] = f ? f->stream_id : 0;
						/* Also notify event handlers */
						if(f != NULL && notify_events && gateway->events_is_enabled()) {
							json_t *info = janus_videoroom_rtp_forwarder_summary(f);
							json_object_set_new(info, "event", json_string("rtp_forward"));
							json_object_set_new(info, "room", string_ids ? json_string(room_id_str) : json_integer(room_id));
							json_object_set_new(info, "publisher_id",
								string_ids ? json_string(publisher_id_str) : json_integer(publisher_id));
							json_object_set_new(info, "media", json_string("video"));
							json_object_set_new(info, "video_substream", json_integer(2));
							json_object_set_new(info, "stream_id", json_integer(f->stream_id));
							json_object_set_new(info, "host", json_string(host));
							json_object_set_new(info, "port", json_integer(video_port[2]));
							gateway->notify_event(&janus_videoroom_plugin, NULL, info);
						}
					}
					janus_videoroom_reqpli(ps, "New RTP forward publisher");
				}
			}
			if(data_port > 0) {
				/* FIXME Find the data stream */
				GList *temp = publisher->streams;
				while(temp) {
					ps = (janus_videoroom_publisher_stream *)temp->data;
					if(ps && ps->type == JANUS_VIDEOROOM_MEDIA_DATA) {
						/* FIXME Found */
						break;
					}
					ps = NULL;
					temp = temp->next;
				}
				if(ps == NULL) {
					JANUS_LOG(LOG_WARN, "Couldn't find any data stream to forward, skipping...\n");
				} else {
					f = janus_videoroom_rtp_forwarder_add_helper(publisher, ps,
						host, data_port, 0, 0, 0, FALSE, 0, NULL, 0, FALSE, TRUE);
					data_handle = f ? f->stream_id : 0;
					/* Also notify event handlers */
					if(f != NULL && notify_events && gateway->events_is_enabled()) {
						json_t *info = janus_videoroom_rtp_forwarder_summary(f);
						json_object_set_new(info, "event", json_string("rtp_forward"));
						json_object_set_new(info, "room", string_ids ? json_string(room_id_str) : json_integer(room_id));
						json_object_set_new(info, "publisher_id",
							string_ids ? json_string(publisher_id_str) : json_integer(publisher_id));
						json_object_set_new(info, "media", json_string("data"));
						json_object_set_new(info, "stream_id", json_integer(f->stream_id));
						json_object_set_new(info, "host", json_string(host));
						json_object_set_new(info, "port", json_integer(data_port));
						gateway->notify_event(&janus_videoroom_plugin, NULL, info);
					}
				}
			}
			janus_mutex_unlock(&publisher->streams_mutex);
			if(audio_handle > 0) {
				json_object_set_new(rtp_stream, "audio_stream_id", json_integer(audio_handle));
				json_object_set_new(rtp_stream, "audio", json_integer(audio_port));
			}
			if(video_handle[0] > 0 || video_handle[1] > 0 || video_handle[2] > 0) {
				/* Done */
				if(video_handle[0] > 0) {
					json_object_set_new(rtp_stream, "video_stream_id", json_integer(video_handle[0]));
					json_object_set_new(rtp_stream, "video", json_integer(video_port[0]));
				}
				if(video_handle[1] > 0) {
					json_object_set_new(rtp_stream, "video_stream_id_2", json_integer(video_handle[1]));
					json_object_set_new(rtp_stream, "video_2", json_integer(video_port[1]));
				}
				if(video_handle[2] > 0) {
					json_object_set_new(rtp_stream, "video_stream_id_3", json_integer(video_handle[2]));
					json_object_set_new(rtp_stream, "video_3", json_integer(video_port[2]));
				}
			}
			if(data_handle > 0) {
				json_object_set_new(rtp_stream, "data_stream_id", json_integer(data_handle));
				json_object_set_new(rtp_stream, "data", json_integer(data_port));
			}
		}
		janus_mutex_unlock(&publisher->rtp_forwarders_mutex);
		janus_mutex_unlock(&videoroom->mutex);
		/* These two unrefs are related to the message handling */
		janus_refcount_decrease(&publisher->ref);
		janus_refcount_decrease(&videoroom->ref);
		json_object_set_new(rtp_stream, "host", json_string(host));
		json_object_set_new(response, "publisher_id", string_ids ? json_string(publisher_id_str) : json_integer(publisher_id));
		if(new_forwarders != NULL)
			json_object_set_new(response, "forwarders", new_forwarders);
		if(rtp_stream != NULL)
			json_object_set_new(response, "rtp_stream", rtp_stream);
		json_object_set_new(response, "room", string_ids ? json_string(room_id_str) : json_integer(room_id));
		json_object_set_new(response, "videoroom", json_string("rtp_forward"));
		goto prepare_response;
	} else if(!strcasecmp(request_text, "stop_rtp_forward")) {
		if(!string_ids) {
			JANUS_VALIDATE_JSON_OBJECT(root, room_parameters,
				error_code, error_cause, TRUE,
				JANUS_VIDEOROOM_ERROR_MISSING_ELEMENT, JANUS_VIDEOROOM_ERROR_INVALID_ELEMENT);
		} else {
			JANUS_VALIDATE_JSON_OBJECT(root, roomstr_parameters,
				error_code, error_cause, TRUE,
				JANUS_VIDEOROOM_ERROR_MISSING_ELEMENT, JANUS_VIDEOROOM_ERROR_INVALID_ELEMENT);
		}
		if(error_code != 0)
			goto prepare_response;
		if(!string_ids) {
			JANUS_VALIDATE_JSON_OBJECT(root, pid_parameters,
				error_code, error_cause, TRUE,
				JANUS_VIDEOROOM_ERROR_MISSING_ELEMENT, JANUS_VIDEOROOM_ERROR_INVALID_ELEMENT);
		} else {
			JANUS_VALIDATE_JSON_OBJECT(root, pidstr_parameters,
				error_code, error_cause, TRUE,
				JANUS_VIDEOROOM_ERROR_MISSING_ELEMENT, JANUS_VIDEOROOM_ERROR_INVALID_ELEMENT);
		}
		if(error_code != 0)
			goto prepare_response;
		JANUS_VALIDATE_JSON_OBJECT(root, stop_rtp_forward_parameters,
			error_code, error_cause, TRUE,
			JANUS_VIDEOROOM_ERROR_MISSING_ELEMENT, JANUS_VIDEOROOM_ERROR_INVALID_ELEMENT);
		if(error_code != 0)
			goto prepare_response;
		if(lock_rtpfwd && admin_key != NULL) {
			/* An admin key was specified: make sure it was provided, and that it's valid */
			JANUS_VALIDATE_JSON_OBJECT(root, adminkey_parameters,
				error_code, error_cause, TRUE,
				JANUS_VIDEOROOM_ERROR_MISSING_ELEMENT, JANUS_VIDEOROOM_ERROR_INVALID_ELEMENT);
			if(error_code != 0)
				goto prepare_response;
			JANUS_CHECK_SECRET(admin_key, root, "admin_key", error_code, error_cause,
				JANUS_VIDEOROOM_ERROR_MISSING_ELEMENT, JANUS_VIDEOROOM_ERROR_INVALID_ELEMENT, JANUS_VIDEOROOM_ERROR_UNAUTHORIZED);
			if(error_code != 0)
				goto prepare_response;
		}
		json_t *room = json_object_get(root, "room");
		json_t *pub_id = json_object_get(root, "publisher_id");
		json_t *id = json_object_get(root, "stream_id");

		guint64 room_id = 0;
		char room_id_num[30], *room_id_str = NULL;
		if(!string_ids) {
			room_id = json_integer_value(room);
			g_snprintf(room_id_num, sizeof(room_id_num), "%"SCNu64, room_id);
			room_id_str = room_id_num;
		} else {
			room_id_str = (char *)json_string_value(room);
		}
		guint64 publisher_id = 0;
		char publisher_id_num[30], *publisher_id_str = NULL;
		if(!string_ids) {
			publisher_id = json_integer_value(pub_id);
			g_snprintf(publisher_id_num, sizeof(publisher_id_num), "%"SCNu64, publisher_id);
			publisher_id_str = publisher_id_num;
		} else {
			publisher_id_str = (char *)json_string_value(pub_id);
		}
		guint32 stream_id = json_integer_value(id);
		janus_mutex_lock(&rooms_mutex);
		janus_videoroom *videoroom = NULL;
		error_code = janus_videoroom_access_room(root, TRUE, FALSE, &videoroom, error_cause, sizeof(error_cause));
		janus_mutex_unlock(&rooms_mutex);
		if(error_code != 0)
			goto prepare_response;
		janus_mutex_lock(&videoroom->mutex);
		janus_refcount_increase(&videoroom->ref);
		janus_videoroom_publisher *publisher = g_hash_table_lookup(videoroom->participants,
			string_ids ? (gpointer)publisher_id_str : (gpointer)&publisher_id);
		if(publisher == NULL) {
			janus_mutex_unlock(&videoroom->mutex);
			janus_refcount_decrease(&videoroom->ref);
			JANUS_LOG(LOG_ERR, "No such publisher (%s)\n", publisher_id_str);
			error_code = JANUS_VIDEOROOM_ERROR_NO_SUCH_FEED;
			g_snprintf(error_cause, 512, "No such feed (%s)", publisher_id_str);
			goto prepare_response;
		}
		janus_refcount_increase(&publisher->ref);	/* Just to handle the message now */
		janus_mutex_lock(&publisher->rtp_forwarders_mutex);
		/* Find the forwarder by iterating on all the streams */
		gboolean found = FALSE;
		GList *temp = publisher->streams;
		while(temp) {
			janus_videoroom_publisher_stream *ps = (janus_videoroom_publisher_stream *)temp->data;
			janus_mutex_lock(&ps->rtp_forwarders_mutex);
			if(g_hash_table_remove(ps->rtp_forwarders, GUINT_TO_POINTER(stream_id))) {
				janus_mutex_unlock(&ps->rtp_forwarders_mutex);
				/* Found, remove from global index too */
				g_hash_table_remove(publisher->rtp_forwarders, GUINT_TO_POINTER(stream_id));
				found = TRUE;
				break;
			}
			janus_mutex_unlock(&ps->rtp_forwarders_mutex);
			temp = temp->next;
		}
		janus_mutex_unlock(&publisher->rtp_forwarders_mutex);
		janus_refcount_decrease(&publisher->ref);
		janus_mutex_unlock(&videoroom->mutex);
		janus_refcount_decrease(&videoroom->ref);
		if(!found) {
			JANUS_LOG(LOG_ERR, "No such stream (%"SCNu32")\n", stream_id);
			error_code = JANUS_VIDEOROOM_ERROR_NO_SUCH_FEED;
			g_snprintf(error_cause, 512, "No such stream (%"SCNu32")", stream_id);
			goto prepare_response;
		}
		response = json_object();
		json_object_set_new(response, "videoroom", json_string("stop_rtp_forward"));
		json_object_set_new(response, "room", string_ids ? json_string(room_id_str) : json_integer(room_id));
		json_object_set_new(response, "publisher_id", string_ids ? json_string(publisher_id_str) : json_integer(publisher_id));
		json_object_set_new(response, "stream_id", json_integer(stream_id));
		/* Also notify event handlers */
		if(notify_events && gateway->events_is_enabled()) {
			json_t *info = json_object();
			json_object_set_new(info, "event", json_string("stop_rtp_forward"));
			json_object_set_new(info, "room", string_ids ? json_string(room_id_str) : json_integer(room_id));
			json_object_set_new(info, "publisher_id", string_ids ? json_string(publisher_id_str) : json_integer(publisher_id));
			json_object_set_new(info, "stream_id", json_integer(stream_id));
			gateway->notify_event(&janus_videoroom_plugin, NULL, info);
		}
		goto prepare_response;
	} else if(!strcasecmp(request_text, "exists")) {
		/* Check whether a given room exists or not, returns true/false */
		if(!string_ids) {
			JANUS_VALIDATE_JSON_OBJECT(root, room_parameters,
				error_code, error_cause, TRUE,
				JANUS_VIDEOROOM_ERROR_MISSING_ELEMENT, JANUS_VIDEOROOM_ERROR_INVALID_ELEMENT);
		} else {
			JANUS_VALIDATE_JSON_OBJECT(root, roomstr_parameters,
				error_code, error_cause, TRUE,
				JANUS_VIDEOROOM_ERROR_MISSING_ELEMENT, JANUS_VIDEOROOM_ERROR_INVALID_ELEMENT);
		}
		if(error_code != 0)
			goto prepare_response;
		json_t *room = json_object_get(root, "room");
		guint64 room_id = 0;
		char room_id_num[30], *room_id_str = NULL;
		if(!string_ids) {
			room_id = json_integer_value(room);
			g_snprintf(room_id_num, sizeof(room_id_num), "%"SCNu64, room_id);
			room_id_str = room_id_num;
		} else {
			room_id_str = (char *)json_string_value(room);
		}
		janus_mutex_lock(&rooms_mutex);
		gboolean room_exists = g_hash_table_contains(rooms, string_ids ? (gpointer)room_id_str : (gpointer)&room_id);
		janus_mutex_unlock(&rooms_mutex);
		response = json_object();
		json_object_set_new(response, "videoroom", json_string("success"));
		json_object_set_new(response, "room", string_ids ? json_string(room_id_str) : json_integer(room_id));
		json_object_set_new(response, "exists", room_exists ? json_true() : json_false());
		goto prepare_response;
	} else if(!strcasecmp(request_text, "allowed")) {
		JANUS_LOG(LOG_VERB, "Attempt to edit the list of allowed participants in an existing VideoRoom room\n");
		if(!string_ids) {
			JANUS_VALIDATE_JSON_OBJECT(root, room_parameters,
				error_code, error_cause, TRUE,
				JANUS_VIDEOROOM_ERROR_MISSING_ELEMENT, JANUS_VIDEOROOM_ERROR_INVALID_ELEMENT);
		} else {
			JANUS_VALIDATE_JSON_OBJECT(root, roomstr_parameters,
				error_code, error_cause, TRUE,
				JANUS_VIDEOROOM_ERROR_MISSING_ELEMENT, JANUS_VIDEOROOM_ERROR_INVALID_ELEMENT);
		}
		if(error_code != 0)
			goto prepare_response;
		JANUS_VALIDATE_JSON_OBJECT(root, allowed_parameters,
			error_code, error_cause, TRUE,
			JANUS_VIDEOROOM_ERROR_MISSING_ELEMENT, JANUS_VIDEOROOM_ERROR_INVALID_ELEMENT);
		if(error_code != 0)
			goto prepare_response;
		json_t *action = json_object_get(root, "action");
		json_t *room = json_object_get(root, "room");
		json_t *allowed = json_object_get(root, "allowed");
		const char *action_text = json_string_value(action);
		if(strcasecmp(action_text, "enable") && strcasecmp(action_text, "disable") &&
				strcasecmp(action_text, "add") && strcasecmp(action_text, "remove")) {
			JANUS_LOG(LOG_ERR, "Unsupported action '%s' (allowed)\n", action_text);
			error_code = JANUS_VIDEOROOM_ERROR_INVALID_ELEMENT;
			g_snprintf(error_cause, 512, "Unsupported action '%s' (allowed)", action_text);
			goto prepare_response;
		}
		guint64 room_id = 0;
		char room_id_num[30], *room_id_str = NULL;
		if(!string_ids) {
			room_id = json_integer_value(room);
			g_snprintf(room_id_num, sizeof(room_id_num), "%"SCNu64, room_id);
			room_id_str = room_id_num;
		} else {
			room_id_str = (char *)json_string_value(room);
		}
		janus_mutex_lock(&rooms_mutex);
		janus_videoroom *videoroom = NULL;
		error_code = janus_videoroom_access_room(root, TRUE, FALSE, &videoroom, error_cause, sizeof(error_cause));
		if(error_code != 0) {
			janus_mutex_unlock(&rooms_mutex);
			goto prepare_response;
		}
		janus_refcount_increase(&videoroom->ref);
		janus_mutex_unlock(&rooms_mutex);
		janus_mutex_lock(&videoroom->mutex);
		/* A secret may be required for this action */
		JANUS_CHECK_SECRET(videoroom->room_secret, root, "secret", error_code, error_cause,
			JANUS_VIDEOROOM_ERROR_MISSING_ELEMENT, JANUS_VIDEOROOM_ERROR_INVALID_ELEMENT, JANUS_VIDEOROOM_ERROR_UNAUTHORIZED);
		if(error_code != 0) {
			janus_mutex_unlock(&videoroom->mutex);
			janus_refcount_decrease(&videoroom->ref);
			goto prepare_response;
		}
		if(!strcasecmp(action_text, "enable")) {
			JANUS_LOG(LOG_VERB, "Enabling the check on allowed authorization tokens for room %s\n", room_id_str);
			videoroom->check_allowed = TRUE;
		} else if(!strcasecmp(action_text, "disable")) {
			JANUS_LOG(LOG_VERB, "Disabling the check on allowed authorization tokens for room %s (free entry)\n", room_id_str);
			videoroom->check_allowed = FALSE;
		} else {
			gboolean add = !strcasecmp(action_text, "add");
			if(allowed) {
				/* Make sure the "allowed" array only contains strings */
				gboolean ok = TRUE;
				if(json_array_size(allowed) > 0) {
					size_t i = 0;
					for(i=0; i<json_array_size(allowed); i++) {
						json_t *a = json_array_get(allowed, i);
						if(!a || !json_is_string(a)) {
							ok = FALSE;
							break;
						}
					}
				}
				if(!ok) {
					janus_mutex_unlock(&videoroom->mutex);
					JANUS_LOG(LOG_ERR, "Invalid element in the allowed array (not a string)\n");
					error_code = JANUS_VIDEOROOM_ERROR_INVALID_ELEMENT;
					g_snprintf(error_cause, 512, "Invalid element in the allowed array (not a string)");
					janus_refcount_decrease(&videoroom->ref);
					goto prepare_response;
				}
				size_t i = 0;
				for(i=0; i<json_array_size(allowed); i++) {
					const char *token = json_string_value(json_array_get(allowed, i));
					if(add) {
						if(!g_hash_table_lookup(videoroom->allowed, token))
							g_hash_table_insert(videoroom->allowed, g_strdup(token), GINT_TO_POINTER(TRUE));
					} else {
						g_hash_table_remove(videoroom->allowed, token);
					}
				}
			}
		}
		/* Prepare response */
		response = json_object();
		json_object_set_new(response, "videoroom", json_string("success"));
		json_object_set_new(response, "room", string_ids ? json_string(videoroom->room_id_str) : json_integer(videoroom->room_id));
		json_t *list = json_array();
		if(strcasecmp(action_text, "disable")) {
			if(g_hash_table_size(videoroom->allowed) > 0) {
				GHashTableIter iter;
				gpointer key;
				g_hash_table_iter_init(&iter, videoroom->allowed);
				while(g_hash_table_iter_next(&iter, &key, NULL)) {
					char *token = key;
					json_array_append_new(list, json_string(token));
				}
			}
			json_object_set_new(response, "allowed", list);
		}
		/* Done */
		janus_mutex_unlock(&videoroom->mutex);
		janus_refcount_decrease(&videoroom->ref);
		JANUS_LOG(LOG_VERB, "VideoRoom room allowed list updated\n");
		goto prepare_response;
	} else if(!strcasecmp(request_text, "kick")) {
		JANUS_LOG(LOG_VERB, "Attempt to kick a participant from an existing VideoRoom room\n");
		if(!string_ids) {
			JANUS_VALIDATE_JSON_OBJECT(root, room_parameters,
				error_code, error_cause, TRUE,
				JANUS_VIDEOROOM_ERROR_MISSING_ELEMENT, JANUS_VIDEOROOM_ERROR_INVALID_ELEMENT);
		} else {
			JANUS_VALIDATE_JSON_OBJECT(root, roomstr_parameters,
				error_code, error_cause, TRUE,
				JANUS_VIDEOROOM_ERROR_MISSING_ELEMENT, JANUS_VIDEOROOM_ERROR_INVALID_ELEMENT);
		}
		if(!string_ids) {
			JANUS_VALIDATE_JSON_OBJECT(root, id_parameters,
				error_code, error_cause, TRUE,
				JANUS_VIDEOROOM_ERROR_MISSING_ELEMENT, JANUS_VIDEOROOM_ERROR_INVALID_ELEMENT);
		} else {
			JANUS_VALIDATE_JSON_OBJECT(root, idstr_parameters,
				error_code, error_cause, TRUE,
				JANUS_VIDEOROOM_ERROR_MISSING_ELEMENT, JANUS_VIDEOROOM_ERROR_INVALID_ELEMENT);
		}
		if(error_code != 0)
			goto prepare_response;
		JANUS_VALIDATE_JSON_OBJECT(root, kick_parameters,
			error_code, error_cause, TRUE,
			JANUS_VIDEOROOM_ERROR_MISSING_ELEMENT, JANUS_VIDEOROOM_ERROR_INVALID_ELEMENT);
		if(error_code != 0)
			goto prepare_response;
		json_t *room = json_object_get(root, "room");
		json_t *id = json_object_get(root, "id");
		guint64 room_id = 0;
		char room_id_num[30], *room_id_str = NULL;
		if(!string_ids) {
			room_id = json_integer_value(room);
			g_snprintf(room_id_num, sizeof(room_id_num), "%"SCNu64, room_id);
			room_id_str = room_id_num;
		} else {
			room_id_str = (char *)json_string_value(room);
		}
		janus_mutex_lock(&rooms_mutex);
		janus_videoroom *videoroom = NULL;
		error_code = janus_videoroom_access_room(root, TRUE, FALSE, &videoroom, error_cause, sizeof(error_cause));
		if(error_code != 0) {
			janus_mutex_unlock(&rooms_mutex);
			goto prepare_response;
		}
		janus_refcount_increase(&videoroom->ref);
		janus_mutex_unlock(&rooms_mutex);
		janus_mutex_lock(&videoroom->mutex);
		/* A secret may be required for this action */
		JANUS_CHECK_SECRET(videoroom->room_secret, root, "secret", error_code, error_cause,
			JANUS_VIDEOROOM_ERROR_MISSING_ELEMENT, JANUS_VIDEOROOM_ERROR_INVALID_ELEMENT, JANUS_VIDEOROOM_ERROR_UNAUTHORIZED);
		if(error_code != 0) {
			janus_mutex_unlock(&videoroom->mutex);
			janus_refcount_decrease(&videoroom->ref);
			goto prepare_response;
		}
		guint64 user_id = 0;
		char user_id_num[30], *user_id_str = NULL;
		if(!string_ids) {
			user_id = json_integer_value(id);
			g_snprintf(user_id_num, sizeof(user_id_num), "%"SCNu64, user_id);
			user_id_str = user_id_num;
		} else {
			user_id_str = (char *)json_string_value(id);
		}
		janus_videoroom_publisher *participant = g_hash_table_lookup(videoroom->participants,
			string_ids ? (gpointer)user_id_str : (gpointer)&user_id);
		if(participant == NULL) {
			janus_mutex_unlock(&videoroom->mutex);
			janus_refcount_decrease(&videoroom->ref);
			JANUS_LOG(LOG_ERR, "No such user %s in room %s\n", user_id_str, room_id_str);
			error_code = JANUS_VIDEOROOM_ERROR_NO_SUCH_FEED;
			g_snprintf(error_cause, 512, "No such user %s in room %s", user_id_str, room_id_str);
			goto prepare_response;
		}
		janus_refcount_increase(&participant->ref);
		if(participant->kicked) {
			/* Already kicked */
			janus_mutex_unlock(&videoroom->mutex);
			janus_refcount_decrease(&videoroom->ref);
			janus_refcount_decrease(&participant->ref);
			response = json_object();
			json_object_set_new(response, "videoroom", json_string("success"));
			/* Done */
			goto prepare_response;
		}
		participant->kicked = TRUE;
		g_atomic_int_set(&participant->session->started, 0);
		/* Prepare an event for this */
		json_t *kicked = json_object();
		json_object_set_new(kicked, "videoroom", json_string("event"));
		json_object_set_new(kicked, "room", string_ids ? json_string(participant->room_id_str) : json_integer(participant->room_id));
		json_object_set_new(kicked, "leaving", json_string("ok"));
		json_object_set_new(kicked, "reason", json_string("kicked"));
		int ret = gateway->push_event(participant->session->handle, &janus_videoroom_plugin, NULL, kicked, NULL);
		JANUS_LOG(LOG_VERB, "  >> %d (%s)\n", ret, janus_get_api_error(ret));
		json_decref(kicked);
		janus_mutex_unlock(&videoroom->mutex);
		/* If this room requires valid private_id values, we can kick subscriptions too */
		if(videoroom->require_pvtid && participant->subscriptions != NULL) {
			/* Iterate on the subscriptions we know this user has */
			janus_mutex_lock(&participant->own_subscriptions_mutex);
			GSList *s = participant->subscriptions;
			while(s) {
				janus_videoroom_subscriber *subscriber = (janus_videoroom_subscriber *)s->data;
				if(subscriber) {
					subscriber->kicked = TRUE;
					/* FIXME We should also close the PeerConnection, but we risk race conditions if we do it here,
					 * so for now we mark the subscriber as kicked and prevent it from getting any media after this */
				}
				s = s->next;
			}
			janus_mutex_unlock(&participant->own_subscriptions_mutex);
		}
		/* This publisher is leaving, tell everybody */
		janus_videoroom_leave_or_unpublish(participant, TRUE, TRUE);
		/* Tell the core to tear down the PeerConnection, hangup_media will do the rest */
		if(participant && !g_atomic_int_get(&participant->destroyed) && participant->session)
			gateway->close_pc(participant->session->handle);
		JANUS_LOG(LOG_INFO, "Kicked user %s from room %s\n", user_id_str, room_id_str);
		/* Prepare response */
		response = json_object();
		json_object_set_new(response, "videoroom", json_string("success"));
		/* Done */
		janus_refcount_decrease(&videoroom->ref);
		janus_refcount_decrease(&participant->ref);
		goto prepare_response;
	} else if(!strcasecmp(request_text, "moderate")) {
		JANUS_LOG(LOG_VERB, "Attempt to moderate a participant as a moderator in an existing VideoRoom room\n");
		if(!string_ids) {
			JANUS_VALIDATE_JSON_OBJECT(root, room_parameters,
				error_code, error_cause, TRUE,
				JANUS_VIDEOROOM_ERROR_MISSING_ELEMENT, JANUS_VIDEOROOM_ERROR_INVALID_ELEMENT);
		} else {
			JANUS_VALIDATE_JSON_OBJECT(root, roomstr_parameters,
				error_code, error_cause, TRUE,
				JANUS_VIDEOROOM_ERROR_MISSING_ELEMENT, JANUS_VIDEOROOM_ERROR_INVALID_ELEMENT);
		}
		if(!string_ids) {
			JANUS_VALIDATE_JSON_OBJECT(root, id_parameters,
				error_code, error_cause, TRUE,
				JANUS_VIDEOROOM_ERROR_MISSING_ELEMENT, JANUS_VIDEOROOM_ERROR_INVALID_ELEMENT);
		} else {
			JANUS_VALIDATE_JSON_OBJECT(root, idstr_parameters,
				error_code, error_cause, TRUE,
				JANUS_VIDEOROOM_ERROR_MISSING_ELEMENT, JANUS_VIDEOROOM_ERROR_INVALID_ELEMENT);
		}
		if(error_code != 0)
			goto prepare_response;
		JANUS_VALIDATE_JSON_OBJECT(root, moderate_parameters,
			error_code, error_cause, TRUE,
			JANUS_VIDEOROOM_ERROR_MISSING_ELEMENT, JANUS_VIDEOROOM_ERROR_INVALID_ELEMENT);
		if(error_code != 0)
			goto prepare_response;
		json_t *room = json_object_get(root, "room");
		json_t *id = json_object_get(root, "id");
		guint64 room_id = 0;
		char room_id_num[30], *room_id_str = NULL;
		if(!string_ids) {
			room_id = json_integer_value(room);
			g_snprintf(room_id_num, sizeof(room_id_num), "%"SCNu64, room_id);
			room_id_str = room_id_num;
		} else {
			room_id_str = (char *)json_string_value(room);
		}
		janus_mutex_lock(&rooms_mutex);
		janus_videoroom *videoroom = NULL;
		error_code = janus_videoroom_access_room(root, TRUE, FALSE, &videoroom, error_cause, sizeof(error_cause));
		if(error_code != 0) {
			janus_mutex_unlock(&rooms_mutex);
			goto prepare_response;
		}
		janus_refcount_increase(&videoroom->ref);
		janus_mutex_unlock(&rooms_mutex);
		janus_mutex_lock(&videoroom->mutex);
		/* A secret may be required for this action */
		JANUS_CHECK_SECRET(videoroom->room_secret, root, "secret", error_code, error_cause,
			JANUS_VIDEOROOM_ERROR_MISSING_ELEMENT, JANUS_VIDEOROOM_ERROR_INVALID_ELEMENT, JANUS_VIDEOROOM_ERROR_UNAUTHORIZED);
		if(error_code != 0) {
			janus_mutex_unlock(&videoroom->mutex);
			janus_refcount_decrease(&videoroom->ref);
			goto prepare_response;
		}
		guint64 user_id = 0;
		char user_id_num[30], *user_id_str = NULL;
		if(!string_ids) {
			user_id = json_integer_value(id);
			g_snprintf(user_id_num, sizeof(user_id_num), "%"SCNu64, user_id);
			user_id_str = user_id_num;
		} else {
			user_id_str = (char *)json_string_value(id);
		}
		janus_videoroom_publisher *participant = g_hash_table_lookup(videoroom->participants,
			string_ids ? (gpointer)user_id_str : (gpointer)&user_id);
		if(participant == NULL) {
			janus_mutex_unlock(&videoroom->mutex);
			janus_refcount_decrease(&videoroom->ref);
			JANUS_LOG(LOG_ERR, "No such user %s in room %s\n", user_id_str, room_id_str);
			error_code = JANUS_VIDEOROOM_ERROR_NO_SUCH_FEED;
			g_snprintf(error_cause, 512, "No such user %s in room %s", user_id_str, room_id_str);
			goto prepare_response;
		}
		janus_refcount_increase(&participant->ref);
		/* Check if there's any media delivery to change */
		const char *mid = json_string_value(json_object_get(root, "mid"));
		gboolean muted = json_is_true(json_object_get(root, "mute"));
		janus_mutex_lock(&participant->streams_mutex);
		/* Subscribe to a specific mid */
		janus_videoroom_publisher_stream *ps = g_hash_table_lookup(participant->streams_bymid, mid);
		if(ps == NULL) {
			janus_mutex_unlock(&participant->streams_mutex);
			janus_refcount_decrease(&participant->ref);
			janus_mutex_unlock(&videoroom->mutex);
			janus_refcount_decrease(&videoroom->ref);
			JANUS_LOG(LOG_ERR, "No such stream %s\n", mid);
			error_code = JANUS_VIDEOROOM_ERROR_NO_SUCH_FEED;
			g_snprintf(error_cause, 512, "No such stream %s", mid);
			goto prepare_response;
		}
		if(ps->type == JANUS_VIDEOROOM_MEDIA_AUDIO || ps->type == JANUS_VIDEOROOM_MEDIA_VIDEO) {
			if(participant->session && g_atomic_int_get(&participant->session->started) &&
					!muted && ps->active && ps->muted) {
				/* Audio/Video was just resumed, try resetting the RTP headers for viewers */
				janus_mutex_lock(&ps->subscribers_mutex);
				GSList *temp = ps->subscribers;
				while(temp) {
					janus_videoroom_subscriber_stream *ss = (janus_videoroom_subscriber_stream *)temp->data;
					if(ss)
						ss->context.seq_reset = TRUE;
					temp = temp->next;
				}
				janus_mutex_unlock(&ps->subscribers_mutex);
			}
		}
		ps->muted = muted;
		/* Prepare an event for this */
		json_t *event = json_object();
		json_object_set_new(event, "videoroom", json_string("event"));
		json_object_set_new(event, "room", string_ids ? json_string(participant->room_id_str) : json_integer(participant->room_id));
		json_object_set_new(event, "id", string_ids ? json_string(participant->user_id_str) : json_integer(participant->user_id));
		json_object_set_new(event, "mid", json_string(mid));
		json_object_set_new(event, "moderation", muted ? json_string("muted") : json_string("unmuted"));
		/* Notify the speaker this event is related to as well */
		janus_videoroom_notify_participants(participant, event, TRUE);
		json_decref(event);
		/* Also notify event handlers */
		if(notify_events && gateway->events_is_enabled()) {
			json_t *info = json_object();
			json_object_set_new(info, "videoroom", json_string("moderated"));
			json_object_set_new(info, "room", string_ids ? json_string(videoroom->room_id_str) : json_integer(videoroom->room_id));
			json_object_set_new(info, "id", string_ids ? json_string(participant->user_id_str) : json_integer(participant->user_id));
			json_object_set_new(info, "mid", json_string(mid));
			json_object_set_new(info, "moderation", muted ? json_string("muted") : json_string("unmuted"));
			gateway->notify_event(&janus_videoroom_plugin, NULL, info);
		}
		janus_mutex_unlock(&videoroom->mutex);
		/* Prepare response */
		response = json_object();
		json_object_set_new(response, "videoroom", json_string("success"));
		/* Done */
		janus_refcount_decrease(&videoroom->ref);
		janus_refcount_decrease(&participant->ref);
		goto prepare_response;
	} else if(!strcasecmp(request_text, "listparticipants")) {
		/* List all participants in a room, specifying whether they're publishers or just attendees */
		if(!string_ids) {
			JANUS_VALIDATE_JSON_OBJECT(root, room_parameters,
				error_code, error_cause, TRUE,
				JANUS_VIDEOROOM_ERROR_MISSING_ELEMENT, JANUS_VIDEOROOM_ERROR_INVALID_ELEMENT);
		} else {
			JANUS_VALIDATE_JSON_OBJECT(root, roomstr_parameters,
				error_code, error_cause, TRUE,
				JANUS_VIDEOROOM_ERROR_MISSING_ELEMENT, JANUS_VIDEOROOM_ERROR_INVALID_ELEMENT);
		}
		if(error_code != 0)
			goto prepare_response;
		json_t *room = json_object_get(root, "room");
		guint64 room_id = 0;
		char room_id_num[30], *room_id_str = NULL;
		if(!string_ids) {
			room_id = json_integer_value(room);
			g_snprintf(room_id_num, sizeof(room_id_num), "%"SCNu64, room_id);
			room_id_str = room_id_num;
		} else {
			room_id_str = (char *)json_string_value(room);
		}
		janus_mutex_lock(&rooms_mutex);
		janus_videoroom *videoroom = NULL;
		error_code = janus_videoroom_access_room(root, FALSE, FALSE, &videoroom, error_cause, sizeof(error_cause));
		janus_mutex_unlock(&rooms_mutex);
		if(error_code != 0)
			goto prepare_response;
		janus_refcount_increase(&videoroom->ref);
		/* Return a list of all participants (whether they're publishing or not) */
		json_t *list = json_array();
		GHashTableIter iter;
		gpointer value;
		janus_mutex_lock(&videoroom->mutex);
		g_hash_table_iter_init(&iter, videoroom->participants);
		while (!g_atomic_int_get(&videoroom->destroyed) && g_hash_table_iter_next(&iter, NULL, &value)) {
			janus_videoroom_publisher *p = value;
			json_t *pl = json_object();
			json_object_set_new(pl, "id", string_ids ? json_string(p->user_id_str) : json_integer(p->user_id));
			if(p->display)
				json_object_set_new(pl, "display", json_string(p->display));
			json_object_set_new(pl, "publisher", g_atomic_int_get(&p->session->started) ? json_true() : json_false());
			/* To see if the participant is talking, we need to find the audio stream(s) */
			if(g_atomic_int_get(&p->session->started)) {
				gboolean found = FALSE, talking = FALSE;
				GList *temp = p->streams;
				while(temp) {
					janus_videoroom_publisher_stream *ps = (janus_videoroom_publisher_stream *)temp->data;
					if(ps && ps->type == JANUS_VIDEOROOM_MEDIA_AUDIO &&
							ps->audio_level_extmap_id > 0) {
						found = TRUE;
						talking |= ps->talking;
					}
					temp = temp->next;
				}
				if(found)
					json_object_set_new(pl, "talking", talking ? json_true() : json_false());
			}
			json_array_append_new(list, pl);
		}
		janus_mutex_unlock(&videoroom->mutex);
		janus_refcount_decrease(&videoroom->ref);
		response = json_object();
		json_object_set_new(response, "videoroom", json_string("participants"));
		json_object_set_new(response, "room", string_ids ? json_string(room_id_str) : json_integer(room_id));
		json_object_set_new(response, "participants", list);
		goto prepare_response;
	} else if(!strcasecmp(request_text, "listforwarders")) {
		/* List all forwarders in a room */
		if(!string_ids) {
			JANUS_VALIDATE_JSON_OBJECT(root, room_parameters,
				error_code, error_cause, TRUE,
				JANUS_VIDEOROOM_ERROR_MISSING_ELEMENT, JANUS_VIDEOROOM_ERROR_INVALID_ELEMENT);
		} else {
			JANUS_VALIDATE_JSON_OBJECT(root, roomstr_parameters,
				error_code, error_cause, TRUE,
				JANUS_VIDEOROOM_ERROR_MISSING_ELEMENT, JANUS_VIDEOROOM_ERROR_INVALID_ELEMENT);
		}
		if(error_code != 0)
			goto prepare_response;
		json_t *room = json_object_get(root, "room");
		guint64 room_id = 0;
		char room_id_num[30], *room_id_str = NULL;
		if(!string_ids) {
			room_id = json_integer_value(room);
			g_snprintf(room_id_num, sizeof(room_id_num), "%"SCNu64, room_id);
			room_id_str = room_id_num;
		} else {
			room_id_str = (char *)json_string_value(room);
		}
		janus_mutex_lock(&rooms_mutex);
		janus_videoroom *videoroom = NULL;
		error_code = janus_videoroom_access_room(root, TRUE, FALSE, &videoroom, error_cause, sizeof(error_cause));
		janus_mutex_unlock(&rooms_mutex);
		if(error_code != 0)
			goto prepare_response;
		/* Return a list of all forwarders */
		json_t *list = json_array();
		GHashTableIter iter;
		gpointer value;
		janus_mutex_lock(&videoroom->mutex);
		g_hash_table_iter_init(&iter, videoroom->participants);
		while (!g_atomic_int_get(&videoroom->destroyed) && g_hash_table_iter_next(&iter, NULL, &value)) {
			janus_videoroom_publisher *p = value;
			janus_mutex_lock(&p->rtp_forwarders_mutex);
			if(g_hash_table_size(p->rtp_forwarders) == 0) {
				janus_mutex_unlock(&p->rtp_forwarders_mutex);
				continue;
			}
			json_t *pl = json_object();
			json_object_set_new(pl, "publisher_id", string_ids ? json_string(p->user_id_str) : json_integer(p->user_id));
			if(p->display)
				json_object_set_new(pl, "display", json_string(p->display));
			json_t *flist = json_array();
			/* Iterate on all media streams to see what's being forwarded */
			janus_videoroom_publisher_stream *ps = NULL;
			GList *temp = p->streams;
			while(temp) {
				ps = (janus_videoroom_publisher_stream *)temp->data;
				janus_mutex_lock(&ps->rtp_forwarders_mutex);
				if(g_hash_table_size(ps->rtp_forwarders) == 0) {
					janus_mutex_unlock(&ps->rtp_forwarders_mutex);
					temp = temp->next;
					continue;
				}
				GHashTableIter iter_f;
				gpointer key_f, value_f;
				g_hash_table_iter_init(&iter_f, ps->rtp_forwarders);
				while(g_hash_table_iter_next(&iter_f, &key_f, &value_f)) {
					janus_videoroom_rtp_forwarder *rpv = value_f;
					/* Return a different, media-agnostic, format */
					json_t *fl = janus_videoroom_rtp_forwarder_summary(rpv);
					json_array_append_new(flist, fl);
				}
				janus_mutex_unlock(&ps->rtp_forwarders_mutex);
				json_object_set_new(pl, "forwarders", flist);
				temp = temp->next;
			}
			janus_mutex_unlock(&p->rtp_forwarders_mutex);
			json_array_append_new(list, pl);
		}
		janus_mutex_unlock(&videoroom->mutex);
		response = json_object();
		json_object_set_new(response, "videoroom", json_string("forwarders"));
		json_object_set_new(response, "room", string_ids ? json_string(room_id_str) : json_integer(room_id));
		json_object_set_new(response, "publishers", list);
		goto prepare_response;
	} else if(!strcasecmp(request_text, "enable_recording")) {
		JANUS_VALIDATE_JSON_OBJECT(root, record_parameters,
			error_code, error_cause, TRUE,
			JANUS_VIDEOROOM_ERROR_MISSING_ELEMENT, JANUS_VIDEOROOM_ERROR_INVALID_ELEMENT);
		if(error_code != 0)
			goto prepare_response;
		json_t *record = json_object_get(root, "record");
		gboolean recording_active = json_is_true(record);
		JANUS_LOG(LOG_VERB, "Enable Recording : %d \n", (recording_active ? 1 : 0));
		/* Lookup room */
		janus_mutex_lock(&rooms_mutex);
		janus_videoroom *videoroom = NULL;
		error_code = janus_videoroom_access_room(root, FALSE, TRUE, &videoroom, error_cause, sizeof(error_cause));
		if(error_code != 0) {
			JANUS_LOG(LOG_ERR, "Failed to access videoroom\n");
			janus_mutex_unlock(&rooms_mutex);
			goto prepare_response;
		}
		janus_mutex_lock(&videoroom->mutex);
		janus_mutex_unlock(&rooms_mutex);
		/* Set recording status */
		gboolean room_prev_recording_active = recording_active;
		if (room_prev_recording_active != videoroom->record) {
			/* Room recording state has changed */
			videoroom->record = room_prev_recording_active;
			/* Iterate over all participants */
			gpointer value;
			GHashTableIter iter;
			g_hash_table_iter_init(&iter, videoroom->participants);
			while (g_hash_table_iter_next(&iter, NULL, &value)) {
				janus_videoroom_publisher *participant = value;
				if(participant && participant->session) {
					janus_mutex_lock(&participant->rec_mutex);
					gboolean prev_recording_active = participant->recording_active;
					participant->recording_active = recording_active;
					JANUS_LOG(LOG_VERB, "Setting record property: %s (room %s, user %s)\n", participant->recording_active ? "true" : "false", participant->room_id_str, participant->user_id_str);
					/* Do we need to do something with the recordings right now? */
					if(participant->recording_active != prev_recording_active) {
						/* Something changed */
						if(!participant->recording_active) {
							/* Not recording (anymore?) */
							janus_videoroom_recorder_close(participant);
						} else if(participant->recording_active && g_atomic_int_get(&participant->session->started)) {
							/* We've started recording, send a PLI and go on */
							GList *temp = participant->streams;
							while(temp) {
								janus_videoroom_publisher_stream *ps = (janus_videoroom_publisher_stream *)temp->data;
								janus_videoroom_recorder_create(ps);
								if(ps->type == JANUS_VIDEOROOM_MEDIA_VIDEO) {
									/* Send a PLI */
									janus_videoroom_reqpli(ps, "Recording video");
								}
								temp = temp->next;
							}
						}
					}
					janus_mutex_unlock(&participant->rec_mutex);
				}
			}
        }
		janus_mutex_unlock(&videoroom->mutex);
		response = json_object();
		json_object_set_new(response, "videoroom", json_string("success"));
		json_object_set_new(response, "record", json_boolean(recording_active));
		goto prepare_response;
	} else {
		/* Not a request we recognize, don't do anything */
		return NULL;
	}

prepare_response:
		{
			if(error_code == 0 && !response) {
				error_code = JANUS_VIDEOROOM_ERROR_UNKNOWN_ERROR;
				g_snprintf(error_cause, 512, "Invalid response");
			}
			if(error_code != 0) {
				/* Prepare JSON error event */
				response = json_object();
				json_object_set_new(response, "videoroom", json_string("event"));
				json_object_set_new(response, "error_code", json_integer(error_code));
				json_object_set_new(response, "error", json_string(error_cause));
			}
			return response;
		}

}

struct janus_plugin_result *janus_videoroom_handle_message(janus_plugin_session *handle, char *transaction, json_t *message, json_t *jsep) {
	if(g_atomic_int_get(&stopping) || !g_atomic_int_get(&initialized))
		return janus_plugin_result_new(JANUS_PLUGIN_ERROR, g_atomic_int_get(&stopping) ? "Shutting down" : "Plugin not initialized", NULL);

	/* Pre-parse the message */
	int error_code = 0;
	char error_cause[512];
	json_t *root = message;
	json_t *response = NULL;

	janus_mutex_lock(&sessions_mutex);
	janus_videoroom_session *session = janus_videoroom_lookup_session(handle);
	if(!session) {
		janus_mutex_unlock(&sessions_mutex);
		JANUS_LOG(LOG_ERR, "No session associated with this handle...\n");
		error_code = JANUS_VIDEOROOM_ERROR_UNKNOWN_ERROR;
		g_snprintf(error_cause, 512, "%s", "No session associated with this handle...");
		goto plugin_response;
	}
	/* Increase the reference counter for this session: we'll decrease it after we handle the message */
	janus_refcount_increase(&session->ref);
	janus_mutex_unlock(&sessions_mutex);
	if(g_atomic_int_get(&session->destroyed)) {
		JANUS_LOG(LOG_ERR, "Session has already been marked as destroyed...\n");
		error_code = JANUS_VIDEOROOM_ERROR_UNKNOWN_ERROR;
		g_snprintf(error_cause, 512, "%s", "Session has already been marked as destroyed...");
		goto plugin_response;
	}

	if(message == NULL) {
		JANUS_LOG(LOG_ERR, "No message??\n");
		error_code = JANUS_VIDEOROOM_ERROR_NO_MESSAGE;
		g_snprintf(error_cause, 512, "%s", "No message??");
		goto plugin_response;
	}
	if(!json_is_object(root)) {
		JANUS_LOG(LOG_ERR, "JSON error: not an object\n");
		error_code = JANUS_VIDEOROOM_ERROR_INVALID_JSON;
		g_snprintf(error_cause, 512, "JSON error: not an object");
		goto plugin_response;
	}
	/* Get the request first */
	JANUS_VALIDATE_JSON_OBJECT(root, request_parameters,
		error_code, error_cause, TRUE,
		JANUS_VIDEOROOM_ERROR_MISSING_ELEMENT, JANUS_VIDEOROOM_ERROR_INVALID_ELEMENT);
	if(error_code != 0)
		goto plugin_response;
	json_t *request = json_object_get(root, "request");
	/* Some requests ('create', 'destroy', 'exists', 'list') can be handled synchronously */
	const char *request_text = json_string_value(request);
	/* We have a separate method to process synchronous requests, as those may
	 * arrive from the Admin API as well, and so we handle them the same way */
	response = janus_videoroom_process_synchronous_request(session, root);
	if(response != NULL) {
		/* We got a response, send it back */
		goto plugin_response;
	} else if(!strcasecmp(request_text, "join") || !strcasecmp(request_text, "joinandconfigure")
			|| !strcasecmp(request_text, "configure") || !strcasecmp(request_text, "publish") || !strcasecmp(request_text, "unpublish")
			|| !strcasecmp(request_text, "start") || !strcasecmp(request_text, "pause") || !strcasecmp(request_text, "switch")
			|| !strcasecmp(request_text, "subscribe") || !strcasecmp(request_text, "unsubscribe") || !strcasecmp(request_text, "leave")) {
		/* These messages are handled asynchronously */

		janus_videoroom_message *msg = g_malloc(sizeof(janus_videoroom_message));
		msg->handle = handle;
		msg->transaction = transaction;
		msg->message = root;
		msg->jsep = jsep;
		g_async_queue_push(messages, msg);

		return janus_plugin_result_new(JANUS_PLUGIN_OK_WAIT, NULL, NULL);
	} else {
		JANUS_LOG(LOG_VERB, "Unknown request '%s'\n", request_text);
		error_code = JANUS_VIDEOROOM_ERROR_INVALID_REQUEST;
		g_snprintf(error_cause, 512, "Unknown request '%s'", request_text);
	}

plugin_response:
		{
			if(error_code == 0 && !response) {
				error_code = JANUS_VIDEOROOM_ERROR_UNKNOWN_ERROR;
				g_snprintf(error_cause, 512, "Invalid response");
			}
			if(error_code != 0) {
				/* Prepare JSON error event */
				json_t *event = json_object();
				json_object_set_new(event, "videoroom", json_string("event"));
				json_object_set_new(event, "error_code", json_integer(error_code));
				json_object_set_new(event, "error", json_string(error_cause));
				response = event;
			}
			if(root != NULL)
				json_decref(root);
			if(jsep != NULL)
				json_decref(jsep);
			g_free(transaction);

			if(session != NULL)
				janus_refcount_decrease(&session->ref);
			return janus_plugin_result_new(JANUS_PLUGIN_OK, NULL, response);
		}

}

json_t *janus_videoroom_handle_admin_message(json_t *message) {
	/* Some requests (e.g., 'create' and 'destroy') can be handled via Admin API */
	int error_code = 0;
	char error_cause[512];
	json_t *response = NULL;

	JANUS_VALIDATE_JSON_OBJECT(message, request_parameters,
		error_code, error_cause, TRUE,
		JANUS_VIDEOROOM_ERROR_MISSING_ELEMENT, JANUS_VIDEOROOM_ERROR_INVALID_ELEMENT);
	if(error_code != 0)
		goto admin_response;
	json_t *request = json_object_get(message, "request");
	const char *request_text = json_string_value(request);
	if((response = janus_videoroom_process_synchronous_request(NULL, message)) != NULL) {
		/* We got a response, send it back */
		goto admin_response;
	} else {
		JANUS_LOG(LOG_VERB, "Unknown request '%s'\n", request_text);
		error_code = JANUS_VIDEOROOM_ERROR_INVALID_REQUEST;
		g_snprintf(error_cause, 512, "Unknown request '%s'", request_text);
	}

admin_response:
		{
			if(!response) {
				/* Prepare JSON error event */
				response = json_object();
				json_object_set_new(response, "videoroom", json_string("event"));
				json_object_set_new(response, "error_code", json_integer(error_code));
				json_object_set_new(response, "error", json_string(error_cause));
			}
			return response;
		}

}

void janus_videoroom_setup_media(janus_plugin_session *handle) {
	JANUS_LOG(LOG_INFO, "[%s-%p] WebRTC media is now available\n", JANUS_VIDEOROOM_PACKAGE, handle);
	if(g_atomic_int_get(&stopping) || !g_atomic_int_get(&initialized))
		return;
	janus_mutex_lock(&sessions_mutex);
	janus_videoroom_session *session = janus_videoroom_lookup_session(handle);
	if(!session) {
		janus_mutex_unlock(&sessions_mutex);
		JANUS_LOG(LOG_ERR, "No session associated with this handle...\n");
		return;
	}
	if(g_atomic_int_get(&session->destroyed)) {
		janus_mutex_unlock(&sessions_mutex);
		return;
	}
	janus_refcount_increase(&session->ref);
	g_atomic_int_set(&session->hangingup, 0);
	janus_mutex_unlock(&sessions_mutex);

	/* Media relaying can start now */
	g_atomic_int_set(&session->started, 1);
	if(session->participant) {
		/* If this is a publisher, notify all subscribers about the fact they can
		 * now subscribe; if this is a subscriber, instead, ask the publisher a FIR */
		if(session->participant_type == janus_videoroom_p_type_publisher) {
			janus_videoroom_publisher *participant = janus_videoroom_session_get_publisher(session);
			/* Notify all other participants that there's a new boy in town */
<<<<<<< HEAD
			janus_videoroom_notify_about_publisher(participant, FALSE);
=======
			json_t *list = json_array();
			json_t *pl = json_object();
			json_object_set_new(pl, "id", string_ids ? json_string(participant->user_id_str) : json_integer(participant->user_id));
			if(participant->display)
				json_object_set_new(pl, "display", json_string(participant->display));
			if(participant->audio)
				json_object_set_new(pl, "audio_codec", json_string(janus_audiocodec_name(participant->acodec)));
			if(participant->video)
				json_object_set_new(pl, "video_codec", json_string(janus_videocodec_name(participant->vcodec)));
			if(participant->audio_muted)
				json_object_set_new(pl, "audio_moderated", json_true());
			if(participant->video_muted)
				json_object_set_new(pl, "video_moderated", json_true());
			if(participant->data_muted)
				json_object_set_new(pl, "data_moderated", json_true());
			if(participant->ssrc[0] || participant->rid[0])
				json_object_set_new(pl, "simulcast", json_true());
			if(participant->audio_level_extmap_id > 0)
				json_object_set_new(pl, "talking", participant->talking ? json_true() : json_false());
			json_array_append_new(list, pl);
			json_t *pub = json_object();
			json_object_set_new(pub, "videoroom", json_string("event"));
			json_object_set_new(pub, "room", string_ids ? json_string(participant->room_id_str) : json_integer(participant->room_id));
			json_object_set_new(pub, "publishers", list);
			if (participant->room) {
				janus_mutex_lock(&participant->room->mutex);
				janus_videoroom_notify_participants(participant, pub, FALSE);
				janus_mutex_unlock(&participant->room->mutex);
			}
			json_decref(pub);
			/* Also notify event handlers */
			if(notify_events && gateway->events_is_enabled()) {
				json_t *info = json_object();
				json_object_set_new(info, "event", json_string("published"));
				json_object_set_new(info, "room", string_ids ? json_string(participant->room_id_str) : json_integer(participant->room_id));
				json_object_set_new(info, "id", string_ids ? json_string(participant->user_id_str) : json_integer(participant->user_id));
				json_object_set_new(info, "audio_codec", json_string(janus_audiocodec_name(participant->acodec)));
				json_object_set_new(info, "video_codec", json_string(janus_videocodec_name(participant->vcodec)));
				gateway->notify_event(&janus_videoroom_plugin, session->handle, info);
			}
>>>>>>> 5e8d1748
			janus_refcount_decrease(&participant->ref);
		} else if(session->participant_type == janus_videoroom_p_type_subscriber) {
			janus_videoroom_subscriber *s = (janus_videoroom_subscriber *)session->participant;
			if(s && s->streams) {
				/* Send a PLI for all the video streams we subscribed to */
				GList *temp = s->streams;
				while(temp) {
					janus_videoroom_subscriber_stream *ss = (janus_videoroom_subscriber_stream *)temp->data;
					janus_videoroom_publisher_stream *ps = ss->publisher_streams ? ss->publisher_streams->data : NULL;
					if(ps && ps->type == JANUS_VIDEOROOM_MEDIA_VIDEO && ps->publisher && ps->publisher->session) {
						janus_videoroom_reqpli(ps, "New subscriber available");
					}
					temp = temp->next;
				}
				/* Also notify event handlers */
				if(notify_events && gateway->events_is_enabled()) {
					json_t *info = json_object();
					json_object_set_new(info, "event", json_string("subscribed"));
					json_object_set_new(info, "room", json_integer(s->room_id));
					/* TODO Fix the event to event handlers, we don't have a single feed anymore */
					//~ json_object_set_new(info, "feed", json_integer(p->user_id));
					gateway->notify_event(&janus_videoroom_plugin, session->handle, info);
				}
			}
		}
	}
	janus_refcount_decrease(&session->ref);
}

void janus_videoroom_incoming_rtp(janus_plugin_session *handle, janus_plugin_rtp *pkt) {
	if(handle == NULL || g_atomic_int_get(&handle->stopped) || g_atomic_int_get(&stopping) || !g_atomic_int_get(&initialized))
		return;
	janus_videoroom_session *session = (janus_videoroom_session *)handle->plugin_handle;
	if(!session || g_atomic_int_get(&session->destroyed) || session->participant_type != janus_videoroom_p_type_publisher)
		return;
	janus_videoroom_publisher *participant = janus_videoroom_session_get_publisher_nodebug(session);
	if(participant == NULL)
		return;
	if(g_atomic_int_get(&participant->destroyed) || participant->kicked || !participant->streams || participant->room == NULL) {
		janus_videoroom_publisher_dereference_nodebug(participant);
		return;
	}
	janus_videoroom *videoroom = participant->room;

	/* Find the stream this packet belongs to */
	janus_mutex_lock(&participant->streams_mutex);
	janus_videoroom_publisher_stream *ps = g_hash_table_lookup(participant->streams_byid, GINT_TO_POINTER(pkt->mindex));
	janus_mutex_unlock(&participant->streams_mutex);
	if(ps == NULL) {
		/* No stream..? */
		janus_videoroom_publisher_dereference_nodebug(participant);
		return;
	}

	gboolean video = pkt->video;
	char *buf = pkt->buffer;
	uint16_t len = pkt->length;
	/* In case this is an audio packet and we're doing talk detection, check the audio level extension */
	if(!video && videoroom->audiolevel_event && ps->active && !ps->muted && ps->audio_level_extmap_id > 0) {
		int level = pkt->extensions.audio_level;
		if(level != -1) {
			ps->audio_dBov_sum += level;
			ps->audio_active_packets++;
			ps->audio_dBov_level = level;
			int audio_active_packets = participant->user_audio_active_packets ? participant->user_audio_active_packets : videoroom->audio_active_packets;
			int audio_level_average = participant->user_audio_level_average ? participant->user_audio_level_average : videoroom->audio_level_average;
			if(ps->audio_active_packets > 0 && ps->audio_active_packets == audio_active_packets) {
				gboolean notify_talk_event = FALSE;
				float audio_dBov_avg = (float)ps->audio_dBov_sum/(float)ps->audio_active_packets;
				if(audio_dBov_avg < audio_level_average) {
					/* Participant talking, should we notify all participants? */
					if(!ps->talking)
						notify_talk_event = TRUE;
					ps->talking = TRUE;
				} else {
					/* Participant not talking anymore, should we notify all participants? */
					if(ps->talking)
						notify_talk_event = TRUE;
					ps->talking = FALSE;
				}
				ps->audio_active_packets = 0;
				ps->audio_dBov_sum = 0;
				/* Only notify in case of state changes */
				if(notify_talk_event) {
					janus_mutex_lock(&videoroom->mutex);
					json_t *event = json_object();
					json_object_set_new(event, "videoroom", json_string(ps->talking ? "talking" : "stopped-talking"));
					json_object_set_new(event, "room", string_ids ? json_string(videoroom->room_id_str) : json_integer(videoroom->room_id));
					json_object_set_new(event, "id", string_ids ? json_string(participant->user_id_str) : json_integer(participant->user_id));
					json_object_set_new(event, "mindex", json_integer(ps->mindex));
					json_object_set_new(event, "mid", json_string(ps->mid));
					json_object_set_new(event, "audio-level-dBov-avg", json_real(audio_dBov_avg));
					/* Notify the speaker this event is related to as well */
					janus_videoroom_notify_participants(participant, event, TRUE);
					json_decref(event);
					janus_mutex_unlock(&videoroom->mutex);
					/* Also notify event handlers */
					if(notify_events && gateway->events_is_enabled()) {
						json_t *info = json_object();
						json_object_set_new(info, "videoroom", json_string(ps->talking ? "talking" : "stopped-talking"));
						json_object_set_new(info, "room", string_ids ? json_string(videoroom->room_id_str) : json_integer(videoroom->room_id));
						json_object_set_new(info, "id", string_ids ? json_string(participant->user_id_str) : json_integer(participant->user_id));
						json_object_set_new(info, "mindex", json_integer(ps->mindex));
						json_object_set_new(info, "mid", json_string(ps->mid));
						json_object_set_new(info, "audio-level-dBov-avg", json_real(audio_dBov_avg));
						gateway->notify_event(&janus_videoroom_plugin, session->handle, info);
					}
				}
			}
		}
	}

	if(ps->active && !ps->muted) {
		janus_rtp_header *rtp = (janus_rtp_header *)buf;
		int sc = video ? 0 : -1;
		/* Check if we're simulcasting, and if so, keep track of the "layer" */
		if(video && ps->simulcast) {
			uint32_t ssrc = ntohl(rtp->ssrc);
			if(ssrc == ps->vssrc[0])
				sc = 0;
			else if(ssrc == ps->vssrc[1])
				sc = 1;
			else if(ssrc == ps->vssrc[2])
				sc = 2;
			else if(ps->rid_extmap_id > 0) {
				/* We may not know the SSRC yet, try the rid RTP extension */
				char sdes_item[16];
				if(janus_rtp_header_extension_parse_rid(buf, len, ps->rid_extmap_id, sdes_item, sizeof(sdes_item)) == 0) {
					if(ps->rid[0] != NULL && !strcmp(ps->rid[0], sdes_item)) {
						ps->vssrc[0] = ssrc;
						sc = 0;
					} else if(ps->rid[1] != NULL && !strcmp(ps->rid[1], sdes_item)) {
						ps->vssrc[1] = ssrc;
						sc = 1;
					} else if(ps->rid[2] != NULL && !strcmp(ps->rid[2], sdes_item)) {
						ps->vssrc[2] = ssrc;
						sc = 2;
					}
				}
			}
		}
		/* Forward RTP to the appropriate port for the rtp_forwarders associated with this publisher, if there are any */
		janus_mutex_lock(&ps->rtp_forwarders_mutex);
		if(participant->srtp_contexts && g_hash_table_size(participant->srtp_contexts) > 0) {
			GHashTableIter iter;
			gpointer value;
			g_hash_table_iter_init(&iter, participant->srtp_contexts);
			while(g_hash_table_iter_next(&iter, NULL, &value)) {
				janus_videoroom_srtp_context *srtp_ctx = (janus_videoroom_srtp_context *)value;
				srtp_ctx->slen = 0;
			}
		}
		GHashTableIter iter;
		gpointer value;
		g_hash_table_iter_init(&iter, ps->rtp_forwarders);
		while(participant->udp_sock > 0 && g_hash_table_iter_next(&iter, NULL, &value)) {
			janus_videoroom_rtp_forwarder *rtp_forward = (janus_videoroom_rtp_forwarder *)value;
			if(rtp_forward->is_data || (video && !rtp_forward->is_video) || (!video && rtp_forward->is_video))
				continue;
			/* Backup the RTP header info, as we may rewrite part of it */
			uint32_t seq_number = ntohs(rtp->seq_number);
			uint32_t timestamp = ntohl(rtp->timestamp);
			int pt = rtp->type;
			uint32_t ssrc = ntohl(rtp->ssrc);
			/* First of all, check if we're simulcasting and if we need to forward or ignore this frame */
			if(video && !rtp_forward->simulcast && rtp_forward->substream != sc) {
				continue;
			} else if(video && rtp_forward->simulcast) {
				/* This is video and we're simulcasting, check if we need to forward this frame */
				if(!janus_rtp_simulcasting_context_process_rtp(&rtp_forward->sim_context,
						buf, len, ps->vssrc, ps->rid, ps->vcodec, &rtp_forward->context))
					continue;
				janus_rtp_header_update(rtp, &rtp_forward->context, TRUE, 0);
				/* By default we use a fixed SSRC (it may be overwritten later) */
				rtp->ssrc = htonl(participant->user_id & 0xffffffff);
			}
			/* Check if payload type and/or SSRC need to be overwritten for this forwarder */
			if(rtp_forward->payload_type > 0)
				rtp->type = rtp_forward->payload_type;
			if(rtp_forward->ssrc > 0)
				rtp->ssrc = htonl(rtp_forward->ssrc);
			/* Check if this is an RTP or SRTP forwarder */
			if(!rtp_forward->is_srtp) {
				/* Plain RTP */
				struct sockaddr *address = (rtp_forward->serv_addr.sin_family == AF_INET ?
					(struct sockaddr *)&rtp_forward->serv_addr : (struct sockaddr *)&rtp_forward->serv_addr6);
				size_t addrlen = (rtp_forward->serv_addr.sin_family == AF_INET ? sizeof(rtp_forward->serv_addr) : sizeof(rtp_forward->serv_addr6));
				if(sendto(participant->udp_sock, buf, len, 0, address, addrlen) < 0) {
					JANUS_LOG(LOG_HUGE, "Error forwarding RTP %s packet for %s... %s (len=%d)...\n",
						(video ? "video" : "audio"), participant->display, g_strerror(errno), len);
				}
			} else {
				/* SRTP: check if we already encrypted the packet before */
				if(rtp_forward->srtp_ctx->slen == 0) {
					memcpy(&rtp_forward->srtp_ctx->sbuf, buf, len);
					int protected = len;
					int res = srtp_protect(rtp_forward->srtp_ctx->ctx, &rtp_forward->srtp_ctx->sbuf, &protected);
					if(res != srtp_err_status_ok) {
						janus_rtp_header *header = (janus_rtp_header *)&rtp_forward->srtp_ctx->sbuf;
						guint32 timestamp = ntohl(header->timestamp);
						guint16 seq = ntohs(header->seq_number);
						JANUS_LOG(LOG_ERR, "Error encrypting %s packet for %s... %s (len=%d-->%d, ts=%"SCNu32", seq=%"SCNu16")...\n",
							(video ? "Video" : "Audio"), participant->display, janus_srtp_error_str(res), len, protected, timestamp, seq);
					} else {
						rtp_forward->srtp_ctx->slen = protected;
					}
				}
				if(rtp_forward->srtp_ctx->slen > 0) {
					struct sockaddr *address = (rtp_forward->serv_addr.sin_family == AF_INET ?
						(struct sockaddr *)&rtp_forward->serv_addr : (struct sockaddr *)&rtp_forward->serv_addr6);
					size_t addrlen = (rtp_forward->serv_addr.sin_family == AF_INET ? sizeof(rtp_forward->serv_addr) : sizeof(rtp_forward->serv_addr6));
					if(sendto(participant->udp_sock, rtp_forward->srtp_ctx->sbuf, rtp_forward->srtp_ctx->slen, 0, address, addrlen) < 0) {
						JANUS_LOG(LOG_HUGE, "Error forwarding SRTP %s packet for %s... %s (len=%d)...\n",
							(video ? "video" : "audio"), participant->display, g_strerror(errno), rtp_forward->srtp_ctx->slen);
					}
				}
			}
			/* Restore original values of payload type and SSRC before going on */
			rtp->type = pt;
			rtp->ssrc = htonl(ssrc);
			rtp->timestamp = htonl(timestamp);
			rtp->seq_number = htons(seq_number);
		}
		janus_mutex_unlock(&ps->rtp_forwarders_mutex);
		/* Set the payload type of the publisher */
		rtp->type = ps->pt;
		/* Save the frame if we're recording */
		if(!video || !ps->simulcast) {
			janus_recorder_save_frame(ps->rc, buf, len);
		} else {
			/* We're simulcasting, save the best video quality */
			gboolean save = janus_rtp_simulcasting_context_process_rtp(&ps->rec_simctx,
				buf, len, ps->vssrc, ps->rid, ps->vcodec, &ps->rec_ctx);
			if(save) {
				uint32_t seq_number = ntohs(rtp->seq_number);
				uint32_t timestamp = ntohl(rtp->timestamp);
				uint32_t ssrc = ntohl(rtp->ssrc);
				janus_rtp_header_update(rtp, &ps->rec_ctx, TRUE, 0);
				/* We use a fixed SSRC for the whole recording */
				rtp->ssrc = ps->vssrc[0];
				janus_recorder_save_frame(ps->rc, buf, len);
				/* Restore the header, as it will be needed by subscribers */
				rtp->ssrc = htonl(ssrc);
				rtp->timestamp = htonl(timestamp);
				rtp->seq_number = htons(seq_number);
			}
		}
		/* Done, relay it */
		janus_videoroom_rtp_relay_packet packet;
		packet.source = ps;
		packet.data = rtp;
		packet.length = len;
		packet.extensions = pkt->extensions;
		packet.is_rtp = TRUE;
		packet.is_video = video;
		packet.svc = FALSE;
		if(video && ps->svc) {
			/* We're doing SVC: let's parse this packet to see which layers are there */
			int plen = 0;
			char *payload = janus_rtp_payload(buf, len, &plen);
			if(payload == NULL)
				return;
			gboolean found = FALSE;
			memset(&packet.svc_info, 0, sizeof(packet.svc_info));
			if(janus_vp9_parse_svc(payload, plen, &found, &packet.svc_info) == 0) {
				packet.svc = found;
			}
		}
		packet.ssrc[0] = (sc != -1 ? ps->vssrc[0] : 0);
		packet.ssrc[1] = (sc != -1 ? ps->vssrc[1] : 0);
		packet.ssrc[2] = (sc != -1 ? ps->vssrc[2] : 0);
		/* Backup the actual timestamp and sequence number set by the publisher, in case switching is involved */
		packet.timestamp = ntohl(packet.data->timestamp);
		packet.seq_number = ntohs(packet.data->seq_number);
		/* Go: some viewers may decide to drop the packet, but that's up to them */
		janus_mutex_lock_nodebug(&ps->subscribers_mutex);
		g_slist_foreach(ps->subscribers, janus_videoroom_relay_rtp_packet, &packet);
		janus_mutex_unlock_nodebug(&ps->subscribers_mutex);

		/* Check if we need to send any REMB, FIR or PLI back to this publisher */
		if(video && ps->active && !ps->muted) {
			/* Did we send a REMB already, or is it time to send one? */
			gboolean send_remb = FALSE;
			if(participant->remb_latest == 0 && participant->remb_startup > 0) {
				/* Still in the starting phase, send the ramp-up REMB feedback */
				send_remb = TRUE;
			} else if(participant->remb_latest > 0 && janus_get_monotonic_time()-participant->remb_latest >= 5*G_USEC_PER_SEC) {
				/* 5 seconds have passed since the last REMB, send a new one */
				send_remb = TRUE;
			}

			if(send_remb && participant->bitrate) {
				/* We send a few incremental REMB messages at startup */
				uint32_t bitrate = participant->bitrate;
				if(participant->remb_startup > 0) {
					bitrate = bitrate/participant->remb_startup;
					participant->remb_startup--;
				}
				JANUS_LOG(LOG_VERB, "Sending REMB (%s, %"SCNu32")\n", participant->display, bitrate);
				gateway->send_remb(handle, bitrate);
				if(participant->remb_startup == 0)
					participant->remb_latest = janus_get_monotonic_time();
			}
			/* Generate FIR/PLI too, if needed */
			if(video && ps->active && !ps->muted && (videoroom->fir_freq > 0)) {
				/* We generate RTCP every tot seconds/frames */
				gint64 now = janus_get_monotonic_time();
				/* First check if this is a keyframe, though: if so, we reset the timer */
				int plen = 0;
				char *payload = janus_rtp_payload(buf, len, &plen);
				if(payload == NULL)
					return;
				if(ps->vcodec == JANUS_VIDEOCODEC_VP8) {
					if(janus_vp8_is_keyframe(payload, plen))
						ps->fir_latest = now;
				} else if(ps->vcodec == JANUS_VIDEOCODEC_VP9) {
					if(janus_vp9_is_keyframe(payload, plen))
						ps->fir_latest = now;
				} else if(ps->vcodec == JANUS_VIDEOCODEC_H264) {
					if(janus_h264_is_keyframe(payload, plen))
						ps->fir_latest = now;
				} else if(ps->vcodec == JANUS_VIDEOCODEC_AV1) {
					if(janus_av1_is_keyframe(payload, plen))
						ps->fir_latest = now;
				} else if(ps->vcodec == JANUS_VIDEOCODEC_H265) {
					if(janus_h265_is_keyframe(payload, plen))
						ps->fir_latest = now;
				}
				if((now-ps->fir_latest) >= ((gint64)videoroom->fir_freq*G_USEC_PER_SEC)) {
					/* FIXME We send a FIR every tot seconds */
					janus_videoroom_reqpli(ps, "Regular keyframe request");
				}
			}
		}
	}
	janus_videoroom_publisher_dereference_nodebug(participant);
}

void janus_videoroom_incoming_rtcp(janus_plugin_session *handle, janus_plugin_rtcp *packet) {
	if(g_atomic_int_get(&stopping) || !g_atomic_int_get(&initialized))
		return;
	janus_videoroom_session *session = (janus_videoroom_session *)handle->plugin_handle;
	if(!session) {
		JANUS_LOG(LOG_ERR, "No session associated with this handle...\n");
		return;
	}
	if(g_atomic_int_get(&session->destroyed))
		return;
	char *buf = packet->buffer;
	uint16_t len = packet->length;
	if(session->participant_type == janus_videoroom_p_type_subscriber) {
		/* A subscriber sent some RTCP, check what it is and if we need to forward it to the publisher */
		janus_videoroom_subscriber *s = (janus_videoroom_subscriber *)session->participant;
		if(s == NULL || g_atomic_int_get(&s->destroyed))
			return;
		/* Find the stream this packet belongs to */
		janus_mutex_lock(&s->streams_mutex);
		janus_videoroom_subscriber_stream *ss = g_hash_table_lookup(s->streams_byid, GINT_TO_POINTER(packet->mindex));
		janus_mutex_unlock(&s->streams_mutex);
		if(ss == NULL || ss->publisher_streams == NULL) {
			/* No stream..? */
			return;
		}
		janus_videoroom_publisher_stream *ps = ss->publisher_streams ? ss->publisher_streams->data : NULL;
		if(ps->type != JANUS_VIDEOROOM_MEDIA_VIDEO)
			return;		/* The only feedback we handle is video related anyway... */
		if(janus_rtcp_has_fir(buf, len) || janus_rtcp_has_pli(buf, len)) {
			/* We got a FIR or PLI, forward a PLI to the publisher */
			janus_videoroom_publisher *p = ps->publisher;
			if(p && p->session)
				janus_videoroom_reqpli(ps, "PLI from subscriber");
		}
		uint32_t bitrate = janus_rtcp_get_remb(buf, len);
		if(bitrate > 0) {
			/* FIXME We got a REMB from this subscriber, should we do something about it? */
		}
	}
}

void janus_videoroom_incoming_data(janus_plugin_session *handle, janus_plugin_data *packet) {
	if(handle == NULL || g_atomic_int_get(&handle->stopped) || g_atomic_int_get(&stopping) || !g_atomic_int_get(&initialized))
		return;
	if(packet->buffer == NULL || packet->length == 0)
		return;
	janus_videoroom_session *session = (janus_videoroom_session *)handle->plugin_handle;
	if(!session || g_atomic_int_get(&session->destroyed) || session->participant_type != janus_videoroom_p_type_publisher)
		return;
	janus_videoroom_publisher *participant = janus_videoroom_session_get_publisher_nodebug(session);
	if(participant == NULL)
		return;
	if(g_atomic_int_get(&participant->destroyed) || participant->data_mindex < 0 || !participant->streams || participant->kicked) {
		janus_videoroom_publisher_dereference_nodebug(participant);
		return;
	}
	char *buf = packet->buffer;
	uint16_t len = packet->length;

	/* Find the stream this packet belongs to */
	janus_mutex_lock(&participant->streams_mutex);
	janus_videoroom_publisher_stream *ps = g_hash_table_lookup(participant->streams_byid, GINT_TO_POINTER(participant->data_mindex));
	janus_mutex_unlock(&participant->streams_mutex);
	if(ps == NULL || !ps->active || ps->muted) {
		/* No or inactive stream..? */
		janus_videoroom_publisher_dereference_nodebug(participant);
		return;
	}

	/* Any forwarder involved? */
	janus_mutex_lock(&ps->rtp_forwarders_mutex);
	/* Forward RTP to the appropriate port for the rtp_forwarders associated with this publisher, if there are any */
	GHashTableIter iter;
	gpointer value;
	g_hash_table_iter_init(&iter, ps->rtp_forwarders);
	while(participant->udp_sock > 0 && g_hash_table_iter_next(&iter, NULL, &value)) {
		janus_videoroom_rtp_forwarder* rtp_forward = (janus_videoroom_rtp_forwarder*)value;
		if(rtp_forward->is_data) {
			struct sockaddr *address = (rtp_forward->serv_addr.sin_family == AF_INET ?
				(struct sockaddr *)&rtp_forward->serv_addr : (struct sockaddr *)&rtp_forward->serv_addr6);
			size_t addrlen = (rtp_forward->serv_addr.sin_family == AF_INET ? sizeof(rtp_forward->serv_addr) : sizeof(rtp_forward->serv_addr6));
			if(sendto(participant->udp_sock, buf, len, 0, address, addrlen) < 0) {
				JANUS_LOG(LOG_HUGE, "Error forwarding data packet for %s... %s (len=%d)...\n",
					participant->display, g_strerror(errno), len);
			}
		}
	}
	janus_mutex_unlock(&ps->rtp_forwarders_mutex);
	JANUS_LOG(LOG_VERB, "Got a %s DataChannel message (%d bytes) to forward\n",
		packet->binary ? "binary" : "text", len);
	/* Save the message if we're recording */
	janus_recorder_save_frame(ps->rc, buf, len);
	/* Relay to all subscribers */
	janus_videoroom_rtp_relay_packet pkt;
	pkt.source = ps;
	pkt.data = (struct rtp_header *)buf;
	pkt.length = len;
	pkt.is_rtp = FALSE;
	pkt.textdata = !packet->binary;
	janus_mutex_lock_nodebug(&ps->subscribers_mutex);
	g_slist_foreach(ps->subscribers, janus_videoroom_relay_data_packet, &pkt);
	janus_mutex_unlock_nodebug(&ps->subscribers_mutex);
	janus_videoroom_publisher_dereference_nodebug(participant);
}

void janus_videoroom_data_ready(janus_plugin_session *handle) {
	if(handle == NULL || g_atomic_int_get(&handle->stopped) ||
			g_atomic_int_get(&stopping) || !g_atomic_int_get(&initialized) || !gateway)
		return;
	/* Data channels are writable */
	janus_videoroom_session *session = (janus_videoroom_session *)handle->plugin_handle;
	if(!session || g_atomic_int_get(&session->destroyed) || g_atomic_int_get(&session->hangingup))
		return;
	if(g_atomic_int_compare_and_exchange(&session->dataready, 0, 1)) {
		JANUS_LOG(LOG_INFO, "[%s-%p] Data channel available\n", JANUS_VIDEOROOM_PACKAGE, handle);
	}
}

void janus_videoroom_slow_link(janus_plugin_session *handle, int mindex, gboolean video, gboolean uplink) {
	/* The core is informing us that our peer got too many NACKs, are we pushing media too hard? */
	if(handle == NULL || g_atomic_int_get(&handle->stopped) || g_atomic_int_get(&stopping) || !g_atomic_int_get(&initialized))
		return;
	janus_mutex_lock(&sessions_mutex);
	janus_videoroom_session *session = janus_videoroom_lookup_session(handle);
	if(!session || g_atomic_int_get(&session->destroyed) || !session->participant) {
		janus_mutex_unlock(&sessions_mutex);
		return;
	}
	janus_refcount_increase(&session->ref);
	janus_mutex_unlock(&sessions_mutex);
	/* Check if it's an uplink (publisher) or downlink (viewer) issue */
	if(session->participant_type == janus_videoroom_p_type_publisher) {
		if(!uplink) {
			janus_videoroom_publisher *publisher = janus_videoroom_session_get_publisher(session);
			if(publisher == NULL || g_atomic_int_get(&publisher->destroyed)) {
				janus_refcount_decrease(&session->ref);
				janus_refcount_decrease(&publisher->ref);
				return;
			}
			/* Send an event on the handle to notify the application: it's
			 * up to the application to then choose a policy and enforce it */
			json_t *event = json_object();
			json_object_set_new(event, "videoroom", json_string("slow_link"));
			/* Also add info on what the current bitrate cap is */
			uint32_t bitrate = publisher->bitrate;
			json_object_set_new(event, "current-bitrate", json_integer(bitrate));
			gateway->push_event(session->handle, &janus_videoroom_plugin, NULL, event, NULL);
			json_decref(event);
			janus_refcount_decrease(&publisher->ref);
		} else {
			JANUS_LOG(LOG_WARN, "Got a slow uplink on a VideoRoom publisher? Weird, because it doesn't receive media...\n");
		}
	} else if(session->participant_type == janus_videoroom_p_type_subscriber) {
		if(uplink) {
			janus_videoroom_subscriber *viewer = (janus_videoroom_subscriber *)session->participant;
			if(viewer == NULL || g_atomic_int_get(&viewer->destroyed)) {
				janus_refcount_decrease(&session->ref);
				return;
			}
			/* Send an event on the handle to notify the application: it's
			 * up to the application to then choose a policy and enforce it */
			json_t *event = json_object();
			json_object_set_new(event, "videoroom", json_string("slow_link"));
			gateway->push_event(session->handle, &janus_videoroom_plugin, NULL, event, NULL);
			json_decref(event);
		} else {
			JANUS_LOG(LOG_WARN, "Got a slow downlink on a VideoRoom viewer? Weird, because it doesn't send media...\n");
		}
	}
	janus_refcount_decrease(&session->ref);
}

static void janus_videoroom_recorder_create(janus_videoroom_publisher_stream *ps) {
	char filename[255];
	janus_recorder *rc = NULL;
	gint64 now = janus_get_real_time();
	if(ps->publisher && ps->rc == NULL) {
		janus_videoroom_publisher *participant = ps->publisher;
		const char *type = NULL;
		switch(ps->type) {
			case JANUS_VIDEOROOM_MEDIA_AUDIO:
				type = janus_audiocodec_name(ps->acodec);
				break;
			case JANUS_VIDEOROOM_MEDIA_VIDEO:
				type = janus_videocodec_name(ps->vcodec);
				break;
			case JANUS_VIDEOROOM_MEDIA_DATA:
				type = "text";
				break;
			default:
				return;
		}
		janus_rtp_switching_context_reset(&ps->rec_ctx);
		janus_rtp_simulcasting_context_reset(&ps->rec_simctx);
		ps->rec_simctx.substream_target = 2;
		ps->rec_simctx.templayer_target = 2;
		memset(filename, 0, 255);
		if(participant->recording_base) {
			/* Use the filename and path we have been provided */
			g_snprintf(filename, 255, "%s-%s-%d", participant->recording_base,
				janus_videoroom_media_str(ps->type), ps->mindex);
			rc = janus_recorder_create_full(participant->room->rec_dir, type, ps->fmtp, filename);
			if(rc == NULL) {
				JANUS_LOG(LOG_ERR, "Couldn't open a %s recording file for this publisher!\n",
					janus_videoroom_media_str(ps->type));
			}
		} else {
			/* Build a filename */
			g_snprintf(filename, 255, "videoroom-%s-user-%s-%"SCNi64"-%s-%d",
				participant->room_id_str, participant->user_id_str, now,
				janus_videoroom_media_str(ps->type), ps->mindex);
			rc = janus_recorder_create_full(participant->room->rec_dir, type, ps->fmtp, filename);
			if(rc == NULL) {
				JANUS_LOG(LOG_ERR, "Couldn't open an %s recording file for this publisher!\n",
					janus_videoroom_media_str(ps->type));
			}
		}
		/* If media is encrypted, mark it in the recording */
		if(ps->type != JANUS_VIDEOROOM_MEDIA_DATA && participant->e2ee)
			janus_recorder_encrypted(rc);
		ps->rc = rc;
	}
}

static void janus_videoroom_recorder_close(janus_videoroom_publisher *participant) {
	GList *temp = participant->streams;
	while(temp) {
		janus_videoroom_publisher_stream *ps = (janus_videoroom_publisher_stream *)temp->data;
		if(ps->rc) {
			janus_recorder *rc = ps->rc;
			ps->rc = NULL;
			janus_recorder_close(rc);
			JANUS_LOG(LOG_INFO, "Closed %s recording %s\n", janus_videoroom_media_str(ps->type),
				rc->filename ? rc->filename : "??");
			janus_recorder_destroy(rc);
		}
		temp = temp->next;
	}
}

void janus_videoroom_hangup_media(janus_plugin_session *handle) {
	JANUS_LOG(LOG_INFO, "[%s-%p] No WebRTC media anymore; %p %p\n", JANUS_VIDEOROOM_PACKAGE, handle, handle->gateway_handle, handle->plugin_handle);
	if(g_atomic_int_get(&stopping) || !g_atomic_int_get(&initialized))
		return;
	janus_mutex_lock(&sessions_mutex);
	janus_videoroom_session *session = janus_videoroom_lookup_session(handle);
	if(!session) {
		JANUS_LOG(LOG_ERR, "No session associated with this handle...\n");
		janus_mutex_unlock(&sessions_mutex);
		return;
	}
	if(g_atomic_int_get(&session->destroyed)) {
		janus_mutex_unlock(&sessions_mutex);
		return;
	}
	janus_refcount_increase(&session->ref);
	janus_mutex_unlock(&sessions_mutex);
	janus_videoroom_hangup_media_internal(session);
	janus_refcount_decrease(&session->ref);
}

static void janus_videoroom_hangup_media_internal(gpointer session_data) {
	janus_videoroom_session *session = (janus_videoroom_session *)session_data;
	g_atomic_int_set(&session->started, 0);
	if(!g_atomic_int_compare_and_exchange(&session->hangingup, 0, 1)) {
		return;
	}
	g_atomic_int_set(&session->dataready, 0);
	/* Send an event to the browser and tell the PeerConnection is over */
	if(session->participant_type == janus_videoroom_p_type_publisher) {
		/* This publisher just 'unpublished' */
		janus_videoroom_publisher *participant = janus_videoroom_session_get_publisher(session);
		/* Get rid of the recorders, if available */
		janus_mutex_lock(&participant->rec_mutex);
		g_free(participant->recording_base);
		participant->recording_base = NULL;
		janus_videoroom_recorder_close(participant);
		janus_mutex_unlock(&participant->rec_mutex);
		participant->acodec = JANUS_AUDIOCODEC_NONE;
		participant->vcodec = JANUS_VIDEOCODEC_NONE;
		participant->firefox = FALSE;
		participant->e2ee = FALSE;
		/* Get rid of streams */
		janus_mutex_lock(&participant->streams_mutex);
		GList *subscribers = NULL;
		GList *temp = participant->streams;
		while(temp) {
			janus_videoroom_publisher_stream *ps = (janus_videoroom_publisher_stream *)temp->data;
			/* Close all subscriptions to this stream */
			janus_mutex_lock(&ps->subscribers_mutex);
			GSList *temp2 = ps->subscribers;
			while(temp2) {
				janus_videoroom_subscriber_stream *ss = (janus_videoroom_subscriber_stream *)temp2->data;
				temp2 = temp2->next;
				if(ss) {
					/* Remove the subscription (turns the m-line to inactive) */
					janus_videoroom_subscriber_stream_remove(ss, ps, FALSE);
					/* Take note of the subscriber, so that we can send an updated offer */
					if(ss->type != JANUS_VIDEOROOM_MEDIA_DATA && g_list_find(subscribers, ss->subscriber) == NULL) {
						janus_refcount_increase(&ss->subscriber->ref);
						subscribers = g_list_append(subscribers, ss->subscriber);
					}
				}
			}
			g_slist_free(ps->subscribers);
			ps->subscribers = NULL;
			int i=0;
			for(i=0; i<3; i++) {
				ps->vssrc[i] = 0;
				g_free(ps->rid[i]);
				ps->rid[i] = NULL;
			}
			ps->rid_extmap_id = 0;
			g_free(ps->fmtp);
			ps->fmtp = NULL;
			janus_mutex_unlock(&ps->subscribers_mutex);
			temp = temp->next;
		}
		/* Any subscriber session to update? */
		if(subscribers != NULL) {
			temp = subscribers;
			while(temp) {
				janus_videoroom_subscriber *subscriber = (janus_videoroom_subscriber *)temp->data;
				/* Send (or schedule) a new offer */
				janus_mutex_lock(&subscriber->streams_mutex);
				if(!g_atomic_int_get(&subscriber->answered)) {
					/* We're still waiting for an answer to a previous offer, postpone this */
					g_atomic_int_set(&subscriber->pending_offer, 1);
					janus_mutex_unlock(&subscriber->streams_mutex);
				} else {
					json_t *event = json_object();
					json_object_set_new(event, "videoroom", json_string("updated"));
					json_object_set_new(event, "room", string_ids ?
						json_string(subscriber->room_id_str) : json_integer(subscriber->room_id));
					json_t *media = janus_videoroom_subscriber_streams_summary(subscriber, FALSE, NULL);
					json_object_set_new(event, "streams", media);
					/* Generate a new offer */
					json_t *jsep = janus_videoroom_subscriber_offer(subscriber);
					janus_mutex_unlock(&subscriber->streams_mutex);
					/* How long will the Janus core take to push the event? */
					gint64 start = janus_get_monotonic_time();
					int res = gateway->push_event(subscriber->session->handle, &janus_videoroom_plugin, NULL, event, jsep);
					JANUS_LOG(LOG_VERB, "  >> Pushing event: %d (took %"SCNu64" us)\n", res, janus_get_monotonic_time()-start);
					json_decref(event);
					json_decref(jsep);
					/* Also notify event handlers */
					if(notify_events && gateway->events_is_enabled()) {
						json_t *info = json_object();
						json_object_set_new(info, "event", json_string("updated"));
						json_object_set_new(info, "room", string_ids ?
							json_string(subscriber->room_id_str) : json_integer(subscriber->room_id));
						json_t *media = janus_videoroom_subscriber_streams_summary(subscriber, FALSE, NULL);
						json_object_set_new(info, "streams", media);
						json_object_set_new(info, "private_id", json_integer(subscriber->pvt_id));
						gateway->notify_event(&janus_videoroom_plugin, session->handle, info);
					}
				}
				janus_refcount_decrease(&subscriber->ref);
				temp = temp->next;
			}
		}
		g_list_free(subscribers);
		/* Free streams */
		g_list_free(participant->streams);
		participant->streams = NULL;
		g_hash_table_remove_all(participant->streams_byid);
		g_hash_table_remove_all(participant->streams_bymid);
		janus_mutex_unlock(&participant->streams_mutex);
		janus_videoroom_leave_or_unpublish(participant, FALSE, FALSE);
		janus_refcount_decrease(&participant->ref);
	} else if(session->participant_type == janus_videoroom_p_type_subscriber) {
		/* Get rid of subscriber */
		janus_videoroom_subscriber *subscriber = (janus_videoroom_subscriber *)session->participant;
		if(subscriber) {
			subscriber->paused = TRUE;
<<<<<<< HEAD
			subscriber->e2ee = FALSE;
			g_atomic_int_set(&subscriber->answered, 0);
			g_atomic_int_set(&subscriber->pending_offer, 0);
			g_atomic_int_set(&subscriber->pending_restart, 0);
			/* Get rid of streams */
			janus_mutex_lock(&subscriber->streams_mutex);
			GList *temp = subscriber->streams;
			while(temp) {
				janus_videoroom_subscriber_stream *s = (janus_videoroom_subscriber_stream *)temp->data;
				GSList *list = s->publisher_streams;
				while(list) {
					janus_videoroom_publisher_stream *ps = list->data;
					if(ps && ps->publisher != NULL) {
						/* Also notify event handlers */
						if(notify_events && gateway->events_is_enabled()) {
							json_t *info = json_object();
							json_object_set_new(info, "event", json_string("unsubscribed"));
							json_object_set_new(info, "room", string_ids ?
								json_string(ps->publisher->room_id_str) : json_integer(ps->publisher->room_id));
							json_object_set_new(info, "feed",  string_ids ?
								json_string(ps->publisher->user_id_str) : json_integer(ps->publisher->user_id));
							json_object_set_new(info, "mid", json_string(ps->mid));
							gateway->notify_event(&janus_videoroom_plugin, session->handle, info);
						}
					}
					list = list->next;
				}
				janus_videoroom_subscriber_stream_remove(s, NULL, TRUE);
				temp = temp->next;
=======
			janus_videoroom_publisher *publisher = subscriber->feed;
			/* It is safe to use feed as the only other place sets feed to NULL
			   is in this function and accessing to this function is synchronized
			   by sessions_mutex */
			if(publisher != NULL) {
				janus_refcount_increase(&publisher->ref);
				/* Also notify event handlers */
				if(notify_events && gateway->events_is_enabled()) {
					json_t *info = json_object();
					json_object_set_new(info, "event", json_string("unsubscribed"));
					json_object_set_new(info, "room", string_ids ? json_string(publisher->room_id_str) : json_integer(publisher->room_id));
					json_object_set_new(info, "feed", string_ids ? json_string(publisher->user_id_str) : json_integer(publisher->user_id));
					gateway->notify_event(&janus_videoroom_plugin, session->handle, info);
				}
				janus_mutex_lock(&publisher->subscribers_mutex);
				publisher->subscribers = g_slist_remove(publisher->subscribers, subscriber);
				janus_videoroom_hangup_subscriber(subscriber);
				janus_mutex_unlock(&publisher->subscribers_mutex);
				janus_refcount_decrease(&publisher->ref);
>>>>>>> 5e8d1748
			}
			/* Free streams */
			g_list_free(subscriber->streams);
			subscriber->streams = NULL;
			g_hash_table_remove_all(subscriber->streams_byid);
			g_hash_table_remove_all(subscriber->streams_bymid);
			janus_mutex_unlock(&subscriber->streams_mutex);
		}
		/* TODO Should we close the handle as well? */
	}
	g_atomic_int_set(&session->hangingup, 0);
}

/* Thread to handle incoming messages */
static void *janus_videoroom_handler(void *data) {
	JANUS_LOG(LOG_VERB, "Joining VideoRoom handler thread\n");
	janus_videoroom_message *msg = NULL;
	int error_code = 0;
	char error_cause[512];
	json_t *root = NULL;
	while(g_atomic_int_get(&initialized) && !g_atomic_int_get(&stopping)) {
		msg = g_async_queue_pop(messages);
		if(msg == &exit_message)
			break;
		if(msg->handle == NULL) {
			janus_videoroom_message_free(msg);
			continue;
		}
		janus_videoroom *videoroom = NULL;
		janus_videoroom_publisher *participant = NULL;
		janus_videoroom_subscriber *subscriber = NULL;
		janus_mutex_lock(&sessions_mutex);
		janus_videoroom_session *session = janus_videoroom_lookup_session(msg->handle);
		if(!session) {
			janus_mutex_unlock(&sessions_mutex);
			JANUS_LOG(LOG_ERR, "No session associated with this handle...\n");
			janus_videoroom_message_free(msg);
			continue;
		}
		if(g_atomic_int_get(&session->destroyed)) {
			janus_mutex_unlock(&sessions_mutex);
			janus_videoroom_message_free(msg);
			continue;
		}
		if(session->participant_type == janus_videoroom_p_type_subscriber) {
			subscriber = (janus_videoroom_subscriber *)session->participant;
			if(subscriber == NULL || g_atomic_int_get(&subscriber->destroyed)) {
				janus_mutex_unlock(&sessions_mutex);
				JANUS_LOG(LOG_ERR, "Invalid subscriber instance\n");
				error_code = JANUS_VIDEOROOM_ERROR_UNKNOWN_ERROR;
				g_snprintf(error_cause, 512, "Invalid subscriber instance");
				goto error;
			}
			if(subscriber->room == NULL) {
				janus_mutex_unlock(&sessions_mutex);
				JANUS_LOG(LOG_ERR, "No such room\n");
				error_code = JANUS_VIDEOROOM_ERROR_NO_SUCH_ROOM;
				g_snprintf(error_cause, 512, "No such room");
				goto error;
			}
			janus_refcount_increase(&subscriber->ref);
		}
		janus_mutex_unlock(&sessions_mutex);
		/* Handle request */
		error_code = 0;
		root = NULL;
		if(msg->message == NULL) {
			if(session->participant_type == janus_videoroom_p_type_subscriber) {
				janus_refcount_decrease(&subscriber->ref);
			}
			JANUS_LOG(LOG_ERR, "No message??\n");
			error_code = JANUS_VIDEOROOM_ERROR_NO_MESSAGE;
			g_snprintf(error_cause, 512, "%s", "No message??");
			goto error;
		}
		root = msg->message;
		/* Get the request first */
		JANUS_VALIDATE_JSON_OBJECT(root, request_parameters,
			error_code, error_cause, TRUE,
			JANUS_VIDEOROOM_ERROR_MISSING_ELEMENT, JANUS_VIDEOROOM_ERROR_INVALID_ELEMENT);
		if(error_code != 0) {
			if(session->participant_type == janus_videoroom_p_type_subscriber) {
				janus_refcount_decrease(&subscriber->ref);
			}
			goto error;
		}
		json_t *request = json_object_get(root, "request");
		const char *request_text = json_string_value(request);
		json_t *event = NULL;
		gboolean sdp_update = FALSE;
		if(json_object_get(msg->jsep, "update") != NULL)
			sdp_update = json_is_true(json_object_get(msg->jsep, "update"));
		/* 'create' and 'destroy' are handled synchronously: what kind of participant is this session referring to? */
		if(session->participant_type == janus_videoroom_p_type_none) {
			JANUS_LOG(LOG_VERB, "Configuring new participant\n");
			/* Not configured yet, we need to do this now */
			if(strcasecmp(request_text, "join") && strcasecmp(request_text, "joinandconfigure")) {
				JANUS_LOG(LOG_ERR, "Invalid request \"%s\" on unconfigured participant\n", request_text);
				error_code = JANUS_VIDEOROOM_ERROR_JOIN_FIRST;
				g_snprintf(error_cause, 512, "Invalid request on unconfigured participant");
				goto error;
			}
			if(!string_ids) {
				JANUS_VALIDATE_JSON_OBJECT(root, room_parameters,
					error_code, error_cause, TRUE,
					JANUS_VIDEOROOM_ERROR_MISSING_ELEMENT, JANUS_VIDEOROOM_ERROR_INVALID_ELEMENT);
			} else {
				JANUS_VALIDATE_JSON_OBJECT(root, roomstr_parameters,
					error_code, error_cause, TRUE,
					JANUS_VIDEOROOM_ERROR_MISSING_ELEMENT, JANUS_VIDEOROOM_ERROR_INVALID_ELEMENT);
			}
			if(error_code != 0)
				goto error;
			JANUS_VALIDATE_JSON_OBJECT(root, join_parameters,
				error_code, error_cause, TRUE,
				JANUS_VIDEOROOM_ERROR_MISSING_ELEMENT, JANUS_VIDEOROOM_ERROR_INVALID_ELEMENT);
			if(error_code != 0)
				goto error;
			janus_mutex_lock(&rooms_mutex);
			error_code = janus_videoroom_access_room(root, FALSE, TRUE, &videoroom, error_cause, sizeof(error_cause));
			if(error_code != 0) {
				janus_mutex_unlock(&rooms_mutex);
				goto error;
			}
			janus_refcount_increase(&videoroom->ref);
			janus_mutex_unlock(&rooms_mutex);
			janus_mutex_lock(&videoroom->mutex);
			json_t *ptype = json_object_get(root, "ptype");
			const char *ptype_text = json_string_value(ptype);
			if(!strcasecmp(ptype_text, "publisher")) {
				JANUS_LOG(LOG_VERB, "Configuring new publisher\n");
				JANUS_VALIDATE_JSON_OBJECT(root, publisher_parameters,
					error_code, error_cause, TRUE,
					JANUS_VIDEOROOM_ERROR_MISSING_ELEMENT, JANUS_VIDEOROOM_ERROR_INVALID_ELEMENT);
				if(error_code != 0) {
					janus_mutex_unlock(&videoroom->mutex);
					janus_refcount_decrease(&videoroom->ref);
					goto error;
				}
				if(!string_ids) {
					JANUS_VALIDATE_JSON_OBJECT(root, idopt_parameters,
						error_code, error_cause, TRUE,
						JANUS_VIDEOROOM_ERROR_MISSING_ELEMENT, JANUS_VIDEOROOM_ERROR_INVALID_ELEMENT);
				} else {
					JANUS_VALIDATE_JSON_OBJECT(root, idstropt_parameters,
						error_code, error_cause, TRUE,
						JANUS_VIDEOROOM_ERROR_MISSING_ELEMENT, JANUS_VIDEOROOM_ERROR_INVALID_ELEMENT);
				}
				if(error_code != 0) {
					janus_mutex_unlock(&videoroom->mutex);
					janus_refcount_decrease(&videoroom->ref);
					goto error;
				}
				json_t *descriptions = json_object_get(root, "descriptions");
				if(descriptions != NULL && json_array_size(descriptions) > 0) {
					size_t i = 0;
					for(i=0; i<json_array_size(descriptions); i++) {
						json_t *d = json_array_get(descriptions, i);
						JANUS_VALIDATE_JSON_OBJECT(d, publish_desc_parameters,
							error_code, error_cause, TRUE,
							JANUS_VIDEOROOM_ERROR_MISSING_ELEMENT, JANUS_VIDEOROOM_ERROR_INVALID_ELEMENT);
						if(error_code != 0) {
							janus_mutex_unlock(&videoroom->mutex);
							janus_refcount_decrease(&videoroom->ref);
							goto error;

						}
					}
				}
				/* A token might be required to join */
				if(videoroom->check_allowed) {
					json_t *token = json_object_get(root, "token");
					const char *token_text = token ? json_string_value(token) : NULL;
					if(token_text == NULL || g_hash_table_lookup(videoroom->allowed, token_text) == NULL) {
						janus_mutex_unlock(&videoroom->mutex);
						janus_refcount_decrease(&videoroom->ref);
						JANUS_LOG(LOG_ERR, "Unauthorized (not in the allowed list)\n");
						error_code = JANUS_VIDEOROOM_ERROR_UNAUTHORIZED;
						g_snprintf(error_cause, 512, "Unauthorized (not in the allowed list)");
						goto error;
					}
				}
				json_t *display = json_object_get(root, "display");
				const char *display_text = display ? json_string_value(display) : NULL;
				guint64 user_id = 0;
				char user_id_num[30], *user_id_str = NULL;
				gboolean user_id_allocated = FALSE;
				json_t *id = json_object_get(root, "id");
				if(id) {
					if(!string_ids) {
						user_id = json_integer_value(id);
						g_snprintf(user_id_num, sizeof(user_id_num), "%"SCNu64, user_id);
						user_id_str = user_id_num;
					} else {
						user_id_str = (char *)json_string_value(id);
					}
					if(g_hash_table_lookup(videoroom->participants,
							string_ids ? (gpointer)user_id_str : (gpointer)&user_id) != NULL) {
						/* User ID already taken */
						janus_mutex_unlock(&videoroom->mutex);
						janus_refcount_decrease(&videoroom->ref);
						error_code = JANUS_VIDEOROOM_ERROR_ID_EXISTS;
						JANUS_LOG(LOG_ERR, "User ID %s already exists\n", user_id_str);
						g_snprintf(error_cause, 512, "User ID %s already exists", user_id_str);
						goto error;
					}
				}
				if(!string_ids) {
					if(user_id == 0) {
						/* Generate a random ID */
						while(user_id == 0) {
							user_id = janus_random_uint64();
							if(g_hash_table_lookup(videoroom->participants, &user_id) != NULL) {
								/* User ID already taken, try another one */
								user_id = 0;
							}
						}
						g_snprintf(user_id_num, sizeof(user_id_num), "%"SCNu64, user_id);
						user_id_str = user_id_num;
					}
					JANUS_LOG(LOG_VERB, "  -- Participant ID: %"SCNu64"\n", user_id);
				} else {
					if(user_id_str == NULL) {
						/* Generate a random ID */
						while(user_id_str == NULL) {
							user_id_str = janus_random_uuid();
							if(g_hash_table_lookup(videoroom->participants, user_id_str) != NULL) {
								/* User ID already taken, try another one */
								g_clear_pointer(&user_id_str, g_free);
							}
						}
						user_id_allocated = TRUE;
					}
					JANUS_LOG(LOG_VERB, "  -- Participant ID: %s\n", user_id_str);
				}
				/* Process the request */
				json_t *bitrate = NULL, *record = NULL, *recfile = NULL,
					*audiocodec = NULL, *videocodec = NULL,
					*user_audio_active_packets = NULL, *user_audio_level_average = NULL;
				if(!strcasecmp(request_text, "joinandconfigure")) {
					/* Also configure (or publish a new feed) audio/video/bitrate for this new publisher */
					/* join_parameters were validated earlier. */
					audiocodec = json_object_get(root, "audiocodec");
					videocodec = json_object_get(root, "videocodec");
					bitrate = json_object_get(root, "bitrate");
					record = json_object_get(root, "record");
					recfile = json_object_get(root, "filename");
				}
				user_audio_active_packets = json_object_get(root, "audio_active_packets");
				user_audio_level_average = json_object_get(root, "audio_level_average");
				janus_videoroom_publisher *publisher = g_malloc0(sizeof(janus_videoroom_publisher));
				publisher->session = session;
				publisher->room_id = videoroom->room_id;
				publisher->room_id_str = videoroom->room_id_str ? g_strdup(videoroom->room_id_str) : NULL;
				publisher->room = videoroom;
				videoroom = NULL;
				publisher->user_id = user_id;
				publisher->user_id_str = user_id_str ? g_strdup(user_id_str) : NULL;
				publisher->display = display_text ? g_strdup(display_text) : NULL;
				publisher->recording_active = FALSE;
				publisher->recording_base = NULL;
				publisher->firefox = FALSE;
				publisher->bitrate = publisher->room->bitrate;
				publisher->subscriptions = NULL;
				publisher->acodec = JANUS_AUDIOCODEC_NONE;
				publisher->vcodec = JANUS_VIDEOCODEC_NONE;
				janus_mutex_init(&publisher->subscribers_mutex);
				janus_mutex_init(&publisher->own_subscriptions_mutex);
				publisher->streams_byid = g_hash_table_new_full(NULL, NULL,
					NULL, (GDestroyNotify)janus_videoroom_publisher_stream_destroy);
				publisher->streams_bymid = g_hash_table_new_full(g_str_hash, g_str_equal,
					(GDestroyNotify)g_free, (GDestroyNotify)janus_videoroom_publisher_stream_unref);
				janus_mutex_init(&publisher->streams_mutex);
				publisher->remb_startup = 4;
				publisher->remb_latest = 0;
				janus_mutex_init(&publisher->rtp_forwarders_mutex);
				publisher->rtp_forwarders = g_hash_table_new(NULL, NULL);
				publisher->srtp_contexts = g_hash_table_new_full(g_str_hash, g_str_equal, NULL, (GDestroyNotify)janus_videoroom_srtp_context_free);
				publisher->udp_sock = -1;
				/* Finally, generate a private ID: this is only needed in case the participant
				 * wants to allow the plugin to know which subscriptions belong to them */
				publisher->pvt_id = 0;
				while(publisher->pvt_id == 0) {
					publisher->pvt_id = janus_random_uint32();
					if(g_hash_table_lookup(publisher->room->private_ids, GUINT_TO_POINTER(publisher->pvt_id)) != NULL) {
						/* Private ID already taken, try another one */
						publisher->pvt_id = 0;
					}
				}
				g_hash_table_insert(publisher->room->private_ids, GUINT_TO_POINTER(publisher->pvt_id), publisher);
				g_atomic_int_set(&publisher->destroyed, 0);
				janus_refcount_init(&publisher->ref, janus_videoroom_publisher_free);
				/* In case we also wanted to configure */
				if(audiocodec && json_string_value(json_object_get(msg->jsep, "sdp")) != NULL) {
					janus_audiocodec acodec = janus_audiocodec_from_name(json_string_value(audiocodec));
					if(acodec == JANUS_AUDIOCODEC_NONE ||
							(acodec != publisher->room->acodec[0] &&
							acodec != publisher->room->acodec[1] &&
							acodec != publisher->room->acodec[2] &&
							acodec != publisher->room->acodec[3] &&
							acodec != publisher->room->acodec[4])) {
						JANUS_LOG(LOG_ERR, "Participant asked for audio codec '%s', but it's not allowed (room %s, user %s)\n",
							json_string_value(audiocodec), publisher->room_id_str, publisher->user_id_str);
						janus_refcount_decrease(&publisher->ref);
						error_code = JANUS_VIDEOROOM_ERROR_INVALID_ELEMENT;
						g_snprintf(error_cause, 512, "Audio codec unavailable in this room");
						goto error;
					}
					JANUS_LOG(LOG_VERB, "Participant asked for audio codec '%s' (room %s, user %s)\n",
						json_string_value(audiocodec), publisher->room_id_str, publisher->user_id_str);
					publisher->acodec = acodec;
				}
				if(videocodec && json_string_value(json_object_get(msg->jsep, "sdp")) != NULL) {
					/* The publisher would like to use a video codec in particular */
					janus_videocodec vcodec = janus_videocodec_from_name(json_string_value(videocodec));
					if(vcodec == JANUS_VIDEOCODEC_NONE ||
							(vcodec != publisher->room->vcodec[0] &&
							vcodec != publisher->room->vcodec[1] &&
							vcodec != publisher->room->vcodec[2] &&
							vcodec != publisher->room->vcodec[3] &&
							vcodec != publisher->room->vcodec[4])) {
						JANUS_LOG(LOG_ERR, "Participant asked for video codec '%s', but it's not allowed (room %s, user %s)\n",
							json_string_value(videocodec), publisher->room_id_str, publisher->user_id_str);
						janus_refcount_decrease(&publisher->ref);
						error_code = JANUS_VIDEOROOM_ERROR_INVALID_ELEMENT;
						g_snprintf(error_cause, 512, "Video codec unavailable in this room");
						goto error;
					}
					JANUS_LOG(LOG_VERB, "Participant asked for video codec '%s' (room %s, user %s)\n",
						json_string_value(videocodec), publisher->room_id_str, publisher->user_id_str);
					publisher->vcodec = vcodec;
				}
				if(bitrate) {
					publisher->bitrate = json_integer_value(bitrate);
					JANUS_LOG(LOG_VERB, "Setting video bitrate: %"SCNu32" (room %s, user %s)\n",
						publisher->bitrate, publisher->room_id_str, publisher->user_id_str);
				}
				if(record) {
					publisher->recording_active = json_is_true(record);
					JANUS_LOG(LOG_VERB, "Setting record property: %s (room %s, user %s)\n",
						publisher->recording_active ? "true" : "false", publisher->room_id_str, publisher->user_id_str);
				}
				if(recfile) {
					publisher->recording_base = g_strdup(json_string_value(recfile));
					JANUS_LOG(LOG_VERB, "Setting recording basename: %s (room %s, user %s)\n",
						publisher->recording_base, publisher->room_id_str, publisher->user_id_str);
				}
				if(user_audio_active_packets) {
					publisher->user_audio_active_packets = json_integer_value(user_audio_active_packets);
					JANUS_LOG(LOG_VERB, "Setting user audio_active_packets: %d (room %s, user %s)\n",
						publisher->user_audio_active_packets, publisher->room_id_str, publisher->user_id_str);
				}
				if(user_audio_level_average) {
					publisher->user_audio_level_average = json_integer_value(user_audio_level_average);
					JANUS_LOG(LOG_VERB, "Setting user audio_level_average: %d (room %s, user %s)\n",
						publisher->user_audio_level_average, publisher->room_id_str, publisher->user_id_str);
				}
				/* Done */
				janus_mutex_lock(&session->mutex);
				/* Make sure the session has not been destroyed in the meanwhile */
				if(g_atomic_int_get(&session->destroyed)) {
					janus_mutex_unlock(&session->mutex);
					janus_mutex_unlock(&publisher->room->mutex);
					janus_refcount_decrease(&publisher->room->ref);
					janus_videoroom_publisher_destroy(publisher);
					JANUS_LOG(LOG_ERR, "Session destroyed, invalidating new publisher\n");
					error_code = JANUS_VIDEOROOM_ERROR_UNKNOWN_ERROR;
					g_snprintf(error_cause, 512, "Session destroyed, invalidating new publisher");
					goto error;
				}
				session->participant_type = janus_videoroom_p_type_publisher;
				session->participant = publisher;
				/* Return a list of all available publishers (those with an SDP available, that is) */
				json_t *list = json_array(), *attendees = NULL;
				if(publisher->room->notify_joining)
					attendees = json_array();
				GHashTableIter iter;
				gpointer value;
				janus_refcount_increase(&publisher->ref);
				g_hash_table_insert(publisher->room->participants,
					string_ids ? (gpointer)g_strdup(publisher->user_id_str) : (gpointer)janus_uint64_dup(publisher->user_id),
					publisher);
				janus_mutex_unlock(&session->mutex);
				g_hash_table_iter_init(&iter, publisher->room->participants);
				while (!g_atomic_int_get(&publisher->room->destroyed) && g_hash_table_iter_next(&iter, NULL, &value)) {
					janus_videoroom_publisher *p = value;
					if(p == publisher || !p->streams || !g_atomic_int_get(&p->session->started)) {
						/* Check if we're also notifying normal joins and not just publishers */
						if(p != publisher && publisher->room->notify_joining) {
							json_t *al = json_object();
							json_object_set_new(al, "id", string_ids ? json_string(p->user_id_str) : json_integer(p->user_id));
							if(p->display)
								json_object_set_new(al, "display", json_string(p->display));
							json_array_append_new(attendees, al);
						}
						continue;
					}
					json_t *pl = json_object();
					json_object_set_new(pl, "id", string_ids ? json_string(p->user_id_str) : json_integer(p->user_id));
					if(p->display)
						json_object_set_new(pl, "display", json_string(p->display));
<<<<<<< HEAD
					/* Add proper info on all the streams */
					gboolean audio_added = FALSE, video_added = FALSE, talking_found = FALSE, talking = FALSE;
					json_t *media = json_array();
					GList *temp = p->streams;
					while(temp) {
						janus_videoroom_publisher_stream *ps = (janus_videoroom_publisher_stream *)temp->data;
						/* Are we updating the description? */
						if(descriptions != NULL && json_array_size(descriptions) > 0) {
							size_t i = 0;
							for(i=0; i<json_array_size(descriptions); i++) {
								json_t *d = json_array_get(descriptions, i);
								const char *d_mid = json_string_value(json_object_get(d, "mid"));
								const char *d_desc = json_string_value(json_object_get(d, "description"));
								if(d_desc && d_mid && ps->mid && !strcasecmp(d_mid, ps->mid)) {
									g_free(ps->description);
									ps->description = g_strdup(d_desc);
									break;
								}
							}
						}
						json_t *info = json_object();
						json_object_set_new(info, "type", json_string(janus_videoroom_media_str(ps->type)));
						json_object_set_new(info, "mindex", json_integer(ps->mindex));
						json_object_set_new(info, "mid", json_string(ps->mid));

						if(ps->disabled) {
							json_object_set_new(info, "disabled", json_true());
						} else {
							if(ps->description)
								json_object_set_new(info, "description", json_string(ps->description));
							if(ps->type == JANUS_VIDEOROOM_MEDIA_AUDIO) {
								json_object_set_new(info, "codec", json_string(janus_audiocodec_name(ps->acodec)));
								/* FIXME For backwards compatibility, we need audio_codec in the global info */
								if(!audio_added) {
									audio_added = TRUE;
									json_object_set_new(pl, "audio_codec", json_string(janus_audiocodec_name(ps->acodec)));
								}
								if(ps->audio_level_extmap_id > 0) {
									json_object_set_new(info, "talking", talking ? json_true() : json_false());
									/* FIXME For backwards compatibility, we also need talking in the global info */
									talking_found = TRUE;
									talking |= ps->talking;
								}
							} else if(ps->type == JANUS_VIDEOROOM_MEDIA_VIDEO) {
								/* FIXME For backwards compatibility, we need video_codec in the global info */
								json_object_set_new(info, "codec", json_string(janus_videocodec_name(ps->vcodec)));
								if(!video_added) {
									video_added = TRUE;
									json_object_set_new(pl, "video_codec", json_string(janus_videocodec_name(ps->vcodec)));
								}
								if(ps->simulcast)
									json_object_set_new(info, "simulcast", json_true());
								if(ps->svc)
									json_object_set_new(info, "svc", json_true());
							}
						}
						json_array_append_new(media, info);
						temp = temp->next;
					}
					json_object_set_new(pl, "streams", media);
					if(talking_found)
						json_object_set_new(pl, "talking", talking ? json_true() : json_false());
=======
					if(p->audio)
						json_object_set_new(pl, "audio_codec", json_string(janus_audiocodec_name(p->acodec)));
					if(p->video)
						json_object_set_new(pl, "video_codec", json_string(janus_videocodec_name(p->vcodec)));
					if(p->audio_muted)
						json_object_set_new(pl, "audio_moderated", json_true());
					if(p->video_muted)
						json_object_set_new(pl, "video_moderated", json_true());
					if(p->data_muted)
						json_object_set_new(pl, "data_moderated", json_true());
					if(p->ssrc[0] || p->rid[0])
						json_object_set_new(pl, "simulcast", json_true());
					if(p->audio_level_extmap_id > 0)
						json_object_set_new(pl, "talking", p->talking ? json_true() : json_false());
>>>>>>> 5e8d1748
					json_array_append_new(list, pl);
				}
				event = json_object();
				json_object_set_new(event, "videoroom", json_string("joined"));
				json_object_set_new(event, "room", string_ids ? json_string(publisher->room->room_id_str) :
					json_integer(publisher->room->room_id));
				json_object_set_new(event, "description", json_string(publisher->room->room_name));
				json_object_set_new(event, "id", string_ids ? json_string(user_id_str) : json_integer(user_id));
				json_object_set_new(event, "private_id", json_integer(publisher->pvt_id));
				json_object_set_new(event, "publishers", list);
				if(publisher->user_audio_active_packets)
					json_object_set_new(event, "audio_active_packets", json_integer(publisher->user_audio_active_packets));
				if(publisher->user_audio_level_average)
					json_object_set_new(event, "audio_level_average", json_integer(publisher->user_audio_level_average));
				if(attendees != NULL)
					json_object_set_new(event, "attendees", attendees);
				/* See if we need to notify about a new participant joined the room (by default, we don't). */
				janus_videoroom_participant_joining(publisher);

				/* Also notify event handlers */
				if(notify_events && gateway->events_is_enabled()) {
					json_t *info = json_object();
					json_object_set_new(info, "event", json_string("joined"));
					json_object_set_new(info, "room", string_ids ? json_string(publisher->room->room_id_str) :
					json_integer(publisher->room->room_id));
					json_object_set_new(info, "id", string_ids ? json_string(user_id_str) : json_integer(user_id));
					json_object_set_new(info, "private_id", json_integer(publisher->pvt_id));
					if(display_text != NULL)
						json_object_set_new(info, "display", json_string(display_text));
					if(publisher->user_audio_active_packets)
						json_object_set_new(info, "audio_active_packets", json_integer(publisher->user_audio_active_packets));
					if(publisher->user_audio_level_average)
						json_object_set_new(info, "audio_level_average", json_integer(publisher->user_audio_level_average));
					gateway->notify_event(&janus_videoroom_plugin, session->handle, info);
				}
				janus_mutex_unlock(&publisher->room->mutex);
				if(user_id_allocated)
					g_free(user_id_str);
			} else if(!strcasecmp(ptype_text, "subscriber")) {
				JANUS_LOG(LOG_VERB, "Configuring new subscriber\n");
				/* This is a new subscriber */
				JANUS_VALIDATE_JSON_OBJECT(root, subscriber_parameters,
					error_code, error_cause, TRUE,
					JANUS_VIDEOROOM_ERROR_MISSING_ELEMENT, JANUS_VIDEOROOM_ERROR_INVALID_ELEMENT);
				if(error_code != 0) {
					janus_mutex_unlock(&videoroom->mutex);
					janus_refcount_decrease(&videoroom->ref);
					goto error;
				}
				janus_mutex_lock(&sessions_mutex);
				session = janus_videoroom_lookup_session(msg->handle);
				if(!session) {
					janus_mutex_unlock(&sessions_mutex);
					janus_mutex_unlock(&videoroom->mutex);
					janus_refcount_decrease(&videoroom->ref);
					JANUS_LOG(LOG_ERR, "No session associated with this handle...\n");
					janus_videoroom_message_free(msg);
					continue;
				}
				if(g_atomic_int_get(&session->destroyed)) {
					janus_mutex_unlock(&sessions_mutex);
					janus_mutex_unlock(&videoroom->mutex);
					janus_refcount_decrease(&videoroom->ref);
					janus_videoroom_message_free(msg);
					continue;
				}
				janus_mutex_unlock(&sessions_mutex);
				/* Who does this subscription belong to? */
				guint64 feed_id = 0;
				char feed_id_num[30], *feed_id_str = NULL;
				json_t *pvt = json_object_get(root, "private_id");
				guint64 pvt_id = json_integer_value(pvt);
				/* The new way of subscribing is specifying the streams we're interested in */
				json_t *feeds = json_object_get(root, "streams");
				gboolean legacy = FALSE;
				if(feeds == NULL || json_array_size(feeds) == 0) {
					/* For backwards compatibility, we still support the old "feed" property, which means
					 * "subscribe to all the feeds from this publisher" (depending on offer_audio, etc.) */
					if(!string_ids) {
						JANUS_VALIDATE_JSON_OBJECT(root, feed_parameters,
							error_code, error_cause, TRUE,
							JANUS_VIDEOROOM_ERROR_MISSING_ELEMENT, JANUS_VIDEOROOM_ERROR_INVALID_ELEMENT);
					} else {
						JANUS_VALIDATE_JSON_OBJECT(root, feedstr_parameters,
							error_code, error_cause, TRUE,
							JANUS_VIDEOROOM_ERROR_MISSING_ELEMENT, JANUS_VIDEOROOM_ERROR_INVALID_ELEMENT);
					}
					if(error_code != 0) {
						janus_mutex_unlock(&videoroom->mutex);
						janus_refcount_decrease(&videoroom->ref);
						goto error;
					}
					json_t *feed = json_object_get(root, "feed");
					if(!feed) {
						JANUS_LOG(LOG_ERR, "At least one between 'streams' and 'feed' must be specified\n");
						error_code = JANUS_VIDEOROOM_ERROR_MISSING_ELEMENT;
						g_snprintf(error_cause, 512, "At least one between 'streams' and 'feed' must be specified");
						janus_mutex_unlock(&videoroom->mutex);
						janus_refcount_decrease(&videoroom->ref);
						goto error;
					}
					if(!string_ids) {
						feed_id = json_integer_value(feed);
						g_snprintf(feed_id_num, sizeof(feed_id_num), "%"SCNu64, feed_id);
						feed_id_str = feed_id_num;
					} else {
						feed_id_str = (char *)json_string_value(feed);
					}
					/* Create a fake "streams" array and put the only feed there */
					json_t *m = json_array();
					json_t *s = json_object();
					json_object_set_new(s, "feed", string_ids ? json_string(feed_id_str) : json_integer(feed_id));
					json_array_append_new(m, s);
					json_object_set_new(root, "streams", m);
					feeds = json_object_get(root, "streams");
					legacy = TRUE;
				}
				json_t *cpc = json_object_get(root, "close_pc");
				gboolean close_pc  = cpc ? json_is_true(cpc) : TRUE;
				/* Make sure all the feeds we're subscribing to exist */
				GList *publishers = NULL;
				size_t i = 0;
				for(i=0; i<json_array_size(feeds); i++) {
					json_t *s = json_array_get(feeds, i);
					JANUS_VALIDATE_JSON_OBJECT(s, subscriber_stream_parameters,
						error_code, error_cause, TRUE,
						JANUS_VIDEOROOM_ERROR_MISSING_ELEMENT, JANUS_VIDEOROOM_ERROR_INVALID_ELEMENT);
					if(error_code != 0) {
						janus_mutex_unlock(&videoroom->mutex);
						/* Unref publishers we may have taken note of so far */
						while(publishers) {
							janus_videoroom_publisher *publisher = (janus_videoroom_publisher *)publishers->data;
							janus_refcount_decrease(&publisher->ref);
							janus_refcount_decrease(&publisher->session->ref);
							publishers = g_list_remove(publishers, publisher);
						}
						janus_refcount_decrease(&videoroom->ref);
						goto error;
					}
					if(!string_ids) {
						JANUS_VALIDATE_JSON_OBJECT(s, feed_parameters,
							error_code, error_cause, TRUE,
							JANUS_VIDEOROOM_ERROR_MISSING_ELEMENT, JANUS_VIDEOROOM_ERROR_INVALID_ELEMENT);
					} else {
						JANUS_VALIDATE_JSON_OBJECT(s, feedstr_parameters,
							error_code, error_cause, TRUE,
							JANUS_VIDEOROOM_ERROR_MISSING_ELEMENT, JANUS_VIDEOROOM_ERROR_INVALID_ELEMENT);
					}
					if(error_code != 0) {
						janus_mutex_unlock(&videoroom->mutex);
						/* Unref publishers we may have taken note of so far */
						while(publishers) {
							janus_videoroom_publisher *publisher = (janus_videoroom_publisher *)publishers->data;
							janus_refcount_decrease(&publisher->ref);
							janus_refcount_decrease(&publisher->session->ref);
							publishers = g_list_remove(publishers, publisher);
						}
						janus_refcount_decrease(&videoroom->ref);
						goto error;
					}
					json_t *feed = json_object_get(s, "feed");
					if(!string_ids) {
						feed_id = json_integer_value(feed);
						g_snprintf(feed_id_num, sizeof(feed_id_num), "%"SCNu64, feed_id);
						feed_id_str = feed_id_num;
					} else {
						feed_id_str = (char *)json_string_value(feed);
					}
					janus_videoroom_publisher *publisher = g_hash_table_lookup(videoroom->participants,
						string_ids ? (gpointer)feed_id_str : (gpointer)&feed_id);
					if(publisher == NULL || g_atomic_int_get(&publisher->destroyed) ||
							!g_atomic_int_get(&publisher->session->started)) {
						JANUS_LOG(LOG_ERR, "No such feed (%s)\n", feed_id_str);
						error_code = JANUS_VIDEOROOM_ERROR_NO_SUCH_FEED;
						g_snprintf(error_cause, 512, "No such feed (%s)", feed_id_str);
						janus_mutex_unlock(&videoroom->mutex);
						/* Unref publishers we may have taken note of so far */
						while(publishers) {
							publisher = (janus_videoroom_publisher *)publishers->data;
							janus_refcount_decrease(&publisher->ref);
							janus_refcount_decrease(&publisher->session->ref);
							publishers = g_list_remove(publishers, publisher);
						}
						janus_refcount_decrease(&videoroom->ref);
						goto error;
					}
					const char *mid = json_string_value(json_object_get(s, "mid"));
					if(mid != NULL) {
						/* Check the mid too */
						janus_mutex_lock(&publisher->streams_mutex);
						if(g_hash_table_lookup(publisher->streams_bymid, mid) == NULL) {
							janus_mutex_unlock(&publisher->streams_mutex);
							JANUS_LOG(LOG_ERR, "No such mid '%s' in feed (%s)\n", mid, feed_id_str);
							error_code = JANUS_VIDEOROOM_ERROR_NO_SUCH_FEED;
							g_snprintf(error_cause, 512, "No such mid '%s' in feed (%s)", mid, feed_id_str);
							janus_mutex_unlock(&videoroom->mutex);
							/* Unref publishers we may have taken note of so far */
							while(publishers) {
								publisher = (janus_videoroom_publisher *)publishers->data;
								janus_refcount_decrease(&publisher->ref);
								janus_refcount_decrease(&publisher->session->ref);
								publishers = g_list_remove(publishers, publisher);
							}
							janus_refcount_decrease(&videoroom->ref);
							goto error;
						}
						janus_mutex_unlock(&publisher->streams_mutex);
					}
					json_t *spatial = json_object_get(s, "spatial_layer");
					json_t *sc_substream = json_object_get(s, "substream");
					if(json_integer_value(spatial) < 0 || json_integer_value(spatial) > 2 ||
							json_integer_value(sc_substream) < 0 || json_integer_value(sc_substream) > 2) {
						JANUS_LOG(LOG_ERR, "Invalid element (substream/spatial_layer should be 0, 1 or 2)\n");
						error_code = JANUS_VIDEOROOM_ERROR_INVALID_ELEMENT;
						g_snprintf(error_cause, 512, "Invalid value (substream/spatial_layer should be 0, 1 or 2)");
						janus_mutex_unlock(&videoroom->mutex);
						/* Unref publishers we may have taken note of so far */
						while(publishers) {
							publisher = (janus_videoroom_publisher *)publishers->data;
							janus_refcount_decrease(&publisher->ref);
							janus_refcount_decrease(&publisher->session->ref);
							publishers = g_list_remove(publishers, publisher);
						}
						janus_refcount_decrease(&videoroom->ref);
						goto error;
					}
					json_t *temporal = json_object_get(s, "temporal_layer");
					json_t *sc_temporal = json_object_get(s, "temporal");
					if(json_integer_value(temporal) < 0 || json_integer_value(temporal) > 2 ||
							json_integer_value(sc_temporal) < 0 || json_integer_value(sc_temporal) > 2) {
						JANUS_LOG(LOG_ERR, "Invalid element (temporal/temporal_layer should be 0, 1 or 2)\n");
						error_code = JANUS_VIDEOROOM_ERROR_INVALID_ELEMENT;
						g_snprintf(error_cause, 512, "Invalid value (temporal/temporal_layer should be 0, 1 or 2)");
						janus_mutex_unlock(&videoroom->mutex);
						/* Unref publishers we may have taken note of so far */
						while(publishers) {
							publisher = (janus_videoroom_publisher *)publishers->data;
							janus_refcount_decrease(&publisher->ref);
							janus_refcount_decrease(&publisher->session->ref);
							publishers = g_list_remove(publishers, publisher);
						}
						janus_refcount_decrease(&videoroom->ref);
						goto error;
					}
					/* Increase the refcount before unlocking so that nobody can remove and free the publisher in the meantime. */
					janus_refcount_increase(&publisher->ref);
					janus_refcount_increase(&publisher->session->ref);
					publishers = g_list_append(publishers, publisher);
				}
				/* FIXME These properties are only there for backwards compatibility */
				json_t *offer_audio = json_object_get(root, "offer_audio");
				json_t *offer_video = json_object_get(root, "offer_video");
				json_t *offer_data = json_object_get(root, "offer_data");
				janus_videoroom_publisher *owner = NULL;
				/* Let's check if this room requires valid private_id values */
				if(videoroom->require_pvtid) {
					/* It does, let's make sure this subscription complies */
					owner = g_hash_table_lookup(videoroom->private_ids, GUINT_TO_POINTER(pvt_id));
					if(pvt_id == 0 || owner == NULL) {
						JANUS_LOG(LOG_ERR, "Unauthorized (this room requires a valid private_id)\n");
						error_code = JANUS_VIDEOROOM_ERROR_UNAUTHORIZED;
						g_snprintf(error_cause, 512, "Unauthorized (this room requires a valid private_id)");
						janus_mutex_unlock(&videoroom->mutex);
						/* Unref publishers */
						while(publishers) {
							janus_videoroom_publisher *publisher = (janus_videoroom_publisher *)publishers->data;
							janus_refcount_decrease(&publisher->ref);
							janus_refcount_decrease(&publisher->session->ref);
							publishers = g_list_remove(publishers, publisher);
						}
						janus_refcount_decrease(&videoroom->ref);
						goto error;
					}
					janus_refcount_increase(&owner->ref);
					janus_refcount_increase(&owner->session->ref);
				}
				janus_mutex_unlock(&videoroom->mutex);
				/* Allocate a new subscriber instance */
				janus_videoroom_subscriber *subscriber = g_malloc0(sizeof(janus_videoroom_subscriber));
				subscriber->session = session;
				subscriber->room_id = videoroom->room_id;
				subscriber->room_id_str = videoroom->room_id_str ? g_strdup(videoroom->room_id_str) : NULL;
				subscriber->room = videoroom;
				videoroom = NULL;
				subscriber->pvt_id = pvt_id;
				subscriber->close_pc = close_pc;
				subscriber->paused = TRUE;	/* We need an explicit start from the stream */
				subscriber->streams_byid = g_hash_table_new_full(NULL, NULL,
					NULL, (GDestroyNotify)janus_videoroom_subscriber_stream_destroy);
				subscriber->streams_bymid = g_hash_table_new_full(g_str_hash, g_str_equal,
					(GDestroyNotify)g_free, (GDestroyNotify)janus_videoroom_subscriber_stream_unref);
				janus_mutex_init(&subscriber->streams_mutex);
				g_atomic_int_set(&subscriber->destroyed, 0);
				janus_refcount_init(&subscriber->ref, janus_videoroom_subscriber_free);
				/* FIXME backwards compatibility */
				gboolean do_audio = offer_audio ? json_is_true(offer_audio) : TRUE;
				gboolean do_video = offer_video ? json_is_true(offer_video) : TRUE;
				gboolean do_data = offer_data ? json_is_true(offer_data) : TRUE;
				/* Initialize the subscriber streams */
				gboolean data_added = FALSE;
				janus_videoroom_subscriber_stream *data_stream = NULL;
				for(i=0; i<json_array_size(feeds); i++) {
					json_t *s = json_array_get(feeds, i);
					json_t *feed = json_object_get(s, "feed");
					guint64 feed_id = 0;
					char *feed_id_str = NULL;
					if(!string_ids) {
						feed_id = json_integer_value(feed);
						g_snprintf(feed_id_num, sizeof(feed_id_num), "%"SCNu64, feed_id);
						feed_id_str = feed_id_num;
					} else {
						feed_id_str = (char *)json_string_value(feed);
					}
					janus_videoroom_publisher *publisher = g_hash_table_lookup(subscriber->room->participants,
						string_ids ? (gpointer)feed_id_str : (gpointer)&feed_id);
					if(publisher == NULL) {
						/* TODO We shouldn't let this happen... */
						JANUS_LOG(LOG_WARN, "Skipping feed %s...\n", feed_id_str);
						continue;
					}
					janus_mutex_lock(&publisher->streams_mutex);
					const char *mid = json_string_value(json_object_get(s, "mid"));
					json_t *spatial = json_object_get(s, "spatial_layer");
					json_t *sc_substream = json_object_get(s, "substream");
					json_t *temporal = json_object_get(s, "temporal_layer");
					json_t *sc_temporal = json_object_get(s, "temporal");
					json_t *sc_fallback = json_object_get(s, "fallback");
					if(mid) {
						/* Subscribe to a specific mid */
						janus_videoroom_publisher_stream *ps = g_hash_table_lookup(publisher->streams_bymid, mid);
						if(ps == NULL) {
							/* TODO We shouldn't let this happen either... */
							JANUS_LOG(LOG_WARN, "Skipping mid %s in feed %s...\n", mid, feed_id_str);
							janus_mutex_unlock(&publisher->streams_mutex);
							continue;
						}
						if(ps->type == JANUS_VIDEOROOM_MEDIA_DATA && data_added) {
							/* We already have a datachannel m-line, no need for others: just update the subscribers list */
							janus_mutex_lock(&ps->subscribers_mutex);
							if(g_slist_find(ps->subscribers, data_stream) == NULL && g_slist_find(data_stream->publisher_streams, ps) == NULL) {
								ps->subscribers = g_slist_append(ps->subscribers, data_stream);
								data_stream->publisher_streams = g_slist_append(data_stream->publisher_streams, ps);
								/* The two streams reference each other */
								janus_refcount_increase(&data_stream->ref);
								janus_refcount_increase(&ps->ref);
							}
							janus_mutex_unlock(&ps->subscribers_mutex);
							janus_mutex_unlock(&publisher->streams_mutex);
							continue;
						}
						janus_videoroom_subscriber_stream *stream = janus_videoroom_subscriber_stream_add(subscriber,
							ps, legacy, do_audio, do_video, do_data);
						if(stream && ps->type == JANUS_VIDEOROOM_MEDIA_VIDEO &&
								(spatial || sc_substream || temporal || sc_temporal || sc_fallback)) {
							/* Override the default spatial/substream/temporal targets */
							if(sc_substream)
								stream->sim_context.substream_target = json_integer_value(sc_substream);
							if(sc_temporal)
								stream->sim_context.templayer_target = json_integer_value(sc_temporal);
							if(sc_fallback)
								stream->sim_context.drop_trigger = json_integer_value(sc_fallback);
							if(spatial)
								stream->target_spatial_layer = json_integer_value(spatial);
							if(temporal)
								stream->target_temporal_layer = json_integer_value(temporal);
						}
						if(ps->type == JANUS_VIDEOROOM_MEDIA_DATA) {
							data_added = TRUE;
							data_stream = stream;
						}
					} else {
						/* Subscribe to all streams */
						GList *temp = publisher->streams;
						while(temp) {
							janus_videoroom_publisher_stream *ps = (janus_videoroom_publisher_stream *)temp->data;
							if(ps->type == JANUS_VIDEOROOM_MEDIA_DATA && data_added) {
								/* We already have a datachannel m-line, no need for others: just update the subscribers list */
								janus_mutex_lock(&ps->subscribers_mutex);
								if(g_slist_find(ps->subscribers, data_stream) == NULL && g_slist_find(data_stream->publisher_streams, ps) == NULL) {
									ps->subscribers = g_slist_append(ps->subscribers, data_stream);
									data_stream->publisher_streams = g_slist_append(data_stream->publisher_streams, ps);
									/* The two streams reference each other */
									janus_refcount_increase(&data_stream->ref);
									janus_refcount_increase(&ps->ref);
								}
								janus_mutex_unlock(&ps->subscribers_mutex);
								temp = temp->next;
								continue;
							}
							janus_videoroom_subscriber_stream *stream = janus_videoroom_subscriber_stream_add(subscriber,
								ps, legacy, do_audio, do_video, do_data);
							if(stream && ps->type == JANUS_VIDEOROOM_MEDIA_VIDEO &&
									(spatial || sc_substream || temporal || sc_temporal)) {
								/* Override the default spatial/substream/temporal targets */
								if(sc_substream)
									stream->sim_context.substream_target = json_integer_value(sc_substream);
								if(sc_temporal)
									stream->sim_context.templayer_target = json_integer_value(sc_temporal);
								if(spatial)
									stream->target_spatial_layer = json_integer_value(spatial);
								if(temporal)
									stream->target_temporal_layer = json_integer_value(temporal);
							}
							if(ps->type == JANUS_VIDEOROOM_MEDIA_DATA) {
								data_added = TRUE;
								data_stream = stream;
							}
							temp = temp->next;
						}
					}
					janus_mutex_unlock(&publisher->streams_mutex);
				}
				/* Make sure we subscribed to at least something */
				if(subscriber->streams == NULL) {
					/* No subscription created? Unref publishers */
					if(owner) {
						janus_refcount_decrease(&owner->session->ref);
						janus_refcount_decrease(&owner->ref);
					}
					while(publishers) {
						janus_videoroom_publisher *publisher = (janus_videoroom_publisher *)publishers->data;
						janus_refcount_decrease(&publisher->ref);
						janus_refcount_decrease(&publisher->session->ref);
						publishers = g_list_remove(publishers, publisher);
					}
					JANUS_LOG(LOG_ERR, "Can't offer an SDP with no stream\n");
					error_code = JANUS_VIDEOROOM_ERROR_INVALID_SDP;
					g_snprintf(error_cause, 512, "Can't offer an SDP with no stream");
					g_free(subscriber);
					goto error;
				}
				session->participant = subscriber;
				if(owner != NULL) {
					/* Note: we should refcount these subscription-publisher mappings as well */
					janus_mutex_lock(&owner->subscribers_mutex);
					owner->subscriptions = g_slist_append(owner->subscriptions, subscriber);
					janus_mutex_unlock(&owner->subscribers_mutex);
					/* Done adding the subscription, owner is safe to be released */
					janus_refcount_decrease(&owner->session->ref);
					janus_refcount_decrease(&owner->ref);
				}
				event = json_object();
				json_object_set_new(event, "videoroom", json_string("attached"));
				json_object_set_new(event, "room", string_ids ?
					json_string(subscriber->room_id_str) : json_integer(subscriber->room_id));
				/* If this is a legacy subscription, put the feed ID too */
				if(legacy)
					json_object_set_new(event, "id", string_ids ? json_string(feed_id_str) : json_integer(feed_id));
				json_t *media = janus_videoroom_subscriber_streams_summary(subscriber, legacy, event);
				json_object_set_new(event, "streams", media);
				session->participant_type = janus_videoroom_p_type_subscriber;
				JANUS_LOG(LOG_VERB, "Preparing JSON event as a reply\n");
				/* Negotiate by crafting a new SDP matching the subscriptions */
				janus_mutex_lock(&subscriber->streams_mutex);
				json_t *jsep = janus_videoroom_subscriber_offer(subscriber);
				janus_mutex_unlock(&subscriber->streams_mutex);
				/* How long will the Janus core take to push the event? */
				g_atomic_int_set(&session->hangingup, 0);
				gint64 start = janus_get_monotonic_time();
				int res = gateway->push_event(msg->handle, &janus_videoroom_plugin, msg->transaction, event, jsep);
				JANUS_LOG(LOG_VERB, "  >> Pushing event: %d (took %"SCNu64" us)\n", res, janus_get_monotonic_time()-start);
				json_decref(event);
				json_decref(jsep);
				janus_videoroom_message_free(msg);
				/* Also notify event handlers */
				if(notify_events && gateway->events_is_enabled()) {
					json_t *info = json_object();
					json_object_set_new(info, "event", json_string("subscribing"));
					json_object_set_new(info, "room", string_ids ?
						json_string(subscriber->room_id_str) : json_integer(subscriber->room_id));
					json_t *media = janus_videoroom_subscriber_streams_summary(subscriber, FALSE, NULL);
					json_object_set_new(info, "streams", media);
					json_object_set_new(info, "private_id", json_integer(pvt_id));
					gateway->notify_event(&janus_videoroom_plugin, session->handle, info);
				}
				/* Decrease the references we took before */
				while(publishers) {
					janus_videoroom_publisher *publisher = (janus_videoroom_publisher *)publishers->data;
					janus_refcount_decrease(&publisher->ref);
					janus_refcount_decrease(&publisher->session->ref);
					publishers = g_list_remove(publishers, publisher);
				}
				continue;
			} else {
				janus_mutex_unlock(&videoroom->mutex);
				janus_refcount_decrease(&videoroom->ref);
				JANUS_LOG(LOG_ERR, "Invalid element (ptype)\n");
				error_code = JANUS_VIDEOROOM_ERROR_INVALID_ELEMENT;
				g_snprintf(error_cause, 512, "Invalid element (ptype)");
				goto error;
			}
		} else if(session->participant_type == janus_videoroom_p_type_publisher) {
			/* Handle this publisher */
			participant = janus_videoroom_session_get_publisher(session);
			if(participant == NULL) {
				JANUS_LOG(LOG_ERR, "Invalid participant instance\n");
				error_code = JANUS_VIDEOROOM_ERROR_UNKNOWN_ERROR;
				g_snprintf(error_cause, 512, "Invalid participant instance");
				goto error;
			}
			if(participant->room == NULL) {
				janus_refcount_decrease(&participant->ref);
				JANUS_LOG(LOG_ERR, "No such room\n");
				error_code = JANUS_VIDEOROOM_ERROR_NO_SUCH_ROOM;
				g_snprintf(error_cause, 512, "No such room");
				goto error;
			}
			if(!strcasecmp(request_text, "join") || !strcasecmp(request_text, "joinandconfigure")) {
				janus_refcount_decrease(&participant->ref);
				JANUS_LOG(LOG_ERR, "Already in as a publisher on this handle\n");
				error_code = JANUS_VIDEOROOM_ERROR_ALREADY_JOINED;
				g_snprintf(error_cause, 512, "Already in as a publisher on this handle");
				goto error;
			} else if(!strcasecmp(request_text, "configure") || !strcasecmp(request_text, "publish")) {
				if(!strcasecmp(request_text, "publish") && g_atomic_int_get(&participant->session->started)) {
					janus_refcount_decrease(&participant->ref);
					JANUS_LOG(LOG_ERR, "Can't publish, already published\n");
					error_code = JANUS_VIDEOROOM_ERROR_ALREADY_PUBLISHED;
					g_snprintf(error_cause, 512, "Can't publish, already published");
					goto error;
				}
				if(participant->kicked) {
					janus_refcount_decrease(&participant->ref);
					JANUS_LOG(LOG_ERR, "Unauthorized, you have been kicked\n");
					error_code = JANUS_VIDEOROOM_ERROR_UNAUTHORIZED;
					g_snprintf(error_cause, 512, "Unauthorized, you have been kicked");
					goto error;
				}
				/* Configure (or publish a new feed) audio/video/bitrate for this publisher */
				JANUS_VALIDATE_JSON_OBJECT(root, publish_parameters,
					error_code, error_cause, TRUE,
					JANUS_VIDEOROOM_ERROR_MISSING_ELEMENT, JANUS_VIDEOROOM_ERROR_INVALID_ELEMENT);
				if(error_code != 0) {
					janus_refcount_decrease(&participant->ref);
					goto error;
				}
				json_t *descriptions = json_object_get(root, "descriptions");
				if(descriptions != NULL && json_array_size(descriptions) > 0) {
					size_t i = 0;
					for(i=0; i<json_array_size(descriptions); i++) {
						json_t *d = json_array_get(descriptions, i);
						JANUS_VALIDATE_JSON_OBJECT(d, publish_desc_parameters,
							error_code, error_cause, TRUE,
							JANUS_VIDEOROOM_ERROR_MISSING_ELEMENT, JANUS_VIDEOROOM_ERROR_INVALID_ELEMENT);
						if(error_code != 0) {
							janus_refcount_decrease(&participant->ref);
							goto error;

						}
					}
				}
				json_t *audiocodec = json_object_get(root, "audiocodec");
				json_t *videocodec = json_object_get(root, "videocodec");
				json_t *bitrate = json_object_get(root, "bitrate");
				json_t *keyframe = json_object_get(root, "keyframe");
				json_t *record = json_object_get(root, "record");
				json_t *recfile = json_object_get(root, "filename");
				json_t *display = json_object_get(root, "display");
				json_t *update = json_object_get(root, "update");
				json_t *user_audio_active_packets = json_object_get(root, "audio_active_packets");
				json_t *user_audio_level_average = json_object_get(root, "audio_level_average");
				/* Audio, video and data are deprecated properties */
				json_t *audio = json_object_get(root, "audio");
				json_t *video = json_object_get(root, "video");
				json_t *data = json_object_get(root, "data");
				/* Better to specify the 'send' property of a specific 'mid' */
				const char *mid = json_string_value(json_object_get(root, "mid"));
				json_t *send = json_object_get(root, "send");
				/* A renegotiation may be taking place */
				gboolean do_update = update ? json_is_true(update) : FALSE;
				if(do_update && !sdp_update) {
					JANUS_LOG(LOG_WARN, "Got an 'update' request, but no SDP update? Ignoring...\n");
					do_update = FALSE;
				}
				/* Check if there's an SDP to take into account */
				if(json_string_value(json_object_get(msg->jsep, "sdp"))) {
					if(audiocodec) {
						/* The participant would like to use an audio codec in particular */
						janus_audiocodec acodec = janus_audiocodec_from_name(json_string_value(audiocodec));
						if(acodec == JANUS_AUDIOCODEC_NONE ||
								(acodec != participant->room->acodec[0] &&
								acodec != participant->room->acodec[1] &&
								acodec != participant->room->acodec[2] &&
								acodec != participant->room->acodec[3] &&
								acodec != participant->room->acodec[4])) {
							JANUS_LOG(LOG_ERR, "Participant asked for audio codec '%s', but it's not allowed (room %s, user %s)\n",
								json_string_value(audiocodec), participant->room_id_str, participant->user_id_str);
							janus_refcount_decrease(&participant->ref);
							error_code = JANUS_VIDEOROOM_ERROR_INVALID_ELEMENT;
							g_snprintf(error_cause, 512, "Audio codec unavailable in this room");
							goto error;
						}
						JANUS_LOG(LOG_VERB, "Participant asked for audio codec '%s' (room %s, user %s)\n",
							json_string_value(audiocodec), participant->room_id_str, participant->user_id_str);
						participant->acodec = acodec;
					}
					if(videocodec) {
						/* The participant would like to use a video codec in particular */
						janus_videocodec vcodec = janus_videocodec_from_name(json_string_value(videocodec));
						if(vcodec == JANUS_VIDEOCODEC_NONE ||
								(vcodec != participant->room->vcodec[0] &&
								vcodec != participant->room->vcodec[1] &&
								vcodec != participant->room->vcodec[2] &&
								vcodec != participant->room->vcodec[3] &&
								vcodec != participant->room->vcodec[4])) {
							JANUS_LOG(LOG_ERR, "Participant asked for video codec '%s', but it's not allowed (room %s, user %s)\n",
								json_string_value(videocodec), participant->room_id_str, participant->user_id_str);
							janus_refcount_decrease(&participant->ref);
							error_code = JANUS_VIDEOROOM_ERROR_INVALID_ELEMENT;
							g_snprintf(error_cause, 512, "Video codec unavailable in this room");
							goto error;
						}
						JANUS_LOG(LOG_VERB, "Participant asked for video codec '%s' (room %s, user %s)\n",
							json_string_value(videocodec), participant->room_id_str, participant->user_id_str);
						participant->vcodec = vcodec;
					}
				}
				/* Update the audio/video/data flags, if set (and just configuring) */
				if(audio || video || data || (mid && send)) {
					janus_mutex_lock(&participant->streams_mutex);
					GList *temp = participant->streams;
					while(temp) {
						janus_videoroom_publisher_stream *ps = (janus_videoroom_publisher_stream *)temp->data;
						gboolean mid_found = (mid && send && !strcasecmp(ps->mid, mid));
						if(ps->type == JANUS_VIDEOROOM_MEDIA_AUDIO && (audio || mid_found)) {
							gboolean audio_active = mid_found ? json_is_true(send) : json_is_true(audio);
							if(!ps->active && !ps->muted && audio_active) {
								/* Audio was just resumed, try resetting the RTP headers for viewers */
								janus_mutex_lock(&ps->subscribers_mutex);
								GSList *slist = ps->subscribers;
								while(slist) {
									janus_videoroom_subscriber_stream *s = (janus_videoroom_subscriber_stream *)slist->data;
									if(s)
										s->context.seq_reset = TRUE;
									slist = slist->next;
								}
								janus_mutex_unlock(&ps->subscribers_mutex);
							}
							ps->active = audio_active;
							JANUS_LOG(LOG_VERB, "Setting audio property (%s): %s (room %s, user %s)\n",
								ps->mid, ps->active ? "true" : "false", participant->room_id_str, participant->user_id_str);
						} else if(ps->type == JANUS_VIDEOROOM_MEDIA_VIDEO && (video || mid_found)) {
							gboolean video_active = mid_found ? json_is_true(send) : json_is_true(video);
							if(!ps->active && !ps->muted && video_active) {
								/* Video was just resumed, try resetting the RTP headers for viewers */
								janus_mutex_lock(&participant->subscribers_mutex);
								GSList *slist = ps->subscribers;
								while(slist) {
									janus_videoroom_subscriber_stream *s = (janus_videoroom_subscriber_stream *)slist->data;
									if(s)
										s->context.seq_reset = TRUE;
									slist = slist->next;
								}
								janus_mutex_unlock(&participant->subscribers_mutex);
							}
							ps->active = video_active;
							JANUS_LOG(LOG_VERB, "Setting video property (%s): %s (room %s, user %s)\n",
								ps->mid, ps->active ? "true" : "false", participant->room_id_str, participant->user_id_str);
						} else if(ps->type == JANUS_VIDEOROOM_MEDIA_DATA && (data || mid_found)) {
							gboolean data_active = mid_found ? json_is_true(send) : json_is_true(data);
							ps->active = data_active;
							JANUS_LOG(LOG_VERB, "Setting data property (%s): %s (room %s, user %s)\n",
								ps->mid, ps->active ? "true" : "false", participant->room_id_str, participant->user_id_str);
						}
						if(ps->type == JANUS_VIDEOROOM_MEDIA_VIDEO && (mid_found || mid == NULL) &&
								keyframe && json_is_true(keyframe)) {
							/* Send a PLI */
							janus_videoroom_reqpli(ps, "Keyframe request");
						}
						temp = temp->next;
					}
					janus_mutex_unlock(&participant->streams_mutex);
				}
				if(bitrate) {
					participant->bitrate = json_integer_value(bitrate);
					JANUS_LOG(LOG_VERB, "Setting video bitrate: %"SCNu32" (room %s, user %s)\n",
						participant->bitrate, participant->room_id_str, participant->user_id_str);
					/* Send a new REMB */
					if(g_atomic_int_get(&session->started))
						participant->remb_latest = janus_get_monotonic_time();
					gateway->send_remb(msg->handle, participant->bitrate);
				}
				if(user_audio_active_packets) {
					participant->user_audio_active_packets = json_integer_value(user_audio_active_packets);
					JANUS_LOG(LOG_VERB, "Setting user audio_active_packets: %d (room %s, user %s)\n",
						participant->user_audio_active_packets, participant->room_id_str, participant->user_id_str);
				}
				if(user_audio_level_average) {
					participant->user_audio_level_average = json_integer_value(user_audio_level_average);
					JANUS_LOG(LOG_VERB, "Setting user audio_level_average: %d (room %s, user %s)\n",
						participant->user_audio_level_average, participant->room_id_str, participant->user_id_str);
				}
				gboolean record_locked = FALSE;
				if((record || recfile) && participant->room->lock_record && participant->room->room_secret) {
					JANUS_CHECK_SECRET(participant->room->room_secret, root, "secret", error_code, error_cause,
						JANUS_VIDEOROOM_ERROR_MISSING_ELEMENT, JANUS_VIDEOROOM_ERROR_INVALID_ELEMENT, JANUS_VIDEOROOM_ERROR_UNAUTHORIZED);
					if(error_code != 0) {
						/* Wrong secret provided, we'll prevent the recording state from being changed */
						record_locked = TRUE;
					}
				}
				janus_mutex_lock(&participant->rec_mutex);
				gboolean prev_recording_active = participant->recording_active;
				if(record && !record_locked) {
					participant->recording_active = json_is_true(record);
					JANUS_LOG(LOG_VERB, "Setting record property: %s (room %s, user %s)\n",
						participant->recording_active ? "true" : "false", participant->room_id_str, participant->user_id_str);
				}
				if(recfile && !record_locked) {
					participant->recording_base = g_strdup(json_string_value(recfile));
					JANUS_LOG(LOG_VERB, "Setting recording basename: %s (room %s, user %s)\n",
						participant->recording_base, participant->room_id_str, participant->user_id_str);
				}
				/* Do we need to do something with the recordings right now? */
				if(participant->recording_active != prev_recording_active) {
					/* Something changed */
					if(!participant->recording_active) {
						/* Not recording (anymore?) */
						janus_videoroom_recorder_close(participant);
					} else if(participant->recording_active && g_atomic_int_get(&participant->session->started)) {
						/* We've started recording, send a PLI/FIR and go on */
						GList *temp = participant->streams;
						while(temp) {
							janus_videoroom_publisher_stream *ps = (janus_videoroom_publisher_stream *)temp->data;
							janus_videoroom_recorder_create(ps);
							if(ps->type == JANUS_VIDEOROOM_MEDIA_VIDEO) {
								/* Send a PLI */
								janus_videoroom_reqpli(ps, "Recording video");
							}
							temp = temp->next;
						}
					}
				}
				janus_mutex_unlock(&participant->rec_mutex);
				if(display) {
					janus_mutex_lock(&participant->room->mutex);
					char *old_display = participant->display;
					char *new_display = g_strdup(json_string_value(display));
					participant->display = new_display;
					if(old_display != NULL) {
						/* The display name changed, notify this */
						json_t *display_event = json_object();
						json_object_set_new(display_event, "videoroom", json_string("event"));
						json_object_set_new(display_event, "id", string_ids ?
							json_string(participant->user_id_str) : json_integer(participant->user_id));
						json_object_set_new(display_event, "display", json_string(participant->display));
						if(participant->room && !g_atomic_int_get(&participant->room->destroyed)) {
							janus_videoroom_notify_participants(participant, display_event, FALSE);
						}
						json_decref(display_event);
					}
					g_free(old_display);
					janus_mutex_unlock(&participant->room->mutex);
				}
				/* Done */
				event = json_object();
				json_object_set_new(event, "videoroom", json_string("event"));
				json_object_set_new(event, "room", string_ids ? json_string(participant->room_id_str) : json_integer(participant->room_id));
				json_object_set_new(event, "configured", json_string("ok"));
				/* Also notify event handlers */
				if(notify_events && gateway->events_is_enabled()) {
					json_t *info = json_object();
					json_object_set_new(info, "event", json_string("configured"));
					json_object_set_new(info, "room", string_ids ? json_string(participant->room_id_str) : json_integer(participant->room_id));
					json_object_set_new(info, "id", string_ids ? json_string(participant->user_id_str) : json_integer(participant->user_id));
						/* TODO Add info on all the configured stuff here, here */
					json_object_set_new(info, "bitrate", json_integer(participant->bitrate));
					gateway->notify_event(&janus_videoroom_plugin, session->handle, info);
				}
			} else if(!strcasecmp(request_text, "unpublish")) {
				/* This participant wants to unpublish */
				if(!g_atomic_int_get(&participant->session->started)) {
					janus_refcount_decrease(&participant->ref);
					JANUS_LOG(LOG_ERR, "Can't unpublish, not published\n");
					error_code = JANUS_VIDEOROOM_ERROR_NOT_PUBLISHED;
					g_snprintf(error_cause, 512, "Can't unpublish, not published");
					goto error;
				}
				/* Tell the core to tear down the PeerConnection, hangup_media will do the rest */
				janus_videoroom_hangup_media(session->handle);
				gateway->close_pc(session->handle);
				/* Done */
				event = json_object();
				json_object_set_new(event, "videoroom", json_string("event"));
				json_object_set_new(event, "room", string_ids ? json_string(participant->room_id_str) : json_integer(participant->room_id));
				json_object_set_new(event, "unpublished", json_string("ok"));
			} else if(!strcasecmp(request_text, "leave")) {
				/* Prepare an event to confirm the request */
				event = json_object();
				json_object_set_new(event, "videoroom", json_string("event"));
				json_object_set_new(event, "room", string_ids ? json_string(participant->room_id_str) : json_integer(participant->room_id));
				json_object_set_new(event, "leaving", json_string("ok"));
				/* This publisher is leaving, tell everybody */
				janus_videoroom_leave_or_unpublish(participant, TRUE, FALSE);
				/* Done */
				g_atomic_int_set(&session->started, 0);
				//~ session->destroy = TRUE;
			} else {
				janus_refcount_decrease(&participant->ref);
				JANUS_LOG(LOG_ERR, "Unknown request '%s'\n", request_text);
				error_code = JANUS_VIDEOROOM_ERROR_INVALID_REQUEST;
				g_snprintf(error_cause, 512, "Unknown request '%s'", request_text);
				goto error;
			}
			janus_refcount_decrease(&participant->ref);
		} else if(session->participant_type == janus_videoroom_p_type_subscriber) {
			/* Handle this subscriber */
			if(!strcasecmp(request_text, "join")) {
				JANUS_LOG(LOG_ERR, "Already in as a subscriber on this handle\n");
				error_code = JANUS_VIDEOROOM_ERROR_ALREADY_JOINED;
				g_snprintf(error_cause, 512, "Already in as a subscriber on this handle");
				janus_refcount_decrease(&subscriber->ref);
				goto error;
			} else if(!strcasecmp(request_text, "start")) {
				/* Start/restart receiving the publisher streams */
				if(subscriber->paused && msg->jsep == NULL) {
					/* This is just resuming a paused subscription, reset the RTP sequence numbers on all streams */
					GList *temp = subscriber->streams;
					while(temp) {
						janus_videoroom_subscriber_stream *stream = (janus_videoroom_subscriber_stream *)temp->data;
						stream->context.seq_reset = TRUE;
						temp = temp->next;
					}
				}
				subscriber->paused = FALSE;
				event = json_object();
				json_object_set_new(event, "videoroom", json_string("event"));
				json_object_set_new(event, "room", string_ids ? json_string(subscriber->room_id_str) : json_integer(subscriber->room_id));
				json_object_set_new(event, "started", json_string("ok"));
			} else if(!strcasecmp(request_text, "subscribe")) {
				/* Update a subscription by adding new streams */
				JANUS_LOG(LOG_VERB, "Adding new subscriber streams\n");
				JANUS_VALIDATE_JSON_OBJECT(root, subscriber_update_parameters,
					error_code, error_cause, TRUE,
					JANUS_VIDEOROOM_ERROR_MISSING_ELEMENT, JANUS_VIDEOROOM_ERROR_INVALID_ELEMENT);
				if(error_code != 0) {
					janus_refcount_decrease(&subscriber->ref);
					goto error;
				}
				json_t *feeds = json_object_get(root, "streams");
				if(json_array_size(feeds) == 0) {
					JANUS_LOG(LOG_ERR, "Empty subscription list\n");
					error_code = JANUS_VIDEOROOM_ERROR_INVALID_ELEMENT;
					g_snprintf(error_cause, 512, "Empty subscription list");
					janus_refcount_decrease(&subscriber->ref);
					goto error;
				}
				/* Make sure all the feeds we're subscribing to exist */
				GList *publishers = NULL;
				size_t i = 0;
				for(i=0; i<json_array_size(feeds); i++) {
					json_t *s = json_array_get(feeds, i);
					JANUS_VALIDATE_JSON_OBJECT(s, subscriber_stream_parameters,
						error_code, error_cause, TRUE,
						JANUS_VIDEOROOM_ERROR_MISSING_ELEMENT, JANUS_VIDEOROOM_ERROR_INVALID_ELEMENT);
					if(error_code != 0) {
						/* Unref publishers we may have taken note of so far */
						while(publishers) {
							janus_videoroom_publisher *publisher = (janus_videoroom_publisher *)publishers->data;
							janus_refcount_decrease(&publisher->ref);
							janus_refcount_decrease(&publisher->session->ref);
							publishers = g_list_remove(publishers, publisher);
						}
						janus_refcount_decrease(&subscriber->ref);
						goto error;
					}
					if(!string_ids) {
						JANUS_VALIDATE_JSON_OBJECT(s, feed_parameters,
							error_code, error_cause, TRUE,
							JANUS_VIDEOROOM_ERROR_MISSING_ELEMENT, JANUS_VIDEOROOM_ERROR_INVALID_ELEMENT);
					} else {
						JANUS_VALIDATE_JSON_OBJECT(s, feedstr_parameters,
							error_code, error_cause, TRUE,
							JANUS_VIDEOROOM_ERROR_MISSING_ELEMENT, JANUS_VIDEOROOM_ERROR_INVALID_ELEMENT);
					}
					if(error_code != 0) {
						/* Unref publishers we may have taken note of so far */
						while(publishers) {
							janus_videoroom_publisher *publisher = (janus_videoroom_publisher *)publishers->data;
							janus_refcount_decrease(&publisher->ref);
							janus_refcount_decrease(&publisher->session->ref);
							publishers = g_list_remove(publishers, publisher);
						}
						janus_refcount_decrease(&subscriber->ref);
						goto error;
					}
					json_t *feed = json_object_get(s, "feed");
					guint64 feed_id = 0;
					char feed_id_num[30], *feed_id_str = NULL;
					if(!string_ids) {
						feed_id = json_integer_value(feed);
						g_snprintf(feed_id_num, sizeof(feed_id_num), "%"SCNu64, feed_id);
						feed_id_str = feed_id_num;
					} else {
						feed_id_str = (char *)json_string_value(feed);
					}
					janus_mutex_lock(&subscriber->room->mutex);
					janus_videoroom_publisher *publisher = g_hash_table_lookup(subscriber->room->participants,
						string_ids ? (gpointer)feed_id_str : (gpointer)&feed_id);
					janus_mutex_unlock(&subscriber->room->mutex);
					if(publisher == NULL || g_atomic_int_get(&publisher->destroyed) ||
							!g_atomic_int_get(&publisher->session->started)) {
						JANUS_LOG(LOG_ERR, "No such feed (%s)\n", feed_id_str);
						error_code = JANUS_VIDEOROOM_ERROR_NO_SUCH_FEED;
						g_snprintf(error_cause, 512, "No such feed (%s)", feed_id_str);
						/* Unref publishers we may have taken note of so far */
						while(publishers) {
							publisher = (janus_videoroom_publisher *)publishers->data;
							janus_refcount_decrease(&publisher->ref);
							janus_refcount_decrease(&publisher->session->ref);
							publishers = g_list_remove(publishers, publisher);
						}
						janus_refcount_decrease(&subscriber->ref);
						goto error;
					}
					const char *mid = json_string_value(json_object_get(s, "mid"));
					if(mid != NULL) {
						/* Check the mid too */
						janus_mutex_lock(&publisher->streams_mutex);
						if(g_hash_table_lookup(publisher->streams_bymid, mid) == NULL) {
							janus_mutex_unlock(&publisher->streams_mutex);
							JANUS_LOG(LOG_ERR, "No such mid '%s' in feed (%s)\n", mid, feed_id_str);
							error_code = JANUS_VIDEOROOM_ERROR_NO_SUCH_FEED;
							g_snprintf(error_cause, 512, "No such mid '%s' in feed (%s)", mid, feed_id_str);
							/* Unref publishers we may have taken note of so far */
							while(publishers) {
								publisher = (janus_videoroom_publisher *)publishers->data;
								janus_refcount_decrease(&publisher->ref);
								janus_refcount_decrease(&publisher->session->ref);
								publishers = g_list_remove(publishers, publisher);
							}
							janus_refcount_decrease(&subscriber->ref);
							goto error;
						}
						janus_mutex_unlock(&publisher->streams_mutex);
					}
					json_t *spatial = json_object_get(s, "spatial_layer");
					json_t *sc_substream = json_object_get(s, "substream");
					if(json_integer_value(spatial) < 0 || json_integer_value(spatial) > 2 ||
							json_integer_value(sc_substream) < 0 || json_integer_value(sc_substream) > 2) {
						JANUS_LOG(LOG_ERR, "Invalid element (substream/spatial_layer should be 0, 1 or 2)\n");
						error_code = JANUS_VIDEOROOM_ERROR_INVALID_ELEMENT;
						g_snprintf(error_cause, 512, "Invalid value (substream/spatial_layer should be 0, 1 or 2)");
						janus_mutex_unlock(&videoroom->mutex);
						/* Unref publishers we may have taken note of so far */
						while(publishers) {
							publisher = (janus_videoroom_publisher *)publishers->data;
							janus_refcount_decrease(&publisher->ref);
							janus_refcount_decrease(&publisher->session->ref);
							publishers = g_list_remove(publishers, publisher);
						}
						janus_refcount_decrease(&subscriber->ref);
						goto error;
					}
					json_t *temporal = json_object_get(s, "temporal_layer");
					json_t *sc_temporal = json_object_get(s, "temporal");
					if(json_integer_value(temporal) < 0 || json_integer_value(temporal) > 2 ||
							json_integer_value(sc_temporal) < 0 || json_integer_value(sc_temporal) > 2) {
						JANUS_LOG(LOG_ERR, "Invalid element (temporal/temporal_layer should be 0, 1 or 2)\n");
						error_code = JANUS_VIDEOROOM_ERROR_INVALID_ELEMENT;
						g_snprintf(error_cause, 512, "Invalid value (temporal/temporal_layer should be 0, 1 or 2)");
						janus_mutex_unlock(&videoroom->mutex);
						/* Unref publishers we may have taken note of so far */
						while(publishers) {
							publisher = (janus_videoroom_publisher *)publishers->data;
							janus_refcount_decrease(&publisher->ref);
							janus_refcount_decrease(&publisher->session->ref);
							publishers = g_list_remove(publishers, publisher);
						}
						janus_refcount_decrease(&subscriber->ref);
						goto error;
					}
					/* Increase the refcount before unlocking so that nobody can remove and free the publisher in the meantime. */
					janus_refcount_increase(&publisher->ref);
					janus_refcount_increase(&publisher->session->ref);
					publishers = g_list_append(publishers, publisher);
				}
				/* Update subscriptions, adding streams or replacing existing and inactive ones */
				int changes = 0;
				janus_mutex_lock(&subscriber->streams_mutex);
				for(i=0; i<json_array_size(feeds); i++) {
					json_t *s = json_array_get(feeds, i);
					json_t *feed = json_object_get(s, "feed");
					guint64 feed_id = 0;
					char feed_id_num[30], *feed_id_str = NULL;
					if(!string_ids) {
						feed_id = json_integer_value(feed);
						g_snprintf(feed_id_num, sizeof(feed_id_num), "%"SCNu64, feed_id);
						feed_id_str = feed_id_num;
					} else {
						feed_id_str = (char *)json_string_value(feed);
					}
					janus_mutex_lock(&subscriber->room->mutex);
					janus_videoroom_publisher *publisher = g_hash_table_lookup(subscriber->room->participants,
						string_ids ? (gpointer)feed_id_str : (gpointer)&feed_id);
					janus_mutex_unlock(&subscriber->room->mutex);
					if(publisher == NULL || g_atomic_int_get(&publisher->destroyed) ||
							!g_atomic_int_get(&publisher->session->started)) {
						JANUS_LOG(LOG_WARN, "Publisher '%s' not found, not subscribing...\n", feed_id_str);
						continue;
					}
					/* Are we subscribing to this publisher as a whole or only to a single stream? */
					const char *mid = json_string_value(json_object_get(s, "mid"));
					json_t *spatial = json_object_get(s, "spatial_layer");
					json_t *sc_substream = json_object_get(s, "substream");
					json_t *temporal = json_object_get(s, "temporal_layer");
					json_t *sc_temporal = json_object_get(s, "temporal");
					json_t *sc_fallback = json_object_get(s, "fallback");
					if(mid != NULL) {
						janus_mutex_lock(&publisher->streams_mutex);
						janus_videoroom_publisher_stream *ps = g_hash_table_lookup(publisher->streams_bymid, mid);
						janus_mutex_unlock(&publisher->streams_mutex);
						if(ps == NULL) {
							JANUS_LOG(LOG_WARN, "No mid '%s' in publisher '%s', not subscribing...\n", mid, feed_id_str);
							continue;
						}
						if(ps->disabled) {
							JANUS_LOG(LOG_WARN, "Skipping disabled m-line...\n");
							continue;
						}
						janus_videoroom_subscriber_stream *stream = janus_videoroom_subscriber_stream_add_or_replace(subscriber, ps);
						if(stream) {
							changes++;
							if(ps->type == JANUS_VIDEOROOM_MEDIA_VIDEO &&
									(spatial || sc_substream || temporal || sc_temporal)) {
								/* Override the default spatial/substream/temporal targets */
								if(sc_substream)
									stream->sim_context.substream_target = json_integer_value(sc_substream);
								if(sc_temporal)
									stream->sim_context.templayer_target = json_integer_value(sc_temporal);
								if(sc_fallback)
									stream->sim_context.drop_trigger = json_integer_value(sc_fallback);
								if(spatial)
									stream->target_spatial_layer = json_integer_value(spatial);
								if(temporal)
									stream->target_temporal_layer = json_integer_value(temporal);
							}
						}
					} else {
						janus_mutex_lock(&publisher->streams_mutex);
						GList *temp = publisher->streams;
						while(temp) {
							janus_videoroom_publisher_stream *ps = (janus_videoroom_publisher_stream *)temp->data;
							if(ps->disabled) {
								JANUS_LOG(LOG_WARN, "Skipping disabled m-line...\n");
								temp = temp->next;
								continue;
							}
							janus_videoroom_subscriber_stream *stream = janus_videoroom_subscriber_stream_add_or_replace(subscriber, ps);
							if(stream) {
								changes++;
								if(ps->type == JANUS_VIDEOROOM_MEDIA_VIDEO &&
										(spatial || sc_substream || temporal || sc_temporal)) {
									/* Override the default spatial/substream/temporal targets */
									if(sc_substream)
										stream->sim_context.substream_target = json_integer_value(sc_substream);
									if(sc_temporal)
										stream->sim_context.templayer_target = json_integer_value(sc_temporal);
									if(sc_fallback)
										stream->sim_context.drop_trigger = json_integer_value(sc_fallback);
									if(spatial)
										stream->target_spatial_layer = json_integer_value(spatial);
									if(temporal)
										stream->target_temporal_layer = json_integer_value(temporal);
								}
							}
							temp = temp->next;
						}
						janus_mutex_unlock(&publisher->streams_mutex);
					}
				}
				if(changes == 0) {
					janus_mutex_unlock(&subscriber->streams_mutex);
					/* Nothing changes, don't do anything */
					JANUS_LOG(LOG_WARN, "No subscription done, skipping renegotiation\n");
					janus_videoroom_message_free(msg);
					/* Decrease the references we took before */
					while(publishers) {
						janus_videoroom_publisher *publisher = (janus_videoroom_publisher *)publishers->data;
						janus_refcount_decrease(&publisher->ref);
						janus_refcount_decrease(&publisher->session->ref);
						publishers = g_list_remove(publishers, publisher);
					}
					continue;
				}
				if(!g_atomic_int_get(&subscriber->answered)) {
					/* We're still waiting for an answer to a previous offer, postpone this */
					g_atomic_int_set(&subscriber->pending_offer, 1);
					janus_mutex_unlock(&subscriber->streams_mutex);
					JANUS_LOG(LOG_VERB, "Post-poning new offer, waiting for previous answer\n");
					/* Decrease the references we took before */
					while(publishers) {
						janus_videoroom_publisher *publisher = (janus_videoroom_publisher *)publishers->data;
						janus_refcount_decrease(&publisher->ref);
						janus_refcount_decrease(&publisher->session->ref);
						publishers = g_list_remove(publishers, publisher);
					}
					janus_refcount_decrease(&subscriber->ref);
					janus_videoroom_message_free(msg);
					continue;
				}
				event = json_object();
				json_object_set_new(event, "videoroom", json_string("updated"));
				json_object_set_new(event, "room", string_ids ?
					json_string(subscriber->room_id_str) : json_integer(subscriber->room_id));
				json_t *media = janus_videoroom_subscriber_streams_summary(subscriber, FALSE, NULL);
				json_object_set_new(event, "streams", media);
				/* Generate a new offer */
				json_t *jsep = janus_videoroom_subscriber_offer(subscriber);
				janus_mutex_unlock(&subscriber->streams_mutex);
				/* How long will the Janus core take to push the event? */
				gint64 start = janus_get_monotonic_time();
				int res = gateway->push_event(msg->handle, &janus_videoroom_plugin, msg->transaction, event, jsep);
				JANUS_LOG(LOG_VERB, "  >> Pushing event: %d (took %"SCNu64" us)\n", res, janus_get_monotonic_time()-start);
				json_decref(event);
				json_decref(jsep);
				/* Also notify event handlers */
				if(notify_events && gateway->events_is_enabled()) {
					json_t *info = json_object();
					json_object_set_new(info, "event", json_string("updated"));
					json_object_set_new(info, "room", string_ids ?
						json_string(subscriber->room_id_str) : json_integer(subscriber->room_id));
					json_t *media = janus_videoroom_subscriber_streams_summary(subscriber, FALSE, NULL);
					json_object_set_new(info, "streams", media);
					json_object_set_new(info, "private_id", json_integer(subscriber->pvt_id));
					gateway->notify_event(&janus_videoroom_plugin, session->handle, info);
				}
				/* Decrease the references we took before */
				while(publishers) {
					janus_videoroom_publisher *publisher = (janus_videoroom_publisher *)publishers->data;
					janus_refcount_decrease(&publisher->ref);
					janus_refcount_decrease(&publisher->session->ref);
					publishers = g_list_remove(publishers, publisher);
				}
				/* Done */
				janus_refcount_decrease(&subscriber->ref);
				janus_videoroom_message_free(msg);
				continue;
			} else if(!strcasecmp(request_text, "unsubscribe")) {
				/* TODO Update a subscription by removing existing streams */
				JANUS_LOG(LOG_VERB, "Removing subscriber streams\n");
				JANUS_VALIDATE_JSON_OBJECT(root, subscriber_update_parameters,
					error_code, error_cause, TRUE,
					JANUS_VIDEOROOM_ERROR_MISSING_ELEMENT, JANUS_VIDEOROOM_ERROR_INVALID_ELEMENT);
				if(error_code != 0) {
					janus_refcount_decrease(&subscriber->ref);
					goto error;
				}
				json_t *feeds = json_object_get(root, "streams");
				if(json_array_size(feeds) == 0) {
					JANUS_LOG(LOG_ERR, "Empty unsubscription list\n");
					error_code = JANUS_VIDEOROOM_ERROR_INVALID_ELEMENT;
					g_snprintf(error_cause, 512, "Empty unsubscription list");
					janus_refcount_decrease(&subscriber->ref);
					goto error;
				}
				/* Validate the request first */
				size_t i = 0;
				for(i=0; i<json_array_size(feeds); i++) {
					json_t *s = json_array_get(feeds, i);
					JANUS_VALIDATE_JSON_OBJECT(s, subscriber_remove_parameters,
						error_code, error_cause, TRUE,
						JANUS_VIDEOROOM_ERROR_MISSING_ELEMENT, JANUS_VIDEOROOM_ERROR_INVALID_ELEMENT);
					if(error_code != 0) {
						janus_refcount_decrease(&subscriber->ref);
						goto error;
					}
					if(!string_ids) {
						JANUS_VALIDATE_JSON_OBJECT(s, feedopt_parameters,
							error_code, error_cause, TRUE,
							JANUS_VIDEOROOM_ERROR_MISSING_ELEMENT, JANUS_VIDEOROOM_ERROR_INVALID_ELEMENT);
					} else {
						JANUS_VALIDATE_JSON_OBJECT(s, feedstropt_parameters,
							error_code, error_cause, TRUE,
							JANUS_VIDEOROOM_ERROR_MISSING_ELEMENT, JANUS_VIDEOROOM_ERROR_INVALID_ELEMENT);
					}
					if(error_code != 0) {
						janus_refcount_decrease(&subscriber->ref);
						goto error;
					}
				}
				/* Now remove the specified subscriptions */
				int changes = 0;
				janus_mutex_lock(&subscriber->streams_mutex);
				for(i=0; i<json_array_size(feeds); i++) {
					json_t *s = json_array_get(feeds, i);
					json_t *feed = json_object_get(s, "feed");
					guint64 feed_id = 0;
					char feed_id_num[30], *feed_id_str = NULL;
					if(!string_ids) {
						feed_id = json_integer_value(feed);
						g_snprintf(feed_id_num, sizeof(feed_id_num), "%"SCNu64, feed_id);
						feed_id_str = feed_id_num;
					} else {
						feed_id_str = (char *)json_string_value(feed);
					}
					const char *sub_mid = json_string_value(json_object_get(s, "sub_mid"));
					janus_videoroom_subscriber_stream *stream = NULL;
					if(sub_mid) {
						/* A specific subscription mid has been provided */
						stream = g_hash_table_lookup(subscriber->streams_bymid, sub_mid);
						if(stream == NULL) {
							JANUS_LOG(LOG_WARN, "Subscriber stream with mid '%s' not found, not unsubscribing...\n", sub_mid);
							continue;
						}
						janus_videoroom_subscriber_stream_remove(stream, NULL, TRUE);
						changes++;
					} else if(feed_id_str != NULL) {
						janus_mutex_lock(&subscriber->room->mutex);
						janus_videoroom_publisher *publisher = g_hash_table_lookup(subscriber->room->participants,
							string_ids ? (gpointer)feed_id_str : (gpointer)&feed_id);
						janus_mutex_unlock(&subscriber->room->mutex);
						if(publisher == NULL || g_atomic_int_get(&publisher->destroyed) ||
								!g_atomic_int_get(&publisher->session->started)) {
							JANUS_LOG(LOG_WARN, "Publisher '%s' not found, not unsubscribing...\n", feed_id_str);
							continue;
						}
						/* Are we unsubscribing from the publisher as a whole or only a single stream? */
						const char *mid = json_string_value(json_object_get(s, "mid"));
						/* Iterate on all subscriptions, and remove those that don't match */
						GList *temp = subscriber->streams;
						while(temp) {
							/* We need more fine grained mechanisms for changing streaming properties */
							janus_videoroom_subscriber_stream *stream = (janus_videoroom_subscriber_stream *)temp->data;
							janus_videoroom_publisher_stream *ps = NULL;
							GSList *list = stream->publisher_streams;
							while(list) {
								ps = list->data;
								if(ps == NULL || ps->publisher != publisher) {
									/* Not the publisher we're interested in */
									list = list->next;
									continue;
								}
								if(mid && ps->mid && strcasecmp(ps->mid, mid)) {
									/* Not the mid we're interested in */
									list = list->next;
									continue;
								}
								janus_videoroom_subscriber_stream_remove(stream, ps, TRUE);
								if(stream->type != JANUS_VIDEOROOM_MEDIA_DATA)
									changes++;
								list = list->next;
							}
							temp = temp->next;
						}
					}
				}
				if(changes == 0) {
					janus_mutex_unlock(&subscriber->streams_mutex);
					/* Nothing changes, don't do anything */
					JANUS_LOG(LOG_VERB, "No unsubscription done, skipping renegotiation\n");
					janus_refcount_decrease(&subscriber->ref);
					janus_videoroom_message_free(msg);
					continue;
				}
				if(!g_atomic_int_get(&subscriber->answered)) {
					/* We're still waiting for an answer to a previous offer, postpone this */
					g_atomic_int_set(&subscriber->pending_offer, 1);
					janus_mutex_unlock(&subscriber->streams_mutex);
					JANUS_LOG(LOG_VERB, "Post-poning new offer, waiting for previous answer\n");
					janus_refcount_decrease(&subscriber->ref);
					janus_videoroom_message_free(msg);
					continue;
				}
				event = json_object();
				json_object_set_new(event, "videoroom", json_string("updated"));
				json_object_set_new(event, "room", string_ids ?
					json_string(subscriber->room_id_str) : json_integer(subscriber->room_id));
				json_t *media = janus_videoroom_subscriber_streams_summary(subscriber, FALSE, NULL);
				json_object_set_new(event, "streams", media);
				/* Generate a new offer */
				json_t *jsep = janus_videoroom_subscriber_offer(subscriber);
				janus_mutex_unlock(&subscriber->streams_mutex);
				/* How long will the Janus core take to push the event? */
				gint64 start = janus_get_monotonic_time();
				int res = gateway->push_event(msg->handle, &janus_videoroom_plugin, msg->transaction, event, jsep);
				JANUS_LOG(LOG_VERB, "  >> Pushing event: %d (took %"SCNu64" us)\n", res, janus_get_monotonic_time()-start);
				json_decref(event);
				json_decref(jsep);
				/* Done */
				janus_refcount_decrease(&subscriber->ref);
				janus_videoroom_message_free(msg);
				continue;
			} else if(!strcasecmp(request_text, "configure")) {
				JANUS_VALIDATE_JSON_OBJECT(root, configure_parameters,
					error_code, error_cause, TRUE,
					JANUS_VIDEOROOM_ERROR_MISSING_ELEMENT, JANUS_VIDEOROOM_ERROR_INVALID_ELEMENT);
				if(error_code != 0) {
					janus_refcount_decrease(&subscriber->ref);
					goto error;
				}
				if(subscriber->kicked) {
					JANUS_LOG(LOG_ERR, "Unauthorized, you have been kicked\n");
					error_code = JANUS_VIDEOROOM_ERROR_UNAUTHORIZED;
					g_snprintf(error_cause, 512, "Unauthorized, you have been kicked");
					janus_refcount_decrease(&subscriber->ref);
					goto error;
				}
				/* Audio, video and data are deprecated properties */
				json_t *audio = json_object_get(root, "audio");
				json_t *video = json_object_get(root, "video");
				json_t *data = json_object_get(root, "data");
				/* Better to specify the 'send' property of a specific 'mid' */
				const char *mid = json_string_value(json_object_get(root, "mid"));
				json_t *send = json_object_get(root, "send");
				json_t *restart = json_object_get(root, "restart");
				json_t *update = json_object_get(root, "update");
				json_t *spatial = json_object_get(root, "spatial_layer");
				json_t *sc_substream = json_object_get(root, "substream");
				if(json_integer_value(spatial) < 0 || json_integer_value(spatial) > 2 ||
						json_integer_value(sc_substream) < 0 || json_integer_value(sc_substream) > 2) {
					JANUS_LOG(LOG_ERR, "Invalid element (substream/spatial_layer should be 0, 1 or 2)\n");
					error_code = JANUS_VIDEOROOM_ERROR_INVALID_ELEMENT;
					g_snprintf(error_cause, 512, "Invalid value (substream/spatial_layer should be 0, 1 or 2)");
					janus_refcount_decrease(&subscriber->ref);
					goto error;
				}
				json_t *temporal = json_object_get(root, "temporal_layer");
				json_t *sc_temporal = json_object_get(root, "temporal");
				if(json_integer_value(temporal) < 0 || json_integer_value(temporal) > 2 ||
						json_integer_value(sc_temporal) < 0 || json_integer_value(sc_temporal) > 2) {
					JANUS_LOG(LOG_ERR, "Invalid element (temporal/temporal_layer should be 0, 1 or 2)\n");
					error_code = JANUS_VIDEOROOM_ERROR_INVALID_ELEMENT;
					g_snprintf(error_cause, 512, "Invalid value (temporal/temporal_layer should be 0, 1 or 2)");
					janus_refcount_decrease(&subscriber->ref);
					goto error;
				}
				json_t *sc_fallback = json_object_get(root, "fallback");
				/* Update the audio/video/data flags, if set */
				janus_mutex_lock(&subscriber->streams_mutex);
				GList *temp = subscriber->streams;
				while(temp) {
					/* We need more fine grained mechanisms for changing streaming properties */
					janus_videoroom_subscriber_stream *stream = (janus_videoroom_subscriber_stream *)temp->data;
					janus_videoroom_publisher_stream *ps = stream->publisher_streams ? stream->publisher_streams->data : NULL;
					if(audio && stream->type == JANUS_VIDEOROOM_MEDIA_AUDIO) {
						gboolean oldaudio = stream->send;
						gboolean newaudio = json_is_true(audio);
						if(!oldaudio && newaudio) {
							/* Audio just resumed, reset the RTP sequence numbers */
							stream->context.seq_reset = TRUE;
						}
						stream->send = newaudio;
					}
					if(video && stream->type == JANUS_VIDEOROOM_MEDIA_VIDEO) {
						gboolean oldvideo = stream->send;
						gboolean newvideo = json_is_true(video);
						if(!oldvideo && newvideo) {
							/* Audio just resumed, reset the RTP sequence numbers */
							stream->context.seq_reset = TRUE;
						}
						stream->send = newvideo;
						if(newvideo) {
							/* Send a PLI */
							janus_videoroom_reqpli(ps, "Restoring video for subscriber");
						}
					}
					if(data && stream->type == JANUS_VIDEOROOM_MEDIA_DATA)
						stream->send = json_is_true(data);
					/* Let's also see if this is the right mid */
					if(mid && strcasecmp(stream->mid, mid)) {
						temp = temp->next;
						continue;
					}
					if(send) {
						gboolean oldsend = stream->send;
						gboolean newsend = json_is_true(send);
						if(!oldsend && newsend) {
							/* Medium just resumed, reset the RTP sequence numbers */
							stream->context.seq_reset = TRUE;
						}
						stream->send = json_is_true(send);
					}
					/* Next properties are for video only */
					if(stream->type != JANUS_VIDEOROOM_MEDIA_VIDEO) {
						temp = temp->next;
						continue;
					}
					/* Check if a simulcasting-related request is involved */
					if(ps && ps->simulcast) {
						if(sc_substream) {
							stream->sim_context.substream_target = json_integer_value(sc_substream);
							JANUS_LOG(LOG_VERB, "Setting video SSRC to let through (simulcast): %"SCNu32" (index %d, was %d)\n",
								ps->vssrc[stream->sim_context.substream],
								stream->sim_context.substream_target,
								stream->sim_context.substream);
							if(stream->sim_context.substream_target == stream->sim_context.substream) {
								/* No need to do anything, we're already getting the right substream, so notify the user */
								json_t *event = json_object();
								json_object_set_new(event, "videoroom", json_string("event"));
								json_object_set_new(event, "room", string_ids ?
									json_string(subscriber->room_id_str) : json_integer(subscriber->room_id));
								json_object_set_new(event, "mid", json_string(stream->mid));
								json_object_set_new(event, "substream", json_integer(stream->sim_context.substream));
								gateway->push_event(msg->handle, &janus_videoroom_plugin, NULL, event, NULL);
								json_decref(event);
							} else {
								/* Send a PLI */
								janus_videoroom_reqpli(ps, "Simulcasting substream change");
							}
						}
						if(ps->vcodec == JANUS_VIDEOCODEC_VP8 && ps->simulcast && sc_temporal) {
							stream->sim_context.templayer_target = json_integer_value(sc_temporal);
							JANUS_LOG(LOG_VERB, "Setting video temporal layer to let through (simulcast): %d (was %d)\n",
								stream->sim_context.templayer_target, stream->sim_context.templayer);
							if(stream->sim_context.templayer_target == stream->sim_context.templayer) {
								/* No need to do anything, we're already getting the right temporal, so notify the user */
								json_t *event = json_object();
								json_object_set_new(event, "videoroom", json_string("event"));
								json_object_set_new(event, "room", string_ids ?
									json_string(subscriber->room_id_str) : json_integer(subscriber->room_id));
								json_object_set_new(event, "mid", json_string(stream->mid));
								json_object_set_new(event, "temporal", json_integer(stream->sim_context.templayer));
								gateway->push_event(msg->handle, &janus_videoroom_plugin, NULL, event, NULL);
								json_decref(event);
							} else {
								/* Send a PLI */
								janus_videoroom_reqpli(ps, "Simulcasting temporal layer change");
							}
						}
						if(sc_fallback) {
							stream->sim_context.drop_trigger = json_integer_value(sc_fallback);
						}
					} else if(ps && ps->svc) {
						/* Also check if the viewer is trying to configure a layer change */
						if(spatial) {
							int spatial_layer = json_integer_value(spatial);
							if(spatial_layer > 1) {
								JANUS_LOG(LOG_WARN, "Spatial layer higher than 1, will probably be ignored\n");
							}
							if(spatial_layer == stream->spatial_layer) {
								/* No need to do anything, we're already getting the right spatial layer, so notify the user */
								json_t *event = json_object();
								json_object_set_new(event, "videoroom", json_string("event"));
								json_object_set_new(event, "room", string_ids ?
									json_string(subscriber->room_id_str) : json_integer(subscriber->room_id));
								json_object_set_new(event, "mid", json_string(stream->mid));
								json_object_set_new(event, "spatial_layer", json_integer(stream->spatial_layer));
								gateway->push_event(msg->handle, &janus_videoroom_plugin, NULL, event, NULL);
								json_decref(event);
							} else if(spatial_layer != stream->target_spatial_layer) {
								/* Send a PLI to the new RTP forward publisher */
								janus_videoroom_reqpli(ps, "Need to downscale spatially");
							}
							stream->target_spatial_layer = spatial_layer;
						}
						if(temporal) {
							int temporal_layer = json_integer_value(temporal);
							if(temporal_layer > 2) {
								JANUS_LOG(LOG_WARN, "Temporal layer higher than 2, will probably be ignored\n");
							}
							if(temporal_layer == stream->temporal_layer) {
								/* No need to do anything, we're already getting the right temporal layer, so notify the user */
								json_t *event = json_object();
								json_object_set_new(event, "videoroom", json_string("event"));
								json_object_set_new(event, "room", string_ids ?
									json_string(subscriber->room_id_str) : json_integer(subscriber->room_id));
								json_object_set_new(event, "mid", json_string(stream->mid));
								json_object_set_new(event, "temporal_layer", json_integer(stream->temporal_layer));
								gateway->push_event(msg->handle, &janus_videoroom_plugin, NULL, event, NULL);
								json_decref(event);
							}
							stream->target_temporal_layer = temporal_layer;
						}
					}
					temp = temp->next;
				}
				event = json_object();
				json_object_set_new(event, "videoroom", json_string("event"));
				json_object_set_new(event, "room", string_ids ? json_string(subscriber->room_id_str) : json_integer(subscriber->room_id));
				json_object_set_new(event, "configured", json_string("ok"));
				/* The user may be interested in an ICE restart */
				gboolean do_restart = restart ? json_is_true(restart) : FALSE;
				gboolean do_update = update ? json_is_true(update) : FALSE;
				if(sdp_update || do_restart || do_update) {
					/* Negotiate by sending the selected publisher SDP back, and/or force an ICE restart */
					if(!g_atomic_int_get(&subscriber->answered)) {
						/* We're still waiting for an answer to a previous offer, postpone this */
						g_atomic_int_set(&subscriber->pending_offer, 1);
						g_atomic_int_set(&subscriber->pending_restart, 1);
						janus_mutex_unlock(&subscriber->streams_mutex);
						JANUS_LOG(LOG_VERB, "Post-poning new ICE restart offer, waiting for previous answer\n");
						janus_videoroom_message_free(msg);
						continue;
					}
					json_t *jsep = janus_videoroom_subscriber_offer(subscriber);
					janus_mutex_unlock(&subscriber->streams_mutex);
					if(do_restart)
						json_object_set_new(jsep, "restart", json_true());
					/* How long will the Janus core take to push the event? */
					gint64 start = janus_get_monotonic_time();
					int res = gateway->push_event(msg->handle, &janus_videoroom_plugin, msg->transaction, event, jsep);
					JANUS_LOG(LOG_VERB, "  >> Pushing event: %d (took %"SCNu64" us)\n", res, janus_get_monotonic_time()-start);
					json_decref(event);
					json_decref(jsep);
					/* Done */
					janus_videoroom_message_free(msg);
					continue;
				}
				janus_mutex_unlock(&subscriber->streams_mutex);
			} else if(!strcasecmp(request_text, "pause")) {
				/* Stop receiving the publisher streams for a while */
				subscriber->paused = TRUE;
				event = json_object();
				json_object_set_new(event, "videoroom", json_string("event"));
				json_object_set_new(event, "room", string_ids ? json_string(subscriber->room_id_str) : json_integer(subscriber->room_id));
				json_object_set_new(event, "paused", json_string("ok"));
			} else if(!strcasecmp(request_text, "switch")) {
				/* This subscriber wants to switch to a different publisher */
				JANUS_VALIDATE_JSON_OBJECT(root, switch_parameters,
					error_code, error_cause, TRUE,
					JANUS_VIDEOROOM_ERROR_MISSING_ELEMENT, JANUS_VIDEOROOM_ERROR_INVALID_ELEMENT);
				if(error_code != 0) {
					janus_refcount_decrease(&subscriber->ref);
					goto error;
				}
				if(!subscriber->room || g_atomic_int_get(&subscriber->room->destroyed)) {
					JANUS_LOG(LOG_ERR, "Room Destroyed \n");
					error_code = JANUS_VIDEOROOM_ERROR_NO_SUCH_ROOM;
					g_snprintf(error_cause, 512, "No such room ");
					janus_refcount_decrease(&subscriber->ref);
					goto error;
				}
				if(g_atomic_int_get(&subscriber->destroyed)) {
					JANUS_LOG(LOG_ERR, "Room Destroyed (%"SCNu64")\n", subscriber->room_id);
					error_code = JANUS_VIDEOROOM_ERROR_NO_SUCH_ROOM;
					g_snprintf(error_cause, 512, "No such room (%"SCNu64")", subscriber->room_id);
					janus_refcount_decrease(&subscriber->ref);
					goto error;
				}
				/* While the legacy way of switching by just providing a feed ID is
				 * still supported (at least for now), it isn't flexible enough: the
				 * new proper way of doing that is providing the list of changes that
				 * need to be done, in terms of which stream to switch to, and which
				 * subscription mid to attach it to. This allows for partial switches
				 * (e.g., change the second video source to Bob's camera), while the
				 * old approach simply forces a single publisher as the new source. */
				json_t *feeds = json_object_get(root, "streams");
				json_t *feed = json_object_get(root, "feed");
				GList *publishers = NULL;
				if(feeds == NULL || json_array_size(feeds) == 0) {
					/* For backwards compatibility, we still support the old "feed" property, which means
					 * "switch to all the feeds from this publisher" (much less sophisticated, though) */
					guint64 feed_id = 0;
					char feed_id_num[30], *feed_id_str = NULL;
					if(!string_ids) {
						feed_id = json_integer_value(feed);
						g_snprintf(feed_id_num, sizeof(feed_id_num), "%"SCNu64, feed_id);
						feed_id_str = feed_id_num;
					} else {
						feed_id_str = (char *)json_string_value(feed);
					}
					if(feed_id_str == NULL) {
						JANUS_LOG(LOG_ERR, "At least one between 'streams' and 'feed' must be specified\n");
						error_code = JANUS_VIDEOROOM_ERROR_MISSING_ELEMENT;
						g_snprintf(error_cause, 512, "At least one between 'streams' and 'feed' must be specified");
						janus_refcount_decrease(&subscriber->ref);
						goto error;
					}
					janus_mutex_lock(&subscriber->room->mutex);
					janus_videoroom_publisher *publisher = g_hash_table_lookup(subscriber->room->participants,
						string_ids ? (gpointer)feed_id_str : (gpointer)&feed_id);
					if(publisher == NULL || g_atomic_int_get(&publisher->destroyed) ||
							!g_atomic_int_get(&publisher->session->started)) {
						JANUS_LOG(LOG_ERR, "No such feed (%s)\n", feed_id_str);
						error_code = JANUS_VIDEOROOM_ERROR_NO_SUCH_FEED;
						g_snprintf(error_cause, 512, "No such feed (%s)", feed_id_str);
						janus_refcount_decrease(&subscriber->ref);
						goto error;
					}
					/* Create a fake "streams" list out of this publisher */
					feeds = json_array();
					json_object_set_new(root, "streams", feeds);
					janus_refcount_increase(&publisher->ref);
					GList *temp = publisher->streams, *touched_already = NULL;
					while(temp) {
						janus_videoroom_publisher_stream *ps = (janus_videoroom_publisher_stream *)temp->data;
						/* Look for a subscriber stream compatible with this publisher stream */
						janus_videoroom_subscriber_stream *stream = NULL;
						GList *temp2 = subscriber->streams;
						while(temp2) {
							stream = (janus_videoroom_subscriber_stream *)temp->data;
							if(stream->type == ps->type && !g_list_find(touched_already, stream) &&
									((stream->type == JANUS_VIDEOROOM_MEDIA_AUDIO && stream->acodec == ps->acodec) ||
									(stream->type == JANUS_VIDEOROOM_MEDIA_VIDEO && stream->vcodec == ps->vcodec))) {
								/* This streams looks right */
								touched_already = g_list_append(touched_already, stream);
								json_t *s = json_object();
								json_object_set_new(s, "feed",  string_ids ?
									json_string(publisher->user_id_str) : json_integer(publisher->user_id));
								json_object_set_new(s, "mid", json_string(ps->mid));
								json_object_set_new(s, "sub_mid", json_string(stream->mid));
								json_array_append_new(feeds, s);
							} else {
								JANUS_LOG(LOG_WARN, "Skipping %"SCNu64" stream '%s' legacy switch: no compliant subscriber stream\n",
									publisher->user_id, ps->mid);
							}
							temp2 = temp2->next;
						}
						temp = temp->next;
					}
					g_list_free(touched_already);
					janus_refcount_decrease(&publisher->ref);
					/* Take note of the fact this is a legacy request */
					JANUS_LOG(LOG_WARN, "Legacy 'switch' request: please start using the streams array instead\n");
				}
				/* If we got here, we have a feeds list: make sure we have everything we need */
				if(json_array_size(feeds) == 0) {
					JANUS_LOG(LOG_ERR, "Empty switch list\n");
					error_code = JANUS_VIDEOROOM_ERROR_INVALID_ELEMENT;
					g_snprintf(error_cause, 512, "Empty switch list");
					janus_refcount_decrease(&subscriber->ref);
					goto error;
				}
				/* Make sure all the feeds we're subscribing to exist */
				size_t i = 0;
				for(i=0; i<json_array_size(feeds); i++) {
					json_t *s = json_array_get(feeds, i);
					JANUS_VALIDATE_JSON_OBJECT(s, switch_update_parameters,
						error_code, error_cause, TRUE,
						JANUS_VIDEOROOM_ERROR_MISSING_ELEMENT, JANUS_VIDEOROOM_ERROR_INVALID_ELEMENT);
					if(error_code != 0) {
						/* Unref publishers we may have taken note of so far */
						while(publishers) {
							janus_videoroom_publisher *publisher = (janus_videoroom_publisher *)publishers->data;
							janus_refcount_decrease(&publisher->ref);
							janus_refcount_decrease(&publisher->session->ref);
							publishers = g_list_remove(publishers, publisher);
						}
						janus_refcount_decrease(&subscriber->ref);
						goto error;
					}
					if(!string_ids) {
						JANUS_VALIDATE_JSON_OBJECT(s, feed_parameters,
							error_code, error_cause, TRUE,
							JANUS_VIDEOROOM_ERROR_MISSING_ELEMENT, JANUS_VIDEOROOM_ERROR_INVALID_ELEMENT);
					} else {
						JANUS_VALIDATE_JSON_OBJECT(s, feedstr_parameters,
							error_code, error_cause, TRUE,
							JANUS_VIDEOROOM_ERROR_MISSING_ELEMENT, JANUS_VIDEOROOM_ERROR_INVALID_ELEMENT);
					}
					if(error_code != 0) {
						/* Unref publishers we may have taken note of so far */
						while(publishers) {
							janus_videoroom_publisher *publisher = (janus_videoroom_publisher *)publishers->data;
							janus_refcount_decrease(&publisher->ref);
							janus_refcount_decrease(&publisher->session->ref);
							publishers = g_list_remove(publishers, publisher);
						}
						janus_refcount_decrease(&subscriber->ref);
						goto error;
					}
					/* Look for the publisher stream to switch to */
					json_t *feed = json_object_get(s, "feed");
					guint64 feed_id = 0;
					char feed_id_num[30], *feed_id_str = NULL;
					if(!string_ids) {
						feed_id = json_integer_value(feed);
						g_snprintf(feed_id_num, sizeof(feed_id_num), "%"SCNu64, feed_id);
						feed_id_str = feed_id_num;
					} else {
						feed_id_str = (char *)json_string_value(feed);
					}
					janus_mutex_lock(&subscriber->room->mutex);
					janus_videoroom_publisher *publisher = g_hash_table_lookup(subscriber->room->participants,
						string_ids ? (gpointer)feed_id_str : (gpointer)&feed_id);
					janus_mutex_unlock(&subscriber->room->mutex);
					if(publisher == NULL || g_atomic_int_get(&publisher->destroyed) ||
							!g_atomic_int_get(&publisher->session->started)) {
						JANUS_LOG(LOG_ERR, "No such feed (%s)\n", feed_id_str);
						error_code = JANUS_VIDEOROOM_ERROR_NO_SUCH_FEED;
						g_snprintf(error_cause, 512, "No such feed (%s)", feed_id_str);
						/* Unref publishers we may have taken note of so far */
						while(publishers) {
							publisher = (janus_videoroom_publisher *)publishers->data;
							janus_refcount_decrease(&publisher->ref);
							janus_refcount_decrease(&publisher->session->ref);
							publishers = g_list_remove(publishers, publisher);
						}
						janus_refcount_decrease(&subscriber->ref);
						goto error;
					}
					const char *mid = json_string_value(json_object_get(s, "mid"));
					/* Check the mid too */
					janus_mutex_lock(&publisher->streams_mutex);
					if(g_hash_table_lookup(publisher->streams_bymid, mid) == NULL) {
						janus_mutex_unlock(&publisher->streams_mutex);
						JANUS_LOG(LOG_ERR, "No such mid '%s' in feed (%s)\n", mid, feed_id_str);
						error_code = JANUS_VIDEOROOM_ERROR_NO_SUCH_FEED;
						g_snprintf(error_cause, 512, "No such mid '%s' in feed (%s)", mid, feed_id_str);
						/* Unref publishers we may have taken note of so far */
						while(publishers) {
							publisher = (janus_videoroom_publisher *)publishers->data;
							janus_refcount_decrease(&publisher->ref);
							janus_refcount_decrease(&publisher->session->ref);
							publishers = g_list_remove(publishers, publisher);
						}
						janus_refcount_decrease(&subscriber->ref);
						goto error;
					}
					janus_mutex_unlock(&publisher->streams_mutex);
					/* Increase the refcount before unlocking so that nobody can remove and free the publisher in the meantime. */
					janus_refcount_increase(&publisher->ref);
					janus_refcount_increase(&publisher->session->ref);
					publishers = g_list_append(publishers, publisher);
				}
				gboolean paused = subscriber->paused;
				subscriber->paused = TRUE;
				/* Switch to the new streams, unsubscribing from the ones we replace:
				 * notice that no renegotiation happens, we just switch the sources */
				int changes = 0;
				gboolean update = FALSE;
				janus_mutex_lock(&subscriber->streams_mutex);
				for(i=0; i<json_array_size(feeds); i++) {
					json_t *s = json_array_get(feeds, i);
					/* Look for the specific subscription mid to update */
					const char *sub_mid = json_string_value(json_object_get(s, "sub_mid"));
					janus_videoroom_subscriber_stream *stream = g_hash_table_lookup(subscriber->streams_bymid, sub_mid);
					if(stream == NULL) {
						JANUS_LOG(LOG_WARN, "Subscriber stream with mid '%s' not found, not switching...\n", sub_mid);
						continue;
					}
					/* Look for the publisher stream to switch to */
					json_t *feed = json_object_get(s, "feed");
					guint64 feed_id = 0;
					char feed_id_num[30], *feed_id_str = NULL;
					if(!string_ids) {
						feed_id = json_integer_value(feed);
						g_snprintf(feed_id_num, sizeof(feed_id_num), "%"SCNu64, feed_id);
						feed_id_str = feed_id_num;
					} else {
						feed_id_str = (char *)json_string_value(feed);
					}
					const char *mid = json_string_value(json_object_get(s, "mid"));
					janus_mutex_lock(&subscriber->room->mutex);
					janus_videoroom_publisher *publisher = g_hash_table_lookup(subscriber->room->participants,
						string_ids ? (gpointer)feed_id_str : (gpointer)&feed_id);
					janus_mutex_unlock(&subscriber->room->mutex);
					if(publisher == NULL || g_atomic_int_get(&publisher->destroyed) ||
							!g_atomic_int_get(&publisher->session->started)) {
						JANUS_LOG(LOG_WARN, "Publisher '%s' not found, not switching...\n", feed_id_str);
						continue;
					}
					janus_mutex_lock(&publisher->streams_mutex);
					janus_videoroom_publisher_stream *ps = g_hash_table_lookup(publisher->streams_bymid, mid);
					janus_mutex_unlock(&publisher->streams_mutex);
					if(ps == NULL || g_atomic_int_get(&ps->destroyed)) {
						JANUS_LOG(LOG_WARN, "Publisher '%s' doesn't have any mid '%s', not switching...\n", feed_id_str, mid);
						continue;
					}
					/* If this mapping already exists, do nothing */
					if(g_slist_find(stream->publisher_streams, ps) != NULL) {
						JANUS_LOG(LOG_WARN, "Publisher '%s'/'%s' is already feeding mid '%s', not switching...\n",
							feed_id_str, mid, sub_mid);
						continue;
					}
					/* If the streams are not of the same type, do nothing */
					if(stream->type != ps->type) {
						JANUS_LOG(LOG_WARN, "Publisher '%s'/'%s' is not the same type as subscription mid '%s', not switching...\n",
							feed_id_str, mid, sub_mid);
						continue;
					}
					/* If the streams are not using the same codec, do nothing */
					if((stream->type == JANUS_VIDEOROOM_MEDIA_AUDIO && stream->acodec != ps->acodec) ||
							(stream->type == JANUS_VIDEOROOM_MEDIA_VIDEO && stream->vcodec != ps->vcodec)) {
						JANUS_LOG(LOG_WARN, "Publisher '%s'/'%s' is not using same codec as subscription mid '%s', not switching...\n",
							feed_id_str, mid, sub_mid);
						continue;
					}
					/* Unsubscribe the old stream and update it: we don't replace streams like we
					 * do when doing new subscriptions, as that might change payload type, etc. */
					changes++;
					/* Unsubscribe from the previous source first */
					janus_refcount_increase(&stream->ref);
					gboolean unref = FALSE;
					if(stream->publisher_streams == NULL) {
						/* This stream was inactive, we'll need a renegotiation */
						update = TRUE;
					} else {
						unref = TRUE;
						janus_videoroom_publisher_stream *stream_ps = stream->publisher_streams->data;
						janus_mutex_lock(&stream_ps->subscribers_mutex);
						stream_ps->subscribers = g_slist_remove(stream_ps->subscribers, stream);
						stream->publisher_streams = g_slist_remove(stream->publisher_streams, stream_ps);
						janus_mutex_unlock(&stream_ps->subscribers_mutex);
						janus_refcount_decrease(&stream_ps->ref);
					}
					/* Subscribe to the new one */
					janus_mutex_lock(&ps->subscribers_mutex);
					stream->publisher_streams = g_slist_append(stream->publisher_streams, ps);
					ps->subscribers = g_slist_append(ps->subscribers, stream);
					janus_refcount_increase(&ps->ref);
					janus_refcount_increase(&stream->ref);
					/* Reset simulcast and SVC properties too */
					janus_rtp_simulcasting_context_reset(&stream->sim_context);
					stream->sim_context.rid_ext_id = ps->rid_extmap_id;
					stream->sim_context.substream_target = 2;
					stream->sim_context.templayer_target = 2;
					janus_vp8_simulcast_context_reset(&stream->vp8_context);
					stream->spatial_layer = -1;
					stream->target_spatial_layer = 1;		/* FIXME Chrome sends 0 and 1 */
					stream->temporal_layer = -1;
					stream->target_temporal_layer = 2;	/* FIXME Chrome sends 0, 1 and 2 */
					janus_mutex_unlock(&ps->subscribers_mutex);
					janus_videoroom_reqpli(ps, "Subscriber switch");
					if(unref)
						janus_refcount_decrease(&stream->ref);
					janus_refcount_decrease(&stream->ref);
				}
				janus_mutex_unlock(&subscriber->streams_mutex);
				/* Decrease the references we took before */
				while(publishers) {
					janus_videoroom_publisher *publisher = (janus_videoroom_publisher *)publishers->data;
					janus_refcount_decrease(&publisher->ref);
					janus_refcount_decrease(&publisher->session->ref);
					publishers = g_list_remove(publishers, publisher);
				}
				/* Done */
				subscriber->paused = paused;
				event = json_object();
				json_object_set_new(event, "videoroom", json_string("event"));
				json_object_set_new(event, "switched", json_string("ok"));
				json_object_set_new(event, "room", string_ids ?
					json_string(subscriber->room_id_str) : json_integer(subscriber->room_id));
				json_object_set_new(event, "changes", json_integer(changes));
				json_t *media = janus_videoroom_subscriber_streams_summary(subscriber, FALSE, NULL);
				json_object_set_new(event, "streams", media);
				/* Also notify event handlers */
				if(notify_events && gateway->events_is_enabled()) {
					json_t *info = json_object();
					json_object_set_new(info, "event", json_string("switched"));
					json_object_set_new(info, "room", string_ids ?
						json_string(subscriber->room_id_str) : json_integer(subscriber->room_id));
					json_object_set_new(event, "changes", json_integer(changes));
					media = janus_videoroom_subscriber_streams_summary(subscriber, FALSE, NULL);
					json_object_set_new(event, "streams", media);
					gateway->notify_event(&janus_videoroom_plugin, session->handle, info);
				}
				/* Check if we need a renegotiation as well */
				if(update) {
					/* We do */
					janus_mutex_lock(&subscriber->streams_mutex);
					if(!g_atomic_int_get(&subscriber->answered)) {
						/* We're still waiting for an answer to a previous offer, postpone this */
						g_atomic_int_set(&subscriber->pending_offer, 1);
						janus_mutex_unlock(&subscriber->streams_mutex);
						JANUS_LOG(LOG_VERB, "Post-poning new offer, waiting for previous answer\n");
					} else {
						json_t *revent = json_object();
						json_object_set_new(revent, "videoroom", json_string("updated"));
						json_object_set_new(revent, "room", string_ids ?
							json_string(subscriber->room_id_str) : json_integer(subscriber->room_id));
						json_t *media = janus_videoroom_subscriber_streams_summary(subscriber, FALSE, NULL);
						json_object_set_new(revent, "streams", media);
						/* Generate a new offer */
						json_t *jsep = janus_videoroom_subscriber_offer(subscriber);
						janus_mutex_unlock(&subscriber->streams_mutex);
						/* How long will the Janus core take to push the event? */
						gint64 start = janus_get_monotonic_time();
						int res = gateway->push_event(msg->handle, &janus_videoroom_plugin, msg->transaction, revent, jsep);
						JANUS_LOG(LOG_VERB, "  >> Pushing event: %d (took %"SCNu64" us)\n", res, janus_get_monotonic_time()-start);
						json_decref(revent);
						json_decref(jsep);
						/* Also notify event handlers */
						if(notify_events && gateway->events_is_enabled()) {
							json_t *info = json_object();
							json_object_set_new(info, "event", json_string("updated"));
							json_object_set_new(info, "room", string_ids ?
								json_string(subscriber->room_id_str) : json_integer(subscriber->room_id));
							json_object_set_new(info, "room", json_integer(subscriber->room_id));
							json_t *media = janus_videoroom_subscriber_streams_summary(subscriber, FALSE, NULL);
							json_object_set_new(info, "streams", media);
							json_object_set_new(info, "private_id", json_integer(subscriber->pvt_id));
							gateway->notify_event(&janus_videoroom_plugin, session->handle, info);
						}
					}
				}
			} else if(!strcasecmp(request_text, "leave")) {
				guint64 room_id = subscriber ? subscriber->room_id : 0;
				char *room_id_str = subscriber ? subscriber->room_id_str : NULL;
				/* Tell the core to tear down the PeerConnection, hangup_media will do the rest */
				janus_videoroom_hangup_media(session->handle);
				gateway->close_pc(session->handle);
				/* Send an event back */
				event = json_object();
				json_object_set_new(event, "videoroom", json_string("event"));
				json_object_set_new(event, "room", string_ids ? json_string(room_id_str) : json_integer(room_id));
				json_object_set_new(event, "left", json_string("ok"));
				g_atomic_int_set(&session->started, 0);
			} else {
				JANUS_LOG(LOG_ERR, "Unknown request '%s'\n", request_text);
				error_code = JANUS_VIDEOROOM_ERROR_INVALID_REQUEST;
				g_snprintf(error_cause, 512, "Unknown request '%s'", request_text);
				janus_refcount_decrease(&subscriber->ref);
				goto error;
			}
			janus_refcount_decrease(&subscriber->ref);
		}

		/* Prepare JSON event */
		JANUS_LOG(LOG_VERB, "Preparing JSON event as a reply\n");
		/* Any SDP or update to handle? */
		const char *msg_sdp_type = json_string_value(json_object_get(msg->jsep, "type"));
		const char *msg_sdp = json_string_value(json_object_get(msg->jsep, "sdp"));
		json_t *msg_simulcast = json_object_get(msg->jsep, "simulcast");
		gboolean e2ee = json_is_true(json_object_get(msg->jsep, "e2ee"));
		if(!msg_sdp) {
			/* No SDP to send */
			int ret = gateway->push_event(msg->handle, &janus_videoroom_plugin, msg->transaction, event, NULL);
			JANUS_LOG(LOG_VERB, "  >> %d (%s)\n", ret, janus_get_api_error(ret));
			json_decref(event);
		} else {
			/* Generate offer or answer */
			JANUS_LOG(LOG_VERB, "This is involving a negotiation (%s) as well:\n%s\n", msg_sdp_type, msg_sdp);
			if(sdp_update) {
				/* Renegotiation: make sure the user provided an offer, and send answer */
				JANUS_LOG(LOG_VERB, "  -- Updating existing publisher\n");
				session->sdp_version++;		/* This needs to be increased when it changes */
			} else {
				/* New PeerConnection */
				session->sdp_version = 1;	/* This needs to be increased when it changes */
				session->sdp_sessid = janus_get_real_time();
			}
			const char *type = NULL;
			if(!strcasecmp(msg_sdp_type, "offer")) {
				/* We need to answer */
				type = "answer";
			} else if(!strcasecmp(msg_sdp_type, "answer")) {
				/* We got an answer (from a subscriber?), no need to negotiate */
				g_atomic_int_set(&session->hangingup, 0);
				int ret = gateway->push_event(msg->handle, &janus_videoroom_plugin, msg->transaction, event, NULL);
				JANUS_LOG(LOG_VERB, "  >> %d (%s)\n", ret, janus_get_api_error(ret));
				json_decref(event);
				/* Take note of the fact we got our answer */
				janus_videoroom_subscriber *subscriber = (janus_videoroom_subscriber *)session->participant;
				janus_mutex_lock(&subscriber->streams_mutex);
				/* Mark all streams that were answered to as ready */
				char error_str[512];
				janus_sdp *answer = janus_sdp_parse(msg_sdp, error_str, sizeof(error_str));
				GList *temp = answer->m_lines;
				while(temp) {
					janus_sdp_mline *m = (janus_sdp_mline *)temp->data;
					if(m->direction != JANUS_SDP_INACTIVE) {
						janus_videoroom_subscriber_stream *stream = g_hash_table_lookup(subscriber->streams_byid, GINT_TO_POINTER(m->index));
						if(stream)
							g_atomic_int_set(&stream->ready, 1);
					}
					temp = temp->next;
				}
				janus_sdp_destroy(answer);
				janus_videoroom_message_free(msg);
				/* Check if we have other pending offers to send for this subscriber */
				if(g_atomic_int_compare_and_exchange(&subscriber->pending_offer, 1, 0)) {
					JANUS_LOG(LOG_VERB, "Pending offer, sending it now\n");
					event = json_object();
					json_object_set_new(event, "videoroom", json_string("updated"));
					json_object_set_new(event, "room", string_ids ?
						json_string(subscriber->room_id_str) : json_integer(subscriber->room_id));
					json_t *media = janus_videoroom_subscriber_streams_summary(subscriber, FALSE, NULL);
					json_object_set_new(event, "streams", media);
					/* Generate a new offer */
					json_t *jsep = janus_videoroom_subscriber_offer(subscriber);
					/* Do we need an ICE restart as well? */
					if(g_atomic_int_compare_and_exchange(&subscriber->pending_restart, 1, 0))
						json_object_set_new(jsep, "restart", json_true());
					janus_mutex_unlock(&subscriber->streams_mutex);
					/* How long will the Janus core take to push the event? */
					gint64 start = janus_get_monotonic_time();
					int res = gateway->push_event(session->handle, &janus_videoroom_plugin, NULL, event, jsep);
					JANUS_LOG(LOG_VERB, "  >> Pushing event: %d (took %"SCNu64" us)\n", res, janus_get_monotonic_time()-start);
					json_decref(event);
					json_decref(jsep);
					/* Also notify event handlers */
					if(notify_events && gateway->events_is_enabled()) {
						json_t *info = json_object();
						json_object_set_new(info, "event", json_string("updated"));
						json_object_set_new(info, "room", string_ids ?
							json_string(subscriber->room_id_str) : json_integer(subscriber->room_id));
						json_t *media = janus_videoroom_subscriber_streams_summary(subscriber, FALSE, NULL);
						json_object_set_new(info, "streams", media);
						json_object_set_new(info, "private_id", json_integer(subscriber->pvt_id));
						gateway->notify_event(&janus_videoroom_plugin, session->handle, info);
					}
				} else {
					g_atomic_int_set(&subscriber->answered, 1);
					janus_mutex_unlock(&subscriber->streams_mutex);
				}
				continue;
			} else {
				/* TODO We don't support anything else right now... */
				JANUS_LOG(LOG_ERR, "Unknown SDP type '%s'\n", msg_sdp_type);
				error_code = JANUS_VIDEOROOM_ERROR_INVALID_SDP_TYPE;
				g_snprintf(error_cause, 512, "Unknown SDP type '%s'", msg_sdp_type);
				goto error;
			}
			if(session->participant_type != janus_videoroom_p_type_publisher) {
				/* We shouldn't be here, we always offer ourselves */
				JANUS_LOG(LOG_ERR, "Only publishers send offers\n");
				error_code = JANUS_VIDEOROOM_ERROR_INVALID_SDP_TYPE;
				g_snprintf(error_cause, 512, "Only publishers send offers");
				goto error;
			} else {
				/* This is a new publisher, or an updated one */
				participant = janus_videoroom_session_get_publisher(session);
				janus_videoroom *videoroom = participant->room;
				int count = 0;
				GHashTableIter iter;
				gpointer value;
				if(!videoroom) {
					error_code = JANUS_VIDEOROOM_ERROR_NO_SUCH_ROOM;
					goto error;
				}
				if(g_atomic_int_get(&videoroom->destroyed)) {
					error_code = JANUS_VIDEOROOM_ERROR_NO_SUCH_ROOM;
					goto error;
				}
				janus_refcount_increase(&videoroom->ref);
				if(!sdp_update) {
					/* New publisher, is there room? */
					janus_mutex_lock(&videoroom->mutex);
					g_hash_table_iter_init(&iter, videoroom->participants);
					while (!g_atomic_int_get(&videoroom->destroyed) && g_hash_table_iter_next(&iter, NULL, &value)) {
						janus_videoroom_publisher *p = value;
						if(p != participant && g_atomic_int_get(&p->session->started))
							count++;
					}
					if(count == videoroom->max_publishers) {
						janus_mutex_unlock(&videoroom->mutex);
						janus_refcount_decrease(&videoroom->ref);
						JANUS_LOG(LOG_ERR, "Maximum number of publishers (%d) already reached\n", videoroom->max_publishers);
						error_code = JANUS_VIDEOROOM_ERROR_PUBLISHERS_FULL;
						g_snprintf(error_cause, 512, "Maximum number of publishers (%d) already reached", videoroom->max_publishers);
						goto error;
					}
					janus_mutex_unlock(&videoroom->mutex);
				}
				if(videoroom->require_e2ee && !e2ee && !participant->e2ee) {
					JANUS_LOG(LOG_ERR, "Room requires end-to-end encrypted media\n");
					error_code = JANUS_VIDEOROOM_ERROR_UNAUTHORIZED;
					g_snprintf(error_cause, 512, "Room requires end-to-end encrypted media");
					goto error;
				}
				/* Now prepare the SDP to give back */
				if(strstr(msg_sdp, "mozilla") || strstr(msg_sdp, "Mozilla")) {
					participant->firefox = TRUE;
				}
				/* Start by parsing the offer */
				char error_str[512];
				janus_sdp *offer = janus_sdp_parse(msg_sdp, error_str, sizeof(error_str));
				if(offer == NULL) {
					janus_refcount_decrease(&videoroom->ref);
					json_decref(event);
					JANUS_LOG(LOG_ERR, "Error parsing offer: %s\n", error_str);
					error_code = JANUS_VIDEOROOM_ERROR_INVALID_SDP;
					g_snprintf(error_cause, 512, "Error parsing offer: %s", error_str);
					goto error;
				}
				/* Prepare an answer, by iterating on all m-lines */
				janus_sdp *answer = janus_sdp_generate_answer(offer);
				json_t *media = json_array();
				json_t *descriptions = json_object_get(root, "descriptions");
				const char *audiocodec = NULL, *videocodec = NULL;
				char *audio_fmtp = NULL;
				char *vp9_profile = NULL, *h264_profile = NULL;
				GList *temp = offer->m_lines;
				janus_mutex_lock(&participant->streams_mutex);
				while(temp) {
					/* Which media are available? */
					janus_sdp_mline *m = (janus_sdp_mline *)temp->data;
					/* Check if we have a stream instance for this m-line */
					gboolean new_ps = FALSE;
					janus_videoroom_publisher_stream *ps = g_hash_table_lookup(participant->streams_byid, GINT_TO_POINTER(m->index));
					if(ps == NULL) {
						/* Initialize a new publisher stream */
						new_ps = TRUE;
						ps = g_malloc0(sizeof(janus_videoroom_publisher_stream));
						ps->type = JANUS_VIDEOROOM_MEDIA_NONE;
						if(m->type == JANUS_SDP_AUDIO)
							ps->type = JANUS_VIDEOROOM_MEDIA_AUDIO;
						else if(m->type == JANUS_SDP_VIDEO)
							ps->type = JANUS_VIDEOROOM_MEDIA_VIDEO;
						if(m->type == JANUS_SDP_APPLICATION)
							ps->type = JANUS_VIDEOROOM_MEDIA_DATA;
						ps->mindex = g_list_length(participant->streams);
						ps->publisher = participant;
						janus_refcount_increase(&participant->ref);	/* Add a reference to the publisher */
						/* Initialize the stream */
						ps->active = TRUE;
						ps->acodec = participant->acodec;
						ps->vcodec = participant->vcodec;
						ps->pt = -1;
						g_atomic_int_set(&ps->destroyed, 0);
						janus_refcount_init(&ps->ref, janus_videoroom_publisher_stream_free);
						janus_refcount_increase(&ps->ref);	/* This is for the mid-indexed hashtable */
						janus_mutex_init(&ps->subscribers_mutex);
						janus_mutex_init(&ps->rtp_forwarders_mutex);
						ps->rtp_forwarders = g_hash_table_new_full(NULL, NULL, NULL, (GDestroyNotify)janus_videoroom_rtp_forwarder_destroy);
					}
					if(m->type == JANUS_SDP_AUDIO || m->type == JANUS_SDP_VIDEO) {
						/* Are the extmaps we care about there? */
						GList *ma = m->attributes;
						while(ma) {
							janus_sdp_attribute *a = (janus_sdp_attribute *)ma->data;
							if(a->name && a->value) {
								if(ps->mid == NULL && !strcasecmp(a->name, "mid")) {
									ps->mid = g_strdup(a->value);
								} else if(videoroom->audiolevel_ext && m->type == JANUS_SDP_AUDIO &&
										ps->audio_level_extmap_id == 0 && strstr(a->value, JANUS_RTP_EXTMAP_AUDIO_LEVEL)) {
									ps->audio_level_extmap_id = atoi(a->value);
								} else if(videoroom->videoorient_ext && m->type == JANUS_SDP_VIDEO &&
										ps->video_orient_extmap_id == 0 && strstr(a->value, JANUS_RTP_EXTMAP_VIDEO_ORIENTATION)) {
									ps->video_orient_extmap_id = atoi(a->value);
								} else if(videoroom->playoutdelay_ext && m->type == JANUS_SDP_VIDEO &&
										ps->playout_delay_extmap_id == 0 && strstr(a->value, JANUS_RTP_EXTMAP_PLAYOUT_DELAY)) {
									ps->playout_delay_extmap_id = atoi(a->value);
								} else if(videoroom->do_opusfec && m->type == JANUS_SDP_AUDIO && !strcasecmp(a->name, "fmtp") && strstr(a->value, "useinbandfec=1")) {
									ps->opusfec = TRUE;
								}
							}
							ma = ma->next;
						}
					}
					/* If this m-line is active, check the codecs we can use, or the ones we should */
					janus_sdp_mdirection mdir = JANUS_SDP_INACTIVE;
					if(m->direction != JANUS_SDP_INACTIVE) {
						if(m->type == JANUS_SDP_AUDIO) {
							if(ps->acodec != JANUS_AUDIOCODEC_NONE) {
								/* We already know which codec we'll use */
								if(ps->pt == -1 && janus_sdp_get_codec_pt(offer, m->index, janus_audiocodec_name(ps->acodec)) != -1) {
									ps->pt = janus_audiocodec_pt(ps->acodec);
								}
							} else {
								/* Check the codec priorities in the room configuration */
								int i=0;
								for(i=0; i<5; i++) {
									if(videoroom->acodec[i] == JANUS_AUDIOCODEC_NONE)
										continue;
									if(janus_sdp_get_codec_pt(offer, m->index, janus_audiocodec_name(videoroom->acodec[i])) != -1) {
										ps->acodec = videoroom->acodec[i];
										ps->pt = janus_audiocodec_pt(ps->acodec);
										break;
									}
								}
							}
							mdir = (ps->acodec != JANUS_AUDIOCODEC_NONE ? JANUS_SDP_RECVONLY : JANUS_SDP_INACTIVE);
						} else if(m->type == JANUS_SDP_VIDEO) {
							vp9_profile = videoroom->vp9_profile;
							h264_profile = videoroom->h264_profile;
							if(ps->vcodec != JANUS_VIDEOCODEC_NONE) {
								/* We already know which codec we'll use */
								if(ps->pt == -1 && ps->vcodec == JANUS_VIDEOCODEC_VP9 && vp9_profile) {
									/* Check if this VP9 profile is available */
									if(janus_sdp_get_codec_pt_full(offer, -1, janus_videocodec_name(ps->vcodec), vp9_profile) != -1) {
										/* It is */
										h264_profile = NULL;
										ps->pt = janus_videocodec_pt(ps->vcodec);
										g_free(ps->vp9_profile);
										ps->vp9_profile = g_strdup(vp9_profile);
									} else {
										/* It isn't, fallback to checking whether VP9 is available without the profile */
										vp9_profile = NULL;
									}
								} else if(ps->pt == -1 && ps->vcodec == JANUS_VIDEOCODEC_H264 && h264_profile) {
									/* Check if this H.264 profile is available */
									if(janus_sdp_get_codec_pt_full(offer, -1, janus_videocodec_name(ps->vcodec), h264_profile) != -1) {
										/* It is */
										vp9_profile = NULL;
										ps->pt = janus_videocodec_pt(ps->vcodec);
										g_free(ps->h264_profile);
										ps->h264_profile = g_strdup(h264_profile);
									} else {
										/* It isn't, fallback to checking whether H.264 is available without the profile */
										h264_profile = NULL;
									}
								}
								if(ps->pt == -1 && janus_sdp_get_codec_pt(offer, m->index, janus_videocodec_name(ps->vcodec)) != -1) {
									ps->pt = janus_videocodec_pt(ps->vcodec);
								}
							} else {
								/* Check the codec priorities in the room configuration */
								int i=0;
								for(i=0; i<5; i++) {
									if(videoroom->vcodec[i] == JANUS_VIDEOCODEC_NONE)
										continue;
									if(videoroom->vcodec[i] == JANUS_VIDEOCODEC_VP9 && vp9_profile) {
										/* Check if this VP9 profile is available */
										if(janus_sdp_get_codec_pt_full(offer, -1, janus_videocodec_name(videoroom->vcodec[i]), vp9_profile) != -1) {
											/* It is */
											h264_profile = NULL;
											ps->vcodec = videoroom->vcodec[i];
											ps->pt = janus_videocodec_pt(ps->vcodec);
											ps->vp9_profile = g_strdup(vp9_profile);
											break;
										}
										/* It isn't, fallback to checking whether VP9 is available without the profile */
										vp9_profile = NULL;
									} else if(videoroom->vcodec[i] == JANUS_VIDEOCODEC_H264 && h264_profile) {
										/* Check if this H.264 profile is available */
										if(janus_sdp_get_codec_pt_full(offer, -1, janus_videocodec_name(videoroom->vcodec[i]), h264_profile) != -1) {
											/* It is */
											vp9_profile = NULL;
											ps->vcodec = videoroom->vcodec[i];
											ps->pt = janus_videocodec_pt(ps->vcodec);
											ps->h264_profile = g_strdup(h264_profile);
											break;
										}
										/* It isn't, fallback to checking whether H.264 is available without the profile */
										h264_profile = NULL;
									}
									/* Check if the codec is available */
									if(janus_sdp_get_codec_pt(offer, m->index, janus_videocodec_name(videoroom->vcodec[i])) != -1) {
										ps->vcodec = videoroom->vcodec[i];
										ps->pt = janus_videocodec_pt(ps->vcodec);
										break;
									}
								}
							}
							/* Check if simulcast is in place */
							if(msg_simulcast != NULL && json_array_size(msg_simulcast) > 0 &&
									(ps->vcodec == JANUS_VIDEOCODEC_VP8 || ps->vcodec == JANUS_VIDEOCODEC_H264)) {
								size_t i = 0;
								for(i=0; i<json_array_size(msg_simulcast); i++) {
									json_t *s = json_array_get(msg_simulcast, i);
									int mindex = json_integer_value(json_object_get(s, "mindex"));
									if(mindex != ps->mindex)
										continue;
									JANUS_LOG(LOG_VERB, "Publisher stream is going to do simulcasting (#%d, %s)\n", ps->mindex, ps->mid);
									ps->simulcast = TRUE;
									janus_rtp_simulcasting_prepare(s,
										&ps->rid_extmap_id,
										&ps->framemarking_ext_id,
										ps->vssrc, ps->rid);
								}
							}
							mdir = (ps->vcodec != JANUS_VIDEOCODEC_NONE ? JANUS_SDP_RECVONLY : JANUS_SDP_INACTIVE);
						}
					}
					ps->disabled = (mdir == JANUS_SDP_INACTIVE);
					/* Add a new m-line to the answer */
					if(m->type == JANUS_SDP_AUDIO) {
						janus_sdp_generate_answer_mline(offer, answer, m,
							JANUS_SDP_OA_MLINE, JANUS_SDP_AUDIO,
								JANUS_SDP_OA_DIRECTION, mdir,
								JANUS_SDP_OA_CODEC, janus_audiocodec_name(ps->acodec),
								JANUS_SDP_OA_FMTP, audio_fmtp ? audio_fmtp : (ps->opusfec ? "useinbandfec=1" : NULL),
								JANUS_SDP_OA_ACCEPT_EXTMAP, JANUS_RTP_EXTMAP_MID,
								JANUS_SDP_OA_ACCEPT_EXTMAP, JANUS_RTP_EXTMAP_RID,
								JANUS_SDP_OA_ACCEPT_EXTMAP, JANUS_RTP_EXTMAP_REPAIRED_RID,
								JANUS_SDP_OA_ACCEPT_EXTMAP, videoroom->audiolevel_ext ? JANUS_RTP_EXTMAP_AUDIO_LEVEL : NULL,
							JANUS_SDP_OA_DONE);
						janus_sdp_mline *m_answer = janus_sdp_mline_find_by_index(answer, m->index);
						if(m_answer != NULL) {
							/* TODO Remove, this is just here for backwards compatibility */
							if(audiocodec == NULL)
								audiocodec = janus_audiocodec_name(ps->acodec);
						}
					} else if(m->type == JANUS_SDP_VIDEO) {
						janus_sdp_generate_answer_mline(offer, answer, m,
							JANUS_SDP_OA_MLINE, JANUS_SDP_VIDEO,
								JANUS_SDP_OA_DIRECTION, mdir,
								JANUS_SDP_OA_CODEC, janus_videocodec_name(ps->vcodec),
								JANUS_SDP_OA_VP9_PROFILE, vp9_profile,
								JANUS_SDP_OA_H264_PROFILE, h264_profile,
								JANUS_SDP_OA_ACCEPT_EXTMAP, JANUS_RTP_EXTMAP_MID,
								JANUS_SDP_OA_ACCEPT_EXTMAP, JANUS_RTP_EXTMAP_RID,
								JANUS_SDP_OA_ACCEPT_EXTMAP, JANUS_RTP_EXTMAP_REPAIRED_RID,
								JANUS_SDP_OA_ACCEPT_EXTMAP, JANUS_RTP_EXTMAP_FRAME_MARKING,
								JANUS_SDP_OA_ACCEPT_EXTMAP, videoroom->videoorient_ext ? JANUS_RTP_EXTMAP_VIDEO_ORIENTATION : NULL,
								JANUS_SDP_OA_ACCEPT_EXTMAP, videoroom->playoutdelay_ext ? JANUS_RTP_EXTMAP_PLAYOUT_DELAY : NULL,
								JANUS_SDP_OA_ACCEPT_EXTMAP, videoroom->transport_wide_cc_ext ? JANUS_RTP_EXTMAP_TRANSPORT_WIDE_CC : NULL,
							JANUS_SDP_OA_DONE);
						janus_sdp_mline *m_answer = janus_sdp_mline_find_by_index(answer, m->index);
						if(m_answer != NULL) {
							/* TODO Remove, this is just here for backwards compatibility */
							if(videocodec == NULL)
								videocodec = janus_videocodec_name(ps->vcodec);
							/* Also add a bandwidth SDP attribute if we're capping the bitrate in the room */
							if(videoroom->bitrate > 0 && videoroom->bitrate_cap) {
								if(participant->firefox) {
									/* Use TIAS (bps) instead of AS (kbps) for the b= attribute, as explained here:
									 * https://github.com/meetecho/janus-gateway/issues/1277#issuecomment-397677746 */
									m->b_name = g_strdup("TIAS");
									m->b_value = videoroom->bitrate;
								} else {
									m->b_name = g_strdup("AS");
									m->b_value = videoroom->bitrate/1000;
								}
							}
						}
					} else if(m->type == JANUS_SDP_APPLICATION) {
						janus_sdp_generate_answer_mline(offer, answer, m,
							JANUS_SDP_OA_MLINE, JANUS_SDP_APPLICATION,
							JANUS_SDP_OA_ACCEPT_EXTMAP, JANUS_RTP_EXTMAP_MID,
							JANUS_SDP_OA_DONE);
					}
					/* Make sure we have a mid */
					if(ps->mid == NULL) {
						char mid[5];
						g_snprintf(mid, sizeof(mid), "%d", ps->mindex);
						ps->mid = g_strdup(mid);
					}
					/* Do we have a description as well? */
					if(descriptions != NULL && json_array_size(descriptions) > 0) {
						size_t i = 0;
						for(i=0; i<json_array_size(descriptions); i++) {
							json_t *d = json_array_get(descriptions, i);
							const char *d_mid = json_string_value(json_object_get(d, "mid"));
							const char *d_desc = json_string_value(json_object_get(d, "description"));
							if(d_desc && d_mid && ps->mid && !strcasecmp(d_mid, ps->mid)) {
								ps->description = g_strdup(d_desc);
								break;
							}
						}
					}
					/* Add the stream to the list, if it's new */
					if(new_ps) {
						participant->streams = g_list_append(participant->streams, ps);
						g_hash_table_insert(participant->streams_byid, GINT_TO_POINTER(ps->mindex), ps);
						g_hash_table_insert(participant->streams_bymid, g_strdup(ps->mid), ps);
					}
					temp = temp->next;
					/* Add to the info we send back to the publisher */
					json_t *info = json_object();
					json_object_set_new(info, "type", json_string(janus_videoroom_media_str(ps->type)));
					json_object_set_new(info, "mindex", json_integer(ps->mindex));
					json_object_set_new(info, "mid", json_string(ps->mid));
					if(ps->disabled) {
						json_object_set_new(info, "disabled", json_true());
					} else {
						if(ps->description)
							json_object_set_new(info, "description", json_string(ps->description));
						if(ps->type == JANUS_VIDEOROOM_MEDIA_AUDIO) {
							json_object_set_new(info, "codec", json_string(janus_audiocodec_name(ps->acodec)));
							if(ps->opusfec)
								json_object_set_new(info, "opus-fec", json_true());
						} else if(ps->type == JANUS_VIDEOROOM_MEDIA_VIDEO) {
							json_object_set_new(info, "codec", json_string(janus_videocodec_name(ps->vcodec)));
							if(ps->simulcast)
								json_object_set_new(info, "simulcast", json_true());
							if(ps->svc)
								json_object_set_new(info, "svc", json_true());
						}
					}
					json_array_append_new(media, info);
				}
				janus_mutex_unlock(&participant->streams_mutex);
				janus_sdp_destroy(offer);
				/* Replace the session name */
				g_free(answer->s_name);
				char s_name[100];
				g_snprintf(s_name, sizeof(s_name), "VideoRoom %s", videoroom->room_id_str);
				answer->s_name = g_strdup(s_name);
				/* Generate an SDP string we can send back to the publisher */
				char *answer_sdp = janus_sdp_write(answer);
				janus_sdp_destroy(answer);
				/* For backwards compatibility, update the event with info on the codecs that we'll be handling
				 * TODO This will make no sense in the future, as different streams may use different codecs */
				if(event) {
					if(audiocodec)
						json_object_set_new(event, "audio_codec", json_string(audiocodec));
					if(videocodec)
						json_object_set_new(event, "video_codec", json_string(videocodec));
				}
				json_object_set_new(event, "streams", media);
				/* Is this room recorded, or are we recording this publisher already? */
				janus_mutex_lock(&participant->rec_mutex);
				if(videoroom->record || participant->recording_active) {
					GList *temp = participant->streams;
					while(temp) {
						janus_videoroom_publisher_stream *ps = (janus_videoroom_publisher_stream *)temp->data;
						janus_videoroom_recorder_create(ps);
						temp = temp->next;
					}
					participant->recording_active = TRUE;
				}
				janus_mutex_unlock(&participant->rec_mutex);
				/* Send the answer back to the publisher */
				JANUS_LOG(LOG_VERB, "Handling publisher: turned this into an '%s':\n%s\n", type, answer_sdp);
				json_t *jsep = json_pack("{ssss}", "type", type, "sdp", answer_sdp);
				g_free(answer_sdp);
				if(e2ee)
					participant->e2ee = TRUE;
				if(participant->e2ee) {
					JANUS_LOG(LOG_VERB, "Publisher is going to do end-to-end media encryption\n");
					json_object_set_new(jsep, "e2ee", json_true());
				}
				/* How long will the Janus core take to push the event? */
				g_atomic_int_set(&session->hangingup, 0);
				gint64 start = janus_get_monotonic_time();
				int res = gateway->push_event(msg->handle, &janus_videoroom_plugin, msg->transaction, event, jsep);
				JANUS_LOG(LOG_VERB, "  >> Pushing event: %d (took %"SCNu64" us)\n", res, janus_get_monotonic_time()-start);
				/* If this is an update/renegotiation, notify participants about this */
				if(sdp_update && g_atomic_int_get(&session->started)) {
					/* Notify all other participants this publisher's media has changed */
					janus_videoroom_notify_about_publisher(participant, TRUE);
				}
				/* Done */
				if(res != JANUS_OK) {
					/* TODO Failed to negotiate? We should remove this publisher */
				} else {
					/* We'll wait for the setup_media event before actually telling subscribers */
				}
				janus_refcount_decrease(&videoroom->ref);
				json_decref(event);
				json_decref(jsep);
			}
			if(participant != NULL)
				janus_refcount_decrease(&participant->ref);
		}
		janus_videoroom_message_free(msg);

		continue;

error:
		{
			/* Prepare JSON error event */
			json_t *event = json_object();
			json_object_set_new(event, "videoroom", json_string("event"));
			json_object_set_new(event, "error_code", json_integer(error_code));
			json_object_set_new(event, "error", json_string(error_cause));
			int ret = gateway->push_event(msg->handle, &janus_videoroom_plugin, msg->transaction, event, NULL);
			JANUS_LOG(LOG_VERB, "  >> Pushing event: %d (%s)\n", ret, janus_get_api_error(ret));
			json_decref(event);
			janus_videoroom_message_free(msg);
		}
	}
	JANUS_LOG(LOG_VERB, "Leaving VideoRoom handler thread\n");
	return NULL;
}

/* Helper to quickly relay RTP packets from publishers to subscribers */
static void janus_videoroom_relay_rtp_packet(gpointer data, gpointer user_data) {
	janus_videoroom_rtp_relay_packet *packet = (janus_videoroom_rtp_relay_packet *)user_data;
	if(!packet || !packet->data || packet->length < 1) {
		JANUS_LOG(LOG_ERR, "Invalid packet...\n");
		return;
	}
	janus_videoroom_subscriber_stream *stream = (janus_videoroom_subscriber_stream *)data;
	if(!stream || !g_atomic_int_get(&stream->ready) || g_atomic_int_get(&stream->destroyed) ||
			!stream->send || !stream->publisher_streams ||
			!stream->subscriber || stream->subscriber->paused || stream->subscriber->kicked ||
			!stream->subscriber->session || !stream->subscriber->session->handle ||
			!g_atomic_int_get(&stream->subscriber->session->started))
		return;
	janus_videoroom_publisher_stream *ps = stream->publisher_streams->data;
	if(ps != packet->source)
		return;
	janus_videoroom_subscriber *subscriber = stream->subscriber;
	janus_videoroom_session *session = subscriber->session;

	/* Make sure there hasn't been a publisher switch by checking the SSRC */
	if(packet->is_video) {
		/* Check if there's any SVC info to take into account */
		if(packet->svc) {
			/* There is: check if this is a layer that can be dropped for this viewer
			 * Note: Following core inspired by the excellent job done by Sergio Garcia Murillo here:
			 * https://github.com/medooze/media-server/blob/master/src/vp9/VP9LayerSelector.cpp */
			int plen = 0;
			char *payload = janus_rtp_payload((char *)packet->data, packet->length, &plen);
			gboolean keyframe = janus_vp9_is_keyframe((const char *)payload, plen);
			gboolean override_mark_bit = FALSE, has_marker_bit = packet->data->markerbit;
			int spatial_layer = stream->spatial_layer;
			gint64 now = janus_get_monotonic_time();
			if(packet->svc_info.spatial_layer >= 0 && packet->svc_info.spatial_layer <= 2)
				stream->last_spatial_layer[packet->svc_info.spatial_layer] = now;
			if(stream->target_spatial_layer > stream->spatial_layer) {
				JANUS_LOG(LOG_HUGE, "We need to upscale spatially: (%d < %d)\n",
					stream->spatial_layer, stream->target_spatial_layer);
				/* We need to upscale: wait for a keyframe */
				if(keyframe) {
					int new_spatial_layer = stream->target_spatial_layer;
					while(new_spatial_layer > stream->spatial_layer && new_spatial_layer > 0) {
						if(now - stream->last_spatial_layer[new_spatial_layer] >= 250000) {
							/* We haven't received packets from this layer for a while, try a lower layer */
							JANUS_LOG(LOG_HUGE, "Haven't received packets from layer %d for a while, trying %d instead...\n",
								new_spatial_layer, new_spatial_layer-1);
							new_spatial_layer--;
						} else {
							break;
						}
					}
					if(new_spatial_layer > stream->spatial_layer) {
						JANUS_LOG(LOG_HUGE, "  -- Upscaling spatial layer: %d --> %d (need %d)\n",
							stream->spatial_layer, new_spatial_layer, stream->target_spatial_layer);
						stream->spatial_layer = new_spatial_layer;
						spatial_layer = stream->spatial_layer;
						/* Notify the viewer */
						json_t *event = json_object();
						json_object_set_new(event, "videoroom", json_string("event"));
						json_object_set_new(event, "room", string_ids ? json_string(subscriber->room_id_str) : json_integer(subscriber->room_id));
						json_object_set_new(event, "mid", json_string(stream->mid));
						json_object_set_new(event, "spatial_layer", json_integer(stream->spatial_layer));
						if(stream->temporal_layer == -1) {
							/* We just started: initialize the temporal layer and notify that too */
							stream->temporal_layer = 0;
							json_object_set_new(event, "temporal_layer", json_integer(stream->temporal_layer));
						}
						gateway->push_event(subscriber->session->handle, &janus_videoroom_plugin, NULL, event, NULL);
						json_decref(event);
					}
				}
			} else if(stream->target_spatial_layer < stream->spatial_layer) {
				/* We need to downscale */
				JANUS_LOG(LOG_HUGE, "We need to downscale spatially: (%d > %d)\n",
					stream->spatial_layer, stream->target_spatial_layer);
				gboolean downscaled = FALSE;
				if(!packet->svc_info.fbit && keyframe) {
					/* Non-flexible mode: wait for a keyframe */
					downscaled = TRUE;
				} else if(packet->svc_info.fbit && packet->svc_info.ebit) {
					/* Flexible mode: check the E bit */
					downscaled = TRUE;
				}
				if(downscaled) {
					JANUS_LOG(LOG_HUGE, "  -- Downscaling spatial layer: %d --> %d\n",
						stream->spatial_layer, stream->target_spatial_layer);
					stream->spatial_layer = stream->target_spatial_layer;
					/* Notify the viewer */
					json_t *event = json_object();
					json_object_set_new(event, "videoroom", json_string("event"));
					json_object_set_new(event, "room", string_ids ? json_string(subscriber->room_id_str) : json_integer(subscriber->room_id));
					json_object_set_new(event, "mid", json_string(stream->mid));
					json_object_set_new(event, "spatial_layer", json_integer(stream->spatial_layer));
					gateway->push_event(subscriber->session->handle, &janus_videoroom_plugin, NULL, event, NULL);
					json_decref(event);
				}
			}
			if(spatial_layer < packet->svc_info.spatial_layer) {
				/* Drop the packet: update the context to make sure sequence number is increased normally later */
				JANUS_LOG(LOG_HUGE, "Dropping packet (spatial layer %d < %d)\n", spatial_layer, packet->svc_info.spatial_layer);
				stream->context.base_seq++;
				return;
			} else if(packet->svc_info.ebit && spatial_layer == packet->svc_info.spatial_layer) {
				/* If we stop at layer 0, we need a marker bit now, as the one from layer 1 will not be received */
				override_mark_bit = TRUE;
			}
			int temporal_layer = stream->temporal_layer;
			if(stream->target_temporal_layer > stream->temporal_layer) {
				/* We need to upscale */
				JANUS_LOG(LOG_HUGE, "We need to upscale temporally: (%d < %d)\n",
					stream->temporal_layer, stream->target_temporal_layer);
				if(packet->svc_info.ubit && packet->svc_info.bbit &&
						packet->svc_info.temporal_layer > stream->temporal_layer &&
						packet->svc_info.temporal_layer <= stream->target_temporal_layer) {
					JANUS_LOG(LOG_HUGE, "  -- Upscaling temporal layer: %d --> %d (want %d)\n",
						stream->temporal_layer, packet->svc_info.temporal_layer, stream->target_temporal_layer);
					stream->temporal_layer = packet->svc_info.temporal_layer;
					temporal_layer = stream->temporal_layer;
					/* Notify the viewer */
					json_t *event = json_object();
					json_object_set_new(event, "videoroom", json_string("event"));
					json_object_set_new(event, "room", string_ids ? json_string(subscriber->room_id_str) : json_integer(subscriber->room_id));
					json_object_set_new(event, "mid", json_string(stream->mid));
					json_object_set_new(event, "temporal_layer", json_integer(stream->temporal_layer));
					gateway->push_event(subscriber->session->handle, &janus_videoroom_plugin, NULL, event, NULL);
					json_decref(event);
				}
			} else if(stream->target_temporal_layer < stream->temporal_layer) {
				/* We need to downscale */
				JANUS_LOG(LOG_HUGE, "We need to downscale temporally: (%d > %d)\n",
					stream->temporal_layer, stream->target_temporal_layer);
				if(packet->svc_info.ebit && packet->svc_info.temporal_layer == stream->target_temporal_layer) {
					JANUS_LOG(LOG_HUGE, "  -- Downscaling temporal layer: %d --> %d\n",
						stream->temporal_layer, stream->target_temporal_layer);
					stream->temporal_layer = stream->target_temporal_layer;
					/* Notify the viewer */
					json_t *event = json_object();
					json_object_set_new(event, "videoroom", json_string("event"));
					json_object_set_new(event, "room", string_ids ? json_string(subscriber->room_id_str) : json_integer(subscriber->room_id));
					json_object_set_new(event, "mid", json_string(stream->mid));
					json_object_set_new(event, "temporal_layer", json_integer(stream->temporal_layer));
					gateway->push_event(subscriber->session->handle, &janus_videoroom_plugin, NULL, event, NULL);
					json_decref(event);
				}
			}
			if(temporal_layer < packet->svc_info.temporal_layer) {
				/* Drop the packet: update the context to make sure sequence number is increased normally later */
				JANUS_LOG(LOG_HUGE, "Dropping packet (temporal layer %d < %d)\n", temporal_layer, packet->svc_info.temporal_layer);
				stream->context.base_seq++;
				return;
			}
			/* If we got here, we can send the frame: this doesn't necessarily mean it's
			 * one of the layers the user wants, as there may be dependencies involved */
			JANUS_LOG(LOG_HUGE, "Sending packet (spatial=%d, temporal=%d)\n",
				packet->svc_info.spatial_layer, packet->svc_info.temporal_layer);
			/* Fix sequence number and timestamp (publisher switching may be involved) */
			janus_rtp_header_update(packet->data, &stream->context, TRUE, 0);
			if(override_mark_bit && !has_marker_bit) {
				packet->data->markerbit = 1;
			}
			if(gateway != NULL) {
				janus_plugin_rtp rtp = { .mindex = stream->mindex, .video = packet->is_video, .buffer = (char *)packet->data, .length = packet->length,
					.extensions = packet->extensions };
				gateway->relay_rtp(session->handle, &rtp);
			}
			if(override_mark_bit && !has_marker_bit) {
				packet->data->markerbit = 0;
			}
			/* Restore the timestamp and sequence number to what the publisher set them to */
			packet->data->timestamp = htonl(packet->timestamp);
			packet->data->seq_number = htons(packet->seq_number);
		} else if(packet->ssrc[0] != 0) {
			/* Handle simulcast: make sure we have a payload to work with */
			int plen = 0;
			char *payload = janus_rtp_payload((char *)packet->data, packet->length, &plen);
			if(payload == NULL)
				return;
			/* Process this packet: don't relay if it's not the SSRC/layer we wanted to handle */
			gboolean relay = janus_rtp_simulcasting_context_process_rtp(&stream->sim_context,
				(char *)packet->data, packet->length, packet->ssrc, NULL, ps->vcodec, &stream->context);
			if(!relay) {
				/* Did a lot of time pass before we could relay a packet? */
				gint64 now = janus_get_monotonic_time();
				if((now - stream->sim_context.last_relayed) >= G_USEC_PER_SEC) {
					g_atomic_int_set(&stream->sim_context.need_pli, 1);
				}
			}
			if(stream->sim_context.need_pli) {
				/* Send a PLI */
				JANUS_LOG(LOG_VERB, "We need a PLI for the simulcast context\n");
				janus_videoroom_reqpli(ps, "Simulcast change");
			}
			/* Do we need to drop this? */
			if(!relay)
				return;
			/* Any event we should notify? */
			if(stream->sim_context.changed_substream) {
				/* Notify the user about the substream change */
				json_t *event = json_object();
				json_object_set_new(event, "videoroom", json_string("event"));
				json_object_set_new(event, "room", string_ids ? json_string(subscriber->room_id_str) : json_integer(subscriber->room_id));
				json_object_set_new(event, "mid", json_string(stream->mid));
				json_object_set_new(event, "substream", json_integer(stream->sim_context.substream));
				gateway->push_event(subscriber->session->handle, &janus_videoroom_plugin, NULL, event, NULL);
				json_decref(event);
			}
			if(stream->sim_context.changed_temporal) {
				/* Notify the user about the temporal layer change */
				json_t *event = json_object();
				json_object_set_new(event, "videoroom", json_string("event"));
				json_object_set_new(event, "room", string_ids ? json_string(subscriber->room_id_str) : json_integer(subscriber->room_id));
				json_object_set_new(event, "mid", json_string(stream->mid));
				json_object_set_new(event, "temporal", json_integer(stream->sim_context.templayer));
				gateway->push_event(subscriber->session->handle, &janus_videoroom_plugin, NULL, event, NULL);
				json_decref(event);
			}
			/* If we got here, update the RTP header and send the packet */
			janus_rtp_header_update(packet->data, &stream->context, TRUE, 0);
			char vp8pd[6];
			if(ps && ps->vcodec == JANUS_VIDEOCODEC_VP8) {
				/* For VP8, we save the original payload descriptor, to restore it after */
				memcpy(vp8pd, payload, sizeof(vp8pd));
				janus_vp8_simulcast_descriptor_update(payload, plen, &stream->vp8_context,
					stream->sim_context.changed_substream);
			}
			/* Send the packet */
			if(gateway != NULL) {
				janus_plugin_rtp rtp = { .mindex = stream->mindex, .video = packet->is_video, .buffer = (char *)packet->data, .length = packet->length,
					.extensions = packet->extensions };
				gateway->relay_rtp(session->handle, &rtp);
			}
			/* Restore the timestamp and sequence number to what the publisher set them to */
			packet->data->timestamp = htonl(packet->timestamp);
			packet->data->seq_number = htons(packet->seq_number);
			if(ps && ps->vcodec == JANUS_VIDEOCODEC_VP8) {
				/* Restore the original payload descriptor as well, as it will be needed by the next viewer */
				memcpy(payload, vp8pd, sizeof(vp8pd));
			}
		} else {
			/* Fix sequence number and timestamp (publisher switching may be involved) */
			janus_rtp_header_update(packet->data, &stream->context, TRUE, 0);
			/* Send the packet */
			if(gateway != NULL) {
				janus_plugin_rtp rtp = { .mindex = stream->mindex, .video = packet->is_video, .buffer = (char *)packet->data, .length = packet->length,
					.extensions = packet->extensions };
				gateway->relay_rtp(session->handle, &rtp);
			}
			/* Restore the timestamp and sequence number to what the publisher set them to */
			packet->data->timestamp = htonl(packet->timestamp);
			packet->data->seq_number = htons(packet->seq_number);
		}
	} else {
		/* Fix sequence number and timestamp (publisher switching may be involved) */
		janus_rtp_header_update(packet->data, &stream->context, FALSE, 0);
		/* Send the packet */
		if(gateway != NULL) {
			janus_plugin_rtp rtp = { .mindex = stream->mindex, .video = packet->is_video, .buffer = (char *)packet->data, .length = packet->length,
				.extensions = packet->extensions };
			gateway->relay_rtp(session->handle, &rtp);
		}
		/* Restore the timestamp and sequence number to what the publisher set them to */
		packet->data->timestamp = htonl(packet->timestamp);
		packet->data->seq_number = htons(packet->seq_number);
	}

	return;
}

static void janus_videoroom_relay_data_packet(gpointer data, gpointer user_data) {
	janus_videoroom_rtp_relay_packet *packet = (janus_videoroom_rtp_relay_packet *)user_data;
	if(!packet || packet->is_rtp || !packet->data || packet->length < 1) {
		JANUS_LOG(LOG_ERR, "Invalid packet...\n");
		return;
	}
	janus_videoroom_subscriber_stream *stream = (janus_videoroom_subscriber_stream *)data;
	if(!stream || !g_atomic_int_get(&stream->ready) || g_atomic_int_get(&stream->destroyed) ||
			!stream->send || !stream->publisher_streams ||
			!stream->subscriber || stream->subscriber->paused || stream->subscriber->kicked ||
			!stream->subscriber->session || !stream->subscriber->session->handle ||
			!g_atomic_int_get(&stream->subscriber->session->started) ||
			!g_atomic_int_get(&stream->subscriber->session->dataready))
		return;
	janus_videoroom_publisher_stream *ps = stream->publisher_streams->data;
	if(ps != packet->source || ps->publisher == NULL)
		return;
	janus_videoroom_subscriber *subscriber = stream->subscriber;
	janus_videoroom_session *session = subscriber->session;

	if(gateway != NULL && packet->data != NULL) {
		JANUS_LOG(LOG_VERB, "Forwarding %s DataChannel message (%d bytes) to viewer\n",
			packet->textdata ? "text" : "binary", packet->length);
		janus_plugin_data data = {
			.label = ps->publisher->user_id_str,
			.protocol = NULL,
			.binary = !packet->textdata,
			.buffer = (char *)packet->data,
			.length = packet->length
		};
		gateway->relay_data(session->handle, &data);
	}
	return;
}

/* The following methods are only relevant if RTCP is used for RTP forwarders */
static void janus_videoroom_rtp_forwarder_rtcp_receive(janus_videoroom_rtp_forwarder *forward) {
	char buffer[1500];
	struct sockaddr_storage remote_addr;
	socklen_t addrlen = sizeof(remote_addr);
	int len = recvfrom(forward->rtcp_fd, buffer, sizeof(buffer), 0, (struct sockaddr *)&remote_addr, &addrlen);
	if(len > 0 && janus_is_rtcp(buffer, len)) {
		JANUS_LOG(LOG_HUGE, "Got %s RTCP packet: %d bytes\n", forward->is_video ? "video" : "audio", len);
		/* We only handle incoming video PLIs or FIR at the moment */
		if(!janus_rtcp_has_fir(buffer, len) && !janus_rtcp_has_pli(buffer, len))
			return;
		janus_videoroom_reqpli((janus_videoroom_publisher_stream *)forward->source, "RTCP from forwarder");
	}
}

static void *janus_videoroom_rtp_forwarder_rtcp_thread(void *data) {
	JANUS_LOG(LOG_VERB, "Joining RTCP thread for RTP forwarders...\n");
	/* Run the main loop */
	g_main_loop_run(rtcpfwd_loop);
	/* When the loop ends, we're done */
	JANUS_LOG(LOG_VERB, "Leaving RTCP thread for RTP forwarders...\n");
	return NULL;
}<|MERGE_RESOLUTION|>--- conflicted
+++ resolved
@@ -495,7 +495,6 @@
 		{
 			"id" : <unique ID of active publisher #1>,
 			"display" : "<display name of active publisher #1, if any>",
-<<<<<<< HEAD
 			"streams" : [
 				{
 					"type" : "<type of published stream #1 (audio|video|data)">,
@@ -504,6 +503,7 @@
 					"disabled" : <if true, it means this stream is currently inactive/disabled (and so codec, description, etc. will be missing)>,
 					"codec" : "<codec used for published stream #1>",
 					"description" : "<text description of published stream #1, if any>",
+					"moderated" : <true if this stream audio has been moderated for this participant>,
 					"simulcast" : "<true if published stream #1 uses simulcast (VP8 and H.264 only)>",
 					"svc" : "<true if published stream #1 uses SVC (VP9 only)>",
 					"talking" : <true|false, whether the publisher stream has audio activity or not (only if audio levels are used)>,
@@ -511,15 +511,6 @@
 				// Other streams, if any
 			],
 			"talking" : <true|false, whether the publisher is talking or not (only if audio levels are used); deprecated, use the stream specific ones>,
-=======
-			"audio_codec" : "<audio codec used by active publisher #1, if any>",
-			"video_codec" : "<video codec used by active publisher #1, if any>",
-			"audio_moderated" : <set to true if audio has been moderated for this participant>,
-			"video_moderated" : <set to true if video has been moderated for this participant>,
-			"data_moderated" : <set to true if data has been moderated for this participant>,
-			"simulcast" : "<true if the publisher uses simulcast (VP8 and H.264 only)>",
-			"talking" : <true|false, whether the publisher is talking or not (only if audio levels are used)>,
->>>>>>> 5e8d1748
 		},
 		// Other active publishers
 	],
@@ -649,7 +640,6 @@
 		{
 			"id" : <unique ID of the new publisher>,
 			"display" : "<display name of the new publisher, if any>",
-<<<<<<< HEAD
 			"streams" : [
 				{
 					"type" : "<type of published stream #1 (audio|video|data)">,
@@ -658,6 +648,7 @@
 					"disabled" : <if true, it means this stream is currently inactive/disabled (and so codec, description, etc. will be missing)>,
 					"codec" : "<codec used for published stream #1>",
 					"description" : "<text description of published stream #1, if any>",
+					"moderated" : <true if this stream audio has been moderated for this participant>,
 					"simulcast" : "<true if published stream #1 uses simulcast (VP8 and H.264 only)>",
 					"svc" : "<true if published stream #1 uses SVC (VP9 only)>",
 					"talking" : <true|false, whether the publisher stream has audio activity or not (only if audio levels are used)>,
@@ -665,15 +656,6 @@
 				// Other streams, if any
 			],
 			"talking" : <true|false, whether the publisher is talking or not (only if audio levels are used); deprecated, use the stream specific ones>,
-=======
-			"audio_codec" : "<audio codec used the new publisher, if any>",
-			"video_codec" : "<video codec used by the new publisher, if any>",
-			"audio_moderated" : <set to true if audio has been moderated for this participant>,
-			"video_moderated" : <set to true if video has been moderated for this participant>,
-			"data_moderated" : <set to true if data has been moderated for this participant>,
-			"simulcast" : "<true if the publisher uses simulcast (VP8 and H.264 only)>",
-			"talking" : <true|false, whether the publisher is talking or not (only if audio levels are used)>,
->>>>>>> 5e8d1748
 		}
 	]
 }
@@ -1935,13 +1917,13 @@
 		janus_videoroom_rtp_forwarder_rtcp_receive(r->forward);
 	return G_SOURCE_CONTINUE;
 }
-static void janus_videoroom_publisher_dereference_void(void *p);
+static void janus_videoroom_publisher_stream_dereference_void(void *ps);
 static void janus_videoroom_rtp_forwarder_rtcp_finalize(GSource *source) {
 	janus_videoroom_rtcp_receiver *r = (janus_videoroom_rtcp_receiver *)source;
 	/* Remove the reference to the forwarder */
 	if(r && r->forward) {
 		if(r->forward->source) {
-			janus_videoroom_publisher_dereference_void(r->forward->source);
+			janus_videoroom_publisher_stream_dereference_void(r->forward->source);
 			r->forward->source = NULL;
 		}
 		janus_refcount_decrease(&r->forward->ref);
@@ -2179,6 +2161,9 @@
 	if(ps)
 		janus_refcount_decrease(&ps->ref);
 }
+static void janus_videoroom_publisher_stream_dereference_void(void *ps) {
+	janus_videoroom_publisher_stream_unref((janus_videoroom_publisher_stream *)ps);
+}
 
 static void janus_videoroom_publisher_stream_free(const janus_refcount *ps_ref) {
 	janus_videoroom_publisher_stream *ps = janus_refcount_containerof(ps_ref, janus_videoroom_publisher_stream, ref);
@@ -2202,9 +2187,6 @@
 	}
 	g_free(ps);
 }
-static void janus_videoroom_publisher_dereference_void(void *p) {
-	janus_videoroom_publisher_dereference((janus_videoroom_publisher *)p);
-}
 
 static void janus_videoroom_publisher_dereference(janus_videoroom_publisher *p) {
 	/* This is used by g_pointer_clear and g_hash_table_new_full so that NULL is only possible if that was inserted into the hash table. */
@@ -2366,13 +2348,8 @@
 	}
 }
 
-<<<<<<< HEAD
 static void janus_videoroom_reqpli(janus_videoroom_publisher_stream *ps, const char *reason) {
-	if(ps == NULL || ps->publisher == NULL)
-=======
-static void janus_videoroom_reqpli(janus_videoroom_publisher *publisher, const char *reason) {
-	if(publisher == NULL || g_atomic_int_get(&publisher->destroyed))
->>>>>>> 5e8d1748
+	if(ps == NULL || g_atomic_int_get(&ps->destroyed) || ps->publisher == NULL || g_atomic_int_get(&ps->publisher->destroyed))
 		return;
 	/* Send a PLI */
 	JANUS_LOG(LOG_VERB, "%s sending PLI to %s (#%d, %s)\n", reason,
@@ -2412,20 +2389,18 @@
 	if(!p || !ps || !host) {
 		return 0;
 	}
-<<<<<<< HEAD
+	janus_refcount_increase(&p->ref);
+	janus_refcount_increase(&ps->ref);
 	janus_mutex_lock(&ps->rtp_forwarders_mutex);
-=======
-	janus_refcount_increase(&p->ref);
-	janus_mutex_lock(&p->rtp_forwarders_mutex);
->>>>>>> 5e8d1748
 	/* Do we need to bind to a port for RTCP? */
 	int fd = -1;
 	uint16_t local_rtcp_port = 0;
 	if(!is_data && rtcp_port > 0) {
 		fd = socket(AF_INET6, SOCK_DGRAM, IPPROTO_UDP);
 		if(fd < 0) {
-<<<<<<< HEAD
 			janus_mutex_unlock(&ps->rtp_forwarders_mutex);
+			janus_refcount_decrease(&ps->ref);
+			janus_refcount_decrease(&p->ref);
 			JANUS_LOG(LOG_ERR, "Error creating RTCP socket for new RTP forwarder... %d (%s)\n",
 				errno, strerror(errno));
 			return NULL;
@@ -2433,19 +2408,9 @@
 		int v6only = 0;
 		if(setsockopt(fd, IPPROTO_IPV6, IPV6_V6ONLY, &v6only, sizeof(v6only)) != 0) {
 			janus_mutex_unlock(&ps->rtp_forwarders_mutex);
-=======
-			janus_mutex_unlock(&p->rtp_forwarders_mutex);
+			janus_refcount_decrease(&ps->ref);
 			janus_refcount_decrease(&p->ref);
-			JANUS_LOG(LOG_ERR, "Error creating RTCP socket for new RTP forwarder... %d (%s)\n",
-				errno, g_strerror(errno));
-			return 0;
-		}
-		int v6only = 0;
-		if(setsockopt(fd, IPPROTO_IPV6, IPV6_V6ONLY, &v6only, sizeof(v6only)) != 0) {
-			janus_mutex_unlock(&p->rtp_forwarders_mutex);
-			janus_refcount_decrease(&p->ref);
->>>>>>> 5e8d1748
-			JANUS_LOG(LOG_ERR, "Error creating RTCP socket for new RTP forwarder... %d (%s)\n",
+			JANUS_LOG(LOG_ERR, "Error configuring RTCP socket for new RTP forwarder... %d (%s)\n",
 				errno, g_strerror(errno));
 			close(fd);
 			return NULL;
@@ -2458,12 +2423,9 @@
 		address.sin6_addr = in6addr_any;
 		if(bind(fd, (struct sockaddr *)&address, len) < 0 ||
 				getsockname(fd, (struct sockaddr *)&address, &len) < 0) {
-<<<<<<< HEAD
 			janus_mutex_unlock(&ps->rtp_forwarders_mutex);
-=======
-			janus_mutex_unlock(&p->rtp_forwarders_mutex);
+			janus_refcount_decrease(&ps->ref);
 			janus_refcount_decrease(&p->ref);
->>>>>>> 5e8d1748
 			JANUS_LOG(LOG_ERR, "Error binding RTCP socket for new RTP forwarder... %d (%s)\n",
 				errno, g_strerror(errno));
 			close(fd);
@@ -2503,12 +2465,9 @@
 			gsize len = 0;
 			guchar *decoded = g_base64_decode(srtp_crypto, &len);
 			if(len < SRTP_MASTER_LENGTH) {
-<<<<<<< HEAD
 				janus_mutex_unlock(&ps->rtp_forwarders_mutex);
-=======
-				janus_mutex_unlock(&p->rtp_forwarders_mutex);
-				janus_refcount_decrease(&p->ref);
->>>>>>> 5e8d1748
+			janus_refcount_decrease(&ps->ref);
+			janus_refcount_decrease(&p->ref);
 				JANUS_LOG(LOG_ERR, "Invalid SRTP crypto (%s)\n", srtp_crypto);
 				g_free(decoded);
 				g_free(srtp_ctx);
@@ -2532,12 +2491,9 @@
 			srtp_err_status_t res = srtp_create(&srtp_ctx->ctx, policy);
 			if(res != srtp_err_status_ok) {
 				/* Something went wrong... */
-<<<<<<< HEAD
 				janus_mutex_unlock(&ps->rtp_forwarders_mutex);
-=======
-				janus_mutex_unlock(&p->rtp_forwarders_mutex);
+				janus_refcount_decrease(&ps->ref);
 				janus_refcount_decrease(&p->ref);
->>>>>>> 5e8d1748
 				JANUS_LOG(LOG_ERR, "Error creating forwarder SRTP session: %d (%s)\n", res, janus_srtp_error_str(res));
 				g_free(decoded);
 				policy->key = NULL;
@@ -2589,7 +2545,7 @@
 	g_hash_table_insert(p->rtp_forwarders, GUINT_TO_POINTER(stream_id), GUINT_TO_POINTER(stream_id));
 	if(fd > -1) {
 		/* We need RTCP: track this file descriptor, and ref the forwarder */
-		janus_refcount_increase(&p->ref);
+		janus_refcount_increase(&ps->ref);
 		janus_refcount_increase(&forward->ref);
 		forward->rtcp_recv = g_source_new(&janus_videoroom_rtp_forwarder_rtcp_funcs, sizeof(janus_videoroom_rtcp_receiver));
 		janus_videoroom_rtcp_receiver *rr = (janus_videoroom_rtcp_receiver *)forward->rtcp_recv;
@@ -2621,12 +2577,9 @@
 		(void)sendto(fd, &rtp, 12, 0, address, addrlen);
 		(void)sendto(fd, &rtp, 12, 0, address, addrlen);
 	}
-<<<<<<< HEAD
 	janus_mutex_unlock(&ps->rtp_forwarders_mutex);
-=======
-	janus_mutex_unlock(&p->rtp_forwarders_mutex);
+	janus_refcount_decrease(&ps->ref);
 	janus_refcount_decrease(&p->ref);
->>>>>>> 5e8d1748
 	JANUS_LOG(LOG_VERB, "Added %s/%d rtp_forward to participant %s host: %s:%d stream_id: %"SCNu32"\n",
 		is_data ? "data" : (is_video ? "video" : "audio"), substream, p->user_id_str, host, port, stream_id);
 	return forward;
@@ -3559,6 +3512,8 @@
 					video_added = TRUE;
 					json_object_set_new(pl, "video_codec", json_string(janus_videocodec_name(ps->vcodec)));
 				}
+				if(ps->muted)
+					json_object_set_new(info, "moderated", json_true());
 				if(ps->simulcast)
 					json_object_set_new(info, "simulcast", json_true());
 				if(ps->svc)
@@ -6284,50 +6239,7 @@
 		if(session->participant_type == janus_videoroom_p_type_publisher) {
 			janus_videoroom_publisher *participant = janus_videoroom_session_get_publisher(session);
 			/* Notify all other participants that there's a new boy in town */
-<<<<<<< HEAD
 			janus_videoroom_notify_about_publisher(participant, FALSE);
-=======
-			json_t *list = json_array();
-			json_t *pl = json_object();
-			json_object_set_new(pl, "id", string_ids ? json_string(participant->user_id_str) : json_integer(participant->user_id));
-			if(participant->display)
-				json_object_set_new(pl, "display", json_string(participant->display));
-			if(participant->audio)
-				json_object_set_new(pl, "audio_codec", json_string(janus_audiocodec_name(participant->acodec)));
-			if(participant->video)
-				json_object_set_new(pl, "video_codec", json_string(janus_videocodec_name(participant->vcodec)));
-			if(participant->audio_muted)
-				json_object_set_new(pl, "audio_moderated", json_true());
-			if(participant->video_muted)
-				json_object_set_new(pl, "video_moderated", json_true());
-			if(participant->data_muted)
-				json_object_set_new(pl, "data_moderated", json_true());
-			if(participant->ssrc[0] || participant->rid[0])
-				json_object_set_new(pl, "simulcast", json_true());
-			if(participant->audio_level_extmap_id > 0)
-				json_object_set_new(pl, "talking", participant->talking ? json_true() : json_false());
-			json_array_append_new(list, pl);
-			json_t *pub = json_object();
-			json_object_set_new(pub, "videoroom", json_string("event"));
-			json_object_set_new(pub, "room", string_ids ? json_string(participant->room_id_str) : json_integer(participant->room_id));
-			json_object_set_new(pub, "publishers", list);
-			if (participant->room) {
-				janus_mutex_lock(&participant->room->mutex);
-				janus_videoroom_notify_participants(participant, pub, FALSE);
-				janus_mutex_unlock(&participant->room->mutex);
-			}
-			json_decref(pub);
-			/* Also notify event handlers */
-			if(notify_events && gateway->events_is_enabled()) {
-				json_t *info = json_object();
-				json_object_set_new(info, "event", json_string("published"));
-				json_object_set_new(info, "room", string_ids ? json_string(participant->room_id_str) : json_integer(participant->room_id));
-				json_object_set_new(info, "id", string_ids ? json_string(participant->user_id_str) : json_integer(participant->user_id));
-				json_object_set_new(info, "audio_codec", json_string(janus_audiocodec_name(participant->acodec)));
-				json_object_set_new(info, "video_codec", json_string(janus_videocodec_name(participant->vcodec)));
-				gateway->notify_event(&janus_videoroom_plugin, session->handle, info);
-			}
->>>>>>> 5e8d1748
 			janus_refcount_decrease(&participant->ref);
 		} else if(session->participant_type == janus_videoroom_p_type_subscriber) {
 			janus_videoroom_subscriber *s = (janus_videoroom_subscriber *)session->participant;
@@ -7041,7 +6953,6 @@
 		janus_videoroom_subscriber *subscriber = (janus_videoroom_subscriber *)session->participant;
 		if(subscriber) {
 			subscriber->paused = TRUE;
-<<<<<<< HEAD
 			subscriber->e2ee = FALSE;
 			g_atomic_int_set(&subscriber->answered, 0);
 			g_atomic_int_set(&subscriber->pending_offer, 0);
@@ -7071,27 +6982,6 @@
 				}
 				janus_videoroom_subscriber_stream_remove(s, NULL, TRUE);
 				temp = temp->next;
-=======
-			janus_videoroom_publisher *publisher = subscriber->feed;
-			/* It is safe to use feed as the only other place sets feed to NULL
-			   is in this function and accessing to this function is synchronized
-			   by sessions_mutex */
-			if(publisher != NULL) {
-				janus_refcount_increase(&publisher->ref);
-				/* Also notify event handlers */
-				if(notify_events && gateway->events_is_enabled()) {
-					json_t *info = json_object();
-					json_object_set_new(info, "event", json_string("unsubscribed"));
-					json_object_set_new(info, "room", string_ids ? json_string(publisher->room_id_str) : json_integer(publisher->room_id));
-					json_object_set_new(info, "feed", string_ids ? json_string(publisher->user_id_str) : json_integer(publisher->user_id));
-					gateway->notify_event(&janus_videoroom_plugin, session->handle, info);
-				}
-				janus_mutex_lock(&publisher->subscribers_mutex);
-				publisher->subscribers = g_slist_remove(publisher->subscribers, subscriber);
-				janus_videoroom_hangup_subscriber(subscriber);
-				janus_mutex_unlock(&publisher->subscribers_mutex);
-				janus_refcount_decrease(&publisher->ref);
->>>>>>> 5e8d1748
 			}
 			/* Free streams */
 			g_list_free(subscriber->streams);
@@ -7493,7 +7383,6 @@
 					json_object_set_new(pl, "id", string_ids ? json_string(p->user_id_str) : json_integer(p->user_id));
 					if(p->display)
 						json_object_set_new(pl, "display", json_string(p->display));
-<<<<<<< HEAD
 					/* Add proper info on all the streams */
 					gboolean audio_added = FALSE, video_added = FALSE, talking_found = FALSE, talking = FALSE;
 					json_t *media = json_array();
@@ -7549,6 +7438,8 @@
 								if(ps->svc)
 									json_object_set_new(info, "svc", json_true());
 							}
+							if(ps->muted)
+								json_object_set_new(info, "moderated", json_true());
 						}
 						json_array_append_new(media, info);
 						temp = temp->next;
@@ -7556,22 +7447,6 @@
 					json_object_set_new(pl, "streams", media);
 					if(talking_found)
 						json_object_set_new(pl, "talking", talking ? json_true() : json_false());
-=======
-					if(p->audio)
-						json_object_set_new(pl, "audio_codec", json_string(janus_audiocodec_name(p->acodec)));
-					if(p->video)
-						json_object_set_new(pl, "video_codec", json_string(janus_videocodec_name(p->vcodec)));
-					if(p->audio_muted)
-						json_object_set_new(pl, "audio_moderated", json_true());
-					if(p->video_muted)
-						json_object_set_new(pl, "video_moderated", json_true());
-					if(p->data_muted)
-						json_object_set_new(pl, "data_moderated", json_true());
-					if(p->ssrc[0] || p->rid[0])
-						json_object_set_new(pl, "simulcast", json_true());
-					if(p->audio_level_extmap_id > 0)
-						json_object_set_new(pl, "talking", p->talking ? json_true() : json_false());
->>>>>>> 5e8d1748
 					json_array_append_new(list, pl);
 				}
 				event = json_object();
