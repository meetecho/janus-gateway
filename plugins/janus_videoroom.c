/*! \file   janus_videoroom.c
 * \author Lorenzo Miniero <lorenzo@meetecho.com>
 * \copyright GNU General Public License v3
 * \brief  Janus VideoRoom plugin
 * \details  This is a plugin implementing a videoconferencing SFU
 * (Selective Forwarding Unit) for Janus, that is an audio/video router.
 * This means that the plugin implements a virtual conferencing room peers
 * can join and leave at any time. This room is based on a Publish/Subscribe
 * pattern. Each peer can publish his/her own live audio/video feeds: this
 * feed becomes an available stream in the room the other participants can
 * attach to. This means that this plugin allows the realization of several
 * different scenarios, ranging from a simple webinar (one speaker, several
 * watchers) to a fully meshed video conference (each peer sending and
 * receiving to and from all the others).
 * 
 * Considering that this plugin allows for several different WebRTC PeerConnections
 * to be on at the same time for the same peer (specifically, each peer
 * potentially has 1 PeerConnection on for publishing and N on for subscriptions
 * from other peers), each peer may need to attach several times to the same
 * plugin for every stream: this means that each peer needs to have at least one
 * handle active for managing its relation with the plugin (joining a room,
 * leaving a room, muting/unmuting, publishing, receiving events), and needs
 * to open a new one each time he/she wants to subscribe to a feed from
 * another publisher participant. The handle used for a subscription,
 * however, would be logically a "slave" to the master one used for
 * managing the room: this means that it cannot be used, for instance,
 * to unmute in the room, as its only purpose would be to provide a
 * context in which creating the recvonly PeerConnection for the
 * subscription to an active publisher participant.
 * 
 * \note Work is going on to implement SSRC multiplexing (Unified Plan),
 * meaning that in the future you'll be able to use the same
 * Janus handle/VideoRoom subscriber/PeerConnection to receive multiple
 * publishers at the same time.
 * 
 * Rooms to make available are listed in the plugin configuration file.
 * A pre-filled configuration file is provided in \c conf/janus.plugin.videoroom.cfg
 * and includes a demo room for testing. The same plugin is also used
 * dynamically (that is, with rooms created on the fly via API) in the
 * Screen Sharing demo as well.
 * 
 * To add more rooms or modify the existing one, you can use the following
 * syntax:
 * 
 * \verbatim
[<unique room ID>]
description = This is my awesome room
is_private = yes|no (private rooms don't appear when you do a 'list' request)
secret = <optional password needed for manipulating (e.g. destroying) the room>
pin = <optional password needed for joining the room>
require_pvtid = yes|no (whether subscriptions are required to provide a valid
             a valid private_id to associate with a publisher, default=no)
publishers = <max number of concurrent senders> (e.g., 6 for a video
             conference or 1 for a webinar, default=3)
bitrate = <max video bitrate for senders> (e.g., 128000)
fir_freq = <send a FIR to publishers every fir_freq seconds> (0=disable)
audiocodec = opus|isac32|isac16|pcmu|pcma|g722 (audio codec to force on publishers, default=opus)
videocodec = vp8|vp9|h264 (video codec to force on publishers, default=vp8)
video_svc = yes|no (whether SVC support must be enabled; works only for VP9, default=no)
audiolevel_ext = yes|no (whether the ssrc-audio-level RTP extension must be
	negotiated/used or not for new publishers, default=yes)
audiolevel_event = yes|no (whether to emit event to other users or not)
audio_active_packets = 100 (number of packets with audio level, default=100, 2 seconds)
audio_level_average = 25 (average value of audio level, 127=muted, 0='too loud', default=25)
videoorient_ext = yes|no (whether the video-orientation RTP extension must be
	negotiated/used or not for new publishers, default=yes)
playoutdelay_ext = yes|no (whether the playout-delay RTP extension must be
	negotiated/used or not for new publishers, default=yes)
record = true|false (whether this room should be recorded, default=false)
rec_dir = <folder where recordings should be stored, when enabled>
notify_joining = true|false (optional, whether to notify all participants when a new
            participant joins the room. The Videoroom plugin by design only notifies
            new feeds (publishers), and enabling this may result extra notification
            traffic. This flag is particularly useful when enabled with \c require_pvtid
            for admin to manage listening only participants. default=false)
\endverbatim
 *
 * Note that recording will work with all codecs except iSAC.
 *
 * \section sfuapi Video Room API
 * 
 * The Video Room API supports several requests, some of which are
 * synchronous and some asynchronous. There are some situations, though,
 * (invalid JSON, invalid request) which will always result in a
 * synchronous error response even for asynchronous requests. 
 * 
 * \c create , \c destroy , \c edit , \c exists, \c list, \c allowed, \c kick and
 * and \c listparticipants are synchronous requests, which means you'll
 * get a response directly within the context of the transaction.
 * \c create allows you to create a new video room dynamically, as an
 * alternative to using the configuration file; \c edit allows you to
 * dynamically edit some room properties (e.g., the PIN); \c destroy removes a
 * video room and destroys it, kicking all the users out as part of the
 * process; \c exists allows you to check whether a specific video room
 * exists; finally, \c list lists all the available rooms, while \c
 * listparticipants lists all the active (as in currentòy publishing
 * something) participants of a specific room and their details.
 * 
 * The \c join , \c joinandconfigure , \c configure , \c publish ,
 * \c unpublish , \c start , \c pause , \c switch , \c stop and \c leave
 * requests instead are all asynchronous, which
 * means you'll get a notification about their success or failure in
 * an event. \c join allows you to join a specific video room, specifying
 * whether that specific PeerConnection will be used for publishing or
 * watching; \c configure can be used to modify some of the participation
 * settings (e.g., bitrate cap); \c joinandconfigure combines the previous
 * two requests in a single one (just for publishers); \c publish can be
 * used to start sending media to broadcast to the other participants,
 * while \c unpublish does the opposite; \c start allows you to start
 * receiving media from a publisher you've subscribed to previously by
 * means of a \c join , while \c pause pauses the delivery of the media;
 * the \c switch request can be used to change the source of the media
 * flowing over a specific PeerConnection (e.g., I was watching Alice,
 * I want to watch Bob now) without having to create a new handle for
 * that; \c stop interrupts a viewer instance; finally, \c leave allows
 * you to leave a video room for good.
 * 
 * Notice that, in general, all users can create rooms. If you want to
 * limit this functionality, you can configure an admin \c admin_key in
 * the plugin settings. When configured, only "create" requests that
 * include the correct \c admin_key value in an "admin_key" property
 * will succeed, and will be rejected otherwise.
 * 
 * Actual API docs: TBD.
 * 
 * \ingroup plugins
 * \ref plugins
 */

#include "plugin.h"

#include <jansson.h>

#include "../debug.h"
#include "../apierror.h"
#include "../config.h"
#include "../mutex.h"
#include "../rtp.h"
#include "../rtcp.h"
#include "../record.h"
#include "../sdp-utils.h"
#include "../utils.h"
#include <sys/types.h>
#include <sys/socket.h>


/* Plugin information */
#define JANUS_VIDEOROOM_VERSION			9
#define JANUS_VIDEOROOM_VERSION_STRING	"0.0.9"
#define JANUS_VIDEOROOM_DESCRIPTION		"This is a plugin implementing a videoconferencing SFU (Selective Forwarding Unit) for Janus, that is an audio/video router."
#define JANUS_VIDEOROOM_NAME			"JANUS VideoRoom plugin"
#define JANUS_VIDEOROOM_AUTHOR			"Meetecho s.r.l."
#define JANUS_VIDEOROOM_PACKAGE			"janus.plugin.videoroom"

/* Plugin methods */
janus_plugin *create(void);
int janus_videoroom_init(janus_callbacks *callback, const char *config_path);
void janus_videoroom_destroy(void);
int janus_videoroom_get_api_compatibility(void);
int janus_videoroom_get_version(void);
const char *janus_videoroom_get_version_string(void);
const char *janus_videoroom_get_description(void);
const char *janus_videoroom_get_name(void);
const char *janus_videoroom_get_author(void);
const char *janus_videoroom_get_package(void);
void janus_videoroom_create_session(janus_plugin_session *handle, int *error);
struct janus_plugin_result *janus_videoroom_handle_message(janus_plugin_session *handle, char *transaction, json_t *message, json_t *jsep);
void janus_videoroom_setup_media(janus_plugin_session *handle);
void janus_videoroom_incoming_rtp(janus_plugin_session *handle, int video, char *buf, int len);
void janus_videoroom_incoming_rtcp(janus_plugin_session *handle, int video, char *buf, int len);
void janus_videoroom_incoming_data(janus_plugin_session *handle, char *buf, int len);
void janus_videoroom_slow_link(janus_plugin_session *handle, int uplink, int video);
void janus_videoroom_hangup_media(janus_plugin_session *handle);
void janus_videoroom_destroy_session(janus_plugin_session *handle, int *error);
json_t *janus_videoroom_query_session(janus_plugin_session *handle);

/* Plugin setup */
static janus_plugin janus_videoroom_plugin =
	JANUS_PLUGIN_INIT (
		.init = janus_videoroom_init,
		.destroy = janus_videoroom_destroy,

		.get_api_compatibility = janus_videoroom_get_api_compatibility,
		.get_version = janus_videoroom_get_version,
		.get_version_string = janus_videoroom_get_version_string,
		.get_description = janus_videoroom_get_description,
		.get_name = janus_videoroom_get_name,
		.get_author = janus_videoroom_get_author,
		.get_package = janus_videoroom_get_package,
		
		.create_session = janus_videoroom_create_session,
		.handle_message = janus_videoroom_handle_message,
		.setup_media = janus_videoroom_setup_media,
		.incoming_rtp = janus_videoroom_incoming_rtp,
		.incoming_rtcp = janus_videoroom_incoming_rtcp,
		.incoming_data = janus_videoroom_incoming_data,
		.slow_link = janus_videoroom_slow_link,
		.hangup_media = janus_videoroom_hangup_media,
		.destroy_session = janus_videoroom_destroy_session,
		.query_session = janus_videoroom_query_session,
	);

/* Plugin creator */
janus_plugin *create(void) {
	JANUS_LOG(LOG_VERB, "%s created!\n", JANUS_VIDEOROOM_NAME);
	return &janus_videoroom_plugin;
}

/* Parameter validation */
static struct janus_json_parameter request_parameters[] = {
	{"request", JSON_STRING, JANUS_JSON_PARAM_REQUIRED}
};
static struct janus_json_parameter adminkey_parameters[] = {
	{"admin_key", JSON_STRING, JANUS_JSON_PARAM_REQUIRED}
};
static struct janus_json_parameter create_parameters[] = {
	{"room", JSON_INTEGER, JANUS_JSON_PARAM_POSITIVE},
	{"description", JSON_STRING, 0},
	{"is_private", JANUS_JSON_BOOL, 0},
	{"allowed", JSON_ARRAY, 0},
	{"secret", JSON_STRING, 0},
	{"pin", JSON_STRING, 0},
	{"require_pvtid", JANUS_JSON_BOOL, 0},
	{"bitrate", JSON_INTEGER, JANUS_JSON_PARAM_POSITIVE},
	{"fir_freq", JSON_INTEGER, JANUS_JSON_PARAM_POSITIVE},
	{"publishers", JSON_INTEGER, JANUS_JSON_PARAM_POSITIVE},
	{"audiocodec", JSON_STRING, 0},
	{"videocodec", JSON_STRING, 0},
	{"video_svc", JANUS_JSON_BOOL, 0},
	{"audiolevel_ext", JANUS_JSON_BOOL, 0},
	{"audiolevel_event", JANUS_JSON_BOOL, 0},
	{"audio_active_packets", JSON_INTEGER, JANUS_JSON_PARAM_POSITIVE},
	{"audio_level_average", JSON_INTEGER, JANUS_JSON_PARAM_POSITIVE},
	{"videoorient_ext", JANUS_JSON_BOOL, 0},
	{"playoutdelay_ext", JANUS_JSON_BOOL, 0},
	{"record", JANUS_JSON_BOOL, 0},
	{"rec_dir", JSON_STRING, 0},
	{"permanent", JANUS_JSON_BOOL, 0},
	{"notify_joining", JANUS_JSON_BOOL, 0},
};
static struct janus_json_parameter edit_parameters[] = {
	{"room", JSON_INTEGER, JANUS_JSON_PARAM_REQUIRED | JANUS_JSON_PARAM_POSITIVE},
	{"secret", JSON_STRING, 0},
	{"new_description", JSON_STRING, 0},
	{"new_is_private", JANUS_JSON_BOOL, 0},
	{"new_secret", JSON_STRING, 0},
	{"new_pin", JSON_STRING, 0},
	{"new_require_pvtid", JANUS_JSON_BOOL, 0},
	{"new_bitrate", JSON_INTEGER, JANUS_JSON_PARAM_POSITIVE},
	{"new_fir_freq", JSON_INTEGER, JANUS_JSON_PARAM_POSITIVE},
	{"new_publishers", JSON_INTEGER, JANUS_JSON_PARAM_POSITIVE},
	{"permanent", JANUS_JSON_BOOL, 0}
};
static struct janus_json_parameter room_parameters[] = {
	{"room", JSON_INTEGER, JANUS_JSON_PARAM_REQUIRED | JANUS_JSON_PARAM_POSITIVE}
};
static struct janus_json_parameter destroy_parameters[] = {
	{"room", JSON_INTEGER, JANUS_JSON_PARAM_REQUIRED | JANUS_JSON_PARAM_POSITIVE},
	{"permanent", JANUS_JSON_BOOL, 0}
};
static struct janus_json_parameter allowed_parameters[] = {
	{"room", JSON_INTEGER, JANUS_JSON_PARAM_REQUIRED | JANUS_JSON_PARAM_POSITIVE},
	{"secret", JSON_STRING, 0},
	{"action", JSON_STRING, JANUS_JSON_PARAM_REQUIRED},
	{"allowed", JSON_ARRAY, 0}
};
static struct janus_json_parameter kick_parameters[] = {
	{"room", JSON_INTEGER, JANUS_JSON_PARAM_REQUIRED | JANUS_JSON_PARAM_POSITIVE},
	{"secret", JSON_STRING, 0},
	{"id", JSON_INTEGER, JANUS_JSON_PARAM_REQUIRED | JANUS_JSON_PARAM_POSITIVE}
};
static struct janus_json_parameter join_parameters[] = {
	{"room", JSON_INTEGER, JANUS_JSON_PARAM_REQUIRED | JANUS_JSON_PARAM_POSITIVE},
	{"ptype", JSON_STRING, JANUS_JSON_PARAM_REQUIRED},
	{"audio", JANUS_JSON_BOOL, 0},
	{"video", JANUS_JSON_BOOL, 0},
	{"data", JANUS_JSON_BOOL, 0},
	{"bitrate", JSON_INTEGER, JANUS_JSON_PARAM_POSITIVE},
	{"record", JANUS_JSON_BOOL, 0},
	{"filename", JSON_STRING, 0}
};
static struct janus_json_parameter publish_parameters[] = {
	{"audio", JANUS_JSON_BOOL, 0},
	{"video", JANUS_JSON_BOOL, 0},
	{"data", JANUS_JSON_BOOL, 0},
	{"bitrate", JSON_INTEGER, JANUS_JSON_PARAM_POSITIVE},
	{"record", JANUS_JSON_BOOL, 0},
	{"filename", JSON_STRING, 0},
	{"display", JSON_STRING, 0},
	{"refresh", JANUS_JSON_BOOL, 0}
};
static struct janus_json_parameter rtp_forward_parameters[] = {
	{"room", JSON_INTEGER, JANUS_JSON_PARAM_REQUIRED | JANUS_JSON_PARAM_POSITIVE},
	{"publisher_id", JSON_INTEGER, JANUS_JSON_PARAM_REQUIRED | JANUS_JSON_PARAM_POSITIVE},
	{"video_port", JSON_INTEGER, JANUS_JSON_PARAM_POSITIVE},
	{"video_ssrc", JSON_INTEGER, JANUS_JSON_PARAM_POSITIVE},
	{"video_pt", JSON_INTEGER, JANUS_JSON_PARAM_POSITIVE},
	{"video_port_2", JSON_INTEGER, JANUS_JSON_PARAM_POSITIVE},
	{"video_ssrc_2", JSON_INTEGER, JANUS_JSON_PARAM_POSITIVE},
	{"video_pt_2", JSON_INTEGER, JANUS_JSON_PARAM_POSITIVE},
	{"video_port_3", JSON_INTEGER, JANUS_JSON_PARAM_POSITIVE},
	{"video_ssrc_3", JSON_INTEGER, JANUS_JSON_PARAM_POSITIVE},
	{"video_pt_3", JSON_INTEGER, JANUS_JSON_PARAM_POSITIVE},
	{"audio_port", JSON_INTEGER, JANUS_JSON_PARAM_POSITIVE},
	{"audio_ssrc", JSON_INTEGER, JANUS_JSON_PARAM_POSITIVE},
	{"audio_pt", JSON_INTEGER, JANUS_JSON_PARAM_POSITIVE},
	{"data_port", JSON_INTEGER, JANUS_JSON_PARAM_POSITIVE},
	{"host", JSON_STRING, JANUS_JSON_PARAM_REQUIRED}
};
static struct janus_json_parameter stop_rtp_forward_parameters[] = {
	{"room", JSON_INTEGER, JANUS_JSON_PARAM_REQUIRED | JANUS_JSON_PARAM_POSITIVE},
	{"publisher_id", JSON_INTEGER, JANUS_JSON_PARAM_REQUIRED | JANUS_JSON_PARAM_POSITIVE},
	{"stream_id", JSON_INTEGER, JANUS_JSON_PARAM_REQUIRED | JANUS_JSON_PARAM_POSITIVE}
};
static struct janus_json_parameter publisher_parameters[] = {
	{"id", JSON_INTEGER, JANUS_JSON_PARAM_POSITIVE},
	{"display", JSON_STRING, 0}
};
static struct janus_json_parameter configure_parameters[] = {
	{"audio", JANUS_JSON_BOOL, 0},
	{"video", JANUS_JSON_BOOL, 0},
	{"data", JANUS_JSON_BOOL, 0},
	{"refresh", JANUS_JSON_BOOL, 0},
	/* For VP8 simulcast */
	{"substream", JSON_INTEGER, JANUS_JSON_PARAM_POSITIVE},
	{"temporal", JSON_INTEGER, JANUS_JSON_PARAM_POSITIVE},
	/* For VP9 SVC */
	{"spatial_layer", JSON_INTEGER, JANUS_JSON_PARAM_POSITIVE},
	{"temporal_layer", JSON_INTEGER, JANUS_JSON_PARAM_POSITIVE}
};
static struct janus_json_parameter subscriber_parameters[] = {
	{"feed", JSON_INTEGER, JANUS_JSON_PARAM_REQUIRED | JANUS_JSON_PARAM_POSITIVE},
	{"private_id", JSON_INTEGER, JANUS_JSON_PARAM_POSITIVE},
	{"audio", JANUS_JSON_BOOL, 0},
	{"video", JANUS_JSON_BOOL, 0},
	{"data", JANUS_JSON_BOOL, 0},
	{"offer_audio", JANUS_JSON_BOOL, 0},
	{"offer_video", JANUS_JSON_BOOL, 0},
	{"offer_data", JANUS_JSON_BOOL, 0}
};

/* Static configuration instance */
static janus_config *config = NULL;
static const char *config_folder = NULL;
static janus_mutex config_mutex = JANUS_MUTEX_INITIALIZER;

/* Useful stuff */
static volatile gint initialized = 0, stopping = 0;
static gboolean notify_events = TRUE;
static janus_callbacks *gateway = NULL;
static GThread *handler_thread;
static void *janus_videoroom_handler(void *data);
static void janus_videoroom_relay_rtp_packet(gpointer data, gpointer user_data);
static void janus_videoroom_relay_data_packet(gpointer data, gpointer user_data);

typedef enum janus_videoroom_p_type {
	janus_videoroom_p_type_none = 0,
	janus_videoroom_p_type_subscriber,			/* Generic subscriber */
	janus_videoroom_p_type_publisher,			/* Participant (for receiving events) and optionally publisher */
} janus_videoroom_p_type;

typedef struct janus_videoroom_message {
	janus_plugin_session *handle;
	char *transaction;
	json_t *message;
	json_t *jsep;
} janus_videoroom_message;
static GAsyncQueue *messages = NULL;
static janus_videoroom_message exit_message;


/* Payload types we'll offer internally */
#define OPUS_PT		111
#define ISAC32_PT	104
#define ISAC16_PT	103
#define PCMU_PT		0
#define PCMA_PT		8
#define G722_PT		9
#define VP8_PT		96
#define VP9_PT		101
#define H264_PT		107

typedef enum janus_videoroom_audiocodec {
	JANUS_VIDEOROOM_OPUS,		/* Publishers will have to use OPUS 	*/
	JANUS_VIDEOROOM_ISAC_32K,	/* Publishers will have to use ISAC 32K */
	JANUS_VIDEOROOM_ISAC_16K,	/* Publishers will have to use ISAC 16K */
	JANUS_VIDEOROOM_PCMU,		/* Publishers will have to use PCMU 8K 	*/
	JANUS_VIDEOROOM_PCMA,		/* Publishers will have to use PCMA 8K 	*/
	JANUS_VIDEOROOM_G722		/* Publishers will have to use G.722 	*/
} janus_videoroom_audiocodec;
static const char *janus_videoroom_audiocodec_name(janus_videoroom_audiocodec acodec) {
	switch(acodec) {
		case JANUS_VIDEOROOM_OPUS:
			return "opus";
		case JANUS_VIDEOROOM_ISAC_32K:
			return "isac32";
		case JANUS_VIDEOROOM_ISAC_16K:
			return "isac16";
		case JANUS_VIDEOROOM_PCMU:
			return "pcmu";
		case JANUS_VIDEOROOM_PCMA:
			return "pcma";
		case JANUS_VIDEOROOM_G722:
			return "g722";
		default:
			/* Shouldn't happen */
			return "opus";
	}
}
static int janus_videoroom_audiocodec_pt(janus_videoroom_audiocodec acodec) {
	switch(acodec) {
		case JANUS_VIDEOROOM_OPUS:
			return OPUS_PT;
		case JANUS_VIDEOROOM_ISAC_32K:
			return ISAC32_PT;
		case JANUS_VIDEOROOM_ISAC_16K:
			return ISAC16_PT;
		case JANUS_VIDEOROOM_PCMU:
			return PCMU_PT;
		case JANUS_VIDEOROOM_PCMA:
			return PCMA_PT;
		case JANUS_VIDEOROOM_G722:
			return G722_PT;
		default:
			/* Shouldn't happen */
			return OPUS_PT;
	}
}

typedef enum janus_videoroom_videocodec {
	JANUS_VIDEOROOM_VP8,	/* Publishers will have to use VP8 */
	JANUS_VIDEOROOM_VP9,	/* Publishers will have to use VP9 */
	JANUS_VIDEOROOM_H264	/* Publishers will have to use H264 */
} janus_videoroom_videocodec;
static const char *janus_videoroom_videocodec_name(janus_videoroom_videocodec vcodec) {
	switch(vcodec) {
		case JANUS_VIDEOROOM_VP8:
			return "vp8";
		case JANUS_VIDEOROOM_VP9:
			return "vp9";
		case JANUS_VIDEOROOM_H264:
			return "h264";
		default:
			/* Shouldn't happen */
			return "vp8";
	}
}
static int janus_videoroom_videocodec_pt(janus_videoroom_videocodec vcodec) {
	switch(vcodec) {
		case JANUS_VIDEOROOM_VP8:
			return VP8_PT;
		case JANUS_VIDEOROOM_VP9:
			return VP9_PT;
		case JANUS_VIDEOROOM_H264:
			return H264_PT;
		default:
			/* Shouldn't happen */
			return VP8_PT;
	}
}


typedef struct janus_videoroom {
	guint64 room_id;			/* Unique room ID */
	gchar *room_name;			/* Room description */
	gchar *room_secret;			/* Secret needed to manipulate (e.g., destroy) this room */
	gchar *room_pin;			/* Password needed to join this room, if any */
	gboolean is_private;		/* Whether this room is 'private' (as in hidden) or not */
	gboolean require_pvtid;		/* Whether subscriptions in this room require a private_id */
	int max_publishers;			/* Maximum number of concurrent publishers */
	uint32_t bitrate;			/* Global bitrate limit */
	uint16_t fir_freq;			/* Regular FIR frequency (0=disabled) */
	janus_videoroom_audiocodec acodec;	/* Audio codec to force on publishers*/
	janus_videoroom_videocodec vcodec;	/* Video codec to force on publishers*/
	gboolean do_svc;			/* Whether SVC must be done for video (note: only available for VP9 right now) */
	gboolean audiolevel_ext;	/* Whether the ssrc-audio-level extension must be negotiated or not for new publishers */
	gboolean audiolevel_event;	/* Whether to emit event to other users about audiolevel */
	int audio_active_packets;	/* Amount of packets with audio level for checkup */
	int audio_level_average;	/* Average audio level */
	gboolean videoorient_ext;	/* Whether the video-orientation extension must be negotiated or not for new publishers */
	gboolean playoutdelay_ext;	/* Whether the playout-delay extension must be negotiated or not for new publishers */
	gboolean record;			/* Whether the feeds from publishers in this room should be recorded */
	char *rec_dir;				/* Where to save the recordings of this room, if enabled */
	GHashTable *participants;	/* Map of potential publishers (we get subscribers from them) */
	GHashTable *private_ids;	/* Map of existing private IDs */
	volatile gint destroyed;	/* Whether this room has been destroyed */
	gboolean check_tokens;		/* Whether to check tokens when participants join (see below) */
	GHashTable *allowed;		/* Map of participants (as tokens) allowed to join */
	gboolean notify_joining;	/* Whether an event is sent to notify all participants if a new participant joins the room */
	janus_mutex mutex;			/* Mutex to lock this room instance */
	janus_refcount ref;			/* Reference counter for this room */
} janus_videoroom;
static GHashTable *rooms;
static janus_mutex rooms_mutex = JANUS_MUTEX_INITIALIZER;
static char *admin_key = NULL;

typedef struct janus_videoroom_session {
	janus_plugin_session *handle;
	gint64 sdp_sessid;
	gint64 sdp_version;
	janus_videoroom_p_type participant_type;
	gpointer participant;
	gboolean started;
	gboolean stopping;
	volatile gint hangingup;
	volatile gint destroyed;
	janus_mutex mutex;
	janus_refcount ref;
} janus_videoroom_session;
static GHashTable *sessions;
static janus_mutex sessions_mutex = JANUS_MUTEX_INITIALIZER;

/* A host whose ports gets streamed RTP packets of the corresponding type */
typedef struct janus_videoroom_rtp_forwarder {
	gboolean is_video;
	gboolean is_data;
	uint32_t ssrc;
	int payload_type;
	int substream;
	struct sockaddr_in serv_addr;
} janus_videoroom_rtp_forwarder;

typedef struct janus_videoroom_publisher {
	janus_videoroom_session *session;
	janus_videoroom *room;	/* Room */
	guint64 user_id;	/* Unique ID in the room */
	guint32 pvt_id;		/* This is sent to the publisher for mapping purposes, but shouldn't be shared with others */
	gchar *display;		/* Display name (just for fun) */
	gchar *sdp;			/* The SDP this publisher negotiated, if any */
	gboolean audio, video, data;		/* Whether audio, video and/or data is going to be sent by this publisher */
	guint32 audio_pt;		/* Audio payload type (Opus) */
	guint32 video_pt;		/* Video payload type (depends on room configuration) */
	guint32 audio_ssrc;		/* Audio SSRC of this publisher */
	guint32 video_ssrc;		/* Video SSRC of this publisher */
	uint32_t ssrc[3];		/* Only needed in case VP8 simulcasting is involved */
	int rtpmapid_extmap_id;	/* Only needed in case Firefox's RID-based simulcasting is involved */
	char *rid[3];			/* Only needed in case Firefox's RID-based simulcasting is involved */
	guint8 audio_level_extmap_id;	/* Audio level extmap ID */
	guint8 video_orient_extmap_id;	/* Video orientation extmap ID */
	guint8 playout_delay_extmap_id;	/* Playout delay extmap ID */
	gboolean audio_active;
	gboolean video_active;
	int audio_dBov_level;		/* Value in dBov of the audio level (last value from extension) */
	int audio_active_packets;	/* Participant's number of audio packets to accumulate */
	int audio_dBov_sum;			/* Participant's accumulated dBov value for audio level*/
	gboolean talking;			/* Whether this participant is currently talking (uses audio levels extension) */
	gboolean data_active;
	gboolean firefox;	/* We send Firefox users a different kind of FIR */
	uint32_t bitrate;
	gint64 remb_startup;/* Incremental changes on REMB to reach the target at startup */
	gint64 remb_latest;	/* Time of latest sent REMB (to avoid flooding) */
	gint64 fir_latest;	/* Time of latest sent FIR (to avoid flooding) */
	gint fir_seq;		/* FIR sequence number */
	gboolean recording_active;	/* Whether this publisher has to be recorded or not */
	gchar *recording_base;	/* Base name for the recording (e.g., /path/to/filename, will generate /path/to/filename-audio.mjr and/or /path/to/filename-video.mjr */
	janus_recorder *arc;	/* The Janus recorder instance for this publisher's audio, if enabled */
	janus_recorder *vrc;	/* The Janus recorder instance for this user's video, if enabled */
	janus_recorder *drc;	/* The Janus recorder instance for this publisher's data, if enabled */
	janus_mutex rec_mutex;	/* Mutex to protect the recorders from race conditions */
	GSList *subscribers;	/* Subscriptions to this publisher (who's watching this publisher)  */
	GSList *subscriptions;	/* Subscriptions this publisher has created (who this publisher is watching) */
	janus_mutex subscribers_mutex;
	GHashTable *rtp_forwarders;
	janus_mutex rtp_forwarders_mutex;
	int udp_sock; /* The udp socket on which to forward rtp packets */
	gboolean kicked;	/* Whether this participant has been kicked */
	volatile gint destroyed;
	janus_refcount ref;
} janus_videoroom_publisher;
static void janus_videoroom_rtp_forwarder_free_helper(gpointer data);
static guint32 janus_videoroom_rtp_forwarder_add_helper(janus_videoroom_publisher *p,
	const gchar* host, int port, int pt, uint32_t ssrc, int substream, gboolean is_video, gboolean is_data);

typedef struct janus_videoroom_subscriber {
	janus_videoroom_session *session;
	janus_videoroom *room;	/* Room */
	janus_videoroom_publisher *feed;	/* Participant this subscriber is subscribed to */
	guint32 pvt_id;		/* Private ID of the participant that is subscribing (if available/provided) */
	janus_rtp_switching_context context;	/* Needed in case there are publisher switches on this subscriber */
	int substream;			/* Which VP8 simulcast substream we should forward, in case the publisher is simulcasting */
	int substream_target;	/* As above, but to handle transitions (e.g., wait for keyframe) */
	int templayer;			/* Which VP8 simulcast temporal layer we should forward, in case the publisher is simulcasting */
	int templayer_target;	/* As above, but to handle transitions (e.g., wait for keyframe) */
	gint64 last_relayed;	/* When we relayed the last packet (used to detect when substreams become unavailable) */
	janus_vp8_simulcast_context simulcast_context;
	gboolean audio, video, data;		/* Whether audio, video and/or data must be sent to this listener */
	/* As above, but can't change dynamically (says whether something was negotiated at all in SDP) */
	gboolean audio_offered, video_offered, data_offered;
	gboolean paused;
	gboolean kicked;	/* Whether this subscription belongs to a participant that has been kicked */
	/* The following are only relevant if we're doing VP9 SVC, and are not to be confused with VP8
	 * simulcast, which has similar info (substream/templayer) but in a completely different context */
	int spatial_layer, target_spatial_layer;
	int temporal_layer, target_temporal_layer;
	volatile gint destroyed;
	janus_refcount ref;
} janus_videoroom_subscriber;

typedef struct janus_videoroom_rtp_relay_packet {
	janus_rtp_header *data;
	gint length;
	gboolean is_video;
	uint32_t ssrc[3];
	uint32_t timestamp;
	uint16_t seq_number;
	/* The following are only relevant if we're doing VP9 SVC*/
	gboolean svc;
	int spatial_layer;
	int temporal_layer;
	uint8_t pbit, dbit, ubit, bbit, ebit;
} janus_videoroom_rtp_relay_packet;


/* Freeing stuff */
static void janus_videoroom_subscriber_dereference(janus_videoroom_subscriber *s) {
	/* No need to test for NULL in conjunction with g_clear_pointer. */
	janus_refcount_decrease(&s->ref);
}

static void janus_videoroom_subscriber_destroy(janus_videoroom_subscriber *s) {
	if(s && g_atomic_int_compare_and_exchange(&s->destroyed, 0, 1))
		janus_refcount_decrease(&s->ref);
}

static void janus_videoroom_subscriber_free(const janus_refcount *s_ref) {
	janus_videoroom_subscriber *s = janus_refcount_containerof(s_ref, janus_videoroom_subscriber, ref);
	/* This subscriber can be destroyed, free all the resources */
	g_free(s);
}

static void janus_videoroom_publisher_dereference(janus_videoroom_publisher *p) {
	/* This is used by g_pointer_clear and g_hash_table_new_full so that NULL is only possible if that was inserted into the hash table. */
	janus_refcount_decrease(&p->ref);
}

static void janus_videoroom_publisher_dereference_nodebug(janus_videoroom_publisher *p) {
	janus_refcount_decrease_nodebug(&p->ref);
}

static void janus_videoroom_publisher_destroy(janus_videoroom_publisher *p) {
	if(p && g_atomic_int_compare_and_exchange(&p->destroyed, 0, 1))
		janus_refcount_decrease(&p->ref);
}

static void janus_videoroom_publisher_free(const janus_refcount *p_ref) {
	janus_videoroom_publisher *p = janus_refcount_containerof(p_ref, janus_videoroom_publisher, ref);
	g_free(p->display);
	g_free(p->sdp);

	g_free(p->recording_base);
	janus_recorder_free(p->arc);
	janus_recorder_free(p->vrc);
	janus_recorder_free(p->drc);

	if(p->udp_sock > 0)
		close(p->udp_sock);
	g_hash_table_destroy(p->rtp_forwarders);
	p->rtp_forwarders = NULL;
	g_slist_free(p->subscribers);

	janus_mutex_destroy(&p->subscribers_mutex);
	janus_mutex_destroy(&p->rtp_forwarders_mutex);
	g_free(p);
}

static void janus_videoroom_session_dereference(janus_videoroom_session *session) {
	janus_refcount_decrease(&session->ref);
}

static void janus_videoroom_session_destroy(janus_videoroom_session *session) {
	if(session && g_atomic_int_compare_and_exchange(&session->destroyed, 0, 1))
		janus_refcount_decrease(&session->ref);
}

static void janus_videoroom_session_free(const janus_refcount *session_ref) {
	janus_videoroom_session *session = janus_refcount_containerof(session_ref, janus_videoroom_session, ref);
	/* Remove the reference to the core plugin session */
	janus_refcount_decrease(&session->handle->ref);
	/* This session can be destroyed, free all the resources */
	janus_mutex_destroy(&session->mutex);
	g_free(session);
}

static void janus_videoroom_room_dereference(janus_videoroom *room) {
	janus_refcount_decrease(&room->ref);
}

static void janus_videoroom_room_destroy(janus_videoroom *room) {
	if(room && g_atomic_int_compare_and_exchange(&room->destroyed, 0, 1))
		janus_refcount_decrease(&room->ref);
}

static void janus_videoroom_room_free(const janus_refcount *room_ref) {
	janus_videoroom *room = janus_refcount_containerof(room_ref, janus_videoroom, ref);
	/* This room can be destroyed, free all the resources */
	g_free(room->room_name);
	g_free(room->room_secret);
	g_free(room->room_pin);
	g_free(room->rec_dir);
	g_hash_table_destroy(room->participants);
	g_hash_table_destroy(room->private_ids);
	g_hash_table_destroy(room->allowed);
}

static void janus_videoroom_message_free(janus_videoroom_message *msg) {
	if(!msg || msg == &exit_message)
		return;

	if(msg->handle && msg->handle->plugin_handle) {
		janus_videoroom_session *session = (janus_videoroom_session *)msg->handle->plugin_handle;
		janus_refcount_decrease(&session->ref);
	}
	msg->handle = NULL;

	g_free(msg->transaction);
	msg->transaction = NULL;
	if(msg->message)
		json_decref(msg->message);
	msg->message = NULL;
	if(msg->jsep)
		json_decref(msg->jsep);
	msg->jsep = NULL;

	g_free(msg);
}


/* Error codes */
#define JANUS_VIDEOROOM_ERROR_UNKNOWN_ERROR		499
#define JANUS_VIDEOROOM_ERROR_NO_MESSAGE		421
#define JANUS_VIDEOROOM_ERROR_INVALID_JSON		422
#define JANUS_VIDEOROOM_ERROR_INVALID_REQUEST	423
#define JANUS_VIDEOROOM_ERROR_JOIN_FIRST		424
#define JANUS_VIDEOROOM_ERROR_ALREADY_JOINED	425
#define JANUS_VIDEOROOM_ERROR_NO_SUCH_ROOM		426
#define JANUS_VIDEOROOM_ERROR_ROOM_EXISTS		427
#define JANUS_VIDEOROOM_ERROR_NO_SUCH_FEED		428
#define JANUS_VIDEOROOM_ERROR_MISSING_ELEMENT	429
#define JANUS_VIDEOROOM_ERROR_INVALID_ELEMENT	430
#define JANUS_VIDEOROOM_ERROR_INVALID_SDP_TYPE	431
#define JANUS_VIDEOROOM_ERROR_PUBLISHERS_FULL	432
#define JANUS_VIDEOROOM_ERROR_UNAUTHORIZED		433
#define JANUS_VIDEOROOM_ERROR_ALREADY_PUBLISHED	434
#define JANUS_VIDEOROOM_ERROR_NOT_PUBLISHED		435
#define JANUS_VIDEOROOM_ERROR_ID_EXISTS			436
#define JANUS_VIDEOROOM_ERROR_INVALID_SDP		437


static guint32 janus_videoroom_rtp_forwarder_add_helper(janus_videoroom_publisher *p,
		const gchar* host, int port, int pt, uint32_t ssrc, int substream, gboolean is_video, gboolean is_data) {
	if(!p || !host) {
		return 0;
	}
	janus_videoroom_rtp_forwarder *forward = g_malloc0(sizeof(janus_videoroom_rtp_forwarder));
	forward->is_video = is_video;
	forward->payload_type = pt;
	forward->ssrc = ssrc;
	forward->substream = substream;
	forward->is_data = is_data;
	forward->serv_addr.sin_family = AF_INET;
	inet_pton(AF_INET, host, &(forward->serv_addr.sin_addr));
	forward->serv_addr.sin_port = htons(port);
	janus_mutex_lock(&p->rtp_forwarders_mutex);
	guint32 stream_id = janus_random_uint32();
	while(g_hash_table_lookup(p->rtp_forwarders, GUINT_TO_POINTER(stream_id)) != NULL) {
		stream_id = janus_random_uint32();
	}
	g_hash_table_insert(p->rtp_forwarders, GUINT_TO_POINTER(stream_id), forward);
	janus_mutex_unlock(&p->rtp_forwarders_mutex);
	JANUS_LOG(LOG_VERB, "Added %s/%d rtp_forward to participant %"SCNu64" host: %s:%d stream_id: %"SCNu32"\n",
		is_data ? "data" : (is_video ? "video" : "audio"), substream, p->user_id, host, port, stream_id);
	return stream_id;
}

static void janus_videoroom_rtp_forwarder_free_helper(gpointer data) {
	if(data) {
		janus_videoroom_rtp_forwarder* forward = (janus_videoroom_rtp_forwarder*)data;
		g_free(forward);
		forward = NULL;
	}
}


/* Plugin implementation */
int janus_videoroom_init(janus_callbacks *callback, const char *config_path) {
	if(g_atomic_int_get(&stopping)) {
		/* Still stopping from before */
		return -1;
	}
	if(callback == NULL || config_path == NULL) {
		/* Invalid arguments */
		return -1;
	}

	/* Read configuration */
	char filename[255];
	g_snprintf(filename, 255, "%s/%s.cfg", config_path, JANUS_VIDEOROOM_PACKAGE);
	JANUS_LOG(LOG_VERB, "Configuration file: %s\n", filename);
	config = janus_config_parse(filename);
	config_folder = config_path;
	if(config != NULL)
		janus_config_print(config);

	rooms = g_hash_table_new_full(g_int64_hash, g_int64_equal,
		(GDestroyNotify)g_free, (GDestroyNotify) janus_videoroom_room_destroy);
	sessions = g_hash_table_new_full(NULL, NULL, NULL, (GDestroyNotify)janus_videoroom_session_destroy);

	messages = g_async_queue_new_full((GDestroyNotify) janus_videoroom_message_free);

	/* This is the callback we'll need to invoke to contact the gateway */
	gateway = callback;

	/* Parse configuration to populate the rooms list */
	if(config != NULL) {
		/* Any admin key to limit who can "create"? */
		janus_config_item *key = janus_config_get_item_drilldown(config, "general", "admin_key");
		if(key != NULL && key->value != NULL)
			admin_key = g_strdup(key->value);
		janus_config_item *events = janus_config_get_item_drilldown(config, "general", "events");
		if(events != NULL && events->value != NULL)
			notify_events = janus_is_true(events->value);
		if(!notify_events && callback->events_is_enabled()) {
			JANUS_LOG(LOG_WARN, "Notification of events to handlers disabled for %s\n", JANUS_VIDEOROOM_NAME);
		}
		/* Iterate on all rooms */
		GList *cl = janus_config_get_categories(config);
		while(cl != NULL) {
			janus_config_category *cat = (janus_config_category *)cl->data;
			if(cat->name == NULL || !strcasecmp(cat->name, "general")) {
				cl = cl->next;
				continue;
			}
			JANUS_LOG(LOG_VERB, "Adding video room '%s'\n", cat->name);
			janus_config_item *desc = janus_config_get_item(cat, "description");
			janus_config_item *priv = janus_config_get_item(cat, "is_private");
			janus_config_item *secret = janus_config_get_item(cat, "secret");
			janus_config_item *pin = janus_config_get_item(cat, "pin");
			janus_config_item *req_pvtid = janus_config_get_item(cat, "require_pvtid");
			janus_config_item *bitrate = janus_config_get_item(cat, "bitrate");
			janus_config_item *maxp = janus_config_get_item(cat, "publishers");
			janus_config_item *firfreq = janus_config_get_item(cat, "fir_freq");
			janus_config_item *audiocodec = janus_config_get_item(cat, "audiocodec");
			janus_config_item *videocodec = janus_config_get_item(cat, "videocodec");
			janus_config_item *svc = janus_config_get_item(cat, "video_svc");
			janus_config_item *audiolevel_ext = janus_config_get_item(cat, "audiolevel_ext");
			janus_config_item *audiolevel_event = janus_config_get_item(cat, "audiolevel_event");
			janus_config_item *audio_active_packets = janus_config_get_item(cat, "audio_active_packets");
			janus_config_item *audio_level_average = janus_config_get_item(cat, "audio_level_average");
			janus_config_item *videoorient_ext = janus_config_get_item(cat, "videoorient_ext");
			janus_config_item *playoutdelay_ext = janus_config_get_item(cat, "playoutdelay_ext");
			janus_config_item *notify_joining = janus_config_get_item(cat, "notify_joining");
			janus_config_item *record = janus_config_get_item(cat, "record");
			janus_config_item *rec_dir = janus_config_get_item(cat, "rec_dir");
			/* Create the video room */
			janus_videoroom *videoroom = g_malloc0(sizeof(janus_videoroom));
			if(videoroom == NULL) {
				JANUS_LOG(LOG_FATAL, "Memory error!\n");
				cl = cl->next;
				continue;
			}
			videoroom->room_id = g_ascii_strtoull(cat->name, NULL, 0);
			char *description = NULL;
			if(desc != NULL && desc->value != NULL && strlen(desc->value) > 0)
				description = g_strdup(desc->value);
			else
				description = g_strdup(cat->name);
			videoroom->room_name = description;
			if(secret != NULL && secret->value != NULL) {
				videoroom->room_secret = g_strdup(secret->value);
			}
			if(pin != NULL && pin->value != NULL) {
				videoroom->room_pin = g_strdup(pin->value);
			}
			videoroom->is_private = priv && priv->value && janus_is_true(priv->value);
			videoroom->require_pvtid = req_pvtid && req_pvtid->value && janus_is_true(req_pvtid->value);
			videoroom->max_publishers = 3;	/* FIXME How should we choose a default? */
			if(maxp != NULL && maxp->value != NULL)
				videoroom->max_publishers = atol(maxp->value);
			if(videoroom->max_publishers < 0)
				videoroom->max_publishers = 3;	/* FIXME How should we choose a default? */
			videoroom->bitrate = 0;
			if(bitrate != NULL && bitrate->value != NULL)
				videoroom->bitrate = atol(bitrate->value);
			if(videoroom->bitrate > 0 && videoroom->bitrate < 64000)
				videoroom->bitrate = 64000;	/* Don't go below 64k */
			videoroom->fir_freq = 0;
			if(firfreq != NULL && firfreq->value != NULL)
				videoroom->fir_freq = atol(firfreq->value);
			videoroom->acodec = JANUS_VIDEOROOM_OPUS;
			if(audiocodec && audiocodec->value) {
				if(!strcasecmp(audiocodec->value, "opus"))
					videoroom->acodec = JANUS_VIDEOROOM_OPUS;
				else if(!strcasecmp(audiocodec->value, "isac32"))
					videoroom->acodec = JANUS_VIDEOROOM_ISAC_32K;
				else if(!strcasecmp(audiocodec->value, "isac16"))
					videoroom->acodec = JANUS_VIDEOROOM_ISAC_16K;
				else if(!strcasecmp(audiocodec->value, "pcmu"))
					videoroom->acodec = JANUS_VIDEOROOM_PCMU;
				else if(!strcasecmp(audiocodec->value, "pcma"))
					videoroom->acodec = JANUS_VIDEOROOM_PCMA;
				else if(!strcasecmp(audiocodec->value, "g722"))
					videoroom->acodec = JANUS_VIDEOROOM_G722;
				else {
					JANUS_LOG(LOG_WARN, "Unsupported audio codec '%s', falling back to OPUS\n", audiocodec->value);
					videoroom->acodec = JANUS_VIDEOROOM_OPUS;
				}
			}
			videoroom->vcodec = JANUS_VIDEOROOM_VP8;
			if(videocodec && videocodec->value) {
				if(!strcasecmp(videocodec->value, "vp8"))
					videoroom->vcodec = JANUS_VIDEOROOM_VP8;
				else if(!strcasecmp(videocodec->value, "vp9"))
					videoroom->vcodec = JANUS_VIDEOROOM_VP9;
				else if(!strcasecmp(videocodec->value, "h264"))
					videoroom->vcodec = JANUS_VIDEOROOM_H264;
				else {
					JANUS_LOG(LOG_WARN, "Unsupported video codec '%s', falling back to VP8\n", videocodec->value);
					videoroom->vcodec = JANUS_VIDEOROOM_VP8;
				}
			}
			if(svc && svc->value && janus_is_true(svc->value)) {
				if(videoroom->vcodec == JANUS_VIDEOROOM_VP9) {
					videoroom->do_svc = TRUE;
				} else {
					JANUS_LOG(LOG_WARN, "SVC is only supported, in an experimental way, for VP9, not %s: disabling it...\n",
						janus_videoroom_videocodec_name(videoroom->vcodec));
				}
			}
			videoroom->audiolevel_ext = TRUE;
			if(audiolevel_ext != NULL && audiolevel_ext->value != NULL)
				videoroom->audiolevel_ext = janus_is_true(audiolevel_ext->value);
			videoroom->audiolevel_event = FALSE;
			if(audiolevel_event != NULL && audiolevel_event->value != NULL)
				videoroom->audiolevel_event = janus_is_true(audiolevel_event->value);
			if(videoroom->audiolevel_event) {
				videoroom->audio_active_packets = 100;
				if(audio_active_packets != NULL && audio_active_packets->value != NULL){
					if(atoi(audio_active_packets->value) > 0) {
						videoroom->audio_active_packets = atoi(audio_active_packets->value);
					} else {
						JANUS_LOG(LOG_WARN, "Invalid audio_active_packets value, using default: %d\n", videoroom->audio_active_packets);
					}
				}
				videoroom->audio_level_average = 25;
				if(audio_level_average != NULL && audio_level_average->value != NULL) {
					if(atoi(audio_level_average->value) > 0) {
						videoroom->audio_level_average = atoi(audio_level_average->value);
					} else {
						JANUS_LOG(LOG_WARN, "Invalid audio_level_average value provided, using default: %d\n", videoroom->audio_level_average);
					}
				}
			}
			videoroom->videoorient_ext = TRUE;
			if(videoorient_ext != NULL && videoorient_ext->value != NULL)
				videoroom->videoorient_ext = janus_is_true(videoorient_ext->value);
			videoroom->playoutdelay_ext = TRUE;
			if(playoutdelay_ext != NULL && playoutdelay_ext->value != NULL)
				videoroom->playoutdelay_ext = janus_is_true(playoutdelay_ext->value);
			if(record && record->value) {
				videoroom->record = janus_is_true(record->value);
			}
			if(rec_dir && rec_dir->value) {
				videoroom->rec_dir = g_strdup(rec_dir->value);
			}
			/* By default, the videoroom plugin does not notify about participants simply joining the room.
			   It only notifies when the participant actually starts publishing media. */
			videoroom->notify_joining = FALSE;
			if(notify_joining != NULL && notify_joining->value != NULL)
				videoroom->notify_joining = janus_is_true(notify_joining->value);
			g_atomic_int_set(&videoroom->destroyed, 0);
			janus_mutex_init(&videoroom->mutex);
			janus_refcount_init(&videoroom->ref, janus_videoroom_room_free);
			videoroom->participants = g_hash_table_new_full(g_int64_hash, g_int64_equal, (GDestroyNotify)g_free, (GDestroyNotify)janus_videoroom_publisher_dereference);
			videoroom->private_ids = g_hash_table_new(NULL, NULL);
			videoroom->check_tokens = FALSE;	/* Static rooms can't have an "allowed" list yet, no hooks to the configuration file */
			videoroom->allowed = g_hash_table_new_full(g_str_hash, g_str_equal, (GDestroyNotify)g_free, NULL);
			janus_mutex_lock(&rooms_mutex);
			g_hash_table_insert(rooms, janus_uint64_dup(videoroom->room_id), videoroom);
			janus_mutex_unlock(&rooms_mutex);
			JANUS_LOG(LOG_VERB, "Created videoroom: %"SCNu64" (%s, %s, %s/%s codecs, secret: %s, pin: %s, pvtid: %s)\n",
				videoroom->room_id, videoroom->room_name,
				videoroom->is_private ? "private" : "public",
				janus_videoroom_audiocodec_name(videoroom->acodec),
				janus_videoroom_videocodec_name(videoroom->vcodec),
				videoroom->room_secret ? videoroom->room_secret : "no secret",
				videoroom->room_pin ? videoroom->room_pin : "no pin",
				videoroom->require_pvtid ? "required" : "optional");
			if(videoroom->record) {
				JANUS_LOG(LOG_VERB, "  -- Room is going to be recorded in %s\n", videoroom->rec_dir ? videoroom->rec_dir : "the current folder");
			}
			cl = cl->next;
		}
		/* Done: we keep the configuration file open in case we get a "create" or "destroy" with permanent=true */
	}

	/* Show available rooms */
	janus_mutex_lock(&rooms_mutex);
	GHashTableIter iter;
	gpointer value;
	g_hash_table_iter_init(&iter, rooms);
	while (g_hash_table_iter_next(&iter, NULL, &value)) {
		janus_videoroom *vr = value;
		JANUS_LOG(LOG_VERB, "  ::: [%"SCNu64"][%s] %"SCNu32", max %d publishers, FIR frequency of %d seconds, %s audio codec, %s video codec\n",
			vr->room_id, vr->room_name, vr->bitrate, vr->max_publishers, vr->fir_freq,
			janus_videoroom_audiocodec_name(vr->acodec), janus_videoroom_videocodec_name(vr->vcodec));
	}
	janus_mutex_unlock(&rooms_mutex);

	g_atomic_int_set(&initialized, 1);

	/* Launch the thread that will handle incoming messages */
	GError *error = NULL;
	handler_thread = g_thread_try_new("videoroom handler", janus_videoroom_handler, NULL, &error);
	if(error != NULL) {
		g_atomic_int_set(&initialized, 0);
		JANUS_LOG(LOG_ERR, "Got error %d (%s) trying to launch the VideoRoom handler thread...\n", error->code, error->message ? error->message : "??");
		janus_config_destroy(config);
		return -1;
	}
	JANUS_LOG(LOG_INFO, "%s initialized!\n", JANUS_VIDEOROOM_NAME);
	return 0;
}

void janus_videoroom_destroy(void) {
	if(!g_atomic_int_get(&initialized))
		return;
	g_atomic_int_set(&stopping, 1);

	g_async_queue_push(messages, &exit_message);
	if(handler_thread != NULL) {
		g_thread_join(handler_thread);
		handler_thread = NULL;
	}

	/* FIXME We should destroy the sessions cleanly */
	janus_mutex_lock(&sessions_mutex);
	g_hash_table_destroy(sessions);
	janus_mutex_unlock(&sessions_mutex);

	janus_mutex_lock(&rooms_mutex);
	g_hash_table_destroy(rooms);
	janus_mutex_unlock(&rooms_mutex);

	g_async_queue_unref(messages);
	messages = NULL;

	janus_config_destroy(config);
	g_free(admin_key);

	g_atomic_int_set(&initialized, 0);
	g_atomic_int_set(&stopping, 0);
	JANUS_LOG(LOG_INFO, "%s destroyed!\n", JANUS_VIDEOROOM_NAME);
}

int janus_videoroom_get_api_compatibility(void) {
	/* Important! This is what your plugin MUST always return: don't lie here or bad things will happen */
	return JANUS_PLUGIN_API_VERSION;
}

int janus_videoroom_get_version(void) {
	return JANUS_VIDEOROOM_VERSION;
}

const char *janus_videoroom_get_version_string(void) {
	return JANUS_VIDEOROOM_VERSION_STRING;
}

const char *janus_videoroom_get_description(void) {
	return JANUS_VIDEOROOM_DESCRIPTION;
}

const char *janus_videoroom_get_name(void) {
	return JANUS_VIDEOROOM_NAME;
}

const char *janus_videoroom_get_author(void) {
	return JANUS_VIDEOROOM_AUTHOR;
}

const char *janus_videoroom_get_package(void) {
	return JANUS_VIDEOROOM_PACKAGE;
}

void janus_videoroom_create_session(janus_plugin_session *handle, int *error) {
	if(g_atomic_int_get(&stopping) || !g_atomic_int_get(&initialized)) {
		*error = -1;
		return;
	}	
	janus_videoroom_session *session = (janus_videoroom_session *)g_malloc0(sizeof(janus_videoroom_session));
	if(session == NULL) {
		JANUS_LOG(LOG_FATAL, "Memory error!\n");
		*error = -2;
		return;
	}
	session->handle = handle;
	session->participant_type = janus_videoroom_p_type_none;
	session->participant = NULL;
	g_atomic_int_set(&session->hangingup, 0);
	g_atomic_int_set(&session->destroyed, 0);
	handle->plugin_handle = session;
	janus_mutex_init(&session->mutex);
	janus_refcount_init(&session->ref, janus_videoroom_session_free);

	janus_mutex_lock(&sessions_mutex);
	g_hash_table_insert(sessions, handle, session);
	janus_mutex_unlock(&sessions_mutex);

	return;
}

static janus_videoroom_publisher *janus_videoroom_session_get_publisher(janus_videoroom_session *session) {
	janus_mutex_lock(&session->mutex);
	janus_videoroom_publisher *publisher = (janus_videoroom_publisher *)session->participant;
	if(publisher)
		janus_refcount_increase(&publisher->ref);
	janus_mutex_unlock(&session->mutex);
	return publisher;
}

static janus_videoroom_publisher *janus_videoroom_session_get_publisher_nodebug(janus_videoroom_session *session) {
	janus_mutex_lock(&session->mutex);
	janus_videoroom_publisher *publisher = (janus_videoroom_publisher *)session->participant;
	if(publisher)
		janus_refcount_increase_nodebug(&publisher->ref);
	janus_mutex_unlock(&session->mutex);
	return publisher;
}

static void janus_videoroom_notify_participants(janus_videoroom_publisher *participant, json_t *msg) {
	/* participant->room->mutex has to be locked. */
	GHashTableIter iter;
	gpointer value;
	g_hash_table_iter_init(&iter, participant->room->participants);
	while (!g_atomic_int_get(&participant->room->destroyed) && g_hash_table_iter_next(&iter, NULL, &value)) {
		janus_videoroom_publisher *p = value;
		if(p && p->session && p != participant) {
			JANUS_LOG(LOG_VERB, "Notifying participant %"SCNu64" (%s)\n", p->user_id, p->display ? p->display : "??");
			int ret = gateway->push_event(p->session->handle, &janus_videoroom_plugin, NULL, msg, NULL);
			JANUS_LOG(LOG_VERB, "  >> %d (%s)\n", ret, janus_get_api_error(ret));
		}
	}
}

static void janus_videoroom_participant_joining(janus_videoroom_publisher *p) {
	/* we need to check if the room still exists, may have been destroyed already */
	if(p->room && !g_atomic_int_get(&p->room->destroyed) && p->room->notify_joining) {
		json_t *event = json_object();
		json_t *user = json_object();
		json_object_set_new(user, "id", json_integer(p->user_id));
		if (p->display) {
			json_object_set_new(user, "display", json_string(p->display));
		}
		json_object_set_new(event, "videoroom", json_string("event"));
		json_object_set_new(event, "room", json_integer(p->room->room_id));
		json_object_set_new(event, "joining", user);
		janus_mutex_lock(&p->room->mutex);
		janus_videoroom_notify_participants(p, event);
		janus_mutex_unlock(&p->room->mutex);
		/* user gets deref-ed by the owner event */
		json_decref(event);
	}
}

static void janus_videoroom_leave_or_unpublish(janus_videoroom_publisher *participant, gboolean is_leaving, gboolean kicked) {
	/* we need to check if the room still exists, may have been destroyed already */
	if(!participant->room || g_atomic_int_get(&participant->room->destroyed))
		return;
	janus_mutex_lock(&participant->room->mutex);
	json_t *event = json_object();
	json_object_set_new(event, "videoroom", json_string("event"));
	json_object_set_new(event, "room", json_integer(participant->room->room_id));
	json_object_set_new(event, is_leaving ? (kicked ? "kicked" : "leaving") : "unpublished",
		json_integer(participant->user_id));
	janus_videoroom_notify_participants(participant, event);
	if(is_leaving) {
		g_hash_table_remove(participant->room->participants, &participant->user_id);
		g_hash_table_remove(participant->room->private_ids, GUINT_TO_POINTER(participant->pvt_id));
	}
	json_decref(event);
	janus_mutex_unlock(&participant->room->mutex);
}

void janus_videoroom_destroy_session(janus_plugin_session *handle, int *error) {
	if(g_atomic_int_get(&stopping) || !g_atomic_int_get(&initialized)) {
		*error = -1;
		return;
	}	
	janus_videoroom_session *session = (janus_videoroom_session *)handle->plugin_handle; 
	if(!session) {
		JANUS_LOG(LOG_ERR, "No VideoRoom session associated with this handle...\n");
		*error = -2;
		return;
	}
	if(g_atomic_int_get(&session->destroyed)) {
		JANUS_LOG(LOG_WARN, "VideoRoom session already marked as destroyed...\n");
		return;
	}
	JANUS_LOG(LOG_VERB, "Removing VideoRoom session...\n");
	/* Cleaning up and removing the session is done in a lazy way */
	janus_mutex_lock(&sessions_mutex);
	if(!g_atomic_int_get(&session->destroyed)) {
		/* Any related WebRTC PeerConnection is not available anymore either */
		janus_videoroom_hangup_media(handle);
		if(session->participant_type == janus_videoroom_p_type_publisher) {
			/* Get rid of publisher */
			janus_mutex_lock(&session->mutex);
			janus_videoroom_publisher *p = (janus_videoroom_publisher *)session->participant;
			if(p)
				janus_refcount_increase(&p->ref);
			session->participant = NULL;
			janus_mutex_unlock(&session->mutex);
			if(p && p->room) {
				janus_videoroom_leave_or_unpublish(p, TRUE, FALSE);
				/* Don't clear p->room.  Another thread calls janus_videoroom_leave_or_unpublish,
					 too, and there is no mutex to protect this change. */
				janus_refcount_decrease(&p->room->ref);
			}
			janus_videoroom_publisher_destroy(p);
			g_clear_pointer(&p, janus_videoroom_publisher_dereference);
		} else if(session->participant_type == janus_videoroom_p_type_subscriber) {
			janus_videoroom_subscriber *s = (janus_videoroom_subscriber *)session->participant;
			session->participant = NULL;
			if(s->room) {
				janus_refcount_decrease(&s->room->ref);
			}
			janus_videoroom_subscriber_destroy(s);
		}
		g_hash_table_remove(sessions, handle);
	}
	janus_mutex_unlock(&sessions_mutex);

	return;
}

json_t *janus_videoroom_query_session(janus_plugin_session *handle) {
	if(g_atomic_int_get(&stopping) || !g_atomic_int_get(&initialized)) {
		return NULL;
	}	
	janus_videoroom_session *session = (janus_videoroom_session *)handle->plugin_handle;
	if(!session) {
		JANUS_LOG(LOG_ERR, "No session associated with this handle...\n");
		return NULL;
	}
	janus_refcount_increase(&session->ref);
	/* Show the participant/room info, if any */
	json_t *info = json_object();
	if(session->participant) {
		if(session->participant_type == janus_videoroom_p_type_none) {
			json_object_set_new(info, "type", json_string("none"));
		} else if(session->participant_type == janus_videoroom_p_type_publisher) {
			json_object_set_new(info, "type", json_string("publisher"));
			janus_videoroom_publisher *participant = janus_videoroom_session_get_publisher(session);
			if(participant) {
				janus_videoroom *room = participant->room; 
				json_object_set_new(info, "room", room ? json_integer(room->room_id) : NULL);
				json_object_set_new(info, "id", json_integer(participant->user_id));
				json_object_set_new(info, "private_id", json_integer(participant->pvt_id));
				if(participant->display)
					json_object_set_new(info, "display", json_string(participant->display));
				if(participant->subscribers)
					json_object_set_new(info, "viewers", json_integer(g_slist_length(participant->subscribers)));
				json_t *media = json_object();
				json_object_set_new(media, "audio", participant->audio ? json_true() : json_false());
				if(participant->audio)
					json_object_set_new(media, "audio_codec", json_string(janus_videoroom_audiocodec_name(participant->room->acodec)));
				json_object_set_new(media, "video", participant->video ? json_true() : json_false());
				if(participant->video)
					json_object_set_new(media, "video_codec", json_string(janus_videoroom_videocodec_name(participant->room->vcodec)));
				json_object_set_new(media, "data", participant->data ? json_true() : json_false());
				json_object_set_new(info, "media", media);
				json_object_set_new(info, "bitrate", json_integer(participant->bitrate));
				if(participant->ssrc[0] != 0)
					json_object_set_new(info, "simulcast", json_true());
				if(participant->arc || participant->vrc || participant->drc) {
					json_t *recording = json_object();
					if(participant->arc && participant->arc->filename)
						json_object_set_new(recording, "audio", json_string(participant->arc->filename));
					if(participant->vrc && participant->vrc->filename)
						json_object_set_new(recording, "video", json_string(participant->vrc->filename));
					if(participant->drc && participant->drc->filename)
						json_object_set_new(recording, "data", json_string(participant->drc->filename));
					json_object_set_new(info, "recording", recording);
				}
				if(participant->audio_level_extmap_id > 0) {
					json_object_set_new(info, "audio-level-dBov", json_integer(participant->audio_dBov_level));
					json_object_set_new(info, "talking", participant->talking ? json_true() : json_false());
				}
				g_clear_pointer(&participant, janus_videoroom_publisher_dereference);
			}
		} else if(session->participant_type == janus_videoroom_p_type_subscriber) {
			json_object_set_new(info, "type", json_string("subscriber"));
			janus_videoroom_subscriber *participant = (janus_videoroom_subscriber *)session->participant;
			if(participant) {
				janus_videoroom_publisher *feed = (janus_videoroom_publisher *)participant->feed;
				if(feed) {
					janus_videoroom *room = feed->room; 
					json_object_set_new(info, "room", room ? json_integer(room->room_id) : NULL);
					json_object_set_new(info, "private_id", json_integer(participant->pvt_id));
					json_object_set_new(info, "feed_id", json_integer(feed->user_id));
					if(feed->display)
						json_object_set_new(info, "feed_display", json_string(feed->display));
				}
				json_t *media = json_object();
				json_object_set_new(media, "audio", json_integer(participant->audio_offered));
				json_object_set_new(media, "video", json_integer(participant->video_offered));
				json_object_set_new(media, "data", json_integer(participant->data_offered));
				if(feed && feed->ssrc[0] != 0) {
					json_object_set_new(info, "simulcast", json_true());
					json_object_set_new(info, "substream", json_integer(participant->substream));
					json_object_set_new(info, "substream-target", json_integer(participant->substream_target));
					json_object_set_new(info, "temporal-layer", json_integer(participant->templayer));
					json_object_set_new(info, "temporal-layer-target", json_integer(participant->templayer_target));
				}
				json_object_set_new(info, "media", media);
				if(participant->room && participant->room->do_svc) {
					json_t *svc = json_object();
					json_object_set_new(svc, "spatial-layer", json_integer(participant->spatial_layer));
					json_object_set_new(svc, "target-spatial-layer", json_integer(participant->target_spatial_layer));
					json_object_set_new(svc, "temporal-layer", json_integer(participant->temporal_layer));
					json_object_set_new(svc, "target-temporal-layer", json_integer(participant->target_temporal_layer));
					json_object_set_new(info, "svc", svc);
				}
			}
		}
	}
	json_object_set_new(info, "hangingup", json_integer(g_atomic_int_get(&session->hangingup)));
	json_object_set_new(info, "destroyed", json_integer(g_atomic_int_get(&session->destroyed)));
	g_clear_pointer(&session, janus_videoroom_session_dereference);
	return info;
}

static int janus_videoroom_access_room(json_t *root, gboolean check_secret, gboolean check_pin, janus_videoroom **videoroom, char *error_cause, int error_cause_size) {
	/* rooms_mutex has to be locked */
	int error_code = 0;
	json_t *room = json_object_get(root, "room");
	guint64 room_id = json_integer_value(room);
	*videoroom = g_hash_table_lookup(rooms, &room_id);
	if(*videoroom == NULL) {
		JANUS_LOG(LOG_ERR, "No such room (%"SCNu64")\n", room_id);
		error_code = JANUS_VIDEOROOM_ERROR_NO_SUCH_ROOM;
		if(error_cause)
			g_snprintf(error_cause, error_cause_size, "No such room (%"SCNu64")", room_id);
		return error_code;
	}
	if((*videoroom)->destroyed) {
		JANUS_LOG(LOG_ERR, "No such room (%"SCNu64")\n", room_id);
		error_code = JANUS_VIDEOROOM_ERROR_NO_SUCH_ROOM;
		if(error_cause)
			g_snprintf(error_cause, error_cause_size, "No such room (%"SCNu64")", room_id);
		return error_code;
	}
	if(check_secret) {
		char error_cause2[100];
		JANUS_CHECK_SECRET((*videoroom)->room_secret, root, "secret", error_code, error_cause2,
			JANUS_VIDEOROOM_ERROR_MISSING_ELEMENT, JANUS_VIDEOROOM_ERROR_INVALID_ELEMENT, JANUS_VIDEOROOM_ERROR_UNAUTHORIZED);
		if(error_code != 0) {
			g_strlcpy(error_cause, error_cause2, error_cause_size);
			return error_code;
		}
	}
	if(check_pin) {
		char error_cause2[100];
		JANUS_CHECK_SECRET((*videoroom)->room_pin, root, "pin", error_code, error_cause2,
			JANUS_VIDEOROOM_ERROR_MISSING_ELEMENT, JANUS_VIDEOROOM_ERROR_INVALID_ELEMENT, JANUS_VIDEOROOM_ERROR_UNAUTHORIZED);
		if(error_code != 0) {
			g_strlcpy(error_cause, error_cause2, error_cause_size);
			return error_code;
		}
	}
	return 0;
}

struct janus_plugin_result *janus_videoroom_handle_message(janus_plugin_session *handle, char *transaction, json_t *message, json_t *jsep) {
	if(g_atomic_int_get(&stopping) || !g_atomic_int_get(&initialized))
		return janus_plugin_result_new(JANUS_PLUGIN_ERROR, g_atomic_int_get(&stopping) ? "Shutting down" : "Plugin not initialized", NULL);
	janus_videoroom_session *session = (janus_videoroom_session *)handle->plugin_handle;
	if(!session)
		return janus_plugin_result_new(JANUS_PLUGIN_ERROR, "No session associated with this handle", NULL);
	
	/* Increase the reference counter for this session: we'll decrease it after we handle the message */
	janus_refcount_increase(&session->ref);

	/* Pre-parse the message */
	int error_code = 0;
	char error_cause[512];
	json_t *root = message;
	json_t *response = NULL;

	if(message == NULL) {
		JANUS_LOG(LOG_ERR, "No message??\n");
		error_code = JANUS_VIDEOROOM_ERROR_NO_MESSAGE;
		g_snprintf(error_cause, 512, "%s", "No message??");
		goto plugin_response;
	}

	if(g_atomic_int_get(&session->destroyed)) {
		JANUS_LOG(LOG_ERR, "Session has already been marked as destroyed...\n");
		error_code = JANUS_VIDEOROOM_ERROR_UNKNOWN_ERROR;
		g_snprintf(error_cause, 512, "%s", "Session has already been marked as destroyed...");
		goto plugin_response;
	}

	if(!json_is_object(root)) {
		JANUS_LOG(LOG_ERR, "JSON error: not an object\n");
		error_code = JANUS_VIDEOROOM_ERROR_INVALID_JSON;
		g_snprintf(error_cause, 512, "JSON error: not an object");
		goto plugin_response;
	}
	/* Get the request first */
	JANUS_VALIDATE_JSON_OBJECT(root, request_parameters,
		error_code, error_cause, TRUE,
		JANUS_VIDEOROOM_ERROR_MISSING_ELEMENT, JANUS_VIDEOROOM_ERROR_INVALID_ELEMENT);
	if(error_code != 0)
		goto plugin_response;
	json_t *request = json_object_get(root, "request");
	/* Some requests ('create', 'destroy', 'exists', 'list') can be handled synchronously */
	const char *request_text = json_string_value(request);
	if(!strcasecmp(request_text, "create")) {
		/* Create a new videoroom */
		JANUS_LOG(LOG_VERB, "Creating a new videoroom\n");
		JANUS_VALIDATE_JSON_OBJECT(root, create_parameters,
			error_code, error_cause, TRUE,
			JANUS_VIDEOROOM_ERROR_MISSING_ELEMENT, JANUS_VIDEOROOM_ERROR_INVALID_ELEMENT);
		if(error_code != 0)
			goto plugin_response;
		if(admin_key != NULL) {
			/* An admin key was specified: make sure it was provided, and that it's valid */
			JANUS_VALIDATE_JSON_OBJECT(root, adminkey_parameters,
				error_code, error_cause, TRUE,
				JANUS_VIDEOROOM_ERROR_MISSING_ELEMENT, JANUS_VIDEOROOM_ERROR_INVALID_ELEMENT);
			if(error_code != 0)
				goto plugin_response;
			JANUS_CHECK_SECRET(admin_key, root, "admin_key", error_code, error_cause,
				JANUS_VIDEOROOM_ERROR_MISSING_ELEMENT, JANUS_VIDEOROOM_ERROR_INVALID_ELEMENT, JANUS_VIDEOROOM_ERROR_UNAUTHORIZED);
			if(error_code != 0)
				goto plugin_response;
		}
		json_t *desc = json_object_get(root, "description");
		json_t *is_private = json_object_get(root, "is_private");
		json_t *req_pvtid = json_object_get(root, "require_pvtid");
		json_t *secret = json_object_get(root, "secret");
		json_t *pin = json_object_get(root, "pin");
		json_t *bitrate = json_object_get(root, "bitrate");
		json_t *fir_freq = json_object_get(root, "fir_freq");
		json_t *publishers = json_object_get(root, "publishers");
		json_t *allowed = json_object_get(root, "allowed");
		json_t *audiocodec = json_object_get(root, "audiocodec");
		if(audiocodec) {
			const char *audiocodec_value = json_string_value(audiocodec);
			if(!strcasecmp(audiocodec_value, "opus") && !strcasecmp(audiocodec_value, "g722") &&
					!strcasecmp(audiocodec_value, "isac32") && !strcasecmp(audiocodec_value, "isac16") &&
					!strcasecmp(audiocodec_value, "pcmu") && !strcasecmp(audiocodec_value, "pcma")) {
				JANUS_LOG(LOG_ERR, "Invalid element (audiocodec can only be opus, isac32, isac16, pcmu, pcma or g722)\n");
				error_code = JANUS_VIDEOROOM_ERROR_INVALID_ELEMENT;
				g_snprintf(error_cause, 512, "Invalid element (audiocodec can only be opus, isac32, isac16, pcmu, pcma or g722)");
				goto plugin_response;
			}
		}
		json_t *videocodec = json_object_get(root, "videocodec");
		if(videocodec) {
			const char *videocodec_value = json_string_value(videocodec);
			if(!strcasecmp(videocodec_value, "vp8") && !strcasecmp(videocodec_value, "vp9") && !strcasecmp(videocodec_value, "h264")) {
				JANUS_LOG(LOG_ERR, "Invalid element (videocodec can only be vp8, vp9 or h264)\n");
				error_code = JANUS_VIDEOROOM_ERROR_INVALID_ELEMENT;
				g_snprintf(error_cause, 512, "Invalid element (videocodec can only be vp8, vp9 or h264)");
				goto plugin_response;
			}
		}
		json_t *svc = json_object_get(root, "video_svc");
		json_t *audiolevel_ext = json_object_get(root, "audiolevel_ext");
		json_t *audiolevel_event = json_object_get(root, "audiolevel_event");
		json_t *audio_active_packets = json_object_get(root, "audio_active_packets");
		json_t *audio_level_average = json_object_get(root, "audio_level_average");
		json_t *videoorient_ext = json_object_get(root, "videoorient_ext");
		json_t *playoutdelay_ext = json_object_get(root, "playoutdelay_ext");
		json_t *notify_joining = json_object_get(root, "notify_joining");
		json_t *record = json_object_get(root, "record");
		json_t *rec_dir = json_object_get(root, "rec_dir");
		json_t *permanent = json_object_get(root, "permanent");
		if(allowed) {
			/* Make sure the "allowed" array only contains strings */
			gboolean ok = TRUE;
			if(json_array_size(allowed) > 0) {
				size_t i = 0;
				for(i=0; i<json_array_size(allowed); i++) {
					json_t *a = json_array_get(allowed, i);
					if(!a || !json_is_string(a)) {
						ok = FALSE;
						break;
					}
				}
			}
			if(!ok) {
				JANUS_LOG(LOG_ERR, "Invalid element in the allowed array (not a string)\n");
				error_code = JANUS_VIDEOROOM_ERROR_INVALID_ELEMENT;
				g_snprintf(error_cause, 512, "Invalid element in the allowed array (not a string)");
				goto plugin_response;
			}
		}
		gboolean save = permanent ? json_is_true(permanent) : FALSE;
		if(save && config == NULL) {
			JANUS_LOG(LOG_ERR, "No configuration file, can't create permanent room\n");
			error_code = JANUS_VIDEOROOM_ERROR_UNKNOWN_ERROR;
			g_snprintf(error_cause, 512, "No configuration file, can't create permanent room");
			goto plugin_response;
		}
		guint64 room_id = 0;
		json_t *room = json_object_get(root, "room");
		if(room) {
			room_id = json_integer_value(room);
			if(room_id == 0) {
				JANUS_LOG(LOG_WARN, "Desired room ID is 0, which is not allowed... picking random ID instead\n");
			}
		}
		janus_mutex_lock(&rooms_mutex);
		if(room_id > 0) {
			/* Let's make sure the room doesn't exist already */
			if(g_hash_table_lookup(rooms, &room_id) != NULL) {
				/* It does... */
				janus_mutex_unlock(&rooms_mutex);
				JANUS_LOG(LOG_ERR, "Room %"SCNu64" already exists!\n", room_id);
				error_code = JANUS_VIDEOROOM_ERROR_ROOM_EXISTS;
				g_snprintf(error_cause, 512, "Room %"SCNu64" already exists", room_id);
				goto plugin_response;
			}
		}
		/* Create the room */
		janus_videoroom *videoroom = g_malloc0(sizeof(janus_videoroom));
		if(videoroom == NULL) {
			JANUS_LOG(LOG_FATAL, "Memory error!\n");
			error_code = JANUS_VIDEOROOM_ERROR_UNKNOWN_ERROR;
			g_snprintf(error_cause, 512, "Memory error");
			goto plugin_response;
		}
		/* Generate a random ID */
		if(room_id == 0) {
			while(room_id == 0) {
				room_id = janus_random_uint64();
				if(g_hash_table_lookup(rooms, &room_id) != NULL) {
					/* Room ID already taken, try another one */
					room_id = 0;
				}
			}
		}
		videoroom->room_id = room_id;
		char *description = NULL;
		if(desc != NULL && strlen(json_string_value(desc)) > 0) {
			description = g_strdup(json_string_value(desc));
		} else {
			char roomname[255];
			g_snprintf(roomname, 255, "Room %"SCNu64"", videoroom->room_id);
			description = g_strdup(roomname);
		}
		videoroom->room_name = description;
		videoroom->is_private = is_private ? json_is_true(is_private) : FALSE;
		videoroom->require_pvtid = req_pvtid ? json_is_true(req_pvtid) : FALSE;
		if(secret)
			videoroom->room_secret = g_strdup(json_string_value(secret));
		if(pin)
			videoroom->room_pin = g_strdup(json_string_value(pin));
		videoroom->max_publishers = 3;	/* FIXME How should we choose a default? */
		if(publishers)
			videoroom->max_publishers = json_integer_value(publishers);
		if(videoroom->max_publishers < 0)
			videoroom->max_publishers = 3;	/* FIXME How should we choose a default? */
		videoroom->bitrate = 0;
		if(bitrate)
			videoroom->bitrate = json_integer_value(bitrate);
		if(videoroom->bitrate > 0 && videoroom->bitrate < 64000)
			videoroom->bitrate = 64000;	/* Don't go below 64k */
		videoroom->fir_freq = 0;
		if(fir_freq)
			videoroom->fir_freq = json_integer_value(fir_freq);
		videoroom->acodec = JANUS_VIDEOROOM_OPUS;
		if(audiocodec) {
			const char *audiocodec_value = json_string_value(audiocodec);
			if(!strcasecmp(audiocodec_value, "opus"))
				videoroom->acodec = JANUS_VIDEOROOM_OPUS;
			else if(!strcasecmp(audiocodec_value, "isac32"))
				videoroom->acodec = JANUS_VIDEOROOM_ISAC_32K;
			else if(!strcasecmp(audiocodec_value, "isac16"))
				videoroom->acodec = JANUS_VIDEOROOM_ISAC_16K;
			else if(!strcasecmp(audiocodec_value, "pcmu"))
				videoroom->acodec = JANUS_VIDEOROOM_PCMU;
			else if(!strcasecmp(audiocodec_value, "pcma"))
				videoroom->acodec = JANUS_VIDEOROOM_PCMA;
			else if(!strcasecmp(audiocodec_value, "g722"))
				videoroom->acodec = JANUS_VIDEOROOM_G722;
			else {
				JANUS_LOG(LOG_WARN, "Unsupported audio codec '%s', falling back to OPUS\n", audiocodec_value);
				videoroom->acodec = JANUS_VIDEOROOM_OPUS;
			}
		}
		videoroom->vcodec = JANUS_VIDEOROOM_VP8;
		if(videocodec) {
			const char *videocodec_value = json_string_value(videocodec);
			if(!strcasecmp(videocodec_value, "vp8"))
				videoroom->vcodec = JANUS_VIDEOROOM_VP8;
			else if(!strcasecmp(videocodec_value, "vp9"))
				videoroom->vcodec = JANUS_VIDEOROOM_VP9;
			else if(!strcasecmp(videocodec_value, "h264"))
				videoroom->vcodec = JANUS_VIDEOROOM_H264;
			else {
				JANUS_LOG(LOG_WARN, "Unsupported video codec '%s', falling back to VP8\n", videocodec_value);
				videoroom->vcodec = JANUS_VIDEOROOM_VP8;
			}
		}
		if(svc && json_is_true(svc)) {
			if(videoroom->vcodec == JANUS_VIDEOROOM_VP9) {
				videoroom->do_svc = TRUE;
			} else {
				JANUS_LOG(LOG_WARN, "SVC is only supported, in an experimental way, for VP9, not %s: disabling it...\n",
					janus_videoroom_videocodec_name(videoroom->vcodec));
			}
		}
		videoroom->audiolevel_ext = audiolevel_ext ? json_is_true(audiolevel_ext) : TRUE;
		videoroom->audiolevel_event = audiolevel_event ? json_is_true(audiolevel_event) : FALSE;
		if(videoroom->audiolevel_event) {
			videoroom->audio_active_packets = 100;
			if(json_integer_value(audio_active_packets) > 0) {
				videoroom->audio_active_packets = json_integer_value(audio_active_packets);
			} else {
				JANUS_LOG(LOG_WARN, "Invalid audio_active_packets value provided, using default: %d\n", videoroom->audio_active_packets);
			}
			videoroom->audio_level_average = 25;
			if(json_integer_value(audio_level_average) > 0) {
				videoroom->audio_level_average = json_integer_value(audio_level_average);
			} else {
				JANUS_LOG(LOG_WARN, "Invalid audio_level_average value provided, using default: %d\n", videoroom->audio_level_average);
			}
		}
		videoroom->videoorient_ext = videoorient_ext ? json_is_true(videoorient_ext) : TRUE;
		videoroom->playoutdelay_ext = playoutdelay_ext ? json_is_true(playoutdelay_ext) : TRUE;
		/* By default, the videoroom plugin does not notify about participants simply joining the room.
		   It only notifies when the participant actually starts publishing media. */
		videoroom->notify_joining = notify_joining ? json_is_true(notify_joining) : FALSE;
		if(record) {
			videoroom->record = json_is_true(record);
		}
		if(rec_dir) {
			videoroom->rec_dir = g_strdup(json_string_value(rec_dir));
		}
		g_atomic_int_set(&videoroom->destroyed, 0);
		janus_mutex_init(&videoroom->mutex);
		janus_refcount_init(&videoroom->ref, janus_videoroom_room_free);
		videoroom->participants = g_hash_table_new_full(g_int64_hash, g_int64_equal, (GDestroyNotify)g_free, NULL);
		videoroom->private_ids = g_hash_table_new(NULL, NULL);
		videoroom->allowed = g_hash_table_new_full(g_str_hash, g_str_equal, (GDestroyNotify)g_free, NULL);
		if(allowed != NULL) {
			/* Populate the "allowed" list as an ACL for people trying to join */
			if(json_array_size(allowed) > 0) {
				size_t i = 0;
				for(i=0; i<json_array_size(allowed); i++) {
					const char *token = json_string_value(json_array_get(allowed, i));
					if(!g_hash_table_lookup(videoroom->allowed, token))
						g_hash_table_insert(videoroom->allowed, g_strdup(token), GINT_TO_POINTER(TRUE));
				}
			}
			videoroom->check_tokens = TRUE;
		}
		JANUS_LOG(LOG_VERB, "Created videoroom: %"SCNu64" (%s, %s, %s/%s codecs, secret: %s, pin: %s, pvtid: %s)\n",
			videoroom->room_id, videoroom->room_name,
			videoroom->is_private ? "private" : "public",
			janus_videoroom_audiocodec_name(videoroom->acodec),
			janus_videoroom_videocodec_name(videoroom->vcodec),
			videoroom->room_secret ? videoroom->room_secret : "no secret",
			videoroom->room_pin ? videoroom->room_pin : "no pin",
			videoroom->require_pvtid ? "required" : "optional");
		if(videoroom->record) {
			JANUS_LOG(LOG_VERB, "  -- Room is going to be recorded in %s\n", videoroom->rec_dir ? videoroom->rec_dir : "the current folder");
		}
		if(save) {
			/* This room is permanent: save to the configuration file too
			 * FIXME: We should check if anything fails... */
			JANUS_LOG(LOG_VERB, "Saving room %"SCNu64" permanently in config file\n", videoroom->room_id);
			janus_mutex_lock(&config_mutex);
			char cat[BUFSIZ], value[BUFSIZ];
			/* The room ID is the category */
			g_snprintf(cat, BUFSIZ, "%"SCNu64, videoroom->room_id);
			janus_config_add_category(config, cat);
			/* Now for the values */
			janus_config_add_item(config, cat, "description", videoroom->room_name);
			if(videoroom->is_private)
				janus_config_add_item(config, cat, "is_private", "yes");
			if(videoroom->require_pvtid)
				janus_config_add_item(config, cat, "require_pvtid", "yes");
			g_snprintf(value, BUFSIZ, "%"SCNu32, videoroom->bitrate);
			janus_config_add_item(config, cat, "bitrate", value);
			g_snprintf(value, BUFSIZ, "%d", videoroom->max_publishers);
			janus_config_add_item(config, cat, "publishers", value);
			if(videoroom->fir_freq) {
				g_snprintf(value, BUFSIZ, "%"SCNu16, videoroom->fir_freq);
				janus_config_add_item(config, cat, "fir_freq", value);
			}
			janus_config_add_item(config, cat, "audiocodec", janus_videoroom_audiocodec_name(videoroom->acodec));
			janus_config_add_item(config, cat, "videocodec", janus_videoroom_videocodec_name(videoroom->vcodec));
			if(videoroom->do_svc)
				janus_config_add_item(config, cat, "video_svc", "yes");
			if(videoroom->room_secret)
				janus_config_add_item(config, cat, "secret", videoroom->room_secret);
			if(videoroom->room_pin)
				janus_config_add_item(config, cat, "pin", videoroom->room_pin);
			if(videoroom->record)
				janus_config_add_item(config, cat, "record", "yes");
			if(videoroom->rec_dir)
				janus_config_add_item(config, cat, "rec_dir", videoroom->rec_dir);
			/* Save modified configuration */
			if(janus_config_save(config, config_folder, JANUS_VIDEOROOM_PACKAGE) < 0)
				save = FALSE;	/* This will notify the user the room is not permanent */
			janus_mutex_unlock(&config_mutex);
		}
		/* Show updated rooms list */
		GHashTableIter iter;
		gpointer value;
		g_hash_table_insert(rooms, janus_uint64_dup(videoroom->room_id), videoroom);
		g_hash_table_iter_init(&iter, rooms);
		while (g_hash_table_iter_next(&iter, NULL, &value)) {
			janus_videoroom *vr = value;
			JANUS_LOG(LOG_VERB, "  ::: [%"SCNu64"][%s] %"SCNu32", max %d publishers, FIR frequency of %d seconds\n", vr->room_id, vr->room_name, vr->bitrate, vr->max_publishers, vr->fir_freq);
		}
		janus_mutex_unlock(&rooms_mutex);
		/* Send info back */
		response = json_object();
		json_object_set_new(response, "videoroom", json_string("created"));
		json_object_set_new(response, "room", json_integer(videoroom->room_id));
		json_object_set_new(response, "permanent", save ? json_true() : json_false());
		/* Also notify event handlers */
		if(notify_events && gateway->events_is_enabled()) {
			json_t *info = json_object();
			json_object_set_new(info, "event", json_string("created"));
			json_object_set_new(info, "room", json_integer(videoroom->room_id));
			gateway->notify_event(&janus_videoroom_plugin, session->handle, info);
		}
		goto plugin_response;
	} else if(!strcasecmp(request_text, "edit")) {
		/* Edit the properties for an existing videoroom */
		JANUS_LOG(LOG_VERB, "Attempt to edit the properties of an existing videoroom room\n");
		JANUS_VALIDATE_JSON_OBJECT(root, edit_parameters,
			error_code, error_cause, TRUE,
			JANUS_VIDEOROOM_ERROR_MISSING_ELEMENT, JANUS_VIDEOROOM_ERROR_INVALID_ELEMENT);
		if(error_code != 0)
			goto plugin_response;
		/* We only allow for a limited set of properties to be edited */
		json_t *desc = json_object_get(root, "new_description");
		json_t *is_private = json_object_get(root, "new_is_private");
		json_t *req_pvtid = json_object_get(root, "new_require_pvtid");
		json_t *secret = json_object_get(root, "new_secret");
		json_t *pin = json_object_get(root, "new_pin");
		json_t *bitrate = json_object_get(root, "new_bitrate");
		json_t *fir_freq = json_object_get(root, "new_fir_freq");
		json_t *publishers = json_object_get(root, "new_publishers");
		json_t *permanent = json_object_get(root, "permanent");
		gboolean save = permanent ? json_is_true(permanent) : FALSE;
		if(save && config == NULL) {
			JANUS_LOG(LOG_ERR, "No configuration file, can't edit room permanently\n");
			error_code = JANUS_VIDEOROOM_ERROR_UNKNOWN_ERROR;
			g_snprintf(error_cause, 512, "No configuration file, can't edit room permanently");
			goto plugin_response;
		}
		janus_mutex_lock(&rooms_mutex);
		janus_videoroom *videoroom = NULL;
		error_code = janus_videoroom_access_room(root, TRUE, FALSE, &videoroom, error_cause, sizeof(error_cause));
		if(error_code != 0) {
			janus_mutex_unlock(&rooms_mutex);
			goto plugin_response;
		}
		/* Edit the room properties that were provided */
		if(desc != NULL && strlen(json_string_value(desc)) > 0) {
			char *old_description = videoroom->room_name;
			char *new_description = g_strdup(json_string_value(desc));
			videoroom->room_name = new_description;
			g_free(old_description);
		}
		if(is_private)
			videoroom->is_private = json_is_true(is_private);
		if(req_pvtid)
			videoroom->require_pvtid = json_is_true(req_pvtid);
		if(publishers)
			videoroom->max_publishers = json_integer_value(publishers);
		if(bitrate) {
			videoroom->bitrate = json_integer_value(bitrate);
			if(videoroom->bitrate > 0 && videoroom->bitrate < 64000)
				videoroom->bitrate = 64000;	/* Don't go below 64k */
		}
		if(fir_freq)
			videoroom->fir_freq = json_integer_value(fir_freq);
		if(secret && strlen(json_string_value(secret)) > 0) {
			char *old_secret = videoroom->room_secret;
			char *new_secret = g_strdup(json_string_value(secret));
			videoroom->room_secret = new_secret;
			g_free(old_secret);
		}
		if(pin && strlen(json_string_value(pin)) > 0) {
			char *old_pin = videoroom->room_pin;
			char *new_pin = g_strdup(json_string_value(pin));
			videoroom->room_pin = new_pin;
			g_free(old_pin);
		}
		if(save) {
			/* This room is permanent: save to the configuration file too
			 * FIXME: We should check if anything fails... */
			JANUS_LOG(LOG_VERB, "Modifying room %"SCNu64" permanently in config file\n", videoroom->room_id);
			janus_mutex_lock(&config_mutex);
			char cat[BUFSIZ], value[BUFSIZ];
			/* The room ID is the category */
			g_snprintf(cat, BUFSIZ, "%"SCNu64, videoroom->room_id);
			/* Remove the old category first */
			janus_config_remove_category(config, cat);
			/* Now write the room details again */
			janus_config_add_category(config, cat);
			janus_config_add_item(config, cat, "description", videoroom->room_name);
			if(videoroom->is_private)
				janus_config_add_item(config, cat, "is_private", "yes");
			if(videoroom->require_pvtid)
				janus_config_add_item(config, cat, "require_pvtid", "yes");
			g_snprintf(value, BUFSIZ, "%"SCNu32, videoroom->bitrate);
			janus_config_add_item(config, cat, "bitrate", value);
			g_snprintf(value, BUFSIZ, "%d", videoroom->max_publishers);
			janus_config_add_item(config, cat, "publishers", value);
			if(videoroom->fir_freq) {
				g_snprintf(value, BUFSIZ, "%"SCNu16, videoroom->fir_freq);
				janus_config_add_item(config, cat, "fir_freq", value);
			}
			janus_config_add_item(config, cat, "audiocodec", janus_videoroom_audiocodec_name(videoroom->acodec));
			janus_config_add_item(config, cat, "videocodec", janus_videoroom_videocodec_name(videoroom->vcodec));
			if(videoroom->do_svc)
				janus_config_add_item(config, cat, "video_svc", "yes");
			if(videoroom->room_secret)
				janus_config_add_item(config, cat, "secret", videoroom->room_secret);
			if(videoroom->room_pin)
				janus_config_add_item(config, cat, "pin", videoroom->room_pin);
			if(videoroom->record)
				janus_config_add_item(config, cat, "record", "yes");
			if(videoroom->rec_dir)
				janus_config_add_item(config, cat, "rec_dir", videoroom->rec_dir);
			/* Save modified configuration */
			if(janus_config_save(config, config_folder, JANUS_VIDEOROOM_PACKAGE) < 0)
				save = FALSE;	/* This will notify the user the room changes are not permanent */
			janus_mutex_unlock(&config_mutex);
		}
		janus_mutex_unlock(&rooms_mutex);
		/* Send info back */
		response = json_object();
		json_object_set_new(response, "videoroom", json_string("edited"));
		json_object_set_new(response, "room", json_integer(videoroom->room_id));
		json_object_set_new(response, "permanent", save ? json_true() : json_false());
		/* Also notify event handlers */
		if(notify_events && gateway->events_is_enabled()) {
			json_t *info = json_object();
			json_object_set_new(info, "event", json_string("edited"));
			json_object_set_new(info, "room", json_integer(videoroom->room_id));
			gateway->notify_event(&janus_videoroom_plugin, session->handle, info);
		}
		goto plugin_response;
	} else if(!strcasecmp(request_text, "destroy")) {
		JANUS_LOG(LOG_VERB, "Attempt to destroy an existing videoroom room\n");
		JANUS_VALIDATE_JSON_OBJECT(root, destroy_parameters,
			error_code, error_cause, TRUE,
			JANUS_VIDEOROOM_ERROR_MISSING_ELEMENT, JANUS_VIDEOROOM_ERROR_INVALID_ELEMENT);
		if(error_code != 0)
			goto plugin_response;
		json_t *room = json_object_get(root, "room");
		json_t *permanent = json_object_get(root, "permanent");
		gboolean save = permanent ? json_is_true(permanent) : FALSE;
		if(save && config == NULL) {
			JANUS_LOG(LOG_ERR, "No configuration file, can't destroy room permanently\n");
			error_code = JANUS_VIDEOROOM_ERROR_UNKNOWN_ERROR;
			g_snprintf(error_cause, 512, "No configuration file, can't destroy room permanently");
			goto plugin_response;
		}
		guint64 room_id = json_integer_value(room);
		janus_mutex_lock(&rooms_mutex);
		janus_videoroom *videoroom = NULL;
		error_code = janus_videoroom_access_room(root, TRUE, FALSE, &videoroom, error_cause, sizeof(error_cause));
		if(error_code != 0) {
			janus_mutex_unlock(&rooms_mutex);
			goto plugin_response;
		}
		/* Remove room, but add a reference until we're done */
		janus_refcount_increase(&videoroom->ref);
		g_hash_table_remove(rooms, &room_id);
		/* Notify all participants that the fun is over, and that they'll be kicked */
		JANUS_LOG(LOG_VERB, "Notifying all participants\n");
		json_t *destroyed = json_object();
		json_object_set_new(destroyed, "videoroom", json_string("destroyed"));
		json_object_set_new(destroyed, "room", json_integer(room_id));
		GHashTableIter iter;
		gpointer value;
		janus_mutex_lock(&videoroom->mutex);
		g_hash_table_iter_init(&iter, videoroom->participants);
		while (g_hash_table_iter_next(&iter, NULL, &value)) {
			janus_videoroom_publisher *p = value;
			if(p && p->session) {
				/* Notify the user we're going to destroy the room... */
				int ret = gateway->push_event(p->session->handle, &janus_videoroom_plugin, NULL, destroyed, NULL);
				JANUS_LOG(LOG_VERB, "  >> %d (%s)\n", ret, janus_get_api_error(ret));
				/* ... and then ask the core to remove the handle */
				gateway->end_session(p->session->handle);
			}
		}
		json_decref(destroyed);
		janus_mutex_unlock(&videoroom->mutex);
		/* Also notify event handlers */
		if(notify_events && gateway->events_is_enabled()) {
			json_t *info = json_object();
			json_object_set_new(info, "event", json_string("destroyed"));
			json_object_set_new(info, "room", json_integer(room_id));
			gateway->notify_event(&janus_videoroom_plugin, session->handle, info);
		}
		janus_mutex_unlock(&rooms_mutex);
		if(save) {
			/* This change is permanent: save to the configuration file too
			 * FIXME: We should check if anything fails... */
			JANUS_LOG(LOG_VERB, "Destroying room %"SCNu64" permanently in config file\n", room_id);
			janus_mutex_lock(&config_mutex);
			char cat[BUFSIZ];
			/* The room ID is the category */
			g_snprintf(cat, BUFSIZ, "%"SCNu64, room_id);
			janus_config_remove_category(config, cat);
			/* Save modified configuration */
			if(janus_config_save(config, config_folder, JANUS_VIDEOROOM_PACKAGE) < 0)
				save = FALSE;	/* This will notify the user the room destruction is not permanent */
			janus_mutex_unlock(&config_mutex);
		}
		janus_refcount_decrease(&videoroom->ref);
		/* Done */
		response = json_object();
		json_object_set_new(response, "videoroom", json_string("destroyed"));
		json_object_set_new(response, "room", json_integer(room_id));
		json_object_set_new(response, "permanent", save ? json_true() : json_false());
		goto plugin_response;
	} else if(!strcasecmp(request_text, "list")) {
		/* List all rooms (but private ones) and their details (except for the secret, of course...) */
		json_t *list = json_array();
		JANUS_LOG(LOG_VERB, "Getting the list of video rooms\n");
		janus_mutex_lock(&rooms_mutex);
		GHashTableIter iter;
		gpointer value;
		g_hash_table_iter_init(&iter, rooms);
		while(g_hash_table_iter_next(&iter, NULL, &value)) {
			janus_videoroom *room = value;
			if(!room)
				continue;
			janus_refcount_increase(&room->ref);
			if(room->is_private) {
				/* Skip private room */
				JANUS_LOG(LOG_VERB, "Skipping private room '%s'\n", room->room_name);
				g_clear_pointer(&room, janus_videoroom_room_dereference);
				continue;
			}
			if(!g_atomic_int_get(&room->destroyed)) {
				json_t *rl = json_object();
				json_object_set_new(rl, "room", json_integer(room->room_id));
				json_object_set_new(rl, "description", json_string(room->room_name));
				json_object_set_new(rl, "pin_required", room->room_pin ? json_true() : json_false());
				json_object_set_new(rl, "max_publishers", json_integer(room->max_publishers));
				json_object_set_new(rl, "bitrate", json_integer(room->bitrate));
				json_object_set_new(rl, "fir_freq", json_integer(room->fir_freq));
				json_object_set_new(rl, "audiocodec", json_string(janus_videoroom_audiocodec_name(room->acodec)));
				json_object_set_new(rl, "videocodec", json_string(janus_videoroom_videocodec_name(room->vcodec)));
				if(room->do_svc)
					json_object_set_new(rl, "video_svc", json_true());
				json_object_set_new(rl, "record", room->record ? json_true() : json_false());
				json_object_set_new(rl, "rec_dir", json_string(room->rec_dir));
				/* TODO: Should we list participants as well? or should there be a separate API call on a specific room for this? */
				json_object_set_new(rl, "num_participants", json_integer(g_hash_table_size(room->participants)));
				json_array_append_new(list, rl);
			}
			g_clear_pointer(&room, janus_videoroom_room_dereference);
		}
		janus_mutex_unlock(&rooms_mutex);
		response = json_object();
		json_object_set_new(response, "videoroom", json_string("success"));
		json_object_set_new(response, "list", list);
		goto plugin_response;
	} else if(!strcasecmp(request_text, "rtp_forward")) {
		JANUS_VALIDATE_JSON_OBJECT(root, rtp_forward_parameters,
			error_code, error_cause, TRUE,
			JANUS_VIDEOROOM_ERROR_MISSING_ELEMENT, JANUS_VIDEOROOM_ERROR_INVALID_ELEMENT);
		if(error_code != 0)
			goto plugin_response;
		json_t *room = json_object_get(root, "room");
		json_t *pub_id = json_object_get(root, "publisher_id");
		int video_port[3] = {-1, -1, -1}, video_pt[3] = {0, 0, 0};
		uint32_t video_ssrc[3] = {0, 0, 0};
		int audio_port = -1, audio_pt = 0;
		uint32_t audio_ssrc = 0;
		int data_port = -1;
		/* There may be multiple target video ports (e.g., publisher simulcasting) */
		json_t *vid_port = json_object_get(root, "video_port");
		if(vid_port) {
			video_port[0] = json_integer_value(vid_port);
			json_t *pt = json_object_get(root, "video_pt");
			if(pt)
				video_pt[0] = json_integer_value(pt);
			json_t *ssrc = json_object_get(root, "video_ssrc");
			if(ssrc)
				video_ssrc[0] = json_integer_value(ssrc);
		}
		vid_port = json_object_get(root, "video_port_2");
		if(vid_port) {
			video_port[1] = json_integer_value(vid_port);
			json_t *pt = json_object_get(root, "video_pt_2");
			if(pt)
				video_pt[1] = json_integer_value(pt);
			json_t *ssrc = json_object_get(root, "video_ssrc_2");
			if(ssrc)
				video_ssrc[1] = json_integer_value(ssrc);
		}
		vid_port = json_object_get(root, "video_port_3");
		if(vid_port) {
			video_port[2] = json_integer_value(vid_port);
			json_t *pt = json_object_get(root, "video_pt_3");
			if(pt)
				video_pt[2] = json_integer_value(pt);
			json_t *ssrc = json_object_get(root, "video_ssrc_3");
			if(ssrc)
				video_ssrc[2] = json_integer_value(ssrc);
		}
		/* Audio target */
		json_t *au_port = json_object_get(root, "audio_port");
		if(au_port) {
			audio_port = json_integer_value(au_port);
			json_t *pt = json_object_get(root, "audio_pt");
			if(pt)
				audio_pt = json_integer_value(pt);
			json_t *ssrc = json_object_get(root, "audio_ssrc");
			if(ssrc)
				audio_ssrc = json_integer_value(ssrc);
		}
		/* Data target */
		json_t *d_port = json_object_get(root, "data_port");
		if(d_port) {
			data_port = json_integer_value(d_port);
		}
		json_t *json_host = json_object_get(root, "host");
		
		guint64 room_id = json_integer_value(room);
		guint64 publisher_id = json_integer_value(pub_id);
		const gchar* host = json_string_value(json_host);
		janus_mutex_lock(&rooms_mutex);
		janus_videoroom *videoroom = NULL;
		error_code = janus_videoroom_access_room(root, TRUE, FALSE, &videoroom, error_cause, sizeof(error_cause));
		janus_mutex_unlock(&rooms_mutex);
		if(error_code != 0)
			goto plugin_response;
		janus_refcount_increase(&videoroom->ref);
		janus_mutex_lock(&videoroom->mutex);
		janus_videoroom_publisher *publisher = g_hash_table_lookup(videoroom->participants, &publisher_id);
		if(publisher == NULL) {
			janus_mutex_unlock(&videoroom->mutex);
			g_clear_pointer(&videoroom, janus_videoroom_room_dereference);
			JANUS_LOG(LOG_ERR, "No such publisher (%"SCNu64")\n", publisher_id);
			error_code = JANUS_VIDEOROOM_ERROR_NO_SUCH_FEED;
			g_snprintf(error_cause, 512, "No such feed (%"SCNu64")", publisher_id);
			goto plugin_response;
		}
		janus_refcount_increase(&publisher->ref);	/* This is just to handle the request for now */
		if(publisher->udp_sock <= 0) {
			publisher->udp_sock = socket(AF_INET, SOCK_DGRAM, IPPROTO_UDP);
			if(publisher->udp_sock <= 0) {
				g_clear_pointer(&publisher, janus_videoroom_publisher_dereference);
				janus_mutex_unlock(&videoroom->mutex);
				g_clear_pointer(&videoroom, janus_videoroom_room_dereference);
				JANUS_LOG(LOG_ERR, "Could not open UDP socket for rtp stream for publisher (%"SCNu64")\n", publisher_id);
				error_code = JANUS_VIDEOROOM_ERROR_UNKNOWN_ERROR;
				g_snprintf(error_cause, 512, "Could not open UDP socket for rtp stream");
				goto plugin_response;
			}
		}
		guint32 audio_handle = 0;
		guint32 video_handle[3] = {0, 0, 0};
		guint32 data_handle = 0;
		if(audio_port > 0) {
			audio_handle = janus_videoroom_rtp_forwarder_add_helper(publisher, host, audio_port, audio_pt, audio_ssrc, 0, FALSE, FALSE);
		}
		if(video_port[0] > 0) {
			video_handle[0] = janus_videoroom_rtp_forwarder_add_helper(publisher, host, video_port[0], video_pt[0], video_ssrc[0], 0, TRUE, FALSE);
		}
		if(video_port[1] > 0) {
			video_handle[1] = janus_videoroom_rtp_forwarder_add_helper(publisher, host, video_port[1], video_pt[1], video_ssrc[1], 1, TRUE, FALSE);
		}
		if(video_port[2] > 0) {
			video_handle[2] = janus_videoroom_rtp_forwarder_add_helper(publisher, host, video_port[2], video_pt[2], video_ssrc[2], 2, TRUE, FALSE);
		}
		if(data_port > 0) {
			data_handle = janus_videoroom_rtp_forwarder_add_helper(publisher, host, data_port, 0, 0, 0, FALSE, TRUE);
		}
		janus_mutex_unlock(&videoroom->mutex);
		response = json_object();
		json_t* rtp_stream = json_object();
		if(audio_handle > 0) {
			json_object_set_new(rtp_stream, "audio_stream_id", json_integer(audio_handle));
			json_object_set_new(rtp_stream, "audio", json_integer(audio_port));
		}
		if(video_handle[0] > 0 || video_handle[1] > 0 || video_handle[2] > 0) {
			/* Send a FIR to the new RTP forward publisher */
			char buf[20];
			janus_rtcp_fir((char *)&buf, 20, &publisher->fir_seq);
			JANUS_LOG(LOG_VERB, "New RTP forward publisher, sending FIR to %"SCNu64" (%s)\n", publisher->user_id, publisher->display ? publisher->display : "??");
			gateway->relay_rtcp(publisher->session->handle, 1, buf, 20);
			/* Send a PLI too, just in case... */
			janus_rtcp_pli((char *)&buf, 12);
			JANUS_LOG(LOG_VERB, "New RTP forward publisher, sending PLI to %"SCNu64" (%s)\n", publisher->user_id, publisher->display ? publisher->display : "??");
			gateway->relay_rtcp(publisher->session->handle, 1, buf, 12);
			/* Done */
			if(video_handle[0] > 0) {
				json_object_set_new(rtp_stream, "video_stream_id", json_integer(video_handle[0]));
				json_object_set_new(rtp_stream, "video", json_integer(video_port[0]));
			}
			if(video_handle[1] > 0) {
				json_object_set_new(rtp_stream, "video_stream_id_2", json_integer(video_handle[1]));
				json_object_set_new(rtp_stream, "video_2", json_integer(video_port[1]));
			}
			if(video_handle[2] > 0) {
				json_object_set_new(rtp_stream, "video_stream_id_3", json_integer(video_handle[2]));
				json_object_set_new(rtp_stream, "video_3", json_integer(video_port[2]));
			}
		}
		if(data_handle > 0) {
			json_object_set_new(rtp_stream, "data_stream_id", json_integer(data_handle));
			json_object_set_new(rtp_stream, "data", json_integer(data_port));
		}
		/* These two unrefs are related to the message handling */
		g_clear_pointer(&publisher, janus_videoroom_publisher_dereference);
		g_clear_pointer(&videoroom, janus_videoroom_room_dereference);
		json_object_set_new(rtp_stream, "host", json_string(host));
		json_object_set_new(response, "publisher_id", json_integer(publisher_id));
		json_object_set_new(response, "rtp_stream", rtp_stream);
		json_object_set_new(response, "room", json_integer(room_id));
		json_object_set_new(response, "videoroom", json_string("rtp_forward"));
		goto plugin_response;
	} else if(!strcasecmp(request_text, "stop_rtp_forward")) {
		JANUS_VALIDATE_JSON_OBJECT(root, stop_rtp_forward_parameters,
			error_code, error_cause, TRUE,
			JANUS_VIDEOROOM_ERROR_MISSING_ELEMENT, JANUS_VIDEOROOM_ERROR_INVALID_ELEMENT);
		if(error_code != 0)
			goto plugin_response;
		json_t *room = json_object_get(root, "room");
		json_t *pub_id = json_object_get(root, "publisher_id");
		json_t *id = json_object_get(root, "stream_id");

		guint64 room_id = json_integer_value(room);
		guint64 publisher_id = json_integer_value(pub_id);
		guint32 stream_id = json_integer_value(id);
		janus_mutex_lock(&rooms_mutex);
		janus_videoroom *videoroom = NULL;
		error_code = janus_videoroom_access_room(root, TRUE, FALSE, &videoroom, error_cause, sizeof(error_cause));
		janus_mutex_unlock(&rooms_mutex);
		if(error_code != 0)
			goto plugin_response;
		janus_mutex_lock(&videoroom->mutex);
		janus_refcount_increase(&videoroom->ref);
		janus_videoroom_publisher *publisher = g_hash_table_lookup(videoroom->participants, &publisher_id);
		if(publisher == NULL) {
			janus_mutex_unlock(&videoroom->mutex);
			g_clear_pointer(&videoroom, janus_videoroom_room_dereference);
			JANUS_LOG(LOG_ERR, "No such publisher (%"SCNu64")\n", publisher_id);
			error_code = JANUS_VIDEOROOM_ERROR_NO_SUCH_FEED;
			g_snprintf(error_cause, 512, "No such feed (%"SCNu64")", publisher_id);
			goto plugin_response;
		}
		janus_refcount_increase(&publisher->ref);	/* Just to handle the message now */
		janus_mutex_lock(&publisher->rtp_forwarders_mutex);
		if(!g_hash_table_remove(publisher->rtp_forwarders, GUINT_TO_POINTER(stream_id))) {
			janus_mutex_unlock(&publisher->rtp_forwarders_mutex);
			g_clear_pointer(&publisher, janus_videoroom_publisher_dereference);
			janus_mutex_unlock(&videoroom->mutex);
			g_clear_pointer(&videoroom, janus_videoroom_room_dereference);
			JANUS_LOG(LOG_ERR, "No such stream (%"SCNu32")\n", stream_id);
			error_code = JANUS_VIDEOROOM_ERROR_NO_SUCH_FEED;
			g_snprintf(error_cause, 512, "No such stream (%"SCNu32")", stream_id);
			goto plugin_response;
		}
		janus_mutex_unlock(&publisher->rtp_forwarders_mutex);
		g_clear_pointer(&publisher, janus_videoroom_publisher_dereference);
		janus_mutex_unlock(&videoroom->mutex);
		g_clear_pointer(&videoroom, janus_videoroom_room_dereference);
		response = json_object();
		json_object_set_new(response, "videoroom", json_string("stop_rtp_forward"));
		json_object_set_new(response, "room", json_integer(room_id));
		json_object_set_new(response, "publisher_id", json_integer(publisher_id));
		json_object_set_new(response, "stream_id", json_integer(stream_id));
		goto plugin_response;
	} else if(!strcasecmp(request_text, "exists")) {
		/* Check whether a given room exists or not, returns true/false */	
		JANUS_VALIDATE_JSON_OBJECT(root, room_parameters,
			error_code, error_cause, TRUE,
			JANUS_VIDEOROOM_ERROR_MISSING_ELEMENT, JANUS_VIDEOROOM_ERROR_INVALID_ELEMENT);
		if(error_code != 0)
			goto plugin_response;
		json_t *room = json_object_get(root, "room");
		guint64 room_id = json_integer_value(room);
		janus_mutex_lock(&rooms_mutex);
		gboolean room_exists = g_hash_table_contains(rooms, &room_id);
		janus_mutex_unlock(&rooms_mutex);
		response = json_object();
		json_object_set_new(response, "videoroom", json_string("success"));
		json_object_set_new(response, "room", json_integer(room_id));
		json_object_set_new(response, "exists", room_exists ? json_true() : json_false());
		goto plugin_response;
	} else if(!strcasecmp(request_text, "allowed")) {
		JANUS_LOG(LOG_VERB, "Attempt to edit the list of allowed participants in an existing videoroom room\n");
		JANUS_VALIDATE_JSON_OBJECT(root, allowed_parameters,
			error_code, error_cause, TRUE,
			JANUS_VIDEOROOM_ERROR_MISSING_ELEMENT, JANUS_VIDEOROOM_ERROR_INVALID_ELEMENT);
		if(error_code != 0)
			goto plugin_response;
		json_t *action = json_object_get(root, "action");
		json_t *room = json_object_get(root, "room");
		json_t *allowed = json_object_get(root, "allowed");
		const char *action_text = json_string_value(action);
		if(strcasecmp(action_text, "enable") && strcasecmp(action_text, "disable") &&
				strcasecmp(action_text, "add") && strcasecmp(action_text, "remove")) {
			JANUS_LOG(LOG_ERR, "Unsupported action '%s' (allowed)\n", action_text);
			error_code = JANUS_VIDEOROOM_ERROR_INVALID_ELEMENT;
			g_snprintf(error_cause, 512, "Unsupported action '%s' (allowed)", action_text);
			goto plugin_response;
		}
		guint64 room_id = json_integer_value(room);
		janus_mutex_lock(&rooms_mutex);
		janus_videoroom *videoroom = NULL;
		error_code = janus_videoroom_access_room(root, TRUE, FALSE, &videoroom, error_cause, sizeof(error_cause));
		if(error_code != 0) {
			janus_mutex_unlock(&rooms_mutex);
			goto plugin_response;
		}
		janus_refcount_increase(&videoroom->ref);
		janus_mutex_unlock(&rooms_mutex);
		/* A secret may be required for this action */
		JANUS_CHECK_SECRET(videoroom->room_secret, root, "secret", error_code, error_cause,
			JANUS_VIDEOROOM_ERROR_MISSING_ELEMENT, JANUS_VIDEOROOM_ERROR_INVALID_ELEMENT, JANUS_VIDEOROOM_ERROR_UNAUTHORIZED);
		if(error_code != 0) {
			janus_refcount_decrease(&videoroom->ref);
			goto plugin_response;
		}
		if(!strcasecmp(action_text, "enable")) {
			JANUS_LOG(LOG_VERB, "Enabling the check on allowed authorization tokens for room %"SCNu64"\n", room_id);
			videoroom->check_tokens = TRUE;
		} else if(!strcasecmp(action_text, "disable")) {
			JANUS_LOG(LOG_VERB, "Disabling the check on allowed authorization tokens for room %"SCNu64" (free entry)\n", room_id);
			videoroom->check_tokens = FALSE;
		} else {
			gboolean add = !strcasecmp(action_text, "add");
			if(allowed) {
				/* Make sure the "allowed" array only contains strings */
				gboolean ok = TRUE;
				if(json_array_size(allowed) > 0) {
					size_t i = 0;
					for(i=0; i<json_array_size(allowed); i++) {
						json_t *a = json_array_get(allowed, i);
						if(!a || !json_is_string(a)) {
							ok = FALSE;
							break;
						}
					}
				}
				if(!ok) {
					JANUS_LOG(LOG_ERR, "Invalid element in the allowed array (not a string)\n");
					error_code = JANUS_VIDEOROOM_ERROR_INVALID_ELEMENT;
					g_snprintf(error_cause, 512, "Invalid element in the allowed array (not a string)");
					janus_refcount_decrease(&videoroom->ref);
					goto plugin_response;
				}
				size_t i = 0;
				for(i=0; i<json_array_size(allowed); i++) {
					const char *token = json_string_value(json_array_get(allowed, i));
					if(add) {
						if(!g_hash_table_lookup(videoroom->allowed, token))
							g_hash_table_insert(videoroom->allowed, g_strdup(token), GINT_TO_POINTER(TRUE));
					} else {
						g_hash_table_remove(videoroom->allowed, token);
					}
				}
			}
		}
		/* Prepare response */
		response = json_object();
		json_object_set_new(response, "videoroom", json_string("success"));
		json_object_set_new(response, "room", json_integer(videoroom->room_id));
		json_t *list = json_array();
		if(strcasecmp(action_text, "disable")) {
			if(g_hash_table_size(videoroom->allowed) > 0) {
				GHashTableIter iter;
				gpointer key;
				g_hash_table_iter_init(&iter, videoroom->allowed);
				while(g_hash_table_iter_next(&iter, &key, NULL)) {
					char *token = key;
					json_array_append_new(list, json_string(token));
				}
			}
			json_object_set_new(response, "allowed", list);
		}
		/* Done */
		janus_refcount_decrease(&videoroom->ref);
		JANUS_LOG(LOG_VERB, "VideoRoom room allowed list updated\n");
		goto plugin_response;
	} else if(!strcasecmp(request_text, "kick")) {
		JANUS_LOG(LOG_VERB, "Attempt to kick a participant from an existing videoroom room\n");
		JANUS_VALIDATE_JSON_OBJECT(root, kick_parameters,
			error_code, error_cause, TRUE,
			JANUS_VIDEOROOM_ERROR_MISSING_ELEMENT, JANUS_VIDEOROOM_ERROR_INVALID_ELEMENT);
		if(error_code != 0)
			goto plugin_response;
		json_t *room = json_object_get(root, "room");
		json_t *id = json_object_get(root, "id");
		guint64 room_id = json_integer_value(room);
		janus_mutex_lock(&rooms_mutex);
		janus_videoroom *videoroom = NULL;
		error_code = janus_videoroom_access_room(root, TRUE, FALSE, &videoroom, error_cause, sizeof(error_cause));
		if(error_code != 0) {
			janus_mutex_unlock(&rooms_mutex);
			goto plugin_response;
		}
		janus_refcount_increase(&videoroom->ref);
		janus_mutex_lock(&videoroom->mutex);
		janus_mutex_unlock(&rooms_mutex);
		/* A secret may be required for this action */
		JANUS_CHECK_SECRET(videoroom->room_secret, root, "secret", error_code, error_cause,
			JANUS_VIDEOROOM_ERROR_MISSING_ELEMENT, JANUS_VIDEOROOM_ERROR_INVALID_ELEMENT, JANUS_VIDEOROOM_ERROR_UNAUTHORIZED);
		if(error_code != 0) {
			janus_mutex_unlock(&videoroom->mutex);
			janus_refcount_decrease(&videoroom->ref);
			goto plugin_response;
		}
		guint64 user_id = json_integer_value(id);
		janus_videoroom_publisher *participant = g_hash_table_lookup(videoroom->participants, &user_id);
		if(participant == NULL) {
			janus_mutex_unlock(&videoroom->mutex);
			janus_refcount_decrease(&videoroom->ref);
			JANUS_LOG(LOG_ERR, "No such user %"SCNu64" in room %"SCNu64"\n", user_id, room_id);
			error_code = JANUS_VIDEOROOM_ERROR_NO_SUCH_FEED;
			g_snprintf(error_cause, 512, "No such user %"SCNu64" in room %"SCNu64, user_id, room_id);
			goto plugin_response;
		}
		if(participant->kicked) {
			/* Already kicked */
			janus_mutex_unlock(&videoroom->mutex);
			janus_refcount_decrease(&videoroom->ref);
			response = json_object();
			json_object_set_new(response, "videoroom", json_string("success"));
			/* Done */
			goto plugin_response;
		}
		participant->kicked = TRUE;
		participant->session->started = FALSE;
		participant->audio_active = FALSE;
		participant->video_active = FALSE;
		participant->data_active = FALSE;
		/* Prepare an event for this */
		json_t *kicked = json_object();
		json_object_set_new(kicked, "videoroom", json_string("event"));
		json_object_set_new(kicked, "room", json_integer(participant->room->room_id));
		json_object_set_new(kicked, "leaving", json_string("ok"));
		json_object_set_new(kicked, "reason", json_string("kicked"));
		int ret = gateway->push_event(participant->session->handle, &janus_videoroom_plugin, NULL, kicked, NULL);
		JANUS_LOG(LOG_VERB, "  >> %d (%s)\n", ret, janus_get_api_error(ret));
		json_decref(kicked);
		janus_mutex_unlock(&videoroom->mutex);
		/* If this room requires valid private_id values, we can kick subscriptions too */
		if(videoroom->require_pvtid && participant->subscriptions != NULL) {
			/* Iterate on the subscriptions we know this user has */
			janus_mutex_lock(&participant->subscribers_mutex);
			GSList *s = participant->subscriptions;
			while(s) {
				janus_videoroom_subscriber *subscriber = (janus_videoroom_subscriber *)s->data;
				if(subscriber) {
					subscriber->kicked = TRUE;
					subscriber->audio = FALSE;
					subscriber->video = FALSE;
					subscriber->data = FALSE;
					/* FIXME We should also close the PeerConnection, but we risk race conditions if we do it here,
					 * so for now we mark the subscriber as kicked and prevent it from getting any media after this */
				}
				s = s->next;
			}
			janus_mutex_unlock(&participant->subscribers_mutex);
		}
		/* This publisher is leaving, tell everybody */
		janus_videoroom_leave_or_unpublish(participant, TRUE, TRUE);
		/* Tell the core to tear down the PeerConnection, hangup_media will do the rest */
		if(participant && participant->session)
			gateway->close_pc(participant->session->handle);
		JANUS_LOG(LOG_INFO, "Kicked user %"SCNu64" from room %"SCNu64"\n", user_id, room_id);
		/* Prepare response */
		response = json_object();
		json_object_set_new(response, "videoroom", json_string("success"));
		/* Done */
		janus_mutex_unlock(&videoroom->mutex);
		janus_refcount_decrease(&videoroom->ref);
		goto plugin_response;
	} else if(!strcasecmp(request_text, "listparticipants")) {
		/* List all participants in a room, specifying whether they're publishers or just attendees */	
		JANUS_VALIDATE_JSON_OBJECT(root, room_parameters,
			error_code, error_cause, TRUE,
			JANUS_VIDEOROOM_ERROR_MISSING_ELEMENT, JANUS_VIDEOROOM_ERROR_INVALID_ELEMENT);
		if(error_code != 0)
			goto plugin_response;
		json_t *room = json_object_get(root, "room");
		guint64 room_id = json_integer_value(room);
		janus_mutex_lock(&rooms_mutex);
		janus_videoroom *videoroom = NULL;
		error_code = janus_videoroom_access_room(root, FALSE, FALSE, &videoroom, error_cause, sizeof(error_cause));
		janus_mutex_unlock(&rooms_mutex);
		if(error_code != 0)
			goto plugin_response;
		janus_refcount_increase(&videoroom->ref);
		/* Return a list of all participants (whether they're publishing or not) */
		json_t *list = json_array();
		GHashTableIter iter;
		gpointer value;
		janus_mutex_lock(&videoroom->mutex);
		g_hash_table_iter_init(&iter, videoroom->participants);
		while (!g_atomic_int_get(&videoroom->destroyed) && g_hash_table_iter_next(&iter, NULL, &value)) {
			janus_videoroom_publisher *p = value;
			json_t *pl = json_object();
			json_object_set_new(pl, "id", json_integer(p->user_id));
			if(p->display)
				json_object_set_new(pl, "display", json_string(p->display));
			json_object_set_new(pl, "publisher", (p->sdp && p->session->started) ? json_true() : json_false());
			if((p->sdp && p->session->started)) {
				if(p->audio_level_extmap_id > 0)
					json_object_set_new(pl, "talking", p->talking ? json_true() : json_false());
				json_object_set_new(pl, "internal_audio_ssrc", json_integer(p->audio_ssrc));
				json_object_set_new(pl, "internal_video_ssrc", json_integer(p->video_ssrc));
			}
			json_array_append_new(list, pl);
		}
		janus_mutex_unlock(&videoroom->mutex);
		g_clear_pointer(&videoroom, janus_videoroom_room_dereference);
		response = json_object();
		json_object_set_new(response, "videoroom", json_string("participants"));
		json_object_set_new(response, "room", json_integer(room_id));
		json_object_set_new(response, "participants", list);
		goto plugin_response;
	} else if(!strcasecmp(request_text, "listforwarders")) {
		/* List all forwarders in a room */	
		JANUS_VALIDATE_JSON_OBJECT(root, room_parameters,
			error_code, error_cause, TRUE,
			JANUS_VIDEOROOM_ERROR_MISSING_ELEMENT, JANUS_VIDEOROOM_ERROR_INVALID_ELEMENT);
		if(error_code != 0)
			goto plugin_response;
		json_t *room = json_object_get(root, "room");
		guint64 room_id = json_integer_value(room);
		janus_mutex_lock(&rooms_mutex);
		janus_videoroom *videoroom = g_hash_table_lookup(rooms, &room_id);
		if(videoroom == NULL) {
			JANUS_LOG(LOG_ERR, "No such room (%"SCNu64")\n", room_id);
			error_code = JANUS_VIDEOROOM_ERROR_NO_SUCH_ROOM;
			g_snprintf(error_cause, 512, "No such room (%"SCNu64")", room_id);
			janus_mutex_unlock(&rooms_mutex);
			goto plugin_response;
		}
		if(g_atomic_int_get(&videoroom->destroyed)) {
			JANUS_LOG(LOG_ERR, "No such room (%"SCNu64")\n", room_id);
			error_code = JANUS_VIDEOROOM_ERROR_NO_SUCH_ROOM;
			g_snprintf(error_cause, 512, "No such room (%"SCNu64")", room_id);
			janus_mutex_unlock(&rooms_mutex);
			goto plugin_response;
		}
		/* A secret may be required for this action */
		JANUS_CHECK_SECRET(videoroom->room_secret, root, "secret", error_code, error_cause,
			JANUS_VIDEOROOM_ERROR_MISSING_ELEMENT, JANUS_VIDEOROOM_ERROR_INVALID_ELEMENT, JANUS_VIDEOROOM_ERROR_UNAUTHORIZED);
		if(error_code != 0) {
			janus_mutex_unlock(&rooms_mutex);
			goto plugin_response;
		}
		/* Return a list of all forwarders */
		json_t *list = json_array();
		GHashTableIter iter;
		gpointer value;
		janus_mutex_lock(&videoroom->mutex);
		g_hash_table_iter_init(&iter, videoroom->participants);
		while (!g_atomic_int_get(&videoroom->destroyed) && g_hash_table_iter_next(&iter, NULL, &value)) {
			janus_videoroom_publisher *p = value;
			janus_mutex_lock(&p->rtp_forwarders_mutex);
			if(g_hash_table_size(p->rtp_forwarders) == 0) {
				janus_mutex_unlock(&p->rtp_forwarders_mutex);
				continue;
			}
			json_t *pl = json_object();
			json_object_set_new(pl, "publisher_id", json_integer(p->user_id));
			if(p->display)
				json_object_set_new(pl, "display", json_string(p->display));
			json_t *flist = json_array();
			GHashTableIter iter_f;
			gpointer key_f, value_f;			
			g_hash_table_iter_init(&iter_f, p->rtp_forwarders);
			while(g_hash_table_iter_next(&iter_f, &key_f, &value_f)) {				
				json_t *fl = json_object();
				guint32 rpk = GPOINTER_TO_UINT(key_f);
				janus_videoroom_rtp_forwarder *rpv = value_f;
				json_object_set_new(fl, "ip", json_string(inet_ntoa(rpv->serv_addr.sin_addr)));
				if(rpv->is_data) {
					json_object_set_new(fl, "data_stream_id", json_integer(rpk));
					json_object_set_new(fl, "port", json_integer(ntohs(rpv->serv_addr.sin_port)));
				} else if(rpv->is_video) {
					json_object_set_new(fl, "video_stream_id", json_integer(rpk));
					json_object_set_new(fl, "port", json_integer(ntohs(rpv->serv_addr.sin_port)));
					if(rpv->payload_type)
						json_object_set_new(fl, "pt", json_integer(rpv->payload_type));
					if(rpv->ssrc)
						json_object_set_new(fl, "ssrc", json_integer(rpv->ssrc));
				} else {
					json_object_set_new(fl, "audio_stream_id", json_integer(rpk));
					json_object_set_new(fl, "port", json_integer(ntohs(rpv->serv_addr.sin_port)));
					if(rpv->payload_type)
						json_object_set_new(fl, "pt", json_integer(rpv->payload_type));
					if(rpv->ssrc)
						json_object_set_new(fl, "ssrc", json_integer(rpv->ssrc));
				}
				json_array_append_new(flist, fl);
			}		
			janus_mutex_unlock(&p->rtp_forwarders_mutex);
			json_object_set_new(pl, "rtp_forwarder", flist);
			json_array_append_new(list, pl);
		}
		janus_mutex_unlock(&videoroom->mutex);
		janus_mutex_unlock(&rooms_mutex);
		response = json_object();
		json_object_set_new(response, "room", json_integer(room_id));
		json_object_set_new(response, "rtp_forwarders", list);
		goto plugin_response;
	} else if(!strcasecmp(request_text, "join") || !strcasecmp(request_text, "joinandconfigure")
			|| !strcasecmp(request_text, "configure") || !strcasecmp(request_text, "publish") || !strcasecmp(request_text, "unpublish")
			|| !strcasecmp(request_text, "start") || !strcasecmp(request_text, "pause") || !strcasecmp(request_text, "switch")
			|| !strcasecmp(request_text, "stop") || !strcasecmp(request_text, "leave")) {
		/* These messages are handled asynchronously */

		janus_videoroom_message *msg = g_malloc0(sizeof(janus_videoroom_message));
		if(msg == NULL) {
			JANUS_LOG(LOG_FATAL, "Memory error!\n");
			return janus_plugin_result_new(JANUS_PLUGIN_ERROR, "Memory error", NULL);
		}
		msg->handle = handle;
		msg->transaction = transaction;
		msg->message = root;
		msg->jsep = jsep;
		g_async_queue_push(messages, msg);

		return janus_plugin_result_new(JANUS_PLUGIN_OK_WAIT, NULL, NULL);
	} else {
		JANUS_LOG(LOG_VERB, "Unknown request '%s'\n", request_text);
		error_code = JANUS_VIDEOROOM_ERROR_INVALID_REQUEST;
		g_snprintf(error_cause, 512, "Unknown request '%s'", request_text);
	}

plugin_response:
		{
			if(error_code == 0 && !response) {
				error_code = JANUS_VIDEOROOM_ERROR_UNKNOWN_ERROR;
				g_snprintf(error_cause, 512, "Invalid response");
			}
			if(error_code != 0) {
				/* Prepare JSON error event */
				json_t *event = json_object();
				json_object_set_new(event, "videoroom", json_string("event"));
				json_object_set_new(event, "error_code", json_integer(error_code));
				json_object_set_new(event, "error", json_string(error_cause));
				response = event;
			}
			if(root != NULL)
				json_decref(root);
			if(jsep != NULL)
				json_decref(jsep);
			g_free(transaction);

			g_clear_pointer(&session, janus_videoroom_session_dereference);
			return janus_plugin_result_new(JANUS_PLUGIN_OK, NULL, response);
		}

}

void janus_videoroom_setup_media(janus_plugin_session *handle) {
	JANUS_LOG(LOG_INFO, "[%s-%p] WebRTC media is now available\n", JANUS_VIDEOROOM_PACKAGE, handle);
	if(g_atomic_int_get(&stopping) || !g_atomic_int_get(&initialized))
		return;
	janus_videoroom_session *session = (janus_videoroom_session *)handle->plugin_handle;	
	if(!session) {
		JANUS_LOG(LOG_ERR, "No session associated with this handle...\n");
		return;
	}
	if(g_atomic_int_get(&session->destroyed))
		return;
	g_atomic_int_set(&session->hangingup, 0);

	/* Media relaying can start now */
	session->started = TRUE;
	if(session->participant) {
		/* If this is a publisher, notify all subscribers about the fact they can
		 * now subscribe; if this is a subscriber, instead, ask the publisher a FIR */
		if(session->participant_type == janus_videoroom_p_type_publisher) {
			janus_videoroom_publisher *participant = janus_videoroom_session_get_publisher(session);
			/* Notify all other participants that there's a new boy in town */
			json_t *list = json_array();
			json_t *pl = json_object();
			json_object_set_new(pl, "id", json_integer(participant->user_id));
			if(participant->display)
				json_object_set_new(pl, "display", json_string(participant->display));
			if(participant->audio)
				json_object_set_new(pl, "audio_codec", json_string(janus_videoroom_audiocodec_name(participant->room->acodec)));
			if(participant->video)
				json_object_set_new(pl, "video_codec", json_string(janus_videoroom_videocodec_name(participant->room->vcodec)));
			json_array_append_new(list, pl);
			json_t *pub = json_object();
			json_object_set_new(pub, "videoroom", json_string("event"));
			json_object_set_new(pub, "room", json_integer(participant->room->room_id));
			json_object_set_new(pub, "publishers", list);
			GHashTableIter iter;
			gpointer value;
			janus_videoroom *videoroom = participant->room;
			janus_mutex_lock(&videoroom->mutex);
			g_hash_table_iter_init(&iter, videoroom->participants);
			while (!g_atomic_int_get(&videoroom->destroyed) && g_hash_table_iter_next(&iter, NULL, &value)) {
				janus_videoroom_publisher *p = value;
				if(p == participant) {
					continue;	/* Skip the new publisher itself */
				}
				JANUS_LOG(LOG_VERB, "Notifying participant %"SCNu64" (%s)\n", p->user_id, p->display ? p->display : "??");
				int ret = gateway->push_event(p->session->handle, &janus_videoroom_plugin, NULL, pub, NULL);
				JANUS_LOG(LOG_VERB, "  >> %d (%s)\n", ret, janus_get_api_error(ret));
			}
			json_decref(pub);
			/* Also notify event handlers */
			if(notify_events && gateway->events_is_enabled()) {
				json_t *info = json_object();
				json_object_set_new(info, "event", json_string("published"));
				json_object_set_new(info, "room", json_integer(participant->room->room_id));
				json_object_set_new(info, "id", json_integer(participant->user_id));
				gateway->notify_event(&janus_videoroom_plugin, session->handle, info);
			}
			janus_mutex_unlock(&videoroom->mutex);
			g_clear_pointer(&participant, janus_videoroom_publisher_dereference);
		} else if(session->participant_type == janus_videoroom_p_type_subscriber) {
			janus_videoroom_subscriber *s = (janus_videoroom_subscriber *)session->participant;
			if(s && s->feed) {
				janus_videoroom_publisher *p = s->feed;
				if(p && p->session) {
					/* Send a FIR */
					char buf[20];
					janus_rtcp_fir((char *)&buf, 20, &p->fir_seq);
					JANUS_LOG(LOG_VERB, "New subscriber available, sending FIR to %"SCNu64" (%s)\n", p->user_id, p->display ? p->display : "??");
					gateway->relay_rtcp(p->session->handle, 1, buf, 20);
					/* Send a PLI too, just in case... */
					janus_rtcp_pli((char *)&buf, 12);
					JANUS_LOG(LOG_VERB, "New subscriber available, sending PLI to %"SCNu64" (%s)\n", p->user_id, p->display ? p->display : "??");
					gateway->relay_rtcp(p->session->handle, 1, buf, 12);
					/* Also notify event handlers */
					if(notify_events && gateway->events_is_enabled()) {
						json_t *info = json_object();
						json_object_set_new(info, "event", json_string("subscribed"));
						json_object_set_new(info, "room", json_integer(p->room->room_id));
						json_object_set_new(info, "feed", json_integer(p->user_id));
						gateway->notify_event(&janus_videoroom_plugin, session->handle, info);
					}
				}
			}
		}
	}
}

void janus_videoroom_incoming_rtp(janus_plugin_session *handle, int video, char *buf, int len) {
	if(handle == NULL || g_atomic_int_get(&handle->stopped) || g_atomic_int_get(&stopping) || !g_atomic_int_get(&initialized) || !gateway)
		return;
	janus_videoroom_session *session = (janus_videoroom_session *)handle->plugin_handle;
	if(!session || g_atomic_int_get(&session->destroyed) || session->participant_type != janus_videoroom_p_type_publisher)
		return;
	janus_videoroom_publisher *participant = janus_videoroom_session_get_publisher_nodebug(session);
	if(participant == NULL || g_atomic_int_get(&participant->destroyed)) {
		g_clear_pointer(&participant, janus_videoroom_publisher_dereference_nodebug);
		return;
	}
	janus_videoroom *videoroom = participant->room;

	if(participant->kicked)
		return;
	/* In case this is an audio packet and we're doing talk detection, check the audio level extension */
	if(!video && videoroom->audiolevel_event && participant->audio_active) {
		int level = 0;
		if(janus_rtp_header_extension_parse_audio_level(buf, len, participant->audio_level_extmap_id, &level) == 0) {
			participant->audio_dBov_sum += level;
			participant->audio_active_packets++;
			participant->audio_dBov_level = level;
			if(participant->audio_active_packets > 0 && participant->audio_active_packets == videoroom->audio_active_packets) {
				gboolean notify_talk_event = FALSE;
				if((float)participant->audio_dBov_sum/(float)participant->audio_active_packets < videoroom->audio_level_average) {
					/* Participant talking, should we notify all participants? */
					if(!participant->talking)
						notify_talk_event = TRUE;
					participant->talking = TRUE;
				} else {
					/* Participant not talking anymore, should we notify all participants? */
					if(participant->talking)
						notify_talk_event = TRUE;
					participant->talking = FALSE;
				}
				participant->audio_active_packets = 0;
				participant->audio_dBov_sum = 0;
				/* Only notify in case of state changes */
				if(notify_talk_event) {
					janus_mutex_lock(&videoroom->mutex);
					json_t *event = json_object();
					json_object_set_new(event, "videoroom", json_string(participant->talking ? "talking" : "stopped-talking"));
					json_object_set_new(event, "room", json_integer(videoroom->room_id));
					json_object_set_new(event, "id", json_integer(participant->user_id));
					janus_videoroom_notify_participants(participant, event);
					json_decref(event);
					janus_mutex_unlock(&videoroom->mutex);
					/* Also notify event handlers */
					if(notify_events && gateway->events_is_enabled()) {
						json_t *info = json_object();
						json_object_set_new(info, "videoroom", json_string(participant->talking ? "talking" : "stopped-talking"));
						json_object_set_new(info, "room", json_integer(videoroom->room_id));
						json_object_set_new(info, "id", json_integer(participant->user_id));
						gateway->notify_event(&janus_videoroom_plugin, session->handle, info);
					}
				}
			}
		}
	}

	if((!video && participant->audio_active) || (video && participant->video_active)) {
		janus_rtp_header *rtp = (janus_rtp_header *)buf;
		uint32_t ssrc = ntohl(rtp->ssrc);
		int sc = -1;
		/* Check if we're simulcasting, and if so, keep track of the "layer" */
		if(video && participant->ssrc[0] != 0) {
			if(ssrc == participant->ssrc[0])
				sc = 0;
			else if(ssrc == participant->ssrc[1])
				sc = 1;
			else if(ssrc == participant->ssrc[2])
				sc = 2;
		} else {
			/* Set the SSRC of the publisher */
			rtp->ssrc = htonl(video ? participant->video_ssrc : participant->audio_ssrc);
		}
		/* Set the payload type of the publisher */
		rtp->type = video ? participant->video_pt : participant->audio_pt;
		/* Forward RTP to the appropriate port for the rtp_forwarders associated with this publisher, if there are any */
		janus_mutex_lock(&participant->rtp_forwarders_mutex);
		GHashTableIter iter;
		gpointer value;
		g_hash_table_iter_init(&iter, participant->rtp_forwarders);
		while(participant->udp_sock > 0 && g_hash_table_iter_next(&iter, NULL, &value)) {
			janus_videoroom_rtp_forwarder* rtp_forward = (janus_videoroom_rtp_forwarder*)value;
			/* Check if payload type and/or SSRC need to be overwritten for this forwarder */
			int pt = rtp->type;
			uint32_t ssrc = ntohl(rtp->ssrc);
			if(rtp_forward->payload_type > 0)
				rtp->type = rtp_forward->payload_type;
			if(rtp_forward->ssrc > 0)
				rtp->ssrc = htonl(rtp_forward->ssrc);
			if(video && rtp_forward->is_video && (sc == -1 || rtp_forward->substream == sc)) {
				if(sendto(participant->udp_sock, buf, len, 0, (struct sockaddr*)&rtp_forward->serv_addr, sizeof(rtp_forward->serv_addr)) < 0) {
					JANUS_LOG(LOG_HUGE, "Error forwarding RTP video packet for %s... %s (len=%d)...\n",
						participant->display, strerror(errno), len);
				}
			} else if(!video && !rtp_forward->is_video && !rtp_forward->is_data) {
				if(sendto(participant->udp_sock, buf, len, 0, (struct sockaddr*)&rtp_forward->serv_addr, sizeof(rtp_forward->serv_addr)) < 0) {
					JANUS_LOG(LOG_HUGE, "Error forwarding RTP audio packet for %s... %s (len=%d)...\n",
						participant->display, strerror(errno), len);
				}
			}
			/* Restore original values of payload type and SSRC before going on */
			rtp->type = pt;
			rtp->ssrc = htonl(ssrc);
		}
		janus_mutex_unlock(&participant->rtp_forwarders_mutex);
		if(sc < 1) {
			/* Save the frame if we're recording
			 * FIXME: for video, we're currently only recording the base substream, when simulcasting */
			janus_recorder_save_frame(video ? participant->vrc : participant->arc, buf, len);
		}
		/* Done, relay it */
		janus_videoroom_rtp_relay_packet packet;
		packet.data = rtp;
		packet.length = len;
		packet.is_video = video;
		packet.svc = FALSE;
		if(video && videoroom->do_svc) {
			/* We're doing SVC: let's parse this packet to see which layers are there */
			int plen = 0;
			char *payload = janus_rtp_payload(buf, len, &plen);
			if(payload == NULL)
				return;
			uint8_t pbit = 0, dbit = 0, ubit = 0, bbit = 0, ebit = 0;
			int found = 0, spatial_layer = 0, temporal_layer = 0;
			if(janus_vp9_parse_svc(payload, plen, &found, &spatial_layer, &temporal_layer, &pbit, &dbit, &ubit, &bbit, &ebit) == 0) {
				if(found) {
					packet.svc = TRUE;
					packet.spatial_layer = spatial_layer;
					packet.temporal_layer = temporal_layer;
					packet.pbit = pbit;
					packet.dbit = dbit;
					packet.ubit = ubit;
					packet.bbit = bbit;
					packet.ebit = ebit;
				}
			}
		}
		packet.ssrc[0] = (sc != -1 ? participant->ssrc[0] : 0);
		packet.ssrc[1] = (sc != -1 ? participant->ssrc[1] : 0);
		packet.ssrc[2] = (sc != -1 ? participant->ssrc[2] : 0);
		/* Backup the actual timestamp and sequence number set by the publisher, in case switching is involved */
		packet.timestamp = ntohl(packet.data->timestamp);
		packet.seq_number = ntohs(packet.data->seq_number);
		/* Go: some viewers may decide to drop the packet, but that's up to them */
		janus_mutex_lock_nodebug(&participant->subscribers_mutex);
		g_slist_foreach(participant->subscribers, janus_videoroom_relay_rtp_packet, &packet);
		janus_mutex_unlock_nodebug(&participant->subscribers_mutex);
		
		/* Check if we need to send any REMB, FIR or PLI back to this publisher */
		if(video && participant->video_active) {
			/* Did we send a REMB already, or is it time to send one? */
			gboolean send_remb = FALSE;
			if(participant->remb_latest == 0 && participant->remb_startup > 0) {
				/* Still in the starting phase, send the ramp-up REMB feedback */
				send_remb = TRUE;
			} else if(participant->remb_latest > 0 && janus_get_monotonic_time()-participant->remb_latest >= 5*G_USEC_PER_SEC) {
				/* 5 seconds have passed since the last REMB, send a new one */
				send_remb = TRUE;
			}		
			if(send_remb) {
				/* We send a few incremental REMB messages at startup */
				uint32_t bitrate = (participant->bitrate ? participant->bitrate : 256*1024);
				if(participant->remb_startup > 0) {
					bitrate = bitrate/participant->remb_startup;
					participant->remb_startup--;
				}
				JANUS_LOG(LOG_VERB, "Sending REMB (%s, %"SCNu32")\n", participant->display, bitrate);
				char rtcpbuf[24];
				janus_rtcp_remb((char *)(&rtcpbuf), 24, bitrate);
				gateway->relay_rtcp(handle, video, rtcpbuf, 24);
				if(participant->remb_startup == 0)
					participant->remb_latest = janus_get_monotonic_time();
			}
			/* Generate FIR/PLI too, if needed */
			if(video && participant->video_active && (participant->room->fir_freq > 0)) {
				/* FIXME Very ugly hack to generate RTCP every tot seconds/frames */
				gint64 now = janus_get_monotonic_time();
				if((now-participant->fir_latest) >= ((gint64)participant->room->fir_freq*G_USEC_PER_SEC)) {
					/* FIXME We send a FIR every tot seconds */
					participant->fir_latest = now;
					char rtcpbuf[24];
					janus_rtcp_fir((char *)&rtcpbuf, 20, &participant->fir_seq);
					JANUS_LOG(LOG_VERB, "Sending FIR to %"SCNu64" (%s)\n", participant->user_id, participant->display ? participant->display : "??");
					gateway->relay_rtcp(handle, video, rtcpbuf, 20);
					/* Send a PLI too, just in case... */
					janus_rtcp_pli((char *)&rtcpbuf, 12);
					JANUS_LOG(LOG_VERB, "Sending PLI to %"SCNu64" (%s)\n", participant->user_id, participant->display ? participant->display : "??");
					gateway->relay_rtcp(handle, video, rtcpbuf, 12);
				}
			}
		}
		janus_mutex_unlock(&participant->subscribers_mutex);
	}
	g_clear_pointer(&participant, janus_videoroom_publisher_dereference_nodebug);
}

void janus_videoroom_incoming_rtcp(janus_plugin_session *handle, int video, char *buf, int len) {
	if(g_atomic_int_get(&stopping) || !g_atomic_int_get(&initialized))
		return;
	janus_videoroom_session *session = (janus_videoroom_session *)handle->plugin_handle;	
	if(!session) {
		JANUS_LOG(LOG_ERR, "No session associated with this handle...\n");
		return;
	}
	if(g_atomic_int_get(&session->destroyed))
		return;
	if(session->participant_type == janus_videoroom_p_type_subscriber) {
		/* A subscriber sent some RTCP, check what it is and if we need to forward it to the publisher */
		janus_videoroom_subscriber *s = (janus_videoroom_subscriber *)session->participant;
		if(s == NULL || g_atomic_int_get(&s->destroyed))
			return;
		if(!s->video)
			return;	/* The only feedback we handle is video related anyway... */
		if(janus_rtcp_has_fir(buf, len)) {
			/* We got a FIR, forward it to the publisher */
			if(s->feed) {
				janus_videoroom_publisher *p = s->feed;
				if(p && p->session) {
					char rtcpbuf[20];
					janus_rtcp_fir((char *)&rtcpbuf, 20, &p->fir_seq);
					JANUS_LOG(LOG_VERB, "Got a FIR from a subscriber, forwarding it to %"SCNu64" (%s)\n", p->user_id, p->display ? p->display : "??");
					gateway->relay_rtcp(p->session->handle, 1, rtcpbuf, 20);
				}
			}
		}
		if(janus_rtcp_has_pli(buf, len)) {
			/* We got a PLI, forward it to the publisher */
			if(s->feed) {
				janus_videoroom_publisher *p = s->feed;
				if(p && p->session) {
					char rtcpbuf[12];
					janus_rtcp_pli((char *)&rtcpbuf, 12);
					JANUS_LOG(LOG_VERB, "Got a PLI from a subscriber, forwarding it to %"SCNu64" (%s)\n", p->user_id, p->display ? p->display : "??");
					gateway->relay_rtcp(p->session->handle, 1, rtcpbuf, 12);
				}
			}
		}
		uint32_t bitrate = janus_rtcp_get_remb(buf, len);
		if(bitrate > 0) {
			/* FIXME We got a REMB from this subscriber, should we do something about it? */
		}
	}
}

void janus_videoroom_incoming_data(janus_plugin_session *handle, char *buf, int len) {
	if(handle == NULL || g_atomic_int_get(&handle->stopped) || g_atomic_int_get(&stopping) || !g_atomic_int_get(&initialized) || !gateway)
		return;
	if(buf == NULL || len <= 0)
		return;
	janus_videoroom_session *session = (janus_videoroom_session *)handle->plugin_handle;
	if(!session || g_atomic_int_get(&session->destroyed) || session->participant_type != janus_videoroom_p_type_publisher)
		return;
	janus_videoroom_publisher *participant = janus_videoroom_session_get_publisher_nodebug(session);
	if(participant == NULL || g_atomic_int_get(&participant->destroyed)) {
		g_clear_pointer(&participant, janus_videoroom_publisher_dereference_nodebug);
		return;
	}
	if(!participant->data_active || participant->kicked)
		return;
	/* Any forwarder involved? */
	janus_mutex_lock(&participant->rtp_forwarders_mutex);
	/* Forward RTP to the appropriate port for the rtp_forwarders associated with this publisher, if there are any */
	GHashTableIter iter;
	gpointer value;
	g_hash_table_iter_init(&iter, participant->rtp_forwarders);
	while(participant->udp_sock > 0 && g_hash_table_iter_next(&iter, NULL, &value)) {
		janus_videoroom_rtp_forwarder* rtp_forward = (janus_videoroom_rtp_forwarder*)value;
		if(rtp_forward->is_data) {
			if(sendto(participant->udp_sock, buf, len, 0, (struct sockaddr*)&rtp_forward->serv_addr, sizeof(rtp_forward->serv_addr)) < 0) {
				JANUS_LOG(LOG_HUGE, "Error forwarding data packet for %s... %s (len=%d)...\n",
					participant->display, strerror(errno), len);
			}
		}
	}
	janus_mutex_unlock(&participant->rtp_forwarders_mutex);
	/* Get a string out of the data */
	char *text = g_malloc0(len+1);
	if(text == NULL) {
		JANUS_LOG(LOG_FATAL, "Memory error!\n");
		return;
	}
	memcpy(text, buf, len);
	*(text+len) = '\0';
	JANUS_LOG(LOG_VERB, "Got a DataChannel message (%zu bytes) to forward: %s\n", strlen(text), text);
	/* Save the message if we're recording */
	janus_recorder_save_frame(participant->drc, text, strlen(text));
	/* Relay to all listeners */
	janus_mutex_lock_nodebug(&participant->subscribers_mutex);
	g_slist_foreach(participant->subscribers, janus_videoroom_relay_data_packet, text);
	janus_mutex_unlock_nodebug(&participant->subscribers_mutex);
	g_free(text);
	g_clear_pointer(&participant, janus_videoroom_publisher_dereference_nodebug);
}

void janus_videoroom_slow_link(janus_plugin_session *handle, int uplink, int video) {
	/* The core is informing us that our peer got too many NACKs, are we pushing media too hard? */
	if(handle == NULL || g_atomic_int_get(&handle->stopped) || g_atomic_int_get(&stopping) || !g_atomic_int_get(&initialized) || !gateway)
		return;
	janus_videoroom_session *session = (janus_videoroom_session *)handle->plugin_handle;
	if(!session || g_atomic_int_get(&session->destroyed) || !session->participant)
		return;
	/* Check if it's an uplink (publisher) or downlink (viewer) issue */
	if(session->participant_type == janus_videoroom_p_type_publisher) {
		if(!uplink) {
			janus_videoroom_publisher *publisher = janus_videoroom_session_get_publisher(session);
			if(publisher == NULL || g_atomic_int_get(&publisher->destroyed)) {
				g_clear_pointer(&publisher, janus_videoroom_publisher_dereference);
				return;
			}
			/* Send an event on the handle to notify the application: it's
			 * up to the application to then choose a policy and enforce it */
			json_t *event = json_object();
			json_object_set_new(event, "videoroom", json_string("slow_link"));
			/* Also add info on what the current bitrate cap is */
			uint32_t bitrate = (publisher->bitrate ? publisher->bitrate : 256*1024);
			json_object_set_new(event, "current-bitrate", json_integer(bitrate));
			gateway->push_event(session->handle, &janus_videoroom_plugin, NULL, event, NULL);
			json_decref(event);
			g_clear_pointer(&publisher, janus_videoroom_publisher_dereference);
		} else {
			JANUS_LOG(LOG_WARN, "Got a slow uplink on a VideoRoom publisher? Weird, because it doesn't receive media...\n");
		}
	} else if(session->participant_type == janus_videoroom_p_type_subscriber) {
		if(uplink) {
			janus_videoroom_subscriber *viewer = (janus_videoroom_subscriber *)session->participant;
			if(viewer == NULL || g_atomic_int_get(&viewer->destroyed))
				return;
			/* Send an event on the handle to notify the application: it's
			 * up to the application to then choose a policy and enforce it */
			json_t *event = json_object();
			json_object_set_new(event, "videoroom", json_string("slow_link"));
			gateway->push_event(session->handle, &janus_videoroom_plugin, NULL, event, NULL);
			json_decref(event);
		} else {
			JANUS_LOG(LOG_WARN, "Got a slow downlink on a VideoRoom viewer? Weird, because it doesn't send media...\n");
		}
	}
}

static void janus_videoroom_recorder_create(janus_videoroom_publisher *participant, gboolean audio, gboolean video, gboolean data) {
	char filename[255];
	gint64 now = janus_get_real_time();
	if(audio) {
		memset(filename, 0, 255);
		if(participant->recording_base) {
			/* Use the filename and path we have been provided */
			g_snprintf(filename, 255, "%s-audio", participant->recording_base);
			participant->arc = janus_recorder_create(participant->room->rec_dir,
				janus_videoroom_audiocodec_name(participant->room->acodec), filename);
			if(participant->arc == NULL) {
				JANUS_LOG(LOG_ERR, "Couldn't open an audio recording file for this publisher!\n");
			}
		} else {
			/* Build a filename */
			g_snprintf(filename, 255, "videoroom-%"SCNu64"-user-%"SCNu64"-%"SCNi64"-audio",
				participant->room->room_id, participant->user_id, now);
			participant->arc = janus_recorder_create(participant->room->rec_dir,
				janus_videoroom_audiocodec_name(participant->room->acodec), filename);
			if(participant->arc == NULL) {
				JANUS_LOG(LOG_ERR, "Couldn't open an audio recording file for this publisher!\n");
			}
		}
	}
	if(video) {
		memset(filename, 0, 255);
		if(participant->recording_base) {
			/* Use the filename and path we have been provided */
			g_snprintf(filename, 255, "%s-video", participant->recording_base);
			participant->vrc = janus_recorder_create(participant->room->rec_dir,
				janus_videoroom_videocodec_name(participant->room->vcodec), filename);
			if(participant->vrc == NULL) {
				JANUS_LOG(LOG_ERR, "Couldn't open an video recording file for this publisher!\n");
			}
		} else {
			/* Build a filename */
			g_snprintf(filename, 255, "videoroom-%"SCNu64"-user-%"SCNu64"-%"SCNi64"-video",
				participant->room->room_id, participant->user_id, now);
			participant->vrc = janus_recorder_create(participant->room->rec_dir,
				janus_videoroom_videocodec_name(participant->room->vcodec), filename);
			if(participant->vrc == NULL) {
				JANUS_LOG(LOG_ERR, "Couldn't open an video recording file for this publisher!\n");
			}
		}
	}
	if(data) {
		memset(filename, 0, 255);
		if(participant->recording_base) {
			/* Use the filename and path we have been provided */
			g_snprintf(filename, 255, "%s-data", participant->recording_base);
			participant->drc = janus_recorder_create(participant->room->rec_dir,
				"text", filename);
			if(participant->drc == NULL) {
				JANUS_LOG(LOG_ERR, "Couldn't open an data recording file for this publisher!\n");
			}
		} else {
			/* Build a filename */
			g_snprintf(filename, 255, "videoroom-%"SCNu64"-user-%"SCNu64"-%"SCNi64"-data",
				participant->room->room_id, participant->user_id, now);
			participant->drc = janus_recorder_create(participant->room->rec_dir,
				"text", filename);
			if(participant->drc == NULL) {
				JANUS_LOG(LOG_ERR, "Couldn't open an data recording file for this publisher!\n");
			}
		}
	}
}

static void janus_videoroom_recorder_close(janus_videoroom_publisher *participant) {
	if(participant->arc) {
		janus_recorder_close(participant->arc);
		JANUS_LOG(LOG_INFO, "Closed audio recording %s\n", participant->arc->filename ? participant->arc->filename : "??");
		janus_recorder_free(participant->arc);
	}
	participant->arc = NULL;
	if(participant->vrc) {
		janus_recorder_close(participant->vrc);
		JANUS_LOG(LOG_INFO, "Closed video recording %s\n", participant->vrc->filename ? participant->vrc->filename : "??");
		janus_recorder_free(participant->vrc);
	}
	participant->vrc = NULL;
	if(participant->drc) {
		janus_recorder_close(participant->drc);
		JANUS_LOG(LOG_INFO, "Closed data recording %s\n", participant->drc->filename ? participant->drc->filename : "??");
		janus_recorder_free(participant->drc);
	}
	participant->drc = NULL;
}

void janus_videoroom_hangup_media(janus_plugin_session *handle) {
	JANUS_LOG(LOG_INFO, "[%s-%p] No WebRTC media anymore; %p %p\n", JANUS_VIDEOROOM_PACKAGE, handle, handle->gateway_handle, handle->plugin_handle);
	if(g_atomic_int_get(&stopping) || !g_atomic_int_get(&initialized))
		return;
	janus_videoroom_session *session = (janus_videoroom_session *)handle->plugin_handle;	
	if(!session) {
		JANUS_LOG(LOG_ERR, "No session associated with this handle...\n");
		return;
	}
	session->started = FALSE;
	if(g_atomic_int_get(&session->destroyed))
		return;
	if(g_atomic_int_add(&session->hangingup, 1))
		return;
	/* Send an event to the browser and tell the PeerConnection is over */
	if(session->participant_type == janus_videoroom_p_type_publisher) {
		/* This publisher just 'unpublished' */
		janus_videoroom_publisher *participant = janus_videoroom_session_get_publisher(session);
		/* Get rid of the recorders, if available */
		janus_mutex_lock(&participant->rec_mutex);
		g_free(participant->recording_base);
		janus_videoroom_recorder_close(participant);
		janus_mutex_unlock(&participant->rec_mutex);
		/* Use subscribers_mutex to protect fields used in janus_videoroom_incoming_rtp */
		janus_mutex_lock(&participant->subscribers_mutex);
		g_free(participant->sdp);
		participant->sdp = NULL;
		participant->firefox = FALSE;
		participant->audio_active = FALSE;
		participant->video_active = FALSE;
		participant->data_active = FALSE;
		participant->audio_active_packets = 0;
		participant->audio_dBov_sum = 0;
		participant->audio_dBov_level = 0;
		participant->talking = FALSE;
		participant->remb_startup = 4;
		participant->remb_latest = 0;
		participant->fir_latest = 0;
		participant->fir_seq = 0;
		while(participant->subscribers) {
			janus_videoroom_subscriber *s = (janus_videoroom_subscriber *)participant->subscribers->data;
			if(s) {
				participant->subscribers = g_slist_remove(participant->subscribers, s);
				janus_refcount_decrease(&participant->session->ref);
				g_clear_pointer(&s->feed, janus_videoroom_publisher_dereference);
				g_clear_pointer(&s, janus_videoroom_subscriber_dereference);
			}
		}
		janus_mutex_unlock(&participant->subscribers_mutex);
		janus_videoroom_leave_or_unpublish(participant, FALSE, FALSE);
		/* Also notify event handlers */
		if(participant->room && gateway->events_is_enabled()) {
			json_t *info = json_object();
			json_object_set_new(info, "event", json_string("unpublished"));
			json_object_set_new(info, "room", json_integer(participant->room->room_id));
			json_object_set_new(info, "id", json_integer(participant->user_id));
			gateway->notify_event(&janus_videoroom_plugin, handle, info);
		}
		g_clear_pointer(&participant, janus_videoroom_publisher_dereference);
	} else if(session->participant_type == janus_videoroom_p_type_subscriber) {
		/* Get rid of subscriber */
		janus_videoroom_subscriber *subscriber = (janus_videoroom_subscriber *)session->participant;
		if(subscriber) {
			subscriber->paused = TRUE;
			janus_videoroom_publisher *publisher = subscriber->feed;
			if(publisher != NULL) {
				janus_mutex_lock(&publisher->subscribers_mutex);
				publisher->subscribers = g_slist_remove(publisher->subscribers, subscriber);
				if(subscriber->pvt_id > 0) {
					janus_videoroom_publisher *owner = g_hash_table_lookup(publisher->room->private_ids, GUINT_TO_POINTER(subscriber->pvt_id));
					if(owner != NULL) {
						/* Note: we should refcount these subscription-publisher mappings as well */
						owner->subscriptions = g_slist_remove(owner->subscriptions, subscriber);
					}
				}
				/* Also notify event handlers */
				if(notify_events && gateway->events_is_enabled()) {
					json_t *info = json_object();
					json_object_set_new(info, "event", json_string("unsubscribed"));
					json_object_set_new(info, "room", json_integer(publisher->room->room_id));
					json_object_set_new(info, "feed", json_integer(publisher->user_id));
					gateway->notify_event(&janus_videoroom_plugin, session->handle, info);
				}
				janus_mutex_unlock(&publisher->subscribers_mutex);
				janus_refcount_decrease(&publisher->session->ref);
				g_clear_pointer(&subscriber->feed, janus_videoroom_publisher_dereference);
				g_clear_pointer(&subscriber, janus_videoroom_subscriber_dereference);
			}
		}
		/* TODO Should we close the handle as well? */
	}
}

/* Thread to handle incoming messages */
static void *janus_videoroom_handler(void *data) {
	JANUS_LOG(LOG_VERB, "Joining VideoRoom handler thread\n");
	janus_videoroom_message *msg = NULL;
	int error_code = 0;
	char error_cause[512];
	json_t *root = NULL;
	while(g_atomic_int_get(&initialized) && !g_atomic_int_get(&stopping)) {
		msg = g_async_queue_pop(messages);
		if(msg == NULL)
			continue;
		if(msg == &exit_message)
			break;
		if(msg->handle == NULL) {
			janus_videoroom_message_free(msg);
			continue;
		}
		janus_videoroom *videoroom = NULL;
		janus_videoroom_publisher *participant = NULL;
		janus_videoroom_session *session = (janus_videoroom_session *)msg->handle->plugin_handle;
		if(!session) {
			JANUS_LOG(LOG_ERR, "No session associated with this handle...\n");
			janus_videoroom_message_free(msg);
			continue;
		}
		if(g_atomic_int_get(&session->destroyed)) {
			janus_videoroom_message_free(msg);
			continue;
		}
		/* Handle request */
		error_code = 0;
		root = NULL;
		if(msg->message == NULL) {
			JANUS_LOG(LOG_ERR, "No message??\n");
			error_code = JANUS_VIDEOROOM_ERROR_NO_MESSAGE;
			g_snprintf(error_cause, 512, "%s", "No message??");
			goto error;
		}
		root = msg->message;
		/* Get the request first */
		JANUS_VALIDATE_JSON_OBJECT(root, request_parameters,
			error_code, error_cause, TRUE,
			JANUS_VIDEOROOM_ERROR_MISSING_ELEMENT, JANUS_VIDEOROOM_ERROR_INVALID_ELEMENT);
		if(error_code != 0)
			goto error;
		json_t *request = json_object_get(root, "request");
		const char *request_text = json_string_value(request);
		json_t *event = NULL;
		gboolean sdp_update = FALSE;
		if(json_object_get(msg->jsep, "update") != NULL)
			sdp_update = json_is_true(json_object_get(msg->jsep, "update"));
		/* 'create' and 'destroy' are handled synchronously: what kind of participant is this session referring to? */
		if(session->participant_type == janus_videoroom_p_type_none) {
			JANUS_LOG(LOG_VERB, "Configuring new participant\n");
			/* Not configured yet, we need to do this now */
			if(strcasecmp(request_text, "join") && strcasecmp(request_text, "joinandconfigure")) {
				JANUS_LOG(LOG_ERR, "Invalid request on unconfigured participant\n");
				error_code = JANUS_VIDEOROOM_ERROR_JOIN_FIRST;
				g_snprintf(error_cause, 512, "Invalid request on unconfigured participant");
				goto error;
			}
			JANUS_VALIDATE_JSON_OBJECT(root, join_parameters,
				error_code, error_cause, TRUE,
				JANUS_VIDEOROOM_ERROR_MISSING_ELEMENT, JANUS_VIDEOROOM_ERROR_INVALID_ELEMENT);
			if(error_code != 0)
				goto error;
			janus_mutex_lock(&rooms_mutex);
			error_code = janus_videoroom_access_room(root, FALSE, TRUE, &videoroom, error_cause, sizeof(error_cause));
			janus_mutex_unlock(&rooms_mutex);
			if(error_code != 0)
				goto error;
			janus_refcount_increase(&videoroom->ref);
			json_t *ptype = json_object_get(root, "ptype");
			const char *ptype_text = json_string_value(ptype);
			if(!strcasecmp(ptype_text, "publisher")) {
				JANUS_LOG(LOG_VERB, "Configuring new publisher\n");
				JANUS_VALIDATE_JSON_OBJECT(root, publisher_parameters,
					error_code, error_cause, TRUE,
					JANUS_VIDEOROOM_ERROR_MISSING_ELEMENT, JANUS_VIDEOROOM_ERROR_INVALID_ELEMENT);
				if(error_code != 0)
					goto error;
				/* A token might be required to join */
				if(videoroom->check_tokens) {
					json_t *token = json_object_get(root, "token");
					const char *token_text = token ? json_string_value(token) : NULL;
					if(token_text == NULL || g_hash_table_lookup(videoroom->allowed, token_text) == NULL) {
						JANUS_LOG(LOG_ERR, "Unauthorized (not in the allowed list)\n");
						error_code = JANUS_VIDEOROOM_ERROR_UNAUTHORIZED;
						g_snprintf(error_cause, 512, "Unauthorized (not in the allowed list)");
						goto error;
					}
				}
				json_t *display = json_object_get(root, "display");
				const char *display_text = display ? json_string_value(display) : NULL;
				guint64 user_id = 0;
				json_t *id = json_object_get(root, "id");
				janus_mutex_lock(&videoroom->mutex);
				if(id) {
					user_id = json_integer_value(id);
					if(g_hash_table_lookup(videoroom->participants, &user_id) != NULL) {
						janus_mutex_unlock(&videoroom->mutex);
						/* User ID already taken */
						JANUS_LOG(LOG_ERR, "User ID %"SCNu64" already exists\n", user_id);
						error_code = JANUS_VIDEOROOM_ERROR_ID_EXISTS;
						g_snprintf(error_cause, 512, "User ID %"SCNu64" already exists", user_id);
						goto error;
					}
				}
				if(user_id == 0) {
					/* Generate a random ID */
					while(user_id == 0) {
						user_id = janus_random_uint64();
						if(g_hash_table_lookup(videoroom->participants, &user_id) != NULL) {
							/* User ID already taken, try another one */
							user_id = 0;
						}
					}
				}
				JANUS_LOG(LOG_VERB, "  -- Publisher ID: %"SCNu64"\n", user_id);
				/* Process the request */
				json_t *audio = NULL, *video = NULL, *data = NULL,
					*bitrate = NULL, *record = NULL, *recfile = NULL;
				if(!strcasecmp(request_text, "joinandconfigure")) {
					/* Also configure (or publish a new feed) audio/video/bitrate for this new publisher */
					/* join_parameters were validated earlier. */
					audio = json_object_get(root, "audio");
					video = json_object_get(root, "video");
					data = json_object_get(root, "data");
					bitrate = json_object_get(root, "bitrate");
					record = json_object_get(root, "record");
					recfile = json_object_get(root, "filename");
				}
				janus_videoroom_publisher *publisher = g_malloc0(sizeof(janus_videoroom_publisher));
				if(publisher == NULL) {
					JANUS_LOG(LOG_FATAL, "Memory error!\n");
					error_code = JANUS_VIDEOROOM_ERROR_UNKNOWN_ERROR;
					g_snprintf(error_cause, 512, "Memory error");
					goto error;
				}
				publisher->session = session;
				publisher->room = videoroom;
				videoroom = NULL;
				publisher->user_id = user_id;
				publisher->display = display_text ? g_strdup(display_text) : NULL;
				publisher->sdp = NULL;		/* We'll deal with this later */
				publisher->audio = FALSE;	/* We'll deal with this later */
				publisher->video = FALSE;	/* We'll deal with this later */
				publisher->data = FALSE;	/* We'll deal with this later */
				publisher->audio_active = FALSE;
				publisher->video_active = FALSE;
				publisher->data_active = FALSE;
				publisher->recording_active = FALSE;
				publisher->recording_base = NULL;
				publisher->arc = NULL;
				publisher->vrc = NULL;
				publisher->drc = NULL;
				janus_mutex_init(&publisher->rec_mutex);
				publisher->firefox = FALSE;
				publisher->bitrate = publisher->room->bitrate;
				publisher->subscribers = NULL;
				publisher->subscriptions = NULL;
				janus_mutex_init(&publisher->subscribers_mutex);
				publisher->audio_pt = OPUS_PT;
				switch(publisher->room->acodec) {
					case JANUS_VIDEOROOM_OPUS:
						publisher->audio_pt = OPUS_PT;
						break;
					case JANUS_VIDEOROOM_ISAC_32K:
						publisher->audio_pt = ISAC32_PT;
						break;
					case JANUS_VIDEOROOM_ISAC_16K:
						publisher->audio_pt = ISAC16_PT;
						break;
					case JANUS_VIDEOROOM_PCMU:
						publisher->audio_pt = PCMU_PT;
						break;
					case JANUS_VIDEOROOM_PCMA:
						publisher->audio_pt = PCMA_PT;
						break;
					case JANUS_VIDEOROOM_G722:
						publisher->audio_pt = G722_PT;
						break;
					default:
						/* Shouldn't happen */
						publisher->audio_pt = OPUS_PT;
						break;
				}
				switch(publisher->room->vcodec) {
					case JANUS_VIDEOROOM_VP8:
						publisher->video_pt = VP8_PT;
						break;
					case JANUS_VIDEOROOM_VP9:
						publisher->video_pt = VP9_PT;
						break;
					case JANUS_VIDEOROOM_H264:
						publisher->video_pt = H264_PT;
						break;
					default:
						/* Shouldn't happen */
						publisher->video_pt = VP8_PT;
						break;
				}
				publisher->audio_ssrc = janus_random_uint32();
				publisher->video_ssrc = janus_random_uint32();
				publisher->audio_level_extmap_id = 0;
				publisher->video_orient_extmap_id = 0;
				publisher->playout_delay_extmap_id = 0;
				publisher->remb_startup = 4;
				publisher->remb_latest = 0;
				publisher->fir_latest = 0;
				publisher->fir_seq = 0;
				janus_mutex_init(&publisher->rtp_forwarders_mutex);
				publisher->rtp_forwarders = g_hash_table_new_full(NULL, NULL, NULL, (GDestroyNotify)janus_videoroom_rtp_forwarder_free_helper);
				publisher->udp_sock = -1;
				/* Finally, generate a private ID: this is only needed in case the participant
				 * wants to allow the plugin to know which subscriptions belong to them */
				publisher->pvt_id = 0;
				while(publisher->pvt_id == 0) {
					publisher->pvt_id = janus_random_uint32();
					if(g_hash_table_lookup(publisher->room->private_ids, GUINT_TO_POINTER(publisher->pvt_id)) != NULL) {
						/* Private ID already taken, try another one */
						publisher->pvt_id = 0;
					}
					g_hash_table_insert(publisher->room->private_ids, GUINT_TO_POINTER(publisher->pvt_id), publisher);
				}
				g_atomic_int_set(&publisher->destroyed, 0);
				janus_refcount_init(&publisher->ref, janus_videoroom_publisher_free);
				/* In case we also wanted to configure */
				if(audio) {
					publisher->audio_active = json_is_true(audio);
					JANUS_LOG(LOG_VERB, "Setting audio property: %s (room %"SCNu64", user %"SCNu64")\n", publisher->audio_active ? "true" : "false", publisher->room->room_id, publisher->user_id);
				}
				if(video) {
					publisher->video_active = json_is_true(video);
					JANUS_LOG(LOG_VERB, "Setting video property: %s (room %"SCNu64", user %"SCNu64")\n", publisher->video_active ? "true" : "false", publisher->room->room_id, publisher->user_id);
				}
				if(data) {
					publisher->data_active = json_is_true(data);
					JANUS_LOG(LOG_VERB, "Setting data property: %s (room %"SCNu64", user %"SCNu64")\n", publisher->data_active ? "true" : "false", publisher->room->room_id, publisher->user_id);
				}
				if(bitrate) {
					publisher->bitrate = json_integer_value(bitrate);
					JANUS_LOG(LOG_VERB, "Setting video bitrate: %"SCNu32" (room %"SCNu64", user %"SCNu64")\n", publisher->bitrate, publisher->room->room_id, publisher->user_id);
				}
				if(record) {
					publisher->recording_active = json_is_true(record);
					JANUS_LOG(LOG_VERB, "Setting record property: %s (room %"SCNu64", user %"SCNu64")\n", publisher->recording_active ? "true" : "false", publisher->room->room_id, publisher->user_id);
				}
				if(recfile) {
					publisher->recording_base = g_strdup(json_string_value(recfile));
					JANUS_LOG(LOG_VERB, "Setting recording basename: %s (room %"SCNu64", user %"SCNu64")\n", publisher->recording_base, publisher->room->room_id, publisher->user_id);
				}
				/* Done */
				janus_mutex_lock(&session->mutex);
				session->participant_type = janus_videoroom_p_type_publisher;
				session->participant = publisher;
				janus_mutex_unlock(&session->mutex);
				/* Return a list of all available publishers (those with an SDP available, that is) */
				json_t *list = json_array();
				GHashTableIter iter;
				gpointer value;
				janus_refcount_increase(&publisher->ref);
				g_hash_table_insert(publisher->room->participants, janus_uint64_dup(publisher->user_id), publisher);
				g_hash_table_iter_init(&iter, publisher->room->participants);
				while (!g_atomic_int_get(&publisher->room->destroyed) && g_hash_table_iter_next(&iter, NULL, &value)) {
					janus_videoroom_publisher *p = value;
					if(p == publisher || !p->sdp || !p->session->started) {
						continue;
					}
					json_t *pl = json_object();
					json_object_set_new(pl, "id", json_integer(p->user_id));
					if(p->display)
						json_object_set_new(pl, "display", json_string(p->display));
					if(p->audio)
						json_object_set_new(pl, "audio_codec", json_string(janus_videoroom_audiocodec_name(p->room->acodec)));
					if(p->video)
						json_object_set_new(pl, "video_codec", json_string(janus_videoroom_videocodec_name(p->room->vcodec)));
					if(p->audio_level_extmap_id > 0)
						json_object_set_new(pl, "talking", p->talking ? json_true() : json_false());
					json_array_append_new(list, pl);
				}
				event = json_object();
				json_object_set_new(event, "videoroom", json_string("joined"));
				json_object_set_new(event, "room", json_integer(publisher->room->room_id));
				json_object_set_new(event, "description", json_string(publisher->room->room_name));
				json_object_set_new(event, "id", json_integer(user_id));
				json_object_set_new(event, "private_id", json_integer(publisher->pvt_id));
				json_object_set_new(event, "publishers", list);
				/* See if we need to notify about a new participant joined the room (by default, we don't). */
				janus_videoroom_participant_joining(publisher);

				/* Also notify event handlers */
				if(notify_events && gateway->events_is_enabled()) {
					json_t *info = json_object();
					json_object_set_new(info, "event", json_string("joined"));
					json_object_set_new(info, "room", json_integer(publisher->room->room_id));
					json_object_set_new(info, "id", json_integer(user_id));
					json_object_set_new(info, "private_id", json_integer(publisher->pvt_id));
					if(display_text != NULL)
						json_object_set_new(info, "display", json_string(display_text));
					gateway->notify_event(&janus_videoroom_plugin, session->handle, info);
				}
				janus_mutex_unlock(&publisher->room->mutex);
			} else if(!strcasecmp(ptype_text, "subscriber") || !strcasecmp(ptype_text, "listener")) {
				JANUS_LOG(LOG_VERB, "Configuring new subscriber\n");
				/* This is a new subscriber */
				JANUS_VALIDATE_JSON_OBJECT(root, subscriber_parameters,
					error_code, error_cause, TRUE,
					JANUS_VIDEOROOM_ERROR_MISSING_ELEMENT, JANUS_VIDEOROOM_ERROR_INVALID_ELEMENT);
				if(error_code != 0)
					goto error;
				json_t *feed = json_object_get(root, "feed");
				guint64 feed_id = json_integer_value(feed);
				json_t *pvt = json_object_get(root, "private_id");
				guint64 pvt_id = json_integer_value(pvt);
				json_t *audio = json_object_get(root, "audio");
				json_t *video = json_object_get(root, "video");
				json_t *data = json_object_get(root, "data");
				json_t *offer_audio = json_object_get(root, "offer_audio");
				json_t *offer_video = json_object_get(root, "offer_video");
				json_t *offer_data = json_object_get(root, "offer_data");
				janus_mutex_lock(&videoroom->mutex);
				janus_videoroom_publisher *owner = NULL;
				janus_videoroom_publisher *publisher = g_hash_table_lookup(videoroom->participants, &feed_id);
				if(publisher == NULL || g_atomic_int_get(&publisher->destroyed) || publisher->sdp == NULL) {
					JANUS_LOG(LOG_ERR, "No such feed (%"SCNu64")\n", feed_id);
					error_code = JANUS_VIDEOROOM_ERROR_NO_SUCH_FEED;
					g_snprintf(error_cause, 512, "No such feed (%"SCNu64")", feed_id);
					janus_mutex_unlock(&videoroom->mutex);
					goto error;
				} else {
					/* Increase the refcount before unlocking so that nobody can remove and free the publisher in the meantime. */
					janus_refcount_increase(&publisher->ref);
					janus_refcount_increase(&publisher->session->ref);
					janus_mutex_unlock(&videoroom->mutex);
					/* First of all, let's check if this room requires valid private_id values */
					if(videoroom->require_pvtid) {
						/* It does, let's make sure this subscription complies */
						owner = g_hash_table_lookup(videoroom->private_ids, GUINT_TO_POINTER(pvt_id));
						if(pvt_id == 0 || owner == NULL) {
							JANUS_LOG(LOG_ERR, "Unauthorized (this room requires a valid private_id)\n");
							error_code = JANUS_VIDEOROOM_ERROR_UNAUTHORIZED;
							g_snprintf(error_cause, 512, "Unauthorized (this room requires a valid private_id)");
							goto error;
						}
					}
					janus_videoroom_subscriber *subscriber = g_malloc0(sizeof(janus_videoroom_subscriber));
					if(subscriber == NULL) {
						janus_refcount_decrease(&publisher->session->ref);
						janus_refcount_decrease(&publisher->ref);
						JANUS_LOG(LOG_FATAL, "Memory error!\n");
						error_code = JANUS_VIDEOROOM_ERROR_UNKNOWN_ERROR;
						g_snprintf(error_cause, 512, "Memory error");
						goto error;
					}
					subscriber->session = session;
					subscriber->room = videoroom;
					videoroom = NULL;
					subscriber->feed = publisher;
					subscriber->pvt_id = pvt_id;
					/* Initialize the subscriber context */
					janus_rtp_switching_context_reset(&subscriber->context);
					subscriber->audio_offered = offer_audio ? json_is_true(offer_audio) : TRUE;	/* True by default */
					if(!publisher->audio)
						subscriber->audio_offered = FALSE;	/* ... unless the publisher isn't sending any audio */
					subscriber->video_offered = offer_video ? json_is_true(offer_video) : TRUE;	/* True by default */
					if(!publisher->video)
						subscriber->video_offered = FALSE;	/* ... unless the publisher isn't sending any video */
					subscriber->data_offered = offer_data ? json_is_true(offer_data) : TRUE;	/* True by default */
					if(!publisher->data)
						subscriber->data_offered = FALSE;	/* ... unless the publisher isn't sending any data */
					if((!publisher->audio || !subscriber->audio_offered) &&
							(!publisher->video || !subscriber->video_offered) &&
							(!publisher->data || !subscriber->data_offered)) {
						g_free(subscriber);
						janus_refcount_decrease(&publisher->session->ref);
						janus_refcount_decrease(&publisher->ref);
						JANUS_LOG(LOG_ERR, "Can't offer an SDP with no audio, video or data\n");
						error_code = JANUS_VIDEOROOM_ERROR_INVALID_SDP;
						g_snprintf(error_cause, 512, "Can't offer an SDP with no audio, video or data");
						goto error;
					}
					subscriber->audio = audio ? json_is_true(audio) : TRUE;	/* True by default */
					if(!publisher->audio || !subscriber->audio_offered)
						subscriber->audio = FALSE;	/* ... unless the publisher isn't sending any audio or we're skipping it */
					subscriber->video = video ? json_is_true(video) : TRUE;	/* True by default */
					if(!publisher->video || !subscriber->video_offered)
						subscriber->video = FALSE;	/* ... unless the publisher isn't sending any video or we're skipping it */
					subscriber->data = data ? json_is_true(data) : TRUE;	/* True by default */
					if(!publisher->data || !subscriber->data_offered)
						subscriber->data = FALSE;	/* ... unless the publisher isn't sending any data or we're skipping it */
					subscriber->paused = TRUE;	/* We need an explicit start from the subscriber */
					g_atomic_int_set(&subscriber->destroyed, 0);
					janus_refcount_init(&subscriber->ref, janus_videoroom_subscriber_free);
					janus_refcount_increase(&subscriber->ref);	/* The publisher references the new subscriber too */
					subscriber->substream = -1;
					subscriber->substream_target = 2;
					subscriber->templayer = -1;
					subscriber->templayer_target = 2;
					subscriber->last_relayed = 0;
					janus_vp8_simulcast_context_reset(&subscriber->simulcast_context);
					if(subscriber->room->do_svc) {
						/* This subscriber belongs to a room where VP9 SVC has been enabled,
						 * let's assume we're interested in all layers for the time being */
						subscriber->spatial_layer = -1;
						subscriber->target_spatial_layer = 1;		/* FIXME Chrome sends 0 and 1 */
						subscriber->temporal_layer = -1;
						subscriber->target_temporal_layer = 2;	/* FIXME Chrome sends 0, 1 and 2 */
					}
					session->participant = subscriber;
					janus_mutex_lock(&publisher->subscribers_mutex);
					publisher->subscribers = g_slist_append(publisher->subscribers, subscriber);
					janus_mutex_unlock(&publisher->subscribers_mutex);
					if(owner != NULL) {
						/* Note: we should refcount these subscription-publisher mappings as well */
						janus_mutex_lock(&owner->subscribers_mutex);
						owner->subscriptions = g_slist_append(owner->subscriptions, subscriber);
						janus_mutex_unlock(&owner->subscribers_mutex);
					}
					event = json_object();
					json_object_set_new(event, "videoroom", json_string("attached"));
					json_object_set_new(event, "room", json_integer(subscriber->room->room_id));
					json_object_set_new(event, "id", json_integer(feed_id));
					if(publisher->display)
						json_object_set_new(event, "display", json_string(publisher->display));
					session->participant_type = janus_videoroom_p_type_subscriber;
					JANUS_LOG(LOG_VERB, "Preparing JSON event as a reply\n");
					/* Negotiate by sending the selected publisher SDP back */
					if(publisher->sdp != NULL) {
<<<<<<< HEAD
						session->sdp_version = 1;
						json_t *jsep = json_pack("{ssss}", "type", "offer", "sdp", publisher->sdp);
=======
						/* Check if there's something the original SDP has that we should remove */
						char *sdp = publisher->sdp;
						if((publisher->audio && !subscriber->audio_offered) ||
								(publisher->video && !subscriber->video_offered) ||
								(publisher->data && !subscriber->data_offered)) {
							JANUS_LOG(LOG_VERB, "Munging SDP offer to adapt it to the subscriber's requirements\n");
							janus_sdp *offer = janus_sdp_parse(publisher->sdp, NULL, 0);
							if(publisher->audio && !subscriber->audio_offered)
								janus_sdp_mline_remove(offer, JANUS_SDP_AUDIO);
							if(publisher->video && !subscriber->video_offered)
								janus_sdp_mline_remove(offer, JANUS_SDP_VIDEO);
							if(publisher->data && !subscriber->data_offered)
								janus_sdp_mline_remove(offer, JANUS_SDP_APPLICATION);
							sdp = janus_sdp_write(offer);
							janus_sdp_free(offer);
						}
						json_t *jsep = json_pack("{ssss}", "type", "offer", "sdp", sdp);
						if(sdp != publisher->sdp)
							g_free(sdp);
>>>>>>> refcount
						/* How long will the gateway take to push the event? */
						g_atomic_int_set(&session->hangingup, 0);
						gint64 start = janus_get_monotonic_time();
						int res = gateway->push_event(msg->handle, &janus_videoroom_plugin, msg->transaction, event, jsep);
						JANUS_LOG(LOG_VERB, "  >> Pushing event: %d (took %"SCNu64" us)\n", res, janus_get_monotonic_time()-start);
						json_decref(event);
						json_decref(jsep);
						janus_videoroom_message_free(msg);
						/* Also notify event handlers */
						if(notify_events && gateway->events_is_enabled()) {
							json_t *info = json_object();
							json_object_set_new(info, "event", json_string("subscribing"));
							json_object_set_new(info, "room", json_integer(subscriber->room->room_id));
							json_object_set_new(info, "feed", json_integer(feed_id));
							json_object_set_new(info, "private_id", json_integer(pvt_id));
							gateway->notify_event(&janus_videoroom_plugin, session->handle, info);
						}
						continue;
					}
				}
			} else {
				JANUS_LOG(LOG_ERR, "Invalid element (ptype)\n");
				error_code = JANUS_VIDEOROOM_ERROR_INVALID_ELEMENT;
				g_snprintf(error_cause, 512, "Invalid element (ptype)");
				goto error;
			}
		} else if(session->participant_type == janus_videoroom_p_type_publisher) {
			/* Handle this publisher */
			participant = janus_videoroom_session_get_publisher(session);
			if(participant == NULL) {
				JANUS_LOG(LOG_ERR, "Invalid participant instance\n");
				error_code = JANUS_VIDEOROOM_ERROR_UNKNOWN_ERROR;
				g_snprintf(error_cause, 512, "Invalid participant instance");
				goto error;
			}
			if(!strcasecmp(request_text, "join") || !strcasecmp(request_text, "joinandconfigure")) {
				JANUS_LOG(LOG_ERR, "Already in as a publisher on this handle\n");
				error_code = JANUS_VIDEOROOM_ERROR_ALREADY_JOINED;
				g_snprintf(error_cause, 512, "Already in as a publisher on this handle");
				goto error;
			} else if(!strcasecmp(request_text, "configure") || !strcasecmp(request_text, "publish")) {
				if(!strcasecmp(request_text, "publish") && participant->sdp) {
					JANUS_LOG(LOG_ERR, "Can't publish, already published\n");
					error_code = JANUS_VIDEOROOM_ERROR_ALREADY_PUBLISHED;
					g_snprintf(error_cause, 512, "Can't publish, already published");
					goto error;
				}
				if(participant->kicked) {
					JANUS_LOG(LOG_ERR, "Unauthorized, you have been kicked\n");
					error_code = JANUS_VIDEOROOM_ERROR_UNAUTHORIZED;
					g_snprintf(error_cause, 512, "Unauthorized, you have been kicked");
					goto error;
				}
				/* Configure (or publish a new feed) audio/video/bitrate for this publisher */
				JANUS_VALIDATE_JSON_OBJECT(root, publish_parameters,
					error_code, error_cause, TRUE,
					JANUS_VIDEOROOM_ERROR_MISSING_ELEMENT, JANUS_VIDEOROOM_ERROR_INVALID_ELEMENT);
				if(error_code != 0)
					goto error;
				json_t *audio = json_object_get(root, "audio");
				json_t *video = json_object_get(root, "video");
				json_t *data = json_object_get(root, "data");
				json_t *bitrate = json_object_get(root, "bitrate");
				json_t *record = json_object_get(root, "record");
				json_t *recfile = json_object_get(root, "filename");
				json_t *display = json_object_get(root, "display");
				json_t *refresh = json_object_get(root, "refresh");
				if(audio) {
					gboolean audio_active = json_is_true(audio);
					if(session->started && audio_active && !participant->audio_active) {
						/* Audio was just resumed, try resetting the RTP headers for viewers */
						janus_mutex_lock(&participant->subscribers_mutex);
						GSList *ps = participant->subscribers;
						while(ps) {
							janus_videoroom_subscriber *l = (janus_videoroom_subscriber *)ps->data;
							if(l)
								l->context.a_seq_reset = TRUE;
							ps = ps->next;
						}
						janus_mutex_unlock(&participant->subscribers_mutex);
					}
					participant->audio_active = audio_active;
					JANUS_LOG(LOG_VERB, "Setting audio property: %s (room %"SCNu64", user %"SCNu64")\n", participant->audio_active ? "true" : "false", participant->room->room_id, participant->user_id);
				}
				if(video) {
					gboolean video_active = json_is_true(video);
					if(session->started && video_active && !participant->video_active) {
						/* Video was just resumed, try resetting the RTP headers for viewers */
						janus_mutex_lock(&participant->subscribers_mutex);
						GSList *ps = participant->subscribers;
						while(ps) {
							janus_videoroom_subscriber *l = (janus_videoroom_subscriber *)ps->data;
							if(l)
								l->context.v_seq_reset = TRUE;
							ps = ps->next;
						}
						janus_mutex_unlock(&participant->subscribers_mutex);
					}
					participant->video_active = video_active;
					JANUS_LOG(LOG_VERB, "Setting video property: %s (room %"SCNu64", user %"SCNu64")\n", participant->video_active ? "true" : "false", participant->room->room_id, participant->user_id);
				}
				if(data) {
					gboolean data_active = json_is_true(data);
					participant->data_active = data_active;
					JANUS_LOG(LOG_VERB, "Setting data property: %s (room %"SCNu64", user %"SCNu64")\n", participant->data_active ? "true" : "false", participant->room->room_id, participant->user_id);
				}
				if(bitrate) {
					participant->bitrate = json_integer_value(bitrate);
					JANUS_LOG(LOG_VERB, "Setting video bitrate: %"SCNu32" (room %"SCNu64", user %"SCNu64")\n", participant->bitrate, participant->room->room_id, participant->user_id);
					/* Send a new REMB */
					if(session->started)
						participant->remb_latest = janus_get_monotonic_time();
					char rtcpbuf[24];
					janus_rtcp_remb((char *)(&rtcpbuf), 24, participant->bitrate ? participant->bitrate : 256*1024);
					gateway->relay_rtcp(msg->handle, 1, rtcpbuf, 24);
				}
				janus_mutex_lock(&participant->rec_mutex);
				gboolean prev_recording_active = participant->recording_active;
				if(record) {
					participant->recording_active = json_is_true(record);
					JANUS_LOG(LOG_VERB, "Setting record property: %s (room %"SCNu64", user %"SCNu64")\n", participant->recording_active ? "true" : "false", participant->room->room_id, participant->user_id);
				}
				if(recfile) {
					participant->recording_base = g_strdup(json_string_value(recfile));
					JANUS_LOG(LOG_VERB, "Setting recording basename: %s (room %"SCNu64", user %"SCNu64")\n", participant->recording_base, participant->room->room_id, participant->user_id);
				}
				/* Do we need to do something with the recordings right now? */
				if(participant->recording_active != prev_recording_active) {
					/* Something changed */
					if(!participant->recording_active) {
						/* Not recording (anymore?) */
						janus_videoroom_recorder_close(participant);
					} else if(participant->recording_active && participant->sdp) {
						/* We've started recording, send a PLI/FIR and go on */
						janus_videoroom_recorder_create(
							participant, strstr(participant->sdp, "m=audio") != NULL,
							strstr(participant->sdp, "m=video") != NULL,
							strstr(participant->sdp, "m=application") != NULL);
						if(strstr(participant->sdp, "m=video")) {
							/* Send a FIR */
							char buf[20];
							memset(buf, 0, 20);
							janus_rtcp_fir((char *)&buf, 20, &participant->fir_seq);
							JANUS_LOG(LOG_VERB, "Recording video, sending FIR to %"SCNu64" (%s)\n",
								participant->user_id, participant->display ? participant->display : "??");
							gateway->relay_rtcp(participant->session->handle, 1, buf, 20);
							/* Send a PLI too, just in case... */
							janus_rtcp_pli((char *)&buf, 12);
							JANUS_LOG(LOG_VERB, "Recording video, sending PLI to %"SCNu64" (%s)\n",
								participant->user_id, participant->display ? participant->display : "??");
							gateway->relay_rtcp(participant->session->handle, 1, buf, 12);
						}
					}
				}
				janus_mutex_unlock(&participant->rec_mutex);
				if(display) {
					janus_mutex_lock(&participant->room->mutex);
					char *old_display = participant->display;
					char *new_display = g_strdup(json_string_value(display));
					participant->display = new_display;
					g_free(old_display);
					json_t *display_event = json_object();
					json_object_set_new(display_event, "videoroom", json_string("event"));
					json_object_set_new(display_event, "id", json_integer(participant->user_id));
					json_object_set_new(display_event, "display", json_string(participant->display));
					if(participant->room && !participant->room->destroyed) {
						janus_videoroom_notify_participants(participant, display_event);
					}
					janus_mutex_unlock(&participant->room->mutex);
					json_decref(display_event);
				}
				/* A renegotiation may be taking place */
				gboolean do_refresh = refresh ? json_is_true(refresh) : FALSE;
				if(do_refresh && !sdp_update) {
					JANUS_LOG(LOG_WARN, "Got a 'refresh' request, but no SDP update? Ignoring...\n");
				}
				/* Done */
				event = json_object();
				json_object_set_new(event, "videoroom", json_string("event"));
				json_object_set_new(event, "room", json_integer(participant->room->room_id));
				json_object_set_new(event, "configured", json_string("ok"));
				/* Also notify event handlers */
				if(notify_events && gateway->events_is_enabled()) {
					json_t *info = json_object();
					json_object_set_new(info, "event", json_string("configured"));
					json_object_set_new(info, "room", json_integer(participant->room->room_id));
					json_object_set_new(info, "id", json_integer(participant->user_id));
					json_object_set_new(info, "audio_active", participant->audio_active ? json_true() : json_false());
					json_object_set_new(info, "video_active", participant->video_active ? json_true() : json_false());
					json_object_set_new(info, "data_active", participant->data_active ? json_true() : json_false());
					json_object_set_new(info, "bitrate", json_integer(participant->bitrate));
					if(participant->arc || participant->vrc || participant->drc) {
						json_t *recording = json_object();
						if(participant->arc && participant->arc->filename)
							json_object_set_new(recording, "audio", json_string(participant->arc->filename));
						if(participant->vrc && participant->vrc->filename)
							json_object_set_new(recording, "video", json_string(participant->vrc->filename));
						if(participant->drc && participant->drc->filename)
							json_object_set_new(recording, "data", json_string(participant->drc->filename));
						json_object_set_new(info, "recording", recording);
					}
					gateway->notify_event(&janus_videoroom_plugin, session->handle, info);
				}
			} else if(!strcasecmp(request_text, "unpublish")) {
				/* This participant wants to unpublish */
				if(!participant->sdp) {
					JANUS_LOG(LOG_ERR, "Can't unpublish, not published\n");
					error_code = JANUS_VIDEOROOM_ERROR_NOT_PUBLISHED;
					g_snprintf(error_cause, 512, "Can't unpublish, not published");
					goto error;
				}
				/* Tell the core to tear down the PeerConnection, hangup_media will do the rest */
				janus_videoroom_hangup_media(session->handle);
				gateway->close_pc(session->handle);
				/* Done */
				event = json_object();
				json_object_set_new(event, "videoroom", json_string("event"));
				json_object_set_new(event, "room", json_integer(participant->room->room_id));
				json_object_set_new(event, "unpublished", json_string("ok"));
			} else if(!strcasecmp(request_text, "leave")) {
				/* Prepare an event to confirm the request */
				event = json_object();
				json_object_set_new(event, "videoroom", json_string("event"));
				json_object_set_new(event, "room", json_integer(participant->room->room_id));
				json_object_set_new(event, "leaving", json_string("ok"));
				/* This publisher is leaving, tell everybody */
				session->participant_type = janus_videoroom_p_type_none;
				janus_videoroom_leave_or_unpublish(participant, TRUE, FALSE);
				/* Done */
				participant->audio_active = FALSE;
				participant->video_active = FALSE;
				participant->data_active = FALSE;
				session->started = FALSE;
				//~ session->destroy = TRUE;
			} else {
				JANUS_LOG(LOG_ERR, "Unknown request '%s'\n", request_text);
				error_code = JANUS_VIDEOROOM_ERROR_INVALID_REQUEST;
				g_snprintf(error_cause, 512, "Unknown request '%s'", request_text);
				goto error;
			}
			g_clear_pointer(&participant, janus_videoroom_publisher_dereference);
		} else if(session->participant_type == janus_videoroom_p_type_subscriber) {
			/* Handle this subscriber */
			janus_videoroom_subscriber *subscriber = (janus_videoroom_subscriber *)session->participant;
			if(subscriber == NULL) {
				JANUS_LOG(LOG_ERR, "Invalid subscriber instance\n");
				error_code = JANUS_VIDEOROOM_ERROR_UNKNOWN_ERROR;
				g_snprintf(error_cause, 512, "Invalid subscriber instance");
				goto error;
			}
			if(!strcasecmp(request_text, "join")) {
				JANUS_LOG(LOG_ERR, "Already in as a subscriber on this handle\n");
				error_code = JANUS_VIDEOROOM_ERROR_ALREADY_JOINED;
				g_snprintf(error_cause, 512, "Already in as a subscriber on this handle");
				goto error;
			} else if(!strcasecmp(request_text, "start")) {
				/* Start/restart receiving the publisher streams */
				subscriber->paused = FALSE;
				event = json_object();
				json_object_set_new(event, "videoroom", json_string("event"));
				json_object_set_new(event, "room", json_integer(subscriber->room->room_id));
				json_object_set_new(event, "started", json_string("ok"));
			} else if(!strcasecmp(request_text, "configure")) {
				JANUS_VALIDATE_JSON_OBJECT(root, configure_parameters,
					error_code, error_cause, TRUE,
					JANUS_VIDEOROOM_ERROR_MISSING_ELEMENT, JANUS_VIDEOROOM_ERROR_INVALID_ELEMENT);
				if(error_code != 0)
					goto error;
				if(subscriber->kicked) {
					JANUS_LOG(LOG_ERR, "Unauthorized, you have been kicked\n");
					error_code = JANUS_VIDEOROOM_ERROR_UNAUTHORIZED;
					g_snprintf(error_cause, 512, "Unauthorized, you have been kicked");
					goto error;
				}
				json_t *audio = json_object_get(root, "audio");
				json_t *video = json_object_get(root, "video");
				json_t *data = json_object_get(root, "data");
				json_t *refresh = json_object_get(root, "refresh");
				json_t *spatial = json_object_get(root, "spatial_layer");
				json_t *temporal = json_object_get(root, "temporal_layer");
				json_t *sc_substream = json_object_get(root, "substream");
				if(json_integer_value(sc_substream) > 2) {
					JANUS_LOG(LOG_ERR, "Invalid element (substream should be 0, 1 or 2)\n");
					error_code = JANUS_VIDEOROOM_ERROR_INVALID_ELEMENT;
					g_snprintf(error_cause, 512, "Invalid value (substream should be 0, 1 or 2)");
					goto error;
				}
				json_t *sc_temporal = json_object_get(root, "temporal");
				if(json_integer_value(sc_temporal) > 2) {
					JANUS_LOG(LOG_ERR, "Invalid element (temporal should be 0, 1 or 2)\n");
					error_code = JANUS_VIDEOROOM_ERROR_INVALID_ELEMENT;
					g_snprintf(error_cause, 512, "Invalid value (temporal should be 0, 1 or 2)");
					goto error;
				}
				/* Update the audio/video/data flags, if set */
				janus_videoroom_publisher *publisher = subscriber->feed;
				if(publisher) {
					if(audio && publisher->audio && subscriber->audio_offered)
						subscriber->audio = json_is_true(audio);
					if(video && publisher->video && subscriber->video_offered)
						subscriber->video = json_is_true(video);
					if(data && publisher->data && subscriber->data_offered)
						subscriber->data = json_is_true(data);
					/* Check if a simulcasting-related request is involved */
					if(sc_substream && publisher->ssrc[0] != 0) {
						subscriber->substream_target = json_integer_value(sc_substream);
						JANUS_LOG(LOG_VERB, "Setting video SSRC to let through (simulcast): %"SCNu32" (index %d, was %d)\n",
							publisher->ssrc[subscriber->substream], subscriber->substream_target, subscriber->substream);
						if(subscriber->substream_target == subscriber->substream) {
							/* No need to do anything, we're already getting the right substream, so notify the user */
							json_t *event = json_object();
							json_object_set_new(event, "videoroom", json_string("event"));
							json_object_set_new(event, "room", json_integer(subscriber->room->room_id));
							json_object_set_new(event, "substream", json_integer(subscriber->substream));
							gateway->push_event(msg->handle, &janus_videoroom_plugin, NULL, event, NULL);
							json_decref(event);
						} else {
							/* Send a FIR */
							char buf[20];
							janus_rtcp_fir((char *)&buf, 20, &publisher->fir_seq);
							JANUS_LOG(LOG_VERB, "Simulcasting substream change, sending FIR to %"SCNu64" (%s)\n", publisher->user_id, publisher->display ? publisher->display : "??");
							gateway->relay_rtcp(publisher->session->handle, 1, buf, 20);
							/* Send a PLI too, just in case... */
							janus_rtcp_pli((char *)&buf, 12);
							JANUS_LOG(LOG_VERB, "Simulcasting substream change, sending PLI to %"SCNu64" (%s)\n", publisher->user_id, publisher->display ? publisher->display : "??");
							gateway->relay_rtcp(publisher->session->handle, 1, buf, 12);
						}
					}
					if(sc_temporal && publisher->ssrc[0] != 0) {
						subscriber->templayer_target = json_integer_value(sc_temporal);
						JANUS_LOG(LOG_VERB, "Setting video temporal layer to let through (simulcast): %d (was %d)\n",
							subscriber->templayer_target, subscriber->templayer);
						if(subscriber->templayer_target == subscriber->templayer) {
							/* No need to do anything, we're already getting the right temporal, so notify the user */
							json_t *event = json_object();
							json_object_set_new(event, "videoroom", json_string("event"));
							json_object_set_new(event, "room", json_integer(subscriber->room->room_id));
							json_object_set_new(event, "temporal", json_integer(subscriber->templayer));
							gateway->push_event(msg->handle, &janus_videoroom_plugin, NULL, event, NULL);
							json_decref(event);
						} else {
							/* Send a FIR */
							char buf[20];
							janus_rtcp_fir((char *)&buf, 20, &publisher->fir_seq);
							JANUS_LOG(LOG_VERB, "Simulcasting temporal layer change, sending FIR to %"SCNu64" (%s)\n", publisher->user_id, publisher->display ? publisher->display : "??");
							gateway->relay_rtcp(publisher->session->handle, 1, buf, 20);
							/* Send a PLI too, just in case... */
							janus_rtcp_pli((char *)&buf, 12);
							JANUS_LOG(LOG_VERB, "Simulcasting temporal layer change, sending PLI to %"SCNu64" (%s)\n", publisher->user_id, publisher->display ? publisher->display : "??");
							gateway->relay_rtcp(publisher->session->handle, 1, buf, 12);
						}
					}
				}
				if(subscriber->room->do_svc) {
					/* Also check if the viewer is trying to configure a layer change */
					if(spatial) {
						int spatial_layer = json_integer_value(spatial);
						if(spatial_layer > 1) {
							JANUS_LOG(LOG_WARN, "Spatial layer higher than 1, will probably be ignored\n");
						}
						if(spatial_layer == subscriber->spatial_layer) {
							/* No need to do anything, we're already getting the right spatial layer, so notify the user */
							json_t *event = json_object();
							json_object_set_new(event, "videoroom", json_string("event"));
							json_object_set_new(event, "room", json_integer(subscriber->room->room_id));
							json_object_set_new(event, "spatial_layer", json_integer(subscriber->spatial_layer));
							gateway->push_event(msg->handle, &janus_videoroom_plugin, NULL, event, NULL);
							json_decref(event);
						} else if(spatial_layer != subscriber->target_spatial_layer) {
							/* Send a FIR to the new RTP forward publisher */
							char buf[20];
							janus_rtcp_fir((char *)&buf, 20, &publisher->fir_seq);
							JANUS_LOG(LOG_VERB, "Need to downscale spatially, sending FIR to %"SCNu64" (%s)\n", publisher->user_id, publisher->display ? publisher->display : "??");
							gateway->relay_rtcp(publisher->session->handle, 1, buf, 20);
							/* Send a PLI too, just in case... */
							janus_rtcp_pli((char *)&buf, 12);
							JANUS_LOG(LOG_VERB, "Need to downscale spatially, sending PLI to %"SCNu64" (%s)\n", publisher->user_id, publisher->display ? publisher->display : "??");
							gateway->relay_rtcp(publisher->session->handle, 1, buf, 12);
						}
						subscriber->target_spatial_layer = spatial_layer;
					}
					if(temporal) {
						int temporal_layer = json_integer_value(temporal);
						if(temporal_layer > 2) {
							JANUS_LOG(LOG_WARN, "Temporal layer higher than 2, will probably be ignored\n");
						}
						if(temporal_layer == subscriber->temporal_layer) {
							/* No need to do anything, we're already getting the right temporal layer, so notify the user */
							json_t *event = json_object();
							json_object_set_new(event, "videoroom", json_string("event"));
							json_object_set_new(event, "room", json_integer(subscriber->room->room_id));
							json_object_set_new(event, "temporal_layer", json_integer(subscriber->temporal_layer));
							gateway->push_event(msg->handle, &janus_videoroom_plugin, NULL, event, NULL);
							json_decref(event);
						}
						subscriber->target_temporal_layer = temporal_layer;
					}
				}
				event = json_object();
				json_object_set_new(event, "videoroom", json_string("event"));
				json_object_set_new(event, "room", json_integer(subscriber->room->room_id));
				json_object_set_new(event, "configured", json_string("ok"));
				/* A renegotiation may be taking place */
				gboolean do_refresh = refresh ? json_is_true(refresh) : FALSE;
				if(sdp_update || do_refresh) {
					/* Negotiate by sending the selected publisher SDP back */
					if(publisher->sdp != NULL) {
						char temp_error[512];
						janus_sdp *parsed_sdp = janus_sdp_parse(publisher->sdp, temp_error, sizeof(temp_error));
						session->sdp_version++;
						parsed_sdp->o_version = session->sdp_version;
						char *newsdp = janus_sdp_write(parsed_sdp);
						janus_sdp_free(parsed_sdp);
						JANUS_LOG(LOG_VERB, "Refreshing subscriber:\n%s\n", newsdp);
						json_t *jsep = json_pack("{ssss}", "type", "offer", "sdp", newsdp);
						json_object_set_new(jsep, "update", json_true());
						/* How long will the gateway take to push the event? */
						gint64 start = janus_get_monotonic_time();
						int res = gateway->push_event(msg->handle, &janus_videoroom_plugin, msg->transaction, event, jsep);
						JANUS_LOG(LOG_VERB, "  >> Pushing event: %d (took %"SCNu64" us)\n", res, janus_get_monotonic_time()-start);
						json_decref(event);
						json_decref(jsep);
						g_free(newsdp);
						janus_videoroom_message_free(msg);
						continue;
					}
				}
			} else if(!strcasecmp(request_text, "pause")) {
				/* Stop receiving the publisher streams for a while */
				subscriber->paused = TRUE;
				event = json_object();
				json_object_set_new(event, "videoroom", json_string("event"));
				json_object_set_new(event, "room", json_integer(subscriber->room->room_id));
				json_object_set_new(event, "paused", json_string("ok"));
			} else if(!strcasecmp(request_text, "switch")) {
				/* This subscriber wants to switch to a different publisher */
				JANUS_VALIDATE_JSON_OBJECT(root, subscriber_parameters,
					error_code, error_cause, TRUE,
					JANUS_VIDEOROOM_ERROR_MISSING_ELEMENT, JANUS_VIDEOROOM_ERROR_INVALID_ELEMENT);
				if(error_code != 0)
					goto error;
				json_t *feed = json_object_get(root, "feed");
				guint64 feed_id = json_integer_value(feed);
				json_t *audio = json_object_get(root, "audio");
				json_t *video = json_object_get(root, "video");
				json_t *data = json_object_get(root, "data");
				if(!subscriber->room) {
					JANUS_LOG(LOG_ERR, "Room Destroyed \n");
					error_code = JANUS_VIDEOROOM_ERROR_NO_SUCH_ROOM;
					g_snprintf(error_cause, 512, "No such room ");
					goto error;
				}
				if(g_atomic_int_get(&subscriber->room->destroyed)) {
					JANUS_LOG(LOG_ERR, "Room Destroyed (%"SCNu64")\n", subscriber->room->room_id);
					error_code = JANUS_VIDEOROOM_ERROR_NO_SUCH_ROOM;
					g_snprintf(error_cause, 512, "No such room (%"SCNu64")", subscriber->room->room_id);
					goto error;
				}
				janus_mutex_lock(&subscriber->room->mutex);
				janus_videoroom_publisher *publisher = g_hash_table_lookup(subscriber->room->participants, &feed_id);
				if(publisher == NULL || g_atomic_int_get(&publisher->destroyed) || publisher->sdp == NULL) {
					JANUS_LOG(LOG_ERR, "No such feed (%"SCNu64")\n", feed_id);
					error_code = JANUS_VIDEOROOM_ERROR_NO_SUCH_FEED;
					g_snprintf(error_cause, 512, "No such feed (%"SCNu64")", feed_id);
					janus_mutex_unlock(&subscriber->room->mutex);
					goto error;
				}
				janus_refcount_increase(&publisher->ref);
				janus_refcount_increase(&publisher->session->ref);
				janus_mutex_unlock(&subscriber->room->mutex);
				gboolean paused = subscriber->paused;
				subscriber->paused = TRUE;
				/* Unsubscribe from the previous publisher */
				janus_videoroom_publisher *prev_feed = subscriber->feed;
				if(prev_feed) {
					janus_mutex_lock(&prev_feed->subscribers_mutex);
					prev_feed->subscribers = g_slist_remove(prev_feed->subscribers, subscriber);
					janus_mutex_unlock(&prev_feed->subscribers_mutex);
					janus_refcount_decrease(&prev_feed->session->ref);
					g_clear_pointer(&subscriber->feed, janus_videoroom_publisher_dereference);
				}
				/* Subscribe to the new one */
				subscriber->audio = audio ? json_is_true(audio) : TRUE;	/* True by default */
				if(!publisher->audio)
					subscriber->audio = FALSE;	/* ... unless the publisher isn't sending any audio */
				subscriber->video = video ? json_is_true(video) : TRUE;	/* True by default */
				if(!publisher->video)
					subscriber->video = FALSE;	/* ... unless the publisher isn't sending any video */
				subscriber->data = data ? json_is_true(data) : TRUE;	/* True by default */
				if(!publisher->data)
					subscriber->data = FALSE;	/* ... unless the publisher isn't sending any data */
				if(subscriber->room && subscriber->room->do_svc) {
					/* This subscriber belongs to a room where VP9 SVC has been enabled,
					 * let's assume we're interested in all layers for the time being */
					subscriber->spatial_layer = -1;
					subscriber->target_spatial_layer = 1;		/* FIXME Chrome sends 0 and 1 */
					subscriber->temporal_layer = -1;
					subscriber->target_temporal_layer = 2;	/* FIXME Chrome sends 0, 1 and 2 */
				}
				janus_mutex_lock(&publisher->subscribers_mutex);
				publisher->subscribers = g_slist_append(publisher->subscribers, subscriber);
				janus_mutex_unlock(&publisher->subscribers_mutex);
				subscriber->feed = publisher;
				/* Send a FIR to the new publisher */
				char buf[20];
				janus_rtcp_fir((char *)&buf, 20, &publisher->fir_seq);
				JANUS_LOG(LOG_VERB, "Switching existing subscriber to new publisher, sending FIR to %"SCNu64" (%s)\n", publisher->user_id, publisher->display ? publisher->display : "??");
				gateway->relay_rtcp(publisher->session->handle, 1, buf, 20);
				/* Send a PLI too, just in case... */
				janus_rtcp_pli((char *)&buf, 12);
				JANUS_LOG(LOG_VERB, "Switching existing subscriber to new publisher, sending PLI to %"SCNu64" (%s)\n", publisher->user_id, publisher->display ? publisher->display : "??");
				gateway->relay_rtcp(publisher->session->handle, 1, buf, 12);
				/* Done */
				subscriber->paused = paused;
				event = json_object();
				json_object_set_new(event, "videoroom", json_string("event"));
				json_object_set_new(event, "switched", json_string("ok"));
				json_object_set_new(event, "room", json_integer(subscriber->room->room_id));
				json_object_set_new(event, "id", json_integer(feed_id));
				if(publisher->display)
					json_object_set_new(event, "display", json_string(publisher->display));
				/* Also notify event handlers */
				if(notify_events && gateway->events_is_enabled()) {
					json_t *info = json_object();
					json_object_set_new(info, "event", json_string("switched"));
					json_object_set_new(info, "room", json_integer(publisher->room->room_id));
					json_object_set_new(info, "feed", json_integer(publisher->user_id));
					gateway->notify_event(&janus_videoroom_plugin, session->handle, info);
				}
			} else if(!strcasecmp(request_text, "leave")) {
				guint64 room_id = subscriber && subscriber->room ? subscriber->room->room_id : 0;
				/* Tell the core to tear down the PeerConnection, hangup_media will do the rest */
				janus_videoroom_hangup_media(session->handle);
				gateway->close_pc(session->handle);
				/* Send an event back */
				event = json_object();
				json_object_set_new(event, "videoroom", json_string("event"));
				json_object_set_new(event, "room", json_integer(room_id));
				json_object_set_new(event, "left", json_string("ok"));
				session->started = FALSE;
			} else {
				JANUS_LOG(LOG_ERR, "Unknown request '%s'\n", request_text);
				error_code = JANUS_VIDEOROOM_ERROR_INVALID_REQUEST;
				g_snprintf(error_cause, 512, "Unknown request '%s'", request_text);
				goto error;
			}
		}

		/* Prepare JSON event */
		JANUS_LOG(LOG_VERB, "Preparing JSON event as a reply\n");
		/* Any SDP or update to handle? */
		const char *msg_sdp_type = json_string_value(json_object_get(msg->jsep, "type"));
		const char *msg_sdp = json_string_value(json_object_get(msg->jsep, "sdp"));
		json_t *msg_simulcast = json_object_get(msg->jsep, "simulcast");
		if(!msg_sdp) {
			/* No SDP to send */
			int ret = gateway->push_event(msg->handle, &janus_videoroom_plugin, msg->transaction, event, NULL);
			JANUS_LOG(LOG_VERB, "  >> %d (%s)\n", ret, janus_get_api_error(ret));
			json_decref(event);
		} else {
			/* Generate offer or answer */
			JANUS_LOG(LOG_VERB, "This is involving a negotiation (%s) as well:\n%s\n", msg_sdp_type, msg_sdp);
			if(sdp_update) {
				/* Renegotiation: make sure the user provided an offer, and send answer */
				JANUS_LOG(LOG_VERB, "  -- Refreshing existing publisher\n");
				session->sdp_version++;		/* This needs to be increased when it changes */
			} else {
				/* New PeerConnection */
				session->sdp_version = 1;	/* This needs to be increased when it changes */
				session->sdp_sessid = janus_get_real_time();
			}
			const char *type = NULL;
			if(!strcasecmp(msg_sdp_type, "offer")) {
				/* We need to answer */
				type = "answer";
			} else if(!strcasecmp(msg_sdp_type, "answer")) {
				/* We got an answer (from a subscriber?), no need to negotiate */
				g_atomic_int_set(&session->hangingup, 0);
				int ret = gateway->push_event(msg->handle, &janus_videoroom_plugin, msg->transaction, event, NULL);
				JANUS_LOG(LOG_VERB, "  >> %d (%s)\n", ret, janus_get_api_error(ret));
				json_decref(event);
				janus_videoroom_message_free(msg);
				continue;
			} else {
				/* TODO We don't support anything else right now... */
				JANUS_LOG(LOG_ERR, "Unknown SDP type '%s'\n", msg_sdp_type);
				error_code = JANUS_VIDEOROOM_ERROR_INVALID_SDP_TYPE;
				g_snprintf(error_cause, 512, "Unknown SDP type '%s'", msg_sdp_type);
				goto error;
			}
			if(session->participant_type != janus_videoroom_p_type_publisher) {
				/* We shouldn't be here, we always offer ourselves */
				JANUS_LOG(LOG_ERR, "Only publishers send offers\n");
				error_code = JANUS_VIDEOROOM_ERROR_INVALID_SDP_TYPE;
				g_snprintf(error_cause, 512, "Only publishers send offers");
				goto error;
			} else {
				/* This is a new publisher: is there room? */
				participant = janus_videoroom_session_get_publisher(session);
				janus_videoroom *videoroom = participant->room;
				int count = 0;
				GHashTableIter iter;
				gpointer value;
				if(!videoroom) {
					error_code = JANUS_VIDEOROOM_ERROR_NO_SUCH_ROOM;
					goto error;
				}
				if(g_atomic_int_get(&videoroom->destroyed)) {
					error_code = JANUS_VIDEOROOM_ERROR_NO_SUCH_ROOM;
					goto error;
				}
				janus_mutex_lock(&videoroom->mutex);
				g_hash_table_iter_init(&iter, videoroom->participants);
				while (!g_atomic_int_get(&videoroom->destroyed) && g_hash_table_iter_next(&iter, NULL, &value)) {
					janus_videoroom_publisher *p = value;
					if(p != participant && p->sdp)
						count++;
				}
				janus_mutex_unlock(&videoroom->mutex);
				if(count == videoroom->max_publishers) {
					participant->audio_active = FALSE;
					participant->video_active = FALSE;
					participant->data_active = FALSE;
					JANUS_LOG(LOG_ERR, "Maximum number of publishers (%d) already reached\n", videoroom->max_publishers);
					error_code = JANUS_VIDEOROOM_ERROR_PUBLISHERS_FULL;
					g_snprintf(error_cause, 512, "Maximum number of publishers (%d) already reached", videoroom->max_publishers);
					goto error;
				}
				/* Now prepare the SDP to give back */
				if(strstr(msg_sdp, "Mozilla")) {
					participant->firefox = TRUE;
				}
				/* Start by parsing the offer */
				char error_str[512];
				janus_sdp *offer = janus_sdp_parse(msg_sdp, error_str, sizeof(error_str));
				if(offer == NULL) {
					json_decref(event);
					JANUS_LOG(LOG_ERR, "Error parsing offer: %s\n", error_str);
					error_code = JANUS_VIDEOROOM_ERROR_INVALID_SDP;
					g_snprintf(error_cause, 512, "Error parsing offer: %s", error_str);
					goto error;
				}
				gboolean audio_level_extmap = FALSE, video_orient_extmap = FALSE, playout_delay_extmap = FALSE;
				janus_sdp_mdirection audio_level_mdir = JANUS_SDP_SENDRECV,
					video_orient_mdir = JANUS_SDP_SENDRECV,
					playout_delay_mdir = JANUS_SDP_SENDRECV;
				GList *temp = offer->m_lines;
				while(temp) {
					/* Which media are available? */
					janus_sdp_mline *m = (janus_sdp_mline *)temp->data;
					if(m->type == JANUS_SDP_AUDIO && m->port > 0 &&
							m->direction != JANUS_SDP_RECVONLY && m->direction != JANUS_SDP_INACTIVE) {
						participant->audio = TRUE;
					} else if(m->type == JANUS_SDP_VIDEO && m->port > 0 &&
							m->direction != JANUS_SDP_RECVONLY && m->direction != JANUS_SDP_INACTIVE) {
						participant->video = TRUE;
					} else if(m->type == JANUS_SDP_APPLICATION && m->port > 0) {
						participant->data = TRUE;
					}
					if(m->type == JANUS_SDP_AUDIO || m->type == JANUS_SDP_VIDEO) {
						/* Are the extmaps we care about there? */
						GList *ma = m->attributes;
						while(ma) {
							janus_sdp_attribute *a = (janus_sdp_attribute *)ma->data;
							if(a->value) {
								if(videoroom->audiolevel_ext && m->type == JANUS_SDP_AUDIO && strstr(a->value, JANUS_RTP_EXTMAP_AUDIO_LEVEL)) {
									participant->audio_level_extmap_id = atoi(a->value);
									audio_level_extmap = TRUE;
									audio_level_mdir = a->direction;
								} else if(videoroom->videoorient_ext && m->type == JANUS_SDP_VIDEO && strstr(a->value, JANUS_RTP_EXTMAP_VIDEO_ORIENTATION)) {
									participant->video_orient_extmap_id = atoi(a->value);
									video_orient_extmap = TRUE;
									video_orient_mdir = a->direction;
								} else if(videoroom->playoutdelay_ext && m->type == JANUS_SDP_VIDEO && strstr(a->value, JANUS_RTP_EXTMAP_PLAYOUT_DELAY)) {
									participant->playout_delay_extmap_id = atoi(a->value);
									playout_delay_extmap = TRUE;
									playout_delay_mdir = a->direction;
								}
							}
							ma = ma->next;
						}
					}
					temp = temp->next;
				}
				/* Prepare an answer now: force the room codecs and recvonly on the Janus side */
				JANUS_LOG(LOG_VERB, "The publisher %s going to send an audio stream\n", participant->audio ? "is" : "is NOT");
				JANUS_LOG(LOG_VERB, "The publisher %s going to send a video stream\n", participant->video ? "is" : "is NOT");
				JANUS_LOG(LOG_VERB, "The publisher %s going to open a data channel\n", participant->data ? "is" : "is NOT");
				janus_sdp *answer = janus_sdp_generate_answer(offer,
					JANUS_SDP_OA_AUDIO_CODEC, janus_videoroom_audiocodec_name(videoroom->acodec),
					JANUS_SDP_OA_AUDIO_DIRECTION, JANUS_SDP_RECVONLY,
					JANUS_SDP_OA_VIDEO_CODEC, janus_videoroom_videocodec_name(videoroom->vcodec),
					JANUS_SDP_OA_VIDEO_DIRECTION, JANUS_SDP_RECVONLY,
					JANUS_SDP_OA_DONE);
				janus_sdp_free(offer);
				/* Replace the session name */
				g_free(answer->s_name);
				char s_name[100];
				g_snprintf(s_name, sizeof(s_name), "VideoRoom %"SCNu64, videoroom->room_id);
				answer->s_name = g_strdup(s_name);
				/* Which media are REALLY available? (some may have been rejected) */
				participant->audio = FALSE;
				participant->video = FALSE;
				participant->data = FALSE;
				temp = answer->m_lines;
				while(temp) {
					janus_sdp_mline *m = (janus_sdp_mline *)temp->data;
					if(m->type == JANUS_SDP_AUDIO && m->port > 0 && m->direction != JANUS_SDP_INACTIVE) {
						participant->audio = TRUE;
					} else if(m->type == JANUS_SDP_VIDEO && m->port > 0 && m->direction != JANUS_SDP_INACTIVE) {
						participant->video = TRUE;
					} else if(m->type == JANUS_SDP_APPLICATION && m->port > 0) {
						participant->data = TRUE;
					}
					temp = temp->next;
				}
				JANUS_LOG(LOG_VERB, "Per the answer, the publisher %s going to send an audio stream\n", participant->audio ? "is" : "is NOT");
				JANUS_LOG(LOG_VERB, "Per the answer, the publisher %s going to send a video stream\n", participant->video ? "is" : "is NOT");
				JANUS_LOG(LOG_VERB, "Per the answer, the publisher %s going to open a data channel\n", participant->data ? "is" : "is NOT");
				/* Update the event with info on the codecs that we'll be handling */
				if(event) {
					if(participant->audio)
						json_object_set_new(event, "audio_codec", json_string(janus_videoroom_audiocodec_name(participant->room->acodec)));
					if(participant->video)
						json_object_set_new(event, "video_codec", json_string(janus_videoroom_videocodec_name(participant->room->vcodec)));
				}
				/* Also add a bandwidth SDP attribute if we're capping the bitrate in the room */
				if(participant->firefox) {	/* Don't add any b=AS attribute for Chrome */
					janus_sdp_mline *m = janus_sdp_mline_find(answer, JANUS_SDP_VIDEO);
					if(m != NULL && videoroom->bitrate > 0) {
						m->b_name = g_strdup("AS");
						m->b_value = (int)(videoroom->bitrate/1000);
					}
				}
				/* Add the extmap attributes, if needed */
				if(audio_level_extmap) {
					/* First of all, let's check if the extmap attribute had a direction */
					const char *direction = NULL;
					switch(audio_level_mdir) {
						case JANUS_SDP_SENDONLY:
							direction = "/recvonly";
							break;
						case JANUS_SDP_RECVONLY:
						case JANUS_SDP_INACTIVE:
							direction = "/inactive";
							break;
						default:
							direction = "";
							break;
					}
					janus_sdp_attribute *a = janus_sdp_attribute_create("extmap",
						"%d%s %s\r\n", participant->audio_level_extmap_id, direction, JANUS_RTP_EXTMAP_AUDIO_LEVEL);
					janus_sdp_attribute_add_to_mline(janus_sdp_mline_find(answer, JANUS_SDP_AUDIO), a);
				}
				if(video_orient_extmap) {
					/* First of all, let's check if the extmap attribute had a direction */
					const char *direction = NULL;
					switch(video_orient_mdir) {
						case JANUS_SDP_SENDONLY:
							direction = "/recvonly";
							break;
						case JANUS_SDP_RECVONLY:
						case JANUS_SDP_INACTIVE:
							direction = "/inactive";
							break;
						default:
							direction = "";
							break;
					}
					janus_sdp_attribute *a = janus_sdp_attribute_create("extmap",
						"%d%s %s\r\n", participant->video_orient_extmap_id, direction, JANUS_RTP_EXTMAP_VIDEO_ORIENTATION);
					janus_sdp_attribute_add_to_mline(janus_sdp_mline_find(answer, JANUS_SDP_VIDEO), a);
				}
				if(playout_delay_extmap) {
					/* First of all, let's check if the extmap attribute had a direction */
					const char *direction = NULL;
					switch(playout_delay_mdir) {
						case JANUS_SDP_SENDONLY:
							direction = "/recvonly";
							break;
						case JANUS_SDP_RECVONLY:
						case JANUS_SDP_INACTIVE:
							direction = "/inactive";
							break;
						default:
							direction = "";
							break;
					}
					janus_sdp_attribute *a = janus_sdp_attribute_create("extmap",
						"%d%s %s\r\n", participant->playout_delay_extmap_id, direction, JANUS_RTP_EXTMAP_PLAYOUT_DELAY);
					janus_sdp_attribute_add_to_mline(janus_sdp_mline_find(answer, JANUS_SDP_VIDEO), a);
				}
				/* Generate an SDP string we can send back to the publisher */
				char *answer_sdp = janus_sdp_write(answer);
				/* Now turn the SDP into what we'll send subscribers, using the static payload types for making switching easier */
				offer = janus_sdp_generate_offer(s_name, answer->c_addr,
					JANUS_SDP_OA_AUDIO, participant->audio,
					JANUS_SDP_OA_AUDIO_CODEC, janus_videoroom_audiocodec_name(videoroom->acodec),
					JANUS_SDP_OA_AUDIO_PT, janus_videoroom_audiocodec_pt(videoroom->acodec),
					JANUS_SDP_OA_AUDIO_DIRECTION, JANUS_SDP_SENDONLY,
					JANUS_SDP_OA_VIDEO, participant->video,
					JANUS_SDP_OA_VIDEO_CODEC, janus_videoroom_videocodec_name(videoroom->vcodec),
					JANUS_SDP_OA_VIDEO_PT, janus_videoroom_videocodec_pt(videoroom->vcodec),
					JANUS_SDP_OA_VIDEO_DIRECTION, JANUS_SDP_SENDONLY,
					JANUS_SDP_OA_DATA, participant->data,
					JANUS_SDP_OA_DONE);
				/* Add the extmap attributes, if needed */
				if(audio_level_extmap) {
					janus_sdp_attribute *a = janus_sdp_attribute_create("extmap",
						"%d %s\r\n", participant->audio_level_extmap_id, JANUS_RTP_EXTMAP_AUDIO_LEVEL);
					janus_sdp_attribute_add_to_mline(janus_sdp_mline_find(offer, JANUS_SDP_AUDIO), a);
				}
				if(video_orient_extmap) {
					janus_sdp_attribute *a = janus_sdp_attribute_create("extmap",
						"%d %s\r\n", participant->video_orient_extmap_id, JANUS_RTP_EXTMAP_VIDEO_ORIENTATION);
					janus_sdp_attribute_add_to_mline(janus_sdp_mline_find(offer, JANUS_SDP_VIDEO), a);
				}
				if(playout_delay_extmap) {
					janus_sdp_attribute *a = janus_sdp_attribute_create("extmap",
						"%d %s\r\n", participant->playout_delay_extmap_id, JANUS_RTP_EXTMAP_PLAYOUT_DELAY);
					janus_sdp_attribute_add_to_mline(janus_sdp_mline_find(offer, JANUS_SDP_VIDEO), a);
				}
				/* Generate an SDP string we can offer subscribers later on */
				char *offer_sdp = NULL;
				if(!sdp_update) {
					offer_sdp = janus_sdp_write(offer);
					/* Is this room recorded? */
					janus_mutex_lock(&participant->rec_mutex);
					if(videoroom->record || participant->recording_active) {
						janus_videoroom_recorder_create(participant, participant->audio, participant->video, participant->data);
					}
					/* Is simulcasting involved */
					if(msg_simulcast && videoroom->vcodec == JANUS_VIDEOROOM_VP8) {
						JANUS_LOG(LOG_VERB, "Publisher is going to do simulcasting\n");
						participant->ssrc[0] = json_integer_value(json_object_get(msg_simulcast, "ssrc-0"));
						participant->ssrc[1] = json_integer_value(json_object_get(msg_simulcast, "ssrc-1"));
						participant->ssrc[2] = json_integer_value(json_object_get(msg_simulcast, "ssrc-2"));
					} else {
						/* No simulcasting involved */
						participant->ssrc[0] = 0;
						participant->ssrc[1] = 0;
						participant->ssrc[2] = 0;
					}
					janus_mutex_unlock(&participant->rec_mutex);
				}
				janus_sdp_free(offer);
				janus_sdp_free(answer);
				/* Send the answer back to the publisher */
				JANUS_LOG(LOG_VERB, "Handling publisher: turned this into an '%s':\n%s\n", type, answer_sdp);
				json_t *jsep = json_pack("{ssss}", "type", type, "sdp", answer_sdp);
				g_free(answer_sdp);
				/* How long will the gateway take to push the event? */
				g_atomic_int_set(&session->hangingup, 0);
				gint64 start = janus_get_monotonic_time();
				int res = gateway->push_event(msg->handle, &janus_videoroom_plugin, msg->transaction, event, jsep);
				JANUS_LOG(LOG_VERB, "  >> Pushing event: %d (took %"SCNu64" us)\n", res, janus_get_monotonic_time()-start);
				/* Done */
				if(!sdp_update) {
					if(res != JANUS_OK) {
						/* TODO Failed to negotiate? We should remove this publisher */
						g_free(offer_sdp);
					} else {
						/* Store the participant's SDP for interested subscribers */
						participant->sdp = offer_sdp;
						/* We'll wait for the setup_media event before actually telling subscribers */
					}
				}
				json_decref(event);
				json_decref(jsep);
				g_clear_pointer(&participant, janus_videoroom_publisher_dereference);
			}
		}
		g_clear_pointer(&participant, janus_videoroom_publisher_dereference);
		janus_videoroom_message_free(msg);

		continue;
		
error:
		{
			g_clear_pointer(&videoroom, janus_videoroom_room_dereference);
			g_clear_pointer(&participant, janus_videoroom_publisher_dereference);
			/* Prepare JSON error event */
			json_t *event = json_object();
			json_object_set_new(event, "videoroom", json_string("event"));
			json_object_set_new(event, "error_code", json_integer(error_code));
			json_object_set_new(event, "error", json_string(error_cause));
			int ret = gateway->push_event(msg->handle, &janus_videoroom_plugin, msg->transaction, event, NULL);
			JANUS_LOG(LOG_VERB, "  >> Pushing event: %d (%s)\n", ret, janus_get_api_error(ret));
			json_decref(event);
			janus_videoroom_message_free(msg);
		}
	}
	JANUS_LOG(LOG_VERB, "Leaving VideoRoom handler thread\n");
	return NULL;
}

/* Helper to quickly relay RTP packets from publishers to subscribers */
static void janus_videoroom_relay_rtp_packet(gpointer data, gpointer user_data) {
	janus_videoroom_rtp_relay_packet *packet = (janus_videoroom_rtp_relay_packet *)user_data;
	if(!packet || !packet->data || packet->length < 1) {
		JANUS_LOG(LOG_ERR, "Invalid packet...\n");
		return;
	}
	janus_videoroom_subscriber *subscriber = (janus_videoroom_subscriber *)data;
	if(!subscriber || !subscriber->session) {
		// JANUS_LOG(LOG_ERR, "Invalid session...\n");
		return;
	}
	if(subscriber->paused || subscriber->kicked) {
		// JANUS_LOG(LOG_ERR, "This subscriber paused the stream...\n");
		return;
	}
	janus_videoroom_session *session = subscriber->session;
	if(!session || !session->handle) {
		// JANUS_LOG(LOG_ERR, "Invalid session...\n");
		return;
	}
	if(!session->started) {
		// JANUS_LOG(LOG_ERR, "Streaming not started yet for this session...\n");
		return;
	}
	
	/* Make sure there hasn't been a publisher switch by checking the SSRC */
	if(packet->is_video) {
		/* Check if this subscriber is subscribed to this medium */
		if(!subscriber->video) {
			/* Nope, don't relay */
			return;
		}
		/* Check if there's any SVC info to take into account */
		if(packet->svc) {
			/* There is: check if this is a layer that can be dropped for this viewer
			 * Note: Following core inspired by the excellent job done by Sergio Garcia Murillo here:
			 * https://github.com/medooze/media-server/blob/master/src/vp9/VP9LayerSelector.cpp */
			gboolean override_mark_bit = FALSE, has_marker_bit = packet->data->markerbit;
			int temporal_layer = subscriber->temporal_layer;
			if(subscriber->target_temporal_layer > subscriber->temporal_layer) {
				/* We need to upscale */
				JANUS_LOG(LOG_HUGE, "We need to upscale temporally:\n");
				if(packet->ubit && packet->bbit && packet->temporal_layer <= subscriber->target_temporal_layer) {
					JANUS_LOG(LOG_HUGE, "  -- Upscaling temporal layer: %u --> %u\n",
						packet->temporal_layer, subscriber->target_temporal_layer);
					subscriber->temporal_layer = packet->temporal_layer;
					temporal_layer = subscriber->temporal_layer;
					/* Notify the viewer */
					json_t *event = json_object();
					json_object_set_new(event, "videoroom", json_string("event"));
					json_object_set_new(event, "room", json_integer(subscriber->room->room_id));
					json_object_set_new(event, "temporal_layer", json_integer(subscriber->temporal_layer));
					gateway->push_event(subscriber->session->handle, &janus_videoroom_plugin, NULL, event, NULL);
					json_decref(event);
				}
			} else if(subscriber->target_temporal_layer < subscriber->temporal_layer) {
				/* We need to downscale */
				JANUS_LOG(LOG_HUGE, "We need to downscale temporally:\n");
				if(packet->ebit) {
					JANUS_LOG(LOG_HUGE, "  -- Downscaling temporal layer: %u --> %u\n",
						subscriber->temporal_layer, subscriber->target_temporal_layer);
					subscriber->temporal_layer = subscriber->target_temporal_layer;
					/* Notify the viewer */
					json_t *event = json_object();
					json_object_set_new(event, "videoroom", json_string("event"));
					json_object_set_new(event, "room", json_integer(subscriber->room->room_id));
					json_object_set_new(event, "temporal_layer", json_integer(subscriber->temporal_layer));
					gateway->push_event(subscriber->session->handle, &janus_videoroom_plugin, NULL, event, NULL);
					json_decref(event);
				}
			}
			if(temporal_layer < packet->temporal_layer) {
				/* Drop the packet: update the context to make sure sequence number is increased normally later */
				JANUS_LOG(LOG_HUGE, "Dropping packet (temporal layer %d < %d)\n", temporal_layer, packet->temporal_layer);
				subscriber->context.v_base_seq++;
				return;
			}
			int spatial_layer = subscriber->spatial_layer;
			if(subscriber->target_spatial_layer > subscriber->spatial_layer) {
				JANUS_LOG(LOG_HUGE, "We need to upscale spatially:\n");
				/* We need to upscale */
				if(packet->pbit == 0 && packet->bbit && packet->spatial_layer == subscriber->spatial_layer+1) {
					JANUS_LOG(LOG_HUGE, "  -- Upscaling spatial layer: %u --> %u\n",
						packet->spatial_layer, subscriber->target_spatial_layer);
					subscriber->spatial_layer = packet->spatial_layer;
					spatial_layer = subscriber->spatial_layer;
					/* Notify the viewer */
					json_t *event = json_object();
					json_object_set_new(event, "videoroom", json_string("event"));
					json_object_set_new(event, "room", json_integer(subscriber->room->room_id));
					json_object_set_new(event, "spatial_layer", json_integer(subscriber->spatial_layer));
					gateway->push_event(subscriber->session->handle, &janus_videoroom_plugin, NULL, event, NULL);
					json_decref(event);
				}
			} else if(subscriber->target_spatial_layer < subscriber->spatial_layer) {
				/* We need to downscale */
				JANUS_LOG(LOG_HUGE, "We need to downscale spatially:\n");
				if(packet->ebit) {
					JANUS_LOG(LOG_HUGE, "  -- Downscaling spatial layer: %u --> %u\n",
						subscriber->spatial_layer, subscriber->target_spatial_layer);
					subscriber->spatial_layer = subscriber->target_spatial_layer;
					/* Notify the viewer */
					json_t *event = json_object();
					json_object_set_new(event, "videoroom", json_string("event"));
					json_object_set_new(event, "room", json_integer(subscriber->room->room_id));
					json_object_set_new(event, "spatial_layer", json_integer(subscriber->spatial_layer));
					gateway->push_event(subscriber->session->handle, &janus_videoroom_plugin, NULL, event, NULL);
					json_decref(event);
				}
			}
			if(spatial_layer < packet->spatial_layer) {
				/* Drop the packet: update the context to make sure sequence number is increased normally later */
				JANUS_LOG(LOG_HUGE, "Dropping packet (spatial layer %d < %d)\n", spatial_layer, packet->spatial_layer);
				subscriber->context.v_base_seq++;
				return;
			} else if(packet->ebit && spatial_layer == packet->spatial_layer) {
				/* If we stop at layer 0, we need a marker bit now, as the one from layer 1 will not be received */
				override_mark_bit = TRUE;
			}
			/* If we got here, we can send the frame: this doesn't necessarily mean it's
			 * one of the layers the user wants, as there may be dependencies involved */
			JANUS_LOG(LOG_HUGE, "Sending packet (spatial=%d, temporal=%d)\n",
				packet->spatial_layer, packet->temporal_layer);
			/* Fix sequence number and timestamp (publisher switching may be involved) */
			janus_rtp_header_update(packet->data, &subscriber->context, TRUE, 4500);
			if(override_mark_bit && !has_marker_bit) {
				packet->data->markerbit = 1;
			}
			if(gateway != NULL)
				gateway->relay_rtp(session->handle, packet->is_video, (char *)packet->data, packet->length);
			if(override_mark_bit && !has_marker_bit) {
				packet->data->markerbit = 0;
			}
			/* Restore the timestamp and sequence number to what the publisher set them to */
			packet->data->timestamp = htonl(packet->timestamp);
			packet->data->seq_number = htons(packet->seq_number);
		} else if(packet->ssrc[0] != 0) {
			/* Handle simulcast: don't relay if it's not the SSRC we wanted to handle */
			uint32_t ssrc = ntohl(packet->data->ssrc);
			int plen = 0;
			char *payload = janus_rtp_payload((char *)packet->data, packet->length, &plen);
			if(payload == NULL)
				return;
			gboolean switched = FALSE;
			if(subscriber->substream != subscriber->substream_target) {
				/* There has been a change: let's wait for a keyframe on the target */
				int step = (subscriber->substream < 1 && subscriber->substream_target == 2);
				if(ssrc == packet->ssrc[subscriber->substream_target] || (step && ssrc == packet->ssrc[step])) {
					//~ if(janus_vp8_is_keyframe(payload, plen)) {
						uint32_t ssrc_old = 0;
						if(subscriber->substream != -1)
							ssrc_old = packet->ssrc[subscriber->substream];
						JANUS_LOG(LOG_VERB, "Received keyframe on SSRC %"SCNu32", switching (was %"SCNu32")\n", ssrc, ssrc_old);
						subscriber->substream = (ssrc == packet->ssrc[subscriber->substream_target] ? subscriber->substream_target : step);;
						switched = TRUE;
						/* Notify the viewer */
						json_t *event = json_object();
						json_object_set_new(event, "videoroom", json_string("event"));
						json_object_set_new(event, "room", json_integer(subscriber->room->room_id));
						json_object_set_new(event, "substream", json_integer(subscriber->substream));
						gateway->push_event(subscriber->session->handle, &janus_videoroom_plugin, NULL, event, NULL);
						json_decref(event);
					//~ } else {
						//~ JANUS_LOG(LOG_WARN, "Not a keyframe on SSRC %"SCNu32" yet, waiting before switching\n", ssrc);
					//~ }
				}
			}
			/* If we haven't received our desired substream yet, let's drop temporarily */
			if(subscriber->last_relayed == 0) {
				/* Let's start slow */
				subscriber->last_relayed = janus_get_monotonic_time();
			} else {
				/* Check if 250ms went by with no packet relayed */
				gint64 now = janus_get_monotonic_time();
				if(now-subscriber->last_relayed >= 250000) {
					subscriber->last_relayed = now;
					int substream = subscriber->substream-1;
					if(substream < 0)
						substream = 0;
					if(subscriber->substream != substream) {
						JANUS_LOG(LOG_WARN, "No packet received on substream %d for a while, falling back to %d\n",
							subscriber->substream, substream);
						subscriber->substream = substream;
						/* Send a PLI */
						JANUS_LOG(LOG_VERB, "Just (re-)enabled video, sending a PLI to recover it\n");
						char rtcpbuf[12];
						memset(rtcpbuf, 0, 12);
						janus_rtcp_pli((char *)&rtcpbuf, 12);
						if(subscriber->feed && subscriber->feed->session && subscriber->feed->session->handle)
							gateway->relay_rtcp(subscriber->feed->session->handle, 1, rtcpbuf, 12);
						/* Notify the viewer */
						json_t *event = json_object();
						json_object_set_new(event, "videoroom", json_string("event"));
						json_object_set_new(event, "room", json_integer(subscriber->room->room_id));
						json_object_set_new(event, "substream", json_integer(subscriber->substream));
						gateway->push_event(subscriber->session->handle, &janus_videoroom_plugin, NULL, event, NULL);
						json_decref(event);
					}
				}
			}
			if(ssrc != packet->ssrc[subscriber->substream]) {
				JANUS_LOG(LOG_HUGE, "Dropping packet (it's from SSRC %"SCNu32", but we're only relaying SSRC %"SCNu32" now\n",
					ssrc, packet->ssrc[subscriber->substream]);
				return;
			}
			subscriber->last_relayed = janus_get_monotonic_time();
			/* Check if there's any temporal scalability to take into account */
			uint16_t picid = 0;
			uint8_t tlzi = 0;
			uint8_t tid = 0;
			uint8_t ybit = 0;
			uint8_t keyidx = 0;
			if(janus_vp8_parse_descriptor(payload, plen, &picid, &tlzi, &tid, &ybit, &keyidx) == 0) {
				//~ JANUS_LOG(LOG_WARN, "%"SCNu16", %u, %u, %u, %u\n", picid, tlzi, tid, ybit, keyidx);
				if(subscriber->templayer != subscriber->templayer_target) {
					/* FIXME We should be smarter in deciding when to switch */
					subscriber->templayer = subscriber->templayer_target;
					/* Notify the user */
					json_t *event = json_object();
					json_object_set_new(event, "videoroom", json_string("event"));
					json_object_set_new(event, "room", json_integer(subscriber->room->room_id));
					json_object_set_new(event, "temporal", json_integer(subscriber->templayer));
					gateway->push_event(subscriber->session->handle, &janus_videoroom_plugin, NULL, event, NULL);
					json_decref(event);
				}
				if(tid > subscriber->templayer) {
					JANUS_LOG(LOG_HUGE, "Dropping packet (it's temporal layer %d, but we're capping at %d)\n",
						tid, subscriber->templayer);
					/* We increase the base sequence number, or there will be gaps when delivering later */
					subscriber->context.v_base_seq++;
					return;
				}
			}
			/* If we got here, update the RTP header and send the packet */
			janus_rtp_header_update(packet->data, &subscriber->context, TRUE, 4500);
			char vp8pd[6];
			memcpy(vp8pd, payload, sizeof(vp8pd));
			janus_vp8_simulcast_descriptor_update(payload, plen, &subscriber->simulcast_context, switched);
			/* Send the packet */
			if(gateway != NULL)
				gateway->relay_rtp(session->handle, packet->is_video, (char *)packet->data, packet->length);
			/* Restore the timestamp and sequence number to what the publisher set them to */
			packet->data->timestamp = htonl(packet->timestamp);
			packet->data->seq_number = htons(packet->seq_number);
			/* Restore the original payload descriptor as well, as it will be needed by the next viewer */
			memcpy(payload, vp8pd, sizeof(vp8pd));
		} else {
			/* Fix sequence number and timestamp (publisher switching may be involved) */
			janus_rtp_header_update(packet->data, &subscriber->context, TRUE, 4500);
			/* Send the packet */
			if(gateway != NULL)
				gateway->relay_rtp(session->handle, packet->is_video, (char *)packet->data, packet->length);
			/* Restore the timestamp and sequence number to what the publisher set them to */
			packet->data->timestamp = htonl(packet->timestamp);
			packet->data->seq_number = htons(packet->seq_number);
		}
	} else {
		/* Check if this subscriber is subscribed to this medium */
		if(!subscriber->audio) {
			/* Nope, don't relay */
			return;
		}
		/* Fix sequence number and timestamp (publisher switching may be involved) */
		janus_rtp_header_update(packet->data, &subscriber->context, FALSE, 960);
		/* Send the packet */
		if(gateway != NULL)
			gateway->relay_rtp(session->handle, packet->is_video, (char *)packet->data, packet->length);
		/* Restore the timestamp and sequence number to what the publisher set them to */
		packet->data->timestamp = htonl(packet->timestamp);
		packet->data->seq_number = htons(packet->seq_number);
	}

	return;
}

static void janus_videoroom_relay_data_packet(gpointer data, gpointer user_data) {
	char *text = (char *)user_data;
	janus_videoroom_subscriber *subscriber = (janus_videoroom_subscriber *)data;
	if(!subscriber || !subscriber->session || !subscriber->data || subscriber->paused) {
		return;
	}
	janus_videoroom_session *session = subscriber->session;
	if(!session || !session->handle) {
		return;
	}
	if(!session->started) {
		return;
	}
	if(gateway != NULL && text != NULL) {
		JANUS_LOG(LOG_VERB, "Forwarding DataChannel message (%zu bytes) to viewer: %s\n", strlen(text), text);
		gateway->relay_data(session->handle, text, strlen(text));
	}
	return;
}<|MERGE_RESOLUTION|>--- conflicted
+++ resolved
@@ -3612,10 +3612,6 @@
 					JANUS_LOG(LOG_VERB, "Preparing JSON event as a reply\n");
 					/* Negotiate by sending the selected publisher SDP back */
 					if(publisher->sdp != NULL) {
-<<<<<<< HEAD
-						session->sdp_version = 1;
-						json_t *jsep = json_pack("{ssss}", "type", "offer", "sdp", publisher->sdp);
-=======
 						/* Check if there's something the original SDP has that we should remove */
 						char *sdp = publisher->sdp;
 						if((publisher->audio && !subscriber->audio_offered) ||
@@ -3632,10 +3628,10 @@
 							sdp = janus_sdp_write(offer);
 							janus_sdp_free(offer);
 						}
+						session->sdp_version = 1;
 						json_t *jsep = json_pack("{ssss}", "type", "offer", "sdp", sdp);
 						if(sdp != publisher->sdp)
 							g_free(sdp);
->>>>>>> refcount
 						/* How long will the gateway take to push the event? */
 						g_atomic_int_set(&session->hangingup, 0);
 						gint64 start = janus_get_monotonic_time();
