/*! \file   janus_videoroom.c
 * \author Lorenzo Miniero <lorenzo@meetecho.com>
 * \copyright GNU General Public License v3
 * \brief  Janus VideoRoom plugin
 * \details Check the \ref videoroom for more details.
 *
 * \ingroup plugins
 * \ref plugins
 *
 * \page videoroom VideoRoom plugin documentation
 * This is a plugin implementing a videoconferencing SFU
 * (Selective Forwarding Unit) for Janus, that is an audio/video router.
 * This means that the plugin implements a virtual conferencing room peers
 * can join and leave at any time. This room is based on a Publish/Subscribe
 * pattern. Each peer can publish his/her own live audio/video feeds: this
 * feed becomes an available stream in the room the other participants can
 * attach to. This means that this plugin allows the realization of several
 * different scenarios, ranging from a simple webinar (one speaker, several
 * watchers) to a fully meshed video conference (each peer sending and
 * receiving to and from all the others).
 *
 * Considering that this plugin allows for several different WebRTC PeerConnections
 * to be on at the same time for the same peer (specifically, each peer
 * potentially has 1 PeerConnection on for publishing and N on for subscriptions
 * from other peers), each peer may need to attach several times to the same
 * plugin for every stream: this means that each peer needs to have at least one
 * handle active for managing its relation with the plugin (joining a room,
 * leaving a room, muting/unmuting, publishing, receiving events), and needs
 * to open a new one each time he/she wants to subscribe to a feed from
 * another publisher participant. The handle used for a subscription,
 * however, would be logically a "slave" to the master one used for
 * managing the room: this means that it cannot be used, for instance,
 * to unmute in the room, as its only purpose would be to provide a
 * context in which creating the recvonly PeerConnection for the
 * subscription to an active publisher participant.
 *
 * \note Work is going on to implement SSRC multiplexing (Unified Plan),
 * meaning that in the future you'll be able to use the same
 * Janus handle/VideoRoom subscriber/PeerConnection to receive multiple
 * publishers at the same time.
 *
 * Rooms to make available are listed in the plugin configuration file.
 * A pre-filled configuration file is provided in \c conf/janus.plugin.videoroom.jcfg
 * and includes a demo room for testing. The same plugin is also used
 * dynamically (that is, with rooms created on the fly via API) in the
 * Screen Sharing demo as well.
 *
 * To add more rooms or modify the existing one, you can use the following
 * syntax:
 *
 * \verbatim
room-<unique room ID>: {
	description = This is my awesome room
	is_private = true|false (private rooms don't appear when you do a 'list' request)
	secret = <optional password needed for manipulating (e.g. destroying) the room>
	pin = <optional password needed for joining the room>
	require_pvtid = true|false (whether subscriptions are required to provide a valid
				 a valid private_id to associate with a publisher, default=false)
	publishers = <max number of concurrent senders> (e.g., 6 for a video
				 conference or 1 for a webinar, default=3)
	bitrate = <max video bitrate for senders> (e.g., 128000)
	fir_freq = <send a FIR to publishers every fir_freq seconds> (0=disable)
	audiocodec = opus|g722|pcmu|pcma|isac32|isac16 (audio codec to force on publishers, default=opus
				can be a comma separated list in order of preference, e.g., opus,pcmu)
	videocodec = vp8|vp9|h264 (video codec to force on publishers, default=vp8
				can be a comma separated list in order of preference, e.g., vp9,vp8,h264)
	opus_fec = true|false (whether inband FEC must be negotiated; only works for Opus, default=false)
	video_svc = true|false (whether SVC support must be enabled; only works for VP9, default=false)
	audiolevel_ext = true|false (whether the ssrc-audio-level RTP extension must be
		negotiated/used or not for new publishers, default=true)
	audiolevel_event = true|false (whether to emit event to other users or not)
	audio_active_packets = 100 (number of packets with audio level, default=100, 2 seconds)
	audio_level_average = 25 (average value of audio level, 127=muted, 0='too loud', default=25)
	videoorient_ext = true|false (whether the video-orientation RTP extension must be
		negotiated/used or not for new publishers, default=true)
	playoutdelay_ext = true|false (whether the playout-delay RTP extension must be
		negotiated/used or not for new publishers, default=true)
	transport_wide_cc_ext = true|false (whether the transport wide CC RTP extension must be
		negotiated/used or not for new publishers, default=true)
	record = true|false (whether this room should be recorded, default=false)
	rec_dir = <folder where recordings should be stored, when enabled>
	notify_joining = true|false (optional, whether to notify all participants when a new
				participant joins the room. The Videoroom plugin by design only notifies
				new feeds (publishers), and enabling this may result extra notification
				traffic. This flag is particularly useful when enabled with \c require_pvtid
				for admin to manage listening only participants. default=false)
	require_e2ee = true|false (whether all participants are required to publish and subscribe
				using end-to-end media encryption, e.g., via Insertable Streams; default=false)
}
\endverbatim
 *
 * Note that recording will work with all codecs except iSAC.
 *
 * \section sfuapi Video Room API
 *
 * The Video Room API supports several requests, some of which are
 * synchronous and some asynchronous. There are some situations, though,
 * (invalid JSON, invalid request) which will always result in a
 * synchronous error response even for asynchronous requests.
 *
 * \c create , \c destroy , \c edit , \c exists, \c list, \c allowed, \c kick and
 * and \c listparticipants are synchronous requests, which means you'll
 * get a response directly within the context of the transaction.
 * \c create allows you to create a new video room dynamically, as an
 * alternative to using the configuration file; \c edit allows you to
 * dynamically edit some room properties (e.g., the PIN); \c destroy removes a
 * video room and destroys it, kicking all the users out as part of the
 * process; \c exists allows you to check whether a specific video room
 * exists; finally, \c list lists all the available rooms, while \c
 * listparticipants lists all the active (as in currentòy publishing
 * something) participants of a specific room and their details.
 *
 * The \c join , \c joinandconfigure , \c configure , \c publish ,
 * \c unpublish , \c start , \c pause , \c switch and \c leave
 * requests instead are all asynchronous, which
 * means you'll get a notification about their success or failure in
 * an event. \c join allows you to join a specific video room, specifying
 * whether that specific PeerConnection will be used for publishing or
 * watching; \c configure can be used to modify some of the participation
 * settings (e.g., bitrate cap); \c joinandconfigure combines the previous
 * two requests in a single one (just for publishers); \c publish can be
 * used to start sending media to broadcast to the other participants,
 * while \c unpublish does the opposite; \c start allows you to start
 * receiving media from a publisher you've subscribed to previously by
 * means of a \c join , while \c pause pauses the delivery of the media;
 * the \c switch request can be used to change the source of the media
 * flowing over a specific PeerConnection (e.g., I was watching Alice,
 * I want to watch Bob now) without having to create a new handle for
 * that; \c finally, \c leave allows you to leave a video room for good
 * (or, in the case of viewers, definitely closes a subscription).
 *
 * \c create can be used to create a new video room, and has to be
 * formatted as follows:
 *
\verbatim
{
	"request" : "create",
	"room" : <unique numeric ID, optional, chosen by plugin if missing>,
	"permanent" : <true|false, whether the room should be saved in the config file, default=false>,
	"description" : "<pretty name of the room, optional>",
	"secret" : "<password required to edit/destroy the room, optional>",
	"pin" : "<password required to join the room, optional>",
	"is_private" : <true|false, whether the room should appear in a list request>,
	"allowed" : [ array of string tokens users can use to join this room, optional],
	...
}
\endverbatim
 *
 * For the sake of brevity, not all of the available settings are listed
 * here. You can refer to the name of the properties in the configuration
 * file as a reference, as the ones used to programmatically create a new
 * room are exactly the same.
 *
 * A successful creation procedure will result in a \c created response:
 *
\verbatim
{
	"videoroom" : "created",
	"room" : <unique numeric ID>,
	"permanent" : <true if saved to config file, false if not>
}
\endverbatim
 *
 * If you requested a permanent room but a \c false value is returned
 * instead, good chances are that there are permission problems.
 *
 * An error instead (and the same applies to all other requests, so this
 * won't be repeated) would provide both an error code and a more verbose
 * description of the cause of the issue:
 *
\verbatim
{
	"videoroom" : "event",
	"error_code" : <numeric ID, check Macros below>,
	"error" : "<error description as a string>"
}
\endverbatim
 *
 * Notice that, in general, all users can create rooms. If you want to
 * limit this functionality, you can configure an admin \c admin_key in
 * the plugin settings. When configured, only "create" requests that
 * include the correct \c admin_key value in an "admin_key" property
 * will succeed, and will be rejected otherwise. Notice that you can
 * optionally extend this functionality to RTP forwarding as well, in
 * order to only allow trusted clients to use that feature.
 *
 * Once a room has been created, you can still edit some (but not all)
 * of its properties using the \c edit request. This allows you to modify
 * the room description, secret, pin and whether it's private or not: you
 * won't be able to modify other more static properties, like the room ID,
 * the sampling rate, the extensions-related stuff and so on. If you're
 * interested in changing the ACL, instead, check the \c allowed message.
 * An \c edit request has to be formatted as follows:
 *
\verbatim
{
	"request" : "edit",
	"room" : <unique numeric ID of the room to edit>,
	"secret" : "<room secret, mandatory if configured>",
	"new_description" : "<new pretty name of the room, optional>",
	"new_secret" : "<new password required to edit/destroy the room, optional>",
	"new_pin" : "<new password required to join the room, optional>",
	"new_is_private" : <true|false, whether the room should appear in a list request>,
	"new_require_pvtid" : <true|false, whether the room should require private_id from subscribers>,
	"new_bitrate" : <new bitrate cap to force on all publishers (except those with custom overrides)>,
	"new_fir_freq" : <new period for regular PLI keyframe requests to publishers>,
	"new_publishers" : <new cap on the number of concurrent active WebRTC publishers>,
	"permanent" : <true|false, whether the room should be also removed from the config file, default=false>
}
\endverbatim
 *
 * A successful edit procedure will result in an \c edited response:
 *
\verbatim
{
	"videoroom" : "edited",
	"room" : <unique numeric ID>
}
\endverbatim
 *
 * On the other hand, \c destroy can be used to destroy an existing video
 * room, whether created dynamically or statically, and has to be
 * formatted as follows:
 *
\verbatim
{
	"request" : "destroy",
	"room" : <unique numeric ID of the room to destroy>,
	"secret" : "<room secret, mandatory if configured>",
	"permanent" : <true|false, whether the room should be also removed from the config file, default=false>
}
\endverbatim
 *
 * A successful destruction procedure will result in a \c destroyed response:
 *
\verbatim
{
	"videoroom" : "destroyed",
	"room" : <unique numeric ID>
}
\endverbatim
 *
 * This will also result in a \c destroyed event being sent to all the
 * participants in the video room, which will look like this:
 *
\verbatim
{
	"videoroom" : "destroyed",
	"room" : <unique numeric ID of the destroyed room>
}
\endverbatim
 *
 * You can check whether a room exists using the \c exists request,
 * which has to be formatted as follows:
 *
\verbatim
{
	"request" : "exists",
	"room" : <unique numeric ID of the room to check>
}
\endverbatim
 *
 * A successful request will result in a \c success response:
 *
\verbatim
{
	"videoroom" : "success",
	"room" : <unique numeric ID>,
	"exists" : <true|false>
}
\endverbatim
 *
 * You can configure whether to check tokens or add/remove people who can join
 * a room using the \c allowed request, which has to be formatted as follows:
 *
\verbatim
{
	"request" : "allowed",
	"secret" : "<room secret, mandatory if configured>",
	"action" : "enable|disable|add|remove",
	"room" : <unique numeric ID of the room to update>,
	"allowed" : [
		// Array of strings (tokens users might pass in "join", only for add|remove)
	]
}
\endverbatim
 *
 * A successful request will result in a \c success response:
 *
\verbatim
{
	"videoroom" : "success",
	"room" : <unique numeric ID>,
	"allowed" : [
		// Updated, complete, list of allowed tokens (only for enable|add|remove)
	]
}
\endverbatim
 *
 * If you're the administrator of a room (that is, you created it and have access
 * to the secret) you can kick participants using the \c kick request. Notice
 * that this only kicks the user out of the room, but does not prevent them from
 * re-joining: to ban them, you need to first remove them from the list of
 * authorized users (see \c allowed request) and then \c kick them. The \c kick
 * request has to be formatted as follows:
 *
\verbatim
{
	"request" : "kick",
	"secret" : "<room secret, mandatory if configured>",
	"room" : <unique numeric ID of the room>,
	"id" : <unique numeric ID of the participant to kick>
}
\endverbatim
 *
 * A successful request will result in a \c success response:
 *
\verbatim
{
	"videoroom" : "success",
}
\endverbatim
 *
 * To get a list of the available rooms (excluded those configured or
 * created as private rooms) you can make use of the \c list request,
 * which has to be formatted as follows:
 *
\verbatim
{
	"request" : "list"
}
\endverbatim
 *
 * A successful request will produce a list of rooms in a \c success response:
 *
\verbatim
{
	"videoroom" : "success",
	"rooms" : [		// Array of room objects
		{	// Room #1
			"room" : <unique numeric ID>,
			"description" : "<Name of the room>",
			"pin_required" : <true|false, whether a PIN is required to join this room>,
			"max_publishers" : <how many publishers can actually publish via WebRTC at the same time>,
			"bitrate" : <bitrate cap that should be forced (via REMB) on all publishers by default>,
			"bitrate_cap" : <true|false, whether the above cap should act as a limit to dynamic bitrate changes by publishers>,
			"fir_freq" : <how often a keyframe request is sent via PLI/FIR to active publishers>,
			"audiocodec" : "<comma separated list of allowed audio codecs>",
			"videocodec" : "<comma separated list of allowed video codecs>",
			"record" : <true|false, whether the room is being recorded>,
			"record_dir" : "<if recording, the path where the .mjr files are being saved>",
			"num_participants" : <count of the participants (publishers, active or not; not subscribers)>
		},
		// Other rooms
	]
}
\endverbatim
 *
 * To get a list of the participants in a specific room, instead, you
 * can make use of the \c listparticipants request, which has to be
 * formatted as follows:
 *
\verbatim
{
	"request" : "listparticipants",
	"room" : <unique numeric ID of the room>
}
\endverbatim
 *
 * A successful request will produce a list of participants in a
 * \c participants response:
 *
\verbatim
{
	"videoroom" : "participants",
	"room" : <unique numeric ID of the room>,
	"participants" : [		// Array of participant objects
		{	// Participant #1
			"id" : <unique numeric ID of the participant>,
			"display" : "<display name of the participant, if any; optional>",
			"publisher" : "<true|false, whether user is an active publisher in the room>",
			"talking" : <true|false, whether user is talking or not (only if audio levels are used)>
		},
		// Other participants
	]
}
\endverbatim
 *
 * This covers almost all the synchronous requests. All the asynchronous requests,
 * plus a couple of additional synchronous requests we'll cover later, refer
 * to participants instead, namely on how they can publish, subscribe, or
 * more in general manage the media streams they may be sending or receiving.
 *
 * Considering the different nature of publishers and subscribers in the room,
 * and more importantly how you establish PeerConnections in the respective
 * cases, their API requests are addressed in separate subsections.
 *
 * \subsection vroompub VideoRoom Publishers
 *
 * In a VideoRoom, publishers are those participant handles that are able
 * (although may choose not to, more on this later) publish media in the
 * room, and as such become feeds that you can subscribe to.
 *
 * To specify a handle will be associated with a publisher, you must use
 * the \c join request with \c ptype set to \c publisher (note that, as it
 * will be explained later, you can also use \c joinandconfigure for the
 * purpose). The exact syntax of the request is the following:
 *
\verbatim
{
	"request" : "join",
	"ptype" : "publisher",
	"room" : <unique ID of the room to join>,
	"id" : <unique ID to register for the publisher; optional, will be chosen by the plugin if missing>,
	"display" : "<display name for the publisher; optional>",
	"token" : "<invitation token, in case the room has an ACL; optional>"
}
\endverbatim
 *
 * This will add the user to the list of participants in the room, although
 * in a non-active role for the time being. Anyway, this participation
 * allows the user to receive notifications about several aspects of the
 * room on the related handle (including streams as they become available
 * and go away). As such, it can be used even just as a way to get
 * notifications in a room, without the need of ever actually publishing
 * any stream at all (which explains why the "publisher" role may actually
 * be a bit confusing in this context).
 *
 * A successful \c join will result in a \c joined event, which will contain
 * a list of the currently active (as in publishing via WebRTC) publishers,
 * and optionally a list of passive attendees (but only if the room was
 * configured with \c notify_joining set to \c TRUE ):
 *
\verbatim
{
	"videoroom" : "joined",
	"room" : <room ID>,
	"description" : <description of the room, if available>,
	"id" : <unique ID of the participant>,
	"private_id" : <a different unique ID associated to the participant; meant to be private>,
	"publishers" : [
		{
			"id" : <unique ID of active publisher #1>,
			"display" : "<display name of active publisher #1, if any>",
			"audio_codec" : "<audio codec used by active publisher #1, if any>",
			"video_codec" : "<video codec used by active publisher #1, if any>",
			"simulcast" : "<true if the publisher uses simulcast (VP8 and H.264 only)>",
			"talking" : <true|false, whether the publisher is talking or not (only if audio levels are used)>,
		},
		// Other active publishers
	],
	"attendees" : [		// Only present when notify_joining is set to TRUE for rooms
		{
			"id" : <unique ID of attendee #1>,
			"display" : "<display name of attendee #1, if any>"
		},
		// Other attendees
	]
}
\endverbatim
 *
 * Notice that the publishers list will of course be empty if no one is
 * currently active in the room. For what concerns the \c private_id
 * property, it is meant to be used by the user when they create subscriptions,
 * so that the plugin can associate subscriber handles (which are typically
 * anonymous) to a specific participant; they're usually optional, unless
 * required by the room configuration.
 *
 * As explained, with a simple \c join you're not an active publisher (there
 * is no WebRTC PeerConnection yet), which means that by default your presence
 * is not notified to other participants. In fact, the publish/subscribe nature
 * of the plugin implies that by default only active publishers are notified,
 * to allow participants to subscribe to existing feeds: notifying all joins/leaves,
 * even those related to who will just lurk, may be overly verbose and chatty,
 * especially in large rooms. Anyway, rooms can be configured to notify those
 * as well, if the \c notify_joining property is set to true: in that case,
 * regular joins will be notified too, in an event formatted like this:
 *
\verbatim
{
	"videoroom" : "event",
	"room" : <room ID>,
	"joining" : {
		"id" : <unique ID of the new participant>,
		"display" : "<display name of the new participant, if any>"
	}
}
\endverbatim
 *
 * If you're interested in publishing media within a room, you can do that
 * with a \c publish request. This request MUST be accompanied by a JSEP
 * SDP offer to negotiate a new PeerConnection. The plugin will match it
 * to the room configuration (e.g., to make sure the codecs you negotiated
 * are allowed in the room), and will reply with a JSEP SDP answer to
 * close the circle and complete the setup of the PeerConnection. As soon
 * as the PeerConnection has been establisher, the publisher will become
 * active, and a new active feed other participants can subscribe to.
 *
 * The syntax of a \c publish request is the following:
 *
\verbatim
{
	"request" : "publish",
	"audio" : <true|false, depending on whether or not audio should be relayed; true by default>,
	"video" : <true|false, depending on whether or not video should be relayed; true by default>,
	"data" : <true|false, depending on whether or not data should be relayed; true by default>,
	"audiocodec" : "<audio codec to prefer among the negotiated ones; optional>",
	"videocodec" : "<video codec to prefer among the negotiated ones; optional>",
	"bitrate" : <bitrate cap to return via REMB; optional, overrides the global room value if present>,
	"record" : <true|false, whether this publisher should be recorded or not; optional>,
	"filename" : "<if recording, the base path/file to use for the recording files; optional>",
	"display" : "<new display name to use in the room; optional>"
}
\endverbatim
 *
 * As anticipated, since this is supposed to be accompanied by a JSEP SDP
 * offer describing the publisher's media streams, the plugin will negotiate
 * and prepare a matching JSEP SDP answer. If successful, a \c configured
 * event will be sent back, formatted like this:
 *
\verbatim
{
	"videoroom" : "event",
	"configured" : "ok"
}
\endverbatim
 *
 * This event will be accompanied by the prepared JSEP SDP answer.
 *
 * Notice that you can also use \c configure as a request instead of
 * \c publish to start publishing. The two are functionally equivalent
 * for publishing, but from a semantic perspective \c publish is the
 * right message to send when publishing. The \c configure request, as
 * it will be clearer later, can also be used to update some properties
 * of the publisher session: in this case the \c publish request can NOT
 * be used, as it can only be invoked to publish, and will fail if you're
 * already publishing something.
 *
 * As an additional note, notice that you can also join and publish in
 * a single request, which is useful in case you're not interested in
 * first join as a passive attendee and only later publish something,
 * but want to publish something right away. In this case you can use
 * the \c joinandconfigure request, which as you can imagine combines
 * the properties of both \c join and \c publish in a single request:
 * the response to a \c joinandconfigure will be a \c joined event, and
 * will again be accompanied by a JSEP SDP answer as usual.
 *
 * However you decided to publish something, as soon as the PeerConnection
 * setup succeeds and the publisher becomes active, an event is sent to
 * all the participants in the room with information on the new feed.
 * The event must contain an array with a single element, and be formatted like this:
 *
\verbatim
{
	"videoroom" : "event",
	"room" : <room ID>,
	"publishers" : [
		{
			"id" : <unique ID of the new publisher>,
			"display" : "<display name of the new publisher, if any>",
			"audio_codec" : "<audio codec used the new publisher, if any>",
			"video_codec" : "<video codec used by the new publisher, if any>",
			"simulcast" : "<true if the publisher uses simulcast (VP8 and H.264 only)>",
			"talking" : <true|false, whether the publisher is talking or not (only if audio levels are used)>,
		}
	]
}
\endverbatim
 *
 * To stop publishing and tear down the related PeerConnection, you can
 * use the \c unpublish request, which requires no arguments as the context
 * is implicit:
 *
\verbatim
{
	"request" : "unpublish"
}
\endverbatim
 *
 * This will have the plugin tear down the PeerConnection, and remove the
 * publisher from the list of active streams. If successful, the response
 * will look like this:
 *
\verbatim
{
	"videoroom" : "event",
	"unpublished" : "ok"
}
\endverbatim
 *
 * As soon as the PeerConnection is gone, all the other participants will
 * also be notified about the fact that the stream is no longer available:
 *
\verbatim
{
	"videoroom" : "event",
	"room" : <room ID>,
	"unpublished" : <unique ID of the publisher who unpublished>
}
\endverbatim
 *
 * Notice that the same event will also be sent whenever the publisher
 * feed disappears for reasons other than an explicit \c unpublish , e.g.,
 * because the handle was closed or the user lost their connection.
 * Besides, notice that you can publish and unpublish multiple times
 * within the context of the same publisher handle.
 *
 * As anticipated above, you can use a request called \c configure to
 * tweak some of the properties of an active publisher session. This
 * request must be formatted as follows:
 *
\verbatim
{
	"request" : "configure",
	"audio" : <true|false, depending on whether or not audio should be relayed; true by default>,
	"video" : <true|false, depending on whether or not video should be relayed; true by default>,
	"data" : <true|false, depending on whether or not data should be relayed; true by default>,
	"bitrate" : <bitrate cap to return via REMB; optional, overrides the global room value if present (unless bitrate_cap is set)>,
	"keyframe" : <true|false, whether we should send this publisher a keyframe request>,
	"record" : <true|false, whether this publisher should be recorded or not; optional>,
	"filename" : "<if recording, the base path/file to use for the recording files; optional>",
	"display" : "<new display name to use in the room; optional>"
}
\endverbatim
 *
 * As you can see, it's basically the same properties as those listed for
 * \c publish . This is why both requests can be used to start publishing,
 * as even in that case you configure some of the settings. If successful,
 * a \c configured event will be sent back as before, formatted like this:
 *
\verbatim
{
	"videoroom" : "event",
	"configured" : "ok"
}
\endverbatim
 *
 * When configuring the room to request the ssrc-audio-level RTP extension,
 * ad-hoc events might be sent to all publishers if \c audiolevel_event is
 * set to true. These events will have the following format:
 *
\verbatim
{
	"videoroom" : <"talking"|"stopped-talking", whether the publisher started or stopped talking>,
	"room" : <unique numeric ID of the room the publisher is in>,
	"id" : <unique numeric ID of the publisher>,
	"audio-level-dBov-avg" : <average value of audio level, 127=muted, 0='too loud'>
}
\endverbatim
 *
 * An interesting feature VideoRoom publisher can take advantage of is
 * RTP forwarding. In fact, while the main purpose of this plugin is
 * getting media from WebRTC sources (publishers) and relaying it to
 * WebRTC destinations (subscribers), there are actually several use
 * cases and scenarios for making this media available to external,
 * notnecessarily WebRTC-compliant, components. These components may
 * benefit from having access to the RTP media sent by a publisher, e.g.,
 * for media processing, external recording, transcoding to other
 * technologies via other applications, scalability purposes or
 * whatever else makes sense in this context. This is made possible by
 * a request called \c rtp_forward which, as the name suggests, simply
 * forwards in real-time the media sent by a publisher via RTP (plain
 * or encrypted) to a remote backend.
 *
 * You can add a new RTP forwarder for an existing publisher using the
 * \c rtp_forward request, which has to be formatted as follows:
 *
\verbatim
{
	"request" : "rtp_forward",
	"room" : <unique numeric ID of the room the publisher is in>,
	"publisher_id" : <unique numeric ID of the publisher to relay externally>,
	"host" : "<host address to forward the RTP and data packets to>",
	"host_family" : "<ipv4|ipv6, if we need to resolve the host address to an IP; by default, whatever we get>",
	"audio_port" : <port to forward the audio RTP packets to>,
	"audio_ssrc" : <audio SSRC to use to use when streaming; optional>,
	"audio_pt" : <audio payload type to use when streaming; optional>,
	"audio_rtcp_port" : <port to contact to receive audio RTCP feedback from the recipient; optional, and currently unused for audio>,
	"video_port" : <port to forward the video RTP packets to>,
	"video_ssrc" : <video SSRC to use to use when streaming; optional>,
	"video_pt" : <video payload type to use when streaming; optional>,
	"video_rtcp_port" : <port to contact to receive video RTCP feedback from the recipient; optional>,
	"video_port_2" : <if simulcasting, port to forward the video RTP packets from the second substream/layer to>,
	"video_ssrc_2" : <if simulcasting, video SSRC to use to use the second substream/layer; optional>,
	"video_pt_2" : <if simulcasting, video payload type to use the second substream/layer; optional>,
	"video_port_3" : <if simulcasting, port to forward the video RTP packets from the third substream/layer to>,
	"video_ssrc_3" : <if simulcasting, video SSRC to use to use the third substream/layer; optional>,
	"video_pt_3" : <if simulcasting, video payload type to use the third substream/layer; optional>,
	"data_port" : <port to forward the datachannel messages to>,
	"srtp_suite" : <length of authentication tag (32 or 80); optional>,
	"srtp_crypto" : "<key to use as crypto (base64 encoded key as in SDES); optional>"
}
\endverbatim
 *
 * Notice that, as explained above, in case you configured an \c admin_key
 * property and extended it to RTP forwarding as well, you'll need to provide
 * it in the request as well or it will be rejected as unauthorized. By
 * default no limitation is posed on \c rtp_forward .
 *
 * A successful request will result in an \c rtp_forward response, containing
 * the relevant info associated to the new forwarder(s):
 *
\verbatim
{
	"videoroom" : "rtp_forward",
	"room" : <unique numeric ID, same as request>,
	"publisher_id" : <unique numeric ID, same as request>,
	"rtp_stream" : {
		"host" : "<host this forwarder is streaming to, same as request if not resolved>",
		"audio" : <audio RTP port, same as request if configured>,
		"audio_rtcp" : <audio RTCP port, same as request if configured>,
		"audio_stream_id" : <unique numeric ID assigned to the audio RTP forwarder, if any>,
		"video" : <video RTP port, same as request if configured>,
		"video_rtcp" : <video RTCP port, same as request if configured>,
		"video_stream_id" : <unique numeric ID assigned to the main video RTP forwarder, if any>,
		"video_2" : <second video port, same as request if configured>,
		"video_stream_id_2" : <unique numeric ID assigned to the second video RTP forwarder, if any>,
		"video_3" : <third video port, same as request if configured>,
		"video_stream_id_3" : <unique numeric ID assigned to the third video RTP forwarder, if any>,
		"data" : <data port, same as request if configured>,
		"data_stream_id" : <unique numeric ID assigned to datachannel messages forwarder, if any>
	}
}
\endverbatim
 *
 * To stop a previously created RTP forwarder and stop it, you can use
 * the \c stop_rtp_forward request, which has to be formatted as follows:
 *
\verbatim
{
	"request" : "stop_rtp_forward",
	"room" : <unique numeric ID of the room the publisher is in>,
	"publisher_id" : <unique numeric ID of the publisher to update>,
	"stream_id" : <unique numeric ID of the RTP forwarder>
}
\endverbatim
 *
 * A successful request will result in a \c stop_rtp_forward response:
 *
\verbatim
{
	"videoroom" : "stop_rtp_forward",
	"room" : <unique numeric ID, same as request>,
	"publisher_id" : <unique numeric ID, same as request>,
	"stream_id" : <unique numeric ID, same as request>
}
\endverbatim
 *
 * To get a list of all the forwarders in a specific room, instead, you
 * can make use of the \c listforwarders request, which has to be
 * formatted as follows:
 *
\verbatim
{
	"request" : "listforwarders",
	"room" : <unique numeric ID of the room>,
	"secret" : "<room secret; mandatory if configured>"
}
\endverbatim
 *
 * A successful request will produce a list of RTP forwarders in a
 * \c forwarders response:
 *
\verbatim
{
	"videoroom" : "forwarders",
	"room" : <unique numeric ID of the room>,
	"rtp_forwarders" : [		// Array of publishers with RTP forwarders
		{	// Publisher #1
			"publisher_id" : <unique numeric ID of publisher #1>,
			"rtp_forwarders" : [		// Array of RTP forwarders
				{	// RTP forwarder #1
					"audio_stream_id" : <unique numeric ID assigned to this audio RTP forwarder, if any>,
					"video_stream_id" : <unique numeric ID assigned to this video RTP forwarder, if any>,
					"data_stream_id" : <unique numeric ID assigned to this datachannel messages forwarder, if any>
					"ip" : "<IP this forwarder is streaming to>",
					"port" : <port this forwarder is streaming to>,
					"rtcp_port" : <local port this forwarder is using to get RTCP feedback, if any>,
					"ssrc" : <SSRC this forwarder is using, if any>,
					"pt" : <payload type this forwarder is using, if any>,
					"substream" : <video substream this video forwarder is relaying, if any>,
					"srtp" : <true|false, whether the RTP stream is encrypted>
				},
				// Other forwarders for this publisher
			],
		},
		// Other publishers
	]
}
\endverbatim *
 *
 * To conclude, you can leave a room you previously joined as publisher
 * using the \c leave request. This will also implicitly unpublish you
 * if you were an active publisher in the room. The \c leave request
 * looks like follows:
 *
\verbatim
{
	"request" : "leave"
}
\endverbatim
 *
 * If successful, the response will look like this:
 *
\verbatim
{
	"videoroom" : "event",
	"leaving" : "ok"
}
\endverbatim
 *
 * Other participants will receive a different event depending on whether
 * you were currently an active publisher ("unpublished") or simply
 * lurking ("leaving"):
 *
\verbatim
{
	"videoroom" : "event",
	"room" : <room ID>,
	"leaving|unpublished" : <unique ID of the publisher who left>
}
\endverbatim
 *
 * \subsection vroomsub VideoRoom Subscribers
 *
 * In a VideoRoom, subscribers are NOT participants, but simply handles
 * that will be used exclusively to receive media from a specific publisher
 * in the room. Since they're not participants per se, they're basically
 * streams that can be (and typically are) associated to publisher handles
 * as the ones we introduced in the previous section, whether active or not.
 * In fact, the typical use case is publishers being notified about new
 * participants becoming active in the room, and as a result new subscriber
 * sessions being created to receive their media streams; as soon as the
 * publisher goes away, the subscriber handle is removed as well. As such,
 * these subscriber sessions are dependent on feedback obtained by
 * publishers, and can't exist on their own, unless you feed them the
 * right info out of band.
 *
 * To specify a handle will be associated with a subscriber, you must use
 * the \c join request with \c ptype set to \c subscriber and specify which
 * feed to subscribe to. The exact syntax of the request is the following:
 *
\verbatim
{
	"request" : "join",
	"ptype" : "subscriber",
	"room" : <unique ID of the room to subscribe in>,
	"feed" : <unique ID of the publisher to subscribe to; mandatory>,
	"private_id" : <unique ID of the publisher that originated this request; optional, unless mandated by the room configuration>,
	"close_pc" : <true|false, depending on whether or not the PeerConnection should be automatically closed when the publisher leaves; true by default>,
	"audio" : <true|false, depending on whether or not audio should be relayed; true by default>,
	"video" : <true|false, depending on whether or not video should be relayed; true by default>,
	"data" : <true|false, depending on whether or not data should be relayed; true by default>,
	"offer_audio" : <true|false; whether or not audio should be negotiated; true by default if the publisher has audio>,
	"offer_video" : <true|false; whether or not video should be negotiated; true by default if the publisher has video>,
	"offer_data" : <true|false; whether or not datachannels should be negotiated; true by default if the publisher has datachannels>,
	"substream" : <substream to receive (0-2), in case simulcasting is enabled; optional>,
	"temporal" : <temporal layers to receive (0-2), in case simulcasting is enabled; optional>,
	"fallback" : <How much time (in us, default 250000) without receiving packets will make us drop to the substream below>,
	"spatial_layer" : <spatial layer to receive (0-2), in case VP9-SVC is enabled; optional>,
	"temporal_layer" : <temporal layers to receive (0-2), in case VP9-SVC is enabled; optional>
}
\endverbatim
 *
 * As you can see, it's just a matter of specifying the ID of the publisher to
 * subscribe to and, if needed, your own \c private_id (if mandated by the room).
 * The \c offer_audio , \c offer_video and \c offer_data are
 * also particularly interesting, though, as they allow you to only subscribe
 * to a subset of the mountpoint media. By default, in fact, this \c join
 * request will result in the plugin preparing a new SDP offer trying to
 * negotiate all the media streams made available by the publisher; in case
 * the subscriber knows they don't support one of the mountpoint codecs, though
 * (e.g., the video in the mountpoint is VP8, but they only support H.264),
 * or are not interested in getting all the media (e.g., they're ok with
 * just audio and not video, or don't have enough bandwidth for both),
 * they can use those properties to shape the SDP offer to their needs.
 * In case the publisher to subscribe to is simulcasting or doing VP9 SVC,
 * you can choose in advance which substream you're interested in, e.g.,
 * to only get the medium quality at best, instead of higher options if
 * available. As we'll see later, this can be changed dynamically at any
 * time using a subsequent \c configure request.
 *
 * As anticipated, if successful this request will generate a new JSEP SDP
 * offer, which will accompany an \c attached event:
 *
\verbatim
{
	"videoroom" : "attached",
	"room" : <room ID>,
	"feed" : <publisher ID>,
	"display" : "<the display name of the publisher, if any>"
}
\endverbatim
 *
 * At this stage, to complete the setup of the PeerConnection the subscriber is
 * supposed to send a JSEP SDP answer back to the plugin. This is done
 * by means of a \c start request, which in this case MUST be associated
 * with a JSEP SDP answer but otherwise requires no arguments:
 *
\verbatim
{
	"request" : "start"
}
\endverbatim
 *
 * If successful this request returns a \c started event:
 *
\verbatim
{
	"videoroom" : "event",
	"started" : "ok"
}
\endverbatim
 *
 * Once this is done, all that's needed is waiting for the WebRTC PeerConnection
 * establishment to succeed. As soon as that happens, the Streaming plugin
 * can start relaying media from the mountpoint the viewer subscribed to
 * to the viewer themselves.
 *
 * Notice that the same exact steps we just went through (\c watch request,
 * followed by JSEP offer by the plugin, followed by \c start request with
 * JSEP answer by the viewer) is what you also use when renegotiations are
 * needed, e.g., for the purpose of ICE restarts.
 *
 * As a subscriber, you can temporarily pause and resume the whole media delivery
 * with a \c pause and, again, \c start request (in this case without any JSEP
 * SDP answer attached). Neither expect other arguments, as the context
 * is implicitly derived from the handle they're sent on:
 *
\verbatim
{
	"request" : "pause"
}
\endverbatim
 *
\verbatim
{
	"request" : "start"
}
\endverbatim
 *
 * Unsurprisingly, they just result in, respectively, \c paused and
 * \c started events:
 *
\verbatim
{
	"videoroom" : "event",
	"paused" : "ok"
}
\endverbatim
 *
\verbatim
{
	"videoroom" : "event",
	"started" : "ok"
}
\endverbatim
 *
 * For more drill-down manipulations of a subscription, a \c configure
 * request can be used instead. This request allows subscribers to dynamically
 * change some properties associated to their media subscription, e.g.,
 * in terms of what should and should not be sent at a specific time. A
 * \c configure request must be formatted as follows:
 *
\verbatim
{
	"request" : "configure",
	"audio" : <true|false, depending on whether audio should be relayed or not; optional>,
	"video" : <true|false, depending on whether video should be relayed or not; optional>,
	"data" : <true|false, depending on whether datachannel messages should be relayed or not; optional>,
	"substream" : <substream to receive (0-2), in case simulcasting is enabled; optional>,
	"temporal" : <temporal layers to receive (0-2), in case simulcasting is enabled; optional>,
	"fallback" : <How much time (in us, default 250000) without receiving packets will make us drop to the substream below>,
	"spatial_layer" : <spatial layer to receive (0-2), in case VP9-SVC is enabled; optional>,
	"temporal_layer" : <temporal layers to receive (0-2), in case VP9-SVC is enabled; optional>
}
\endverbatim
 *
 * As you can see, the \c audio , \c video and \c data properties can be
 * used as a media-level pause/resume functionality, whereas \c pause
 * and \c start simply pause and resume all streams at the same time.
 * The \c substream and \c temporal properties, instead, only make sense
 * when the mountpoint is configured with video simulcasting support, and
 * as such the viewer is interested in receiving a specific substream
 * or temporal layer, rather than any other of the available ones.
 * The \c spatial_layer and \c temporal_layer have exactly the same meaning,
 * but within the context of VP9-SVC publishers, and will have no effect
 * on subscriptions associated to regular publishers.
 *
 * Another interesting feature that subscribers can take advantage of is the
 * so-called publisher "switching". Basically, when subscribed to a specific
 * publisher and receiving media from them, you can at any time "switch"
 * to a different publisher, and as such start receiving media from that
 * other mountpoint instead. Think of it as changing channel on a TV: you
 * keep on using the same PeerConnection, the plugin simply changes the
 * source of the media transparently. Of course, while powerful and effective
 * this request has some limitations. First of all, it switches both audio
 * and video, meaning you can't just switch video and keep the audio from
 * the previous publisher, for instance; besides, the two publishers
 * must have the same media configuration, that is, use the same codecs,
 * the same payload types, etc. In fact, since the same PeerConnection is
 * used for this feature, switching to a publisher with a different
 * configuration might result in media incompatible with the PeerConnection
 * setup being relayed to the subscriber, and as such in no audio/video being
 * played. That said, a \c switch request must be formatted like this:
 *
\verbatim
{
	"request" : "switch",
	"feed" : <unique ID of the new publisher to switch to; mandatory>,
	"audio" : <true|false, depending on whether audio should be relayed or not; optional>,
	"video" : <true|false, depending on whether video should be relayed or not; optional>,
	"data" : <true|false, depending on whether datachannel messages should be relayed or not; optional>
}
\endverbatim
 *
 * If successful, you'll be unsubscribed from the previous publisher,
 * and subscribed to the new publisher instead. The event to confirm
 * the switch was successful will look like this:
 *
\verbatim
{
	"videoroom" : "event",
	"switched" : "ok",
	"room" : <room ID>,
	"id" : <unique ID of the new publisher>
}
\endverbatim
 *
 * Finally, to stop the subscription to the mountpoint and tear down the
 * related PeerConnection, you can use the \c leave request. Since context
 * is implicit, no other argument is required:
 *
\verbatim
{
	"request" : "leave"
}
\endverbatim
 *
 * If successful, the plugin will attempt to tear down the PeerConnection,
 * and will send back a \c left event:
 *
\verbatim
{
	"videoroom" : "event",
	"left" : "ok",
}
\endverbatim
 */

#include "plugin.h"

#include <jansson.h>
#include <netdb.h>

#include "../debug.h"
#include "../apierror.h"
#include "../config.h"
#include "../mutex.h"
#include "../rtp.h"
#include "../rtpsrtp.h"
#include "../rtcp.h"
#include "../record.h"
#include "../sdp-utils.h"
#include "../utils.h"
#include "../ip-utils.h"
#include <sys/types.h>
#include <sys/socket.h>


/* Plugin information */
#define JANUS_VIDEOROOM_VERSION			9
#define JANUS_VIDEOROOM_VERSION_STRING	"0.0.9"
#define JANUS_VIDEOROOM_DESCRIPTION		"This is a plugin implementing a videoconferencing SFU (Selective Forwarding Unit) for Janus, that is an audio/video router."
#define JANUS_VIDEOROOM_NAME			"JANUS VideoRoom plugin"
#define JANUS_VIDEOROOM_AUTHOR			"Meetecho s.r.l."
#define JANUS_VIDEOROOM_PACKAGE			"janus.plugin.videoroom"

/* Plugin methods */
janus_plugin *create(void);
int janus_videoroom_init(janus_callbacks *callback, const char *config_path);
void janus_videoroom_destroy(void);
int janus_videoroom_get_api_compatibility(void);
int janus_videoroom_get_version(void);
const char *janus_videoroom_get_version_string(void);
const char *janus_videoroom_get_description(void);
const char *janus_videoroom_get_name(void);
const char *janus_videoroom_get_author(void);
const char *janus_videoroom_get_package(void);
void janus_videoroom_create_session(janus_plugin_session *handle, int *error);
struct janus_plugin_result *janus_videoroom_handle_message(janus_plugin_session *handle, char *transaction, json_t *message, json_t *jsep);
json_t *janus_videoroom_handle_admin_message(json_t *message);
void janus_videoroom_setup_media(janus_plugin_session *handle);
void janus_videoroom_incoming_rtp(janus_plugin_session *handle, janus_plugin_rtp *packet);
void janus_videoroom_incoming_rtcp(janus_plugin_session *handle, janus_plugin_rtcp *packet);
void janus_videoroom_incoming_data(janus_plugin_session *handle, janus_plugin_data *packet);
void janus_videoroom_slow_link(janus_plugin_session *handle, int uplink, int video);
void janus_videoroom_hangup_media(janus_plugin_session *handle);
void janus_videoroom_destroy_session(janus_plugin_session *handle, int *error);
json_t *janus_videoroom_query_session(janus_plugin_session *handle);

/* Plugin setup */
static janus_plugin janus_videoroom_plugin =
	JANUS_PLUGIN_INIT (
		.init = janus_videoroom_init,
		.destroy = janus_videoroom_destroy,

		.get_api_compatibility = janus_videoroom_get_api_compatibility,
		.get_version = janus_videoroom_get_version,
		.get_version_string = janus_videoroom_get_version_string,
		.get_description = janus_videoroom_get_description,
		.get_name = janus_videoroom_get_name,
		.get_author = janus_videoroom_get_author,
		.get_package = janus_videoroom_get_package,

		.create_session = janus_videoroom_create_session,
		.handle_message = janus_videoroom_handle_message,
		.handle_admin_message = janus_videoroom_handle_admin_message,
		.setup_media = janus_videoroom_setup_media,
		.incoming_rtp = janus_videoroom_incoming_rtp,
		.incoming_rtcp = janus_videoroom_incoming_rtcp,
		.incoming_data = janus_videoroom_incoming_data,
		.slow_link = janus_videoroom_slow_link,
		.hangup_media = janus_videoroom_hangup_media,
		.destroy_session = janus_videoroom_destroy_session,
		.query_session = janus_videoroom_query_session,
	);

/* Plugin creator */
janus_plugin *create(void) {
	JANUS_LOG(LOG_VERB, "%s created!\n", JANUS_VIDEOROOM_NAME);
	return &janus_videoroom_plugin;
}

/* Parameter validation */
static struct janus_json_parameter request_parameters[] = {
	{"request", JSON_STRING, JANUS_JSON_PARAM_REQUIRED}
};
static struct janus_json_parameter adminkey_parameters[] = {
	{"admin_key", JSON_STRING, JANUS_JSON_PARAM_REQUIRED}
};
static struct janus_json_parameter create_parameters[] = {
	{"description", JSON_STRING, 0},
	{"is_private", JANUS_JSON_BOOL, 0},
	{"allowed", JSON_ARRAY, 0},
	{"secret", JSON_STRING, 0},
	{"pin", JSON_STRING, 0},
	{"require_pvtid", JANUS_JSON_BOOL, 0},
	{"bitrate", JSON_INTEGER, JANUS_JSON_PARAM_POSITIVE},
	{"bitrate_cap", JANUS_JSON_BOOL, 0},
	{"fir_freq", JSON_INTEGER, JANUS_JSON_PARAM_POSITIVE},
	{"publishers", JSON_INTEGER, JANUS_JSON_PARAM_POSITIVE},
	{"audiocodec", JSON_STRING, 0},
	{"videocodec", JSON_STRING, 0},
	{"opus_fec", JANUS_JSON_BOOL, 0},
	{"video_svc", JANUS_JSON_BOOL, 0},
	{"audiolevel_ext", JANUS_JSON_BOOL, 0},
	{"audiolevel_event", JANUS_JSON_BOOL, 0},
	{"audio_active_packets", JSON_INTEGER, JANUS_JSON_PARAM_POSITIVE},
	{"audio_level_average", JSON_INTEGER, JANUS_JSON_PARAM_POSITIVE},
	{"videoorient_ext", JANUS_JSON_BOOL, 0},
	{"playoutdelay_ext", JANUS_JSON_BOOL, 0},
	{"transport_wide_cc_ext", JANUS_JSON_BOOL, 0},
	{"record", JANUS_JSON_BOOL, 0},
	{"rec_dir", JSON_STRING, 0},
	{"permanent", JANUS_JSON_BOOL, 0},
	{"notify_joining", JANUS_JSON_BOOL, 0},
	{"require_e2ee", JANUS_JSON_BOOL, 0}
};
static struct janus_json_parameter edit_parameters[] = {
	{"secret", JSON_STRING, 0},
	{"new_description", JSON_STRING, 0},
	{"new_is_private", JANUS_JSON_BOOL, 0},
	{"new_secret", JSON_STRING, 0},
	{"new_pin", JSON_STRING, 0},
	{"new_require_pvtid", JANUS_JSON_BOOL, 0},
	{"new_bitrate", JSON_INTEGER, JANUS_JSON_PARAM_POSITIVE},
	{"new_fir_freq", JSON_INTEGER, JANUS_JSON_PARAM_POSITIVE},
	{"new_publishers", JSON_INTEGER, JANUS_JSON_PARAM_POSITIVE},
	{"permanent", JANUS_JSON_BOOL, 0}
};
static struct janus_json_parameter room_parameters[] = {
	{"room", JSON_INTEGER, JANUS_JSON_PARAM_REQUIRED | JANUS_JSON_PARAM_POSITIVE}
};
static struct janus_json_parameter roomopt_parameters[] = {
	{"room", JSON_INTEGER, JANUS_JSON_PARAM_POSITIVE}
};
static struct janus_json_parameter roomstr_parameters[] = {
	{"room", JSON_STRING, JANUS_JSON_PARAM_REQUIRED}
};
static struct janus_json_parameter roomstropt_parameters[] = {
	{"room", JSON_STRING, 0}
};
static struct janus_json_parameter id_parameters[] = {
	{"id", JSON_INTEGER, JANUS_JSON_PARAM_REQUIRED | JANUS_JSON_PARAM_POSITIVE}
};
static struct janus_json_parameter idopt_parameters[] = {
	{"id", JSON_INTEGER, JANUS_JSON_PARAM_POSITIVE}
};
static struct janus_json_parameter idstr_parameters[] = {
	{"id", JSON_STRING, JANUS_JSON_PARAM_REQUIRED}
};
static struct janus_json_parameter idstropt_parameters[] = {
	{"id", JSON_STRING, 0}
};
static struct janus_json_parameter pid_parameters[] = {
	{"publisher_id", JSON_INTEGER, JANUS_JSON_PARAM_REQUIRED | JANUS_JSON_PARAM_POSITIVE}
};
static struct janus_json_parameter pidstr_parameters[] = {
	{"publisher_id", JSON_STRING, JANUS_JSON_PARAM_REQUIRED}
};
static struct janus_json_parameter feed_parameters[] = {
	{"feed", JSON_INTEGER, JANUS_JSON_PARAM_REQUIRED | JANUS_JSON_PARAM_POSITIVE}
};
static struct janus_json_parameter feedstr_parameters[] = {
	{"feed", JSON_STRING, JANUS_JSON_PARAM_REQUIRED}
};
static struct janus_json_parameter destroy_parameters[] = {
	{"permanent", JANUS_JSON_BOOL, 0}
};
static struct janus_json_parameter allowed_parameters[] = {
	{"secret", JSON_STRING, 0},
	{"action", JSON_STRING, JANUS_JSON_PARAM_REQUIRED},
	{"allowed", JSON_ARRAY, 0}
};
static struct janus_json_parameter kick_parameters[] = {
	{"secret", JSON_STRING, 0}
};
static struct janus_json_parameter join_parameters[] = {
	{"ptype", JSON_STRING, JANUS_JSON_PARAM_REQUIRED},
	{"audio", JANUS_JSON_BOOL, 0},
	{"video", JANUS_JSON_BOOL, 0},
	{"data", JANUS_JSON_BOOL, 0},
	{"bitrate", JSON_INTEGER, JANUS_JSON_PARAM_POSITIVE},
	{"record", JANUS_JSON_BOOL, 0},
	{"filename", JSON_STRING, 0},
	{"token", JSON_STRING, 0}
};
static struct janus_json_parameter publish_parameters[] = {
	{"audio", JANUS_JSON_BOOL, 0},
	{"audiocodec", JSON_STRING, 0},
	{"video", JANUS_JSON_BOOL, 0},
	{"videocodec", JSON_STRING, 0},
	{"data", JANUS_JSON_BOOL, 0},
	{"bitrate", JSON_INTEGER, JANUS_JSON_PARAM_POSITIVE},
	{"keyframe", JANUS_JSON_BOOL, 0},
	{"record", JANUS_JSON_BOOL, 0},
	{"filename", JSON_STRING, 0},
	{"display", JSON_STRING, 0},
	/* The following are just to force a renegotiation and/or an ICE restart */
	{"update", JANUS_JSON_BOOL, 0},
	{"restart", JANUS_JSON_BOOL, 0}
};
static struct janus_json_parameter rtp_forward_parameters[] = {
	{"video_port", JSON_INTEGER, JANUS_JSON_PARAM_POSITIVE},
	{"video_rtcp_port", JSON_INTEGER, JANUS_JSON_PARAM_POSITIVE},
	{"video_ssrc", JSON_INTEGER, JANUS_JSON_PARAM_POSITIVE},
	{"video_pt", JSON_INTEGER, JANUS_JSON_PARAM_POSITIVE},
	{"video_port_2", JSON_INTEGER, JANUS_JSON_PARAM_POSITIVE},
	{"video_ssrc_2", JSON_INTEGER, JANUS_JSON_PARAM_POSITIVE},
	{"video_pt_2", JSON_INTEGER, JANUS_JSON_PARAM_POSITIVE},
	{"video_port_3", JSON_INTEGER, JANUS_JSON_PARAM_POSITIVE},
	{"video_ssrc_3", JSON_INTEGER, JANUS_JSON_PARAM_POSITIVE},
	{"video_pt_3", JSON_INTEGER, JANUS_JSON_PARAM_POSITIVE},
	{"audio_port", JSON_INTEGER, JANUS_JSON_PARAM_POSITIVE},
	{"audio_rtcp_port", JSON_INTEGER, JANUS_JSON_PARAM_POSITIVE},
	{"audio_ssrc", JSON_INTEGER, JANUS_JSON_PARAM_POSITIVE},
	{"audio_pt", JSON_INTEGER, JANUS_JSON_PARAM_POSITIVE},
	{"data_port", JSON_INTEGER, JANUS_JSON_PARAM_POSITIVE},
	{"host", JSON_STRING, JANUS_JSON_PARAM_REQUIRED},
	{"host_family", JSON_STRING, 0},
	{"simulcast", JANUS_JSON_BOOL, 0},
	{"srtp_suite", JSON_INTEGER, JANUS_JSON_PARAM_POSITIVE},
	{"srtp_crypto", JSON_STRING, 0}
};
static struct janus_json_parameter stop_rtp_forward_parameters[] = {
	{"stream_id", JSON_INTEGER, JANUS_JSON_PARAM_REQUIRED | JANUS_JSON_PARAM_POSITIVE}
};
static struct janus_json_parameter publisher_parameters[] = {
	{"display", JSON_STRING, 0}
};
static struct janus_json_parameter configure_parameters[] = {
	{"audio", JANUS_JSON_BOOL, 0},
	{"video", JANUS_JSON_BOOL, 0},
	{"data", JANUS_JSON_BOOL, 0},
	/* For VP8 (or H.264) simulcast */
	{"substream", JSON_INTEGER, JANUS_JSON_PARAM_POSITIVE},
	{"temporal", JSON_INTEGER, JANUS_JSON_PARAM_POSITIVE},
	{"fallback", JSON_INTEGER, JANUS_JSON_PARAM_POSITIVE},
	/* For VP9 SVC */
	{"spatial_layer", JSON_INTEGER, JANUS_JSON_PARAM_POSITIVE},
	{"temporal_layer", JSON_INTEGER, JANUS_JSON_PARAM_POSITIVE},
	/* The following is to handle a renegotiation */
	{"update", JANUS_JSON_BOOL, 0},
};
static struct janus_json_parameter subscriber_parameters[] = {
	{"private_id", JSON_INTEGER, JANUS_JSON_PARAM_POSITIVE},
	{"close_pc", JANUS_JSON_BOOL, 0},
	{"audio", JANUS_JSON_BOOL, 0},
	{"video", JANUS_JSON_BOOL, 0},
	{"data", JANUS_JSON_BOOL, 0},
	{"offer_audio", JANUS_JSON_BOOL, 0},
	{"offer_video", JANUS_JSON_BOOL, 0},
	{"offer_data", JANUS_JSON_BOOL, 0},
	/* For VP8 (or H.264) simulcast */
	{"substream", JSON_INTEGER, JANUS_JSON_PARAM_POSITIVE},
	{"temporal", JSON_INTEGER, JANUS_JSON_PARAM_POSITIVE},
	{"fallback", JSON_INTEGER, JANUS_JSON_PARAM_POSITIVE},
	/* For VP9 SVC */
	{"spatial_layer", JSON_INTEGER, JANUS_JSON_PARAM_POSITIVE},
	{"temporal_layer", JSON_INTEGER, JANUS_JSON_PARAM_POSITIVE},
};

/* Static configuration instance */
static janus_config *config = NULL;
static const char *config_folder = NULL;
static janus_mutex config_mutex = JANUS_MUTEX_INITIALIZER;

/* Useful stuff */
static volatile gint initialized = 0, stopping = 0;
static gboolean notify_events = TRUE;
static gboolean string_ids = FALSE;
static janus_callbacks *gateway = NULL;
static GThread *handler_thread;
static void *janus_videoroom_handler(void *data);
static void janus_videoroom_relay_rtp_packet(gpointer data, gpointer user_data);
static void janus_videoroom_relay_data_packet(gpointer data, gpointer user_data);
static void janus_videoroom_hangup_media_internal(janus_plugin_session *handle);

typedef enum janus_videoroom_p_type {
	janus_videoroom_p_type_none = 0,
	janus_videoroom_p_type_subscriber,			/* Generic subscriber */
	janus_videoroom_p_type_publisher,			/* Participant (for receiving events) and optionally publisher */
} janus_videoroom_p_type;

typedef struct janus_videoroom_message {
	janus_plugin_session *handle;
	char *transaction;
	json_t *message;
	json_t *jsep;
} janus_videoroom_message;
static GAsyncQueue *messages = NULL;
static janus_videoroom_message exit_message;


typedef struct janus_videoroom {
	guint64 room_id;			/* Unique room ID (when using integers) */
	gchar *room_id_str;			/* Unique room ID (when using strings) */
	gchar *room_name;			/* Room description */
	gchar *room_secret;			/* Secret needed to manipulate (e.g., destroy) this room */
	gchar *room_pin;			/* Password needed to join this room, if any */
	gboolean is_private;		/* Whether this room is 'private' (as in hidden) or not */
	gboolean require_pvtid;		/* Whether subscriptions in this room require a private_id */
	gboolean require_e2ee;		/* Whether end-to-end encrypted publishers are required */
	int max_publishers;			/* Maximum number of concurrent publishers */
	uint32_t bitrate;			/* Global bitrate limit */
	gboolean bitrate_cap;		/* Whether the above limit is insormountable */
	uint16_t fir_freq;			/* Regular FIR frequency (0=disabled) */
	janus_audiocodec acodec[3];	/* Audio codec(s) to force on publishers */
	janus_videocodec vcodec[3];	/* Video codec(s) to force on publishers */
	gboolean do_opusfec;		/* Whether inband FEC must be negotiated (note: only available for Opus) */
	gboolean do_svc;			/* Whether SVC must be done for video (note: only available for VP9 right now) */
	gboolean audiolevel_ext;	/* Whether the ssrc-audio-level extension must be negotiated or not for new publishers */
	gboolean audiolevel_event;	/* Whether to emit event to other users about audiolevel */
	int audio_active_packets;	/* Amount of packets with audio level for checkup */
	int audio_level_average;	/* Average audio level */
	gboolean videoorient_ext;	/* Whether the video-orientation extension must be negotiated or not for new publishers */
	gboolean playoutdelay_ext;	/* Whether the playout-delay extension must be negotiated or not for new publishers */
	gboolean transport_wide_cc_ext;	/* Whether the transport wide cc extension must be negotiated or not for new publishers */
	gboolean record;			/* Whether the feeds from publishers in this room should be recorded */
	char *rec_dir;				/* Where to save the recordings of this room, if enabled */
	GHashTable *participants;	/* Map of potential publishers (we get subscribers from them) */
	GHashTable *private_ids;	/* Map of existing private IDs */
	volatile gint destroyed;	/* Whether this room has been destroyed */
	gboolean check_allowed;		/* Whether to check tokens when participants join (see below) */
	GHashTable *allowed;		/* Map of participants (as tokens) allowed to join */
	gboolean notify_joining;	/* Whether an event is sent to notify all participants if a new participant joins the room */
	janus_mutex mutex;			/* Mutex to lock this room instance */
	janus_refcount ref;			/* Reference counter for this room */
} janus_videoroom;
static GHashTable *rooms;
static janus_mutex rooms_mutex = JANUS_MUTEX_INITIALIZER;
static char *admin_key = NULL;
static gboolean lock_rtpfwd = FALSE;

typedef struct janus_videoroom_session {
	janus_plugin_session *handle;
	gint64 sdp_sessid;
	gint64 sdp_version;
	janus_videoroom_p_type participant_type;
	gpointer participant;
	gboolean started;
	gboolean stopping;
	volatile gint hangingup;
	volatile gint destroyed;
	janus_mutex mutex;
	janus_refcount ref;
} janus_videoroom_session;
static GHashTable *sessions;
static janus_mutex sessions_mutex = JANUS_MUTEX_INITIALIZER;

/* A host whose ports gets streamed RTP packets of the corresponding type */
typedef struct janus_videoroom_srtp_context janus_videoroom_srtp_context;
typedef struct janus_videoroom_rtp_forwarder {
	void *source;
	gboolean is_video;
	gboolean is_data;
	uint32_t ssrc;
	int payload_type;
	int substream;
	struct sockaddr_in serv_addr;
	struct sockaddr_in6 serv_addr6;
	/* Only needed for RTCP */
	int rtcp_fd;
	uint16_t local_rtcp_port, remote_rtcp_port;
	GSource *rtcp_recv;
	/* Only needed when forwarding simulcasted streams to a single endpoint */
	gboolean simulcast;
	janus_rtp_switching_context context;
	janus_rtp_simulcasting_context sim_context;
	/* Only needed for SRTP forwarders */
	gboolean is_srtp;
	janus_videoroom_srtp_context *srtp_ctx;
	/* Reference */
	volatile gint destroyed;
	janus_refcount ref;
} janus_videoroom_rtp_forwarder;
static void janus_videoroom_rtp_forwarder_destroy(janus_videoroom_rtp_forwarder *forward);
static void janus_videoroom_rtp_forwarder_free(const janus_refcount *f_ref);
/* SRTP encryption may be needed, and potentially shared */
struct janus_videoroom_srtp_context {
	GHashTable *contexts;
	char *id;
	srtp_t ctx;
	srtp_policy_t policy;
	char sbuf[1500];
	int slen;
	/* Keep track of how many forwarders are using this context */
	uint8_t count;
};
static void janus_videoroom_srtp_context_free(gpointer data);
/* RTCP support in RTP forwarders */
typedef struct janus_videoroom_rtcp_receiver {
	GSource parent;
	janus_videoroom_rtp_forwarder *forward;
	GDestroyNotify destroy;
} janus_videoroom_rtcp_receiver;
static void janus_videoroom_rtp_forwarder_rtcp_receive(janus_videoroom_rtp_forwarder *forward);
static gboolean janus_videoroom_rtp_forwarder_rtcp_prepare(GSource *source, gint *timeout) {
	*timeout = -1;
	return FALSE;
}
static gboolean janus_videoroom_rtp_forwarder_rtcp_dispatch(GSource *source, GSourceFunc callback, gpointer user_data) {
	janus_videoroom_rtcp_receiver *r = (janus_videoroom_rtcp_receiver *)source;
	/* Receive the packet */
	if(r)
		janus_videoroom_rtp_forwarder_rtcp_receive(r->forward);
	return G_SOURCE_CONTINUE;
}
static void janus_videoroom_rtp_forwarder_rtcp_finalize(GSource *source) {
	janus_videoroom_rtcp_receiver *r = (janus_videoroom_rtcp_receiver *)source;
	/* Remove the reference to the forwarder */
	if(r && r->forward)
		janus_refcount_decrease(&r->forward->ref);
}
static GSourceFuncs janus_videoroom_rtp_forwarder_rtcp_funcs = {
	janus_videoroom_rtp_forwarder_rtcp_prepare,
	NULL,
	janus_videoroom_rtp_forwarder_rtcp_dispatch,
	janus_videoroom_rtp_forwarder_rtcp_finalize,
	NULL, NULL
};
static GMainContext *rtcpfwd_ctx = NULL;
static GMainLoop *rtcpfwd_loop = NULL;
static GThread *rtcpfwd_thread = NULL;
static void *janus_videoroom_rtp_forwarder_rtcp_thread(void *data);

typedef struct janus_videoroom_publisher {
	janus_videoroom_session *session;
	janus_videoroom *room;	/* Room */
	guint64 room_id;	/* Unique room ID */
	gchar *room_id_str;	/* Unique room ID (when using strings) */
	guint64 user_id;	/* Unique ID in the room */
	gchar *user_id_str;	/* Unique ID in the room (when using strings) */
	guint32 pvt_id;		/* This is sent to the publisher for mapping purposes, but shouldn't be shared with others */
	gchar *display;		/* Display name (just for fun) */
	gchar *sdp;			/* The SDP this publisher negotiated, if any */
	gboolean audio, video, data;		/* Whether audio, video and/or data is going to be sent by this publisher */
	janus_audiocodec acodec;	/* Audio codec this publisher is using */
	janus_videocodec vcodec;	/* Video codec this publisher is using */
	guint32 audio_pt;		/* Audio payload type (Opus) */
	guint32 video_pt;		/* Video payload type (depends on room configuration) */
	guint32 audio_ssrc;		/* Audio SSRC of this publisher */
	guint32 video_ssrc;		/* Video SSRC of this publisher */
	gboolean do_opusfec;	/* Whether this publisher is sending inband Opus FEC */
	uint32_t ssrc[3];		/* Only needed in case VP8 (or H.264) simulcasting is involved */
	char *rid[3];			/* Only needed if simulcasting is rid-based */
	int rid_extmap_id;		/* rid extmap ID */
	int framemarking_ext_id;			/* Frame marking extmap ID */
	guint8 audio_level_extmap_id;		/* Audio level extmap ID */
	guint8 video_orient_extmap_id;		/* Video orientation extmap ID */
	guint8 playout_delay_extmap_id;		/* Playout delay extmap ID */
	gboolean audio_active;
	gboolean video_active;
	int audio_dBov_level;		/* Value in dBov of the audio level (last value from extension) */
	int audio_active_packets;	/* Participant's number of audio packets to accumulate */
	int audio_dBov_sum;			/* Participant's accumulated dBov value for audio level*/
	gboolean talking;			/* Whether this participant is currently talking (uses audio levels extension) */
	gboolean data_active;
	gboolean firefox;	/* We send Firefox users a different kind of FIR */
	uint32_t bitrate;
	gint64 remb_startup;/* Incremental changes on REMB to reach the target at startup */
	gint64 remb_latest;	/* Time of latest sent REMB (to avoid flooding) */
	gint64 fir_latest;	/* Time of latest sent FIR (to avoid flooding) */
	gint fir_seq;		/* FIR sequence number */
	gboolean recording_active;	/* Whether this publisher has to be recorded or not */
	gchar *recording_base;	/* Base name for the recording (e.g., /path/to/filename, will generate /path/to/filename-audio.mjr and/or /path/to/filename-video.mjr */
	janus_recorder *arc;	/* The Janus recorder instance for this publisher's audio, if enabled */
	janus_recorder *vrc;	/* The Janus recorder instance for this user's video, if enabled */
	janus_recorder *drc;	/* The Janus recorder instance for this publisher's data, if enabled */
	janus_rtp_switching_context rec_ctx;
	janus_rtp_simulcasting_context rec_simctx;
	janus_mutex rec_mutex;	/* Mutex to protect the recorders from race conditions */
	GSList *subscribers;	/* Subscriptions to this publisher (who's watching this publisher)  */
	GSList *subscriptions;	/* Subscriptions this publisher has created (who this publisher is watching) */
	janus_mutex subscribers_mutex;
	janus_mutex own_subscriptions_mutex;
	GHashTable *rtp_forwarders;
	GHashTable *srtp_contexts;
	janus_mutex rtp_forwarders_mutex;
	int udp_sock; /* The udp socket on which to forward rtp packets */
	gboolean kicked;	/* Whether this participant has been kicked */
	gboolean e2ee;		/* If media from this publisher is end-to-end encrypted */
	volatile gint destroyed;
	janus_refcount ref;
} janus_videoroom_publisher;
static guint32 janus_videoroom_rtp_forwarder_add_helper(janus_videoroom_publisher *p,
	const gchar *host, int port, int rtcp_port, int pt, uint32_t ssrc,
	gboolean simulcast, int srtp_suite, const char *srtp_crypto,
	int substream, gboolean is_video, gboolean is_data);

typedef struct janus_videoroom_subscriber {
	janus_videoroom_session *session;
	janus_videoroom *room;	/* Room */
	guint64 room_id;		/* Unique room ID */
	gchar *room_id_str;		/* Unique room ID (when using strings) */
	janus_videoroom_publisher *feed;	/* Participant this subscriber is subscribed to */
	gboolean close_pc;		/* Whether we should automatically close the PeerConnection when the publisher goes away */
	guint32 pvt_id;			/* Private ID of the participant that is subscribing (if available/provided) */
	janus_sdp *sdp;			/* Offer we sent this listener (may be updated within renegotiations) */
	janus_rtp_switching_context context;	/* Needed in case there are publisher switches on this subscriber */
	janus_rtp_simulcasting_context sim_context;
	janus_vp8_simulcast_context vp8_context;
	gboolean audio, video, data;		/* Whether audio, video and/or data must be sent to this subscriber */
	/* As above, but can't change dynamically (says whether something was negotiated at all in SDP) */
	gboolean audio_offered, video_offered, data_offered;
	gboolean paused;
	gboolean kicked;	/* Whether this subscription belongs to a participant that has been kicked */
	/* The following are only relevant if we're doing VP9 SVC, and are not to be confused with plain
	 * simulcast, which has similar info (substream/templayer) but in a completely different context */
	int spatial_layer, target_spatial_layer;
	gint64 last_spatial_layer[3];
	int temporal_layer, target_temporal_layer;
	gboolean e2ee;		/* If media for this subscriber is end-to-end encrypted */
	volatile gint destroyed;
	janus_refcount ref;
} janus_videoroom_subscriber;

typedef struct janus_videoroom_rtp_relay_packet {
	janus_rtp_header *data;
	gint length;
	gboolean is_rtp;	/* This may be a data packet and not RTP */
	gboolean is_video;
	uint32_t ssrc[3];
	uint32_t timestamp;
	uint16_t seq_number;
	/* Extensions to add, if any */
	janus_plugin_rtp_extensions extensions;
	/* The following are only relevant if we're doing VP9 SVC*/
	gboolean svc;
	janus_vp9_svc_info svc_info;
	/* The following is only relevant for datachannels */
	gboolean textdata;
} janus_videoroom_rtp_relay_packet;


/* Freeing stuff */
static void janus_videoroom_subscriber_destroy(janus_videoroom_subscriber *s) {
	if(s && g_atomic_int_compare_and_exchange(&s->destroyed, 0, 1))
		janus_refcount_decrease(&s->ref);
}

static void janus_videoroom_subscriber_free(const janus_refcount *s_ref) {
	janus_videoroom_subscriber *s = janus_refcount_containerof(s_ref, janus_videoroom_subscriber, ref);
	/* This subscriber can be destroyed, free all the resources */
	g_free(s->room_id_str);
	janus_sdp_destroy(s->sdp);
	g_free(s);
}

static void janus_videoroom_publisher_dereference(janus_videoroom_publisher *p) {
	/* This is used by g_pointer_clear and g_hash_table_new_full so that NULL is only possible if that was inserted into the hash table. */
	janus_refcount_decrease(&p->ref);
}

static void janus_videoroom_publisher_dereference_by_subscriber(janus_videoroom_publisher *p) {
	/* This is used by g_pointer_clear and g_hash_table_new_full so that NULL is only possible if that was inserted into the hash table. */
	janus_refcount_decrease(&p->session->ref);
	janus_refcount_decrease(&p->ref);
}

static void janus_videoroom_publisher_dereference_nodebug(janus_videoroom_publisher *p) {
	janus_refcount_decrease_nodebug(&p->ref);
}

static void janus_videoroom_publisher_destroy(janus_videoroom_publisher *p) {
	if(p && g_atomic_int_compare_and_exchange(&p->destroyed, 0, 1))
		janus_refcount_decrease(&p->ref);
}

static void janus_videoroom_publisher_free(const janus_refcount *p_ref) {
	janus_videoroom_publisher *p = janus_refcount_containerof(p_ref, janus_videoroom_publisher, ref);
	g_free(p->room_id_str);
	g_free(p->user_id_str);
	g_free(p->display);
	p->display = NULL;
	g_free(p->sdp);
	p->sdp = NULL;
	g_free(p->recording_base);
	p->recording_base = NULL;
	janus_recorder_destroy(p->arc);
	janus_recorder_destroy(p->vrc);
	janus_recorder_destroy(p->drc);

	if(p->udp_sock > 0)
		close(p->udp_sock);
	g_hash_table_destroy(p->rtp_forwarders);
	p->rtp_forwarders = NULL;
	g_hash_table_destroy(p->srtp_contexts);
	p->srtp_contexts = NULL;
	g_slist_free(p->subscribers);

	janus_mutex_destroy(&p->subscribers_mutex);
	janus_mutex_destroy(&p->rtp_forwarders_mutex);
	g_free(p);
}

static void janus_videoroom_session_destroy(janus_videoroom_session *session) {
	if(session && g_atomic_int_compare_and_exchange(&session->destroyed, 0, 1))
		janus_refcount_decrease(&session->ref);
}

static void janus_videoroom_session_free(const janus_refcount *session_ref) {
	janus_videoroom_session *session = janus_refcount_containerof(session_ref, janus_videoroom_session, ref);
	/* Remove the reference to the core plugin session */
	janus_refcount_decrease(&session->handle->ref);
	/* This session can be destroyed, free all the resources */
	janus_mutex_destroy(&session->mutex);
	g_free(session);
}

static void janus_videoroom_room_dereference(janus_videoroom *room) {
	janus_refcount_decrease(&room->ref);
}

static void janus_videoroom_room_destroy(janus_videoroom *room) {
	if(room && g_atomic_int_compare_and_exchange(&room->destroyed, 0, 1))
		janus_refcount_decrease(&room->ref);
}

static void janus_videoroom_room_free(const janus_refcount *room_ref) {
	janus_videoroom *room = janus_refcount_containerof(room_ref, janus_videoroom, ref);
	/* This room can be destroyed, free all the resources */
	g_free(room->room_id_str);
	g_free(room->room_name);
	g_free(room->room_secret);
	g_free(room->room_pin);
	g_free(room->rec_dir);
	g_hash_table_destroy(room->participants);
	g_hash_table_destroy(room->private_ids);
	g_hash_table_destroy(room->allowed);
	g_free(room);
}

static void janus_videoroom_message_free(janus_videoroom_message *msg) {
	if(!msg || msg == &exit_message)
		return;

	if(msg->handle && msg->handle->plugin_handle) {
		janus_videoroom_session *session = (janus_videoroom_session *)msg->handle->plugin_handle;
		janus_refcount_decrease(&session->ref);
	}
	msg->handle = NULL;

	g_free(msg->transaction);
	msg->transaction = NULL;
	if(msg->message)
		json_decref(msg->message);
	msg->message = NULL;
	if(msg->jsep)
		json_decref(msg->jsep);
	msg->jsep = NULL;

	g_free(msg);
}

static void janus_videoroom_codecstr(janus_videoroom *videoroom, char *audio_codecs, char *video_codecs, int str_len, const char *split) {
	if (audio_codecs) {
		audio_codecs[0] = 0;
		g_snprintf(audio_codecs, str_len, "%s", janus_audiocodec_name(videoroom->acodec[0]));
		if (videoroom->acodec[1] != JANUS_AUDIOCODEC_NONE) {
			g_strlcat(audio_codecs, split, str_len);
			g_strlcat(audio_codecs, janus_audiocodec_name(videoroom->acodec[1]), str_len);
		}
		if (videoroom->acodec[2] != JANUS_AUDIOCODEC_NONE) {
			g_strlcat(audio_codecs, split, str_len);
			g_strlcat(audio_codecs, janus_audiocodec_name(videoroom->acodec[2]), str_len);
		}
	}
	if (video_codecs) {
		video_codecs[0] = 0;
		g_snprintf(video_codecs, str_len, "%s", janus_videocodec_name(videoroom->vcodec[0]));
		if (videoroom->vcodec[1] != JANUS_VIDEOCODEC_NONE) {
			g_strlcat(video_codecs, split, str_len);
			g_strlcat(video_codecs, janus_videocodec_name(videoroom->vcodec[1]), str_len);
		}
		if (videoroom->vcodec[2] != JANUS_VIDEOCODEC_NONE) {
			g_strlcat(video_codecs, split, str_len);
			g_strlcat(video_codecs, janus_videocodec_name(videoroom->vcodec[2]), str_len);
		}
	}
}

static void janus_videoroom_reqpli(janus_videoroom_publisher *publisher, const char *reason) {
	if(publisher == NULL)
		return;
	/* Send a PLI */
	JANUS_LOG(LOG_VERB, "%s sending PLI to %s (%s)\n", reason,
		publisher->user_id_str, publisher->display ? publisher->display : "??");
	gateway->send_pli(publisher->session->handle);
	/* Update the time of when we last sent a keyframe request */
	publisher->fir_latest = janus_get_monotonic_time();
}

/* Error codes */
#define JANUS_VIDEOROOM_ERROR_UNKNOWN_ERROR		499
#define JANUS_VIDEOROOM_ERROR_NO_MESSAGE		421
#define JANUS_VIDEOROOM_ERROR_INVALID_JSON		422
#define JANUS_VIDEOROOM_ERROR_INVALID_REQUEST	423
#define JANUS_VIDEOROOM_ERROR_JOIN_FIRST		424
#define JANUS_VIDEOROOM_ERROR_ALREADY_JOINED	425
#define JANUS_VIDEOROOM_ERROR_NO_SUCH_ROOM		426
#define JANUS_VIDEOROOM_ERROR_ROOM_EXISTS		427
#define JANUS_VIDEOROOM_ERROR_NO_SUCH_FEED		428
#define JANUS_VIDEOROOM_ERROR_MISSING_ELEMENT	429
#define JANUS_VIDEOROOM_ERROR_INVALID_ELEMENT	430
#define JANUS_VIDEOROOM_ERROR_INVALID_SDP_TYPE	431
#define JANUS_VIDEOROOM_ERROR_PUBLISHERS_FULL	432
#define JANUS_VIDEOROOM_ERROR_UNAUTHORIZED		433
#define JANUS_VIDEOROOM_ERROR_ALREADY_PUBLISHED	434
#define JANUS_VIDEOROOM_ERROR_NOT_PUBLISHED		435
#define JANUS_VIDEOROOM_ERROR_ID_EXISTS			436
#define JANUS_VIDEOROOM_ERROR_INVALID_SDP		437


static guint32 janus_videoroom_rtp_forwarder_add_helper(janus_videoroom_publisher *p,
		const gchar *host, int port, int rtcp_port, int pt, uint32_t ssrc,
		gboolean simulcast, int srtp_suite, const char *srtp_crypto,
		int substream, gboolean is_video, gboolean is_data) {
	if(!p || !host) {
		return 0;
	}
	janus_mutex_lock(&p->rtp_forwarders_mutex);
	/* Do we need to bind to a port for RTCP? */
	int fd = -1;
	uint16_t local_rtcp_port = 0;
	if(!is_data && rtcp_port > 0) {
		fd = socket(AF_INET6, SOCK_DGRAM, IPPROTO_UDP);
		if(fd < 0) {
			janus_mutex_unlock(&p->rtp_forwarders_mutex);
			JANUS_LOG(LOG_ERR, "Error creating RTCP socket for new RTP forwarder... %d (%s)\n",
				errno, strerror(errno));
			return 0;
		}
		int v6only = 0;
		if(setsockopt(fd, IPPROTO_IPV6, IPV6_V6ONLY, &v6only, sizeof(v6only)) != 0) {
			janus_mutex_unlock(&p->rtp_forwarders_mutex);
			JANUS_LOG(LOG_ERR, "Error creating RTCP socket for new RTP forwarder... %d (%s)\n",
				errno, strerror(errno));
			return 0;
		}
		struct sockaddr_in6 address = { 0 };
		socklen_t len = sizeof(address);
		memset(&address, 0, sizeof(address));
		address.sin6_family = AF_INET6;
		address.sin6_port = htons(0);	/* The RTCP port we received is the remote one */
		address.sin6_addr = in6addr_any;
		if(bind(fd, (struct sockaddr *)&address, len) < 0 ||
				getsockname(fd, (struct sockaddr *)&address, &len) < 0) {
			janus_mutex_unlock(&p->rtp_forwarders_mutex);
			JANUS_LOG(LOG_ERR, "Error binding RTCP socket for new RTP forwarder... %d (%s)\n",
				errno, strerror(errno));
			close(fd);
			return 0;
		}
		local_rtcp_port = ntohs(address.sin6_port);
		JANUS_LOG(LOG_VERB, "Bound local %s RTCP port: %"SCNu16"\n",
			is_video ? "video" : "audio", local_rtcp_port);
	}
	janus_videoroom_rtp_forwarder *forward = g_malloc0(sizeof(janus_videoroom_rtp_forwarder));
	forward->source = p;
	forward->rtcp_fd = fd;
	forward->local_rtcp_port = local_rtcp_port;
	forward->remote_rtcp_port = rtcp_port;
	/* First of all, let's check if we need to setup an SRTP forwarder */
	if(!is_data && srtp_suite > 0 && srtp_crypto != NULL) {
		/* First of all, let's check if there's already an RTP forwarder with
		 * the same SRTP context: make sure SSRC and pt are the same too */
		char media[10] = {0};
		if(!is_video) {
			g_sprintf(media, "audio");
		} else if(is_video) {
			g_sprintf(media, "video%d", substream);
		}
		char srtp_id[256] = {0};
		g_snprintf(srtp_id, 255, "%s-%s-%"SCNu32"-%d", srtp_crypto, media, ssrc, pt);
		JANUS_LOG(LOG_VERB, "SRTP context ID: %s\n", srtp_id);
		janus_videoroom_srtp_context *srtp_ctx = g_hash_table_lookup(p->srtp_contexts, srtp_id);
		if(srtp_ctx != NULL) {
			JANUS_LOG(LOG_VERB, "  -- Reusing existing SRTP context\n");
			srtp_ctx->count++;
			forward->srtp_ctx = srtp_ctx;
		} else {
			/* Nope, base64 decode the crypto string and set it as a new SRTP context */
			JANUS_LOG(LOG_VERB, "  -- Creating new SRTP context\n");
			srtp_ctx = g_malloc0(sizeof(janus_videoroom_srtp_context));
			gsize len = 0;
			guchar *decoded = g_base64_decode(srtp_crypto, &len);
			if(len < SRTP_MASTER_LENGTH) {
				janus_mutex_unlock(&p->rtp_forwarders_mutex);
				JANUS_LOG(LOG_ERR, "Invalid SRTP crypto (%s)\n", srtp_crypto);
				g_free(decoded);
				g_free(srtp_ctx);
				if(forward->rtcp_fd > -1)
					close(forward->rtcp_fd);
				g_free(forward);
				return 0;
			}
			/* Set SRTP policy */
			srtp_policy_t *policy = &srtp_ctx->policy;
			srtp_crypto_policy_set_rtp_default(&(policy->rtp));
			if(srtp_suite == 32) {
				srtp_crypto_policy_set_aes_cm_128_hmac_sha1_32(&(policy->rtp));
			} else if(srtp_suite == 80) {
				srtp_crypto_policy_set_aes_cm_128_hmac_sha1_80(&(policy->rtp));
			}
			policy->ssrc.type = ssrc_any_inbound;
			policy->key = decoded;
			policy->next = NULL;
			/* Create SRTP context */
			srtp_err_status_t res = srtp_create(&srtp_ctx->ctx, policy);
			if(res != srtp_err_status_ok) {
				/* Something went wrong... */
				janus_mutex_unlock(&p->rtp_forwarders_mutex);
				JANUS_LOG(LOG_ERR, "Error creating forwarder SRTP session: %d (%s)\n", res, janus_srtp_error_str(res));
				g_free(decoded);
				policy->key = NULL;
				g_free(srtp_ctx);
				if(forward->rtcp_fd > -1)
					close(forward->rtcp_fd);
				g_free(forward);
				return 0;
			}
			srtp_ctx->contexts = p->srtp_contexts;
			srtp_ctx->id = g_strdup(srtp_id);
			srtp_ctx->count = 1;
			g_hash_table_insert(p->srtp_contexts, srtp_ctx->id, srtp_ctx);
			forward->srtp_ctx = srtp_ctx;
		}
		forward->is_srtp = TRUE;
	}
	forward->is_video = is_video;
	forward->payload_type = pt;
	forward->ssrc = ssrc;
	forward->substream = substream;
	forward->is_data = is_data;
	/* Check if the host address is IPv4 or IPv6 */
	if(strstr(host, ":") != NULL) {
		forward->serv_addr6.sin6_family = AF_INET6;
		inet_pton(AF_INET6, host, &(forward->serv_addr6.sin6_addr));
		forward->serv_addr6.sin6_port = htons(port);
	} else {
		forward->serv_addr.sin_family = AF_INET;
		inet_pton(AF_INET, host, &(forward->serv_addr.sin_addr));
		forward->serv_addr.sin_port = htons(port);
	}
	if(is_video && simulcast) {
		forward->simulcast = TRUE;
		janus_rtp_switching_context_reset(&forward->context);
		janus_rtp_simulcasting_context_reset(&forward->sim_context);
		forward->sim_context.rid_ext_id = p->rid_extmap_id;
		forward->sim_context.substream_target = 2;
		forward->sim_context.templayer_target = 2;
	}
	janus_refcount_init(&forward->ref, janus_videoroom_rtp_forwarder_free);
	guint32 stream_id = janus_random_uint32();
	while(g_hash_table_lookup(p->rtp_forwarders, GUINT_TO_POINTER(stream_id)) != NULL) {
		stream_id = janus_random_uint32();
	}
	g_hash_table_insert(p->rtp_forwarders, GUINT_TO_POINTER(stream_id), forward);
	if(fd > -1) {
		/* We need RTCP: track this file descriptor, and ref the forwarder */
		janus_refcount_increase(&forward->ref);
		forward->rtcp_recv = g_source_new(&janus_videoroom_rtp_forwarder_rtcp_funcs, sizeof(janus_videoroom_rtcp_receiver));
		janus_videoroom_rtcp_receiver *rr = (janus_videoroom_rtcp_receiver *)forward->rtcp_recv;
		rr->forward = forward;
		g_source_set_priority(forward->rtcp_recv, G_PRIORITY_DEFAULT);
		g_source_add_unix_fd(forward->rtcp_recv, fd, G_IO_IN | G_IO_ERR);
		g_source_attach((GSource *)forward->rtcp_recv, rtcpfwd_ctx);
		/* Send a couple of empty RTP packets to the remote port to do latching */
		struct sockaddr *address = NULL;
		struct sockaddr_in addr4 = { 0 };
		struct sockaddr_in6 addr6 = { 0 };
		socklen_t addrlen = 0;
		if(forward->serv_addr.sin_family == AF_INET) {
			addr4.sin_family = AF_INET;
			addr4.sin_addr.s_addr = forward->serv_addr.sin_addr.s_addr;
			addr4.sin_port = htons(forward->remote_rtcp_port);
			address = (struct sockaddr *)&addr4;
			addrlen = sizeof(addr4);
		} else {
			addr6.sin6_family = AF_INET6;
			memcpy(&addr6.sin6_addr, &forward->serv_addr6.sin6_addr, sizeof(struct in6_addr));
			addr6.sin6_port = htons(forward->remote_rtcp_port);
			address = (struct sockaddr *)&addr6;
			addrlen = sizeof(addr6);
		}
		janus_rtp_header rtp;
		memset(&rtp, 0, sizeof(rtp));
		rtp.version = 2;
		(void)sendto(fd, &rtp, 12, 0, address, addrlen);
		(void)sendto(fd, &rtp, 12, 0, address, addrlen);
	}
	janus_mutex_unlock(&p->rtp_forwarders_mutex);
	JANUS_LOG(LOG_VERB, "Added %s/%d rtp_forward to participant %s host: %s:%d stream_id: %"SCNu32"\n",
		is_data ? "data" : (is_video ? "video" : "audio"), substream, p->user_id_str, host, port, stream_id);
	return stream_id;
}

static void janus_videoroom_rtp_forwarder_destroy(janus_videoroom_rtp_forwarder *forward) {
	if(forward && g_atomic_int_compare_and_exchange(&forward->destroyed, 0, 1)) {
		if(forward->rtcp_fd > -1) {
			g_source_destroy(forward->rtcp_recv);
			g_source_unref(forward->rtcp_recv);
		}
		janus_refcount_decrease(&forward->ref);
	}
}
static void janus_videoroom_rtp_forwarder_free(const janus_refcount *f_ref) {
	janus_videoroom_rtp_forwarder *forward = janus_refcount_containerof(f_ref, janus_videoroom_rtp_forwarder, ref);
	if(forward->rtcp_fd > -1)
		close(forward->rtcp_fd);
	if(forward->is_srtp && forward->srtp_ctx) {
		forward->srtp_ctx->count--;
		if(forward->srtp_ctx->count == 0 && forward->srtp_ctx->contexts != NULL)
			g_hash_table_remove(forward->srtp_ctx->contexts, forward->srtp_ctx->id);
	}
	g_free(forward);
	forward = NULL;
}

static void janus_videoroom_srtp_context_free(gpointer data) {
	if(data) {
		janus_videoroom_srtp_context *srtp_ctx = (janus_videoroom_srtp_context *)data;
		if(srtp_ctx) {
			g_free(srtp_ctx->id);
			srtp_dealloc(srtp_ctx->ctx);
			g_free(srtp_ctx->policy.key);
			g_free(srtp_ctx);
			srtp_ctx = NULL;
		}
	}
}


/* Plugin implementation */
int janus_videoroom_init(janus_callbacks *callback, const char *config_path) {
	if(g_atomic_int_get(&stopping)) {
		/* Still stopping from before */
		return -1;
	}
	if(callback == NULL || config_path == NULL) {
		/* Invalid arguments */
		return -1;
	}

	/* Read configuration */
	char filename[255];
	g_snprintf(filename, 255, "%s/%s.jcfg", config_path, JANUS_VIDEOROOM_PACKAGE);
	JANUS_LOG(LOG_VERB, "Configuration file: %s\n", filename);
	config = janus_config_parse(filename);
	if(config == NULL) {
		JANUS_LOG(LOG_WARN, "Couldn't find .jcfg configuration file (%s), trying .cfg\n", JANUS_VIDEOROOM_PACKAGE);
		g_snprintf(filename, 255, "%s/%s.cfg", config_path, JANUS_VIDEOROOM_PACKAGE);
		JANUS_LOG(LOG_VERB, "Configuration file: %s\n", filename);
		config = janus_config_parse(filename);
	}
	config_folder = config_path;
	if(config != NULL)
		janus_config_print(config);

	sessions = g_hash_table_new_full(NULL, NULL, NULL, (GDestroyNotify)janus_videoroom_session_destroy);
	messages = g_async_queue_new_full((GDestroyNotify) janus_videoroom_message_free);

	/* This is the callback we'll need to invoke to contact the Janus core */
	gateway = callback;

	/* Parse configuration to populate the rooms list */
	if(config != NULL) {
		janus_config_category *config_general = janus_config_get_create(config, NULL, janus_config_type_category, "general");
		/* Any admin key to limit who can "create"? */
		janus_config_item *key = janus_config_get(config, config_general, janus_config_type_item, "admin_key");
		if(key != NULL && key->value != NULL)
			admin_key = g_strdup(key->value);
		janus_config_item *lrf = janus_config_get(config, config_general, janus_config_type_item, "lock_rtp_forward");
		if(admin_key && lrf != NULL && lrf->value != NULL)
			lock_rtpfwd = janus_is_true(lrf->value);
		janus_config_item *events = janus_config_get(config, config_general, janus_config_type_item, "events");
		if(events != NULL && events->value != NULL)
			notify_events = janus_is_true(events->value);
		if(!notify_events && callback->events_is_enabled()) {
			JANUS_LOG(LOG_WARN, "Notification of events to handlers disabled for %s\n", JANUS_VIDEOROOM_NAME);
		}
		janus_config_item *ids = janus_config_get(config, config_general, janus_config_type_item, "string_ids");
		if(ids != NULL && ids->value != NULL)
			string_ids = janus_is_true(ids->value);
		if(string_ids) {
			JANUS_LOG(LOG_INFO, "VideoRoom will use alphanumeric IDs, not numeric\n");
		}
	}
	rooms = g_hash_table_new_full(string_ids ? g_str_hash : g_int64_hash, string_ids ? g_str_equal : g_int64_equal,
		(GDestroyNotify)g_free, (GDestroyNotify)janus_videoroom_room_destroy);
	/* Iterate on all rooms */
	if(config != NULL) {
		GList *clist = janus_config_get_categories(config, NULL), *cl = clist;
		while(cl != NULL) {
			janus_config_category *cat = (janus_config_category *)cl->data;
			if(cat->name == NULL || !strcasecmp(cat->name, "general")) {
				cl = cl->next;
				continue;
			}
			JANUS_LOG(LOG_VERB, "Adding VideoRoom room '%s'\n", cat->name);
			janus_config_item *desc = janus_config_get(config, cat, janus_config_type_item, "description");
			janus_config_item *priv = janus_config_get(config, cat, janus_config_type_item, "is_private");
			janus_config_item *secret = janus_config_get(config, cat, janus_config_type_item, "secret");
			janus_config_item *pin = janus_config_get(config, cat, janus_config_type_item, "pin");
			janus_config_item *req_pvtid = janus_config_get(config, cat, janus_config_type_item, "require_pvtid");
			janus_config_item *bitrate = janus_config_get(config, cat, janus_config_type_item, "bitrate");
			janus_config_item *bitrate_cap = janus_config_get(config, cat, janus_config_type_item, "bitrate_cap");
			janus_config_item *maxp = janus_config_get(config, cat, janus_config_type_item, "publishers");
			janus_config_item *firfreq = janus_config_get(config, cat, janus_config_type_item, "fir_freq");
			janus_config_item *audiocodec = janus_config_get(config, cat, janus_config_type_item, "audiocodec");
			janus_config_item *videocodec = janus_config_get(config, cat, janus_config_type_item, "videocodec");
			janus_config_item *fec = janus_config_get(config, cat, janus_config_type_item, "opus_fec");
			janus_config_item *svc = janus_config_get(config, cat, janus_config_type_item, "video_svc");
			janus_config_item *audiolevel_ext = janus_config_get(config, cat, janus_config_type_item, "audiolevel_ext");
			janus_config_item *audiolevel_event = janus_config_get(config, cat, janus_config_type_item, "audiolevel_event");
			janus_config_item *audio_active_packets = janus_config_get(config, cat, janus_config_type_item, "audio_active_packets");
			janus_config_item *audio_level_average = janus_config_get(config, cat, janus_config_type_item, "audio_level_average");
			janus_config_item *videoorient_ext = janus_config_get(config, cat, janus_config_type_item, "videoorient_ext");
			janus_config_item *playoutdelay_ext = janus_config_get(config, cat, janus_config_type_item, "playoutdelay_ext");
			janus_config_item *transport_wide_cc_ext = janus_config_get(config, cat, janus_config_type_item, "transport_wide_cc_ext");
			janus_config_item *notify_joining = janus_config_get(config, cat, janus_config_type_item, "notify_joining");
			janus_config_item *req_e2ee = janus_config_get(config, cat, janus_config_type_item, "require_e2ee");
			janus_config_item *record = janus_config_get(config, cat, janus_config_type_item, "record");
			janus_config_item *rec_dir = janus_config_get(config, cat, janus_config_type_item, "rec_dir");
			/* Create the video room */
			janus_videoroom *videoroom = g_malloc0(sizeof(janus_videoroom));
			const char *room_num = cat->name;
			if(strstr(room_num, "room-") == room_num)
				room_num += 5;
			if(!string_ids) {
				videoroom->room_id = g_ascii_strtoull(room_num, NULL, 0);
				if(videoroom->room_id == 0) {
					JANUS_LOG(LOG_ERR, "Can't add the VideoRoom room, invalid ID 0...\n");
					g_free(videoroom);
					cl = cl->next;
					continue;
				}
				/* Make sure the ID is completely numeric */
				char room_id_str[30];
				g_snprintf(room_id_str, sizeof(room_id_str), "%"SCNu64, videoroom->room_id);
				if(strcmp(room_num, room_id_str)) {
					JANUS_LOG(LOG_ERR, "Can't add the VideoRoom room, ID '%s' is not numeric...\n", room_num);
					g_free(videoroom);
					cl = cl->next;
					continue;
				}
			}
			/* Let's make sure the room doesn't exist already */
			janus_mutex_lock(&rooms_mutex);
			if(g_hash_table_lookup(rooms, string_ids ? (gpointer)room_num : (gpointer)&videoroom->room_id) != NULL) {
				/* It does... */
				janus_mutex_unlock(&rooms_mutex);
				JANUS_LOG(LOG_ERR, "Can't add the VideoRoom room, room %s already exists...\n", room_num);
				g_free(videoroom);
				cl = cl->next;
				continue;
			}
			janus_mutex_unlock(&rooms_mutex);
			videoroom->room_id_str = g_strdup(room_num);
			char *description = NULL;
			if(desc != NULL && desc->value != NULL && strlen(desc->value) > 0)
				description = g_strdup(desc->value);
			else
				description = g_strdup(cat->name);
			videoroom->room_name = description;
			if(secret != NULL && secret->value != NULL) {
				videoroom->room_secret = g_strdup(secret->value);
			}
			if(pin != NULL && pin->value != NULL) {
				videoroom->room_pin = g_strdup(pin->value);
			}
			videoroom->is_private = priv && priv->value && janus_is_true(priv->value);
			videoroom->require_pvtid = req_pvtid && req_pvtid->value && janus_is_true(req_pvtid->value);
			videoroom->require_e2ee = req_e2ee && req_e2ee->value && janus_is_true(req_e2ee->value);
			videoroom->max_publishers = 3;	/* FIXME How should we choose a default? */
			if(maxp != NULL && maxp->value != NULL)
				videoroom->max_publishers = atol(maxp->value);
			if(videoroom->max_publishers < 0)
				videoroom->max_publishers = 3;	/* FIXME How should we choose a default? */
			videoroom->bitrate = 0;
			if(bitrate != NULL && bitrate->value != NULL)
				videoroom->bitrate = atol(bitrate->value);
			if(videoroom->bitrate > 0 && videoroom->bitrate < 64000)
				videoroom->bitrate = 64000;	/* Don't go below 64k */
			videoroom->bitrate_cap = bitrate_cap && bitrate_cap->value && janus_is_true(bitrate_cap->value);
			videoroom->fir_freq = 0;
			if(firfreq != NULL && firfreq->value != NULL)
				videoroom->fir_freq = atol(firfreq->value);
			/* By default, we force Opus as the only audio codec */
			videoroom->acodec[0] = JANUS_AUDIOCODEC_OPUS;
			videoroom->acodec[1] = JANUS_AUDIOCODEC_NONE;
			videoroom->acodec[2] = JANUS_AUDIOCODEC_NONE;
			/* Check if we're forcing a different single codec, or allowing more than one */
			if(audiocodec && audiocodec->value) {
				gchar **list = g_strsplit(audiocodec->value, ",", 4);
				gchar *codec = list[0];
				if(codec != NULL) {
					int i=0;
					while(codec != NULL) {
						if(i == 3) {
							JANUS_LOG(LOG_WARN, "Ignoring extra audio codecs: %s\n", codec);
							break;
						}
						if(strlen(codec) > 0)
							videoroom->acodec[i] = janus_audiocodec_from_name(codec);
						i++;
						codec = list[i];
					}
				}
				g_clear_pointer(&list, g_strfreev);
			}
			/* By default, we force VP8 as the only video codec */
			videoroom->vcodec[0] = JANUS_VIDEOCODEC_VP8;
			videoroom->vcodec[1] = JANUS_VIDEOCODEC_NONE;
			videoroom->vcodec[2] = JANUS_VIDEOCODEC_NONE;
			/* Check if we're forcing a different single codec, or allowing more than one */
			if(videocodec && videocodec->value) {
				gchar **list = g_strsplit(videocodec->value, ",", 4);
				gchar *codec = list[0];
				if(codec != NULL) {
					int i=0;
					while(codec != NULL) {
						if(i == 3) {
							JANUS_LOG(LOG_WARN, "Ignoring extra video codecs: %s\n", codec);
							break;
						}
						if(strlen(codec) > 0)
							videoroom->vcodec[i] = janus_videocodec_from_name(codec);
						i++;
						codec = list[i];
					}
				}
				g_clear_pointer(&list, g_strfreev);
			}
			if(fec && fec->value) {
				videoroom->do_opusfec = janus_is_true(fec->value);
				if(videoroom->acodec[0] != JANUS_AUDIOCODEC_OPUS &&
						videoroom->acodec[1] != JANUS_AUDIOCODEC_OPUS &&
						videoroom->acodec[2] != JANUS_AUDIOCODEC_OPUS) {
					videoroom->do_opusfec = FALSE;
					JANUS_LOG(LOG_WARN, "Inband FEC is only supported for rooms that allow Opus: disabling it...\n");
				}
			}
			if(svc && svc->value && janus_is_true(svc->value)) {
				if(videoroom->vcodec[0] == JANUS_VIDEOCODEC_VP9 &&
						videoroom->vcodec[1] == JANUS_VIDEOCODEC_NONE &&
						videoroom->vcodec[2] == JANUS_VIDEOCODEC_NONE) {
					videoroom->do_svc = TRUE;
				} else {
					JANUS_LOG(LOG_WARN, "SVC is only supported, in an experimental way, for VP9 only rooms: disabling it...\n");
				}
			}
			videoroom->audiolevel_ext = TRUE;
			if(audiolevel_ext != NULL && audiolevel_ext->value != NULL)
				videoroom->audiolevel_ext = janus_is_true(audiolevel_ext->value);
			videoroom->audiolevel_event = FALSE;
			if(audiolevel_event != NULL && audiolevel_event->value != NULL)
				videoroom->audiolevel_event = janus_is_true(audiolevel_event->value);
			if(videoroom->audiolevel_event) {
				videoroom->audio_active_packets = 100;
				if(audio_active_packets != NULL && audio_active_packets->value != NULL){
					if(atoi(audio_active_packets->value) > 0) {
						videoroom->audio_active_packets = atoi(audio_active_packets->value);
					} else {
						JANUS_LOG(LOG_WARN, "Invalid audio_active_packets value, using default: %d\n", videoroom->audio_active_packets);
					}
				}
				videoroom->audio_level_average = 25;
				if(audio_level_average != NULL && audio_level_average->value != NULL) {
					if(atoi(audio_level_average->value) > 0) {
						videoroom->audio_level_average = atoi(audio_level_average->value);
					} else {
						JANUS_LOG(LOG_WARN, "Invalid audio_level_average value provided, using default: %d\n", videoroom->audio_level_average);
					}
				}
			}
			videoroom->videoorient_ext = TRUE;
			if(videoorient_ext != NULL && videoorient_ext->value != NULL)
				videoroom->videoorient_ext = janus_is_true(videoorient_ext->value);
			videoroom->playoutdelay_ext = TRUE;
			if(playoutdelay_ext != NULL && playoutdelay_ext->value != NULL)
				videoroom->playoutdelay_ext = janus_is_true(playoutdelay_ext->value);
			videoroom->transport_wide_cc_ext = TRUE;
			if(transport_wide_cc_ext != NULL && transport_wide_cc_ext->value != NULL)
				videoroom->transport_wide_cc_ext = janus_is_true(transport_wide_cc_ext->value);
			if(record && record->value) {
				videoroom->record = janus_is_true(record->value);
			}
			if(rec_dir && rec_dir->value) {
				videoroom->rec_dir = g_strdup(rec_dir->value);
			}
			/* By default, the VideoRoom plugin does not notify about participants simply joining the room.
			   It only notifies when the participant actually starts publishing media. */
			videoroom->notify_joining = FALSE;
			if(notify_joining != NULL && notify_joining->value != NULL)
				videoroom->notify_joining = janus_is_true(notify_joining->value);
			g_atomic_int_set(&videoroom->destroyed, 0);
			janus_mutex_init(&videoroom->mutex);
			janus_refcount_init(&videoroom->ref, janus_videoroom_room_free);
			videoroom->participants = g_hash_table_new_full(string_ids ? g_str_hash : g_int64_hash, string_ids ? g_str_equal : g_int64_equal,
				(GDestroyNotify)g_free, (GDestroyNotify)janus_videoroom_publisher_dereference);
			videoroom->private_ids = g_hash_table_new(NULL, NULL);
			videoroom->check_allowed = FALSE;	/* Static rooms can't have an "allowed" list yet, no hooks to the configuration file */
			videoroom->allowed = g_hash_table_new_full(g_str_hash, g_str_equal, (GDestroyNotify)g_free, NULL);
			janus_mutex_lock(&rooms_mutex);
			g_hash_table_insert(rooms,
				string_ids ? (gpointer)g_strdup(videoroom->room_id_str) : (gpointer)janus_uint64_dup(videoroom->room_id),
				videoroom);
			janus_mutex_unlock(&rooms_mutex);
			/* Compute a list of the supported codecs for the summary */
			char audio_codecs[100], video_codecs[100];
			janus_videoroom_codecstr(videoroom, audio_codecs, video_codecs, sizeof(audio_codecs), "|");
			JANUS_LOG(LOG_VERB, "Created VideoRoom: %s (%s, %s, %s/%s codecs, secret: %s, pin: %s, pvtid: %s)\n",
				videoroom->room_id_str, videoroom->room_name,
				videoroom->is_private ? "private" : "public",
				audio_codecs, video_codecs,
				videoroom->room_secret ? videoroom->room_secret : "no secret",
				videoroom->room_pin ? videoroom->room_pin : "no pin",
				videoroom->require_pvtid ? "required" : "optional");
			if(videoroom->record) {
				JANUS_LOG(LOG_VERB, "  -- Room is going to be recorded in %s\n",
					videoroom->rec_dir ? videoroom->rec_dir : "the current folder");
			}
			if(videoroom->require_e2ee) {
				JANUS_LOG(LOG_VERB, "  -- All publishers MUST use end-to-end encryption\n");
			}
			cl = cl->next;
		}
		/* Done: we keep the configuration file open in case we get a "create" or "destroy" with permanent=true */
	}

	/* Show available rooms */
	janus_mutex_lock(&rooms_mutex);
	GHashTableIter iter;
	gpointer value;
	g_hash_table_iter_init(&iter, rooms);
	while (g_hash_table_iter_next(&iter, NULL, &value)) {
		janus_videoroom *vr = value;
		/* Compute a list of the supported codecs for the summary */
		char audio_codecs[100], video_codecs[100];
		janus_videoroom_codecstr(vr, audio_codecs, video_codecs, sizeof(audio_codecs), "|");
		JANUS_LOG(LOG_VERB, "  ::: [%s][%s] %"SCNu32", max %d publishers, FIR frequency of %d seconds, %s audio codec(s), %s video codec(s)\n",
			vr->room_id_str, vr->room_name, vr->bitrate, vr->max_publishers, vr->fir_freq,
			audio_codecs, video_codecs);
	}
	janus_mutex_unlock(&rooms_mutex);

	/* Thread for handling incoming RTCP packets from RTP forwarders, if any */
	rtcpfwd_ctx = g_main_context_new();
	rtcpfwd_loop = g_main_loop_new(rtcpfwd_ctx, FALSE);
	GError *error = NULL;
	rtcpfwd_thread = g_thread_try_new("videoroom rtcpfwd", janus_videoroom_rtp_forwarder_rtcp_thread, NULL, &error);
	if(error != NULL) {
		/* We show the error but it's not fatal */
		JANUS_LOG(LOG_ERR, "Got error %d (%s) trying to launch the VideoRoom RTCP thread for RTP forwarders...\n",
			error->code, error->message ? error->message : "??");
	}

	g_atomic_int_set(&initialized, 1);

	/* Launch the thread that will handle incoming messages */
	error = NULL;
	handler_thread = g_thread_try_new("videoroom handler", janus_videoroom_handler, NULL, &error);
	if(error != NULL) {
		g_atomic_int_set(&initialized, 0);
		JANUS_LOG(LOG_ERR, "Got error %d (%s) trying to launch the VideoRoom handler thread...\n",
			error->code, error->message ? error->message : "??");
		janus_config_destroy(config);
		return -1;
	}
	JANUS_LOG(LOG_INFO, "%s initialized!\n", JANUS_VIDEOROOM_NAME);
	return 0;
}

void janus_videoroom_destroy(void) {
	if(!g_atomic_int_get(&initialized))
		return;
	g_atomic_int_set(&stopping, 1);

	g_async_queue_push(messages, &exit_message);
	if(handler_thread != NULL) {
		g_thread_join(handler_thread);
		handler_thread = NULL;
	}
	if(rtcpfwd_thread != NULL) {
		if(g_main_loop_is_running(rtcpfwd_loop)) {
			g_main_loop_quit(rtcpfwd_loop);
			g_main_context_wakeup(rtcpfwd_ctx);
		}
		g_thread_join(rtcpfwd_thread);
		rtcpfwd_thread = NULL;
	}

	/* FIXME We should destroy the sessions cleanly */
	janus_mutex_lock(&sessions_mutex);
	g_hash_table_destroy(sessions);
	sessions = NULL;
	janus_mutex_unlock(&sessions_mutex);

	janus_mutex_lock(&rooms_mutex);
	g_hash_table_destroy(rooms);
	rooms = NULL;
	janus_mutex_unlock(&rooms_mutex);

	g_async_queue_unref(messages);
	messages = NULL;

	janus_config_destroy(config);
	g_free(admin_key);

	g_atomic_int_set(&initialized, 0);
	g_atomic_int_set(&stopping, 0);
	JANUS_LOG(LOG_INFO, "%s destroyed!\n", JANUS_VIDEOROOM_NAME);
}

int janus_videoroom_get_api_compatibility(void) {
	/* Important! This is what your plugin MUST always return: don't lie here or bad things will happen */
	return JANUS_PLUGIN_API_VERSION;
}

int janus_videoroom_get_version(void) {
	return JANUS_VIDEOROOM_VERSION;
}

const char *janus_videoroom_get_version_string(void) {
	return JANUS_VIDEOROOM_VERSION_STRING;
}

const char *janus_videoroom_get_description(void) {
	return JANUS_VIDEOROOM_DESCRIPTION;
}

const char *janus_videoroom_get_name(void) {
	return JANUS_VIDEOROOM_NAME;
}

const char *janus_videoroom_get_author(void) {
	return JANUS_VIDEOROOM_AUTHOR;
}

const char *janus_videoroom_get_package(void) {
	return JANUS_VIDEOROOM_PACKAGE;
}

static janus_videoroom_session *janus_videoroom_lookup_session(janus_plugin_session *handle) {
	janus_videoroom_session *session = NULL;
	if (g_hash_table_contains(sessions, handle)) {
		session = (janus_videoroom_session *)handle->plugin_handle;
	}
	return session;
}

void janus_videoroom_create_session(janus_plugin_session *handle, int *error) {
	if(g_atomic_int_get(&stopping) || !g_atomic_int_get(&initialized)) {
		*error = -1;
		return;
	}
	janus_videoroom_session *session = g_malloc0(sizeof(janus_videoroom_session));
	session->handle = handle;
	session->participant_type = janus_videoroom_p_type_none;
	session->participant = NULL;
	g_atomic_int_set(&session->hangingup, 0);
	g_atomic_int_set(&session->destroyed, 0);
	handle->plugin_handle = session;
	janus_mutex_init(&session->mutex);
	janus_refcount_init(&session->ref, janus_videoroom_session_free);

	janus_mutex_lock(&sessions_mutex);
	g_hash_table_insert(sessions, handle, session);
	janus_mutex_unlock(&sessions_mutex);

	return;
}

static janus_videoroom_publisher *janus_videoroom_session_get_publisher(janus_videoroom_session *session) {
	janus_mutex_lock(&session->mutex);
	janus_videoroom_publisher *publisher = (janus_videoroom_publisher *)session->participant;
	if(publisher)
		janus_refcount_increase(&publisher->ref);
	janus_mutex_unlock(&session->mutex);
	return publisher;
}

static janus_videoroom_publisher *janus_videoroom_session_get_publisher_nodebug(janus_videoroom_session *session) {
	janus_mutex_lock(&session->mutex);
	janus_videoroom_publisher *publisher = (janus_videoroom_publisher *)session->participant;
	if(publisher)
		janus_refcount_increase_nodebug(&publisher->ref);
	janus_mutex_unlock(&session->mutex);
	return publisher;
}

static void janus_videoroom_notify_participants(janus_videoroom_publisher *participant, json_t *msg) {
	/* participant->room->mutex has to be locked. */
	if(participant->room == NULL)
		return;
	GHashTableIter iter;
	gpointer value;
	g_hash_table_iter_init(&iter, participant->room->participants);
	while (participant->room && !g_atomic_int_get(&participant->room->destroyed) && g_hash_table_iter_next(&iter, NULL, &value)) {
		janus_videoroom_publisher *p = value;
		if(p && p->session && p != participant) {
			JANUS_LOG(LOG_VERB, "Notifying participant %s (%s)\n", p->user_id_str, p->display ? p->display : "??");
			int ret = gateway->push_event(p->session->handle, &janus_videoroom_plugin, NULL, msg, NULL);
			JANUS_LOG(LOG_VERB, "  >> %d (%s)\n", ret, janus_get_api_error(ret));
		}
	}
}

static void janus_videoroom_participant_joining(janus_videoroom_publisher *p) {
	/* we need to check if the room still exists, may have been destroyed already */
	if(p->room == NULL)
		return;
	if(!g_atomic_int_get(&p->room->destroyed) && p->room->notify_joining) {
		json_t *event = json_object();
		json_t *user = json_object();
		json_object_set_new(user, "id", string_ids ? json_string(p->user_id_str) : json_integer(p->user_id));
		if (p->display) {
			json_object_set_new(user, "display", json_string(p->display));
		}
		json_object_set_new(event, "videoroom", json_string("event"));
		json_object_set_new(event, "room", string_ids ? json_string(p->room_id_str) : json_integer(p->room_id));
		json_object_set_new(event, "joining", user);
		janus_videoroom_notify_participants(p, event);
		/* user gets deref-ed by the owner event */
		json_decref(event);
	}
}

static void janus_videoroom_leave_or_unpublish(janus_videoroom_publisher *participant, gboolean is_leaving, gboolean kicked) {
	/* we need to check if the room still exists, may have been destroyed already */
	if(participant->room == NULL)
		return;
	janus_mutex_lock(&rooms_mutex);
	if(!g_hash_table_lookup(rooms, string_ids ? (gpointer)participant->room_id_str : (gpointer)&participant->room_id)) {
		JANUS_LOG(LOG_ERR, "No such room (%s)\n", participant->room_id_str);
		janus_mutex_unlock(&rooms_mutex);
		return;
	}
	janus_mutex_unlock(&rooms_mutex);
	janus_videoroom *room = participant->room;
	if(!room || g_atomic_int_get(&room->destroyed))
		return;
	janus_refcount_increase(&room->ref);
	janus_mutex_lock(&room->mutex);
	if (!participant->room) {
		janus_mutex_unlock(&room->mutex);
		janus_refcount_decrease(&room->ref);
		return;
	}
	json_t *event = json_object();
	json_object_set_new(event, "videoroom", json_string("event"));
	json_object_set_new(event, "room", string_ids ? json_string(participant->room_id_str) : json_integer(participant->room_id));
	json_object_set_new(event, is_leaving ? (kicked ? "kicked" : "leaving") : "unpublished",
		string_ids ? json_string(participant->user_id_str) : json_integer(participant->user_id));
	janus_videoroom_notify_participants(participant, event);
	/* Also notify event handlers */
	if(notify_events && gateway->events_is_enabled()) {
		json_t *info = json_object();
		json_object_set_new(info, "event", json_string(is_leaving ? (kicked ? "kicked" : "leaving") : "unpublished"));
		json_object_set_new(info, "room", string_ids ? json_string(participant->room_id_str) : json_integer(participant->room_id));
		json_object_set_new(info, "id", string_ids ? json_string(participant->user_id_str) : json_integer(participant->user_id));
		gateway->notify_event(&janus_videoroom_plugin, NULL, info);
	}
	if(is_leaving) {
		g_hash_table_remove(participant->room->participants,
			string_ids ? (gpointer)participant->user_id_str : (gpointer)&participant->user_id);
		g_hash_table_remove(participant->room->private_ids, GUINT_TO_POINTER(participant->pvt_id));
		g_clear_pointer(&participant->room, janus_videoroom_room_dereference);
	}
	janus_mutex_unlock(&room->mutex);
	janus_refcount_decrease(&room->ref);
	json_decref(event);
}

void janus_videoroom_destroy_session(janus_plugin_session *handle, int *error) {
	if(g_atomic_int_get(&stopping) || !g_atomic_int_get(&initialized)) {
		*error = -1;
		return;
	}
	janus_mutex_lock(&sessions_mutex);
	janus_videoroom_session *session = janus_videoroom_lookup_session(handle);
	if(!session) {
		janus_mutex_unlock(&sessions_mutex);
		JANUS_LOG(LOG_ERR, "No VideoRoom session associated with this handle...\n");
		*error = -2;
		return;
	}
	if(g_atomic_int_get(&session->destroyed)) {
		janus_mutex_unlock(&sessions_mutex);
		JANUS_LOG(LOG_WARN, "VideoRoom session already marked as destroyed...\n");
		return;
	}
	/* Cleaning up and removing the session is done in a lazy way */
	if(!g_atomic_int_get(&session->destroyed)) {
		janus_mutex_unlock(&sessions_mutex);
		/* Any related WebRTC PeerConnection is not available anymore either */
		janus_videoroom_hangup_media_internal(handle);
		if(session->participant_type == janus_videoroom_p_type_publisher) {
			/* Get rid of publisher */
			janus_mutex_lock(&session->mutex);
			janus_videoroom_publisher *p = (janus_videoroom_publisher *)session->participant;
			if(p)
				janus_refcount_increase(&p->ref);
			session->participant = NULL;
			janus_mutex_unlock(&session->mutex);
			if(p && p->room) {
				janus_videoroom_leave_or_unpublish(p, TRUE, FALSE);
			}
			janus_videoroom_publisher_destroy(p);
			if(p)
				janus_refcount_decrease(&p->ref);
		} else if(session->participant_type == janus_videoroom_p_type_subscriber) {
			janus_videoroom_subscriber *s = (janus_videoroom_subscriber *)session->participant;
			session->participant = NULL;
			if(s->room) {
				janus_refcount_decrease(&s->room->ref);
				janus_refcount_decrease(&s->ref);
			}
			janus_videoroom_subscriber_destroy(s);
		}
		janus_mutex_lock(&sessions_mutex);
		g_hash_table_remove(sessions, handle);
	}
	janus_mutex_unlock(&sessions_mutex);
	return;
}

json_t *janus_videoroom_query_session(janus_plugin_session *handle) {
	if(g_atomic_int_get(&stopping) || !g_atomic_int_get(&initialized)) {
		return NULL;
	}
	janus_mutex_lock(&sessions_mutex);
	janus_videoroom_session *session = janus_videoroom_lookup_session(handle);
	if(!session) {
		janus_mutex_unlock(&sessions_mutex);
		JANUS_LOG(LOG_ERR, "No session associated with this handle...\n");
		return NULL;
	}
	janus_refcount_increase(&session->ref);
	janus_mutex_unlock(&sessions_mutex);
	/* Show the participant/room info, if any */
	json_t *info = json_object();
	if(session->participant) {
		if(session->participant_type == janus_videoroom_p_type_none) {
			json_object_set_new(info, "type", json_string("none"));
		} else if(session->participant_type == janus_videoroom_p_type_publisher) {
			json_object_set_new(info, "type", json_string("publisher"));
			janus_videoroom_publisher *participant = janus_videoroom_session_get_publisher(session);
			if(participant && participant->room) {
				janus_videoroom *room = participant->room;
				json_object_set_new(info, "room", room ?
					(string_ids ? json_string(room->room_id_str) : json_integer(room->room_id)) : NULL);
				json_object_set_new(info, "id", string_ids ? json_string(participant->user_id_str) : json_integer(participant->user_id));
				json_object_set_new(info, "private_id", json_integer(participant->pvt_id));
				if(participant->display)
					json_object_set_new(info, "display", json_string(participant->display));
				if(participant->subscribers)
					json_object_set_new(info, "viewers", json_integer(g_slist_length(participant->subscribers)));
				json_t *media = json_object();
				json_object_set_new(media, "audio", participant->audio ? json_true() : json_false());
				if(participant->audio)
					json_object_set_new(media, "audio_codec", json_string(janus_audiocodec_name(participant->acodec)));
				json_object_set_new(media, "video", participant->video ? json_true() : json_false());
				if(participant->video)
					json_object_set_new(media, "video_codec", json_string(janus_videocodec_name(participant->vcodec)));
				json_object_set_new(media, "data", participant->data ? json_true() : json_false());
				json_object_set_new(info, "media", media);
				json_object_set_new(info, "bitrate", json_integer(participant->bitrate));
				if(participant->ssrc[0] != 0 || participant->rid[0] != NULL)
					json_object_set_new(info, "simulcast", json_true());
				if(participant->arc || participant->vrc || participant->drc) {
					json_t *recording = json_object();
					if(participant->arc && participant->arc->filename)
						json_object_set_new(recording, "audio", json_string(participant->arc->filename));
					if(participant->vrc && participant->vrc->filename)
						json_object_set_new(recording, "video", json_string(participant->vrc->filename));
					if(participant->drc && participant->drc->filename)
						json_object_set_new(recording, "data", json_string(participant->drc->filename));
					json_object_set_new(info, "recording", recording);
				}
				if(participant->audio_level_extmap_id > 0) {
					json_object_set_new(info, "audio-level-dBov", json_integer(participant->audio_dBov_level));
					json_object_set_new(info, "talking", participant->talking ? json_true() : json_false());
				}
				if(participant->e2ee)
					json_object_set_new(info, "e2ee", json_true());
				janus_refcount_decrease(&participant->ref);
			}
		} else if(session->participant_type == janus_videoroom_p_type_subscriber) {
			json_object_set_new(info, "type", json_string("subscriber"));
			janus_videoroom_subscriber *participant = (janus_videoroom_subscriber *)session->participant;
			if(participant && participant->room) {
				janus_videoroom_publisher *feed = (janus_videoroom_publisher *)participant->feed;
				if(feed && feed->room) {
					janus_videoroom *room = feed->room;
					json_object_set_new(info, "room", room ?
						(string_ids ? json_string(room->room_id_str) : json_integer(room->room_id)) : NULL);
					json_object_set_new(info, "private_id", json_integer(participant->pvt_id));
					json_object_set_new(info, "feed_id", string_ids ? json_string(feed->user_id_str) : json_integer(feed->user_id));
					if(feed->display)
						json_object_set_new(info, "feed_display", json_string(feed->display));
				}
				json_t *media = json_object();
				json_object_set_new(media, "audio", participant->audio ? json_true() : json_false());
				json_object_set_new(media, "audio-offered", participant->audio_offered ? json_true() : json_false());
				json_object_set_new(media, "video", participant->video ? json_true() : json_false());
				json_object_set_new(media, "video-offered", participant->video_offered ? json_true() : json_false());
				json_object_set_new(media, "data", participant->data ? json_true() : json_false());
				json_object_set_new(media, "data-offered", participant->data_offered ? json_true() : json_false());
				json_object_set_new(info, "media", media);
				if(feed && (feed->ssrc[0] != 0 || feed->rid[0] != NULL)) {
					json_t *simulcast = json_object();
					json_object_set_new(simulcast, "substream", json_integer(participant->sim_context.substream));
					json_object_set_new(simulcast, "substream-target", json_integer(participant->sim_context.substream_target));
					json_object_set_new(simulcast, "temporal-layer", json_integer(participant->sim_context.templayer));
					json_object_set_new(simulcast, "temporal-layer-target", json_integer(participant->sim_context.templayer_target));
					if(participant->sim_context.drop_trigger > 0)
						json_object_set_new(simulcast, "fallback", json_integer(participant->sim_context.drop_trigger));
					json_object_set_new(info, "simulcast", simulcast);
				}
				if(participant->room && participant->room->do_svc) {
					json_t *svc = json_object();
					json_object_set_new(svc, "spatial-layer", json_integer(participant->spatial_layer));
					json_object_set_new(svc, "target-spatial-layer", json_integer(participant->target_spatial_layer));
					json_object_set_new(svc, "temporal-layer", json_integer(participant->temporal_layer));
					json_object_set_new(svc, "target-temporal-layer", json_integer(participant->target_temporal_layer));
					json_object_set_new(info, "svc", svc);
				}
				if(participant->e2ee)
					json_object_set_new(info, "e2ee", json_true());
			}
		}
	}
	json_object_set_new(info, "hangingup", json_integer(g_atomic_int_get(&session->hangingup)));
	json_object_set_new(info, "destroyed", json_integer(g_atomic_int_get(&session->destroyed)));
	janus_refcount_decrease(&session->ref);
	return info;
}

static int janus_videoroom_access_room(json_t *root, gboolean check_modify, gboolean check_join, janus_videoroom **videoroom, char *error_cause, int error_cause_size) {
	/* rooms_mutex has to be locked */
	int error_code = 0;
	json_t *room = json_object_get(root, "room");
	guint64 room_id = 0;
	char room_id_num[30], *room_id_str = NULL;
	if(!string_ids) {
		room_id = json_integer_value(room);
		g_snprintf(room_id_num, sizeof(room_id_num), "%"SCNu64, room_id);
		room_id_str = room_id_num;
	} else {
		room_id_str = (char *)json_string_value(room);
	}
	*videoroom = g_hash_table_lookup(rooms,
		string_ids ? (gpointer)room_id_str : (gpointer)&room_id);
	if(*videoroom == NULL) {
		JANUS_LOG(LOG_ERR, "No such room (%s)\n", room_id_str);
		error_code = JANUS_VIDEOROOM_ERROR_NO_SUCH_ROOM;
		if(error_cause)
			g_snprintf(error_cause, error_cause_size, "No such room (%s)", room_id_str);
		return error_code;
	}
	if(g_atomic_int_get(&((*videoroom)->destroyed))) {
		JANUS_LOG(LOG_ERR, "No such room (%s)\n", room_id_str);
		error_code = JANUS_VIDEOROOM_ERROR_NO_SUCH_ROOM;
		if(error_cause)
			g_snprintf(error_cause, error_cause_size, "No such room (%s)", room_id_str);
		return error_code;
	}
	if(check_modify) {
		char error_cause2[100];
		JANUS_CHECK_SECRET((*videoroom)->room_secret, root, "secret", error_code, error_cause2,
			JANUS_VIDEOROOM_ERROR_MISSING_ELEMENT, JANUS_VIDEOROOM_ERROR_INVALID_ELEMENT, JANUS_VIDEOROOM_ERROR_UNAUTHORIZED);
		if(error_code != 0) {
			g_strlcpy(error_cause, error_cause2, error_cause_size);
			return error_code;
		}
	}
	if(check_join) {
		char error_cause2[100];
		/* signed tokens bypass pin validation */
		json_t *token = json_object_get(root, "token");
		if(token) {
			char room_descriptor[26];
			g_snprintf(room_descriptor, sizeof(room_descriptor), "room=%s", room_id_str);
			if(gateway->auth_signature_contains(&janus_videoroom_plugin, json_string_value(token), room_descriptor))
				return 0;
		}
		JANUS_CHECK_SECRET((*videoroom)->room_pin, root, "pin", error_code, error_cause2,
			JANUS_VIDEOROOM_ERROR_MISSING_ELEMENT, JANUS_VIDEOROOM_ERROR_INVALID_ELEMENT, JANUS_VIDEOROOM_ERROR_UNAUTHORIZED);
		if(error_code != 0) {
			g_strlcpy(error_cause, error_cause2, error_cause_size);
			return error_code;
		}
	}
	return 0;
}

/* Helper method to process synchronous requests */
static json_t *janus_videoroom_process_synchronous_request(janus_videoroom_session *session, json_t *message) {
	json_t *request = json_object_get(message, "request");
	const char *request_text = json_string_value(request);

	/* Parse the message */
	int error_code = 0;
	char error_cause[512];
	json_t *root = message;
	json_t *response = NULL;

	if(!strcasecmp(request_text, "create")) {
		/* Create a new VideoRoom */
		JANUS_LOG(LOG_VERB, "Creating a new VideoRoom room\n");
		JANUS_VALIDATE_JSON_OBJECT(root, create_parameters,
			error_code, error_cause, TRUE,
			JANUS_VIDEOROOM_ERROR_MISSING_ELEMENT, JANUS_VIDEOROOM_ERROR_INVALID_ELEMENT);
		if(error_code != 0)
			goto prepare_response;
		if(!string_ids) {
			JANUS_VALIDATE_JSON_OBJECT(root, roomopt_parameters,
				error_code, error_cause, TRUE,
				JANUS_VIDEOROOM_ERROR_MISSING_ELEMENT, JANUS_VIDEOROOM_ERROR_INVALID_ELEMENT);
		} else {
			JANUS_VALIDATE_JSON_OBJECT(root, roomstropt_parameters,
				error_code, error_cause, TRUE,
				JANUS_VIDEOROOM_ERROR_MISSING_ELEMENT, JANUS_VIDEOROOM_ERROR_INVALID_ELEMENT);
		}
		if(error_code != 0)
			goto prepare_response;
		if(admin_key != NULL) {
			/* An admin key was specified: make sure it was provided, and that it's valid */
			JANUS_VALIDATE_JSON_OBJECT(root, adminkey_parameters,
				error_code, error_cause, TRUE,
				JANUS_VIDEOROOM_ERROR_MISSING_ELEMENT, JANUS_VIDEOROOM_ERROR_INVALID_ELEMENT);
			if(error_code != 0)
				goto prepare_response;
			JANUS_CHECK_SECRET(admin_key, root, "admin_key", error_code, error_cause,
				JANUS_VIDEOROOM_ERROR_MISSING_ELEMENT, JANUS_VIDEOROOM_ERROR_INVALID_ELEMENT, JANUS_VIDEOROOM_ERROR_UNAUTHORIZED);
			if(error_code != 0)
				goto prepare_response;
		}
		json_t *desc = json_object_get(root, "description");
		json_t *is_private = json_object_get(root, "is_private");
		json_t *req_pvtid = json_object_get(root, "require_pvtid");
		json_t *req_e2ee = json_object_get(root, "require_e2ee");
		json_t *secret = json_object_get(root, "secret");
		json_t *pin = json_object_get(root, "pin");
		json_t *bitrate = json_object_get(root, "bitrate");
		json_t *bitrate_cap = json_object_get(root, "bitrate_cap");
		json_t *fir_freq = json_object_get(root, "fir_freq");
		json_t *publishers = json_object_get(root, "publishers");
		json_t *allowed = json_object_get(root, "allowed");
		json_t *audiocodec = json_object_get(root, "audiocodec");
		if(audiocodec) {
			const char *audiocodec_value = json_string_value(audiocodec);
			gchar **list = g_strsplit(audiocodec_value, ",", 4);
			gchar *codec = list[0];
			if(codec != NULL) {
				int i=0;
				while(codec != NULL) {
					if(i == 3) {
						break;
					}
					if(strlen(codec) == 0 || JANUS_AUDIOCODEC_NONE == janus_audiocodec_from_name(codec)) {
						JANUS_LOG(LOG_ERR, "Invalid element (audiocodec can only be or contain opus, isac32, isac16, pcmu, pcma or g722)\n");
						error_code = JANUS_VIDEOROOM_ERROR_INVALID_ELEMENT;
						g_snprintf(error_cause, 512, "Invalid element (audiocodec can only be or contain opus, isac32, isac16, pcmu, pcma or g722)");
						goto prepare_response;
					}
					i++;
					codec = list[i];
				}
			}
			g_clear_pointer(&list, g_strfreev);
		}
		json_t *videocodec = json_object_get(root, "videocodec");
		if(videocodec) {
			const char *videocodec_value = json_string_value(videocodec);
			gchar **list = g_strsplit(videocodec_value, ",", 4);
			gchar *codec = list[0];
			if(codec != NULL) {
				int i=0;
				while(codec != NULL) {
					if(i == 3) {
						break;
					}
					if(strlen(codec) == 0 || JANUS_VIDEOCODEC_NONE == janus_videocodec_from_name(codec)) {
						JANUS_LOG(LOG_ERR, "Invalid element (videocodec can only be or contain vp8, vp9 or h264)\n");
						error_code = JANUS_VIDEOROOM_ERROR_INVALID_ELEMENT;
						g_snprintf(error_cause, 512, "Invalid element (videocodec can only be or contain vp8, vp9 or h264)");
						goto prepare_response;
					}
					i++;
					codec = list[i];
				}
			}
			g_clear_pointer(&list, g_strfreev);
		}
		json_t *fec = json_object_get(root, "opus_fec");
		json_t *svc = json_object_get(root, "video_svc");
		json_t *audiolevel_ext = json_object_get(root, "audiolevel_ext");
		json_t *audiolevel_event = json_object_get(root, "audiolevel_event");
		json_t *audio_active_packets = json_object_get(root, "audio_active_packets");
		json_t *audio_level_average = json_object_get(root, "audio_level_average");
		json_t *videoorient_ext = json_object_get(root, "videoorient_ext");
		json_t *playoutdelay_ext = json_object_get(root, "playoutdelay_ext");
		json_t *transport_wide_cc_ext = json_object_get(root, "transport_wide_cc_ext");
		json_t *notify_joining = json_object_get(root, "notify_joining");
		json_t *record = json_object_get(root, "record");
		json_t *rec_dir = json_object_get(root, "rec_dir");
		json_t *permanent = json_object_get(root, "permanent");
		if(allowed) {
			/* Make sure the "allowed" array only contains strings */
			gboolean ok = TRUE;
			if(json_array_size(allowed) > 0) {
				size_t i = 0;
				for(i=0; i<json_array_size(allowed); i++) {
					json_t *a = json_array_get(allowed, i);
					if(!a || !json_is_string(a)) {
						ok = FALSE;
						break;
					}
				}
			}
			if(!ok) {
				JANUS_LOG(LOG_ERR, "Invalid element in the allowed array (not a string)\n");
				error_code = JANUS_VIDEOROOM_ERROR_INVALID_ELEMENT;
				g_snprintf(error_cause, 512, "Invalid element in the allowed array (not a string)");
				goto prepare_response;
			}
		}
		gboolean save = permanent ? json_is_true(permanent) : FALSE;
		if(save && config == NULL) {
			JANUS_LOG(LOG_ERR, "No configuration file, can't create permanent room\n");
			error_code = JANUS_VIDEOROOM_ERROR_UNKNOWN_ERROR;
			g_snprintf(error_cause, 512, "No configuration file, can't create permanent room");
			goto prepare_response;
		}
		guint64 room_id = 0;
		char room_id_num[30], *room_id_str = NULL;
		json_t *room = json_object_get(root, "room");
		if(!string_ids) {
			room_id = json_integer_value(room);
			g_snprintf(room_id_num, sizeof(room_id_num), "%"SCNu64, room_id);
			room_id_str = room_id_num;
		} else {
			room_id_str = (char *)json_string_value(room);
		}
		if(room_id == 0 && room_id_str == NULL) {
			JANUS_LOG(LOG_WARN, "Desired room ID is empty, which is not allowed... picking random ID instead\n");
		}
		janus_mutex_lock(&rooms_mutex);
		if(room_id > 0 || room_id_str != NULL) {
			/* Let's make sure the room doesn't exist already */
			if(g_hash_table_lookup(rooms, string_ids ? (gpointer)room_id_str : (gpointer)&room_id) != NULL) {
				/* It does... */
				janus_mutex_unlock(&rooms_mutex);
				error_code = JANUS_VIDEOROOM_ERROR_ROOM_EXISTS;
				JANUS_LOG(LOG_ERR, "Room %s already exists!\n", room_id_str);
				g_snprintf(error_cause, 512, "Room %s already exists", room_id_str);
				goto prepare_response;
			}
		}
		/* Create the room */
		janus_videoroom *videoroom = g_malloc0(sizeof(janus_videoroom));
		/* Generate a random ID */
		gboolean room_id_allocated = FALSE;
		if(!string_ids && room_id == 0) {
			while(room_id == 0) {
				room_id = janus_random_uint64();
				if(g_hash_table_lookup(rooms, &room_id) != NULL) {
					/* Room ID already taken, try another one */
					room_id = 0;
				}
			}
			g_snprintf(room_id_num, sizeof(room_id_num), "%"SCNu64, room_id);
			room_id_str = room_id_num;
		} else if(string_ids && room_id_str == NULL) {
			while(room_id_str == NULL) {
				room_id_str = janus_random_uuid();
				if(g_hash_table_lookup(rooms, room_id_str) != NULL) {
					/* Room ID already taken, try another one */
					g_clear_pointer(&room_id_str, g_free);
				}
			}
			room_id_allocated = TRUE;
		}
		videoroom->room_id = room_id;
		videoroom->room_id_str = room_id_str ? g_strdup(room_id_str) : NULL;
		if(room_id_allocated)
			g_free(room_id_str);
		char *description = NULL;
		if(desc != NULL && strlen(json_string_value(desc)) > 0) {
			description = g_strdup(json_string_value(desc));
		} else {
			char roomname[255];
			g_snprintf(roomname, 255, "Room %s", videoroom->room_id_str);
			description = g_strdup(roomname);
		}
		videoroom->room_name = description;
		videoroom->is_private = is_private ? json_is_true(is_private) : FALSE;
		videoroom->require_pvtid = req_pvtid ? json_is_true(req_pvtid) : FALSE;
		videoroom->require_e2ee = req_e2ee ? json_is_true(req_e2ee) : FALSE;
		if(secret)
			videoroom->room_secret = g_strdup(json_string_value(secret));
		if(pin)
			videoroom->room_pin = g_strdup(json_string_value(pin));
		videoroom->max_publishers = 3;	/* FIXME How should we choose a default? */
		if(publishers)
			videoroom->max_publishers = json_integer_value(publishers);
		if(videoroom->max_publishers < 0)
			videoroom->max_publishers = 3;	/* FIXME How should we choose a default? */
		videoroom->bitrate = 0;
		if(bitrate)
			videoroom->bitrate = json_integer_value(bitrate);
		if(videoroom->bitrate > 0 && videoroom->bitrate < 64000)
			videoroom->bitrate = 64000;	/* Don't go below 64k */
		videoroom->bitrate_cap = bitrate_cap ? json_is_true(bitrate_cap) : FALSE;
		videoroom->fir_freq = 0;
		if(fir_freq)
			videoroom->fir_freq = json_integer_value(fir_freq);
		/* By default, we force Opus as the only audio codec */
		videoroom->acodec[0] = JANUS_AUDIOCODEC_OPUS;
		videoroom->acodec[1] = JANUS_AUDIOCODEC_NONE;
		videoroom->acodec[2] = JANUS_AUDIOCODEC_NONE;
		/* Check if we're forcing a different single codec, or allowing more than one */
		if(audiocodec) {
			const char *audiocodec_value = json_string_value(audiocodec);
			gchar **list = g_strsplit(audiocodec_value, ",", 4);
			gchar *codec = list[0];
			if(codec != NULL) {
				int i=0;
				while(codec != NULL) {
					if(i == 3) {
						JANUS_LOG(LOG_WARN, "Ignoring extra audio codecs: %s\n", codec);
						break;
					}
					if(strlen(codec) > 0)
						videoroom->acodec[i] = janus_audiocodec_from_name(codec);
					i++;
					codec = list[i];
				}
			}
			g_clear_pointer(&list, g_strfreev);
		}
		/* By default, we force VP8 as the only video codec */
		videoroom->vcodec[0] = JANUS_VIDEOCODEC_VP8;
		videoroom->vcodec[1] = JANUS_VIDEOCODEC_NONE;
		videoroom->vcodec[2] = JANUS_VIDEOCODEC_NONE;
		/* Check if we're forcing a different single codec, or allowing more than one */
		if(videocodec) {
			const char *videocodec_value = json_string_value(videocodec);
			gchar **list = g_strsplit(videocodec_value, ",", 4);
			gchar *codec = list[0];
			if(codec != NULL) {
				int i=0;
				while(codec != NULL) {
					if(i == 3) {
						JANUS_LOG(LOG_WARN, "Ignoring extra video codecs: %s\n", codec);
						break;
					}
					if(strlen(codec) > 0)
						videoroom->vcodec[i] = janus_videocodec_from_name(codec);
					i++;
					codec = list[i];
				}
			}
			g_clear_pointer(&list, g_strfreev);
		}
		if(fec) {
			videoroom->do_opusfec = json_is_true(fec);
			if(videoroom->acodec[0] != JANUS_AUDIOCODEC_OPUS &&
					videoroom->acodec[1] != JANUS_AUDIOCODEC_OPUS &&
					videoroom->acodec[2] != JANUS_AUDIOCODEC_OPUS) {
				videoroom->do_opusfec = FALSE;
				JANUS_LOG(LOG_WARN, "Inband FEC is only supported for rooms that allow Opus: disabling it...\n");
			}
		}
		if(svc && json_is_true(svc)) {
			if(videoroom->vcodec[0] == JANUS_VIDEOCODEC_VP9 &&
					videoroom->vcodec[1] == JANUS_VIDEOCODEC_NONE &&
					videoroom->vcodec[2] == JANUS_VIDEOCODEC_NONE) {
				videoroom->do_svc = TRUE;
			} else {
				JANUS_LOG(LOG_WARN, "SVC is only supported, in an experimental way, for VP9 only rooms: disabling it...\n");
			}
		}
		videoroom->audiolevel_ext = audiolevel_ext ? json_is_true(audiolevel_ext) : TRUE;
		videoroom->audiolevel_event = audiolevel_event ? json_is_true(audiolevel_event) : FALSE;
		if(videoroom->audiolevel_event) {
			videoroom->audio_active_packets = 100;
			if(json_integer_value(audio_active_packets) > 0) {
				videoroom->audio_active_packets = json_integer_value(audio_active_packets);
			} else {
				JANUS_LOG(LOG_WARN, "Invalid audio_active_packets value provided, using default: %d\n", videoroom->audio_active_packets);
			}
			videoroom->audio_level_average = 25;
			if(json_integer_value(audio_level_average) > 0) {
				videoroom->audio_level_average = json_integer_value(audio_level_average);
			} else {
				JANUS_LOG(LOG_WARN, "Invalid audio_level_average value provided, using default: %d\n", videoroom->audio_level_average);
			}
		}
		videoroom->videoorient_ext = videoorient_ext ? json_is_true(videoorient_ext) : TRUE;
		videoroom->playoutdelay_ext = playoutdelay_ext ? json_is_true(playoutdelay_ext) : TRUE;
		videoroom->transport_wide_cc_ext = transport_wide_cc_ext ? json_is_true(transport_wide_cc_ext) : TRUE;
		/* By default, the VideoRoom plugin does not notify about participants simply joining the room.
		   It only notifies when the participant actually starts publishing media. */
		videoroom->notify_joining = notify_joining ? json_is_true(notify_joining) : FALSE;
		if(record) {
			videoroom->record = json_is_true(record);
		}
		if(rec_dir) {
			videoroom->rec_dir = g_strdup(json_string_value(rec_dir));
		}
		g_atomic_int_set(&videoroom->destroyed, 0);
		janus_mutex_init(&videoroom->mutex);
		janus_refcount_init(&videoroom->ref, janus_videoroom_room_free);
		videoroom->participants = g_hash_table_new_full(string_ids ? g_str_hash : g_int64_hash, string_ids ? g_str_equal : g_int64_equal,
			(GDestroyNotify)g_free, (GDestroyNotify)janus_videoroom_publisher_dereference);
		videoroom->private_ids = g_hash_table_new(NULL, NULL);
		videoroom->allowed = g_hash_table_new_full(g_str_hash, g_str_equal, (GDestroyNotify)g_free, NULL);
		if(allowed != NULL) {
			/* Populate the "allowed" list as an ACL for people trying to join */
			if(json_array_size(allowed) > 0) {
				size_t i = 0;
				for(i=0; i<json_array_size(allowed); i++) {
					const char *token = json_string_value(json_array_get(allowed, i));
					if(!g_hash_table_lookup(videoroom->allowed, token))
						g_hash_table_insert(videoroom->allowed, g_strdup(token), GINT_TO_POINTER(TRUE));
				}
			}
			videoroom->check_allowed = TRUE;
		}
		/* Compute a list of the supported codecs for the summary */
		char audio_codecs[100], video_codecs[100];
		janus_videoroom_codecstr(videoroom, audio_codecs, video_codecs, sizeof(audio_codecs), "|");
		JANUS_LOG(LOG_VERB, "Created VideoRoom: %s (%s, %s, %s/%s codecs, secret: %s, pin: %s, pvtid: %s)\n",
			videoroom->room_id_str, videoroom->room_name,
			videoroom->is_private ? "private" : "public",
			audio_codecs, video_codecs,
			videoroom->room_secret ? videoroom->room_secret : "no secret",
			videoroom->room_pin ? videoroom->room_pin : "no pin",
			videoroom->require_pvtid ? "required" : "optional");
		if(videoroom->record) {
			JANUS_LOG(LOG_VERB, "  -- Room is going to be recorded in %s\n", videoroom->rec_dir ? videoroom->rec_dir : "the current folder");
		}
		if(videoroom->require_e2ee) {
			JANUS_LOG(LOG_VERB, "  -- All publishers MUST use end-to-end encryption\n");
		}
		if(save) {
			/* This room is permanent: save to the configuration file too
			 * FIXME: We should check if anything fails... */
			JANUS_LOG(LOG_VERB, "Saving room %s permanently in config file\n", videoroom->room_id_str);
			janus_mutex_lock(&config_mutex);
			char cat[BUFSIZ], value[BUFSIZ];
			/* The room ID is the category (prefixed by "room-") */
			g_snprintf(cat, BUFSIZ, "room-%s", videoroom->room_id_str);
			janus_config_category *c = janus_config_get_create(config, NULL, janus_config_type_category, cat);
			/* Now for the values */
			janus_config_add(config, c, janus_config_item_create("description", videoroom->room_name));
			if(videoroom->is_private)
				janus_config_add(config, c, janus_config_item_create("is_private", "yes"));
			if(videoroom->require_pvtid)
				janus_config_add(config, c, janus_config_item_create("require_pvtid", "yes"));
			if(videoroom->require_e2ee)
				janus_config_add(config, c, janus_config_item_create("require_e2ee", "yes"));
			g_snprintf(value, BUFSIZ, "%"SCNu32, videoroom->bitrate);
			janus_config_add(config, c, janus_config_item_create("bitrate", value));
			if(videoroom->bitrate_cap)
				janus_config_add(config, c, janus_config_item_create("bitrate_cap", "yes"));
			g_snprintf(value, BUFSIZ, "%d", videoroom->max_publishers);
			janus_config_add(config, c, janus_config_item_create("publishers", value));
			if(videoroom->fir_freq) {
				g_snprintf(value, BUFSIZ, "%"SCNu16, videoroom->fir_freq);
				janus_config_add(config, c, janus_config_item_create("fir_freq", value));
			}
			char video_codecs[100];
			char audio_codecs[100];
			janus_videoroom_codecstr(videoroom, audio_codecs, video_codecs, sizeof(audio_codecs), ",");
			janus_config_add(config, c, janus_config_item_create("audiocodec", audio_codecs));
			janus_config_add(config, c, janus_config_item_create("videocodec", video_codecs));
			if(videoroom->do_opusfec)
				janus_config_add(config, c, janus_config_item_create("opus_fec", "yes"));
			if(videoroom->do_svc)
				janus_config_add(config, c, janus_config_item_create("video_svc", "yes"));
			if(videoroom->room_secret)
				janus_config_add(config, c, janus_config_item_create("secret", videoroom->room_secret));
			if(videoroom->room_pin)
				janus_config_add(config, c, janus_config_item_create("pin", videoroom->room_pin));
			if(videoroom->audiolevel_ext) {
				janus_config_add(config, c, janus_config_item_create("audiolevel_ext", "yes"));
				if(videoroom->audiolevel_event)
					janus_config_add(config, c, janus_config_item_create("audiolevel_event", "yes"));
				if(videoroom->audio_active_packets > 0) {
					g_snprintf(value, BUFSIZ, "%d", videoroom->audio_active_packets);
					janus_config_add(config, c, janus_config_item_create("audio_active_packets", value));
				}
				if(videoroom->audio_level_average > 0) {
					g_snprintf(value, BUFSIZ, "%d", videoroom->audio_level_average);
					janus_config_add(config, c, janus_config_item_create("audio_level_average", value));
				}
			} else {
				janus_config_add(config, c, janus_config_item_create("audiolevel_ext", "no"));
			}
			janus_config_add(config, c, janus_config_item_create("videoorient_ext", videoroom->videoorient_ext ? "yes" : "no"));
			janus_config_add(config, c, janus_config_item_create("playoutdelay_ext", videoroom->playoutdelay_ext ? "yes" : "no"));
			janus_config_add(config, c, janus_config_item_create("transport_wide_cc_ext", videoroom->transport_wide_cc_ext ? "yes" : "no"));
			if(videoroom->notify_joining)
				janus_config_add(config, c, janus_config_item_create("notify_joining", "yes"));
			if(videoroom->record)
				janus_config_add(config, c, janus_config_item_create("record", "yes"));
			if(videoroom->rec_dir)
				janus_config_add(config, c, janus_config_item_create("rec_dir", videoroom->rec_dir));
			/* Save modified configuration */
			if(janus_config_save(config, config_folder, JANUS_VIDEOROOM_PACKAGE) < 0)
				save = FALSE;	/* This will notify the user the room is not permanent */
			janus_mutex_unlock(&config_mutex);
		}

		g_hash_table_insert(rooms,
			string_ids ? (gpointer)g_strdup(videoroom->room_id_str) : (gpointer)janus_uint64_dup(videoroom->room_id),
			videoroom);
		/* Show updated rooms list */
		GHashTableIter iter;
		gpointer value;
		g_hash_table_iter_init(&iter, rooms);
		while (g_hash_table_iter_next(&iter, NULL, &value)) {
			janus_videoroom *vr = value;
			JANUS_LOG(LOG_VERB, "  ::: [%s][%s] %"SCNu32", max %d publishers, FIR frequency of %d seconds\n",
				vr->room_id_str, vr->room_name, vr->bitrate, vr->max_publishers, vr->fir_freq);
		}
		janus_mutex_unlock(&rooms_mutex);
		/* Send info back */
		response = json_object();
		json_object_set_new(response, "videoroom", json_string("created"));
		json_object_set_new(response, "room", string_ids ? json_string(videoroom->room_id_str) : json_integer(videoroom->room_id));
		json_object_set_new(response, "permanent", save ? json_true() : json_false());
		/* Also notify event handlers */
		if(notify_events && gateway->events_is_enabled()) {
			json_t *info = json_object();
			json_object_set_new(info, "event", json_string("created"));
			json_object_set_new(info, "room", string_ids ? json_string(videoroom->room_id_str) : json_integer(videoroom->room_id));
			gateway->notify_event(&janus_videoroom_plugin, session ? session->handle : NULL, info);
		}
		goto prepare_response;
	} else if(!strcasecmp(request_text, "edit")) {
		/* Edit the properties for an existing VideoRoom */
		JANUS_LOG(LOG_VERB, "Attempt to edit the properties of an existing VideoRoom room\n");
		if(!string_ids) {
			JANUS_VALIDATE_JSON_OBJECT(root, room_parameters,
				error_code, error_cause, TRUE,
				JANUS_VIDEOROOM_ERROR_MISSING_ELEMENT, JANUS_VIDEOROOM_ERROR_INVALID_ELEMENT);
		} else {
			JANUS_VALIDATE_JSON_OBJECT(root, roomstr_parameters,
				error_code, error_cause, TRUE,
				JANUS_VIDEOROOM_ERROR_MISSING_ELEMENT, JANUS_VIDEOROOM_ERROR_INVALID_ELEMENT);
		}
		if(error_code != 0)
			goto prepare_response;
		JANUS_VALIDATE_JSON_OBJECT(root, edit_parameters,
			error_code, error_cause, TRUE,
			JANUS_VIDEOROOM_ERROR_MISSING_ELEMENT, JANUS_VIDEOROOM_ERROR_INVALID_ELEMENT);
		if(error_code != 0)
			goto prepare_response;
		/* We only allow for a limited set of properties to be edited */
		json_t *desc = json_object_get(root, "new_description");
		json_t *is_private = json_object_get(root, "new_is_private");
		json_t *req_pvtid = json_object_get(root, "new_require_pvtid");
		json_t *secret = json_object_get(root, "new_secret");
		json_t *pin = json_object_get(root, "new_pin");
		json_t *bitrate = json_object_get(root, "new_bitrate");
		json_t *fir_freq = json_object_get(root, "new_fir_freq");
		json_t *publishers = json_object_get(root, "new_publishers");
		json_t *permanent = json_object_get(root, "permanent");
		gboolean save = permanent ? json_is_true(permanent) : FALSE;
		if(save && config == NULL) {
			JANUS_LOG(LOG_ERR, "No configuration file, can't edit room permanently\n");
			error_code = JANUS_VIDEOROOM_ERROR_UNKNOWN_ERROR;
			g_snprintf(error_cause, 512, "No configuration file, can't edit room permanently");
			goto prepare_response;
		}
		janus_mutex_lock(&rooms_mutex);
		janus_videoroom *videoroom = NULL;
		error_code = janus_videoroom_access_room(root, TRUE, FALSE, &videoroom, error_cause, sizeof(error_cause));
		if(error_code != 0) {
			janus_mutex_unlock(&rooms_mutex);
			goto prepare_response;
		}
		/* Edit the room properties that were provided */
		if(desc != NULL && strlen(json_string_value(desc)) > 0) {
			char *old_description = videoroom->room_name;
			char *new_description = g_strdup(json_string_value(desc));
			videoroom->room_name = new_description;
			g_free(old_description);
		}
		if(is_private)
			videoroom->is_private = json_is_true(is_private);
		if(req_pvtid)
			videoroom->require_pvtid = json_is_true(req_pvtid);
		if(publishers)
			videoroom->max_publishers = json_integer_value(publishers);
		if(bitrate) {
			videoroom->bitrate = json_integer_value(bitrate);
			if(videoroom->bitrate > 0 && videoroom->bitrate < 64000)
				videoroom->bitrate = 64000;	/* Don't go below 64k */
		}
		if(fir_freq)
			videoroom->fir_freq = json_integer_value(fir_freq);
		if(secret && strlen(json_string_value(secret)) > 0) {
			char *old_secret = videoroom->room_secret;
			char *new_secret = g_strdup(json_string_value(secret));
			videoroom->room_secret = new_secret;
			g_free(old_secret);
		}
		if(pin && strlen(json_string_value(pin)) > 0) {
			char *old_pin = videoroom->room_pin;
			char *new_pin = g_strdup(json_string_value(pin));
			videoroom->room_pin = new_pin;
			g_free(old_pin);
		}
		if(save) {
			/* This room is permanent: save to the configuration file too
			 * FIXME: We should check if anything fails... */
			JANUS_LOG(LOG_VERB, "Modifying room %s permanently in config file\n", videoroom->room_id_str);
			janus_mutex_lock(&config_mutex);
			char cat[BUFSIZ], value[BUFSIZ];
			/* The room ID is the category (prefixed by "room-") */
			g_snprintf(cat, BUFSIZ, "room-%s", videoroom->room_id_str);
			/* Remove the old category first */
			janus_config_remove(config, NULL, cat);
			/* Now write the room details again */
			janus_config_category *c = janus_config_get_create(config, NULL, janus_config_type_category, cat);
			janus_config_add(config, c, janus_config_item_create("description", videoroom->room_name));
			if(videoroom->is_private)
				janus_config_add(config, c, janus_config_item_create("is_private", "yes"));
			if(videoroom->require_pvtid)
				janus_config_add(config, c, janus_config_item_create("require_pvtid", "yes"));
			if(videoroom->require_e2ee)
				janus_config_add(config, c, janus_config_item_create("require_e2ee", "yes"));
			g_snprintf(value, BUFSIZ, "%"SCNu32, videoroom->bitrate);
			janus_config_add(config, c, janus_config_item_create("bitrate", value));
			if(videoroom->bitrate_cap)
				janus_config_add(config, c, janus_config_item_create("bitrate_cap", "yes"));
			g_snprintf(value, BUFSIZ, "%d", videoroom->max_publishers);
			janus_config_add(config, c, janus_config_item_create("publishers", value));
			if(videoroom->fir_freq) {
				g_snprintf(value, BUFSIZ, "%"SCNu16, videoroom->fir_freq);
				janus_config_add(config, c, janus_config_item_create("fir_freq", value));
			}
			char audio_codecs[100];
			char video_codecs[100];
			janus_videoroom_codecstr(videoroom, audio_codecs, video_codecs, sizeof(audio_codecs), ",");
			janus_config_add(config, c, janus_config_item_create("audiocodec", audio_codecs));
			janus_config_add(config, c, janus_config_item_create("videocodec", video_codecs));
			if(videoroom->do_opusfec)
				janus_config_add(config, c, janus_config_item_create("opus_fec", "yes"));
			if(videoroom->do_svc)
				janus_config_add(config, c, janus_config_item_create("video_svc", "yes"));
			if(videoroom->room_secret)
				janus_config_add(config, c, janus_config_item_create("secret", videoroom->room_secret));
			if(videoroom->room_pin)
				janus_config_add(config, c, janus_config_item_create("pin", videoroom->room_pin));
			if(videoroom->audiolevel_ext) {
				janus_config_add(config, c, janus_config_item_create("audiolevel_ext", "yes"));
				if(videoroom->audiolevel_event)
					janus_config_add(config, c, janus_config_item_create("audiolevel_event", "yes"));
				if(videoroom->audio_active_packets > 0) {
					g_snprintf(value, BUFSIZ, "%d", videoroom->audio_active_packets);
					janus_config_add(config, c, janus_config_item_create("audio_active_packets", value));
				}
				if(videoroom->audio_level_average > 0) {
					g_snprintf(value, BUFSIZ, "%d", videoroom->audio_level_average);
					janus_config_add(config, c, janus_config_item_create("audio_level_average", value));
				}
			} else {
				janus_config_add(config, c, janus_config_item_create("audiolevel_ext", "no"));
			}
			janus_config_add(config, c, janus_config_item_create("videoorient_ext", videoroom->videoorient_ext ? "yes" : "no"));
			janus_config_add(config, c, janus_config_item_create("playoutdelay_ext", videoroom->playoutdelay_ext ? "yes" : "no"));
			janus_config_add(config, c, janus_config_item_create("transport_wide_cc_ext", videoroom->transport_wide_cc_ext ? "yes" : "no"));
			if(videoroom->notify_joining)
				janus_config_add(config, c, janus_config_item_create("notify_joining", "yes"));
			if(videoroom->record)
				janus_config_add(config, c, janus_config_item_create("record", "yes"));
			if(videoroom->rec_dir)
				janus_config_add(config, c, janus_config_item_create("rec_dir", videoroom->rec_dir));
			/* Save modified configuration */
			if(janus_config_save(config, config_folder, JANUS_VIDEOROOM_PACKAGE) < 0)
				save = FALSE;	/* This will notify the user the room changes are not permanent */
			janus_mutex_unlock(&config_mutex);
		}
		janus_mutex_unlock(&rooms_mutex);
		/* Send info back */
		response = json_object();
		json_object_set_new(response, "videoroom", json_string("edited"));
		json_object_set_new(response, "room", string_ids ? json_string(videoroom->room_id_str) : json_integer(videoroom->room_id));
		json_object_set_new(response, "permanent", save ? json_true() : json_false());
		/* Also notify event handlers */
		if(notify_events && gateway->events_is_enabled()) {
			json_t *info = json_object();
			json_object_set_new(info, "event", json_string("edited"));
			json_object_set_new(info, "room", string_ids ? json_string(videoroom->room_id_str) : json_integer(videoroom->room_id));
			gateway->notify_event(&janus_videoroom_plugin, session ? session->handle : NULL, info);
		}
		goto prepare_response;
	} else if(!strcasecmp(request_text, "destroy")) {
		JANUS_LOG(LOG_VERB, "Attempt to destroy an existing VideoRoom room\n");
		if(!string_ids) {
			JANUS_VALIDATE_JSON_OBJECT(root, room_parameters,
				error_code, error_cause, TRUE,
				JANUS_VIDEOROOM_ERROR_MISSING_ELEMENT, JANUS_VIDEOROOM_ERROR_INVALID_ELEMENT);
		} else {
			JANUS_VALIDATE_JSON_OBJECT(root, roomstr_parameters,
				error_code, error_cause, TRUE,
				JANUS_VIDEOROOM_ERROR_MISSING_ELEMENT, JANUS_VIDEOROOM_ERROR_INVALID_ELEMENT);
		}
		if(error_code != 0)
			goto prepare_response;
		JANUS_VALIDATE_JSON_OBJECT(root, destroy_parameters,
			error_code, error_cause, TRUE,
			JANUS_VIDEOROOM_ERROR_MISSING_ELEMENT, JANUS_VIDEOROOM_ERROR_INVALID_ELEMENT);
		if(error_code != 0)
			goto prepare_response;
		json_t *room = json_object_get(root, "room");
		json_t *permanent = json_object_get(root, "permanent");
		gboolean save = permanent ? json_is_true(permanent) : FALSE;
		if(save && config == NULL) {
			JANUS_LOG(LOG_ERR, "No configuration file, can't destroy room permanently\n");
			error_code = JANUS_VIDEOROOM_ERROR_UNKNOWN_ERROR;
			g_snprintf(error_cause, 512, "No configuration file, can't destroy room permanently");
			goto prepare_response;
		}
		guint64 room_id = 0;
		char room_id_num[30], *room_id_str = NULL;
		if(!string_ids) {
			room_id = json_integer_value(room);
			g_snprintf(room_id_num, sizeof(room_id_num), "%"SCNu64, room_id);
			room_id_str = room_id_num;
		} else {
			room_id_str = (char *)json_string_value(room);
		}
		janus_mutex_lock(&rooms_mutex);
		janus_videoroom *videoroom = NULL;
		error_code = janus_videoroom_access_room(root, TRUE, FALSE, &videoroom, error_cause, sizeof(error_cause));
		if(error_code != 0) {
			janus_mutex_unlock(&rooms_mutex);
			goto prepare_response;
		}
		/* Remove room, but add a reference until we're done */
		janus_refcount_increase(&videoroom->ref);
		g_hash_table_remove(rooms, string_ids ? (gpointer)room_id_str : (gpointer)&room_id);
		/* Notify all participants that the fun is over, and that they'll be kicked */
		JANUS_LOG(LOG_VERB, "Notifying all participants\n");
		json_t *destroyed = json_object();
		json_object_set_new(destroyed, "videoroom", json_string("destroyed"));
		json_object_set_new(destroyed, "room", string_ids ? json_string(room_id_str) : json_integer(room_id));
		GHashTableIter iter;
		gpointer value;
		janus_mutex_lock(&videoroom->mutex);
		g_hash_table_iter_init(&iter, videoroom->participants);
		while (g_hash_table_iter_next(&iter, NULL, &value)) {
			janus_videoroom_publisher *p = value;
			if(p && p->session) {
				g_clear_pointer(&p->room, janus_videoroom_room_dereference);
				/* Notify the user we're going to destroy the room... */
				int ret = gateway->push_event(p->session->handle, &janus_videoroom_plugin, NULL, destroyed, NULL);
				JANUS_LOG(LOG_VERB, "  >> %d (%s)\n", ret, janus_get_api_error(ret));
				/* ... and then ask the core to close the PeerConnection */
				gateway->close_pc(p->session->handle);
			}
		}
		json_decref(destroyed);
		janus_mutex_unlock(&videoroom->mutex);
		/* Also notify event handlers */
		if(notify_events && gateway->events_is_enabled()) {
			json_t *info = json_object();
			json_object_set_new(info, "event", json_string("destroyed"));
			json_object_set_new(info, "room", string_ids ? json_string(room_id_str) : json_integer(room_id));
			gateway->notify_event(&janus_videoroom_plugin, session ? session->handle : NULL, info);
		}
		janus_mutex_unlock(&rooms_mutex);
		if(save) {
			/* This change is permanent: save to the configuration file too
			 * FIXME: We should check if anything fails... */
			JANUS_LOG(LOG_VERB, "Destroying room %s permanently in config file\n", room_id_str);
			janus_mutex_lock(&config_mutex);
			char cat[BUFSIZ];
			/* The room ID is the category (prefixed by "room-") */
			g_snprintf(cat, BUFSIZ, "room-%s", room_id_str);
			janus_config_remove(config, NULL, cat);
			/* Save modified configuration */
			if(janus_config_save(config, config_folder, JANUS_VIDEOROOM_PACKAGE) < 0)
				save = FALSE;	/* This will notify the user the room destruction is not permanent */
			janus_mutex_unlock(&config_mutex);
		}
		janus_refcount_decrease(&videoroom->ref);
		/* Done */
		response = json_object();
		json_object_set_new(response, "videoroom", json_string("destroyed"));
		json_object_set_new(response, "room", string_ids ? json_string(room_id_str) : json_integer(room_id));
		json_object_set_new(response, "permanent", save ? json_true() : json_false());
		goto prepare_response;
	} else if(!strcasecmp(request_text, "list")) {
		/* List all rooms (but private ones) and their details (except for the secret, of course...) */
		json_t *list = json_array();
		JANUS_LOG(LOG_VERB, "Getting the list of VideoRoom rooms\n");
		janus_mutex_lock(&rooms_mutex);
		GHashTableIter iter;
		gpointer value;
		g_hash_table_iter_init(&iter, rooms);
		while(g_hash_table_iter_next(&iter, NULL, &value)) {
			janus_videoroom *room = value;
			if(!room)
				continue;
			janus_refcount_increase(&room->ref);
			if(room->is_private) {
				/* Skip private room */
				JANUS_LOG(LOG_VERB, "Skipping private room '%s'\n", room->room_name);
				janus_refcount_decrease(&room->ref);
				continue;
			}
			if(!g_atomic_int_get(&room->destroyed)) {
				json_t *rl = json_object();
				json_object_set_new(rl, "room", string_ids ? json_string(room->room_id_str) : json_integer(room->room_id));
				json_object_set_new(rl, "description", json_string(room->room_name));
				json_object_set_new(rl, "pin_required", room->room_pin ? json_true() : json_false());
				json_object_set_new(rl, "max_publishers", json_integer(room->max_publishers));
				json_object_set_new(rl, "bitrate", json_integer(room->bitrate));
				if(room->bitrate_cap)
					json_object_set_new(rl, "bitrate_cap", json_true());
				json_object_set_new(rl, "fir_freq", json_integer(room->fir_freq));
				json_object_set_new(rl, "require_pvtid", room->require_pvtid ? json_true() : json_false());
				json_object_set_new(rl, "require_e2ee", room->require_e2ee ? json_true() : json_false());
				json_object_set_new(rl, "notify_joining", room->notify_joining ? json_true() : json_false());
				char audio_codecs[100];
				char video_codecs[100];
				janus_videoroom_codecstr(room, audio_codecs, video_codecs, sizeof(audio_codecs), ",");
				json_object_set_new(rl, "audiocodec", json_string(audio_codecs));
				json_object_set_new(rl, "videocodec", json_string(video_codecs));
				if(room->do_opusfec)
					json_object_set_new(rl, "opus_fec", json_true());
				if(room->do_svc)
					json_object_set_new(rl, "video_svc", json_true());
				json_object_set_new(rl, "record", room->record ? json_true() : json_false());
				json_object_set_new(rl, "rec_dir", json_string(room->rec_dir));
				/* TODO: Should we list participants as well? or should there be a separate API call on a specific room for this? */
				json_object_set_new(rl, "num_participants", json_integer(g_hash_table_size(room->participants)));
				json_object_set_new(rl, "audiolevel_ext", room->audiolevel_ext ? json_true() : json_false());
				json_object_set_new(rl, "audiolevel_event", room->audiolevel_event ? json_true() : json_false());
				if(room->audiolevel_event) {
					json_object_set_new(rl, "audio_active_packets", json_integer(room->audio_active_packets));
					json_object_set_new(rl, "audio_level_average", json_integer(room->audio_level_average));
				}
				json_object_set_new(rl, "videoorient_ext", room->videoorient_ext ? json_true() : json_false());
				json_object_set_new(rl, "playoutdelay_ext", room->playoutdelay_ext ? json_true() : json_false());
				json_object_set_new(rl, "transport_wide_cc_ext", room->transport_wide_cc_ext ? json_true() : json_false());
				json_array_append_new(list, rl);
			}
			janus_refcount_decrease(&room->ref);
		}
		janus_mutex_unlock(&rooms_mutex);
		response = json_object();
		json_object_set_new(response, "videoroom", json_string("success"));
		json_object_set_new(response, "list", list);
		goto prepare_response;
	} else if(!strcasecmp(request_text, "rtp_forward")) {
		JANUS_VALIDATE_JSON_OBJECT(root, rtp_forward_parameters,
			error_code, error_cause, TRUE,
			JANUS_VIDEOROOM_ERROR_MISSING_ELEMENT, JANUS_VIDEOROOM_ERROR_INVALID_ELEMENT);
		if(error_code != 0)
			goto prepare_response;
		if(!string_ids) {
			JANUS_VALIDATE_JSON_OBJECT(root, room_parameters,
				error_code, error_cause, TRUE,
				JANUS_VIDEOROOM_ERROR_MISSING_ELEMENT, JANUS_VIDEOROOM_ERROR_INVALID_ELEMENT);
		} else {
			JANUS_VALIDATE_JSON_OBJECT(root, roomstr_parameters,
				error_code, error_cause, TRUE,
				JANUS_VIDEOROOM_ERROR_MISSING_ELEMENT, JANUS_VIDEOROOM_ERROR_INVALID_ELEMENT);
		}
		if(error_code != 0)
			goto prepare_response;
		if(!string_ids) {
			JANUS_VALIDATE_JSON_OBJECT(root, pid_parameters,
				error_code, error_cause, TRUE,
				JANUS_VIDEOROOM_ERROR_MISSING_ELEMENT, JANUS_VIDEOROOM_ERROR_INVALID_ELEMENT);
		} else {
			JANUS_VALIDATE_JSON_OBJECT(root, pidstr_parameters,
				error_code, error_cause, TRUE,
				JANUS_VIDEOROOM_ERROR_MISSING_ELEMENT, JANUS_VIDEOROOM_ERROR_INVALID_ELEMENT);
		}
		if(error_code != 0)
			goto prepare_response;
		if(lock_rtpfwd && admin_key != NULL) {
			/* An admin key was specified: make sure it was provided, and that it's valid */
			JANUS_VALIDATE_JSON_OBJECT(root, adminkey_parameters,
				error_code, error_cause, TRUE,
				JANUS_VIDEOROOM_ERROR_MISSING_ELEMENT, JANUS_VIDEOROOM_ERROR_INVALID_ELEMENT);
			if(error_code != 0)
				goto prepare_response;
			JANUS_CHECK_SECRET(admin_key, root, "admin_key", error_code, error_cause,
				JANUS_VIDEOROOM_ERROR_MISSING_ELEMENT, JANUS_VIDEOROOM_ERROR_INVALID_ELEMENT, JANUS_VIDEOROOM_ERROR_UNAUTHORIZED);
			if(error_code != 0)
				goto prepare_response;
		}
		json_t *room = json_object_get(root, "room");
		json_t *pub_id = json_object_get(root, "publisher_id");
		int video_port[3] = {-1, -1, -1}, video_rtcp_port = -1, video_pt[3] = {0, 0, 0};
		uint32_t video_ssrc[3] = {0, 0, 0};
		int audio_port = -1, audio_rtcp_port = -1, audio_pt = 0;
		uint32_t audio_ssrc = 0;
		int data_port = -1;
		int srtp_suite = 0;
		const char *srtp_crypto = NULL;
		/* There may be multiple target video ports (e.g., publisher simulcasting) */
		json_t *vid_port = json_object_get(root, "video_port");
		if(vid_port) {
			video_port[0] = json_integer_value(vid_port);
			json_t *pt = json_object_get(root, "video_pt");
			if(pt)
				video_pt[0] = json_integer_value(pt);
			json_t *ssrc = json_object_get(root, "video_ssrc");
			if(ssrc)
				video_ssrc[0] = json_integer_value(ssrc);
		}
		vid_port = json_object_get(root, "video_port_2");
		if(vid_port) {
			video_port[1] = json_integer_value(vid_port);
			json_t *pt = json_object_get(root, "video_pt_2");
			if(pt)
				video_pt[1] = json_integer_value(pt);
			json_t *ssrc = json_object_get(root, "video_ssrc_2");
			if(ssrc)
				video_ssrc[1] = json_integer_value(ssrc);
		}
		vid_port = json_object_get(root, "video_port_3");
		if(vid_port) {
			video_port[2] = json_integer_value(vid_port);
			json_t *pt = json_object_get(root, "video_pt_3");
			if(pt)
				video_pt[2] = json_integer_value(pt);
			json_t *ssrc = json_object_get(root, "video_ssrc_3");
			if(ssrc)
				video_ssrc[2] = json_integer_value(ssrc);
		}
		json_t *vid_rtcp_port = json_object_get(root, "video_rtcp_port");
		if(vid_rtcp_port)
			video_rtcp_port = json_integer_value(vid_rtcp_port);
		/* Audio target */
		json_t *au_port = json_object_get(root, "audio_port");
		if(au_port) {
			audio_port = json_integer_value(au_port);
			json_t *pt = json_object_get(root, "audio_pt");
			if(pt)
				audio_pt = json_integer_value(pt);
			json_t *ssrc = json_object_get(root, "audio_ssrc");
			if(ssrc)
				audio_ssrc = json_integer_value(ssrc);
		}
		json_t *au_rtcp_port = json_object_get(root, "audio_rtcp_port");
		if(au_rtcp_port)
			audio_rtcp_port = json_integer_value(au_rtcp_port);
		/* Data target */
		json_t *d_port = json_object_get(root, "data_port");
		if(d_port) {
			data_port = json_integer_value(d_port);
		}
		json_t *json_host = json_object_get(root, "host");
		json_t *json_host_family = json_object_get(root, "host_family");
		const char *host_family = json_string_value(json_host_family);
		int family = 0;
		if(host_family) {
			if(!strcasecmp(host_family, "ipv4")) {
				family = AF_INET;
			} else if(!strcasecmp(host_family, "ipv6")) {
				family = AF_INET6;
			} else {
				JANUS_LOG(LOG_ERR, "Unsupported protocol family (%s)\n", host_family);
				error_code = JANUS_VIDEOROOM_ERROR_INVALID_ELEMENT;
				g_snprintf(error_cause, 512, "Unsupported protocol family (%s)", host_family);
				goto prepare_response;
			}
		}
		/* Do we need to forward multiple simulcast streams to a single endpoint? */
		gboolean simulcast = FALSE;
		if(json_object_get(root, "simulcast") != NULL)
			simulcast = json_is_true(json_object_get(root, "simulcast"));
		if(simulcast) {
			/* We do, disable the other video ports if they were requested */
			video_port[1] = -1;
			video_port[2] = -1;
		}
		/* Besides, we may need to SRTP-encrypt this stream */
		json_t *s_suite = json_object_get(root, "srtp_suite");
		json_t *s_crypto = json_object_get(root, "srtp_crypto");
		if(s_suite && s_crypto) {
			srtp_suite = json_integer_value(s_suite);
			if(srtp_suite != 32 && srtp_suite != 80) {
				JANUS_LOG(LOG_ERR, "Invalid SRTP suite (%d)\n", srtp_suite);
				error_code = JANUS_VIDEOROOM_ERROR_INVALID_ELEMENT;
				g_snprintf(error_cause, 512, "Invalid SRTP suite (%d)", srtp_suite);
				goto prepare_response;
			}
			srtp_crypto = json_string_value(s_crypto);
		}
		guint64 room_id = 0;
		char room_id_num[30], *room_id_str = NULL;
		if(!string_ids) {
			room_id = json_integer_value(room);
			g_snprintf(room_id_num, sizeof(room_id_num), "%"SCNu64, room_id);
			room_id_str = room_id_num;
		} else {
			room_id_str = (char *)json_string_value(room);
		}
		guint64 publisher_id = 0;
		char publisher_id_num[30], *publisher_id_str = NULL;
		if(!string_ids) {
			publisher_id = json_integer_value(pub_id);
			g_snprintf(publisher_id_num, sizeof(publisher_id_num), "%"SCNu64, publisher_id);
			publisher_id_str = publisher_id_num;
		} else {
			publisher_id_str = (char *)json_string_value(pub_id);
		}
		const char *host = json_string_value(json_host), *resolved_host = NULL;
		/* Check if we need to resolve this host address */
		struct addrinfo *res = NULL, *start = NULL;
		janus_network_address addr;
		janus_network_address_string_buffer addr_buf;
		struct addrinfo hints;
		memset(&hints, 0, sizeof(hints));
		if(family != 0)
			hints.ai_family = family;
		if(getaddrinfo(host, NULL, family != 0 ? &hints : NULL, &res) == 0) {
			start = res;
			while(res != NULL) {
				if(janus_network_address_from_sockaddr(res->ai_addr, &addr) == 0 &&
						janus_network_address_to_string_buffer(&addr, &addr_buf) == 0) {
					/* Resolved */
					resolved_host = janus_network_address_string_from_buffer(&addr_buf);
					freeaddrinfo(start);
					start = NULL;
					break;
				}
				res = res->ai_next;
			}
		}
		if(resolved_host == NULL) {
			if(start)
				freeaddrinfo(start);
			JANUS_LOG(LOG_ERR, "Could not resolve address (%s)...\n", host);
			error_code = JANUS_VIDEOROOM_ERROR_INVALID_ELEMENT;
			g_snprintf(error_cause, 512, "Could not resolve address (%s)...", host);
			goto prepare_response;
		}
		host = resolved_host;
		janus_mutex_lock(&rooms_mutex);
		janus_videoroom *videoroom = NULL;
		error_code = janus_videoroom_access_room(root, TRUE, FALSE, &videoroom, error_cause, sizeof(error_cause));
		janus_mutex_unlock(&rooms_mutex);
		if(error_code != 0)
			goto prepare_response;
		janus_refcount_increase(&videoroom->ref);
		janus_mutex_lock(&videoroom->mutex);
		janus_videoroom_publisher *publisher = g_hash_table_lookup(videoroom->participants,
			string_ids ? (gpointer)publisher_id_str : (gpointer)&publisher_id);
		if(publisher == NULL) {
			janus_mutex_unlock(&videoroom->mutex);
			janus_refcount_decrease(&videoroom->ref);
			JANUS_LOG(LOG_ERR, "No such publisher (%s)\n", publisher_id_str);
			error_code = JANUS_VIDEOROOM_ERROR_NO_SUCH_FEED;
			g_snprintf(error_cause, 512, "No such feed (%s)", publisher_id_str);
			goto prepare_response;
		}
		janus_refcount_increase(&publisher->ref);	/* This is just to handle the request for now */
		if(publisher->udp_sock <= 0) {
			publisher->udp_sock = socket(AF_INET6, SOCK_DGRAM, IPPROTO_UDP);
			int v6only = 0;
			if(publisher->udp_sock <= 0 ||
					setsockopt(publisher->udp_sock, IPPROTO_IPV6, IPV6_V6ONLY, &v6only, sizeof(v6only)) != 0) {
				janus_refcount_decrease(&publisher->ref);
				janus_mutex_unlock(&videoroom->mutex);
				janus_refcount_decrease(&videoroom->ref);
				JANUS_LOG(LOG_ERR, "Could not open UDP socket for RTP stream for publisher (%s)\n", publisher_id_str);
				error_code = JANUS_VIDEOROOM_ERROR_UNKNOWN_ERROR;
				g_snprintf(error_cause, 512, "Could not open UDP socket for RTP stream");
				goto prepare_response;
			}
		}
		guint32 audio_handle = 0;
		guint32 video_handle[3] = {0, 0, 0};
		guint32 data_handle = 0;
		if(audio_port > 0) {
			audio_handle = janus_videoroom_rtp_forwarder_add_helper(publisher, host, audio_port, audio_rtcp_port, audio_pt, audio_ssrc,
				FALSE, srtp_suite, srtp_crypto, 0, FALSE, FALSE);
		}
		if(video_port[0] > 0) {
			video_handle[0] = janus_videoroom_rtp_forwarder_add_helper(publisher, host, video_port[0], video_rtcp_port, video_pt[0], video_ssrc[0],
				simulcast, srtp_suite, srtp_crypto, 0, TRUE, FALSE);
		}
		if(video_port[1] > 0) {
			video_handle[1] = janus_videoroom_rtp_forwarder_add_helper(publisher, host, video_port[1], 0, video_pt[1], video_ssrc[1],
				FALSE, srtp_suite, srtp_crypto, 1, TRUE, FALSE);
		}
		if(video_port[2] > 0) {
			video_handle[2] = janus_videoroom_rtp_forwarder_add_helper(publisher, host, video_port[2], 0, video_pt[2], video_ssrc[2],
				FALSE, srtp_suite, srtp_crypto, 2, TRUE, FALSE);
		}
		if(data_port > 0) {
			data_handle = janus_videoroom_rtp_forwarder_add_helper(publisher, host, data_port, 0, 0, 0, FALSE, 0, NULL, 0, FALSE, TRUE);
		}
		janus_mutex_unlock(&videoroom->mutex);
		response = json_object();
		json_t *rtp_stream = json_object();
		if(audio_handle > 0) {
			json_object_set_new(rtp_stream, "audio_stream_id", json_integer(audio_handle));
			json_object_set_new(rtp_stream, "audio", json_integer(audio_port));
			if(audio_rtcp_port > 0)
				json_object_set_new(rtp_stream, "audio_rtcp", json_integer(audio_rtcp_port));
			/* Also notify event handlers */
			if(notify_events && gateway->events_is_enabled()) {
				json_t *info = json_object();
				json_object_set_new(info, "event", json_string("rtp_forward"));
				json_object_set_new(info, "room", string_ids ? json_string(room_id_str) : json_integer(room_id));
				json_object_set_new(info, "publisher_id", string_ids ? json_string(publisher_id_str) : json_integer(publisher_id));
				json_object_set_new(info, "media", json_string("audio"));
				json_object_set_new(info, "stream_id", json_integer(audio_handle));
				json_object_set_new(info, "host", json_string(host));
				json_object_set_new(info, "port", json_integer(audio_port));
				gateway->notify_event(&janus_videoroom_plugin, NULL, info);
			}
		}
		if(video_handle[0] > 0 || video_handle[1] > 0 || video_handle[2] > 0) {
			janus_videoroom_reqpli(publisher, "New RTP forward publisher");
			/* Done */
			if(video_handle[0] > 0) {
				json_object_set_new(rtp_stream, "video_stream_id", json_integer(video_handle[0]));
				json_object_set_new(rtp_stream, "video", json_integer(video_port[0]));
				if(video_rtcp_port > 0)
					json_object_set_new(rtp_stream, "video_rtcp", json_integer(video_rtcp_port));
				/* Also notify event handlers */
				if(notify_events && gateway->events_is_enabled()) {
					json_t *info = json_object();
					json_object_set_new(info, "event", json_string("rtp_forward"));
					json_object_set_new(info, "room", string_ids ? json_string(room_id_str) : json_integer(room_id));
					json_object_set_new(info, "publisher_id", string_ids ? json_string(publisher_id_str) : json_integer(publisher_id));
					json_object_set_new(info, "media", json_string("video"));
					if(video_handle[1] > 0 || video_handle[2] > 0)
						json_object_set_new(info, "video_substream", json_integer(0));
					json_object_set_new(info, "stream_id", json_integer(video_handle[0]));
					json_object_set_new(info, "host", json_string(host));
					json_object_set_new(info, "port", json_integer(video_port[0]));
					gateway->notify_event(&janus_videoroom_plugin, NULL, info);
				}
			}
			if(video_handle[1] > 0) {
				json_object_set_new(rtp_stream, "video_stream_id_2", json_integer(video_handle[1]));
				json_object_set_new(rtp_stream, "video_2", json_integer(video_port[1]));
				/* Also notify event handlers */
				if(notify_events && gateway->events_is_enabled()) {
					json_t *info = json_object();
					json_object_set_new(info, "event", json_string("rtp_forward"));
					json_object_set_new(info, "room", string_ids ? json_string(room_id_str) : json_integer(room_id));
					json_object_set_new(info, "publisher_id", string_ids ? json_string(publisher_id_str) : json_integer(publisher_id));
					json_object_set_new(info, "media", json_string("video"));
					json_object_set_new(info, "video_substream", json_integer(1));
					json_object_set_new(info, "stream_id", json_integer(video_handle[1]));
					json_object_set_new(info, "host", json_string(host));
					json_object_set_new(info, "port", json_integer(video_port[1]));
					gateway->notify_event(&janus_videoroom_plugin, NULL, info);
				}
			}
			if(video_handle[2] > 0) {
				json_object_set_new(rtp_stream, "video_stream_id_3", json_integer(video_handle[2]));
				json_object_set_new(rtp_stream, "video_3", json_integer(video_port[2]));
				/* Also notify event handlers */
				if(notify_events && gateway->events_is_enabled()) {
					json_t *info = json_object();
					json_object_set_new(info, "event", json_string("rtp_forward"));
					json_object_set_new(info, "room", string_ids ? json_string(room_id_str) : json_integer(room_id));
					json_object_set_new(info, "publisher_id", string_ids ? json_string(publisher_id_str) : json_integer(publisher_id));
					json_object_set_new(info, "media", json_string("video"));
					json_object_set_new(info, "video_substream", json_integer(2));
					json_object_set_new(info, "stream_id", json_integer(video_handle[2]));
					json_object_set_new(info, "host", json_string(host));
					json_object_set_new(info, "port", json_integer(video_port[2]));
					gateway->notify_event(&janus_videoroom_plugin, NULL, info);
				}
			}
		}
		if(data_handle > 0) {
			json_object_set_new(rtp_stream, "data_stream_id", json_integer(data_handle));
			json_object_set_new(rtp_stream, "data", json_integer(data_port));
			/* Also notify event handlers */
			if(notify_events && gateway->events_is_enabled()) {
				json_t *info = json_object();
				json_object_set_new(info, "event", json_string("rtp_forward"));
				json_object_set_new(info, "room", string_ids ? json_string(room_id_str) : json_integer(room_id));
				json_object_set_new(info, "publisher_id", string_ids ? json_string(publisher_id_str) : json_integer(publisher_id));
				json_object_set_new(info, "media", json_string("data"));
				json_object_set_new(info, "stream_id", json_integer(data_handle));
				json_object_set_new(info, "host", json_string(host));
				json_object_set_new(info, "port", json_integer(data_port));
				gateway->notify_event(&janus_videoroom_plugin, NULL, info);
			}
		}
		/* These two unrefs are related to the message handling */
		janus_refcount_decrease(&publisher->ref);
		janus_refcount_decrease(&videoroom->ref);
		json_object_set_new(rtp_stream, "host", json_string(host));
		json_object_set_new(response, "publisher_id", string_ids ? json_string(publisher_id_str) : json_integer(publisher_id));
		json_object_set_new(response, "rtp_stream", rtp_stream);
		json_object_set_new(response, "room", string_ids ? json_string(room_id_str) : json_integer(room_id));
		json_object_set_new(response, "videoroom", json_string("rtp_forward"));
		goto prepare_response;
	} else if(!strcasecmp(request_text, "stop_rtp_forward")) {
		if(!string_ids) {
			JANUS_VALIDATE_JSON_OBJECT(root, room_parameters,
				error_code, error_cause, TRUE,
				JANUS_VIDEOROOM_ERROR_MISSING_ELEMENT, JANUS_VIDEOROOM_ERROR_INVALID_ELEMENT);
		} else {
			JANUS_VALIDATE_JSON_OBJECT(root, roomstr_parameters,
				error_code, error_cause, TRUE,
				JANUS_VIDEOROOM_ERROR_MISSING_ELEMENT, JANUS_VIDEOROOM_ERROR_INVALID_ELEMENT);
		}
		if(error_code != 0)
			goto prepare_response;
		if(!string_ids) {
			JANUS_VALIDATE_JSON_OBJECT(root, pid_parameters,
				error_code, error_cause, TRUE,
				JANUS_VIDEOROOM_ERROR_MISSING_ELEMENT, JANUS_VIDEOROOM_ERROR_INVALID_ELEMENT);
		} else {
			JANUS_VALIDATE_JSON_OBJECT(root, pidstr_parameters,
				error_code, error_cause, TRUE,
				JANUS_VIDEOROOM_ERROR_MISSING_ELEMENT, JANUS_VIDEOROOM_ERROR_INVALID_ELEMENT);
		}
		if(error_code != 0)
			goto prepare_response;
		JANUS_VALIDATE_JSON_OBJECT(root, stop_rtp_forward_parameters,
			error_code, error_cause, TRUE,
			JANUS_VIDEOROOM_ERROR_MISSING_ELEMENT, JANUS_VIDEOROOM_ERROR_INVALID_ELEMENT);
		if(error_code != 0)
			goto prepare_response;
		if(lock_rtpfwd && admin_key != NULL) {
			/* An admin key was specified: make sure it was provided, and that it's valid */
			JANUS_VALIDATE_JSON_OBJECT(root, adminkey_parameters,
				error_code, error_cause, TRUE,
				JANUS_VIDEOROOM_ERROR_MISSING_ELEMENT, JANUS_VIDEOROOM_ERROR_INVALID_ELEMENT);
			if(error_code != 0)
				goto prepare_response;
			JANUS_CHECK_SECRET(admin_key, root, "admin_key", error_code, error_cause,
				JANUS_VIDEOROOM_ERROR_MISSING_ELEMENT, JANUS_VIDEOROOM_ERROR_INVALID_ELEMENT, JANUS_VIDEOROOM_ERROR_UNAUTHORIZED);
			if(error_code != 0)
				goto prepare_response;
		}
		json_t *room = json_object_get(root, "room");
		json_t *pub_id = json_object_get(root, "publisher_id");
		json_t *id = json_object_get(root, "stream_id");

		guint64 room_id = 0;
		char room_id_num[30], *room_id_str = NULL;
		if(!string_ids) {
			room_id = json_integer_value(room);
			g_snprintf(room_id_num, sizeof(room_id_num), "%"SCNu64, room_id);
			room_id_str = room_id_num;
		} else {
			room_id_str = (char *)json_string_value(room);
		}
		guint64 publisher_id = 0;
		char publisher_id_num[30], *publisher_id_str = NULL;
		if(!string_ids) {
			publisher_id = json_integer_value(pub_id);
			g_snprintf(publisher_id_num, sizeof(publisher_id_num), "%"SCNu64, publisher_id);
			publisher_id_str = publisher_id_num;
		} else {
			publisher_id_str = (char *)json_string_value(pub_id);
		}
		guint32 stream_id = json_integer_value(id);
		janus_mutex_lock(&rooms_mutex);
		janus_videoroom *videoroom = NULL;
		error_code = janus_videoroom_access_room(root, TRUE, FALSE, &videoroom, error_cause, sizeof(error_cause));
		janus_mutex_unlock(&rooms_mutex);
		if(error_code != 0)
			goto prepare_response;
		janus_mutex_lock(&videoroom->mutex);
		janus_refcount_increase(&videoroom->ref);
		janus_videoroom_publisher *publisher = g_hash_table_lookup(videoroom->participants,
			string_ids ? (gpointer)publisher_id_str : (gpointer)&publisher_id);
		if(publisher == NULL) {
			janus_mutex_unlock(&videoroom->mutex);
			janus_refcount_decrease(&videoroom->ref);
			JANUS_LOG(LOG_ERR, "No such publisher (%s)\n", publisher_id_str);
			error_code = JANUS_VIDEOROOM_ERROR_NO_SUCH_FEED;
			g_snprintf(error_cause, 512, "No such feed (%s)", publisher_id_str);
			goto prepare_response;
		}
		janus_refcount_increase(&publisher->ref);	/* Just to handle the message now */
		janus_mutex_lock(&publisher->rtp_forwarders_mutex);
		if(!g_hash_table_remove(publisher->rtp_forwarders, GUINT_TO_POINTER(stream_id))) {
			janus_mutex_unlock(&publisher->rtp_forwarders_mutex);
			janus_refcount_decrease(&publisher->ref);
			janus_mutex_unlock(&videoroom->mutex);
			janus_refcount_decrease(&videoroom->ref);
			JANUS_LOG(LOG_ERR, "No such stream (%"SCNu32")\n", stream_id);
			error_code = JANUS_VIDEOROOM_ERROR_NO_SUCH_FEED;
			g_snprintf(error_cause, 512, "No such stream (%"SCNu32")", stream_id);
			goto prepare_response;
		}
		janus_mutex_unlock(&publisher->rtp_forwarders_mutex);
		janus_refcount_decrease(&publisher->ref);
		janus_mutex_unlock(&videoroom->mutex);
		janus_refcount_decrease(&videoroom->ref);
		response = json_object();
		json_object_set_new(response, "videoroom", json_string("stop_rtp_forward"));
		json_object_set_new(response, "room", string_ids ? json_string(room_id_str) : json_integer(room_id));
		json_object_set_new(response, "publisher_id", string_ids ? json_string(publisher_id_str) : json_integer(publisher_id));
		json_object_set_new(response, "stream_id", json_integer(stream_id));
		/* Also notify event handlers */
		if(notify_events && gateway->events_is_enabled()) {
			json_t *info = json_object();
			json_object_set_new(info, "event", json_string("stop_rtp_forward"));
			json_object_set_new(info, "room", string_ids ? json_string(room_id_str) : json_integer(room_id));
			json_object_set_new(info, "publisher_id", string_ids ? json_string(publisher_id_str) : json_integer(publisher_id));
			json_object_set_new(info, "stream_id", json_integer(stream_id));
			gateway->notify_event(&janus_videoroom_plugin, NULL, info);
		}
		goto prepare_response;
	} else if(!strcasecmp(request_text, "exists")) {
		/* Check whether a given room exists or not, returns true/false */
		if(!string_ids) {
			JANUS_VALIDATE_JSON_OBJECT(root, room_parameters,
				error_code, error_cause, TRUE,
				JANUS_VIDEOROOM_ERROR_MISSING_ELEMENT, JANUS_VIDEOROOM_ERROR_INVALID_ELEMENT);
		} else {
			JANUS_VALIDATE_JSON_OBJECT(root, roomstr_parameters,
				error_code, error_cause, TRUE,
				JANUS_VIDEOROOM_ERROR_MISSING_ELEMENT, JANUS_VIDEOROOM_ERROR_INVALID_ELEMENT);
		}
		if(error_code != 0)
			goto prepare_response;
		json_t *room = json_object_get(root, "room");
		guint64 room_id = 0;
		char room_id_num[30], *room_id_str = NULL;
		if(!string_ids) {
			room_id = json_integer_value(room);
			g_snprintf(room_id_num, sizeof(room_id_num), "%"SCNu64, room_id);
			room_id_str = room_id_num;
		} else {
			room_id_str = (char *)json_string_value(room);
		}
		janus_mutex_lock(&rooms_mutex);
		gboolean room_exists = g_hash_table_contains(rooms, string_ids ? (gpointer)room_id_str : (gpointer)&room_id);
		janus_mutex_unlock(&rooms_mutex);
		response = json_object();
		json_object_set_new(response, "videoroom", json_string("success"));
		json_object_set_new(response, "room", string_ids ? json_string(room_id_str) : json_integer(room_id));
		json_object_set_new(response, "exists", room_exists ? json_true() : json_false());
		goto prepare_response;
	} else if(!strcasecmp(request_text, "allowed")) {
		JANUS_LOG(LOG_VERB, "Attempt to edit the list of allowed participants in an existing VideoRoom room\n");
		if(!string_ids) {
			JANUS_VALIDATE_JSON_OBJECT(root, room_parameters,
				error_code, error_cause, TRUE,
				JANUS_VIDEOROOM_ERROR_MISSING_ELEMENT, JANUS_VIDEOROOM_ERROR_INVALID_ELEMENT);
		} else {
			JANUS_VALIDATE_JSON_OBJECT(root, roomstr_parameters,
				error_code, error_cause, TRUE,
				JANUS_VIDEOROOM_ERROR_MISSING_ELEMENT, JANUS_VIDEOROOM_ERROR_INVALID_ELEMENT);
		}
		if(error_code != 0)
			goto prepare_response;
		JANUS_VALIDATE_JSON_OBJECT(root, allowed_parameters,
			error_code, error_cause, TRUE,
			JANUS_VIDEOROOM_ERROR_MISSING_ELEMENT, JANUS_VIDEOROOM_ERROR_INVALID_ELEMENT);
		if(error_code != 0)
			goto prepare_response;
		json_t *action = json_object_get(root, "action");
		json_t *room = json_object_get(root, "room");
		json_t *allowed = json_object_get(root, "allowed");
		const char *action_text = json_string_value(action);
		if(strcasecmp(action_text, "enable") && strcasecmp(action_text, "disable") &&
				strcasecmp(action_text, "add") && strcasecmp(action_text, "remove")) {
			JANUS_LOG(LOG_ERR, "Unsupported action '%s' (allowed)\n", action_text);
			error_code = JANUS_VIDEOROOM_ERROR_INVALID_ELEMENT;
			g_snprintf(error_cause, 512, "Unsupported action '%s' (allowed)", action_text);
			goto prepare_response;
		}
		guint64 room_id = 0;
		char room_id_num[30], *room_id_str = NULL;
		if(!string_ids) {
			room_id = json_integer_value(room);
			g_snprintf(room_id_num, sizeof(room_id_num), "%"SCNu64, room_id);
			room_id_str = room_id_num;
		} else {
			room_id_str = (char *)json_string_value(room);
		}
		janus_mutex_lock(&rooms_mutex);
		janus_videoroom *videoroom = NULL;
		error_code = janus_videoroom_access_room(root, TRUE, FALSE, &videoroom, error_cause, sizeof(error_cause));
		if(error_code != 0) {
			janus_mutex_unlock(&rooms_mutex);
			goto prepare_response;
		}
		janus_refcount_increase(&videoroom->ref);
		janus_mutex_unlock(&rooms_mutex);
		/* A secret may be required for this action */
		JANUS_CHECK_SECRET(videoroom->room_secret, root, "secret", error_code, error_cause,
			JANUS_VIDEOROOM_ERROR_MISSING_ELEMENT, JANUS_VIDEOROOM_ERROR_INVALID_ELEMENT, JANUS_VIDEOROOM_ERROR_UNAUTHORIZED);
		if(error_code != 0) {
			janus_refcount_decrease(&videoroom->ref);
			goto prepare_response;
		}
		if(!strcasecmp(action_text, "enable")) {
			JANUS_LOG(LOG_VERB, "Enabling the check on allowed authorization tokens for room %s\n", room_id_str);
			videoroom->check_allowed = TRUE;
		} else if(!strcasecmp(action_text, "disable")) {
			JANUS_LOG(LOG_VERB, "Disabling the check on allowed authorization tokens for room %s (free entry)\n", room_id_str);
			videoroom->check_allowed = FALSE;
		} else {
			gboolean add = !strcasecmp(action_text, "add");
			if(allowed) {
				/* Make sure the "allowed" array only contains strings */
				gboolean ok = TRUE;
				if(json_array_size(allowed) > 0) {
					size_t i = 0;
					for(i=0; i<json_array_size(allowed); i++) {
						json_t *a = json_array_get(allowed, i);
						if(!a || !json_is_string(a)) {
							ok = FALSE;
							break;
						}
					}
				}
				if(!ok) {
					JANUS_LOG(LOG_ERR, "Invalid element in the allowed array (not a string)\n");
					error_code = JANUS_VIDEOROOM_ERROR_INVALID_ELEMENT;
					g_snprintf(error_cause, 512, "Invalid element in the allowed array (not a string)");
					janus_refcount_decrease(&videoroom->ref);
					goto prepare_response;
				}
				size_t i = 0;
				for(i=0; i<json_array_size(allowed); i++) {
					const char *token = json_string_value(json_array_get(allowed, i));
					if(add) {
						if(!g_hash_table_lookup(videoroom->allowed, token))
							g_hash_table_insert(videoroom->allowed, g_strdup(token), GINT_TO_POINTER(TRUE));
					} else {
						g_hash_table_remove(videoroom->allowed, token);
					}
				}
			}
		}
		/* Prepare response */
		response = json_object();
		json_object_set_new(response, "videoroom", json_string("success"));
		json_object_set_new(response, "room", string_ids ? json_string(videoroom->room_id_str) : json_integer(videoroom->room_id));
		json_t *list = json_array();
		if(strcasecmp(action_text, "disable")) {
			if(g_hash_table_size(videoroom->allowed) > 0) {
				GHashTableIter iter;
				gpointer key;
				g_hash_table_iter_init(&iter, videoroom->allowed);
				while(g_hash_table_iter_next(&iter, &key, NULL)) {
					char *token = key;
					json_array_append_new(list, json_string(token));
				}
			}
			json_object_set_new(response, "allowed", list);
		}
		/* Done */
		janus_refcount_decrease(&videoroom->ref);
		JANUS_LOG(LOG_VERB, "VideoRoom room allowed list updated\n");
		goto prepare_response;
	} else if(!strcasecmp(request_text, "kick")) {
		JANUS_LOG(LOG_VERB, "Attempt to kick a participant from an existing VideoRoom room\n");
		if(!string_ids) {
			JANUS_VALIDATE_JSON_OBJECT(root, room_parameters,
				error_code, error_cause, TRUE,
				JANUS_VIDEOROOM_ERROR_MISSING_ELEMENT, JANUS_VIDEOROOM_ERROR_INVALID_ELEMENT);
		} else {
			JANUS_VALIDATE_JSON_OBJECT(root, roomstr_parameters,
				error_code, error_cause, TRUE,
				JANUS_VIDEOROOM_ERROR_MISSING_ELEMENT, JANUS_VIDEOROOM_ERROR_INVALID_ELEMENT);
		}
		if(!string_ids) {
			JANUS_VALIDATE_JSON_OBJECT(root, id_parameters,
				error_code, error_cause, TRUE,
				JANUS_VIDEOROOM_ERROR_MISSING_ELEMENT, JANUS_VIDEOROOM_ERROR_INVALID_ELEMENT);
		} else {
			JANUS_VALIDATE_JSON_OBJECT(root, idstr_parameters,
				error_code, error_cause, TRUE,
				JANUS_VIDEOROOM_ERROR_MISSING_ELEMENT, JANUS_VIDEOROOM_ERROR_INVALID_ELEMENT);
		}
		if(error_code != 0)
			goto prepare_response;
		JANUS_VALIDATE_JSON_OBJECT(root, kick_parameters,
			error_code, error_cause, TRUE,
			JANUS_VIDEOROOM_ERROR_MISSING_ELEMENT, JANUS_VIDEOROOM_ERROR_INVALID_ELEMENT);
		if(error_code != 0)
			goto prepare_response;
		json_t *room = json_object_get(root, "room");
		json_t *id = json_object_get(root, "id");
		guint64 room_id = 0;
		char room_id_num[30], *room_id_str = NULL;
		if(!string_ids) {
			room_id = json_integer_value(room);
			g_snprintf(room_id_num, sizeof(room_id_num), "%"SCNu64, room_id);
			room_id_str = room_id_num;
		} else {
			room_id_str = (char *)json_string_value(room);
		}
		janus_mutex_lock(&rooms_mutex);
		janus_videoroom *videoroom = NULL;
		error_code = janus_videoroom_access_room(root, TRUE, FALSE, &videoroom, error_cause, sizeof(error_cause));
		if(error_code != 0) {
			janus_mutex_unlock(&rooms_mutex);
			goto prepare_response;
		}
		janus_refcount_increase(&videoroom->ref);
		janus_mutex_unlock(&rooms_mutex);
		janus_mutex_lock(&videoroom->mutex);
		/* A secret may be required for this action */
		JANUS_CHECK_SECRET(videoroom->room_secret, root, "secret", error_code, error_cause,
			JANUS_VIDEOROOM_ERROR_MISSING_ELEMENT, JANUS_VIDEOROOM_ERROR_INVALID_ELEMENT, JANUS_VIDEOROOM_ERROR_UNAUTHORIZED);
		if(error_code != 0) {
			janus_mutex_unlock(&videoroom->mutex);
			janus_refcount_decrease(&videoroom->ref);
			goto prepare_response;
		}
		guint64 user_id = 0;
		char user_id_num[30], *user_id_str = NULL;
		if(!string_ids) {
			user_id = json_integer_value(id);
			g_snprintf(user_id_num, sizeof(user_id_num), "%"SCNu64, user_id);
			user_id_str = user_id_num;
		} else {
			user_id_str = (char *)json_string_value(id);
		}
		janus_videoroom_publisher *participant = g_hash_table_lookup(videoroom->participants,
			string_ids ? (gpointer)user_id_str : (gpointer)&user_id);
		if(participant == NULL) {
			janus_mutex_unlock(&videoroom->mutex);
			janus_refcount_decrease(&videoroom->ref);
			JANUS_LOG(LOG_ERR, "No such user %s in room %s\n", user_id_str, room_id_str);
			error_code = JANUS_VIDEOROOM_ERROR_NO_SUCH_FEED;
			g_snprintf(error_cause, 512, "No such user %s in room %s", user_id_str, room_id_str);
			goto prepare_response;
		}
		if(participant->kicked) {
			/* Already kicked */
			janus_mutex_unlock(&videoroom->mutex);
			janus_refcount_decrease(&videoroom->ref);
			response = json_object();
			json_object_set_new(response, "videoroom", json_string("success"));
			/* Done */
			goto prepare_response;
		}
		participant->kicked = TRUE;
		participant->session->started = FALSE;
		participant->audio_active = FALSE;
		participant->video_active = FALSE;
		participant->data_active = FALSE;
		/* Prepare an event for this */
		json_t *kicked = json_object();
		json_object_set_new(kicked, "videoroom", json_string("event"));
		json_object_set_new(kicked, "room", string_ids ? json_string(participant->room_id_str) : json_integer(participant->room_id));
		json_object_set_new(kicked, "leaving", json_string("ok"));
		json_object_set_new(kicked, "reason", json_string("kicked"));
		int ret = gateway->push_event(participant->session->handle, &janus_videoroom_plugin, NULL, kicked, NULL);
		JANUS_LOG(LOG_VERB, "  >> %d (%s)\n", ret, janus_get_api_error(ret));
		json_decref(kicked);
		janus_mutex_unlock(&videoroom->mutex);
		/* If this room requires valid private_id values, we can kick subscriptions too */
		if(videoroom->require_pvtid && participant->subscriptions != NULL) {
			/* Iterate on the subscriptions we know this user has */
			janus_mutex_lock(&participant->own_subscriptions_mutex);
			GSList *s = participant->subscriptions;
			while(s) {
				janus_videoroom_subscriber *subscriber = (janus_videoroom_subscriber *)s->data;
				if(subscriber) {
					subscriber->kicked = TRUE;
					subscriber->audio = FALSE;
					subscriber->video = FALSE;
					subscriber->data = FALSE;
					/* FIXME We should also close the PeerConnection, but we risk race conditions if we do it here,
					 * so for now we mark the subscriber as kicked and prevent it from getting any media after this */
				}
				s = s->next;
			}
			janus_mutex_unlock(&participant->own_subscriptions_mutex);
		}
		/* This publisher is leaving, tell everybody */
		janus_videoroom_leave_or_unpublish(participant, TRUE, TRUE);
		/* Tell the core to tear down the PeerConnection, hangup_media will do the rest */
		if(participant && participant->session)
			gateway->close_pc(participant->session->handle);
		JANUS_LOG(LOG_INFO, "Kicked user %s from room %s\n", user_id_str, room_id_str);
		/* Prepare response */
		response = json_object();
		json_object_set_new(response, "videoroom", json_string("success"));
		/* Done */
		janus_refcount_decrease(&videoroom->ref);
		goto prepare_response;
	} else if(!strcasecmp(request_text, "listparticipants")) {
		/* List all participants in a room, specifying whether they're publishers or just attendees */
		if(!string_ids) {
			JANUS_VALIDATE_JSON_OBJECT(root, room_parameters,
				error_code, error_cause, TRUE,
				JANUS_VIDEOROOM_ERROR_MISSING_ELEMENT, JANUS_VIDEOROOM_ERROR_INVALID_ELEMENT);
		} else {
			JANUS_VALIDATE_JSON_OBJECT(root, roomstr_parameters,
				error_code, error_cause, TRUE,
				JANUS_VIDEOROOM_ERROR_MISSING_ELEMENT, JANUS_VIDEOROOM_ERROR_INVALID_ELEMENT);
		}
		if(error_code != 0)
			goto prepare_response;
		json_t *room = json_object_get(root, "room");
		guint64 room_id = 0;
		char room_id_num[30], *room_id_str = NULL;
		if(!string_ids) {
			room_id = json_integer_value(room);
			g_snprintf(room_id_num, sizeof(room_id_num), "%"SCNu64, room_id);
			room_id_str = room_id_num;
		} else {
			room_id_str = (char *)json_string_value(room);
		}
		janus_mutex_lock(&rooms_mutex);
		janus_videoroom *videoroom = NULL;
		error_code = janus_videoroom_access_room(root, FALSE, FALSE, &videoroom, error_cause, sizeof(error_cause));
		janus_mutex_unlock(&rooms_mutex);
		if(error_code != 0)
			goto prepare_response;
		janus_refcount_increase(&videoroom->ref);
		/* Return a list of all participants (whether they're publishing or not) */
		json_t *list = json_array();
		GHashTableIter iter;
		gpointer value;
		janus_mutex_lock(&videoroom->mutex);
		g_hash_table_iter_init(&iter, videoroom->participants);
		while (!g_atomic_int_get(&videoroom->destroyed) && g_hash_table_iter_next(&iter, NULL, &value)) {
			janus_videoroom_publisher *p = value;
			json_t *pl = json_object();
			json_object_set_new(pl, "id", string_ids ? json_string(p->user_id_str) : json_integer(p->user_id));
			if(p->display)
				json_object_set_new(pl, "display", json_string(p->display));
			json_object_set_new(pl, "publisher", (p->sdp && p->session->started) ? json_true() : json_false());
			if((p->sdp && p->session->started)) {
				if(p->audio_level_extmap_id > 0)
					json_object_set_new(pl, "talking", p->talking ? json_true() : json_false());
			}
			json_array_append_new(list, pl);
		}
		janus_mutex_unlock(&videoroom->mutex);
		janus_refcount_decrease(&videoroom->ref);
		response = json_object();
		json_object_set_new(response, "videoroom", json_string("participants"));
		json_object_set_new(response, "room", string_ids ? json_string(room_id_str) : json_integer(room_id));
		json_object_set_new(response, "participants", list);
		goto prepare_response;
	} else if(!strcasecmp(request_text, "listforwarders")) {
		/* List all forwarders in a room */
		if(!string_ids) {
			JANUS_VALIDATE_JSON_OBJECT(root, room_parameters,
				error_code, error_cause, TRUE,
				JANUS_VIDEOROOM_ERROR_MISSING_ELEMENT, JANUS_VIDEOROOM_ERROR_INVALID_ELEMENT);
		} else {
			JANUS_VALIDATE_JSON_OBJECT(root, roomstr_parameters,
				error_code, error_cause, TRUE,
				JANUS_VIDEOROOM_ERROR_MISSING_ELEMENT, JANUS_VIDEOROOM_ERROR_INVALID_ELEMENT);
		}
		if(error_code != 0)
			goto prepare_response;
		json_t *room = json_object_get(root, "room");
		guint64 room_id = 0;
		char room_id_num[30], *room_id_str = NULL;
		if(!string_ids) {
			room_id = json_integer_value(room);
			g_snprintf(room_id_num, sizeof(room_id_num), "%"SCNu64, room_id);
			room_id_str = room_id_num;
		} else {
			room_id_str = (char *)json_string_value(room);
		}
		janus_mutex_lock(&rooms_mutex);
		janus_videoroom *videoroom = NULL;
		error_code = janus_videoroom_access_room(root, TRUE, FALSE, &videoroom, error_cause, sizeof(error_cause));
		janus_mutex_unlock(&rooms_mutex);
		if(error_code != 0)
			goto prepare_response;
		/* Return a list of all forwarders */
		json_t *list = json_array();
		GHashTableIter iter;
		gpointer value;
		janus_mutex_lock(&videoroom->mutex);
		g_hash_table_iter_init(&iter, videoroom->participants);
		while (!g_atomic_int_get(&videoroom->destroyed) && g_hash_table_iter_next(&iter, NULL, &value)) {
			janus_videoroom_publisher *p = value;
			janus_mutex_lock(&p->rtp_forwarders_mutex);
			if(g_hash_table_size(p->rtp_forwarders) == 0) {
				janus_mutex_unlock(&p->rtp_forwarders_mutex);
				continue;
			}
			json_t *pl = json_object();
			json_object_set_new(pl, "publisher_id", string_ids ? json_string(p->user_id_str) : json_integer(p->user_id));
			if(p->display)
				json_object_set_new(pl, "display", json_string(p->display));
			json_t *flist = json_array();
			GHashTableIter iter_f;
			gpointer key_f, value_f;
			g_hash_table_iter_init(&iter_f, p->rtp_forwarders);
			while(g_hash_table_iter_next(&iter_f, &key_f, &value_f)) {
				json_t *fl = json_object();
				guint32 rpk = GPOINTER_TO_UINT(key_f);
				janus_videoroom_rtp_forwarder *rpv = value_f;
				char address[100];
				if(rpv->serv_addr.sin_family == AF_INET) {
					json_object_set_new(fl, "ip", json_string(
						inet_ntop(AF_INET, &rpv->serv_addr.sin_addr, address, sizeof(address))));
				} else {
					json_object_set_new(fl, "ip", json_string(
						inet_ntop(AF_INET6, &rpv->serv_addr6.sin6_addr, address, sizeof(address))));
				}
				if(rpv->is_data) {
					json_object_set_new(fl, "data_stream_id", json_integer(rpk));
					json_object_set_new(fl, "port", json_integer(ntohs(rpv->serv_addr.sin_port)));
				} else if(rpv->is_video) {
					json_object_set_new(fl, "video_stream_id", json_integer(rpk));
					json_object_set_new(fl, "port", json_integer(ntohs(rpv->serv_addr.sin_port)));
					if(rpv->local_rtcp_port > 0)
						json_object_set_new(fl, "local_rtcp_port", json_integer(rpv->local_rtcp_port));
					if(rpv->remote_rtcp_port > 0)
						json_object_set_new(fl, "remote_rtcp_port", json_integer(rpv->remote_rtcp_port));
					if(rpv->payload_type)
						json_object_set_new(fl, "pt", json_integer(rpv->payload_type));
					if(rpv->ssrc)
						json_object_set_new(fl, "ssrc", json_integer(rpv->ssrc));
					if(rpv->substream)
						json_object_set_new(fl, "substream", json_integer(rpv->substream));
				} else {
					json_object_set_new(fl, "audio_stream_id", json_integer(rpk));
					json_object_set_new(fl, "port", json_integer(ntohs(rpv->serv_addr.sin_port)));
					if(rpv->local_rtcp_port > 0)
						json_object_set_new(fl, "local_rtcp_port", json_integer(rpv->local_rtcp_port));
					if(rpv->remote_rtcp_port > 0)
						json_object_set_new(fl, "remote_rtcp_port", json_integer(rpv->remote_rtcp_port));
					if(rpv->payload_type)
						json_object_set_new(fl, "pt", json_integer(rpv->payload_type));
					if(rpv->ssrc)
						json_object_set_new(fl, "ssrc", json_integer(rpv->ssrc));
				}
				if(rpv->is_srtp)
					json_object_set_new(fl, "srtp", json_true());
				json_array_append_new(flist, fl);
			}
			janus_mutex_unlock(&p->rtp_forwarders_mutex);
			json_object_set_new(pl, "rtp_forwarder", flist);
			json_array_append_new(list, pl);
		}
		janus_mutex_unlock(&videoroom->mutex);
		response = json_object();
		json_object_set_new(response, "videoroom", json_string("forwarders"));
		json_object_set_new(response, "room", string_ids ? json_string(room_id_str) : json_integer(room_id));
		json_object_set_new(response, "rtp_forwarders", list);
		goto prepare_response;
	} else {
		/* Not a request we recognize, don't do anything */
		return NULL;
	}

prepare_response:
		{
			if(error_code == 0 && !response) {
				error_code = JANUS_VIDEOROOM_ERROR_UNKNOWN_ERROR;
				g_snprintf(error_cause, 512, "Invalid response");
			}
			if(error_code != 0) {
				/* Prepare JSON error event */
				response = json_object();
				json_object_set_new(response, "videoroom", json_string("event"));
				json_object_set_new(response, "error_code", json_integer(error_code));
				json_object_set_new(response, "error", json_string(error_cause));
			}
			return response;
		}

}

struct janus_plugin_result *janus_videoroom_handle_message(janus_plugin_session *handle, char *transaction, json_t *message, json_t *jsep) {
	if(g_atomic_int_get(&stopping) || !g_atomic_int_get(&initialized))
		return janus_plugin_result_new(JANUS_PLUGIN_ERROR, g_atomic_int_get(&stopping) ? "Shutting down" : "Plugin not initialized", NULL);

	/* Pre-parse the message */
	int error_code = 0;
	char error_cause[512];
	json_t *root = message;
	json_t *response = NULL;

	janus_mutex_lock(&sessions_mutex);
	janus_videoroom_session *session = janus_videoroom_lookup_session(handle);
	if(!session) {
		janus_mutex_unlock(&sessions_mutex);
		JANUS_LOG(LOG_ERR, "No session associated with this handle...\n");
		error_code = JANUS_VIDEOROOM_ERROR_UNKNOWN_ERROR;
		g_snprintf(error_cause, 512, "%s", "No session associated with this handle...");
		goto plugin_response;
	}
	/* Increase the reference counter for this session: we'll decrease it after we handle the message */
	janus_refcount_increase(&session->ref);
	janus_mutex_unlock(&sessions_mutex);
	if(g_atomic_int_get(&session->destroyed)) {
		JANUS_LOG(LOG_ERR, "Session has already been marked as destroyed...\n");
		error_code = JANUS_VIDEOROOM_ERROR_UNKNOWN_ERROR;
		g_snprintf(error_cause, 512, "%s", "Session has already been marked as destroyed...");
		goto plugin_response;
	}

	if(message == NULL) {
		JANUS_LOG(LOG_ERR, "No message??\n");
		error_code = JANUS_VIDEOROOM_ERROR_NO_MESSAGE;
		g_snprintf(error_cause, 512, "%s", "No message??");
		goto plugin_response;
	}
	if(!json_is_object(root)) {
		JANUS_LOG(LOG_ERR, "JSON error: not an object\n");
		error_code = JANUS_VIDEOROOM_ERROR_INVALID_JSON;
		g_snprintf(error_cause, 512, "JSON error: not an object");
		goto plugin_response;
	}
	/* Get the request first */
	JANUS_VALIDATE_JSON_OBJECT(root, request_parameters,
		error_code, error_cause, TRUE,
		JANUS_VIDEOROOM_ERROR_MISSING_ELEMENT, JANUS_VIDEOROOM_ERROR_INVALID_ELEMENT);
	if(error_code != 0)
		goto plugin_response;
	json_t *request = json_object_get(root, "request");
	/* Some requests ('create', 'destroy', 'exists', 'list') can be handled synchronously */
	const char *request_text = json_string_value(request);
	/* We have a separate method to process synchronous requests, as those may
	 * arrive from the Admin API as well, and so we handle them the same way */
	response = janus_videoroom_process_synchronous_request(session, root);
	if(response != NULL) {
		/* We got a response, send it back */
		goto plugin_response;
	} else if(!strcasecmp(request_text, "join") || !strcasecmp(request_text, "joinandconfigure")
			|| !strcasecmp(request_text, "configure") || !strcasecmp(request_text, "publish") || !strcasecmp(request_text, "unpublish")
			|| !strcasecmp(request_text, "start") || !strcasecmp(request_text, "pause") || !strcasecmp(request_text, "switch")
			|| !strcasecmp(request_text, "leave")) {
		/* These messages are handled asynchronously */

		janus_videoroom_message *msg = g_malloc(sizeof(janus_videoroom_message));
		msg->handle = handle;
		msg->transaction = transaction;
		msg->message = root;
		msg->jsep = jsep;
		g_async_queue_push(messages, msg);

		return janus_plugin_result_new(JANUS_PLUGIN_OK_WAIT, NULL, NULL);
	} else {
		JANUS_LOG(LOG_VERB, "Unknown request '%s'\n", request_text);
		error_code = JANUS_VIDEOROOM_ERROR_INVALID_REQUEST;
		g_snprintf(error_cause, 512, "Unknown request '%s'", request_text);
	}

plugin_response:
		{
			if(error_code == 0 && !response) {
				error_code = JANUS_VIDEOROOM_ERROR_UNKNOWN_ERROR;
				g_snprintf(error_cause, 512, "Invalid response");
			}
			if(error_code != 0) {
				/* Prepare JSON error event */
				json_t *event = json_object();
				json_object_set_new(event, "videoroom", json_string("event"));
				json_object_set_new(event, "error_code", json_integer(error_code));
				json_object_set_new(event, "error", json_string(error_cause));
				response = event;
			}
			if(root != NULL)
				json_decref(root);
			if(jsep != NULL)
				json_decref(jsep);
			g_free(transaction);

			if(session != NULL)
				janus_refcount_decrease(&session->ref);
			return janus_plugin_result_new(JANUS_PLUGIN_OK, NULL, response);
		}

}

json_t *janus_videoroom_handle_admin_message(json_t *message) {
	/* Some requests (e.g., 'create' and 'destroy') can be handled via Admin API */
	int error_code = 0;
	char error_cause[512];
	json_t *response = NULL;

	JANUS_VALIDATE_JSON_OBJECT(message, request_parameters,
		error_code, error_cause, TRUE,
		JANUS_VIDEOROOM_ERROR_MISSING_ELEMENT, JANUS_VIDEOROOM_ERROR_INVALID_ELEMENT);
	if(error_code != 0)
		goto admin_response;
	json_t *request = json_object_get(message, "request");
	const char *request_text = json_string_value(request);
	if((response = janus_videoroom_process_synchronous_request(NULL, message)) != NULL) {
		/* We got a response, send it back */
		goto admin_response;
	} else {
		JANUS_LOG(LOG_VERB, "Unknown request '%s'\n", request_text);
		error_code = JANUS_VIDEOROOM_ERROR_INVALID_REQUEST;
		g_snprintf(error_cause, 512, "Unknown request '%s'", request_text);
	}

admin_response:
		{
			if(!response) {
				/* Prepare JSON error event */
				response = json_object();
				json_object_set_new(response, "streaming", json_string("event"));
				json_object_set_new(response, "error_code", json_integer(error_code));
				json_object_set_new(response, "error", json_string(error_cause));
			}
			return response;
		}

}

void janus_videoroom_setup_media(janus_plugin_session *handle) {
	JANUS_LOG(LOG_INFO, "[%s-%p] WebRTC media is now available\n", JANUS_VIDEOROOM_PACKAGE, handle);
	if(g_atomic_int_get(&stopping) || !g_atomic_int_get(&initialized))
		return;
	janus_mutex_lock(&sessions_mutex);
	janus_videoroom_session *session = janus_videoroom_lookup_session(handle);
	if(!session) {
		janus_mutex_unlock(&sessions_mutex);
		JANUS_LOG(LOG_ERR, "No session associated with this handle...\n");
		return;
	}
	if(g_atomic_int_get(&session->destroyed)) {
		janus_mutex_unlock(&sessions_mutex);
		return;
	}
	janus_refcount_increase(&session->ref);
	g_atomic_int_set(&session->hangingup, 0);
	janus_mutex_unlock(&sessions_mutex);

	/* Media relaying can start now */
	session->started = TRUE;
	if(session->participant) {
		/* If this is a publisher, notify all subscribers about the fact they can
		 * now subscribe; if this is a subscriber, instead, ask the publisher a FIR */
		if(session->participant_type == janus_videoroom_p_type_publisher) {
			janus_videoroom_publisher *participant = janus_videoroom_session_get_publisher(session);
			/* Notify all other participants that there's a new boy in town */
			json_t *list = json_array();
			json_t *pl = json_object();
			json_object_set_new(pl, "id", string_ids ? json_string(participant->user_id_str) : json_integer(participant->user_id));
			if(participant->display)
				json_object_set_new(pl, "display", json_string(participant->display));
			if(participant->audio)
				json_object_set_new(pl, "audio_codec", json_string(janus_audiocodec_name(participant->acodec)));
			if(participant->video)
				json_object_set_new(pl, "video_codec", json_string(janus_videocodec_name(participant->vcodec)));
			if(participant->ssrc[0] || participant->rid[0])
				json_object_set_new(pl, "simulcast", json_true());
			if(participant->audio_level_extmap_id > 0)
				json_object_set_new(pl, "talking", participant->talking ? json_true() : json_false());
			json_array_append_new(list, pl);
			json_t *pub = json_object();
			json_object_set_new(pub, "videoroom", json_string("event"));
			json_object_set_new(pub, "room", string_ids ? json_string(participant->room_id_str) : json_integer(participant->room_id));
			json_object_set_new(pub, "publishers", list);
			if (participant->room) {
				janus_mutex_lock(&participant->room->mutex);
				janus_videoroom_notify_participants(participant, pub);
				janus_mutex_unlock(&participant->room->mutex);
			}
			json_decref(pub);
			/* Also notify event handlers */
			if(notify_events && gateway->events_is_enabled()) {
				json_t *info = json_object();
				json_object_set_new(info, "event", json_string("published"));
				json_object_set_new(info, "room", string_ids ? json_string(participant->room_id_str) : json_integer(participant->room_id));
				json_object_set_new(info, "id", string_ids ? json_string(participant->user_id_str) : json_integer(participant->user_id));
				gateway->notify_event(&janus_videoroom_plugin, session->handle, info);
			}
			janus_refcount_decrease(&participant->ref);
		} else if(session->participant_type == janus_videoroom_p_type_subscriber) {
			janus_videoroom_subscriber *s = (janus_videoroom_subscriber *)session->participant;
			if(s && s->feed) {
				janus_videoroom_publisher *p = s->feed;
				if(p && p->session) {
					janus_videoroom_reqpli(p, "New subscriber available");
					/* Also notify event handlers */
					if(notify_events && gateway->events_is_enabled()) {
						json_t *info = json_object();
						json_object_set_new(info, "event", json_string("subscribed"));
						json_object_set_new(info, "room", string_ids ? json_string(p->room_id_str) : json_integer(p->room_id));
						json_object_set_new(info, "feed", string_ids ? json_string(p->user_id_str) : json_integer(p->user_id));
						gateway->notify_event(&janus_videoroom_plugin, session->handle, info);
					}
				}
			}
		}
	}
	janus_refcount_decrease(&session->ref);
}

void janus_videoroom_incoming_rtp(janus_plugin_session *handle, janus_plugin_rtp *pkt) {
	if(handle == NULL || g_atomic_int_get(&handle->stopped) || g_atomic_int_get(&stopping) || !g_atomic_int_get(&initialized))
		return;
	janus_videoroom_session *session = (janus_videoroom_session *)handle->plugin_handle;
	if(!session || g_atomic_int_get(&session->destroyed) || session->participant_type != janus_videoroom_p_type_publisher)
		return;
	janus_videoroom_publisher *participant = janus_videoroom_session_get_publisher_nodebug(session);
	if(participant == NULL)
		return;
	if(g_atomic_int_get(&participant->destroyed) || participant->kicked || participant->room == NULL) {
		janus_videoroom_publisher_dereference_nodebug(participant);
		return;
	}
	janus_videoroom *videoroom = participant->room;

	gboolean video = pkt->video;
	char *buf = pkt->buffer;
	uint16_t len = pkt->length;
	/* In case this is an audio packet and we're doing talk detection, check the audio level extension */
	if(!video && videoroom->audiolevel_event && participant->audio_active) {
		int level = pkt->extensions.audio_level;
		if(level != -1) {
			participant->audio_dBov_sum += level;
			participant->audio_active_packets++;
			participant->audio_dBov_level = level;
			if(participant->audio_active_packets > 0 && participant->audio_active_packets == videoroom->audio_active_packets) {
				gboolean notify_talk_event = FALSE;
				float audio_dBov_avg = (float)participant->audio_dBov_sum/(float)participant->audio_active_packets;
				if(audio_dBov_avg < videoroom->audio_level_average) {
					/* Participant talking, should we notify all participants? */
					if(!participant->talking)
						notify_talk_event = TRUE;
					participant->talking = TRUE;
				} else {
					/* Participant not talking anymore, should we notify all participants? */
					if(participant->talking)
						notify_talk_event = TRUE;
					participant->talking = FALSE;
				}
				participant->audio_active_packets = 0;
				participant->audio_dBov_sum = 0;
				/* Only notify in case of state changes */
				if(notify_talk_event) {
					janus_mutex_lock(&videoroom->mutex);
					json_t *event = json_object();
					json_object_set_new(event, "videoroom", json_string(participant->talking ? "talking" : "stopped-talking"));
					json_object_set_new(event, "room", string_ids ? json_string(videoroom->room_id_str) : json_integer(videoroom->room_id));
					json_object_set_new(event, "id", string_ids ? json_string(participant->user_id_str) : json_integer(participant->user_id));
					json_object_set_new(event, "audio-level-dBov-avg", json_real(audio_dBov_avg));
					janus_videoroom_notify_participants(participant, event);
					json_decref(event);
					janus_mutex_unlock(&videoroom->mutex);
					/* Also notify event handlers */
					if(notify_events && gateway->events_is_enabled()) {
						json_t *info = json_object();
						json_object_set_new(info, "videoroom", json_string(participant->talking ? "talking" : "stopped-talking"));
						json_object_set_new(info, "room", string_ids ? json_string(videoroom->room_id_str) : json_integer(videoroom->room_id));
						json_object_set_new(info, "id", string_ids ? json_string(participant->user_id_str) : json_integer(participant->user_id));
						json_object_set_new(event, "audio-level-dBov-avg", json_real(audio_dBov_avg));
						gateway->notify_event(&janus_videoroom_plugin, session->handle, info);
					}
				}
			}
		}
	}

	if((!video && participant->audio_active) || (video && participant->video_active)) {
		janus_rtp_header *rtp = (janus_rtp_header *)buf;
		int sc = video ? 0 : -1;
		/* Check if we're simulcasting, and if so, keep track of the "layer" */
		if(video && (participant->ssrc[0] != 0 || participant->rid[0] != NULL)) {
			uint32_t ssrc = ntohl(rtp->ssrc);
			if(ssrc == participant->ssrc[0])
				sc = 0;
			else if(ssrc == participant->ssrc[1])
				sc = 1;
			else if(ssrc == participant->ssrc[2])
				sc = 2;
			else if(participant->rid_extmap_id > 0) {
				/* We may not know the SSRC yet, try the rid RTP extension */
				char sdes_item[16];
				if(janus_rtp_header_extension_parse_rid(buf, len, participant->rid_extmap_id, sdes_item, sizeof(sdes_item)) == 0) {
					if(participant->rid[2] != NULL && !strcmp(participant->rid[2], sdes_item)) {
						participant->ssrc[0] = ssrc;
						sc = 0;
					} else if(participant->rid[1] != NULL && !strcmp(participant->rid[1], sdes_item)) {
						participant->ssrc[1] = ssrc;
						sc = 1;
					} else if(participant->rid[0] != NULL && !strcmp(participant->rid[0], sdes_item)) {
						participant->ssrc[2] = ssrc;
						sc = 2;
					}
				}
			}
		}
		/* Forward RTP to the appropriate port for the rtp_forwarders associated with this publisher, if there are any */
		janus_mutex_lock(&participant->rtp_forwarders_mutex);
		if(participant->srtp_contexts && g_hash_table_size(participant->srtp_contexts) > 0) {
			GHashTableIter iter;
			gpointer value;
			g_hash_table_iter_init(&iter, participant->srtp_contexts);
			while(g_hash_table_iter_next(&iter, NULL, &value)) {
				janus_videoroom_srtp_context *srtp_ctx = (janus_videoroom_srtp_context *)value;
				srtp_ctx->slen = 0;
			}
		}
		GHashTableIter iter;
		gpointer value;
		g_hash_table_iter_init(&iter, participant->rtp_forwarders);
		while(participant->udp_sock > 0 && g_hash_table_iter_next(&iter, NULL, &value)) {
			janus_videoroom_rtp_forwarder *rtp_forward = (janus_videoroom_rtp_forwarder *)value;
			if(rtp_forward->is_data || (video && !rtp_forward->is_video) || (!video && rtp_forward->is_video))
				continue;
			/* Backup the RTP header info, as we may rewrite part of it */
			uint32_t seq_number = ntohs(rtp->seq_number);
			uint32_t timestamp = ntohl(rtp->timestamp);
			int pt = rtp->type;
			uint32_t ssrc = ntohl(rtp->ssrc);
			/* First of all, check if we're simulcasting and if we need to forward or ignore this frame */
			if(video && !rtp_forward->simulcast && rtp_forward->substream != sc) {
				continue;
			} else if(video && rtp_forward->simulcast) {
				/* This is video and we're simulcasting, check if we need to forward this frame */
				if(!janus_rtp_simulcasting_context_process_rtp(&rtp_forward->sim_context,
						buf, len, participant->ssrc, participant->rid, participant->vcodec, &rtp_forward->context))
					continue;
				janus_rtp_header_update(rtp, &rtp_forward->context, TRUE, 0);
				/* By default we use a fixed SSRC (it may be overwritten later) */
				rtp->ssrc = htonl(participant->user_id & 0xffffffff);
			}
			/* Check if payload type and/or SSRC need to be overwritten for this forwarder */
			if(rtp_forward->payload_type > 0)
				rtp->type = rtp_forward->payload_type;
			if(rtp_forward->ssrc > 0)
				rtp->ssrc = htonl(rtp_forward->ssrc);
			/* Check if this is an RTP or SRTP forwarder */
			if(!rtp_forward->is_srtp) {
				/* Plain RTP */
				struct sockaddr *address = (rtp_forward->serv_addr.sin_family == AF_INET ?
					(struct sockaddr *)&rtp_forward->serv_addr : (struct sockaddr *)&rtp_forward->serv_addr6);
				size_t addrlen = (rtp_forward->serv_addr.sin_family == AF_INET ? sizeof(rtp_forward->serv_addr) : sizeof(rtp_forward->serv_addr6));
				if(sendto(participant->udp_sock, buf, len, 0, address, addrlen) < 0) {
					JANUS_LOG(LOG_HUGE, "Error forwarding RTP %s packet for %s... %s (len=%d)...\n",
						(video ? "video" : "audio"), participant->display, strerror(errno), len);
				}
			} else {
				/* SRTP: check if we already encrypted the packet before */
				if(rtp_forward->srtp_ctx->slen == 0) {
					memcpy(&rtp_forward->srtp_ctx->sbuf, buf, len);
					int protected = len;
					int res = srtp_protect(rtp_forward->srtp_ctx->ctx, &rtp_forward->srtp_ctx->sbuf, &protected);
					if(res != srtp_err_status_ok) {
						janus_rtp_header *header = (janus_rtp_header *)&rtp_forward->srtp_ctx->sbuf;
						guint32 timestamp = ntohl(header->timestamp);
						guint16 seq = ntohs(header->seq_number);
						JANUS_LOG(LOG_ERR, "Error encrypting %s packet for %s... %s (len=%d-->%d, ts=%"SCNu32", seq=%"SCNu16")...\n",
							(video ? "Video" : "Audio"), participant->display, janus_srtp_error_str(res), len, protected, timestamp, seq);
					} else {
						rtp_forward->srtp_ctx->slen = protected;
					}
				}
				if(rtp_forward->srtp_ctx->slen > 0) {
					struct sockaddr *address = (rtp_forward->serv_addr.sin_family == AF_INET ?
						(struct sockaddr *)&rtp_forward->serv_addr : (struct sockaddr *)&rtp_forward->serv_addr6);
					size_t addrlen = (rtp_forward->serv_addr.sin_family == AF_INET ? sizeof(rtp_forward->serv_addr) : sizeof(rtp_forward->serv_addr6));
					if(sendto(participant->udp_sock, rtp_forward->srtp_ctx->sbuf, rtp_forward->srtp_ctx->slen, 0, address, addrlen) < 0) {
						JANUS_LOG(LOG_HUGE, "Error forwarding SRTP %s packet for %s... %s (len=%d)...\n",
							(video ? "video" : "audio"), participant->display, strerror(errno), rtp_forward->srtp_ctx->slen);
					}
				}
			}
			/* Restore original values of payload type and SSRC before going on */
			rtp->type = pt;
			rtp->ssrc = htonl(ssrc);
			rtp->timestamp = htonl(timestamp);
			rtp->seq_number = htons(seq_number);
		}
		janus_mutex_unlock(&participant->rtp_forwarders_mutex);
		/* Set the payload type of the publisher */
		rtp->type = video ? participant->video_pt : participant->audio_pt;
		/* Save the frame if we're recording */
		if(!video || (participant->ssrc[0] == 0 && participant->rid[0] == NULL)) {
			janus_recorder_save_frame(video ? participant->vrc : participant->arc, buf, len);
		} else {
			/* We're simulcasting, save the best video quality */
			gboolean save = janus_rtp_simulcasting_context_process_rtp(&participant->rec_simctx,
				buf, len, participant->ssrc, participant->rid, participant->vcodec, &participant->rec_ctx);
			if(save) {
				uint32_t seq_number = ntohs(rtp->seq_number);
				uint32_t timestamp = ntohl(rtp->timestamp);
				uint32_t ssrc = ntohl(rtp->ssrc);
				janus_rtp_header_update(rtp, &participant->rec_ctx, TRUE, 0);
				/* We use a fixed SSRC for the whole recording */
				rtp->ssrc = participant->ssrc[0];
				janus_recorder_save_frame(participant->vrc, buf, len);
				/* Restore the header, as it will be needed by subscribers */
				rtp->ssrc = htonl(ssrc);
				rtp->timestamp = htonl(timestamp);
				rtp->seq_number = htons(seq_number);
			}
		}
		/* Done, relay it */
		janus_videoroom_rtp_relay_packet packet;
		packet.data = rtp;
		packet.length = len;
		packet.extensions = pkt->extensions;
		packet.is_rtp = TRUE;
		packet.is_video = video;
		packet.svc = FALSE;
		if(video && videoroom->do_svc) {
			/* We're doing SVC: let's parse this packet to see which layers are there */
			int plen = 0;
			char *payload = janus_rtp_payload(buf, len, &plen);
			if(payload == NULL)
				return;
			gboolean found = FALSE;
			memset(&packet.svc_info, 0, sizeof(packet.svc_info));
			if(janus_vp9_parse_svc(payload, plen, &found, &packet.svc_info) == 0) {
				packet.svc = found;
			}
		}
		packet.ssrc[0] = (sc != -1 ? participant->ssrc[0] : 0);
		packet.ssrc[1] = (sc != -1 ? participant->ssrc[1] : 0);
		packet.ssrc[2] = (sc != -1 ? participant->ssrc[2] : 0);
		/* Backup the actual timestamp and sequence number set by the publisher, in case switching is involved */
		packet.timestamp = ntohl(packet.data->timestamp);
		packet.seq_number = ntohs(packet.data->seq_number);
		/* Go: some viewers may decide to drop the packet, but that's up to them */
		janus_mutex_lock_nodebug(&participant->subscribers_mutex);
		g_slist_foreach(participant->subscribers, janus_videoroom_relay_rtp_packet, &packet);
		janus_mutex_unlock_nodebug(&participant->subscribers_mutex);

		/* Check if we need to send any REMB, FIR or PLI back to this publisher */
		if(video && participant->video_active) {
			/* Did we send a REMB already, or is it time to send one? */
			gboolean send_remb = FALSE;
			if(participant->remb_latest == 0 && participant->remb_startup > 0) {
				/* Still in the starting phase, send the ramp-up REMB feedback */
				send_remb = TRUE;
			} else if(participant->remb_latest > 0 && janus_get_monotonic_time()-participant->remb_latest >= 5*G_USEC_PER_SEC) {
				/* 5 seconds have passed since the last REMB, send a new one */
				send_remb = TRUE;
			}

			if(send_remb && participant->bitrate) {
				/* We send a few incremental REMB messages at startup */
				uint32_t bitrate = participant->bitrate;
				if(participant->remb_startup > 0) {
					bitrate = bitrate/participant->remb_startup;
					participant->remb_startup--;
				}
				JANUS_LOG(LOG_VERB, "Sending REMB (%s, %"SCNu32")\n", participant->display, bitrate);
				gateway->send_remb(handle, bitrate);
				if(participant->remb_startup == 0)
					participant->remb_latest = janus_get_monotonic_time();
			}
			/* Generate FIR/PLI too, if needed */
			if(video && participant->video_active && (videoroom->fir_freq > 0)) {
				/* We generate RTCP every tot seconds/frames */
				gint64 now = janus_get_monotonic_time();
				/* First check if this is a keyframe, though: if so, we reset the timer */
				int plen = 0;
				char *payload = janus_rtp_payload(buf, len, &plen);
				if(payload == NULL)
					return;
				if(participant->vcodec == JANUS_VIDEOCODEC_VP8) {
					if(janus_vp8_is_keyframe(payload, plen))
						participant->fir_latest = now;
				} else if(participant->vcodec == JANUS_VIDEOCODEC_VP9) {
					if(janus_vp9_is_keyframe(payload, plen))
						participant->fir_latest = now;
				} else if(participant->vcodec == JANUS_VIDEOCODEC_H264) {
					if(janus_h264_is_keyframe(payload, plen))
						participant->fir_latest = now;
				}
				if((now-participant->fir_latest) >= ((gint64)videoroom->fir_freq*G_USEC_PER_SEC)) {
					/* FIXME We send a FIR every tot seconds */
					janus_videoroom_reqpli(participant, "Regular keyframe request");
				}
			}
		}
	}
	janus_videoroom_publisher_dereference_nodebug(participant);
}

void janus_videoroom_incoming_rtcp(janus_plugin_session *handle, janus_plugin_rtcp *packet) {
	if(g_atomic_int_get(&stopping) || !g_atomic_int_get(&initialized))
		return;
	janus_videoroom_session *session = (janus_videoroom_session *)handle->plugin_handle;
	if(!session) {
		JANUS_LOG(LOG_ERR, "No session associated with this handle...\n");
		return;
	}
	if(g_atomic_int_get(&session->destroyed))
		return;
	char *buf = packet->buffer;
	uint16_t len = packet->length;
	if(session->participant_type == janus_videoroom_p_type_subscriber) {
		/* A subscriber sent some RTCP, check what it is and if we need to forward it to the publisher */
		janus_videoroom_subscriber *s = (janus_videoroom_subscriber *)session->participant;
		if(s == NULL || g_atomic_int_get(&s->destroyed))
			return;
		if(!s->video)
			return;	/* The only feedback we handle is video related anyway... */
		if(janus_rtcp_has_fir(buf, len) || janus_rtcp_has_pli(buf, len)) {
			/* We got a FIR or PLI, forward a PLI it to the publisher */
			if(s->feed) {
				janus_videoroom_publisher *p = s->feed;
				if(p && p->session) {
					janus_videoroom_reqpli(p, "PLI from subscriber");
				}
			}
		}
		uint32_t bitrate = janus_rtcp_get_remb(buf, len);
		if(bitrate > 0) {
			/* FIXME We got a REMB from this subscriber, should we do something about it? */
		}
	}
}

void janus_videoroom_incoming_data(janus_plugin_session *handle, janus_plugin_data *packet) {
	if(handle == NULL || g_atomic_int_get(&handle->stopped) || g_atomic_int_get(&stopping) || !g_atomic_int_get(&initialized))
		return;
	if(packet->buffer == NULL || packet->length == 0)
		return;
	janus_videoroom_session *session = (janus_videoroom_session *)handle->plugin_handle;
	if(!session || g_atomic_int_get(&session->destroyed) || session->participant_type != janus_videoroom_p_type_publisher)
		return;
	janus_videoroom_publisher *participant = janus_videoroom_session_get_publisher_nodebug(session);
	if(participant == NULL)
		return;
	if(g_atomic_int_get(&participant->destroyed) || !participant->data_active || participant->kicked) {
		janus_videoroom_publisher_dereference_nodebug(participant);
		return;
	}
	char *buf = packet->buffer;
	uint16_t len = packet->length;
	/* Any forwarder involved? */
	janus_mutex_lock(&participant->rtp_forwarders_mutex);
	/* Forward RTP to the appropriate port for the rtp_forwarders associated with this publisher, if there are any */
	GHashTableIter iter;
	gpointer value;
	g_hash_table_iter_init(&iter, participant->rtp_forwarders);
	while(participant->udp_sock > 0 && g_hash_table_iter_next(&iter, NULL, &value)) {
		janus_videoroom_rtp_forwarder* rtp_forward = (janus_videoroom_rtp_forwarder*)value;
		if(rtp_forward->is_data) {
			struct sockaddr *address = (rtp_forward->serv_addr.sin_family == AF_INET ?
				(struct sockaddr *)&rtp_forward->serv_addr : (struct sockaddr *)&rtp_forward->serv_addr6);
			size_t addrlen = (rtp_forward->serv_addr.sin_family == AF_INET ? sizeof(rtp_forward->serv_addr) : sizeof(rtp_forward->serv_addr6));
			if(sendto(participant->udp_sock, buf, len, 0, address, addrlen) < 0) {
				JANUS_LOG(LOG_HUGE, "Error forwarding data packet for %s... %s (len=%d)...\n",
					participant->display, strerror(errno), len);
			}
		}
	}
	janus_mutex_unlock(&participant->rtp_forwarders_mutex);
	JANUS_LOG(LOG_VERB, "Got a %s DataChannel message (%d bytes) to forward\n",
		packet->binary ? "binary" : "text", len);
	/* Save the message if we're recording */
	janus_recorder_save_frame(participant->drc, buf, len);
	/* Relay to all subscribers */
	janus_videoroom_rtp_relay_packet pkt;
	pkt.data = (struct rtp_header *)buf;
	pkt.length = len;
	pkt.is_rtp = FALSE;
	pkt.textdata = !packet->binary;
	janus_mutex_lock_nodebug(&participant->subscribers_mutex);
	g_slist_foreach(participant->subscribers, janus_videoroom_relay_data_packet, &pkt);
	janus_mutex_unlock_nodebug(&participant->subscribers_mutex);
	janus_videoroom_publisher_dereference_nodebug(participant);
}

void janus_videoroom_slow_link(janus_plugin_session *handle, int uplink, int video) {
	/* The core is informing us that our peer got too many NACKs, are we pushing media too hard? */
	if(handle == NULL || g_atomic_int_get(&handle->stopped) || g_atomic_int_get(&stopping) || !g_atomic_int_get(&initialized))
		return;
	janus_mutex_lock(&sessions_mutex);
	janus_videoroom_session *session = janus_videoroom_lookup_session(handle);
	if(!session || g_atomic_int_get(&session->destroyed) || !session->participant) {
		janus_mutex_unlock(&sessions_mutex);
		return;
	}
	janus_refcount_increase(&session->ref);
	janus_mutex_unlock(&sessions_mutex);
	/* Check if it's an uplink (publisher) or downlink (viewer) issue */
	if(session->participant_type == janus_videoroom_p_type_publisher) {
		if(!uplink) {
			janus_videoroom_publisher *publisher = janus_videoroom_session_get_publisher(session);
			if(publisher == NULL || g_atomic_int_get(&publisher->destroyed)) {
				janus_refcount_decrease(&session->ref);
				janus_refcount_decrease(&publisher->ref);
				return;
			}
			/* Send an event on the handle to notify the application: it's
			 * up to the application to then choose a policy and enforce it */
			json_t *event = json_object();
			json_object_set_new(event, "videoroom", json_string("slow_link"));
			/* Also add info on what the current bitrate cap is */
			uint32_t bitrate = publisher->bitrate;
			json_object_set_new(event, "current-bitrate", json_integer(bitrate));
			gateway->push_event(session->handle, &janus_videoroom_plugin, NULL, event, NULL);
			json_decref(event);
			janus_refcount_decrease(&publisher->ref);
		} else {
			JANUS_LOG(LOG_WARN, "Got a slow uplink on a VideoRoom publisher? Weird, because it doesn't receive media...\n");
		}
	} else if(session->participant_type == janus_videoroom_p_type_subscriber) {
		if(uplink) {
			janus_videoroom_subscriber *viewer = (janus_videoroom_subscriber *)session->participant;
			if(viewer == NULL || g_atomic_int_get(&viewer->destroyed)) {
				janus_refcount_decrease(&session->ref);
				return;
			}
			/* Send an event on the handle to notify the application: it's
			 * up to the application to then choose a policy and enforce it */
			json_t *event = json_object();
			json_object_set_new(event, "videoroom", json_string("slow_link"));
			gateway->push_event(session->handle, &janus_videoroom_plugin, NULL, event, NULL);
			json_decref(event);
		} else {
			JANUS_LOG(LOG_WARN, "Got a slow downlink on a VideoRoom viewer? Weird, because it doesn't send media...\n");
		}
	}
	janus_refcount_decrease(&session->ref);
}

static void janus_videoroom_recorder_create(janus_videoroom_publisher *participant, gboolean audio, gboolean video, gboolean data) {
	char filename[255];
	janus_recorder *rc = NULL;
	gint64 now = janus_get_real_time();
	if(audio && participant->arc == NULL) {
		memset(filename, 0, 255);
		if(participant->recording_base) {
			/* Use the filename and path we have been provided */
			g_snprintf(filename, 255, "%s-audio", participant->recording_base);
			rc = janus_recorder_create(participant->room->rec_dir,
				janus_audiocodec_name(participant->acodec), filename);
			if(rc == NULL) {
				JANUS_LOG(LOG_ERR, "Couldn't open an audio recording file for this publisher!\n");
			}
		} else {
			/* Build a filename */
			g_snprintf(filename, 255, "videoroom-%s-user-%s-%"SCNi64"-audio",
				participant->room_id_str, participant->user_id_str, now);
			rc = janus_recorder_create(participant->room->rec_dir,
				janus_audiocodec_name(participant->acodec), filename);
			if(rc == NULL) {
				JANUS_LOG(LOG_ERR, "Couldn't open an audio recording file for this publisher!\n");
			}
		}
		/* If media is encrypted, mark it in the recording */
		if(participant->e2ee)
			janus_recorder_encrypted(rc);
		participant->arc = rc;
	}
	if(video && participant->vrc == NULL) {
		janus_rtp_switching_context_reset(&participant->rec_ctx);
		janus_rtp_simulcasting_context_reset(&participant->rec_simctx);
		participant->rec_simctx.substream_target = 2;
		participant->rec_simctx.templayer_target = 2;
		memset(filename, 0, 255);
		if(participant->recording_base) {
			/* Use the filename and path we have been provided */
			g_snprintf(filename, 255, "%s-video", participant->recording_base);
			rc = janus_recorder_create(participant->room->rec_dir,
				janus_videocodec_name(participant->vcodec), filename);
			if(rc == NULL) {
				JANUS_LOG(LOG_ERR, "Couldn't open an video recording file for this publisher!\n");
			}
		} else {
			/* Build a filename */
			g_snprintf(filename, 255, "videoroom-%s-user-%s-%"SCNi64"-video",
				participant->room_id_str, participant->user_id_str, now);
			rc = janus_recorder_create(participant->room->rec_dir,
				janus_videocodec_name(participant->vcodec), filename);
			if(rc == NULL) {
				JANUS_LOG(LOG_ERR, "Couldn't open an video recording file for this publisher!\n");
			}
		}
		/* If media is encrypted, mark it in the recording */
		if(participant->e2ee)
			janus_recorder_encrypted(rc);
		participant->vrc = rc;
	}
	if(data && participant->drc == NULL) {
		memset(filename, 0, 255);
		if(participant->recording_base) {
			/* Use the filename and path we have been provided */
			g_snprintf(filename, 255, "%s-data", participant->recording_base);
			rc = janus_recorder_create(participant->room->rec_dir,
				"text", filename);
			if(rc == NULL) {
				JANUS_LOG(LOG_ERR, "Couldn't open an data recording file for this publisher!\n");
			}
		} else {
			/* Build a filename */
			g_snprintf(filename, 255, "videoroom-%s-user-%s-%"SCNi64"-data",
				participant->room_id_str, participant->user_id_str, now);
			rc = janus_recorder_create(participant->room->rec_dir,
				"text", filename);
			if(rc == NULL) {
				JANUS_LOG(LOG_ERR, "Couldn't open an data recording file for this publisher!\n");
			}
		}
		/* Media encryption doesn't apply to data channels */
		participant->drc = rc;
	}
}

static void janus_videoroom_recorder_close(janus_videoroom_publisher *participant) {
	if(participant->arc) {
		janus_recorder *rc = participant->arc;
		participant->arc = NULL;
		janus_recorder_close(rc);
		JANUS_LOG(LOG_INFO, "Closed audio recording %s\n", rc->filename ? rc->filename : "??");
		janus_recorder_destroy(rc);
	}
	if(participant->vrc) {
		janus_recorder *rc = participant->vrc;
		participant->vrc = NULL;
		janus_recorder_close(rc);
		JANUS_LOG(LOG_INFO, "Closed video recording %s\n", rc->filename ? rc->filename : "??");
		janus_recorder_destroy(rc);
	}
	if(participant->drc) {
		janus_recorder *rc = participant->drc;
		participant->drc = NULL;
		janus_recorder_close(rc);
		JANUS_LOG(LOG_INFO, "Closed data recording %s\n", rc->filename ? rc->filename : "??");
		janus_recorder_destroy(rc);
	}
}

void janus_videoroom_hangup_media(janus_plugin_session *handle) {
	JANUS_LOG(LOG_INFO, "[%s-%p] No WebRTC media anymore; %p %p\n", JANUS_VIDEOROOM_PACKAGE, handle, handle->gateway_handle, handle->plugin_handle);
	janus_videoroom_hangup_media_internal(handle);
}

static void janus_videoroom_hangup_subscriber(janus_videoroom_subscriber *s) {
	/* Already hung up */
	if (!s->feed) {
		return;
	}
	/* Check if the owner needs to be cleaned up */
	janus_videoroom *room = s->room;
	if(room != NULL)
		janus_refcount_increase(&room->ref);
	if(s->pvt_id > 0 && room != NULL) {
		janus_mutex_lock(&room->mutex);
		janus_videoroom_publisher *owner = g_hash_table_lookup(room->private_ids, GUINT_TO_POINTER(s->pvt_id));
		if(owner != NULL) {
			janus_mutex_lock(&owner->own_subscriptions_mutex);
			/* Note: we should refcount these subscription-publisher mappings as well */
			owner->subscriptions = g_slist_remove(owner->subscriptions, s);
			janus_mutex_unlock(&owner->own_subscriptions_mutex);
		}
		janus_mutex_unlock(&room->mutex);
	}
	/* TODO: are we sure this is okay as other handlers use feed directly without synchronization */
	if(s->feed)
		g_clear_pointer(&s->feed, janus_videoroom_publisher_dereference_by_subscriber);
	/* Only "leave" the room if we're closing the PeerConnection at this point */
	if(s->close_pc) {
		if(s->room)
			g_clear_pointer(&s->room, janus_videoroom_room_dereference);
		if(s->session)
			gateway->close_pc(s->session->handle);
		/* Remove the reference we added when "joining" the room */
		janus_refcount_decrease(&s->ref);
	}
	if(room != NULL)
		janus_refcount_decrease(&room->ref);
}

static void janus_videoroom_hangup_media_internal(janus_plugin_session *handle) {
	if(g_atomic_int_get(&stopping) || !g_atomic_int_get(&initialized))
		return;
	janus_mutex_lock(&sessions_mutex);
	janus_videoroom_session *session = janus_videoroom_lookup_session(handle);
	if(!session) {
		JANUS_LOG(LOG_ERR, "No session associated with this handle...\n");
		janus_mutex_unlock(&sessions_mutex);
		return;
	}
	session->started = FALSE;
	if(g_atomic_int_get(&session->destroyed)) {
		janus_mutex_unlock(&sessions_mutex);
		return;
	}
	if(!g_atomic_int_compare_and_exchange(&session->hangingup, 0, 1)) {
		janus_mutex_unlock(&sessions_mutex);
		return;
	}
	janus_refcount_increase(&session->ref);
	janus_mutex_unlock(&sessions_mutex);
	/* Send an event to the browser and tell the PeerConnection is over */
	if(session->participant_type == janus_videoroom_p_type_publisher) {
		/* This publisher just 'unpublished' */
		janus_videoroom_publisher *participant = janus_videoroom_session_get_publisher(session);
		/* Get rid of the recorders, if available */
		janus_mutex_lock(&participant->rec_mutex);
		g_free(participant->recording_base);
		participant->recording_base = NULL;
		janus_videoroom_recorder_close(participant);
		janus_mutex_unlock(&participant->rec_mutex);
		/* Use subscribers_mutex to protect fields used in janus_videoroom_incoming_rtp */
		janus_mutex_lock(&participant->subscribers_mutex);
		g_free(participant->sdp);
		participant->sdp = NULL;
		participant->firefox = FALSE;
		participant->audio_active = FALSE;
		participant->video_active = FALSE;
		participant->data_active = FALSE;
		participant->audio_active_packets = 0;
		participant->audio_dBov_sum = 0;
		participant->audio_dBov_level = 0;
		participant->talking = FALSE;
		participant->remb_startup = 4;
		participant->remb_latest = 0;
		participant->fir_latest = 0;
		participant->fir_seq = 0;
		int i=0;
		for(i=0; i<3; i++) {
			participant->ssrc[i] = 0;
			g_free(participant->rid[i]);
			participant->rid[i] = NULL;
		}
		GSList *subscribers = participant->subscribers;
		participant->subscribers = NULL;
		/* Hangup all subscribers */
		while(subscribers) {
			janus_videoroom_subscriber *s = (janus_videoroom_subscriber *)subscribers->data;
			subscribers = g_slist_remove(subscribers, s);
			if(s) {
				janus_videoroom_hangup_subscriber(s);
			}
		}
<<<<<<< HEAD
		participant->e2ee = FALSE;
=======
		janus_mutex_unlock(&participant->subscribers_mutex);
>>>>>>> 90476b1a
		janus_videoroom_leave_or_unpublish(participant, FALSE, FALSE);
		janus_refcount_decrease(&participant->ref);
	} else if(session->participant_type == janus_videoroom_p_type_subscriber) {
		/* Get rid of subscriber */
		janus_videoroom_subscriber *subscriber = (janus_videoroom_subscriber *)session->participant;
		if(subscriber) {
			subscriber->paused = TRUE;
			janus_videoroom_publisher *publisher = subscriber->feed;
			/* It is safe to use feed as the only other place sets feed to NULL
			   is in this function and accessing to this function is synchronized
			   by sessions_mutex */
			if(publisher != NULL) {
				/* Also notify event handlers */
				if(notify_events && gateway->events_is_enabled()) {
					json_t *info = json_object();
					json_object_set_new(info, "event", json_string("unsubscribed"));
					json_object_set_new(info, "room", string_ids ? json_string(publisher->room_id_str) : json_integer(publisher->room_id));
					json_object_set_new(info, "feed", string_ids ? json_string(publisher->user_id_str) : json_integer(publisher->user_id));
					gateway->notify_event(&janus_videoroom_plugin, session->handle, info);
				}
				janus_mutex_lock(&publisher->subscribers_mutex);
				publisher->subscribers = g_slist_remove(publisher->subscribers, subscriber);
				janus_videoroom_hangup_subscriber(subscriber);
				janus_mutex_unlock(&publisher->subscribers_mutex);
			}
			subscriber->e2ee = FALSE;
		}
		/* TODO Should we close the handle as well? */
	}
	g_atomic_int_set(&session->hangingup, 0);
	janus_refcount_decrease(&session->ref);
}

/* Thread to handle incoming messages */
static void *janus_videoroom_handler(void *data) {
	JANUS_LOG(LOG_VERB, "Joining VideoRoom handler thread\n");
	janus_videoroom_message *msg = NULL;
	int error_code = 0;
	char error_cause[512];
	json_t *root = NULL;
	while(g_atomic_int_get(&initialized) && !g_atomic_int_get(&stopping)) {
		msg = g_async_queue_pop(messages);
		if(msg == &exit_message)
			break;
		if(msg->handle == NULL) {
			janus_videoroom_message_free(msg);
			continue;
		}
		janus_videoroom *videoroom = NULL;
		janus_videoroom_publisher *participant = NULL;
		janus_mutex_lock(&sessions_mutex);
		janus_videoroom_session *session = janus_videoroom_lookup_session(msg->handle);
		if(!session) {
			janus_mutex_unlock(&sessions_mutex);
			JANUS_LOG(LOG_ERR, "No session associated with this handle...\n");
			janus_videoroom_message_free(msg);
			continue;
		}
		if(g_atomic_int_get(&session->destroyed)) {
			janus_mutex_unlock(&sessions_mutex);
			janus_videoroom_message_free(msg);
			continue;
		}
		janus_mutex_unlock(&sessions_mutex);
		/* Handle request */
		error_code = 0;
		root = NULL;
		if(msg->message == NULL) {
			JANUS_LOG(LOG_ERR, "No message??\n");
			error_code = JANUS_VIDEOROOM_ERROR_NO_MESSAGE;
			g_snprintf(error_cause, 512, "%s", "No message??");
			goto error;
		}
		root = msg->message;
		/* Get the request first */
		JANUS_VALIDATE_JSON_OBJECT(root, request_parameters,
			error_code, error_cause, TRUE,
			JANUS_VIDEOROOM_ERROR_MISSING_ELEMENT, JANUS_VIDEOROOM_ERROR_INVALID_ELEMENT);
		if(error_code != 0)
			goto error;
		json_t *request = json_object_get(root, "request");
		const char *request_text = json_string_value(request);
		json_t *event = NULL;
		gboolean sdp_update = FALSE;
		if(json_object_get(msg->jsep, "update") != NULL)
			sdp_update = json_is_true(json_object_get(msg->jsep, "update"));
		/* 'create' and 'destroy' are handled synchronously: what kind of participant is this session referring to? */
		if(session->participant_type == janus_videoroom_p_type_none) {
			JANUS_LOG(LOG_VERB, "Configuring new participant\n");
			/* Not configured yet, we need to do this now */
			if(strcasecmp(request_text, "join") && strcasecmp(request_text, "joinandconfigure")) {
				JANUS_LOG(LOG_ERR, "Invalid request on unconfigured participant\n");
				error_code = JANUS_VIDEOROOM_ERROR_JOIN_FIRST;
				g_snprintf(error_cause, 512, "Invalid request on unconfigured participant");
				goto error;
			}
			if(!string_ids) {
				JANUS_VALIDATE_JSON_OBJECT(root, room_parameters,
					error_code, error_cause, TRUE,
					JANUS_VIDEOROOM_ERROR_MISSING_ELEMENT, JANUS_VIDEOROOM_ERROR_INVALID_ELEMENT);
			} else {
				JANUS_VALIDATE_JSON_OBJECT(root, roomstr_parameters,
					error_code, error_cause, TRUE,
					JANUS_VIDEOROOM_ERROR_MISSING_ELEMENT, JANUS_VIDEOROOM_ERROR_INVALID_ELEMENT);
			}
			if(error_code != 0)
				goto error;
			JANUS_VALIDATE_JSON_OBJECT(root, join_parameters,
				error_code, error_cause, TRUE,
				JANUS_VIDEOROOM_ERROR_MISSING_ELEMENT, JANUS_VIDEOROOM_ERROR_INVALID_ELEMENT);
			if(error_code != 0)
				goto error;
			janus_mutex_lock(&rooms_mutex);
			error_code = janus_videoroom_access_room(root, FALSE, TRUE, &videoroom, error_cause, sizeof(error_cause));
			if(error_code != 0) {
				janus_mutex_unlock(&rooms_mutex);
				goto error;
			}
			janus_refcount_increase(&videoroom->ref);
			janus_mutex_unlock(&rooms_mutex);
			janus_mutex_lock(&videoroom->mutex);
			json_t *ptype = json_object_get(root, "ptype");
			const char *ptype_text = json_string_value(ptype);
			if(!strcasecmp(ptype_text, "publisher")) {
				JANUS_LOG(LOG_VERB, "Configuring new publisher\n");
				JANUS_VALIDATE_JSON_OBJECT(root, publisher_parameters,
					error_code, error_cause, TRUE,
					JANUS_VIDEOROOM_ERROR_MISSING_ELEMENT, JANUS_VIDEOROOM_ERROR_INVALID_ELEMENT);
				if(error_code != 0) {
					janus_mutex_unlock(&videoroom->mutex);
					janus_refcount_decrease(&videoroom->ref);
					goto error;
				}
				if(!string_ids) {
					JANUS_VALIDATE_JSON_OBJECT(root, idopt_parameters,
						error_code, error_cause, TRUE,
						JANUS_VIDEOROOM_ERROR_MISSING_ELEMENT, JANUS_VIDEOROOM_ERROR_INVALID_ELEMENT);
				} else {
					JANUS_VALIDATE_JSON_OBJECT(root, idstropt_parameters,
						error_code, error_cause, TRUE,
						JANUS_VIDEOROOM_ERROR_MISSING_ELEMENT, JANUS_VIDEOROOM_ERROR_INVALID_ELEMENT);
				}
				if(error_code != 0) {
					janus_mutex_unlock(&videoroom->mutex);
					janus_refcount_decrease(&videoroom->ref);
					goto error;
				}
				/* A token might be required to join */
				if(videoroom->check_allowed) {
					json_t *token = json_object_get(root, "token");
					const char *token_text = token ? json_string_value(token) : NULL;
					if(token_text == NULL || g_hash_table_lookup(videoroom->allowed, token_text) == NULL) {
						janus_mutex_unlock(&videoroom->mutex);
						janus_refcount_decrease(&videoroom->ref);
						JANUS_LOG(LOG_ERR, "Unauthorized (not in the allowed list)\n");
						error_code = JANUS_VIDEOROOM_ERROR_UNAUTHORIZED;
						g_snprintf(error_cause, 512, "Unauthorized (not in the allowed list)");
						goto error;
					}
				}
				json_t *display = json_object_get(root, "display");
				const char *display_text = display ? json_string_value(display) : NULL;
				guint64 user_id = 0;
				char user_id_num[30], *user_id_str = NULL;
				gboolean user_id_allocated = FALSE;
				json_t *id = json_object_get(root, "id");
				if(id) {
					if(!string_ids) {
						user_id = json_integer_value(id);
						g_snprintf(user_id_num, sizeof(user_id_num), "%"SCNu64, user_id);
						user_id_str = user_id_num;
					} else {
						user_id_str = (char *)json_string_value(id);
					}
					if(g_hash_table_lookup(videoroom->participants,
							string_ids ? (gpointer)user_id_str : (gpointer)&user_id) != NULL) {
						/* User ID already taken */
						janus_mutex_unlock(&videoroom->mutex);
						janus_refcount_decrease(&videoroom->ref);
						error_code = JANUS_VIDEOROOM_ERROR_ID_EXISTS;
						JANUS_LOG(LOG_ERR, "User ID %s already exists\n", user_id_str);
						g_snprintf(error_cause, 512, "User ID %s already exists", user_id_str);
						goto error;
					}
				}
				if(!string_ids) {
					if(user_id == 0) {
						/* Generate a random ID */
						while(user_id == 0) {
							user_id = janus_random_uint64();
							if(g_hash_table_lookup(videoroom->participants, &user_id) != NULL) {
								/* User ID already taken, try another one */
								user_id = 0;
							}
						}
						g_snprintf(user_id_num, sizeof(user_id_num), "%"SCNu64, user_id);
						user_id_str = user_id_num;
					}
					JANUS_LOG(LOG_VERB, "  -- Participant ID: %"SCNu64"\n", user_id);
				} else {
					if(user_id_str == NULL) {
						/* Generate a random ID */
						while(user_id_str == NULL) {
							user_id_str = janus_random_uuid();
							if(g_hash_table_lookup(videoroom->participants, user_id_str) != NULL) {
								/* User ID already taken, try another one */
								g_clear_pointer(&user_id_str, g_free);
							}
						}
						user_id_allocated = TRUE;
					}
					JANUS_LOG(LOG_VERB, "  -- Participant ID: %s\n", user_id_str);
				}
				/* Process the request */
				json_t *audio = NULL, *video = NULL, *data = NULL,
					*bitrate = NULL, *record = NULL, *recfile = NULL;
				if(!strcasecmp(request_text, "joinandconfigure")) {
					/* Also configure (or publish a new feed) audio/video/bitrate for this new publisher */
					/* join_parameters were validated earlier. */
					audio = json_object_get(root, "audio");
					video = json_object_get(root, "video");
					data = json_object_get(root, "data");
					bitrate = json_object_get(root, "bitrate");
					record = json_object_get(root, "record");
					recfile = json_object_get(root, "filename");
				}
				janus_videoroom_publisher *publisher = g_malloc0(sizeof(janus_videoroom_publisher));
				publisher->session = session;
				publisher->room_id = videoroom->room_id;
				publisher->room_id_str = videoroom->room_id_str ? g_strdup(videoroom->room_id_str) : NULL;
				publisher->room = videoroom;
				videoroom = NULL;
				publisher->user_id = user_id;
				publisher->user_id_str = user_id_str ? g_strdup(user_id_str) : NULL;
				publisher->display = display_text ? g_strdup(display_text) : NULL;
				publisher->sdp = NULL;		/* We'll deal with this later */
				publisher->audio = FALSE;	/* We'll deal with this later */
				publisher->video = FALSE;	/* We'll deal with this later */
				publisher->data = FALSE;	/* We'll deal with this later */
				publisher->acodec = JANUS_AUDIOCODEC_NONE;	/* We'll deal with this later */
				publisher->vcodec = JANUS_VIDEOCODEC_NONE;	/* We'll deal with this later */
				publisher->audio_active = TRUE;
				publisher->video_active = TRUE;
				publisher->data_active = TRUE;
				publisher->recording_active = FALSE;
				publisher->recording_base = NULL;
				publisher->arc = NULL;
				publisher->vrc = NULL;
				publisher->drc = NULL;
				janus_mutex_init(&publisher->rec_mutex);
				publisher->firefox = FALSE;
				publisher->bitrate = publisher->room->bitrate;
				publisher->subscribers = NULL;
				publisher->subscriptions = NULL;
				janus_mutex_init(&publisher->subscribers_mutex);
				janus_mutex_init(&publisher->own_subscriptions_mutex);
				publisher->audio_pt = -1;	/* We'll deal with this later */
				publisher->video_pt = -1;	/* We'll deal with this later */
				publisher->audio_level_extmap_id = 0;
				publisher->video_orient_extmap_id = 0;
				publisher->playout_delay_extmap_id = 0;
				publisher->remb_startup = 4;
				publisher->remb_latest = 0;
				publisher->fir_latest = 0;
				publisher->fir_seq = 0;
				janus_mutex_init(&publisher->rtp_forwarders_mutex);
				publisher->rtp_forwarders = g_hash_table_new_full(NULL, NULL, NULL, (GDestroyNotify)janus_videoroom_rtp_forwarder_destroy);
				publisher->srtp_contexts = g_hash_table_new_full(g_str_hash, g_str_equal, NULL, (GDestroyNotify)janus_videoroom_srtp_context_free);
				publisher->udp_sock = -1;
				/* Finally, generate a private ID: this is only needed in case the participant
				 * wants to allow the plugin to know which subscriptions belong to them */
				publisher->pvt_id = 0;
				while(publisher->pvt_id == 0) {
					publisher->pvt_id = janus_random_uint32();
					if(g_hash_table_lookup(publisher->room->private_ids, GUINT_TO_POINTER(publisher->pvt_id)) != NULL) {
						/* Private ID already taken, try another one */
						publisher->pvt_id = 0;
					}
				}
				g_hash_table_insert(publisher->room->private_ids, GUINT_TO_POINTER(publisher->pvt_id), publisher);
				g_atomic_int_set(&publisher->destroyed, 0);
				janus_refcount_init(&publisher->ref, janus_videoroom_publisher_free);
				/* In case we also wanted to configure */
				if(audio) {
					publisher->audio_active = json_is_true(audio);
					JANUS_LOG(LOG_VERB, "Setting audio property: %s (room %s, user %s)\n",
						publisher->audio_active ? "true" : "false", publisher->room_id_str, publisher->user_id_str);
				}
				if(video) {
					publisher->video_active = json_is_true(video);
					JANUS_LOG(LOG_VERB, "Setting video property: %s (room %s, user %s)\n",
						publisher->video_active ? "true" : "false", publisher->room_id_str, publisher->user_id_str);
				}
				if(data) {
					publisher->data_active = json_is_true(data);
					JANUS_LOG(LOG_VERB, "Setting data property: %s (room %s, user %s)\n",
						publisher->data_active ? "true" : "false", publisher->room_id_str, publisher->user_id_str);
				}
				if(bitrate) {
					publisher->bitrate = json_integer_value(bitrate);
					JANUS_LOG(LOG_VERB, "Setting video bitrate: %"SCNu32" (room %s, user %s)\n",
						publisher->bitrate, publisher->room_id_str, publisher->user_id_str);
				}
				if(record) {
					publisher->recording_active = json_is_true(record);
					JANUS_LOG(LOG_VERB, "Setting record property: %s (room %s, user %s)\n",
						publisher->recording_active ? "true" : "false", publisher->room_id_str, publisher->user_id_str);
				}
				if(recfile) {
					publisher->recording_base = g_strdup(json_string_value(recfile));
					JANUS_LOG(LOG_VERB, "Setting recording basename: %s (room %s, user %s)\n",
						publisher->recording_base, publisher->room_id_str, publisher->user_id_str);
				}
				/* Done */
				janus_mutex_lock(&session->mutex);
				session->participant_type = janus_videoroom_p_type_publisher;
				session->participant = publisher;
				janus_mutex_unlock(&session->mutex);
				/* Return a list of all available publishers (those with an SDP available, that is) */
				json_t *list = json_array(), *attendees = NULL;
				if(publisher->room->notify_joining)
					attendees = json_array();
				GHashTableIter iter;
				gpointer value;
				janus_refcount_increase(&publisher->ref);
				g_hash_table_insert(publisher->room->participants,
					string_ids ? (gpointer)g_strdup(publisher->user_id_str) : (gpointer)janus_uint64_dup(publisher->user_id),
					publisher);
				g_hash_table_iter_init(&iter, publisher->room->participants);
				while (!g_atomic_int_get(&publisher->room->destroyed) && g_hash_table_iter_next(&iter, NULL, &value)) {
					janus_videoroom_publisher *p = value;
					if(p == publisher || !p->sdp || !p->session->started) {
						/* Check if we're also notifying normal joins and not just publishers */
						if(p != publisher && publisher->room->notify_joining) {
							json_t *al = json_object();
							json_object_set_new(al, "id", string_ids ? json_string(p->user_id_str) : json_integer(p->user_id));
							if(p->display)
								json_object_set_new(al, "display", json_string(p->display));
							json_array_append_new(attendees, al);
						}
						continue;
					}
					json_t *pl = json_object();
					json_object_set_new(pl, "id", string_ids ? json_string(p->user_id_str) : json_integer(p->user_id));
					if(p->display)
						json_object_set_new(pl, "display", json_string(p->display));
					if(p->audio)
						json_object_set_new(pl, "audio_codec", json_string(janus_audiocodec_name(p->acodec)));
					if(p->video)
						json_object_set_new(pl, "video_codec", json_string(janus_videocodec_name(p->vcodec)));
					if(p->ssrc[0] || p->rid[0])
						json_object_set_new(pl, "simulcast", json_true());
					if(p->audio_level_extmap_id > 0)
						json_object_set_new(pl, "talking", p->talking ? json_true() : json_false());
					json_array_append_new(list, pl);
				}
				event = json_object();
				json_object_set_new(event, "videoroom", json_string("joined"));
				json_object_set_new(event, "room", string_ids ? json_string(publisher->room->room_id_str) :
					json_integer(publisher->room->room_id));
				json_object_set_new(event, "description", json_string(publisher->room->room_name));
				json_object_set_new(event, "id", string_ids ? json_string(user_id_str) : json_integer(user_id));
				json_object_set_new(event, "private_id", json_integer(publisher->pvt_id));
				json_object_set_new(event, "publishers", list);
				if(attendees != NULL)
					json_object_set_new(event, "attendees", attendees);
				/* See if we need to notify about a new participant joined the room (by default, we don't). */
				janus_videoroom_participant_joining(publisher);

				/* Also notify event handlers */
				if(notify_events && gateway->events_is_enabled()) {
					json_t *info = json_object();
					json_object_set_new(info, "event", json_string("joined"));
					json_object_set_new(info, "room", string_ids ? json_string(publisher->room->room_id_str) :
					json_integer(publisher->room->room_id));
					json_object_set_new(info, "id", string_ids ? json_string(user_id_str) : json_integer(user_id));
					json_object_set_new(info, "private_id", json_integer(publisher->pvt_id));
					if(display_text != NULL)
						json_object_set_new(info, "display", json_string(display_text));
					gateway->notify_event(&janus_videoroom_plugin, session->handle, info);
				}
				janus_mutex_unlock(&publisher->room->mutex);
				if(user_id_allocated)
					g_free(user_id_str);
			} else if(!strcasecmp(ptype_text, "subscriber") || !strcasecmp(ptype_text, "listener")) {
				JANUS_LOG(LOG_VERB, "Configuring new subscriber\n");
				gboolean legacy = !strcasecmp(ptype_text, "listener");
				if(legacy) {
					JANUS_LOG(LOG_WARN, "Subscriber is using the legacy 'listener' ptype\n");
				}
				/* This is a new subscriber */
				JANUS_VALIDATE_JSON_OBJECT(root, subscriber_parameters,
					error_code, error_cause, TRUE,
					JANUS_VIDEOROOM_ERROR_MISSING_ELEMENT, JANUS_VIDEOROOM_ERROR_INVALID_ELEMENT);
				if(error_code != 0) {
					janus_mutex_unlock(&videoroom->mutex);
					goto error;
				}
				if(!string_ids) {
					JANUS_VALIDATE_JSON_OBJECT(root, feed_parameters,
						error_code, error_cause, TRUE,
						JANUS_VIDEOROOM_ERROR_MISSING_ELEMENT, JANUS_VIDEOROOM_ERROR_INVALID_ELEMENT);
				} else {
					JANUS_VALIDATE_JSON_OBJECT(root, feedstr_parameters,
						error_code, error_cause, TRUE,
						JANUS_VIDEOROOM_ERROR_MISSING_ELEMENT, JANUS_VIDEOROOM_ERROR_INVALID_ELEMENT);
				}
				if(error_code != 0) {
					janus_mutex_unlock(&videoroom->mutex);
					goto error;
				}
				janus_mutex_lock(&sessions_mutex);
				session = janus_videoroom_lookup_session(msg->handle);
				if(!session) {
					janus_mutex_unlock(&sessions_mutex);
					janus_mutex_unlock(&videoroom->mutex);
					JANUS_LOG(LOG_ERR, "No session associated with this handle...\n");
					janus_videoroom_message_free(msg);
					continue;
				}
				if(g_atomic_int_get(&session->destroyed)) {
					janus_mutex_unlock(&sessions_mutex);
					janus_mutex_unlock(&videoroom->mutex);
					janus_videoroom_message_free(msg);
					continue;
				}
				json_t *feed = json_object_get(root, "feed");
				guint64 feed_id = 0;
				char feed_id_num[30], *feed_id_str = NULL;
				if(!string_ids) {
					feed_id = json_integer_value(feed);
					g_snprintf(feed_id_num, sizeof(feed_id_num), "%"SCNu64, feed_id);
					feed_id_str = feed_id_num;
				} else {
					feed_id_str = (char *)json_string_value(feed);
				}
				json_t *pvt = json_object_get(root, "private_id");
				guint64 pvt_id = json_integer_value(pvt);
				json_t *cpc = json_object_get(root, "close_pc");
				gboolean close_pc  = cpc ? json_is_true(cpc) : TRUE;
				json_t *audio = json_object_get(root, "audio");
				json_t *video = json_object_get(root, "video");
				json_t *data = json_object_get(root, "data");
				json_t *offer_audio = json_object_get(root, "offer_audio");
				json_t *offer_video = json_object_get(root, "offer_video");
				json_t *offer_data = json_object_get(root, "offer_data");
				json_t *spatial = json_object_get(root, "spatial_layer");
				json_t *sc_substream = json_object_get(root, "substream");
				if(json_integer_value(spatial) < 0 || json_integer_value(spatial) > 2 ||
						json_integer_value(sc_substream) < 0 || json_integer_value(sc_substream) > 2) {
					JANUS_LOG(LOG_ERR, "Invalid element (substream/spatial_layer should be 0, 1 or 2)\n");
					error_code = JANUS_VIDEOROOM_ERROR_INVALID_ELEMENT;
					g_snprintf(error_cause, 512, "Invalid value (substream/spatial_layer should be 0, 1 or 2)");
					janus_mutex_unlock(&sessions_mutex);
					janus_mutex_unlock(&videoroom->mutex);
					goto error;
				}
				json_t *temporal = json_object_get(root, "temporal_layer");
				json_t *sc_temporal = json_object_get(root, "temporal");
				if(json_integer_value(temporal) < 0 || json_integer_value(temporal) > 2 ||
						json_integer_value(sc_temporal) < 0 || json_integer_value(sc_temporal) > 2) {
					JANUS_LOG(LOG_ERR, "Invalid element (temporal/temporal_layer should be 0, 1 or 2)\n");
					error_code = JANUS_VIDEOROOM_ERROR_INVALID_ELEMENT;
					g_snprintf(error_cause, 512, "Invalid value (temporal/temporal_layer should be 0, 1 or 2)");
					janus_mutex_unlock(&sessions_mutex);
					janus_mutex_unlock(&videoroom->mutex);
					goto error;
				}
				json_t *sc_fallback = json_object_get(root, "fallback");
				janus_videoroom_publisher *owner = NULL;
				janus_videoroom_publisher *publisher = g_hash_table_lookup(videoroom->participants,
					string_ids ? (gpointer)feed_id_str : (gpointer)&feed_id);
				if(publisher == NULL || g_atomic_int_get(&publisher->destroyed) || publisher->sdp == NULL) {
					JANUS_LOG(LOG_ERR, "No such feed (%s)\n", feed_id_str);
					error_code = JANUS_VIDEOROOM_ERROR_NO_SUCH_FEED;
					g_snprintf(error_cause, 512, "No such feed (%s)", feed_id_str);
					janus_mutex_unlock(&sessions_mutex);
					janus_mutex_unlock(&videoroom->mutex);
					goto error;
				} else {
					/* Increase the refcount before unlocking so that nobody can remove and free the publisher in the meantime. */
					janus_refcount_increase(&publisher->ref);
					janus_refcount_increase(&publisher->session->ref);
					/* First of all, let's check if this room requires valid private_id values */
					if(videoroom->require_pvtid) {
						/* It does, let's make sure this subscription complies */
						owner = g_hash_table_lookup(videoroom->private_ids, GUINT_TO_POINTER(pvt_id));
						if(pvt_id == 0 || owner == NULL) {
							JANUS_LOG(LOG_ERR, "Unauthorized (this room requires a valid private_id)\n");
							error_code = JANUS_VIDEOROOM_ERROR_UNAUTHORIZED;
							g_snprintf(error_cause, 512, "Unauthorized (this room requires a valid private_id)");
							janus_mutex_unlock(&sessions_mutex);
							janus_mutex_unlock(&videoroom->mutex);
							goto error;
						}
						janus_refcount_increase(&owner->ref);
						janus_refcount_increase(&owner->session->ref);
					}
					janus_mutex_unlock(&videoroom->mutex);
					janus_videoroom_subscriber *subscriber = g_malloc0(sizeof(janus_videoroom_subscriber));
					subscriber->session = session;
					subscriber->room_id = videoroom->room_id;
					subscriber->room_id_str = videoroom->room_id_str ? g_strdup(videoroom->room_id_str) : NULL;
					subscriber->room = videoroom;
					videoroom = NULL;
					subscriber->feed = publisher;
					subscriber->e2ee = publisher->e2ee;
					subscriber->pvt_id = pvt_id;
					subscriber->close_pc = close_pc;
					/* Initialize the subscriber context */
					janus_rtp_switching_context_reset(&subscriber->context);
					subscriber->audio_offered = offer_audio ? json_is_true(offer_audio) : TRUE;	/* True by default */
					subscriber->video_offered = offer_video ? json_is_true(offer_video) : TRUE;	/* True by default */
					subscriber->data_offered = offer_data ? json_is_true(offer_data) : TRUE;	/* True by default */
					if((!publisher->audio || !subscriber->audio_offered) &&
							(!publisher->video || !subscriber->video_offered) &&
							(!publisher->data || !subscriber->data_offered)) {
						g_free(subscriber);
						if (owner) {
							janus_refcount_decrease(&owner->session->ref);
							janus_refcount_decrease(&owner->ref);
						}
						janus_refcount_decrease(&publisher->session->ref);
						janus_refcount_decrease(&publisher->ref);
						JANUS_LOG(LOG_ERR, "Can't offer an SDP with no audio, video or data\n");
						error_code = JANUS_VIDEOROOM_ERROR_INVALID_SDP;
						g_snprintf(error_cause, 512, "Can't offer an SDP with no audio, video or data");
						janus_mutex_unlock(&sessions_mutex);
						goto error;
					}
					subscriber->audio = audio ? json_is_true(audio) : TRUE;	/* True by default */
					if(!publisher->audio || !subscriber->audio_offered)
						subscriber->audio = FALSE;	/* ... unless the publisher isn't sending any audio or we're skipping it */
					subscriber->video = video ? json_is_true(video) : TRUE;	/* True by default */
					if(!publisher->video || !subscriber->video_offered)
						subscriber->video = FALSE;	/* ... unless the publisher isn't sending any video or we're skipping it */
					subscriber->data = data ? json_is_true(data) : TRUE;	/* True by default */
					if(!publisher->data || !subscriber->data_offered)
						subscriber->data = FALSE;	/* ... unless the publisher isn't sending any data or we're skipping it */
					subscriber->paused = TRUE;	/* We need an explicit start from the subscriber */
					g_atomic_int_set(&subscriber->destroyed, 0);
					janus_refcount_init(&subscriber->ref, janus_videoroom_subscriber_free);
					janus_refcount_increase(&subscriber->ref);	/* The publisher references the new subscriber too */
					/* Check if a simulcasting-related request is involved */
					janus_rtp_simulcasting_context_reset(&subscriber->sim_context);
					subscriber->sim_context.rid_ext_id = publisher->rid_extmap_id;
					subscriber->sim_context.substream_target = sc_substream ? json_integer_value(sc_substream) : 2;
					subscriber->sim_context.templayer_target = sc_temporal ? json_integer_value(sc_temporal) : 2;
					subscriber->sim_context.drop_trigger = sc_fallback ? json_integer_value(sc_fallback) : 0;
					janus_vp8_simulcast_context_reset(&subscriber->vp8_context);
					/* Check if a VP9 SVC-related request is involved */
					if(subscriber->room->do_svc) {
						subscriber->spatial_layer = -1;
						subscriber->target_spatial_layer = spatial ? json_integer_value(spatial) : 2;
						subscriber->temporal_layer = -1;
						subscriber->target_temporal_layer = temporal ? json_integer_value(temporal) : 2;
					}
					session->participant = subscriber;
					janus_mutex_lock(&publisher->subscribers_mutex);
					publisher->subscribers = g_slist_append(publisher->subscribers, subscriber);
					janus_mutex_unlock(&publisher->subscribers_mutex);
					if(owner != NULL) {
						/* Note: we should refcount these subscription-publisher mappings as well */
						janus_mutex_lock(&owner->own_subscriptions_mutex);
						owner->subscriptions = g_slist_append(owner->subscriptions, subscriber);
						janus_mutex_unlock(&owner->own_subscriptions_mutex);
						/* Done adding the subscription, owner is safe to be released */
						janus_refcount_decrease(&owner->session->ref);
						janus_refcount_decrease(&owner->ref);
					}
					janus_mutex_unlock(&sessions_mutex);
					event = json_object();
					json_object_set_new(event, "videoroom", json_string("attached"));
					json_object_set_new(event, "room", string_ids ? json_string(subscriber->room_id_str) : json_integer(subscriber->room_id));
					json_object_set_new(event, "id", string_ids ? json_string(feed_id_str) : json_integer(feed_id));
					if(publisher->display)
						json_object_set_new(event, "display", json_string(publisher->display));
					if(legacy)
						json_object_set_new(event, "warning", json_string("Deprecated use of 'listener' ptype, update to the new 'subscriber' ASAP"));
					session->participant_type = janus_videoroom_p_type_subscriber;
					JANUS_LOG(LOG_VERB, "Preparing JSON event as a reply\n");
					/* Negotiate by sending the selected publisher SDP back */
					janus_mutex_lock(&publisher->subscribers_mutex);
					if(publisher->sdp != NULL) {
						/* Check if there's something the original SDP has that we should remove */
						janus_sdp *offer = janus_sdp_parse(publisher->sdp, NULL, 0);
						subscriber->sdp = offer;
						session->sdp_version = 1;
						subscriber->sdp->o_version = session->sdp_version;
						if((publisher->audio && !subscriber->audio_offered) ||
								(publisher->video && !subscriber->video_offered) ||
								(publisher->data && !subscriber->data_offered)) {
							JANUS_LOG(LOG_VERB, "Munging SDP offer to adapt it to the subscriber's requirements\n");
							if(publisher->audio && !subscriber->audio_offered)
								janus_sdp_mline_remove(offer, JANUS_SDP_AUDIO);
							if(publisher->video && !subscriber->video_offered)
								janus_sdp_mline_remove(offer, JANUS_SDP_VIDEO);
							if(publisher->data && !subscriber->data_offered)
								janus_sdp_mline_remove(offer, JANUS_SDP_APPLICATION);
						}
						char* sdp = janus_sdp_write(offer);
						json_t *jsep = json_pack("{ssss}", "type", "offer", "sdp", sdp);
						g_free(sdp);
						if(subscriber->e2ee)
							json_object_set_new(jsep, "e2ee", json_true());
						janus_mutex_unlock(&publisher->subscribers_mutex);
						/* How long will the Janus core take to push the event? */
						g_atomic_int_set(&session->hangingup, 0);
						gint64 start = janus_get_monotonic_time();
						int res = gateway->push_event(msg->handle, &janus_videoroom_plugin, msg->transaction, event, jsep);
						JANUS_LOG(LOG_VERB, "  >> Pushing event: %d (took %"SCNu64" us)\n", res, janus_get_monotonic_time()-start);
						/* Also notify event handlers */
						if(notify_events && gateway->events_is_enabled()) {
							json_t *info = json_object();
							json_object_set_new(info, "event", json_string("subscribing"));
							json_object_set_new(info, "room", string_ids ? json_string(subscriber->room_id_str) : json_integer(subscriber->room_id));
							json_object_set_new(info, "feed", string_ids ? json_string(feed_id_str) : json_integer(feed_id));
							json_object_set_new(info, "private_id", json_integer(pvt_id));
							gateway->notify_event(&janus_videoroom_plugin, session->handle, info);
						}
						json_decref(event);
						json_decref(jsep);
						janus_videoroom_message_free(msg);
						continue;
					}
					janus_mutex_unlock(&publisher->subscribers_mutex);
				}
			} else {
				janus_mutex_unlock(&videoroom->mutex);
				JANUS_LOG(LOG_ERR, "Invalid element (ptype)\n");
				error_code = JANUS_VIDEOROOM_ERROR_INVALID_ELEMENT;
				g_snprintf(error_cause, 512, "Invalid element (ptype)");
				goto error;
			}
		} else if(session->participant_type == janus_videoroom_p_type_publisher) {
			/* Handle this publisher */
			participant = janus_videoroom_session_get_publisher(session);
			if(participant == NULL) {
				JANUS_LOG(LOG_ERR, "Invalid participant instance\n");
				error_code = JANUS_VIDEOROOM_ERROR_UNKNOWN_ERROR;
				g_snprintf(error_cause, 512, "Invalid participant instance");
				goto error;
			}
			if(participant->room == NULL) {
				janus_refcount_decrease(&participant->ref);
				JANUS_LOG(LOG_ERR, "No such room\n");
				error_code = JANUS_VIDEOROOM_ERROR_NO_SUCH_ROOM;
				g_snprintf(error_cause, 512, "No such room");
				goto error;
			}
			if(!strcasecmp(request_text, "join") || !strcasecmp(request_text, "joinandconfigure")) {
				janus_refcount_decrease(&participant->ref);
				JANUS_LOG(LOG_ERR, "Already in as a publisher on this handle\n");
				error_code = JANUS_VIDEOROOM_ERROR_ALREADY_JOINED;
				g_snprintf(error_cause, 512, "Already in as a publisher on this handle");
				goto error;
			} else if(!strcasecmp(request_text, "configure") || !strcasecmp(request_text, "publish")) {
				if(!strcasecmp(request_text, "publish") && participant->sdp) {
					janus_refcount_decrease(&participant->ref);
					JANUS_LOG(LOG_ERR, "Can't publish, already published\n");
					error_code = JANUS_VIDEOROOM_ERROR_ALREADY_PUBLISHED;
					g_snprintf(error_cause, 512, "Can't publish, already published");
					goto error;
				}
				if(participant->kicked) {
					janus_refcount_decrease(&participant->ref);
					JANUS_LOG(LOG_ERR, "Unauthorized, you have been kicked\n");
					error_code = JANUS_VIDEOROOM_ERROR_UNAUTHORIZED;
					g_snprintf(error_cause, 512, "Unauthorized, you have been kicked");
					goto error;
				}
				/* Configure (or publish a new feed) audio/video/bitrate for this publisher */
				JANUS_VALIDATE_JSON_OBJECT(root, publish_parameters,
					error_code, error_cause, TRUE,
					JANUS_VIDEOROOM_ERROR_MISSING_ELEMENT, JANUS_VIDEOROOM_ERROR_INVALID_ELEMENT);
				if(error_code != 0) {
					janus_refcount_decrease(&participant->ref);
					goto error;
				}
				json_t *audio = json_object_get(root, "audio");
				json_t *audiocodec = json_object_get(root, "audiocodec");
				json_t *video = json_object_get(root, "video");
				json_t *videocodec = json_object_get(root, "videocodec");
				json_t *data = json_object_get(root, "data");
				json_t *bitrate = json_object_get(root, "bitrate");
				json_t *keyframe = json_object_get(root, "keyframe");
				json_t *record = json_object_get(root, "record");
				json_t *recfile = json_object_get(root, "filename");
				json_t *display = json_object_get(root, "display");
				json_t *update = json_object_get(root, "update");
				if(audio) {
					gboolean audio_active = json_is_true(audio);
					if(session->started && audio_active && !participant->audio_active) {
						/* Audio was just resumed, try resetting the RTP headers for viewers */
						janus_mutex_lock(&participant->subscribers_mutex);
						GSList *ps = participant->subscribers;
						while(ps) {
							janus_videoroom_subscriber *l = (janus_videoroom_subscriber *)ps->data;
							if(l)
								l->context.a_seq_reset = TRUE;
							ps = ps->next;
						}
						janus_mutex_unlock(&participant->subscribers_mutex);
					}
					participant->audio_active = audio_active;
					JANUS_LOG(LOG_VERB, "Setting audio property: %s (room %s, user %s)\n",
						participant->audio_active ? "true" : "false", participant->room_id_str, participant->user_id_str);
				}
				if(audiocodec && json_string_value(json_object_get(msg->jsep, "sdp")) != NULL) {
					/* The participant would like to use an audio codec in particular */
					janus_audiocodec acodec = janus_audiocodec_from_name(json_string_value(audiocodec));
					if(acodec == JANUS_AUDIOCODEC_NONE ||
							(acodec != participant->room->acodec[0] &&
							acodec != participant->room->acodec[1] &&
							acodec != participant->room->acodec[2])) {
						JANUS_LOG(LOG_ERR, "Participant asked for audio codec '%s', but it's not allowed (room %s, user %s)\n",
							json_string_value(audiocodec), participant->room_id_str, participant->user_id_str);
						janus_refcount_decrease(&participant->ref);
						error_code = JANUS_VIDEOROOM_ERROR_INVALID_ELEMENT;
						g_snprintf(error_cause, 512, "Audio codec unavailable in this room");
						goto error;
					}
					participant->acodec = acodec;
					JANUS_LOG(LOG_VERB, "Participant asked for audio codec '%s' (room %s, user %s)\n",
						json_string_value(audiocodec), participant->room_id_str, participant->user_id_str);
				}
				if(video) {
					gboolean video_active = json_is_true(video);
					if(session->started && video_active && !participant->video_active) {
						/* Video was just resumed, try resetting the RTP headers for viewers */
						janus_mutex_lock(&participant->subscribers_mutex);
						GSList *ps = participant->subscribers;
						while(ps) {
							janus_videoroom_subscriber *l = (janus_videoroom_subscriber *)ps->data;
							if(l)
								l->context.v_seq_reset = TRUE;
							ps = ps->next;
						}
						janus_mutex_unlock(&participant->subscribers_mutex);
					}
					participant->video_active = video_active;
					JANUS_LOG(LOG_VERB, "Setting video property: %s (room %s, user %s)\n",
						participant->video_active ? "true" : "false", participant->room_id_str, participant->user_id_str);
				}
				if(videocodec && json_string_value(json_object_get(msg->jsep, "sdp")) != NULL) {
					/* The participant would like to use a video codec in particular */
					janus_videocodec vcodec = janus_videocodec_from_name(json_string_value(videocodec));
					if(vcodec == JANUS_VIDEOCODEC_NONE ||
							(vcodec != participant->room->vcodec[0] &&
							vcodec != participant->room->vcodec[1] &&
							vcodec != participant->room->vcodec[2])) {
						JANUS_LOG(LOG_ERR, "Participant asked for video codec '%s', but it's not allowed (room %s, user %s)\n",
							json_string_value(videocodec), participant->room_id_str, participant->user_id_str);
						janus_refcount_decrease(&participant->ref);
						error_code = JANUS_VIDEOROOM_ERROR_INVALID_ELEMENT;
						g_snprintf(error_cause, 512, "Video codec unavailable in this room");
						goto error;
					}
					participant->vcodec = vcodec;
					JANUS_LOG(LOG_VERB, "Participant asked for video codec '%s' (room %s, user %s)\n",
						json_string_value(videocodec), participant->room_id_str, participant->user_id_str);
				}
				if(data) {
					gboolean data_active = json_is_true(data);
					participant->data_active = data_active;
					JANUS_LOG(LOG_VERB, "Setting data property: %s (room %s, user %s)\n",
						participant->data_active ? "true" : "false", participant->room_id_str, participant->user_id_str);
				}
				if(bitrate) {
					participant->bitrate = json_integer_value(bitrate);
					JANUS_LOG(LOG_VERB, "Setting video bitrate: %"SCNu32" (room %s, user %s)\n",
						participant->bitrate, participant->room_id_str, participant->user_id_str);
					/* Send a new REMB */
					if(session->started)
						participant->remb_latest = janus_get_monotonic_time();
					gateway->send_remb(msg->handle, participant->bitrate);
				}
				if(keyframe && json_is_true(keyframe)) {
					/* Send a FIR */
					janus_videoroom_reqpli(participant, "Keyframe request");
				}
				janus_mutex_lock(&participant->rec_mutex);
				gboolean prev_recording_active = participant->recording_active;
				if(record) {
					participant->recording_active = json_is_true(record);
					JANUS_LOG(LOG_VERB, "Setting record property: %s (room %s, user %s)\n",
						participant->recording_active ? "true" : "false", participant->room_id_str, participant->user_id_str);
				}
				if(recfile) {
					participant->recording_base = g_strdup(json_string_value(recfile));
					JANUS_LOG(LOG_VERB, "Setting recording basename: %s (room %s, user %s)\n",
						participant->recording_base, participant->room_id_str, participant->user_id_str);
				}
				/* Do we need to do something with the recordings right now? */
				if(participant->recording_active != prev_recording_active) {
					/* Something changed */
					if(!participant->recording_active) {
						/* Not recording (anymore?) */
						janus_videoroom_recorder_close(participant);
					} else if(participant->recording_active && participant->sdp) {
						/* We've started recording, send a PLI/FIR and go on */
						janus_videoroom_recorder_create(
							participant, strstr(participant->sdp, "m=audio") != NULL,
							strstr(participant->sdp, "m=video") != NULL,
							strstr(participant->sdp, "m=application") != NULL);
						if(strstr(participant->sdp, "m=video")) {
							/* Send a FIR */
							janus_videoroom_reqpli(participant, "Recording video");
						}
					}
				}
				janus_mutex_unlock(&participant->rec_mutex);
				if(display) {
					janus_mutex_lock(&participant->room->mutex);
					char *old_display = participant->display;
					char *new_display = g_strdup(json_string_value(display));
					participant->display = new_display;
					g_free(old_display);
					json_t *display_event = json_object();
					json_object_set_new(display_event, "videoroom", json_string("event"));
					json_object_set_new(display_event, "id", string_ids ? json_string(participant->user_id_str) : json_integer(participant->user_id));
					json_object_set_new(display_event, "display", json_string(participant->display));
					if(participant->room && !g_atomic_int_get(&participant->room->destroyed)) {
						janus_videoroom_notify_participants(participant, display_event);
					}
					janus_mutex_unlock(&participant->room->mutex);
					json_decref(display_event);
				}
				/* A renegotiation may be taking place */
				gboolean do_update = update ? json_is_true(update) : FALSE;
				if(do_update && !sdp_update) {
					JANUS_LOG(LOG_WARN, "Got an 'update' request, but no SDP update? Ignoring...\n");
				}
				/* Done */
				event = json_object();
				json_object_set_new(event, "videoroom", json_string("event"));
				json_object_set_new(event, "room", string_ids ? json_string(participant->room_id_str) : json_integer(participant->room_id));
				json_object_set_new(event, "configured", json_string("ok"));
				/* Also notify event handlers */
				if(notify_events && gateway->events_is_enabled()) {
					json_t *info = json_object();
					json_object_set_new(info, "event", json_string("configured"));
					json_object_set_new(info, "room", string_ids ? json_string(participant->room_id_str) : json_integer(participant->room_id));
					json_object_set_new(info, "id", string_ids ? json_string(participant->user_id_str) : json_integer(participant->user_id));
					json_object_set_new(info, "audio_active", participant->audio_active ? json_true() : json_false());
					json_object_set_new(info, "video_active", participant->video_active ? json_true() : json_false());
					json_object_set_new(info, "data_active", participant->data_active ? json_true() : json_false());
					json_object_set_new(info, "bitrate", json_integer(participant->bitrate));
					if(participant->arc || participant->vrc || participant->drc) {
						json_t *recording = json_object();
						if(participant->arc && participant->arc->filename)
							json_object_set_new(recording, "audio", json_string(participant->arc->filename));
						if(participant->vrc && participant->vrc->filename)
							json_object_set_new(recording, "video", json_string(participant->vrc->filename));
						if(participant->drc && participant->drc->filename)
							json_object_set_new(recording, "data", json_string(participant->drc->filename));
						json_object_set_new(info, "recording", recording);
					}
					gateway->notify_event(&janus_videoroom_plugin, session->handle, info);
				}
			} else if(!strcasecmp(request_text, "unpublish")) {
				/* This participant wants to unpublish */
				if(!participant->sdp) {
					janus_refcount_decrease(&participant->ref);
					JANUS_LOG(LOG_ERR, "Can't unpublish, not published\n");
					error_code = JANUS_VIDEOROOM_ERROR_NOT_PUBLISHED;
					g_snprintf(error_cause, 512, "Can't unpublish, not published");
					goto error;
				}
				/* Tell the core to tear down the PeerConnection, hangup_media will do the rest */
				janus_videoroom_hangup_media(session->handle);
				gateway->close_pc(session->handle);
				/* Done */
				event = json_object();
				json_object_set_new(event, "videoroom", json_string("event"));
				json_object_set_new(event, "room", string_ids ? json_string(participant->room_id_str) : json_integer(participant->room_id));
				json_object_set_new(event, "unpublished", json_string("ok"));
			} else if(!strcasecmp(request_text, "leave")) {
				/* Prepare an event to confirm the request */
				event = json_object();
				json_object_set_new(event, "videoroom", json_string("event"));
				json_object_set_new(event, "room", string_ids ? json_string(participant->room_id_str) : json_integer(participant->room_id));
				json_object_set_new(event, "leaving", json_string("ok"));
				/* This publisher is leaving, tell everybody */
				janus_videoroom_leave_or_unpublish(participant, TRUE, FALSE);
				/* Done */
				participant->audio_active = FALSE;
				participant->video_active = FALSE;
				participant->data_active = FALSE;
				session->started = FALSE;
				//~ session->destroy = TRUE;
			} else {
				janus_refcount_decrease(&participant->ref);
				JANUS_LOG(LOG_ERR, "Unknown request '%s'\n", request_text);
				error_code = JANUS_VIDEOROOM_ERROR_INVALID_REQUEST;
				g_snprintf(error_cause, 512, "Unknown request '%s'", request_text);
				goto error;
			}
			janus_refcount_decrease(&participant->ref);
		} else if(session->participant_type == janus_videoroom_p_type_subscriber) {
			/* Handle this subscriber */
			janus_videoroom_subscriber *subscriber = (janus_videoroom_subscriber *)session->participant;
			if(subscriber == NULL) {
				JANUS_LOG(LOG_ERR, "Invalid subscriber instance\n");
				error_code = JANUS_VIDEOROOM_ERROR_UNKNOWN_ERROR;
				g_snprintf(error_cause, 512, "Invalid subscriber instance");
				goto error;
			}
			janus_refcount_increase(&subscriber->ref);
			if(subscriber->room == NULL) {
				JANUS_LOG(LOG_ERR, "No such room\n");
				error_code = JANUS_VIDEOROOM_ERROR_NO_SUCH_ROOM;
				g_snprintf(error_cause, 512, "No such room");
				janus_refcount_decrease(&subscriber->ref);
				goto error;
			}
			if(!strcasecmp(request_text, "join")) {
				JANUS_LOG(LOG_ERR, "Already in as a subscriber on this handle\n");
				error_code = JANUS_VIDEOROOM_ERROR_ALREADY_JOINED;
				g_snprintf(error_cause, 512, "Already in as a subscriber on this handle");
				janus_refcount_decrease(&subscriber->ref);
				goto error;
			} else if(!strcasecmp(request_text, "start")) {
				/* Start/restart receiving the publisher streams */
				if(subscriber->paused && msg->jsep == NULL) {
					/* This is just resuming a paused stream, reset the RTP sequence numbers */
					subscriber->context.a_seq_reset = TRUE;
					subscriber->context.v_seq_reset = TRUE;
				}
				subscriber->paused = FALSE;
				event = json_object();
				json_object_set_new(event, "videoroom", json_string("event"));
				json_object_set_new(event, "room", string_ids ? json_string(subscriber->room_id_str) : json_integer(subscriber->room_id));
				json_object_set_new(event, "started", json_string("ok"));
			} else if(!strcasecmp(request_text, "configure")) {
				JANUS_VALIDATE_JSON_OBJECT(root, configure_parameters,
					error_code, error_cause, TRUE,
					JANUS_VIDEOROOM_ERROR_MISSING_ELEMENT, JANUS_VIDEOROOM_ERROR_INVALID_ELEMENT);
				if(error_code != 0) {
					janus_refcount_decrease(&subscriber->ref);
					goto error;
				}
				if(subscriber->kicked) {
					JANUS_LOG(LOG_ERR, "Unauthorized, you have been kicked\n");
					error_code = JANUS_VIDEOROOM_ERROR_UNAUTHORIZED;
					g_snprintf(error_cause, 512, "Unauthorized, you have been kicked");
					janus_refcount_decrease(&subscriber->ref);
					goto error;
				}
				json_t *audio = json_object_get(root, "audio");
				json_t *video = json_object_get(root, "video");
				json_t *data = json_object_get(root, "data");
				json_t *restart = json_object_get(root, "restart");
				json_t *update = json_object_get(root, "update");
				json_t *spatial = json_object_get(root, "spatial_layer");
				json_t *sc_substream = json_object_get(root, "substream");
				if(json_integer_value(spatial) < 0 || json_integer_value(spatial) > 2 ||
						json_integer_value(sc_substream) < 0 || json_integer_value(sc_substream) > 2) {
					JANUS_LOG(LOG_ERR, "Invalid element (substream/spatial_layer should be 0, 1 or 2)\n");
					error_code = JANUS_VIDEOROOM_ERROR_INVALID_ELEMENT;
					g_snprintf(error_cause, 512, "Invalid value (substream/spatial_layer should be 0, 1 or 2)");
					janus_refcount_decrease(&subscriber->ref);
					goto error;
				}
				json_t *temporal = json_object_get(root, "temporal_layer");
				json_t *sc_temporal = json_object_get(root, "temporal");
				if(json_integer_value(temporal) < 0 || json_integer_value(temporal) > 2 ||
						json_integer_value(sc_temporal) < 0 || json_integer_value(sc_temporal) > 2) {
					JANUS_LOG(LOG_ERR, "Invalid element (temporal/temporal_layer should be 0, 1 or 2)\n");
					error_code = JANUS_VIDEOROOM_ERROR_INVALID_ELEMENT;
					g_snprintf(error_cause, 512, "Invalid value (temporal/temporal_layer should be 0, 1 or 2)");
					janus_refcount_decrease(&subscriber->ref);
					goto error;
				}
				json_t *sc_fallback = json_object_get(root, "fallback");
				/* Update the audio/video/data flags, if set */
				janus_videoroom_publisher *publisher = subscriber->feed;
				if(publisher) {
					if(audio && publisher->audio && subscriber->audio_offered) {
						gboolean oldaudio = subscriber->audio;
						gboolean newaudio = json_is_true(audio);
						if(!oldaudio && newaudio) {
							/* Audio just resumed, reset the RTP sequence numbers */
							subscriber->context.a_seq_reset = TRUE;
						}
						subscriber->audio = newaudio;
					}
					if(video && publisher->video && subscriber->video_offered) {
						gboolean oldvideo = subscriber->video;
						gboolean newvideo = json_is_true(video);
						if(!oldvideo && newvideo) {
							/* Video just resumed, reset the RTP sequence numbers */
							subscriber->context.v_seq_reset = TRUE;
						}
						subscriber->video = newvideo;
						if(subscriber->video) {
							/* Send a FIR */
							janus_videoroom_reqpli(publisher, "Restoring video for subscriber");
						}
					}
					if(data && publisher->data && subscriber->data_offered)
						subscriber->data = json_is_true(data);
					/* Check if a simulcasting-related request is involved */
					if(sc_substream && (publisher->ssrc[0] != 0 || publisher->rid[0] != NULL)) {
						subscriber->sim_context.substream_target = json_integer_value(sc_substream);
						JANUS_LOG(LOG_VERB, "Setting video SSRC to let through (simulcast): %"SCNu32" (index %d, was %d)\n",
							publisher->ssrc[subscriber->sim_context.substream],
							subscriber->sim_context.substream_target,
							subscriber->sim_context.substream);
						if(subscriber->sim_context.substream_target == subscriber->sim_context.substream) {
							/* No need to do anything, we're already getting the right substream, so notify the user */
							json_t *event = json_object();
							json_object_set_new(event, "videoroom", json_string("event"));
							json_object_set_new(event, "room", string_ids ? json_string(subscriber->room_id_str) : json_integer(subscriber->room_id));
							json_object_set_new(event, "substream", json_integer(subscriber->sim_context.substream));
							gateway->push_event(msg->handle, &janus_videoroom_plugin, NULL, event, NULL);
							json_decref(event);
						} else {
							/* Send a FIR */
							janus_videoroom_reqpli(publisher, "Simulcasting substream change");
						}
					}
					if(subscriber->feed && subscriber->feed->vcodec == JANUS_VIDEOCODEC_VP8 &&
							sc_temporal && (publisher->ssrc[0] != 0 || publisher->rid[0] != NULL)) {
						subscriber->sim_context.templayer_target = json_integer_value(sc_temporal);
						JANUS_LOG(LOG_VERB, "Setting video temporal layer to let through (simulcast): %d (was %d)\n",
							subscriber->sim_context.templayer_target, subscriber->sim_context.templayer);
						if(subscriber->sim_context.templayer_target == subscriber->sim_context.templayer) {
							/* No need to do anything, we're already getting the right temporal, so notify the user */
							json_t *event = json_object();
							json_object_set_new(event, "videoroom", json_string("event"));
							json_object_set_new(event, "room", string_ids ? json_string(subscriber->room_id_str) : json_integer(subscriber->room_id));
							json_object_set_new(event, "temporal", json_integer(subscriber->sim_context.templayer));
							gateway->push_event(msg->handle, &janus_videoroom_plugin, NULL, event, NULL);
							json_decref(event);
						} else {
							/* Send a FIR */
							janus_videoroom_reqpli(publisher, "Simulcasting temporal layer change");
						}
					}
					if(sc_fallback && (publisher->ssrc[0] != 0 || publisher->rid[0] != NULL)) {
						subscriber->sim_context.drop_trigger = json_integer_value(sc_fallback);
					}
				}
				if(subscriber->room->do_svc) {
					/* Also check if the viewer is trying to configure a layer change */
					if(spatial) {
						int spatial_layer = json_integer_value(spatial);
						if(spatial_layer > 1) {
							JANUS_LOG(LOG_WARN, "Spatial layer higher than 1, it will be ignored if using EnabledByFlag_2SL3TL\n");
						}
						if(spatial_layer == subscriber->spatial_layer) {
							/* No need to do anything, we're already getting the right spatial layer, so notify the user */
							json_t *event = json_object();
							json_object_set_new(event, "videoroom", json_string("event"));
							json_object_set_new(event, "room", string_ids ? json_string(subscriber->room_id_str) : json_integer(subscriber->room_id));
							json_object_set_new(event, "spatial_layer", json_integer(subscriber->spatial_layer));
							gateway->push_event(msg->handle, &janus_videoroom_plugin, NULL, event, NULL);
							json_decref(event);
						} else if(spatial_layer != subscriber->target_spatial_layer) {
							/* Send a FIR to the new RTP forward publisher */
							janus_videoroom_reqpli(publisher, "Need to downscale spatially");
						}
						subscriber->target_spatial_layer = spatial_layer;
					}
					if(temporal) {
						int temporal_layer = json_integer_value(temporal);
						if(temporal_layer > 2) {
							JANUS_LOG(LOG_WARN, "Temporal layer higher than 2, will probably be ignored\n");
						}
						if(temporal_layer == subscriber->temporal_layer) {
							/* No need to do anything, we're already getting the right temporal layer, so notify the user */
							json_t *event = json_object();
							json_object_set_new(event, "videoroom", json_string("event"));
							json_object_set_new(event, "room", string_ids ? json_string(subscriber->room_id_str) : json_integer(subscriber->room_id));
							json_object_set_new(event, "temporal_layer", json_integer(subscriber->temporal_layer));
							gateway->push_event(msg->handle, &janus_videoroom_plugin, NULL, event, NULL);
							json_decref(event);
						}
						subscriber->target_temporal_layer = temporal_layer;
					}
				}
				event = json_object();
				json_object_set_new(event, "videoroom", json_string("event"));
				json_object_set_new(event, "room", string_ids ? json_string(subscriber->room_id_str) : json_integer(subscriber->room_id));
				json_object_set_new(event, "configured", json_string("ok"));
				/* The user may be interested in an ICE restart */
				gboolean do_restart = restart ? json_is_true(restart) : FALSE;
				gboolean do_update = update ? json_is_true(update) : FALSE;
				if(publisher && (sdp_update || do_restart || do_update)) {
					/* Negotiate by sending the selected publisher SDP back, and/or force an ICE restart */
					if(publisher->sdp != NULL) {
						char temp_error[512];
						JANUS_LOG(LOG_VERB, "Munging SDP offer (update) to adapt it to the subscriber's requirements\n");
						janus_sdp *offer = janus_sdp_parse(publisher->sdp, temp_error, sizeof(temp_error));
						if(publisher->audio && !subscriber->audio_offered)
							janus_sdp_mline_remove(offer, JANUS_SDP_AUDIO);
						if(publisher->video && !subscriber->video_offered)
							janus_sdp_mline_remove(offer, JANUS_SDP_VIDEO);
						if(publisher->data && !subscriber->data_offered)
							janus_sdp_mline_remove(offer, JANUS_SDP_APPLICATION);
						/* This is an update, check if we need to update */
						janus_sdp_mtype mtype[3] = { JANUS_SDP_AUDIO, JANUS_SDP_VIDEO, JANUS_SDP_APPLICATION };
						int i=0;
						for(i=0; i<3; i++) {
							janus_sdp_mline *m = janus_sdp_mline_find(subscriber->sdp, mtype[i]);
							janus_sdp_mline *m_new = janus_sdp_mline_find(offer, mtype[i]);
							if(m != NULL && m->port > 0 && m->direction != JANUS_SDP_INACTIVE) {
								/* We have such an m-line and it's active, should it be changed? */
								if(m_new == NULL || m_new->port == 0 || m_new->direction == JANUS_SDP_INACTIVE) {
									/* Turn the m-line to inactive */
									m->direction = JANUS_SDP_INACTIVE;
								}
							} else {
								/* We don't have such an m-line or it's disabled, should it be added/enabled? */
								if(m_new != NULL && m_new->port > 0 && m_new->direction != JANUS_SDP_INACTIVE) {
									if(m != NULL) {
										m->port = m_new->port;
										m->direction = m_new->direction;
									} else {
										/* Add the new m-line */
										m = janus_sdp_mline_create(m_new->type, m_new->port, m_new->proto, m_new->direction);
										subscriber->sdp->m_lines = g_list_append(subscriber->sdp->m_lines, m);
									}
									/* Copy/replace the other properties */
									m->c_ipv4 = m_new->c_ipv4;
									if(m_new->c_addr && (m->c_addr == NULL || strcmp(m->c_addr, m_new->c_addr))) {
										g_free(m->c_addr);
										m->c_addr = g_strdup(m_new->c_addr);
									}
									if(m_new->b_name && (m->b_name == NULL || strcmp(m->b_name, m_new->b_name))) {
										g_free(m->b_name);
										m->b_name = g_strdup(m_new->b_name);
									}
									m->b_value = m_new->b_value;
									g_list_free_full(m->fmts, (GDestroyNotify)g_free);
									m->fmts = NULL;
									GList *fmts = m_new->fmts;
									while(fmts) {
										char *fmt = (char *)fmts->data;
										if(fmt)
											m->fmts = g_list_append(m->fmts,g_strdup(fmt));
										fmts = fmts->next;
									}
									g_list_free(m->ptypes);
									m->ptypes = g_list_copy(m_new->ptypes);
									g_list_free_full(m->attributes, (GDestroyNotify)janus_sdp_attribute_destroy);
									m->attributes = NULL;
									GList *attr = m_new->attributes;
									while(attr) {
										janus_sdp_attribute *a = (janus_sdp_attribute *)attr->data;
										janus_sdp_attribute_add_to_mline(m,
											janus_sdp_attribute_create(a->name, "%s", a->value));
										attr = attr->next;
									}
								}
							}
						}
						janus_sdp_destroy(offer);
						session->sdp_version++;
						subscriber->sdp->o_version = session->sdp_version;
						char *newsdp = janus_sdp_write(subscriber->sdp);
						JANUS_LOG(LOG_VERB, "Updating subscriber:\n%s\n", newsdp);
						json_t *jsep = json_pack("{ssss}", "type", "offer", "sdp", newsdp);
						if(do_restart)
							json_object_set_new(jsep, "restart", json_true());
						if(subscriber->e2ee)
							json_object_set_new(jsep, "e2ee", json_true());
						/* How long will the Janus core take to push the event? */
						gint64 start = janus_get_monotonic_time();
						int res = gateway->push_event(msg->handle, &janus_videoroom_plugin, msg->transaction, event, jsep);
						JANUS_LOG(LOG_VERB, "  >> Pushing event: %d (took %"SCNu64" us)\n", res, janus_get_monotonic_time()-start);
						json_decref(event);
						json_decref(jsep);
						g_free(newsdp);
						/* Any update in the media directions? */
						subscriber->audio = publisher->audio && subscriber->audio_offered;
						subscriber->video = publisher->video && subscriber->video_offered;
						subscriber->data = publisher->data && subscriber->data_offered;
						/* Done */
						janus_videoroom_message_free(msg);
						janus_refcount_decrease(&subscriber->ref);
						continue;
					}
				}
			} else if(!strcasecmp(request_text, "pause")) {
				/* Stop receiving the publisher streams for a while */
				subscriber->paused = TRUE;
				event = json_object();
				json_object_set_new(event, "videoroom", json_string("event"));
				json_object_set_new(event, "room", string_ids ? json_string(subscriber->room_id_str) : json_integer(subscriber->room_id));
				json_object_set_new(event, "paused", json_string("ok"));
			} else if(!strcasecmp(request_text, "switch")) {
				/* This subscriber wants to switch to a different publisher */
				JANUS_VALIDATE_JSON_OBJECT(root, subscriber_parameters,
					error_code, error_cause, TRUE,
					JANUS_VIDEOROOM_ERROR_MISSING_ELEMENT, JANUS_VIDEOROOM_ERROR_INVALID_ELEMENT);
				if(error_code != 0) {
					janus_refcount_decrease(&subscriber->ref);
					goto error;
				}
				if(!string_ids) {
					JANUS_VALIDATE_JSON_OBJECT(root, feed_parameters,
						error_code, error_cause, TRUE,
						JANUS_VIDEOROOM_ERROR_MISSING_ELEMENT, JANUS_VIDEOROOM_ERROR_INVALID_ELEMENT);
				} else {
					JANUS_VALIDATE_JSON_OBJECT(root, feedstr_parameters,
						error_code, error_cause, TRUE,
						JANUS_VIDEOROOM_ERROR_MISSING_ELEMENT, JANUS_VIDEOROOM_ERROR_INVALID_ELEMENT);
				}
				if(error_code != 0) {
					janus_refcount_decrease(&subscriber->ref);
					goto error;
				}
				json_t *feed = json_object_get(root, "feed");
				guint64 feed_id = 0;
				char feed_id_num[30], *feed_id_str = NULL;
				if(!string_ids) {
					feed_id = json_integer_value(feed);
					g_snprintf(feed_id_num, sizeof(feed_id_num), "%"SCNu64, feed_id);
					feed_id_str = feed_id_num;
				} else {
					feed_id_str = (char *)json_string_value(feed);
				}
				json_t *audio = json_object_get(root, "audio");
				json_t *video = json_object_get(root, "video");
				json_t *data = json_object_get(root, "data");
				if(!subscriber->room) {
					JANUS_LOG(LOG_ERR, "Room Destroyed\n");
					error_code = JANUS_VIDEOROOM_ERROR_NO_SUCH_ROOM;
					g_snprintf(error_cause, 512, "No such room");
					janus_refcount_decrease(&subscriber->ref);
					goto error;
				}
				if(g_atomic_int_get(&subscriber->destroyed)) {
					JANUS_LOG(LOG_ERR, "Room Destroyed (%s)\n", subscriber->room_id_str);
					error_code = JANUS_VIDEOROOM_ERROR_NO_SUCH_ROOM;
					g_snprintf(error_cause, 512, "No such room (%s)", subscriber->room_id_str);
					janus_refcount_decrease(&subscriber->ref);
					goto error;
				}
				janus_mutex_lock(&subscriber->room->mutex);
				janus_videoroom_publisher *publisher = g_hash_table_lookup(subscriber->room->participants,
					string_ids ? (gpointer)feed_id_str : (gpointer)&feed_id);
				if(publisher == NULL || g_atomic_int_get(&publisher->destroyed) || publisher->sdp == NULL) {
					JANUS_LOG(LOG_ERR, "No such feed (%s)\n", feed_id_str);
					error_code = JANUS_VIDEOROOM_ERROR_NO_SUCH_FEED;
					g_snprintf(error_cause, 512, "No such feed (%s)", feed_id_str);
					janus_mutex_unlock(&subscriber->room->mutex);
					janus_refcount_decrease(&subscriber->ref);
					goto error;
				}
				janus_refcount_increase(&publisher->ref);
				janus_refcount_increase(&publisher->session->ref);
				janus_mutex_unlock(&subscriber->room->mutex);
				gboolean paused = subscriber->paused;
				subscriber->paused = TRUE;
				/* Unsubscribe from the previous publisher */
				janus_videoroom_publisher *prev_feed = subscriber->feed;
				if(prev_feed) {
					/* ... but make sure the codecs are compliant first */
					if(publisher->acodec != prev_feed->acodec || publisher->vcodec != prev_feed->vcodec) {
						janus_refcount_decrease(&publisher->session->ref);
						janus_refcount_decrease(&publisher->ref);
						subscriber->paused = paused;
						JANUS_LOG(LOG_ERR, "The two publishers are not using the same codecs, can't switch\n");
						error_code = JANUS_VIDEOROOM_ERROR_INVALID_SDP;
						g_snprintf(error_cause, 512, "The two publishers are not using the same codecs, can't switch");
						janus_refcount_decrease(&subscriber->ref);
						goto error;
					}
					/* Go on */
					janus_mutex_lock(&prev_feed->subscribers_mutex);
					prev_feed->subscribers = g_slist_remove(prev_feed->subscribers, subscriber);
					janus_mutex_unlock(&prev_feed->subscribers_mutex);
					janus_refcount_decrease(&prev_feed->session->ref);
					g_clear_pointer(&subscriber->feed, janus_videoroom_publisher_dereference);
				}
				/* Subscribe to the new one */
				subscriber->audio = audio ? json_is_true(audio) : TRUE;	/* True by default */
				if(!publisher->audio)
					subscriber->audio = FALSE;	/* ... unless the publisher isn't sending any audio */
				subscriber->video = video ? json_is_true(video) : TRUE;	/* True by default */
				if(!publisher->video)
					subscriber->video = FALSE;	/* ... unless the publisher isn't sending any video */
				subscriber->data = data ? json_is_true(data) : TRUE;	/* True by default */
				if(!publisher->data)
					subscriber->data = FALSE;	/* ... unless the publisher isn't sending any data */
				if(subscriber->room && subscriber->room->do_svc) {
					/* This subscriber belongs to a room where VP9 SVC has been enabled,
					 * let's assume we're interested in all layers for the time being */
					subscriber->spatial_layer = -1;
					subscriber->target_spatial_layer = 2;		/* FIXME Chrome sends 0, 1 and 2 (if using EnabledByFlag_3SL3TL) */
					subscriber->last_spatial_layer[0] = 0;
					subscriber->last_spatial_layer[1] = 0;
					subscriber->last_spatial_layer[2] = 0;
					subscriber->temporal_layer = -1;
					subscriber->target_temporal_layer = 2;	/* FIXME Chrome sends 0, 1 and 2 */
				}
				janus_mutex_lock(&publisher->subscribers_mutex);
				publisher->subscribers = g_slist_append(publisher->subscribers, subscriber);
				janus_mutex_unlock(&publisher->subscribers_mutex);
				subscriber->feed = publisher;
				/* Send a FIR to the new publisher */
				janus_videoroom_reqpli(publisher, "Switching existing subscriber to new publisher");
				/* Done */
				subscriber->paused = paused;
				event = json_object();
				json_object_set_new(event, "videoroom", json_string("event"));
				json_object_set_new(event, "switched", json_string("ok"));
				json_object_set_new(event, "room", string_ids ? json_string(subscriber->room_id_str) : json_integer(subscriber->room_id));
				json_object_set_new(event, "id", string_ids ? json_string(feed_id_str) : json_integer(feed_id));
				if(publisher->display)
					json_object_set_new(event, "display", json_string(publisher->display));
				/* Also notify event handlers */
				if(notify_events && gateway->events_is_enabled()) {
					json_t *info = json_object();
					json_object_set_new(info, "event", json_string("switched"));
					json_object_set_new(info, "room", string_ids ? json_string(publisher->room_id_str) : json_integer(publisher->room_id));
					json_object_set_new(info, "feed", string_ids ? json_string(publisher->user_id_str) : json_integer(publisher->user_id));
					gateway->notify_event(&janus_videoroom_plugin, session->handle, info);
				}
			} else if(!strcasecmp(request_text, "leave")) {
				guint64 room_id = subscriber ? subscriber->room_id : 0;
				char *room_id_str = subscriber ? subscriber->room_id_str : NULL;
				/* Tell the core to tear down the PeerConnection, hangup_media will do the rest */
				janus_videoroom_hangup_media(session->handle);
				gateway->close_pc(session->handle);
				/* Send an event back */
				event = json_object();
				json_object_set_new(event, "videoroom", json_string("event"));
				json_object_set_new(event, "room", string_ids ? json_string(room_id_str) : json_integer(room_id));
				json_object_set_new(event, "left", json_string("ok"));
				session->started = FALSE;
			} else {
				JANUS_LOG(LOG_ERR, "Unknown request '%s'\n", request_text);
				error_code = JANUS_VIDEOROOM_ERROR_INVALID_REQUEST;
				g_snprintf(error_cause, 512, "Unknown request '%s'", request_text);
				janus_refcount_decrease(&subscriber->ref);
				goto error;
			}
			janus_refcount_decrease(&subscriber->ref);
		}

		/* Prepare JSON event */
		JANUS_LOG(LOG_VERB, "Preparing JSON event as a reply\n");
		/* Any SDP or update to handle? */
		const char *msg_sdp_type = json_string_value(json_object_get(msg->jsep, "type"));
		const char *msg_sdp = json_string_value(json_object_get(msg->jsep, "sdp"));
		json_t *msg_simulcast = json_object_get(msg->jsep, "simulcast");
		gboolean e2ee = json_is_true(json_object_get(msg->jsep, "e2ee"));
		if(!msg_sdp) {
			/* No SDP to send */
			int ret = gateway->push_event(msg->handle, &janus_videoroom_plugin, msg->transaction, event, NULL);
			JANUS_LOG(LOG_VERB, "  >> %d (%s)\n", ret, janus_get_api_error(ret));
			json_decref(event);
		} else {
			/* Generate offer or answer */
			JANUS_LOG(LOG_VERB, "This is involving a negotiation (%s) as well:\n%s\n", msg_sdp_type, msg_sdp);
			if(sdp_update) {
				/* Renegotiation: make sure the user provided an offer, and send answer */
				JANUS_LOG(LOG_VERB, "  -- Updating existing publisher\n");
				session->sdp_version++;		/* This needs to be increased when it changes */
			} else {
				/* New PeerConnection */
				session->sdp_version = 1;	/* This needs to be increased when it changes */
				session->sdp_sessid = janus_get_real_time();
			}
			const char *type = NULL;
			if(!strcasecmp(msg_sdp_type, "offer")) {
				/* We need to answer */
				type = "answer";
			} else if(!strcasecmp(msg_sdp_type, "answer")) {
				/* We got an answer (from a subscriber?), no need to negotiate */
				g_atomic_int_set(&session->hangingup, 0);
				int ret = gateway->push_event(msg->handle, &janus_videoroom_plugin, msg->transaction, event, NULL);
				JANUS_LOG(LOG_VERB, "  >> %d (%s)\n", ret, janus_get_api_error(ret));
				json_decref(event);
				janus_videoroom_message_free(msg);
				continue;
			} else {
				/* TODO We don't support anything else right now... */
				JANUS_LOG(LOG_ERR, "Unknown SDP type '%s'\n", msg_sdp_type);
				error_code = JANUS_VIDEOROOM_ERROR_INVALID_SDP_TYPE;
				g_snprintf(error_cause, 512, "Unknown SDP type '%s'", msg_sdp_type);
				goto error;
			}
			if(session->participant_type != janus_videoroom_p_type_publisher) {
				/* We shouldn't be here, we always offer ourselves */
				JANUS_LOG(LOG_ERR, "Only publishers send offers\n");
				error_code = JANUS_VIDEOROOM_ERROR_INVALID_SDP_TYPE;
				g_snprintf(error_cause, 512, "Only publishers send offers");
				goto error;
			} else {
				/* This is a new publisher: is there room? */
				participant = janus_videoroom_session_get_publisher(session);
				janus_videoroom *videoroom = participant->room;
				int count = 0;
				GHashTableIter iter;
				gpointer value;
				if(!videoroom) {
					error_code = JANUS_VIDEOROOM_ERROR_NO_SUCH_ROOM;
					goto error;
				}
				if(g_atomic_int_get(&videoroom->destroyed)) {
					error_code = JANUS_VIDEOROOM_ERROR_NO_SUCH_ROOM;
					goto error;
				}
				janus_mutex_lock(&videoroom->mutex);
				g_hash_table_iter_init(&iter, videoroom->participants);
				while (!g_atomic_int_get(&videoroom->destroyed) && g_hash_table_iter_next(&iter, NULL, &value)) {
					janus_videoroom_publisher *p = value;
					if(p != participant && p->sdp)
						count++;
				}
				janus_mutex_unlock(&videoroom->mutex);
				if(count == videoroom->max_publishers) {
					participant->audio_active = FALSE;
					participant->video_active = FALSE;
					participant->data_active = FALSE;
					JANUS_LOG(LOG_ERR, "Maximum number of publishers (%d) already reached\n", videoroom->max_publishers);
					error_code = JANUS_VIDEOROOM_ERROR_PUBLISHERS_FULL;
					g_snprintf(error_cause, 512, "Maximum number of publishers (%d) already reached", videoroom->max_publishers);
					goto error;
				}
				if(videoroom->require_e2ee && !e2ee && !participant->e2ee) {
					participant->audio_active = FALSE;
					participant->video_active = FALSE;
					participant->data_active = FALSE;
					JANUS_LOG(LOG_ERR, "Room requires end-to-end encrypted media\n");
					error_code = JANUS_VIDEOROOM_ERROR_UNAUTHORIZED;
					g_snprintf(error_cause, 512, "Room requires end-to-end encrypted media");
					goto error;
				}
				/* Now prepare the SDP to give back */
				if(strstr(msg_sdp, "mozilla") || strstr(msg_sdp, "Mozilla")) {
					participant->firefox = TRUE;
				}
				/* Start by parsing the offer */
				char error_str[512];
				janus_sdp *offer = janus_sdp_parse(msg_sdp, error_str, sizeof(error_str));
				if(offer == NULL) {
					json_decref(event);
					JANUS_LOG(LOG_ERR, "Error parsing offer: %s\n", error_str);
					error_code = JANUS_VIDEOROOM_ERROR_INVALID_SDP;
					g_snprintf(error_cause, 512, "Error parsing offer: %s", error_str);
					goto error;
				}
				GList *temp = offer->m_lines;
				while(temp) {
					/* Which media are available? */
					janus_sdp_mline *m = (janus_sdp_mline *)temp->data;
					if(m->type == JANUS_SDP_AUDIO && m->port > 0 &&
							m->direction != JANUS_SDP_RECVONLY && m->direction != JANUS_SDP_INACTIVE) {
						participant->audio = TRUE;
					} else if(m->type == JANUS_SDP_VIDEO && m->port > 0 &&
							m->direction != JANUS_SDP_RECVONLY && m->direction != JANUS_SDP_INACTIVE) {
						participant->video = TRUE;
					} else if(m->type == JANUS_SDP_APPLICATION && m->port > 0) {
						participant->data = TRUE;
					}
					if(m->type == JANUS_SDP_AUDIO || m->type == JANUS_SDP_VIDEO) {
						/* Are the extmaps we care about there? */
						GList *ma = m->attributes;
						while(ma) {
							janus_sdp_attribute *a = (janus_sdp_attribute *)ma->data;
							if(a->value) {
								if(videoroom->audiolevel_ext && m->type == JANUS_SDP_AUDIO && strstr(a->value, JANUS_RTP_EXTMAP_AUDIO_LEVEL)) {
									if(janus_string_to_uint8(a->value, &participant->audio_level_extmap_id) < 0)
										JANUS_LOG(LOG_WARN, "Invalid audio-level extension ID: %s\n", a->value);
								} else if(videoroom->videoorient_ext && m->type == JANUS_SDP_VIDEO && strstr(a->value, JANUS_RTP_EXTMAP_VIDEO_ORIENTATION)) {
									if(janus_string_to_uint8(a->value, &participant->video_orient_extmap_id) < 0)
										JANUS_LOG(LOG_WARN, "Invalid video-orientation extension ID: %s\n", a->value);
								} else if(videoroom->playoutdelay_ext && m->type == JANUS_SDP_VIDEO && strstr(a->value, JANUS_RTP_EXTMAP_PLAYOUT_DELAY)) {
									if(janus_string_to_uint8(a->value, &participant->playout_delay_extmap_id) < 0)
										JANUS_LOG(LOG_WARN, "Invalid playout-delay extension ID: %s\n", a->value);
								} else if(m->type == JANUS_SDP_AUDIO && !strcasecmp(a->name, "fmtp") && strstr(a->value, "useinbandfec=1")) {
									participant->do_opusfec = videoroom->do_opusfec;
								}
							}
							ma = ma->next;
						}
					}
					temp = temp->next;
				}
				/* Prepare an answer now: force the room codecs and recvonly on the Janus side */
				JANUS_LOG(LOG_VERB, "The publisher %s going to send an audio stream\n", participant->audio ? "is" : "is NOT");
				JANUS_LOG(LOG_VERB, "The publisher %s going to send a video stream\n", participant->video ? "is" : "is NOT");
				JANUS_LOG(LOG_VERB, "The publisher %s going to open a data channel\n", participant->data ? "is" : "is NOT");
				/* Check the codecs we can use, or the ones we should */
				if(participant->acodec == JANUS_AUDIOCODEC_NONE) {
					int i=0;
					for(i=0; i<3; i++) {
						if(videoroom->acodec[i] == JANUS_AUDIOCODEC_NONE)
							continue;
						if(janus_sdp_get_codec_pt(offer, janus_audiocodec_name(videoroom->acodec[i])) != -1) {
							participant->acodec = videoroom->acodec[i];
							break;
						}
					}
				}
				JANUS_LOG(LOG_VERB, "The publisher is going to use the %s audio codec\n", janus_audiocodec_name(participant->acodec));
				participant->audio_pt = janus_audiocodec_pt(participant->acodec);
				if(participant->vcodec == JANUS_VIDEOCODEC_NONE) {
					int i=0;
					for(i=0; i<3; i++) {
						if(videoroom->vcodec[i] == JANUS_VIDEOCODEC_NONE)
							continue;
						if(janus_sdp_get_codec_pt(offer, janus_videocodec_name(videoroom->vcodec[i])) != -1) {
							participant->vcodec = videoroom->vcodec[i];
							break;
						}
					}
				}
				JANUS_LOG(LOG_VERB, "The publisher is going to use the %s video codec\n", janus_videocodec_name(participant->vcodec));
				participant->video_pt = janus_videocodec_pt(participant->vcodec);
				janus_sdp *answer = janus_sdp_generate_answer(offer,
					JANUS_SDP_OA_AUDIO_CODEC, janus_audiocodec_name(participant->acodec),
					JANUS_SDP_OA_AUDIO_DIRECTION, JANUS_SDP_RECVONLY,
					JANUS_SDP_OA_AUDIO_FMTP, participant->do_opusfec ? "useinbandfec=1" : NULL,
					JANUS_SDP_OA_VIDEO_CODEC, janus_videocodec_name(participant->vcodec),
					JANUS_SDP_OA_VIDEO_DIRECTION, JANUS_SDP_RECVONLY,
					JANUS_SDP_OA_ACCEPT_EXTMAP, JANUS_RTP_EXTMAP_MID,
					JANUS_SDP_OA_ACCEPT_EXTMAP, JANUS_RTP_EXTMAP_RID,
					JANUS_SDP_OA_ACCEPT_EXTMAP, JANUS_RTP_EXTMAP_REPAIRED_RID,
					JANUS_SDP_OA_ACCEPT_EXTMAP, JANUS_RTP_EXTMAP_FRAME_MARKING,
					JANUS_SDP_OA_ACCEPT_EXTMAP, videoroom->audiolevel_ext ? JANUS_RTP_EXTMAP_AUDIO_LEVEL : NULL,
					JANUS_SDP_OA_ACCEPT_EXTMAP, videoroom->videoorient_ext ? JANUS_RTP_EXTMAP_VIDEO_ORIENTATION : NULL,
					JANUS_SDP_OA_ACCEPT_EXTMAP, videoroom->playoutdelay_ext ? JANUS_RTP_EXTMAP_PLAYOUT_DELAY : NULL,
					JANUS_SDP_OA_ACCEPT_EXTMAP, videoroom->transport_wide_cc_ext ? JANUS_RTP_EXTMAP_TRANSPORT_WIDE_CC : NULL,
					JANUS_SDP_OA_DONE);
				janus_sdp_destroy(offer);
				/* Replace the session name */
				g_free(answer->s_name);
				char s_name[100];
				g_snprintf(s_name, sizeof(s_name), "VideoRoom %s", videoroom->room_id_str);
				answer->s_name = g_strdup(s_name);
				/* Which media are REALLY available? (some may have been rejected) */
				participant->audio = FALSE;
				participant->video = FALSE;
				participant->data = FALSE;
				temp = answer->m_lines;
				while(temp) {
					janus_sdp_mline *m = (janus_sdp_mline *)temp->data;
					if(m->type == JANUS_SDP_AUDIO && m->port > 0 && m->direction != JANUS_SDP_INACTIVE) {
						participant->audio = TRUE;
					} else if(m->type == JANUS_SDP_VIDEO && m->port > 0 && m->direction != JANUS_SDP_INACTIVE) {
						participant->video = TRUE;
					} else if(m->type == JANUS_SDP_APPLICATION && m->port > 0) {
						participant->data = TRUE;
					}
					temp = temp->next;
				}
				JANUS_LOG(LOG_VERB, "Per the answer, the publisher %s going to send an audio stream\n",
					participant->audio ? "is" : "is NOT");
				JANUS_LOG(LOG_VERB, "Per the answer, the publisher %s going to send a video stream\n",
					participant->video ? "is" : "is NOT");
				JANUS_LOG(LOG_VERB, "Per the answer, the publisher %s going to open a data channel\n",
					participant->data ? "is" : "is NOT");
				/* Update the event with info on the codecs that we'll be handling */
				if(event) {
					if(participant->audio)
						json_object_set_new(event, "audio_codec", json_string(janus_audiocodec_name(participant->acodec)));
					if(participant->video)
						json_object_set_new(event, "video_codec", json_string(janus_videocodec_name(participant->vcodec)));
				}
				/* Also add a bandwidth SDP attribute if we're capping the bitrate in the room */
				janus_sdp_mline *m = janus_sdp_mline_find(answer, JANUS_SDP_VIDEO);
				if(m != NULL && videoroom->bitrate > 0 && videoroom->bitrate_cap) {
					if(participant->firefox) {
						/* Use TIAS (bps) instead of AS (kbps) for the b= attribute, as explained here:
						 * https://github.com/meetecho/janus-gateway/issues/1277#issuecomment-397677746 */
						m->b_name = g_strdup("TIAS");
						m->b_value = videoroom->bitrate;
					} else {
						m->b_name = g_strdup("AS");
						m->b_value = videoroom->bitrate/1000;
					}
				}
				/* Generate an SDP string we can send back to the publisher */
				char *answer_sdp = janus_sdp_write(answer);
				/* Now turn the SDP into what we'll send subscribers, using the static payload types for making switching easier */
				int mid_ext_id = 1;
				while(mid_ext_id < 15) {
					if(mid_ext_id != participant->audio_level_extmap_id &&
							mid_ext_id != participant->video_orient_extmap_id &&
							mid_ext_id != participant->playout_delay_extmap_id)
						break;
					mid_ext_id++;
				}
				int twcc_ext_id = 1;
				while(twcc_ext_id < 15) {
					if(twcc_ext_id != mid_ext_id &&
							twcc_ext_id != participant->audio_level_extmap_id &&
							twcc_ext_id != participant->video_orient_extmap_id &&
							twcc_ext_id != participant->playout_delay_extmap_id)
						break;
					twcc_ext_id++;
				}
				offer = janus_sdp_generate_offer(s_name, answer->c_addr,
					JANUS_SDP_OA_AUDIO, participant->audio,
					JANUS_SDP_OA_AUDIO_CODEC, janus_audiocodec_name(participant->acodec),
					JANUS_SDP_OA_AUDIO_PT, janus_audiocodec_pt(participant->acodec),
					JANUS_SDP_OA_AUDIO_DIRECTION, JANUS_SDP_SENDONLY,
					JANUS_SDP_OA_AUDIO_FMTP, participant->do_opusfec ? "useinbandfec=1" : NULL,
					JANUS_SDP_OA_AUDIO_EXTENSION, JANUS_RTP_EXTMAP_AUDIO_LEVEL,
						participant->audio_level_extmap_id > 0 ? participant->audio_level_extmap_id : 0,
					JANUS_SDP_OA_AUDIO_EXTENSION, JANUS_RTP_EXTMAP_MID, mid_ext_id,
					JANUS_SDP_OA_VIDEO, participant->video,
					JANUS_SDP_OA_VIDEO_CODEC, janus_videocodec_name(participant->vcodec),
					JANUS_SDP_OA_VIDEO_PT, janus_videocodec_pt(participant->vcodec),
					JANUS_SDP_OA_VIDEO_DIRECTION, JANUS_SDP_SENDONLY,
					JANUS_SDP_OA_VIDEO_EXTENSION, JANUS_RTP_EXTMAP_MID, mid_ext_id,
					JANUS_SDP_OA_VIDEO_EXTENSION, JANUS_RTP_EXTMAP_VIDEO_ORIENTATION,
						participant->video_orient_extmap_id > 0 ? participant->video_orient_extmap_id : 0,
					JANUS_SDP_OA_VIDEO_EXTENSION, JANUS_RTP_EXTMAP_PLAYOUT_DELAY,
						participant->playout_delay_extmap_id > 0 ? participant->playout_delay_extmap_id : 0,
					JANUS_SDP_OA_VIDEO_EXTENSION, JANUS_RTP_EXTMAP_TRANSPORT_WIDE_CC,
						videoroom->transport_wide_cc_ext ? twcc_ext_id : 0,
					JANUS_SDP_OA_DATA, participant->data,
					JANUS_SDP_OA_DONE);
				/* Is this room recorded, or are we recording this publisher already? */
				janus_mutex_lock(&participant->rec_mutex);
				if(videoroom->record || participant->recording_active) {
					janus_videoroom_recorder_create(participant, participant->audio, participant->video, participant->data);
				}
				janus_mutex_unlock(&participant->rec_mutex);
				/* Generate an SDP string we can offer subscribers later on */
				char *offer_sdp = janus_sdp_write(offer);
				if(!sdp_update) {
					/* Is simulcasting involved */
					if(msg_simulcast && (participant->vcodec == JANUS_VIDEOCODEC_VP8 ||
							participant->vcodec == JANUS_VIDEOCODEC_H264)) {
						JANUS_LOG(LOG_VERB, "Publisher is going to do simulcasting\n");
						janus_rtp_simulcasting_prepare(msg_simulcast,
							&participant->rid_extmap_id,
							&participant->framemarking_ext_id,
							participant->ssrc, participant->rid);
					} else {
						/* No simulcasting involved */
						int i=0;
						for(i=0; i<3; i++) {
							participant->ssrc[i] = 0;
							g_free(participant->rid[i]);
							participant->rid[i] = NULL;
						}
					}
				}
				janus_sdp_destroy(offer);
				janus_sdp_destroy(answer);
				/* Send the answer back to the publisher */
				JANUS_LOG(LOG_VERB, "Handling publisher: turned this into an '%s':\n%s\n", type, answer_sdp);
				json_t *jsep = json_pack("{ssss}", "type", type, "sdp", answer_sdp);
				g_free(answer_sdp);
				if(e2ee)
					participant->e2ee = TRUE;
				if(participant->e2ee) {
					JANUS_LOG(LOG_VERB, "Publisher is going to do end-to-end media encryption\n");
					json_object_set_new(jsep, "e2ee", json_true());
				}
				/* How long will the Janus core take to push the event? */
				g_atomic_int_set(&session->hangingup, 0);
				gint64 start = janus_get_monotonic_time();
				int res = gateway->push_event(msg->handle, &janus_videoroom_plugin, msg->transaction, event, jsep);
				JANUS_LOG(LOG_VERB, "  >> Pushing event: %d (took %"SCNu64" us)\n", res, janus_get_monotonic_time()-start);
				/* Done */
				if(res != JANUS_OK) {
					/* TODO Failed to negotiate? We should remove this publisher */
					g_free(offer_sdp);
				} else {
					/* Store the participant's SDP for interested subscribers */
					g_free(participant->sdp);
					participant->sdp = offer_sdp;
					/* We'll wait for the setup_media event before actually telling subscribers */
				}
				/* Unless this is an update, in which case schedule a new offer for all viewers */
				if(sdp_update) {
					json_t *update = json_object();
					json_object_set_new(update, "request", json_string("configure"));
					json_object_set_new(update, "update", json_true());
					janus_mutex_lock(&participant->subscribers_mutex);
					GSList *s = participant->subscribers;
					while(s) {
						janus_videoroom_subscriber *subscriber = (janus_videoroom_subscriber *)s->data;
						if(subscriber && subscriber->session && subscriber->session->handle) {
							/* Enqueue the fake request: this will trigger a renegotiation */
							janus_videoroom_message *msg = g_malloc(sizeof(janus_videoroom_message));
							janus_refcount_increase(&subscriber->session->ref);
							msg->handle = subscriber->session->handle;
							msg->message = update;
							msg->transaction = NULL;
							msg->jsep = NULL;
							json_incref(update);
							g_async_queue_push(messages, msg);
						}
						s = s->next;
					}
					janus_mutex_unlock(&participant->subscribers_mutex);
					json_decref(update);
				}
				json_decref(event);
				json_decref(jsep);
			}
			if(participant != NULL)
				janus_refcount_decrease(&participant->ref);
		}
		janus_videoroom_message_free(msg);

		continue;

error:
		{
			/* Prepare JSON error event */
			json_t *event = json_object();
			json_object_set_new(event, "videoroom", json_string("event"));
			json_object_set_new(event, "error_code", json_integer(error_code));
			json_object_set_new(event, "error", json_string(error_cause));
			int ret = gateway->push_event(msg->handle, &janus_videoroom_plugin, msg->transaction, event, NULL);
			JANUS_LOG(LOG_VERB, "  >> Pushing event: %d (%s)\n", ret, janus_get_api_error(ret));
			json_decref(event);
			janus_videoroom_message_free(msg);
		}
	}
	JANUS_LOG(LOG_VERB, "Leaving VideoRoom handler thread\n");
	return NULL;
}

/* Helper to quickly relay RTP packets from publishers to subscribers */
static void janus_videoroom_relay_rtp_packet(gpointer data, gpointer user_data) {
	janus_videoroom_rtp_relay_packet *packet = (janus_videoroom_rtp_relay_packet *)user_data;
	if(!packet || !packet->data || packet->length < 1) {
		JANUS_LOG(LOG_ERR, "Invalid packet...\n");
		return;
	}
	janus_videoroom_subscriber *subscriber = (janus_videoroom_subscriber *)data;
	if(!subscriber || !subscriber->session) {
		// JANUS_LOG(LOG_ERR, "Invalid session...\n");
		return;
	}
	if(subscriber->paused || subscriber->kicked) {
		// JANUS_LOG(LOG_ERR, "This subscriber paused the stream...\n");
		return;
	}
	janus_videoroom_session *session = subscriber->session;
	if(!session || !session->handle) {
		// JANUS_LOG(LOG_ERR, "Invalid session...\n");
		return;
	}
	if(!session->started) {
		// JANUS_LOG(LOG_ERR, "Streaming not started yet for this session...\n");
		return;
	}

	/* Make sure there hasn't been a publisher switch by checking the SSRC */
	if(packet->is_video) {
		/* Check if this subscriber is subscribed to this medium */
		if(!subscriber->video) {
			/* Nope, don't relay */
			return;
		}
		/* Check if there's any SVC info to take into account */
		if(packet->svc) {
			/* There is: check if this is a layer that can be dropped for this viewer
			 * Note: Following core inspired by the excellent job done by Sergio Garcia Murillo here:
			 * https://github.com/medooze/media-server/blob/master/src/vp9/VP9LayerSelector.cpp */
			int plen = 0;
			char *payload = janus_rtp_payload((char *)packet->data, packet->length, &plen);
			gboolean keyframe = janus_vp9_is_keyframe((const char *)payload, plen);
			gboolean override_mark_bit = FALSE, has_marker_bit = packet->data->markerbit;
			int spatial_layer = subscriber->spatial_layer;
			gint64 now = janus_get_monotonic_time();
			if(packet->svc_info.spatial_layer >= 0 && packet->svc_info.spatial_layer <= 2)
				subscriber->last_spatial_layer[packet->svc_info.spatial_layer] = now;
			if(subscriber->target_spatial_layer > subscriber->spatial_layer) {
				JANUS_LOG(LOG_HUGE, "We need to upscale spatially: (%d < %d)\n",
					subscriber->spatial_layer, subscriber->target_spatial_layer);
				/* We need to upscale: wait for a keyframe */
				if(keyframe) {
					int new_spatial_layer = subscriber->target_spatial_layer;
					while(new_spatial_layer > subscriber->spatial_layer && new_spatial_layer > 0) {
						if(now - subscriber->last_spatial_layer[new_spatial_layer] >= 250000) {
							/* We haven't received packets from this layer for a while, try a lower layer */
							JANUS_LOG(LOG_HUGE, "Haven't received packets from layer %d for a while, trying %d instead...\n",
								new_spatial_layer, new_spatial_layer-1);
							new_spatial_layer--;
						} else {
							break;
						}
					}
					if(new_spatial_layer > subscriber->spatial_layer) {
						JANUS_LOG(LOG_HUGE, "  -- Upscaling spatial layer: %d --> %d (need %d)\n",
							subscriber->spatial_layer, new_spatial_layer, subscriber->target_spatial_layer);
						subscriber->spatial_layer = new_spatial_layer;
						spatial_layer = subscriber->spatial_layer;
						/* Notify the viewer */
						json_t *event = json_object();
						json_object_set_new(event, "videoroom", json_string("event"));
						json_object_set_new(event, "room", string_ids ? json_string(subscriber->room_id_str) : json_integer(subscriber->room_id));
						json_object_set_new(event, "spatial_layer", json_integer(subscriber->spatial_layer));
						if(subscriber->temporal_layer == -1) {
							/* We just started: initialize the temporal layer and notify that too */
							subscriber->temporal_layer = 0;
							json_object_set_new(event, "temporal_layer", json_integer(subscriber->temporal_layer));
						}
						gateway->push_event(subscriber->session->handle, &janus_videoroom_plugin, NULL, event, NULL);
						json_decref(event);
					}
				}
			} else if(subscriber->target_spatial_layer < subscriber->spatial_layer) {
				/* We need to downscale */
				JANUS_LOG(LOG_HUGE, "We need to downscale spatially: (%d > %d)\n",
					subscriber->spatial_layer, subscriber->target_spatial_layer);
				gboolean downscaled = FALSE;
				if(!packet->svc_info.fbit && keyframe) {
					/* Non-flexible mode: wait for a keyframe */
					downscaled = TRUE;
				} else if(packet->svc_info.fbit && packet->svc_info.ebit) {
					/* Flexible mode: check the E bit */
					downscaled = TRUE;
				}
				if(downscaled) {
					JANUS_LOG(LOG_HUGE, "  -- Downscaling spatial layer: %d --> %d\n",
						subscriber->spatial_layer, subscriber->target_spatial_layer);
					subscriber->spatial_layer = subscriber->target_spatial_layer;
					/* Notify the viewer */
					json_t *event = json_object();
					json_object_set_new(event, "videoroom", json_string("event"));
					json_object_set_new(event, "room", string_ids ? json_string(subscriber->room_id_str) : json_integer(subscriber->room_id));
					json_object_set_new(event, "spatial_layer", json_integer(subscriber->spatial_layer));
					gateway->push_event(subscriber->session->handle, &janus_videoroom_plugin, NULL, event, NULL);
					json_decref(event);
				}
			}
			if(spatial_layer < packet->svc_info.spatial_layer) {
				/* Drop the packet: update the context to make sure sequence number is increased normally later */
				JANUS_LOG(LOG_HUGE, "Dropping packet (spatial layer %d < %d)\n", spatial_layer, packet->svc_info.spatial_layer);
				subscriber->context.v_base_seq++;
				return;
			} else if(packet->svc_info.ebit && spatial_layer == packet->svc_info.spatial_layer) {
				/* If we stop at layer 0, we need a marker bit now, as the one from layer 1 will not be received */
				override_mark_bit = TRUE;
			}
			int temporal_layer = subscriber->temporal_layer;
			if(subscriber->target_temporal_layer > subscriber->temporal_layer) {
				/* We need to upscale */
				JANUS_LOG(LOG_HUGE, "We need to upscale temporally: (%d < %d)\n",
					subscriber->temporal_layer, subscriber->target_temporal_layer);
				if(packet->svc_info.ubit && packet->svc_info.bbit &&
						packet->svc_info.temporal_layer > subscriber->temporal_layer &&
						packet->svc_info.temporal_layer <= subscriber->target_temporal_layer) {
					JANUS_LOG(LOG_HUGE, "  -- Upscaling temporal layer: %d --> %d (want %d)\n",
						subscriber->temporal_layer, packet->svc_info.temporal_layer, subscriber->target_temporal_layer);
					subscriber->temporal_layer = packet->svc_info.temporal_layer;
					temporal_layer = subscriber->temporal_layer;
					/* Notify the viewer */
					json_t *event = json_object();
					json_object_set_new(event, "videoroom", json_string("event"));
					json_object_set_new(event, "room", string_ids ? json_string(subscriber->room_id_str) : json_integer(subscriber->room_id));
					json_object_set_new(event, "temporal_layer", json_integer(subscriber->temporal_layer));
					gateway->push_event(subscriber->session->handle, &janus_videoroom_plugin, NULL, event, NULL);
					json_decref(event);
				}
			} else if(subscriber->target_temporal_layer < subscriber->temporal_layer) {
				/* We need to downscale */
				JANUS_LOG(LOG_HUGE, "We need to downscale temporally: (%d > %d)\n",
					subscriber->temporal_layer, subscriber->target_temporal_layer);
				if(packet->svc_info.ebit && packet->svc_info.temporal_layer == subscriber->target_temporal_layer) {
					JANUS_LOG(LOG_HUGE, "  -- Downscaling temporal layer: %d --> %d\n",
						subscriber->temporal_layer, subscriber->target_temporal_layer);
					subscriber->temporal_layer = subscriber->target_temporal_layer;
					/* Notify the viewer */
					json_t *event = json_object();
					json_object_set_new(event, "videoroom", json_string("event"));
					json_object_set_new(event, "room", string_ids ? json_string(subscriber->room_id_str) : json_integer(subscriber->room_id));
					json_object_set_new(event, "temporal_layer", json_integer(subscriber->temporal_layer));
					gateway->push_event(subscriber->session->handle, &janus_videoroom_plugin, NULL, event, NULL);
					json_decref(event);
				}
			}
			if(temporal_layer < packet->svc_info.temporal_layer) {
				/* Drop the packet: update the context to make sure sequence number is increased normally later */
				JANUS_LOG(LOG_HUGE, "Dropping packet (temporal layer %d < %d)\n", temporal_layer, packet->svc_info.temporal_layer);
				subscriber->context.v_base_seq++;
				return;
			}
			/* If we got here, we can send the frame: this doesn't necessarily mean it's
			 * one of the layers the user wants, as there may be dependencies involved */
			JANUS_LOG(LOG_HUGE, "Sending packet (spatial=%d, temporal=%d)\n",
				packet->svc_info.spatial_layer, packet->svc_info.temporal_layer);
			/* Fix sequence number and timestamp (publisher switching may be involved) */
			janus_rtp_header_update(packet->data, &subscriber->context, TRUE, 0);
			if(override_mark_bit && !has_marker_bit) {
				packet->data->markerbit = 1;
			}
			if(gateway != NULL) {
				janus_plugin_rtp rtp = { .video = packet->is_video, .buffer = (char *)packet->data, .length = packet->length,
					.extensions = packet->extensions };
				gateway->relay_rtp(session->handle, &rtp);
			}
			if(override_mark_bit && !has_marker_bit) {
				packet->data->markerbit = 0;
			}
			/* Restore the timestamp and sequence number to what the publisher set them to */
			packet->data->timestamp = htonl(packet->timestamp);
			packet->data->seq_number = htons(packet->seq_number);
		} else if(packet->ssrc[0] != 0) {
			/* Handle simulcast: make sure we have a payload to work with */
			int plen = 0;
			char *payload = janus_rtp_payload((char *)packet->data, packet->length, &plen);
			if(payload == NULL)
				return;
			/* Process this packet: don't relay if it's not the SSRC/layer we wanted to handle */
			gboolean relay = janus_rtp_simulcasting_context_process_rtp(&subscriber->sim_context,
				(char *)packet->data, packet->length, packet->ssrc, NULL, subscriber->feed->vcodec, &subscriber->context);
			if(subscriber->sim_context.need_pli && subscriber->feed && subscriber->feed->session &&
					subscriber->feed->session->handle) {
				/* Send a PLI */
				JANUS_LOG(LOG_VERB, "We need a PLI for the simulcast context\n");
				gateway->send_pli(subscriber->feed->session->handle);
			}
			/* Do we need to drop this? */
			if(!relay)
				return;
			/* Any event we should notify? */
			if(subscriber->sim_context.changed_substream) {
				/* Notify the user about the substream change */
				json_t *event = json_object();
				json_object_set_new(event, "videoroom", json_string("event"));
				json_object_set_new(event, "room", string_ids ? json_string(subscriber->room_id_str) : json_integer(subscriber->room_id));
				json_object_set_new(event, "substream", json_integer(subscriber->sim_context.substream));
				gateway->push_event(subscriber->session->handle, &janus_videoroom_plugin, NULL, event, NULL);
				json_decref(event);
			}
			if(subscriber->sim_context.changed_temporal) {
				/* Notify the user about the temporal layer change */
				json_t *event = json_object();
				json_object_set_new(event, "videoroom", json_string("event"));
				json_object_set_new(event, "room", string_ids ? json_string(subscriber->room_id_str) : json_integer(subscriber->room_id));
				json_object_set_new(event, "temporal", json_integer(subscriber->sim_context.templayer));
				gateway->push_event(subscriber->session->handle, &janus_videoroom_plugin, NULL, event, NULL);
				json_decref(event);
			}
			/* If we got here, update the RTP header and send the packet */
			janus_rtp_header_update(packet->data, &subscriber->context, TRUE, 0);
			char vp8pd[6];
			if(subscriber->feed && subscriber->feed->vcodec == JANUS_VIDEOCODEC_VP8) {
				/* For VP8, we save the original payload descriptor, to restore it after */
				memcpy(vp8pd, payload, sizeof(vp8pd));
				janus_vp8_simulcast_descriptor_update(payload, plen, &subscriber->vp8_context,
					subscriber->sim_context.changed_substream);
			}
			/* Send the packet */
			if(gateway != NULL) {
				janus_plugin_rtp rtp = { .video = packet->is_video, .buffer = (char *)packet->data, .length = packet->length,
					.extensions = packet->extensions };
				gateway->relay_rtp(session->handle, &rtp);
			}
			/* Restore the timestamp and sequence number to what the publisher set them to */
			packet->data->timestamp = htonl(packet->timestamp);
			packet->data->seq_number = htons(packet->seq_number);
			if(subscriber->feed && subscriber->feed->vcodec == JANUS_VIDEOCODEC_VP8) {
				/* Restore the original payload descriptor as well, as it will be needed by the next viewer */
				memcpy(payload, vp8pd, sizeof(vp8pd));
			}
		} else {
			/* Fix sequence number and timestamp (publisher switching may be involved) */
			janus_rtp_header_update(packet->data, &subscriber->context, TRUE, 0);
			/* Send the packet */
			if(gateway != NULL) {
				janus_plugin_rtp rtp = { .video = packet->is_video, .buffer = (char *)packet->data, .length = packet->length,
					.extensions = packet->extensions };
				gateway->relay_rtp(session->handle, &rtp);
			}
			/* Restore the timestamp and sequence number to what the publisher set them to */
			packet->data->timestamp = htonl(packet->timestamp);
			packet->data->seq_number = htons(packet->seq_number);
		}
	} else {
		/* Check if this subscriber is subscribed to this medium */
		if(!subscriber->audio) {
			/* Nope, don't relay */
			return;
		}
		/* Fix sequence number and timestamp (publisher switching may be involved) */
		janus_rtp_header_update(packet->data, &subscriber->context, FALSE, 0);
		/* Send the packet */
		if(gateway != NULL) {
			janus_plugin_rtp rtp = { .video = packet->is_video, .buffer = (char *)packet->data, .length = packet->length,
				.extensions = packet->extensions };
			gateway->relay_rtp(session->handle, &rtp);
		}
		/* Restore the timestamp and sequence number to what the publisher set them to */
		packet->data->timestamp = htonl(packet->timestamp);
		packet->data->seq_number = htons(packet->seq_number);
	}

	return;
}

static void janus_videoroom_relay_data_packet(gpointer data, gpointer user_data) {
	janus_videoroom_rtp_relay_packet *packet = (janus_videoroom_rtp_relay_packet *)user_data;
	if(!packet || packet->is_rtp || !packet->data || packet->length < 1) {
		JANUS_LOG(LOG_ERR, "Invalid packet...\n");
		return;
	}
	janus_videoroom_subscriber *subscriber = (janus_videoroom_subscriber *)data;
	if(!subscriber || !subscriber->session || !subscriber->data || subscriber->paused) {
		return;
	}
	janus_videoroom_session *session = subscriber->session;
	if(!session || !session->handle) {
		return;
	}
	if(!session->started) {
		return;
	}
	if(gateway != NULL && packet->data != NULL) {
		JANUS_LOG(LOG_VERB, "Forwarding %s DataChannel message (%d bytes) to viewer\n",
			packet->textdata ? "text" : "binary", packet->length);
		janus_plugin_data data = { .label = NULL, .binary = !packet->textdata, .buffer = (char *)packet->data, .length = packet->length };
		gateway->relay_data(session->handle, &data);
	}
	return;
}

/* The following methods are only relevant if RTCP is used for RTP forwarders */
static void janus_videoroom_rtp_forwarder_rtcp_receive(janus_videoroom_rtp_forwarder *forward) {
	char buffer[1500];
	struct sockaddr_storage remote_addr;
	socklen_t addrlen = sizeof(remote_addr);
	int len = recvfrom(forward->rtcp_fd, buffer, sizeof(buffer), 0, (struct sockaddr *)&remote_addr, &addrlen);
	if(len > 0 && janus_is_rtcp(buffer, len)) {
		JANUS_LOG(LOG_HUGE, "Got %s RTCP packet: %d bytes\n", forward->is_video ? "video" : "audio", len);
		/* We only handle incoming video PLIs or FIR at the moment */
		if(!janus_rtcp_has_fir(buffer, len) && !janus_rtcp_has_pli(buffer, len))
			return;
		janus_videoroom_reqpli((janus_videoroom_publisher *)forward->source, "RTCP from forwarder");
	}
}

static void *janus_videoroom_rtp_forwarder_rtcp_thread(void *data) {
	JANUS_LOG(LOG_VERB, "Joining RTCP thread for RTP forwarders...\n");
	/* Run the main loop */
	g_main_loop_run(rtcpfwd_loop);
	/* When the loop ends, we're done */
	JANUS_LOG(LOG_VERB, "Leaving RTCP thread for RTP forwarders...\n");
	return NULL;
}<|MERGE_RESOLUTION|>--- conflicted
+++ resolved
@@ -5292,11 +5292,8 @@
 				janus_videoroom_hangup_subscriber(s);
 			}
 		}
-<<<<<<< HEAD
 		participant->e2ee = FALSE;
-=======
 		janus_mutex_unlock(&participant->subscribers_mutex);
->>>>>>> 90476b1a
 		janus_videoroom_leave_or_unpublish(participant, FALSE, FALSE);
 		janus_refcount_decrease(&participant->ref);
 	} else if(session->participant_type == janus_videoroom_p_type_subscriber) {
