--- conflicted
+++ resolved
@@ -5746,19 +5746,15 @@
 				/* We need to answer */
 				type = "answer";
 			} else if(!strcasecmp(msg_sdp_type, "answer")) {
-<<<<<<< HEAD
-				/* We got an answer (from a listener?), no need to negotiate */
-				janus_videoroom_listener *listener = (janus_videoroom_listener *)session->participant;
-				janus_videoroom *videoroom = listener->room;
-				if(videoroom->perc && !perc) {
+				/* We got an answer (from a subscriber?), no need to negotiate */
+				janus_videoroom_subscriber *subscriber = (janus_videoroom_subscriber *)session->participant;
+				janus_videoroom *videoroom = subscriber ? subscriber->room : NULL;
+				if(videoroom && videoroom->perc && !perc) {
 					JANUS_LOG(LOG_ERR, "This is a PERC-only room\n");
 					error_code = JANUS_VIDEOROOM_ERROR_INVALID_SDP_TYPE;
 					g_snprintf(error_cause, 512, "This is a PERC-only room");
 					goto error;
 				}
-=======
-				/* We got an answer (from a subscriber?), no need to negotiate */
->>>>>>> a53ea18a
 				g_atomic_int_set(&session->hangingup, 0);
 				int ret = gateway->push_event(msg->handle, &janus_videoroom_plugin, msg->transaction, event, NULL);
 				JANUS_LOG(LOG_VERB, "  >> %d (%s)\n", ret, janus_get_api_error(ret));
