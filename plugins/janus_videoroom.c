--- conflicted
+++ resolved
@@ -787,11 +787,7 @@
 			janus_config_item *rec_dir = janus_config_get_item(cat, "rec_dir");
 			/* Create the video room */
 			janus_videoroom *videoroom = g_malloc0(sizeof(janus_videoroom));
-<<<<<<< HEAD
-			videoroom->room_id = atol(cat->name);
-=======
 			videoroom->room_id = g_ascii_strtoull(cat->name, NULL, 0);
->>>>>>> 6eed15e0
 			char *description = NULL;
 			if(desc != NULL && desc->value != NULL && strlen(desc->value) > 0)
 				description = g_strdup(desc->value);
