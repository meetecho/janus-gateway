--- conflicted
+++ resolved
@@ -67,13 +67,9 @@
 				can be a comma separated list in order of preference, e.g., vp9,vp8,h264)
 	vp9_profile = VP9-specific profile to prefer (e.g., "2" for "profile-id=2")
 	h264_profile = H.264-specific profile to prefer (e.g., "42e01f" for "profile-level-id=42e01f")
-<<<<<<< HEAD
-	opus_fec = true|false (whether inband FEC must be negotiated; only works for Opus, default=false)
-	opus_red = true|false (whether RED support for audio redundancy should negotiated; only works for Opus, default=false)
-=======
 	opus_fec = true|false (whether inband FEC must be negotiated; only works for Opus, default=true)
 	opus_dtx = true|false (whether DTX must be negotiated; only works for Opus, default=false)
->>>>>>> a4cfa169
+	opus_red = true|false (whether RED support for audio redundancy should negotiated; only works for Opus, default=false)
 	video_svc = true|false (whether SVC support must be enabled; only works for VP9, default=false)
 	audiolevel_ext = true|false (whether the ssrc-audio-level RTP extension must be
 		negotiated/used or not for new publishers, default=true)
@@ -1275,11 +1271,8 @@
 	{"vp9_profile", JSON_STRING, 0},
 	{"h264_profile", JSON_STRING, 0},
 	{"opus_fec", JANUS_JSON_BOOL, 0},
-<<<<<<< HEAD
+	{"opus_dtx", JANUS_JSON_BOOL, 0},
 	{"opus_red", JANUS_JSON_BOOL, 0},
-=======
-	{"opus_dtx", JANUS_JSON_BOOL, 0},
->>>>>>> a4cfa169
 	{"video_svc", JANUS_JSON_BOOL, 0},
 	{"audiolevel_ext", JANUS_JSON_BOOL, 0},
 	{"audiolevel_event", JANUS_JSON_BOOL, 0},
@@ -1505,11 +1498,8 @@
 	char *vp9_profile;			/* VP9 codec profile to prefer, if more are negotiated */
 	char *h264_profile;			/* H.264 codec profile to prefer, if more are negotiated */
 	gboolean do_opusfec;		/* Whether inband FEC must be negotiated (note: only available for Opus) */
-<<<<<<< HEAD
+	gboolean do_opusdtx;		/* Whether DTX must be negotiated (note: only available for Opus) */
 	gboolean do_opusred;		/* Whether RED support for audio redundancy should be negotiated (note: only available for Opus) */
-=======
-	gboolean do_opusdtx;		/* Whether DTX must be negotiated (note: only available for Opus) */
->>>>>>> a4cfa169
 	gboolean do_svc;			/* Whether SVC must be done for video (note: only available for VP9 right now) */
 	gboolean audiolevel_ext;	/* Whether the ssrc-audio-level extension must be negotiated or not for new publishers */
 	gboolean audiolevel_event;	/* Whether to emit event to other users about audiolevel */
@@ -2279,11 +2269,8 @@
 			janus_config_item *vp9profile = janus_config_get(config, cat, janus_config_type_item, "vp9_profile");
 			janus_config_item *h264profile = janus_config_get(config, cat, janus_config_type_item, "h264_profile");
 			janus_config_item *fec = janus_config_get(config, cat, janus_config_type_item, "opus_fec");
-<<<<<<< HEAD
+			janus_config_item *dtx = janus_config_get(config, cat, janus_config_type_item, "opus_dtx");
 			janus_config_item *red = janus_config_get(config, cat, janus_config_type_item, "opus_red");
-=======
-			janus_config_item *dtx = janus_config_get(config, cat, janus_config_type_item, "opus_dtx");
->>>>>>> a4cfa169
 			janus_config_item *svc = janus_config_get(config, cat, janus_config_type_item, "video_svc");
 			janus_config_item *audiolevel_ext = janus_config_get(config, cat, janus_config_type_item, "audiolevel_ext");
 			janus_config_item *audiolevel_event = janus_config_get(config, cat, janus_config_type_item, "audiolevel_event");
@@ -2437,25 +2424,26 @@
 					JANUS_LOG(LOG_WARN, "Inband FEC is only supported for rooms that allow Opus: disabling it...\n");
 				}
 			}
-<<<<<<< HEAD
-			if(red && red->value) {
-				videoroom->do_opusred = janus_is_true(red->value);
-=======
 			if(dtx && dtx->value) {
 				videoroom->do_opusdtx = janus_is_true(dtx->value);
->>>>>>> a4cfa169
 				if(videoroom->acodec[0] != JANUS_AUDIOCODEC_OPUS &&
 						videoroom->acodec[1] != JANUS_AUDIOCODEC_OPUS &&
 						videoroom->acodec[2] != JANUS_AUDIOCODEC_OPUS &&
 						videoroom->acodec[3] != JANUS_AUDIOCODEC_OPUS &&
 						videoroom->acodec[4] != JANUS_AUDIOCODEC_OPUS) {
-<<<<<<< HEAD
+					videoroom->do_opusdtx = FALSE;
+					JANUS_LOG(LOG_WARN, "DTX is only supported for rooms that allow Opus: disabling it...\n");
+				}
+			}
+			if(red && red->value) {
+				videoroom->do_opusred = janus_is_true(red->value);
+				if(videoroom->acodec[0] != JANUS_AUDIOCODEC_OPUS &&
+						videoroom->acodec[1] != JANUS_AUDIOCODEC_OPUS &&
+						videoroom->acodec[2] != JANUS_AUDIOCODEC_OPUS &&
+						videoroom->acodec[3] != JANUS_AUDIOCODEC_OPUS &&
+						videoroom->acodec[4] != JANUS_AUDIOCODEC_OPUS) {
 					videoroom->do_opusred = FALSE;
 					JANUS_LOG(LOG_WARN, "RED is only supported for rooms that allow Opus: disabling it...\n");
-=======
-					videoroom->do_opusdtx = FALSE;
-					JANUS_LOG(LOG_WARN, "DTX is only supported for rooms that allow Opus: disabling it...\n");
->>>>>>> a4cfa169
 				}
 			}
 			if(svc && svc->value && janus_is_true(svc->value)) {
@@ -3157,11 +3145,8 @@
 		json_t *vp9profile = json_object_get(root, "vp9_profile");
 		json_t *h264profile = json_object_get(root, "h264_profile");
 		json_t *fec = json_object_get(root, "opus_fec");
-<<<<<<< HEAD
+		json_t *dtx = json_object_get(root, "opus_dtx");
 		json_t *red = json_object_get(root, "opus_red");
-=======
-		json_t *dtx = json_object_get(root, "opus_dtx");
->>>>>>> a4cfa169
 		json_t *svc = json_object_get(root, "video_svc");
 		json_t *audiolevel_ext = json_object_get(root, "audiolevel_ext");
 		json_t *audiolevel_event = json_object_get(root, "audiolevel_event");
@@ -3365,25 +3350,26 @@
 				JANUS_LOG(LOG_WARN, "Inband FEC is only supported for rooms that allow Opus: disabling it...\n");
 			}
 		}
-<<<<<<< HEAD
-		if(red) {
-			videoroom->do_opusred = json_is_true(red);
-=======
 		if(dtx) {
 			videoroom->do_opusdtx = json_is_true(dtx);
->>>>>>> a4cfa169
 			if(videoroom->acodec[0] != JANUS_AUDIOCODEC_OPUS &&
 					videoroom->acodec[1] != JANUS_AUDIOCODEC_OPUS &&
 					videoroom->acodec[2] != JANUS_AUDIOCODEC_OPUS &&
 					videoroom->acodec[3] != JANUS_AUDIOCODEC_OPUS &&
 					videoroom->acodec[4] != JANUS_AUDIOCODEC_OPUS) {
-<<<<<<< HEAD
+				videoroom->do_opusdtx = FALSE;
+				JANUS_LOG(LOG_WARN, "DTX is only supported for rooms that allow Opus: disabling it...\n");
+			}
+		}
+		if(red) {
+			videoroom->do_opusred = json_is_true(red);
+			if(videoroom->acodec[0] != JANUS_AUDIOCODEC_OPUS &&
+					videoroom->acodec[1] != JANUS_AUDIOCODEC_OPUS &&
+					videoroom->acodec[2] != JANUS_AUDIOCODEC_OPUS &&
+					videoroom->acodec[3] != JANUS_AUDIOCODEC_OPUS &&
+					videoroom->acodec[4] != JANUS_AUDIOCODEC_OPUS) {
 				videoroom->do_opusred = FALSE;
 				JANUS_LOG(LOG_WARN, "RED is only supported for rooms that allow Opus: disabling it...\n");
-=======
-				videoroom->do_opusdtx = FALSE;
-				JANUS_LOG(LOG_WARN, "DTX is only supported for rooms that allow Opus: disabling it...\n");
->>>>>>> a4cfa169
 			}
 		}
 		if(svc && json_is_true(svc)) {
@@ -3501,13 +3487,10 @@
 				janus_config_add(config, c, janus_config_item_create("h264_profile", videoroom->h264_profile));
 			if(videoroom->do_opusfec)
 				janus_config_add(config, c, janus_config_item_create("opus_fec", "yes"));
-<<<<<<< HEAD
+			if(videoroom->do_opusdtx)
+				janus_config_add(config, c, janus_config_item_create("opus_dtx", "yes"));
 			if(videoroom->do_opusred)
 				janus_config_add(config, c, janus_config_item_create("opus_red", "yes"));
-=======
-			if(videoroom->do_opusdtx)
-				janus_config_add(config, c, janus_config_item_create("opus_dtx", "yes"));
->>>>>>> a4cfa169
 			if(videoroom->do_svc)
 				janus_config_add(config, c, janus_config_item_create("video_svc", "yes"));
 			if(videoroom->room_secret)
@@ -3690,13 +3673,10 @@
 				janus_config_add(config, c, janus_config_item_create("h264_profile", videoroom->h264_profile));
 			if(videoroom->do_opusfec)
 				janus_config_add(config, c, janus_config_item_create("opus_fec", "yes"));
-<<<<<<< HEAD
+			if(videoroom->do_opusdtx)
+				janus_config_add(config, c, janus_config_item_create("opus_dtx", "yes"));
 			if(videoroom->do_opusred)
 				janus_config_add(config, c, janus_config_item_create("opus_red", "yes"));
-=======
-			if(videoroom->do_opusdtx)
-				janus_config_add(config, c, janus_config_item_create("opus_dtx", "yes"));
->>>>>>> a4cfa169
 			if(videoroom->do_svc)
 				janus_config_add(config, c, janus_config_item_create("video_svc", "yes"));
 			if(videoroom->room_secret)
@@ -3899,13 +3879,10 @@
 				json_object_set_new(rl, "videocodec", json_string(video_codecs));
 				if(room->do_opusfec)
 					json_object_set_new(rl, "opus_fec", json_true());
-<<<<<<< HEAD
+				if(room->do_opusdtx)
+					json_object_set_new(rl, "opus_dtx", json_true());
 				if(room->do_opusred)
 					json_object_set_new(rl, "opus_red", json_true());
-=======
-				if(room->do_opusdtx)
-					json_object_set_new(rl, "opus_dtx", json_true());
->>>>>>> a4cfa169
 				if(room->do_svc)
 					json_object_set_new(rl, "video_svc", json_true());
 				json_object_set_new(rl, "record", room->record ? json_true() : json_false());
@@ -7841,12 +7818,8 @@
 				janus_sdp *answer = janus_sdp_generate_answer(offer,
 					JANUS_SDP_OA_AUDIO_CODEC, janus_audiocodec_name(participant->acodec),
 					JANUS_SDP_OA_AUDIO_DIRECTION, JANUS_SDP_RECVONLY,
-<<<<<<< HEAD
-					JANUS_SDP_OA_AUDIO_FMTP, audio_fmtp ? audio_fmtp : (participant->do_opusfec ? "useinbandfec=1" : NULL),
+					JANUS_SDP_OA_AUDIO_FMTP, audio_fmtp ? audio_fmtp : (strlen(custom_fmtp) > 0 ? custom_fmtp : NULL),
 					JANUS_SDP_OA_ACCEPT_OPUSRED, participant->opusred_pt > 0,
-=======
-					JANUS_SDP_OA_AUDIO_FMTP, audio_fmtp ? audio_fmtp : (strlen(custom_fmtp) > 0 ? custom_fmtp : NULL),
->>>>>>> a4cfa169
 					JANUS_SDP_OA_VIDEO_CODEC, janus_videocodec_name(participant->vcodec),
 					JANUS_SDP_OA_VP9_PROFILE, vp9_profile,
 					JANUS_SDP_OA_H264_PROFILE, h264_profile,
