--- conflicted
+++ resolved
@@ -903,7 +903,6 @@
 	"room" : <unique ID of the room to subscribe in>,
 	"feed" : <unique ID of the publisher to subscribe to; mandatory>,
 	"private_id" : <unique ID of the publisher that originated this request; optional, unless mandated by the room configuration>,
-<<<<<<< HEAD
 	"streams" : [
 		{
 			"feed_id" : <unique ID of publisher owning the stream to subscribe to>,
@@ -912,19 +911,6 @@
 		},
 		// Other streams to subscribe to
 	]
-=======
-	"close_pc" : <true|false, depending on whether or not the PeerConnection should be automatically closed when the publisher leaves; true by default>,
-	"audio" : <true|false, depending on whether or not audio should be relayed; true by default>,
-	"video" : <true|false, depending on whether or not video should be relayed; true by default>,
-	"data" : <true|false, depending on whether or not data should be relayed; true by default>,
-	"offer_audio" : <true|false; whether or not audio should be negotiated; true by default if the publisher has audio>,
-	"offer_video" : <true|false; whether or not video should be negotiated; true by default if the publisher has video>,
-	"offer_data" : <true|false; whether or not datachannels should be negotiated; true by default if the publisher has datachannels>,
-	"substream" : <substream to receive (0-2), in case simulcasting is enabled; optional>,
-	"temporal" : <temporal layers to receive (0-2), in case simulcasting is enabled; optional>,
-	"spatial_layer" : <spatial layer to receive (0-2), in case VP9-SVC is enabled; optional>,
-	"temporal_layer" : <temporal layers to receive (0-2), in case VP9-SVC is enabled; optional>
->>>>>>> b9ca4644
 }
 \endverbatim
  *
@@ -1163,14 +1149,9 @@
 	"send" : <true|false, depending on whether the mindex media should be relayed or not; optional>,
 	"substream" : <substream to receive (0-2), in case simulcasting is enabled; optional>,
 	"temporal" : <temporal layers to receive (0-2), in case simulcasting is enabled; optional>,
-<<<<<<< HEAD
-	"spatial_layer" : <spatial layer to receive (0-1), in case VP9-SVC is enabled; optional>,
+	"spatial_layer" : <spatial layer to receive (0-2), in case VP9-SVC is enabled; optional>,
 	"temporal_layer" : <temporal layers to receive (0-2), in case VP9-SVC is enabled; optional>,
 	"restart" : <trigger an ICE restart; optional>
-=======
-	"spatial_layer" : <spatial layer to receive (0-2), in case VP9-SVC is enabled; optional>,
-	"temporal_layer" : <temporal layers to receive (0-2), in case VP9-SVC is enabled; optional>
->>>>>>> b9ca4644
 }
 \endverbatim
  *
@@ -4085,7 +4066,7 @@
 			if(host == NULL) {
 				error_code = JANUS_VIDEOROOM_ERROR_MISSING_ELEMENT;
 				g_snprintf(error_cause, sizeof(error_cause), "Missing mandatory element host (deprecated API)");
-				goto plugin_response;
+				goto prepare_response;
 			}
 		} else {
 			/* Iterate on the streams objects and validate them all */
@@ -4096,14 +4077,14 @@
 					error_code, error_cause, TRUE,
 					JANUS_VIDEOROOM_ERROR_MISSING_ELEMENT, JANUS_VIDEOROOM_ERROR_INVALID_ELEMENT);
 				if(error_code != 0)
-					goto plugin_response;
+					goto prepare_response;
 				/* Make sure we have a host attribute, either global or stream-specific */
 				json_t *stream_host = json_object_get(s, "host");
 				const char *s_host = json_string_value(stream_host);
 				if(host == NULL && s_host == NULL) {
 					error_code = JANUS_VIDEOROOM_ERROR_MISSING_ELEMENT;
 					g_snprintf(error_cause, sizeof(error_cause), "Missing mandatory element host (global or local)");
-					goto plugin_response;
+					goto prepare_response;
 				}
 			}
 		}
@@ -4480,7 +4461,6 @@
 		}
 		janus_refcount_increase(&publisher->ref);	/* Just to handle the message now */
 		janus_mutex_lock(&publisher->rtp_forwarders_mutex);
-<<<<<<< HEAD
 		/* FIXME Find the forwarder by iterating on all the streams */
 		gboolean found = FALSE;
 		GList *temp = publisher->streams;
@@ -4496,17 +4476,6 @@
 			}
 			janus_mutex_unlock(&stream->rtp_forwarders_mutex);
 			temp = temp->next;
-=======
-		if(!g_hash_table_remove(publisher->rtp_forwarders, GUINT_TO_POINTER(stream_id))) {
-			janus_mutex_unlock(&publisher->rtp_forwarders_mutex);
-			janus_refcount_decrease(&publisher->ref);
-			janus_mutex_unlock(&videoroom->mutex);
-			janus_refcount_decrease(&videoroom->ref);
-			JANUS_LOG(LOG_ERR, "No such stream (%"SCNu32")\n", stream_id);
-			error_code = JANUS_VIDEOROOM_ERROR_NO_SUCH_FEED;
-			g_snprintf(error_cause, 512, "No such stream (%"SCNu32")", stream_id);
-			goto prepare_response;
->>>>>>> b9ca4644
 		}
 		janus_mutex_unlock(&publisher->rtp_forwarders_mutex);
 		janus_refcount_decrease(&publisher->ref);
@@ -4516,7 +4485,7 @@
 			JANUS_LOG(LOG_ERR, "No such stream (%"SCNu32")\n", stream_id);
 			error_code = JANUS_VIDEOROOM_ERROR_NO_SUCH_FEED;
 			g_snprintf(error_cause, 512, "No such stream (%"SCNu32")", stream_id);
-			goto plugin_response;
+			goto prepare_response;
 		}
 		response = json_object();
 		json_object_set_new(response, "videoroom", json_string("stop_rtp_forward"));
@@ -4854,10 +4823,7 @@
 		response = json_object();
 		json_object_set_new(response, "videoroom", json_string("forwarders"));
 		json_object_set_new(response, "room", json_integer(room_id));
-<<<<<<< HEAD
 		json_object_set_new(response, "publishers", list);
-=======
-		json_object_set_new(response, "rtp_forwarders", list);
 		goto prepare_response;
 	} else {
 		/* Not a request we recognize, don't do anything */
@@ -4937,7 +4903,6 @@
 	response = janus_videoroom_process_synchronous_request(session, root);
 	if(response != NULL) {
 		/* We got a response, send it back */
->>>>>>> b9ca4644
 		goto plugin_response;
 	} else if(!strcasecmp(request_text, "join") || !strcasecmp(request_text, "joinandconfigure")
 			|| !strcasecmp(request_text, "configure") || !strcasecmp(request_text, "publish") || !strcasecmp(request_text, "unpublish")
@@ -6201,7 +6166,6 @@
 						}
 						goto error;
 					}
-<<<<<<< HEAD
 					const char *mid = json_string_value(json_object_get(s, "mid"));
 					if(mid != NULL) {
 						/* Check the mid too */
@@ -6222,46 +6186,6 @@
 							goto error;
 						}
 						janus_mutex_unlock(&publisher->streams_mutex);
-=======
-					subscriber->audio = audio ? json_is_true(audio) : TRUE;	/* True by default */
-					if(!publisher->audio || !subscriber->audio_offered)
-						subscriber->audio = FALSE;	/* ... unless the publisher isn't sending any audio or we're skipping it */
-					subscriber->video = video ? json_is_true(video) : TRUE;	/* True by default */
-					if(!publisher->video || !subscriber->video_offered)
-						subscriber->video = FALSE;	/* ... unless the publisher isn't sending any video or we're skipping it */
-					subscriber->data = data ? json_is_true(data) : TRUE;	/* True by default */
-					if(!publisher->data || !subscriber->data_offered)
-						subscriber->data = FALSE;	/* ... unless the publisher isn't sending any data or we're skipping it */
-					subscriber->paused = TRUE;	/* We need an explicit start from the subscriber */
-					g_atomic_int_set(&subscriber->destroyed, 0);
-					janus_refcount_init(&subscriber->ref, janus_videoroom_subscriber_free);
-					janus_refcount_increase(&subscriber->ref);	/* The publisher references the new subscriber too */
-					/* Check if a simulcasting-related request is involved */
-					janus_rtp_simulcasting_context_reset(&subscriber->sim_context);
-					subscriber->sim_context.rid_ext_id = publisher->rid_extmap_id;
-					subscriber->sim_context.substream_target = sc_substream ? json_integer_value(sc_substream) : 2;
-					subscriber->sim_context.templayer_target = sc_temporal ? json_integer_value(sc_temporal) : 2;
-					janus_vp8_simulcast_context_reset(&subscriber->vp8_context);
-					/* Check if a VP9 SVC-related request is involved */
-					if(subscriber->room->do_svc) {
-						subscriber->spatial_layer = -1;
-						subscriber->target_spatial_layer = spatial ? json_integer_value(spatial) : 2;
-						subscriber->temporal_layer = -1;
-						subscriber->target_temporal_layer = temporal ? json_integer_value(temporal) : 2;
-					}
-					session->participant = subscriber;
-					janus_mutex_lock(&publisher->subscribers_mutex);
-					publisher->subscribers = g_slist_append(publisher->subscribers, subscriber);
-					janus_mutex_unlock(&publisher->subscribers_mutex);
-					if(owner != NULL) {
-						/* Note: we should refcount these subscription-publisher mappings as well */
-						janus_mutex_lock(&owner->subscribers_mutex);
-						owner->subscriptions = g_slist_append(owner->subscriptions, subscriber);
-						janus_mutex_unlock(&owner->subscribers_mutex);
-						/* Done adding the subscription, owner is safe to be released */
-						janus_refcount_decrease(&owner->session->ref);
-						janus_refcount_decrease(&owner->ref);
->>>>>>> b9ca4644
 					}
 					json_t *spatial = json_object_get(s, "spatial_layer");
 					json_t *sc_substream = json_object_get(s, "substream");
@@ -7308,7 +7232,6 @@
 						}
 						stream->send = json_is_true(send);
 					}
-<<<<<<< HEAD
 					/* Next properties are for video only */
 					if(stream->type != JANUS_VIDEOROOM_MEDIA_VIDEO) {
 						temp = temp->next;
@@ -7335,15 +7258,6 @@
 								/* Send a PLI */
 								janus_videoroom_reqpli(ps, "Simulcasting substream change");
 							}
-=======
-				}
-				if(subscriber->room->do_svc) {
-					/* Also check if the viewer is trying to configure a layer change */
-					if(spatial) {
-						int spatial_layer = json_integer_value(spatial);
-						if(spatial_layer > 1) {
-							JANUS_LOG(LOG_WARN, "Spatial layer higher than 1, it will be ignored if using EnabledByFlag_2SL3TL\n");
->>>>>>> b9ca4644
 						}
 						if(ps->vcodec == JANUS_VIDEOCODEC_VP8 && ps->simulcast && sc_temporal) {
 							stream->sim_context.templayer_target = json_integer_value(sc_temporal);
@@ -7414,103 +7328,12 @@
 				gboolean do_update = update ? json_is_true(update) : FALSE;
 				if(sdp_update || do_restart || do_update) {
 					/* Negotiate by sending the selected publisher SDP back, and/or force an ICE restart */
-<<<<<<< HEAD
 					if(!g_atomic_int_get(&subscriber->answered)) {
 						/* We're still waiting for an answer to a previous offer, postpone this */
 						g_atomic_int_set(&subscriber->pending_offer, 1);
 						g_atomic_int_set(&subscriber->pending_restart, 1);
 						janus_mutex_unlock(&subscriber->streams_mutex);
 						JANUS_LOG(LOG_VERB, "Post-poning new ICE restart offer, waiting for previous answer\n");
-=======
-					if(publisher->sdp != NULL) {
-						char temp_error[512];
-						JANUS_LOG(LOG_VERB, "Munging SDP offer (update) to adapt it to the subscriber's requirements\n");
-						janus_sdp *offer = janus_sdp_parse(publisher->sdp, temp_error, sizeof(temp_error));
-						if(publisher->audio && !subscriber->audio_offered)
-							janus_sdp_mline_remove(offer, JANUS_SDP_AUDIO);
-						if(publisher->video && !subscriber->video_offered)
-							janus_sdp_mline_remove(offer, JANUS_SDP_VIDEO);
-						if(publisher->data && !subscriber->data_offered)
-							janus_sdp_mline_remove(offer, JANUS_SDP_APPLICATION);
-						/* This is an update, check if we need to update */
-						janus_sdp_mtype mtype[3] = { JANUS_SDP_AUDIO, JANUS_SDP_VIDEO, JANUS_SDP_APPLICATION };
-						int i=0;
-						for(i=0; i<3; i++) {
-							janus_sdp_mline *m = janus_sdp_mline_find(subscriber->sdp, mtype[i]);
-							janus_sdp_mline *m_new = janus_sdp_mline_find(offer, mtype[i]);
-							if(m != NULL && m->port > 0 && m->direction != JANUS_SDP_INACTIVE) {
-								/* We have such an m-line and it's active, should it be changed? */
-								if(m_new == NULL || m_new->port == 0 || m_new->direction == JANUS_SDP_INACTIVE) {
-									/* Turn the m-line to inactive */
-									m->port = 0;
-									m->direction = JANUS_SDP_INACTIVE;
-								}
-							} else {
-								/* We don't have such an m-line or it's disabled, should it be added/enabled? */
-								if(m_new != NULL && m_new->port > 0 && m_new->direction != JANUS_SDP_INACTIVE) {
-									if(m != NULL) {
-										m->port = m_new->port;
-										m->direction = m_new->direction;
-									} else {
-										/* Add the new m-line */
-										m = janus_sdp_mline_create(m_new->type, m_new->port, m_new->proto, m_new->direction);
-										subscriber->sdp->m_lines = g_list_append(subscriber->sdp->m_lines, m);
-									}
-									/* Copy/replace the other properties */
-									m->c_ipv4 = m_new->c_ipv4;
-									if(m_new->c_addr && (m->c_addr == NULL || strcmp(m->c_addr, m_new->c_addr))) {
-										g_free(m->c_addr);
-										m->c_addr = g_strdup(m_new->c_addr);
-									}
-									if(m_new->b_name && (m->b_name == NULL || strcmp(m->b_name, m_new->b_name))) {
-										g_free(m->b_name);
-										m->b_name = g_strdup(m_new->b_name);
-									}
-									m->b_value = m_new->b_value;
-									g_list_free_full(m->fmts, (GDestroyNotify)g_free);
-									m->fmts = NULL;
-									GList *fmts = m_new->fmts;
-									while(fmts) {
-										char *fmt = (char *)fmts->data;
-										if(fmt)
-											m->fmts = g_list_append(m->fmts,g_strdup(fmt));
-										fmts = fmts->next;
-									}
-									g_list_free(m->ptypes);
-									m->ptypes = g_list_copy(m_new->ptypes);
-									g_list_free_full(m->attributes, (GDestroyNotify)janus_sdp_attribute_destroy);
-									m->attributes = NULL;
-									GList *attr = m_new->attributes;
-									while(attr) {
-										janus_sdp_attribute *a = (janus_sdp_attribute *)attr->data;
-										janus_sdp_attribute_add_to_mline(m,
-											janus_sdp_attribute_create(a->name, "%s", a->value));
-										attr = attr->next;
-									}
-								}
-							}
-						}
-						janus_sdp_destroy(offer);
-						session->sdp_version++;
-						subscriber->sdp->o_version = session->sdp_version;
-						char *newsdp = janus_sdp_write(subscriber->sdp);
-						JANUS_LOG(LOG_VERB, "Updating subscriber:\n%s\n", newsdp);
-						json_t *jsep = json_pack("{ssss}", "type", "offer", "sdp", newsdp);
-						if(do_restart)
-							json_object_set_new(jsep, "restart", json_true());
-						/* How long will the Janus core take to push the event? */
-						gint64 start = janus_get_monotonic_time();
-						int res = gateway->push_event(msg->handle, &janus_videoroom_plugin, msg->transaction, event, jsep);
-						JANUS_LOG(LOG_VERB, "  >> Pushing event: %d (took %"SCNu64" us)\n", res, janus_get_monotonic_time()-start);
-						json_decref(event);
-						json_decref(jsep);
-						g_free(newsdp);
-						/* Any update in the media directions? */
-						subscriber->audio = publisher->audio && subscriber->audio_offered;
-						subscriber->video = publisher->video && subscriber->video_offered;
-						subscriber->data = publisher->data && subscriber->data_offered;
-						/* Done */
->>>>>>> b9ca4644
 						janus_videoroom_message_free(msg);
 						continue;
 					}
@@ -7698,7 +7521,6 @@
 						JANUS_LOG(LOG_WARN, "Subscriber stream with mid '%s' not found, not switching...\n", sub_mid);
 						continue;
 					}
-<<<<<<< HEAD
 					/* Look for the publisher stream to switch to */
 					json_t *feed = json_object_get(s, "feed");
 					guint64 feed_id = json_integer_value(feed);
@@ -7774,39 +7596,6 @@
 					janus_refcount_decrease(&publisher->session->ref);
 					publishers = g_list_remove(publishers, publisher);
 				}
-=======
-					/* Go on */
-					janus_mutex_lock(&prev_feed->subscribers_mutex);
-					prev_feed->subscribers = g_slist_remove(prev_feed->subscribers, subscriber);
-					janus_mutex_unlock(&prev_feed->subscribers_mutex);
-					janus_refcount_decrease(&prev_feed->session->ref);
-					g_clear_pointer(&subscriber->feed, janus_videoroom_publisher_dereference);
-				}
-				/* Subscribe to the new one */
-				subscriber->audio = audio ? json_is_true(audio) : TRUE;	/* True by default */
-				if(!publisher->audio)
-					subscriber->audio = FALSE;	/* ... unless the publisher isn't sending any audio */
-				subscriber->video = video ? json_is_true(video) : TRUE;	/* True by default */
-				if(!publisher->video)
-					subscriber->video = FALSE;	/* ... unless the publisher isn't sending any video */
-				subscriber->data = data ? json_is_true(data) : TRUE;	/* True by default */
-				if(!publisher->data)
-					subscriber->data = FALSE;	/* ... unless the publisher isn't sending any data */
-				if(subscriber->room && subscriber->room->do_svc) {
-					/* This subscriber belongs to a room where VP9 SVC has been enabled,
-					 * let's assume we're interested in all layers for the time being */
-					subscriber->spatial_layer = -1;
-					subscriber->target_spatial_layer = 2;		/* FIXME Chrome sends 0, 1 and 2 (if using EnabledByFlag_3SL3TL) */
-					subscriber->temporal_layer = -1;
-					subscriber->target_temporal_layer = 2;	/* FIXME Chrome sends 0, 1 and 2 */
-				}
-				janus_mutex_lock(&publisher->subscribers_mutex);
-				publisher->subscribers = g_slist_append(publisher->subscribers, subscriber);
-				janus_mutex_unlock(&publisher->subscribers_mutex);
-				subscriber->feed = publisher;
-				/* Send a FIR to the new publisher */
-				janus_videoroom_reqfir(publisher, "Switching existing subscriber to new publisher");
->>>>>>> b9ca4644
 				/* Done */
 				subscriber->paused = paused;
 				event = json_object();
