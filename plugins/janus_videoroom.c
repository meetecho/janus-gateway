--- conflicted
+++ resolved
@@ -6222,10 +6222,7 @@
 						json_decref(event);
 						json_decref(jsep);
 						janus_videoroom_message_free(msg);
-<<<<<<< HEAD
-=======
 						janus_refcount_decrease(&subscriber->ref);
->>>>>>> 2aa3b05e
 						continue;
 					}
 					janus_refcount_decrease(&subscriber->ref);
