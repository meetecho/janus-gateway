/*! \file   janus_videoroom.c
 * \author Lorenzo Miniero <lorenzo@meetecho.com>
 * \copyright GNU General Public License v3
 * \brief  Janus VideoRoom plugin
 * \details Check the \ref videoroom for more details.
 *
 * \ingroup plugins
 * \ref plugins
 *
 * \page videoroom VideoRoom plugin documentation
 * This is a plugin implementing a videoconferencing SFU
 * (Selective Forwarding Unit) for Janus, that is an audio/video router.
 * This means that the plugin implements a virtual conferencing room peers
 * can join and leave at any time. This room is based on a Publish/Subscribe
 * pattern. Each peer can publish his/her own live audio/video feeds: this
 * feed becomes an available stream in the room the other participants can
 * attach to. This means that this plugin allows the realization of several
 * different scenarios, ranging from a simple webinar (one speaker, several
 * watchers) to a fully meshed video conference (each peer sending and
 * receiving to and from all the others).
 *
 * Considering that this plugin allows for several different WebRTC PeerConnections
 * to be on at the same time for the same peer (specifically, each peer
 * potentially has 1 PeerConnection on for publishing and N on for subscriptions
 * from other peers), each peer may need to attach several times to the same
 * plugin for every stream: this means that each peer needs to have at least one
 * handle active for managing its relation with the plugin (joining a room,
 * leaving a room, muting/unmuting, publishing, receiving events), and needs
 * to open a new one each time he/she wants to subscribe to a feed from
 * another publisher participant. The handle used for a subscription,
 * however, would be logically a "slave" to the master one used for
 * managing the room: this means that it cannot be used, for instance,
 * to unmute in the room, as its only purpose would be to provide a
 * context in which creating the recvonly PeerConnection for the
 * subscription to an active publisher participant.
 *
 * \note Work is going on to implement SSRC multiplexing (Unified Plan),
 * meaning that in the future you'll be able to use the same
 * Janus handle/VideoRoom subscriber/PeerConnection to receive multiple
 * publishers at the same time.
 *
 * Rooms to make available are listed in the plugin configuration file.
 * A pre-filled configuration file is provided in \c conf/janus.plugin.videoroom.jcfg
 * and includes a demo room for testing. The same plugin is also used
 * dynamically (that is, with rooms created on the fly via API) in the
 * Screen Sharing demo as well.
 *
 * To add more rooms or modify the existing one, you can use the following
 * syntax:
 *
 * \verbatim
room-<unique room ID>: {
	description = This is my awesome room
	is_private = true|false (private rooms don't appear when you do a 'list' request)
	secret = <optional password needed for manipulating (e.g. destroying) the room>
	pin = <optional password needed for joining the room>
	require_pvtid = true|false (whether subscriptions are required to provide a valid
				 a valid private_id to associate with a publisher, default=false)
	publishers = <max number of concurrent senders> (e.g., 6 for a video
				 conference or 1 for a webinar, default=3)
	bitrate = <max video bitrate for senders> (e.g., 128000)
	fir_freq = <send a FIR to publishers every fir_freq seconds> (0=disable)
	audiocodec = opus|g722|pcmu|pcma|isac32|isac16 (audio codec to force on publishers, default=opus
				can be a comma separated list in order of preference, e.g., opus,pcmu)
	videocodec = vp8|vp9|h264 (video codec to force on publishers, default=vp8
				can be a comma separated list in order of preference, e.g., vp9,vp8,h264)
	opus_fec = true|false (whether inband FEC must be negotiated; only works for Opus, default=false)
	video_svc = true|false (whether SVC support must be enabled; only works for VP9, default=false)
	audiolevel_ext = true|false (whether the ssrc-audio-level RTP extension must be
		negotiated/used or not for new publishers, default=true)
	audiolevel_event = true|false (whether to emit event to other users or not)
	audio_active_packets = 100 (number of packets with audio level, default=100, 2 seconds)
	audio_level_average = 25 (average value of audio level, 127=muted, 0='too loud', default=25)
	videoorient_ext = true|false (whether the video-orientation RTP extension must be
		negotiated/used or not for new publishers, default=true)
	playoutdelay_ext = true|false (whether the playout-delay RTP extension must be
		negotiated/used or not for new publishers, default=true)
	transport_wide_cc_ext = true|false (whether the transport wide CC RTP extension must be
		negotiated/used or not for new publishers, default=true)
	record = true|false (whether this room should be recorded, default=false)
	rec_dir = <folder where recordings should be stored, when enabled>
	notify_joining = true|false (optional, whether to notify all participants when a new
				participant joins the room. The Videoroom plugin by design only notifies
				new feeds (publishers), and enabling this may result extra notification
				traffic. This flag is particularly useful when enabled with \c require_pvtid
				for admin to manage listening only participants. default=false)
}
\endverbatim
 *
 * Note that recording will work with all codecs except iSAC.
 *
 * \section sfuapi Video Room API
 *
 * The Video Room API supports several requests, some of which are
 * synchronous and some asynchronous. There are some situations, though,
 * (invalid JSON, invalid request) which will always result in a
 * synchronous error response even for asynchronous requests.
 *
 * \c create , \c destroy , \c edit , \c exists, \c list, \c allowed, \c kick and
 * and \c listparticipants are synchronous requests, which means you'll
 * get a response directly within the context of the transaction.
 * \c create allows you to create a new video room dynamically, as an
 * alternative to using the configuration file; \c edit allows you to
 * dynamically edit some room properties (e.g., the PIN); \c destroy removes a
 * video room and destroys it, kicking all the users out as part of the
 * process; \c exists allows you to check whether a specific video room
 * exists; finally, \c list lists all the available rooms, while \c
 * listparticipants lists all the active (as in currentòy publishing
 * something) participants of a specific room and their details.
 *
 * The \c join , \c joinandconfigure , \c configure , \c publish ,
 * \c unpublish , \c start , \c pause , \c switch and \c leave
 * requests instead are all asynchronous, which
 * means you'll get a notification about their success or failure in
 * an event. \c join allows you to join a specific video room, specifying
 * whether that specific PeerConnection will be used for publishing or
 * watching; \c configure can be used to modify some of the participation
 * settings (e.g., bitrate cap); \c joinandconfigure combines the previous
 * two requests in a single one (just for publishers); \c publish can be
 * used to start sending media to broadcast to the other participants,
 * while \c unpublish does the opposite; \c start allows you to start
 * receiving media from a publisher you've subscribed to previously by
 * means of a \c join , while \c pause pauses the delivery of the media;
 * the \c switch request can be used to change the source of the media
 * flowing over a specific PeerConnection (e.g., I was watching Alice,
 * I want to watch Bob now) without having to create a new handle for
 * that; \c finally, \c leave allows you to leave a video room for good
 * (or, in the case of viewers, definitely closes a subscription).
 *
 * \c create can be used to create a new video room, and has to be
 * formatted as follows:
 *
\verbatim
{
	"request" : "create",
	"room" : <unique numeric ID, optional, chosen by plugin if missing>,
	"permanent" : <true|false, whether the room should be saved in the config file, default=false>,
	"description" : "<pretty name of the room, optional>",
	"secret" : "<password required to edit/destroy the room, optional>",
	"pin" : "<password required to join the room, optional>",
	"is_private" : <true|false, whether the room should appear in a list request>,
	"allowed" : [ array of string tokens users can use to join this room, optional],
	...
}
\endverbatim
 *
 * For the sake of brevity, not all of the available settings are listed
 * here. You can refer to the name of the properties in the configuration
 * file as a reference, as the ones used to programmatically create a new
 * room are exactly the same.
 *
 * A successful creation procedure will result in a \c created response:
 *
\verbatim
{
	"videoroom" : "created",
	"room" : <unique numeric ID>,
	"permanent" : <true if saved to config file, false if not>
}
\endverbatim
 *
 * If you requested a permanent room but a \c false value is returned
 * instead, good chances are that there are permission problems.
 *
 * An error instead (and the same applies to all other requests, so this
 * won't be repeated) would provide both an error code and a more verbose
 * description of the cause of the issue:
 *
\verbatim
{
	"videoroom" : "event",
	"error_code" : <numeric ID, check Macros below>,
	"error" : "<error description as a string>"
}
\endverbatim
 *
 * Notice that, in general, all users can create rooms. If you want to
 * limit this functionality, you can configure an admin \c admin_key in
 * the plugin settings. When configured, only "create" requests that
 * include the correct \c admin_key value in an "admin_key" property
 * will succeed, and will be rejected otherwise. Notice that you can
 * optionally extend this functionality to RTP forwarding as well, in
 * order to only allow trusted clients to use that feature.
 *
 * Once a room has been created, you can still edit some (but not all)
 * of its properties using the \c edit request. This allows you to modify
 * the room description, secret, pin and whether it's private or not: you
 * won't be able to modify other more static properties, like the room ID,
 * the sampling rate, the extensions-related stuff and so on. If you're
 * interested in changing the ACL, instead, check the \c allowed message.
 * An \c edit request has to be formatted as follows:
 *
\verbatim
{
	"request" : "edit",
	"room" : <unique numeric ID of the room to edit>,
	"secret" : "<room secret, mandatory if configured>",
	"new_description" : "<new pretty name of the room, optional>",
	"new_secret" : "<new password required to edit/destroy the room, optional>",
	"new_pin" : "<new password required to join the room, optional>",
	"new_is_private" : <true|false, whether the room should appear in a list request>,
	"new_require_pvtid" : <true|false, whether the room should require private_id from subscribers>,
	"new_bitrate" : <new bitrate cap to force on all publishers (except those with custom overrides)>,
	"new_fir_freq" : <new period for regular PLI keyframe requests to publishers>,
	"new_publishers" : <new cap on the number of concurrent active WebRTC publishers>,
	"permanent" : <true|false, whether the room should be also removed from the config file, default=false>
}
\endverbatim
 *
 * A successful edit procedure will result in an \c edited response:
 *
\verbatim
{
	"videoroom" : "edited",
	"room" : <unique numeric ID>
}
\endverbatim
 *
 * On the other hand, \c destroy can be used to destroy an existing video
 * room, whether created dynamically or statically, and has to be
 * formatted as follows:
 *
\verbatim
{
	"request" : "destroy",
	"room" : <unique numeric ID of the room to destroy>,
	"secret" : "<room secret, mandatory if configured>",
	"permanent" : <true|false, whether the room should be also removed from the config file, default=false>
}
\endverbatim
 *
 * A successful destruction procedure will result in a \c destroyed response:
 *
\verbatim
{
	"videoroom" : "destroyed",
	"room" : <unique numeric ID>
}
\endverbatim
 *
 * This will also result in a \c destroyed event being sent to all the
 * participants in the video room, which will look like this:
 *
\verbatim
{
	"videoroom" : "destroyed",
	"room" : <unique numeric ID of the destroyed room>
}
\endverbatim
 *
 * You can check whether a room exists using the \c exists request,
 * which has to be formatted as follows:
 *
\verbatim
{
	"request" : "exists",
	"room" : <unique numeric ID of the room to check>
}
\endverbatim
 *
 * A successful request will result in a \c success response:
 *
\verbatim
{
	"videoroom" : "success",
	"room" : <unique numeric ID>,
	"exists" : <true|false>
}
\endverbatim
 *
 * You can configure whether to check tokens or add/remove people who can join
 * a room using the \c allowed request, which has to be formatted as follows:
 *
\verbatim
{
	"request" : "allowed",
	"secret" : "<room secret, mandatory if configured>",
	"action" : "enable|disable|add|remove",
	"room" : <unique numeric ID of the room to update>,
	"allowed" : [
		// Array of strings (tokens users might pass in "join", only for add|remove)
	]
}
\endverbatim
 *
 * A successful request will result in a \c success response:
 *
\verbatim
{
	"videoroom" : "success",
	"room" : <unique numeric ID>,
	"allowed" : [
		// Updated, complete, list of allowed tokens (only for enable|add|remove)
	]
}
\endverbatim
 *
 * If you're the administrator of a room (that is, you created it and have access
 * to the secret) you can kick participants using the \c kick request. Notice
 * that this only kicks the user out of the room, but does not prevent them from
 * re-joining: to ban them, you need to first remove them from the list of
 * authorized users (see \c allowed request) and then \c kick them. The \c kick
 * request has to be formatted as follows:
 *
\verbatim
{
	"request" : "kick",
	"secret" : "<room secret, mandatory if configured>",
	"room" : <unique numeric ID of the room>,
	"id" : <unique numeric ID of the participant to kick>
}
\endverbatim
 *
 * A successful request will result in a \c success response:
 *
\verbatim
{
	"videoroom" : "success",
}
\endverbatim
 *
 * To get a list of the available rooms (excluded those configured or
 * created as private rooms) you can make use of the \c list request,
 * which has to be formatted as follows:
 *
\verbatim
{
	"request" : "list"
}
\endverbatim
 *
 * A successful request will produce a list of rooms in a \c success response:
 *
\verbatim
{
	"videoroom" : "success",
	"rooms" : [		// Array of room objects
		{	// Room #1
			"room" : <unique numeric ID>,
			"description" : "<Name of the room>",
			"pin_required" : <true|false, whether a PIN is required to join this room>,
			"max_publishers" : <how many publishers can actually publish via WebRTC at the same time>,
			"bitrate" : <bitrate cap that should be forced (via REMB) on all publishers by default>,
			"bitrate_cap" : <true|false, whether the above cap should act as a limit to dynamic bitrate changes by publishers>,
			"fir_freq" : <how often a keyframe request is sent via PLI/FIR to active publishers>,
			"audiocodec" : "<comma separated list of allowed audio codecs>",
			"videocodec" : "<comma separated list of allowed video codecs>",
			"record" : <true|false, whether the room is being recorded>,
			"record_dir" : "<if recording, the path where the .mjr files are being saved>",
			"num_participants" : <count of the participants (publishers, active or not; not subscribers)>
		},
		// Other rooms
	]
}
\endverbatim
 *
 * To get a list of the participants in a specific room, instead, you
 * can make use of the \c listparticipants request, which has to be
 * formatted as follows:
 *
\verbatim
{
	"request" : "listparticipants",
	"room" : <unique numeric ID of the room>
}
\endverbatim
 *
 * A successful request will produce a list of participants in a
 * \c participants response:
 *
\verbatim
{
	"videoroom" : "participants",
	"room" : <unique numeric ID of the room>,
	"participants" : [		// Array of participant objects
		{	// Participant #1
			"id" : <unique numeric ID of the participant>,
			"display" : "<display name of the participant, if any; optional>",
			"talking" : <true|false, whether user is talking or not (only if audio levels are used)>,
			"internal_audio_ssrc" : <audio SSRC used internally for this active publisher>,
			"internal_video_ssrc" : <video SSRC used internally for this active publisher>
		},
		// Other participants
	]
}
\endverbatim
 *
 * This covers almost all the synchronous requests. All the asynchronous requests,
 * plus a couple of additional synchronous requests we'll cover later, refer
 * to participants instead, namely on how they can publish, subscribe, or
 * more in general manage the media streams they may be sending or receiving.
 *
 * Considering the different nature of publishers and subscribers in the room,
 * and more importantly how you establish PeerConnections in the respective
 * cases, their API requests are addressed in separate subsections.
 *
 * \subsection vroompub VideoRoom Publishers
 *
 * In a VideoRoom, publishers are those participant handles that are able
 * (although may choose not to, more on this later) publish media in the
 * room, and as such become feeds that you can subscribe to.
 *
 * To specify a handle will be associated with a publisher, you must use
 * the \c join request with \c ptype set to \c publisher (note that, as it
 * will be explained later, you can also use \c joinandconfigure for the
 * purpose). The exact syntax of the request is the following:
 *
\verbatim
{
	"request" : "join",
	"ptype" : "publisher",
	"room" : <unique ID of the room to join>,
	"id" : <unique ID to register for the publisher; optional, will be chosen by the plugin if missing>,
	"display" : "<display name for the publisher; optional>",
	"token" : "<invitation token, in case the room has an ACL; optional>"
}
\endverbatim
 *
 * This will add the user to the list of participants in the room, although
 * in a non-active role for the time being. Anyway, this participation
 * allows the user to receive notifications about several aspects of the
 * room on the related handle (including streams as they become available
 * and go away). As such, it can be used even just as a way to get
 * notifications in a room, without the need of ever actually publishing
 * any stream at all (which explains why the "publisher" role may actually
 * be a bit confusing in this context).
 *
 * A successful \c join will result in a \c joined event, which will contain
 * a list of the currently active (as in publishing via WebRTC) publishers,
 * and optionally a list of passive attendees (but only if the room was
 * configured with \c notify_joining set to \c TRUE ):
 *
\verbatim
{
	"videoroom" : "joined",
	"room" : <room ID>,
	"description" : <description of the room, if available>,
	"id" : <unique ID of the participant>,
	"private_id" : <a different unique ID associated to the participant; meant to be private>,
	"publishers" : [
		{
			"id" : <unique ID of active publisher #1>,
			"display" : "<display name of active publisher #1, if any>",
			"audio_codec" : "<audio codec used by active publisher #1, if any>",
			"video_codec" : "<video codec used by active publisher #1, if any>",
			"simulcast" : "<true if the publisher uses simulcast (VP8 and H.264 only)>",
			"talking" : <true|false, whether the publisher is talking or not (only if audio levels are used)>,
		},
		// Other active publishers
	],
	"attendees" : [		// Only present when notify_joining is set to TRUE for rooms
		{
			"id" : <unique ID of attendee #1>,
			"display" : "<display name of attendee #1, if any>"
		},
		// Other attendees
	]
}
\endverbatim
 *
 * Notice that the publishers list will of course be empty if no one is
 * currently active in the room. For what concerns the \c private_id
 * property, it is meant to be used by the user when they create subscriptions,
 * so that the plugin can associate subscriber handles (which are typically
 * anonymous) to a specific participant; they're usually optional, unless
 * required by the room configuration.
 *
 * As explained, with a simple \c join you're not an active publisher (there
 * is no WebRTC PeerConnection yet), which means that by default your presence
 * is not notified to other participants. In fact, the publish/subscribe nature
 * of the plugin implies that by default only active publishers are notified,
 * to allow participants to subscribe to existing feeds: notifying all joins/leaves,
 * even those related to who will just lurk, may be overly verbose and chatty,
 * especially in large rooms. Anyway, rooms can be configured to notify those
 * as well, if the \c notify_joining property is set to true: in that case,
 * regular joins will be notified too, in an event formatted like this:
 *
\verbatim
{
	"videoroom" : "event",
	"room" : <room ID>,
	"joining" : {
		"id" : <unique ID of the new participant>,
		"display" : "<display name of the new participant, if any>"
	}
}
\endverbatim
 *
 * If you're interested in publishing media within a room, you can do that
 * with a \c publish request. This request MUST be accompanied by a JSEP
 * SDP offer to negotiate a new PeerConnection. The plugin will match it
 * to the room configuration (e.g., to make sure the codecs you negotiated
 * are allowed in the room), and will reply with a JSEP SDP answer to
 * close the circle and complete the setup of the PeerConnection. As soon
 * as the PeerConnection has been establisher, the publisher will become
 * active, and a new active feed other participants can subscribe to.
 *
 * The syntax of a \c publish request is the following:
 *
\verbatim
{
	"request" : "publish",
	"audio" : <true|false, depending on whether or not audio should be relayed; true by default>,
	"video" : <true|false, depending on whether or not video should be relayed; true by default>,
	"data" : <true|false, depending on whether or not data should be relayed; true by default>,
	"audiocodec" : "<audio codec to prefer among the negotiated ones; optional>",
	"videocodec" : "<video codec to prefer among the negotiated ones; optional>",
	"bitrate" : <bitrate cap to return via REMB; optional, overrides the global room value if present>,
	"record" : <true|false, whether this publisher should be recorded or not; optional>,
	"filename" : "<if recording, the base path/file to use for the recording files; optional>",
	"display" : "<new display name to use in the room; optional>"
}
\endverbatim
 *
 * As anticipated, since this is supposed to be accompanied by a JSEP SDP
 * offer describing the publisher's media streams, the plugin will negotiate
 * and prepare a matching JSEP SDP answer. If successful, a \c configured
 * event will be sent back, formatted like this:
 *
\verbatim
{
	"videoroom" : "event",
	"configured" : "ok"
}
\endverbatim
 *
 * This event will be accompanied by the prepared JSEP SDP answer.
 *
 * Notice that you can also use \c configure as a request instead of
 * \c publish to start publishing. The two are functionally equivalent
 * for publishing, but from a semantic perspective \c publish is the
 * right message to send when publishing. The \c configure request, as
 * it will be clearer later, can also be used to update some properties
 * of the publisher session: in this case the \c publish request can NOT
 * be used, as it can only be invoked to publish, and will fail if you're
 * already publishing something.
 *
 * As an additional note, notice that you can also join and publish in
 * a single request, which is useful in case you're not interested in
 * first join as a passive attendee and only later publish something,
 * but want to publish something right away. In this case you can use
 * the \c joinandconfigure request, which as you can imagine combines
 * the properties of both \c join and \c publish in a single request:
 * the response to a \c joinandconfigure will be a \c joined event, and
 * will again be accompanied by a JSEP SDP answer as usual.
 *
 * However you decided to publish something, as soon as the PeerConnection
 * setup succeeds and the publisher becomes active, an event is sent to
 * all the participants in the room with information on the new feed.
 * The event must contain an array with a single element, and be formatted like this:
 *
\verbatim
{
	"videoroom" : "event",
	"room" : <room ID>,
	"publishers" : [
		{
			"id" : <unique ID of the new publisher>,
			"display" : "<display name of the new publisher, if any>",
			"audio_codec" : "<audio codec used the new publisher, if any>",
			"video_codec" : "<video codec used by the new publisher, if any>",
			"simulcast" : "<true if the publisher uses simulcast (VP8 and H.264 only)>",
			"talking" : <true|false, whether the publisher is talking or not (only if audio levels are used)>,
		}
	]
}
\endverbatim
 *
 * To stop publishing and tear down the related PeerConnection, you can
 * use the \c unpublish request, which requires no arguments as the context
 * is implicit:
 *
\verbatim
{
	"request" : "unpublish"
}
\endverbatim
 *
 * This will have the plugin tear down the PeerConnection, and remove the
 * publisher from the list of active streams. If successful, the response
 * will look like this:
 *
\verbatim
{
	"videoroom" : "event",
	"unpublished" : "ok"
}
\endverbatim
 *
 * As soon as the PeerConnection is gone, all the other participants will
 * also be notified about the fact that the stream is no longer available:
 *
\verbatim
{
	"videoroom" : "event",
	"room" : <room ID>,
	"unpublished" : <unique ID of the publisher who unpublished>
}
\endverbatim
 *
 * Notice that the same event will also be sent whenever the publisher
 * feed disappears for reasons other than an explicit \c unpublish , e.g.,
 * because the handle was closed or the user lost their connection.
 * Besides, notice that you can publish and unpublish multiple times
 * within the context of the same publisher handle.
 *
 * As anticipated above, you can use a request called \c configure to
 * tweak some of the properties of an active publisher session. This
 * request must be formatted as follows:
 *
\verbatim
{
	"request" : "configure",
	"audio" : <true|false, depending on whether or not audio should be relayed; true by default>,
	"video" : <true|false, depending on whether or not video should be relayed; true by default>,
	"data" : <true|false, depending on whether or not data should be relayed; true by default>,
	"bitrate" : <bitrate cap to return via REMB; optional, overrides the global room value if present (unless bitrate_cap is set)>,
	"keyframe" : <true|false, whether we should send this publisher a keyframe request>,
	"record" : <true|false, whether this publisher should be recorded or not; optional>,
	"filename" : "<if recording, the base path/file to use for the recording files; optional>",
	"display" : "<new display name to use in the room; optional>"
}
\endverbatim
 *
 * As you can see, it's basically the same properties as those listed for
 * \c publish . This is why both requests can be used to start publishing,
 * as even in that case you configure some of the settings. If successful,
 * a \c configured event will be sent back as before, formatted like this:
 *
\verbatim
{
	"videoroom" : "event",
	"configured" : "ok"
}
\endverbatim
 *
 * When configuring the room to request the ssrc-audio-level RTP extension,
 * ad-hoc events might be sent to all publishers if \c audiolevel_event is
 * set to true. These events will have the following format:
 *
\verbatim
{
	"videoroom" : <"talking"|"stopped-talking", whether the publisher started or stopped talking>,
	"room" : <unique numeric ID of the room the publisher is in>,
	"id" : <unique numeric ID of the publisher>,
	"audio-level-dBov-avg" : <average value of audio level, 127=muted, 0='too loud'>
}
\endverbatim
 *
 * An interesting feature VideoRoom publisher can take advantage of is
 * RTP forwarding. In fact, while the main purpose of this plugin is
 * getting media from WebRTC sources (publishers) and relaying it to
 * WebRTC destinations (subscribers), there are actually several use
 * cases and scenarios for making this media available to external,
 * notnecessarily WebRTC-compliant, components. These components may
 * benefit from having access to the RTP media sent by a publisher, e.g.,
 * for media processing, external recording, transcoding to other
 * technologies via other applications, scalability purposes or
 * whatever else makes sense in this context. This is made possible by
 * a request called \c rtp_forward which, as the name suggests, simply
 * forwards in real-time the media sent by a publisher via RTP (plain
 * or encrypted) to a remote backend.
 *
 * You can add a new RTP forwarder for an existing publisher using the
 * \c rtp_forward request, which has to be formatted as follows:
 *
\verbatim
{
	"request" : "rtp_forward",
	"room" : <unique numeric ID of the room the publisher is in>,
	"publisher_id" : <unique numeric ID of the publisher to relay externally>,
	"host" : "<host address to forward the RTP and data packets to>",
	"host_family" : "<ipv4|ipv6, if we need to resolve the host address to an IP; by default, whatever we get>",
	"audio_port" : <port to forward the audio RTP packets to>,
	"audio_ssrc" : <audio SSRC to use to use when streaming; optional>,
	"audio_pt" : <audio payload type to use when streaming; optional>,
	"audio_rtcp_port" : <port to contact to receive audio RTCP feedback from the recipient; optional, and currently unused for audio>,
	"video_port" : <port to forward the video RTP packets to>,
	"video_ssrc" : <video SSRC to use to use when streaming; optional>,
	"video_pt" : <video payload type to use when streaming; optional>,
	"video_rtcp_port" : <port to contact to receive video RTCP feedback from the recipient; optional>,
	"video_port_2" : <if simulcasting, port to forward the video RTP packets from the second substream/layer to>,
	"video_ssrc_2" : <if simulcasting, video SSRC to use to use the second substream/layer; optional>,
	"video_pt_2" : <if simulcasting, video payload type to use the second substream/layer; optional>,
	"video_port_3" : <if simulcasting, port to forward the video RTP packets from the third substream/layer to>,
	"video_ssrc_3" : <if simulcasting, video SSRC to use to use the third substream/layer; optional>,
	"video_pt_3" : <if simulcasting, video payload type to use the third substream/layer; optional>,
	"data_port" : <port to forward the datachannel messages to>,
	"srtp_suite" : <length of authentication tag (32 or 80); optional>,
	"srtp_crypto" : "<key to use as crypto (base64 encoded key as in SDES); optional>"
}
\endverbatim
 *
 * Notice that, as explained above, in case you configured an \c admin_key
 * property and extended it to RTP forwarding as well, you'll need to provide
 * it in the request as well or it will be rejected as unauthorized. By
 * default no limitation is posed on \c rtp_forward .
 *
 * A successful request will result in an \c rtp_forward response, containing
 * the relevant info associated to the new forwarder(s):
 *
\verbatim
{
	"videoroom" : "rtp_forward",
	"room" : <unique numeric ID, same as request>,
	"publisher_id" : <unique numeric ID, same as request>,
	"rtp_stream" : {
		"host" : "<host this forwarder is streaming to, same as request if not resolved>",
		"audio" : <audio RTP port, same as request if configured>,
		"audio_rtcp" : <audio RTCP port, same as request if configured>,
		"audio_stream_id" : <unique numeric ID assigned to the audio RTP forwarder, if any>,
		"video" : <video RTP port, same as request if configured>,
		"video_rtcp" : <video RTCP port, same as request if configured>,
		"video_stream_id" : <unique numeric ID assigned to the main video RTP forwarder, if any>,
		"video_2" : <second video port, same as request if configured>,
		"video_stream_id_2" : <unique numeric ID assigned to the second video RTP forwarder, if any>,
		"video_3" : <third video port, same as request if configured>,
		"video_stream_id_3" : <unique numeric ID assigned to the third video RTP forwarder, if any>,
		"data" : <data port, same as request if configured>,
		"data_stream_id" : <unique numeric ID assigned to datachannel messages forwarder, if any>
	}
}
\endverbatim
 *
 * To stop a previously created RTP forwarder and stop it, you can use
 * the \c stop_rtp_forward request, which has to be formatted as follows:
 *
\verbatim
{
	"request" : "stop_rtp_forward",
	"room" : <unique numeric ID of the room the publisher is in>,
	"publisher_id" : <unique numeric ID of the publisher to update>,
	"stream_id" : <unique numeric ID of the RTP forwarder>
}
\endverbatim
 *
 * A successful request will result in a \c stop_rtp_forward response:
 *
\verbatim
{
	"videoroom" : "stop_rtp_forward",
	"room" : <unique numeric ID, same as request>,
	"publisher_id" : <unique numeric ID, same as request>,
	"stream_id" : <unique numeric ID, same as request>
}
\endverbatim
 *
 * To get a list of all the forwarders in a specific room, instead, you
 * can make use of the \c listforwarders request, which has to be
 * formatted as follows:
 *
\verbatim
{
	"request" : "listforwarders",
	"room" : <unique numeric ID of the room>,
	"secret" : "<room secret; mandatory if configured>"
}
\endverbatim
 *
 * A successful request will produce a list of RTP forwarders in a
 * \c forwarders response:
 *
\verbatim
{
	"videoroom" : "forwarders",
	"room" : <unique numeric ID of the room>,
	"rtp_forwarders" : [		// Array of publishers with RTP forwarders
		{	// Publisher #1
			"publisher_id" : <unique numeric ID of publisher #1>,
			"rtp_forwarders" : [		// Array of RTP forwarders
				{	// RTP forwarder #1
					"audio_stream_id" : <unique numeric ID assigned to this audio RTP forwarder, if any>,
					"video_stream_id" : <unique numeric ID assigned to this video RTP forwarder, if any>,
					"data_stream_id" : <unique numeric ID assigned to this datachannel messages forwarder, if any>
					"ip" : "<IP this forwarder is streaming to>",
					"port" : <port this forwarder is streaming to>,
					"rtcp_port" : <local port this forwarder is using to get RTCP feedback, if any>,
					"ssrc" : <SSRC this forwarder is using, if any>,
					"pt" : <payload type this forwarder is using, if any>,
					"substream" : <video substream this video forwarder is relaying, if any>,
					"srtp" : <true|false, whether the RTP stream is encrypted>
				},
				// Other forwarders for this publisher
			],
		},
		// Other publishers
	]
}
\endverbatim *
 *
 * To conclude, you can leave a room you previously joined as publisher
 * using the \c leave request. This will also implicitly unpublish you
 * if you were an active publisher in the room. The \c leave request
 * looks like follows:
 *
\verbatim
{
	"request" : "leave"
}
\endverbatim
 *
 * If successful, the response will look like this:
 *
\verbatim
{
	"videoroom" : "event",
	"leaving" : "ok"
}
\endverbatim
 *
 * Other participants will receive a different event depending on whether
 * you were currently an active publisher ("unpublished") or simply
 * lurking ("leaving"):
 *
\verbatim
{
	"videoroom" : "event",
	"room" : <room ID>,
	"leaving|unpublished" : <unique ID of the publisher who left>
}
\endverbatim
 *
 * \subsection vroomsub VideoRoom Subscribers
 *
 * In a VideoRoom, subscribers are NOT participants, but simply handles
 * that will be used exclusively to receive media from a specific publisher
 * in the room. Since they're not participants per se, they're basically
 * streams that can be (and typically are) associated to publisher handles
 * as the ones we introduced in the previous section, whether active or not.
 * In fact, the typical use case is publishers being notified about new
 * participants becoming active in the room, and as a result new subscriber
 * sessions being created to receive their media streams; as soon as the
 * publisher goes away, the subscriber handle is removed as well. As such,
 * these subscriber sessions are dependent on feedback obtained by
 * publishers, and can't exist on their own, unless you feed them the
 * right info out of band.
 *
 * To specify a handle will be associated with a subscriber, you must use
 * the \c join request with \c ptype set to \c subscriber and specify which
 * feed to subscribe to. The exact syntax of the request is the following:
 *
\verbatim
{
	"request" : "join",
	"ptype" : "subscriber",
	"room" : <unique ID of the room to subscribe in>,
	"feed" : <unique ID of the publisher to subscribe to; mandatory>,
	"private_id" : <unique ID of the publisher that originated this request; optional, unless mandated by the room configuration>,
	"close_pc" : <true|false, depending on whether or not the PeerConnection should be automatically closed when the publisher leaves; true by default>,
	"audio" : <true|false, depending on whether or not audio should be relayed; true by default>,
	"video" : <true|false, depending on whether or not video should be relayed; true by default>,
	"data" : <true|false, depending on whether or not data should be relayed; true by default>,
	"offer_audio" : <true|false; whether or not audio should be negotiated; true by default if the publisher has audio>,
	"offer_video" : <true|false; whether or not video should be negotiated; true by default if the publisher has video>,
	"offer_data" : <true|false; whether or not datachannels should be negotiated; true by default if the publisher has datachannels>,
	"substream" : <substream to receive (0-2), in case simulcasting is enabled; optional>,
	"temporal" : <temporal layers to receive (0-2), in case simulcasting is enabled; optional>,
	"spatial_layer" : <spatial layer to receive (0-2), in case VP9-SVC is enabled; optional>,
	"temporal_layer" : <temporal layers to receive (0-2), in case VP9-SVC is enabled; optional>
}
\endverbatim
 *
 * As you can see, it's just a matter of specifying the ID of the publisher to
 * subscribe to and, if needed, your own \c private_id (if mandated by the room).
 * The \c offer_audio , \c offer_video and \c offer_data are
 * also particularly interesting, though, as they allow you to only subscribe
 * to a subset of the mountpoint media. By default, in fact, this \c join
 * request will result in the plugin preparing a new SDP offer trying to
 * negotiate all the media streams made available by the publisher; in case
 * the subscriber knows they don't support one of the mountpoint codecs, though
 * (e.g., the video in the mountpoint is VP8, but they only support H.264),
 * or are not interested in getting all the media (e.g., they're ok with
 * just audio and not video, or don't have enough bandwidth for both),
 * they can use those properties to shape the SDP offer to their needs.
 * In case the publisher to subscribe to is simulcasting or doing VP9 SVC,
 * you can choose in advance which substream you're interested in, e.g.,
 * to only get the medium quality at best, instead of higher options if
 * available. As we'll see later, this can be changed dynamically at any
 * time using a subsequent \c configure request.
 *
 * As anticipated, if successful this request will generate a new JSEP SDP
 * offer, which will accompany an \c attached event:
 *
\verbatim
{
	"videoroom" : "attached",
	"room" : <room ID>,
	"feed" : <publisher ID>,
	"display" : "<the display name of the publisher, if any>"
}
\endverbatim
 *
 * At this stage, to complete the setup of the PeerConnection the subscriber is
 * supposed to send a JSEP SDP answer back to the plugin. This is done
 * by means of a \c start request, which in this case MUST be associated
 * with a JSEP SDP answer but otherwise requires no arguments:
 *
\verbatim
{
	"request" : "start"
}
\endverbatim
 *
 * If successful this request returns a \c started event:
 *
\verbatim
{
	"videoroom" : "event",
	"started" : "ok"
}
\endverbatim
 *
 * Once this is done, all that's needed is waiting for the WebRTC PeerConnection
 * establishment to succeed. As soon as that happens, the Streaming plugin
 * can start relaying media from the mountpoint the viewer subscribed to
 * to the viewer themselves.
 *
 * Notice that the same exact steps we just went through (\c watch request,
 * followed by JSEP offer by the plugin, followed by \c start request with
 * JSEP answer by the viewer) is what you also use when renegotiations are
 * needed, e.g., for the purpose of ICE restarts.
 *
 * As a subscriber, you can temporarily pause and resume the whole media delivery
 * with a \c pause and, again, \c start request (in this case without any JSEP
 * SDP answer attached). Neither expect other arguments, as the context
 * is implicitly derived from the handle they're sent on:
 *
\verbatim
{
	"request" : "pause"
}
\endverbatim
 *
\verbatim
{
	"request" : "start"
}
\endverbatim
 *
 * Unsurprisingly, they just result in, respectively, \c paused and
 * \c started events:
 *
\verbatim
{
	"videoroom" : "event",
	"paused" : "ok"
}
\endverbatim
 *
\verbatim
{
	"videoroom" : "event",
	"started" : "ok"
}
\endverbatim
 *
 * For more drill-down manipulations of a subscription, a \c configure
 * request can be used instead. This request allows subscribers to dynamically
 * change some properties associated to their media subscription, e.g.,
 * in terms of what should and should not be sent at a specific time. A
 * \c configure request must be formatted as follows:
 *
\verbatim
{
	"request" : "configure",
	"audio" : <true|false, depending on whether audio should be relayed or not; optional>,
	"video" : <true|false, depending on whether video should be relayed or not; optional>,
	"data" : <true|false, depending on whether datachannel messages should be relayed or not; optional>,
	"substream" : <substream to receive (0-2), in case simulcasting is enabled; optional>,
	"temporal" : <temporal layers to receive (0-2), in case simulcasting is enabled; optional>,
	"spatial_layer" : <spatial layer to receive (0-2), in case VP9-SVC is enabled; optional>,
	"temporal_layer" : <temporal layers to receive (0-2), in case VP9-SVC is enabled; optional>
}
\endverbatim
 *
 * As you can see, the \c audio , \c video and \c data properties can be
 * used as a media-level pause/resume functionality, whereas \c pause
 * and \c start simply pause and resume all streams at the same time.
 * The \c substream and \c temporal properties, instead, only make sense
 * when the mountpoint is configured with video simulcasting support, and
 * as such the viewer is interested in receiving a specific substream
 * or temporal layer, rather than any other of the available ones.
 * The \c spatial_layer and \c temporal_layer have exactly the same meaning,
 * but within the context of VP9-SVC publishers, and will have no effect
 * on subscriptions associated to regular publishers.
 *
 * Another interesting feature that subscribers can take advantage of is the
 * so-called publisher "switching". Basically, when subscribed to a specific
 * publisher and receiving media from them, you can at any time "switch"
 * to a different publisher, and as such start receiving media from that
 * other mountpoint instead. Think of it as changing channel on a TV: you
 * keep on using the same PeerConnection, the plugin simply changes the
 * source of the media transparently. Of course, while powerful and effective
 * this request has some limitations. First of all, it switches both audio
 * and video, meaning you can't just switch video and keep the audio from
 * the previous publisher, for instance; besides, the two publishers
 * must have the same media configuration, that is, use the same codecs,
 * the same payload types, etc. In fact, since the same PeerConnection is
 * used for this feature, switching to a publisher with a different
 * configuration might result in media incompatible with the PeerConnection
 * setup being relayed to the subscriber, and as such in no audio/video being
 * played. That said, a \c switch request must be formatted like this:
 *
\verbatim
{
	"request" : "switch",
	"feed" : <unique ID of the new publisher to switch to; mandatory>,
	"audio" : <true|false, depending on whether audio should be relayed or not; optional>,
	"video" : <true|false, depending on whether video should be relayed or not; optional>,
	"data" : <true|false, depending on whether datachannel messages should be relayed or not; optional>
}
\endverbatim
 *
 * If successful, you'll be unsubscribed from the previous publisher,
 * and subscribed to the new publisher instead. The event to confirm
 * the switch was successful will look like this:
 *
\verbatim
{
	"videoroom" : "event",
	"switched" : "ok",
	"room" : <room ID>,
	"id" : <unique ID of the new publisher>
}
\endverbatim
 *
 * Finally, to stop the subscription to the mountpoint and tear down the
 * related PeerConnection, you can use the \c leave request. Since context
 * is implicit, no other argument is required:
 *
\verbatim
{
	"request" : "leave"
}
\endverbatim
 *
 * If successful, the plugin will attempt to tear down the PeerConnection,
 * and will send back a \c left event:
 *
\verbatim
{
	"videoroom" : "event",
	"left" : "ok",
}
\endverbatim
 */

#include "plugin.h"

#include <jansson.h>
#include <netdb.h>

#include "../debug.h"
#include "../apierror.h"
#include "../config.h"
#include "../mutex.h"
#include "../rtp.h"
#include "../rtpsrtp.h"
#include "../rtcp.h"
#include "../record.h"
#include "../sdp-utils.h"
#include "../utils.h"
#include "../ip-utils.h"
#include <sys/types.h>
#include <sys/socket.h>


/* Plugin information */
#define JANUS_VIDEOROOM_VERSION			9
#define JANUS_VIDEOROOM_VERSION_STRING	"0.0.9"
#define JANUS_VIDEOROOM_DESCRIPTION		"This is a plugin implementing a videoconferencing SFU (Selective Forwarding Unit) for Janus, that is an audio/video router."
#define JANUS_VIDEOROOM_NAME			"JANUS VideoRoom plugin"
#define JANUS_VIDEOROOM_AUTHOR			"Meetecho s.r.l."
#define JANUS_VIDEOROOM_PACKAGE			"janus.plugin.videoroom"

/* Plugin methods */
janus_plugin *create(void);
int janus_videoroom_init(janus_callbacks *callback, const char *config_path);
void janus_videoroom_destroy(void);
int janus_videoroom_get_api_compatibility(void);
int janus_videoroom_get_version(void);
const char *janus_videoroom_get_version_string(void);
const char *janus_videoroom_get_description(void);
const char *janus_videoroom_get_name(void);
const char *janus_videoroom_get_author(void);
const char *janus_videoroom_get_package(void);
void janus_videoroom_create_session(janus_plugin_session *handle, int *error);
struct janus_plugin_result *janus_videoroom_handle_message(janus_plugin_session *handle, char *transaction, json_t *message, json_t *jsep);
json_t *janus_videoroom_handle_admin_message(json_t *message);
void janus_videoroom_setup_media(janus_plugin_session *handle);
void janus_videoroom_incoming_rtp(janus_plugin_session *handle, int video, char *buf, int len);
void janus_videoroom_incoming_rtcp(janus_plugin_session *handle, int video, char *buf, int len);
void janus_videoroom_incoming_data(janus_plugin_session *handle, char *label, gboolean textdata, char *buf, int len);
void janus_videoroom_slow_link(janus_plugin_session *handle, int uplink, int video);
void janus_videoroom_hangup_media(janus_plugin_session *handle);
void janus_videoroom_destroy_session(janus_plugin_session *handle, int *error);
json_t *janus_videoroom_query_session(janus_plugin_session *handle);

/* Plugin setup */
static janus_plugin janus_videoroom_plugin =
	JANUS_PLUGIN_INIT (
		.init = janus_videoroom_init,
		.destroy = janus_videoroom_destroy,

		.get_api_compatibility = janus_videoroom_get_api_compatibility,
		.get_version = janus_videoroom_get_version,
		.get_version_string = janus_videoroom_get_version_string,
		.get_description = janus_videoroom_get_description,
		.get_name = janus_videoroom_get_name,
		.get_author = janus_videoroom_get_author,
		.get_package = janus_videoroom_get_package,

		.create_session = janus_videoroom_create_session,
		.handle_message = janus_videoroom_handle_message,
		.handle_admin_message = janus_videoroom_handle_admin_message,
		.setup_media = janus_videoroom_setup_media,
		.incoming_rtp = janus_videoroom_incoming_rtp,
		.incoming_rtcp = janus_videoroom_incoming_rtcp,
		.incoming_data = janus_videoroom_incoming_data,
		.slow_link = janus_videoroom_slow_link,
		.hangup_media = janus_videoroom_hangup_media,
		.destroy_session = janus_videoroom_destroy_session,
		.query_session = janus_videoroom_query_session,
	);

/* Plugin creator */
janus_plugin *create(void) {
	JANUS_LOG(LOG_VERB, "%s created!\n", JANUS_VIDEOROOM_NAME);
	return &janus_videoroom_plugin;
}

/* Parameter validation */
static struct janus_json_parameter request_parameters[] = {
	{"request", JSON_STRING, JANUS_JSON_PARAM_REQUIRED}
};
static struct janus_json_parameter adminkey_parameters[] = {
	{"admin_key", JSON_STRING, JANUS_JSON_PARAM_REQUIRED}
};
static struct janus_json_parameter create_parameters[] = {
	{"room", JSON_INTEGER, JANUS_JSON_PARAM_POSITIVE},
	{"description", JSON_STRING, 0},
	{"is_private", JANUS_JSON_BOOL, 0},
	{"allowed", JSON_ARRAY, 0},
	{"secret", JSON_STRING, 0},
	{"pin", JSON_STRING, 0},
	{"require_pvtid", JANUS_JSON_BOOL, 0},
	{"bitrate", JSON_INTEGER, JANUS_JSON_PARAM_POSITIVE},
	{"bitrate_cap", JANUS_JSON_BOOL, 0},
	{"fir_freq", JSON_INTEGER, JANUS_JSON_PARAM_POSITIVE},
	{"publishers", JSON_INTEGER, JANUS_JSON_PARAM_POSITIVE},
	{"audiocodec", JSON_STRING, 0},
	{"videocodec", JSON_STRING, 0},
	{"opus_fec", JANUS_JSON_BOOL, 0},
	{"video_svc", JANUS_JSON_BOOL, 0},
	{"audiolevel_ext", JANUS_JSON_BOOL, 0},
	{"audiolevel_event", JANUS_JSON_BOOL, 0},
	{"audio_active_packets", JSON_INTEGER, JANUS_JSON_PARAM_POSITIVE},
	{"audio_level_average", JSON_INTEGER, JANUS_JSON_PARAM_POSITIVE},
	{"videoorient_ext", JANUS_JSON_BOOL, 0},
	{"playoutdelay_ext", JANUS_JSON_BOOL, 0},
	{"transport_wide_cc_ext", JANUS_JSON_BOOL, 0},
	{"record", JANUS_JSON_BOOL, 0},
	{"rec_dir", JSON_STRING, 0},
	{"permanent", JANUS_JSON_BOOL, 0},
	{"notify_joining", JANUS_JSON_BOOL, 0},
};
static struct janus_json_parameter edit_parameters[] = {
	{"room", JSON_INTEGER, JANUS_JSON_PARAM_REQUIRED | JANUS_JSON_PARAM_POSITIVE},
	{"secret", JSON_STRING, 0},
	{"new_description", JSON_STRING, 0},
	{"new_is_private", JANUS_JSON_BOOL, 0},
	{"new_secret", JSON_STRING, 0},
	{"new_pin", JSON_STRING, 0},
	{"new_require_pvtid", JANUS_JSON_BOOL, 0},
	{"new_bitrate", JSON_INTEGER, JANUS_JSON_PARAM_POSITIVE},
	{"new_fir_freq", JSON_INTEGER, JANUS_JSON_PARAM_POSITIVE},
	{"new_publishers", JSON_INTEGER, JANUS_JSON_PARAM_POSITIVE},
	{"permanent", JANUS_JSON_BOOL, 0}
};
static struct janus_json_parameter room_parameters[] = {
	{"room", JSON_INTEGER, JANUS_JSON_PARAM_REQUIRED | JANUS_JSON_PARAM_POSITIVE}
};
static struct janus_json_parameter roomopt_parameters[] = {
	{"room", JSON_INTEGER, JANUS_JSON_PARAM_POSITIVE}
};
static struct janus_json_parameter roomstr_parameters[] = {
	{"room", JSON_STRING, JANUS_JSON_PARAM_REQUIRED}
};
static struct janus_json_parameter roomstropt_parameters[] = {
	{"room", JSON_STRING, 0}
};
static struct janus_json_parameter id_parameters[] = {
	{"id", JSON_INTEGER, JANUS_JSON_PARAM_REQUIRED | JANUS_JSON_PARAM_POSITIVE}
};
static struct janus_json_parameter idopt_parameters[] = {
	{"id", JSON_INTEGER, JANUS_JSON_PARAM_POSITIVE}
};
static struct janus_json_parameter idstr_parameters[] = {
	{"id", JSON_STRING, JANUS_JSON_PARAM_REQUIRED}
};
static struct janus_json_parameter idstropt_parameters[] = {
	{"id", JSON_STRING, 0}
};
static struct janus_json_parameter pid_parameters[] = {
	{"publisher_id", JSON_INTEGER, JANUS_JSON_PARAM_REQUIRED | JANUS_JSON_PARAM_POSITIVE}
};
static struct janus_json_parameter pidstr_parameters[] = {
	{"publisher_id", JSON_STRING, JANUS_JSON_PARAM_REQUIRED}
};
static struct janus_json_parameter feed_parameters[] = {
	{"feed", JSON_INTEGER, JANUS_JSON_PARAM_REQUIRED | JANUS_JSON_PARAM_POSITIVE}
};
static struct janus_json_parameter feedstr_parameters[] = {
	{"feed", JSON_STRING, JANUS_JSON_PARAM_REQUIRED}
};
static struct janus_json_parameter destroy_parameters[] = {
	{"permanent", JANUS_JSON_BOOL, 0}
};
static struct janus_json_parameter allowed_parameters[] = {
	{"secret", JSON_STRING, 0},
	{"action", JSON_STRING, JANUS_JSON_PARAM_REQUIRED},
	{"allowed", JSON_ARRAY, 0}
};
static struct janus_json_parameter kick_parameters[] = {
	{"secret", JSON_STRING, 0}
};
static struct janus_json_parameter join_parameters[] = {
	{"ptype", JSON_STRING, JANUS_JSON_PARAM_REQUIRED},
	{"audio", JANUS_JSON_BOOL, 0},
	{"video", JANUS_JSON_BOOL, 0},
	{"data", JANUS_JSON_BOOL, 0},
	{"bitrate", JSON_INTEGER, JANUS_JSON_PARAM_POSITIVE},
	{"record", JANUS_JSON_BOOL, 0},
	{"filename", JSON_STRING, 0},
	{"token", JSON_STRING, 0}
};
static struct janus_json_parameter publish_parameters[] = {
	{"audio", JANUS_JSON_BOOL, 0},
	{"audiocodec", JSON_STRING, 0},
	{"video", JANUS_JSON_BOOL, 0},
	{"videocodec", JSON_STRING, 0},
	{"data", JANUS_JSON_BOOL, 0},
	{"bitrate", JSON_INTEGER, JANUS_JSON_PARAM_POSITIVE},
	{"keyframe", JANUS_JSON_BOOL, 0},
	{"record", JANUS_JSON_BOOL, 0},
	{"filename", JSON_STRING, 0},
	{"display", JSON_STRING, 0},
	/* The following are just to force a renegotiation and/or an ICE restart */
	{"update", JANUS_JSON_BOOL, 0},
	{"restart", JANUS_JSON_BOOL, 0}
};
static struct janus_json_parameter rtp_forward_parameters[] = {
	{"video_port", JSON_INTEGER, JANUS_JSON_PARAM_POSITIVE},
	{"video_rtcp_port", JSON_INTEGER, JANUS_JSON_PARAM_POSITIVE},
	{"video_ssrc", JSON_INTEGER, JANUS_JSON_PARAM_POSITIVE},
	{"video_pt", JSON_INTEGER, JANUS_JSON_PARAM_POSITIVE},
	{"video_port_2", JSON_INTEGER, JANUS_JSON_PARAM_POSITIVE},
	{"video_ssrc_2", JSON_INTEGER, JANUS_JSON_PARAM_POSITIVE},
	{"video_pt_2", JSON_INTEGER, JANUS_JSON_PARAM_POSITIVE},
	{"video_port_3", JSON_INTEGER, JANUS_JSON_PARAM_POSITIVE},
	{"video_ssrc_3", JSON_INTEGER, JANUS_JSON_PARAM_POSITIVE},
	{"video_pt_3", JSON_INTEGER, JANUS_JSON_PARAM_POSITIVE},
	{"audio_port", JSON_INTEGER, JANUS_JSON_PARAM_POSITIVE},
	{"audio_rtcp_port", JSON_INTEGER, JANUS_JSON_PARAM_POSITIVE},
	{"audio_ssrc", JSON_INTEGER, JANUS_JSON_PARAM_POSITIVE},
	{"audio_pt", JSON_INTEGER, JANUS_JSON_PARAM_POSITIVE},
	{"data_port", JSON_INTEGER, JANUS_JSON_PARAM_POSITIVE},
	{"host", JSON_STRING, JANUS_JSON_PARAM_REQUIRED},
	{"host_family", JSON_STRING, 0},
	{"simulcast", JANUS_JSON_BOOL, 0},
	{"srtp_suite", JSON_INTEGER, JANUS_JSON_PARAM_POSITIVE},
	{"srtp_crypto", JSON_STRING, 0}
};
static struct janus_json_parameter stop_rtp_forward_parameters[] = {
	{"stream_id", JSON_INTEGER, JANUS_JSON_PARAM_REQUIRED | JANUS_JSON_PARAM_POSITIVE}
};
static struct janus_json_parameter publisher_parameters[] = {
	{"display", JSON_STRING, 0}
};
static struct janus_json_parameter configure_parameters[] = {
	{"audio", JANUS_JSON_BOOL, 0},
	{"video", JANUS_JSON_BOOL, 0},
	{"data", JANUS_JSON_BOOL, 0},
	/* For VP8 (or H.264) simulcast */
	{"substream", JSON_INTEGER, JANUS_JSON_PARAM_POSITIVE},
	{"temporal", JSON_INTEGER, JANUS_JSON_PARAM_POSITIVE},
	/* For VP9 SVC */
	{"spatial_layer", JSON_INTEGER, JANUS_JSON_PARAM_POSITIVE},
	{"temporal_layer", JSON_INTEGER, JANUS_JSON_PARAM_POSITIVE},
	/* The following is to handle a renegotiation */
	{"update", JANUS_JSON_BOOL, 0},
};
static struct janus_json_parameter subscriber_parameters[] = {
	{"private_id", JSON_INTEGER, JANUS_JSON_PARAM_POSITIVE},
	{"close_pc", JANUS_JSON_BOOL, 0},
	{"audio", JANUS_JSON_BOOL, 0},
	{"video", JANUS_JSON_BOOL, 0},
	{"data", JANUS_JSON_BOOL, 0},
	{"offer_audio", JANUS_JSON_BOOL, 0},
	{"offer_video", JANUS_JSON_BOOL, 0},
	{"offer_data", JANUS_JSON_BOOL, 0},
	/* For VP8 (or H.264) simulcast */
	{"substream", JSON_INTEGER, JANUS_JSON_PARAM_POSITIVE},
	{"temporal", JSON_INTEGER, JANUS_JSON_PARAM_POSITIVE},
	/* For VP9 SVC */
	{"spatial_layer", JSON_INTEGER, JANUS_JSON_PARAM_POSITIVE},
	{"temporal_layer", JSON_INTEGER, JANUS_JSON_PARAM_POSITIVE},
};

/* Static configuration instance */
static janus_config *config = NULL;
static const char *config_folder = NULL;
static janus_mutex config_mutex = JANUS_MUTEX_INITIALIZER;

/* Useful stuff */
static volatile gint initialized = 0, stopping = 0;
static gboolean notify_events = TRUE;
static gboolean string_ids = FALSE;
static janus_callbacks *gateway = NULL;
static GThread *handler_thread;
static void *janus_videoroom_handler(void *data);
static void janus_videoroom_relay_rtp_packet(gpointer data, gpointer user_data);
static void janus_videoroom_relay_data_packet(gpointer data, gpointer user_data);
static void janus_videoroom_hangup_media_internal(janus_plugin_session *handle);

typedef enum janus_videoroom_p_type {
	janus_videoroom_p_type_none = 0,
	janus_videoroom_p_type_subscriber,			/* Generic subscriber */
	janus_videoroom_p_type_publisher,			/* Participant (for receiving events) and optionally publisher */
} janus_videoroom_p_type;

typedef struct janus_videoroom_message {
	janus_plugin_session *handle;
	char *transaction;
	json_t *message;
	json_t *jsep;
} janus_videoroom_message;
static GAsyncQueue *messages = NULL;
static janus_videoroom_message exit_message;


typedef struct janus_videoroom {
	guint64 room_id;			/* Unique room ID (when using integers) */
	gchar *room_id_str;			/* Unique room ID (when using strings) */
	gchar *room_name;			/* Room description */
	gchar *room_secret;			/* Secret needed to manipulate (e.g., destroy) this room */
	gchar *room_pin;			/* Password needed to join this room, if any */
	gboolean is_private;		/* Whether this room is 'private' (as in hidden) or not */
	gboolean require_pvtid;		/* Whether subscriptions in this room require a private_id */
	int max_publishers;			/* Maximum number of concurrent publishers */
	uint32_t bitrate;			/* Global bitrate limit */
	gboolean bitrate_cap;		/* Whether the above limit is insormountable */
	uint16_t fir_freq;			/* Regular FIR frequency (0=disabled) */
	janus_audiocodec acodec[3];	/* Audio codec(s) to force on publishers */
	janus_videocodec vcodec[3];	/* Video codec(s) to force on publishers */
	gboolean do_opusfec;		/* Whether inband FEC must be negotiated (note: only available for Opus) */
	gboolean do_svc;			/* Whether SVC must be done for video (note: only available for VP9 right now) */
	gboolean audiolevel_ext;	/* Whether the ssrc-audio-level extension must be negotiated or not for new publishers */
	gboolean audiolevel_event;	/* Whether to emit event to other users about audiolevel */
	int audio_active_packets;	/* Amount of packets with audio level for checkup */
	int audio_level_average;	/* Average audio level */
	gboolean videoorient_ext;	/* Whether the video-orientation extension must be negotiated or not for new publishers */
	gboolean playoutdelay_ext;	/* Whether the playout-delay extension must be negotiated or not for new publishers */
	gboolean transport_wide_cc_ext;	/* Whether the transport wide cc extension must be negotiated or not for new publishers */
	gboolean record;			/* Whether the feeds from publishers in this room should be recorded */
	char *rec_dir;				/* Where to save the recordings of this room, if enabled */
	GHashTable *participants;	/* Map of potential publishers (we get subscribers from them) */
	GHashTable *private_ids;	/* Map of existing private IDs */
	volatile gint destroyed;	/* Whether this room has been destroyed */
	gboolean check_allowed;		/* Whether to check tokens when participants join (see below) */
	GHashTable *allowed;		/* Map of participants (as tokens) allowed to join */
	gboolean notify_joining;	/* Whether an event is sent to notify all participants if a new participant joins the room */
	janus_mutex mutex;			/* Mutex to lock this room instance */
	janus_refcount ref;			/* Reference counter for this room */
} janus_videoroom;
static GHashTable *rooms;
static janus_mutex rooms_mutex = JANUS_MUTEX_INITIALIZER;
static char *admin_key = NULL;
static gboolean lock_rtpfwd = FALSE;

typedef struct janus_videoroom_session {
	janus_plugin_session *handle;
	gint64 sdp_sessid;
	gint64 sdp_version;
	janus_videoroom_p_type participant_type;
	gpointer participant;
	gboolean started;
	gboolean stopping;
	volatile gint hangingup;
	volatile gint destroyed;
	janus_mutex mutex;
	janus_refcount ref;
} janus_videoroom_session;
static GHashTable *sessions;
static janus_mutex sessions_mutex = JANUS_MUTEX_INITIALIZER;

/* A host whose ports gets streamed RTP packets of the corresponding type */
typedef struct janus_videoroom_srtp_context janus_videoroom_srtp_context;
typedef struct janus_videoroom_rtp_forwarder {
	void *source;
	gboolean is_video;
	gboolean is_data;
	uint32_t ssrc;
	int payload_type;
	int substream;
	struct sockaddr_in serv_addr;
	struct sockaddr_in6 serv_addr6;
	/* Only needed for RTCP */
	int rtcp_fd;
	uint16_t local_rtcp_port, remote_rtcp_port;
	GSource *rtcp_recv;
	/* Only needed when forwarding simulcasted streams to a single endpoint */
	gboolean simulcast;
	janus_rtp_switching_context context;
	janus_rtp_simulcasting_context sim_context;
	/* Only needed for SRTP forwarders */
	gboolean is_srtp;
	janus_videoroom_srtp_context *srtp_ctx;
	/* Reference */
	volatile gint destroyed;
	janus_refcount ref;
} janus_videoroom_rtp_forwarder;
static void janus_videoroom_rtp_forwarder_destroy(janus_videoroom_rtp_forwarder *forward);
static void janus_videoroom_rtp_forwarder_free(const janus_refcount *f_ref);
/* SRTP encryption may be needed, and potentially shared */
struct janus_videoroom_srtp_context {
	GHashTable *contexts;
	char *id;
	srtp_t ctx;
	srtp_policy_t policy;
	char sbuf[1500];
	int slen;
	/* Keep track of how many forwarders are using this context */
	uint8_t count;
};
static void janus_videoroom_srtp_context_free(gpointer data);
/* RTCP support in RTP forwarders */
typedef struct janus_videoroom_rtcp_receiver {
	GSource parent;
	janus_videoroom_rtp_forwarder *forward;
	GDestroyNotify destroy;
} janus_videoroom_rtcp_receiver;
static void janus_videoroom_rtp_forwarder_rtcp_receive(janus_videoroom_rtp_forwarder *forward);
static gboolean janus_videoroom_rtp_forwarder_rtcp_prepare(GSource *source, gint *timeout) {
	*timeout = -1;
	return FALSE;
}
static gboolean janus_videoroom_rtp_forwarder_rtcp_dispatch(GSource *source, GSourceFunc callback, gpointer user_data) {
	janus_videoroom_rtcp_receiver *r = (janus_videoroom_rtcp_receiver *)source;
	/* Receive the packet */
	if(r)
		janus_videoroom_rtp_forwarder_rtcp_receive(r->forward);
	return G_SOURCE_CONTINUE;
}
static void janus_videoroom_rtp_forwarder_rtcp_finalize(GSource *source) {
	janus_videoroom_rtcp_receiver *r = (janus_videoroom_rtcp_receiver *)source;
	/* Remove the reference to the forwarder */
	if(r && r->forward)
		janus_refcount_decrease(&r->forward->ref);
}
static GSourceFuncs janus_videoroom_rtp_forwarder_rtcp_funcs = {
	janus_videoroom_rtp_forwarder_rtcp_prepare,
	NULL,
	janus_videoroom_rtp_forwarder_rtcp_dispatch,
	janus_videoroom_rtp_forwarder_rtcp_finalize,
	NULL, NULL
};
static GMainContext *rtcpfwd_ctx = NULL;
static GMainLoop *rtcpfwd_loop = NULL;
static GThread *rtcpfwd_thread = NULL;
static void *janus_videoroom_rtp_forwarder_rtcp_thread(void *data);

typedef struct janus_videoroom_publisher {
	janus_videoroom_session *session;
	janus_videoroom *room;	/* Room */
	guint64 room_id;	/* Unique room ID */
	gchar *room_id_str;	/* Unique room ID (when using strings) */
	guint64 user_id;	/* Unique ID in the room */
	gchar *user_id_str;	/* Unique ID in the room (when using strings) */
	guint32 pvt_id;		/* This is sent to the publisher for mapping purposes, but shouldn't be shared with others */
	gchar *display;		/* Display name (just for fun) */
	gchar *sdp;			/* The SDP this publisher negotiated, if any */
	gboolean audio, video, data;		/* Whether audio, video and/or data is going to be sent by this publisher */
	janus_audiocodec acodec;	/* Audio codec this publisher is using */
	janus_videocodec vcodec;	/* Video codec this publisher is using */
	guint32 audio_pt;		/* Audio payload type (Opus) */
	guint32 video_pt;		/* Video payload type (depends on room configuration) */
	guint32 audio_ssrc;		/* Audio SSRC of this publisher */
	guint32 video_ssrc;		/* Video SSRC of this publisher */
	gboolean do_opusfec;	/* Whether this publisher is sending inband Opus FEC */
	uint32_t ssrc[3];		/* Only needed in case VP8 (or H.264) simulcasting is involved */
	char *rid[3];			/* Only needed if simulcasting is rid-based */
	int rid_extmap_id;		/* rid extmap ID */
	int framemarking_ext_id;			/* Frame marking extmap ID */
	guint8 audio_level_extmap_id;		/* Audio level extmap ID */
	guint8 video_orient_extmap_id;		/* Video orientation extmap ID */
	guint8 playout_delay_extmap_id;		/* Playout delay extmap ID */
	gboolean audio_active;
	gboolean video_active;
	int audio_dBov_level;		/* Value in dBov of the audio level (last value from extension) */
	int audio_active_packets;	/* Participant's number of audio packets to accumulate */
	int audio_dBov_sum;			/* Participant's accumulated dBov value for audio level*/
	gboolean talking;			/* Whether this participant is currently talking (uses audio levels extension) */
	gboolean data_active;
	gboolean firefox;	/* We send Firefox users a different kind of FIR */
	uint32_t bitrate;
	gint64 remb_startup;/* Incremental changes on REMB to reach the target at startup */
	gint64 remb_latest;	/* Time of latest sent REMB (to avoid flooding) */
	gint64 fir_latest;	/* Time of latest sent FIR (to avoid flooding) */
	gint fir_seq;		/* FIR sequence number */
	gboolean recording_active;	/* Whether this publisher has to be recorded or not */
	gchar *recording_base;	/* Base name for the recording (e.g., /path/to/filename, will generate /path/to/filename-audio.mjr and/or /path/to/filename-video.mjr */
	janus_recorder *arc;	/* The Janus recorder instance for this publisher's audio, if enabled */
	janus_recorder *vrc;	/* The Janus recorder instance for this user's video, if enabled */
	janus_recorder *drc;	/* The Janus recorder instance for this publisher's data, if enabled */
	janus_rtp_switching_context rec_ctx;
	janus_rtp_simulcasting_context rec_simctx;
	janus_mutex rec_mutex;	/* Mutex to protect the recorders from race conditions */
	GSList *subscribers;	/* Subscriptions to this publisher (who's watching this publisher)  */
	GSList *subscriptions;	/* Subscriptions this publisher has created (who this publisher is watching) */
	janus_mutex subscribers_mutex;
	GHashTable *rtp_forwarders;
	GHashTable *srtp_contexts;
	janus_mutex rtp_forwarders_mutex;
	int udp_sock; /* The udp socket on which to forward rtp packets */
	gboolean kicked;	/* Whether this participant has been kicked */
	volatile gint destroyed;
	janus_refcount ref;
} janus_videoroom_publisher;
static guint32 janus_videoroom_rtp_forwarder_add_helper(janus_videoroom_publisher *p,
	const gchar *host, int port, int rtcp_port, int pt, uint32_t ssrc,
	gboolean simulcast, int srtp_suite, const char *srtp_crypto,
	int substream, gboolean is_video, gboolean is_data);

typedef struct janus_videoroom_subscriber {
	janus_videoroom_session *session;
	janus_videoroom *room;	/* Room */
	guint64 room_id;		/* Unique room ID */
	gchar *room_id_str;		/* Unique room ID (when using strings) */
	janus_videoroom_publisher *feed;	/* Participant this subscriber is subscribed to */
	gboolean close_pc;		/* Whether we should automatically close the PeerConnection when the publisher goes away */
	guint32 pvt_id;			/* Private ID of the participant that is subscribing (if available/provided) */
	janus_sdp *sdp;			/* Offer we sent this listener (may be updated within renegotiations) */
	janus_rtp_switching_context context;	/* Needed in case there are publisher switches on this subscriber */
	janus_rtp_simulcasting_context sim_context;
	janus_vp8_simulcast_context vp8_context;
	gboolean audio, video, data;		/* Whether audio, video and/or data must be sent to this subscriber */
	/* As above, but can't change dynamically (says whether something was negotiated at all in SDP) */
	gboolean audio_offered, video_offered, data_offered;
	gboolean paused;
	gboolean kicked;	/* Whether this subscription belongs to a participant that has been kicked */
	/* The following are only relevant if we're doing VP9 SVC, and are not to be confused with plain
	 * simulcast, which has similar info (substream/templayer) but in a completely different context */
	int spatial_layer, target_spatial_layer;
	gint64 last_spatial_layer[3];
	int temporal_layer, target_temporal_layer;
	volatile gint destroyed;
	janus_refcount ref;
} janus_videoroom_subscriber;

typedef struct janus_videoroom_rtp_relay_packet {
	janus_rtp_header *data;
	gint length;
	gboolean is_rtp;	/* This may be a data packet and not RTP */
	gboolean is_video;
	uint32_t ssrc[3];
	uint32_t timestamp;
	uint16_t seq_number;
	/* The following are only relevant if we're doing VP9 SVC*/
	gboolean svc;
	janus_vp9_svc_info svc_info;
	/* The following is only relevant for datachannels */
	gboolean textdata;
} janus_videoroom_rtp_relay_packet;


/* Freeing stuff */
static void janus_videoroom_subscriber_destroy(janus_videoroom_subscriber *s) {
	if(s && g_atomic_int_compare_and_exchange(&s->destroyed, 0, 1))
		janus_refcount_decrease(&s->ref);
}

static void janus_videoroom_subscriber_free(const janus_refcount *s_ref) {
	janus_videoroom_subscriber *s = janus_refcount_containerof(s_ref, janus_videoroom_subscriber, ref);
	/* This subscriber can be destroyed, free all the resources */
	g_free(s->room_id_str);
	janus_sdp_destroy(s->sdp);
	g_free(s);
}

static void janus_videoroom_publisher_dereference(janus_videoroom_publisher *p) {
	/* This is used by g_pointer_clear and g_hash_table_new_full so that NULL is only possible if that was inserted into the hash table. */
	janus_refcount_decrease(&p->ref);
}

static void janus_videoroom_publisher_dereference_by_subscriber(janus_videoroom_publisher *p) {
	/* This is used by g_pointer_clear and g_hash_table_new_full so that NULL is only possible if that was inserted into the hash table. */
	janus_refcount_decrease(&p->session->ref);
	janus_refcount_decrease(&p->ref);
}

static void janus_videoroom_publisher_dereference_nodebug(janus_videoroom_publisher *p) {
	janus_refcount_decrease_nodebug(&p->ref);
}

static void janus_videoroom_publisher_destroy(janus_videoroom_publisher *p) {
	if(p && g_atomic_int_compare_and_exchange(&p->destroyed, 0, 1))
		janus_refcount_decrease(&p->ref);
}

static void janus_videoroom_publisher_free(const janus_refcount *p_ref) {
	janus_videoroom_publisher *p = janus_refcount_containerof(p_ref, janus_videoroom_publisher, ref);
	g_free(p->room_id_str);
	g_free(p->user_id_str);
	g_free(p->display);
	p->display = NULL;
	g_free(p->sdp);
	p->sdp = NULL;
	g_free(p->recording_base);
	p->recording_base = NULL;
	janus_recorder_destroy(p->arc);
	janus_recorder_destroy(p->vrc);
	janus_recorder_destroy(p->drc);

	if(p->udp_sock > 0)
		close(p->udp_sock);
	g_hash_table_destroy(p->rtp_forwarders);
	p->rtp_forwarders = NULL;
	g_hash_table_destroy(p->srtp_contexts);
	p->srtp_contexts = NULL;
	g_slist_free(p->subscribers);

	janus_mutex_destroy(&p->subscribers_mutex);
	janus_mutex_destroy(&p->rtp_forwarders_mutex);
	g_free(p);
}

static void janus_videoroom_session_destroy(janus_videoroom_session *session) {
	if(session && g_atomic_int_compare_and_exchange(&session->destroyed, 0, 1))
		janus_refcount_decrease(&session->ref);
}

static void janus_videoroom_session_free(const janus_refcount *session_ref) {
	janus_videoroom_session *session = janus_refcount_containerof(session_ref, janus_videoroom_session, ref);
	/* Remove the reference to the core plugin session */
	janus_refcount_decrease(&session->handle->ref);
	/* This session can be destroyed, free all the resources */
	janus_mutex_destroy(&session->mutex);
	g_free(session);
}

static void janus_videoroom_room_dereference(janus_videoroom *room) {
	janus_refcount_decrease(&room->ref);
}

static void janus_videoroom_room_destroy(janus_videoroom *room) {
	if(room && g_atomic_int_compare_and_exchange(&room->destroyed, 0, 1))
		janus_refcount_decrease(&room->ref);
}

static void janus_videoroom_room_free(const janus_refcount *room_ref) {
	janus_videoroom *room = janus_refcount_containerof(room_ref, janus_videoroom, ref);
	/* This room can be destroyed, free all the resources */
	g_free(room->room_id_str);
	g_free(room->room_name);
	g_free(room->room_secret);
	g_free(room->room_pin);
	g_free(room->rec_dir);
	g_hash_table_destroy(room->participants);
	g_hash_table_destroy(room->private_ids);
	g_hash_table_destroy(room->allowed);
	g_free(room);
}

static void janus_videoroom_message_free(janus_videoroom_message *msg) {
	if(!msg || msg == &exit_message)
		return;

	if(msg->handle && msg->handle->plugin_handle) {
		janus_videoroom_session *session = (janus_videoroom_session *)msg->handle->plugin_handle;
		janus_refcount_decrease(&session->ref);
	}
	msg->handle = NULL;

	g_free(msg->transaction);
	msg->transaction = NULL;
	if(msg->message)
		json_decref(msg->message);
	msg->message = NULL;
	if(msg->jsep)
		json_decref(msg->jsep);
	msg->jsep = NULL;

	g_free(msg);
}

static void janus_videoroom_codecstr(janus_videoroom *videoroom, char *audio_codecs, char *video_codecs, int str_len, const char *split) {
	if (audio_codecs) {
		audio_codecs[0] = 0;
		g_snprintf(audio_codecs, str_len, "%s", janus_audiocodec_name(videoroom->acodec[0]));
		if (videoroom->acodec[1] != JANUS_AUDIOCODEC_NONE) {
			g_strlcat(audio_codecs, split, str_len);
			g_strlcat(audio_codecs, janus_audiocodec_name(videoroom->acodec[1]), str_len);
		}
		if (videoroom->acodec[2] != JANUS_AUDIOCODEC_NONE) {
			g_strlcat(audio_codecs, split, str_len);
			g_strlcat(audio_codecs, janus_audiocodec_name(videoroom->acodec[2]), str_len);
		}
	}
	if (video_codecs) {
		video_codecs[0] = 0;
		g_snprintf(video_codecs, str_len, "%s", janus_videocodec_name(videoroom->vcodec[0]));
		if (videoroom->vcodec[1] != JANUS_VIDEOCODEC_NONE) {
			g_strlcat(video_codecs, split, str_len);
			g_strlcat(video_codecs, janus_videocodec_name(videoroom->vcodec[1]), str_len);
		}
		if (videoroom->vcodec[2] != JANUS_VIDEOCODEC_NONE) {
			g_strlcat(video_codecs, split, str_len);
			g_strlcat(video_codecs, janus_videocodec_name(videoroom->vcodec[2]), str_len);
		}
	}
}

static void janus_videoroom_reqfir(janus_videoroom_publisher *publisher, const char *reason) {
	/* Send a FIR */
	char buf[20];
	janus_rtcp_fir((char *)&buf, 20, &publisher->fir_seq);
	JANUS_LOG(LOG_VERB, "%s sending FIR to %s (%s)\n", reason,
		publisher->user_id_str, publisher->display ? publisher->display : "??");
	gateway->relay_rtcp(publisher->session->handle, 1, buf, 20);
	/* Send a PLI too, just in case... */
	janus_rtcp_pli((char *)&buf, 12);
	JANUS_LOG(LOG_VERB, "%s sending PLI to %s (%s)\n", reason,
		publisher->user_id_str, publisher->display ? publisher->display : "??");
	gateway->relay_rtcp(publisher->session->handle, 1, buf, 12);
	/* Update the time of when we last sent a keyframe request */
	publisher->fir_latest = janus_get_monotonic_time();
}

/* Error codes */
#define JANUS_VIDEOROOM_ERROR_UNKNOWN_ERROR		499
#define JANUS_VIDEOROOM_ERROR_NO_MESSAGE		421
#define JANUS_VIDEOROOM_ERROR_INVALID_JSON		422
#define JANUS_VIDEOROOM_ERROR_INVALID_REQUEST	423
#define JANUS_VIDEOROOM_ERROR_JOIN_FIRST		424
#define JANUS_VIDEOROOM_ERROR_ALREADY_JOINED	425
#define JANUS_VIDEOROOM_ERROR_NO_SUCH_ROOM		426
#define JANUS_VIDEOROOM_ERROR_ROOM_EXISTS		427
#define JANUS_VIDEOROOM_ERROR_NO_SUCH_FEED		428
#define JANUS_VIDEOROOM_ERROR_MISSING_ELEMENT	429
#define JANUS_VIDEOROOM_ERROR_INVALID_ELEMENT	430
#define JANUS_VIDEOROOM_ERROR_INVALID_SDP_TYPE	431
#define JANUS_VIDEOROOM_ERROR_PUBLISHERS_FULL	432
#define JANUS_VIDEOROOM_ERROR_UNAUTHORIZED		433
#define JANUS_VIDEOROOM_ERROR_ALREADY_PUBLISHED	434
#define JANUS_VIDEOROOM_ERROR_NOT_PUBLISHED		435
#define JANUS_VIDEOROOM_ERROR_ID_EXISTS			436
#define JANUS_VIDEOROOM_ERROR_INVALID_SDP		437


static guint32 janus_videoroom_rtp_forwarder_add_helper(janus_videoroom_publisher *p,
		const gchar *host, int port, int rtcp_port, int pt, uint32_t ssrc,
		gboolean simulcast, int srtp_suite, const char *srtp_crypto,
		int substream, gboolean is_video, gboolean is_data) {
	if(!p || !host) {
		return 0;
	}
	janus_mutex_lock(&p->rtp_forwarders_mutex);
	/* Do we need to bind to a port for RTCP? */
	int fd = -1;
	uint16_t local_rtcp_port = 0;
	if(!is_data && rtcp_port > 0) {
		fd = socket(AF_INET6, SOCK_DGRAM, IPPROTO_UDP);
		if(fd < 0) {
			janus_mutex_unlock(&p->rtp_forwarders_mutex);
			JANUS_LOG(LOG_ERR, "Error creating RTCP socket for new RTP forwarder... %d (%s)\n",
				errno, strerror(errno));
			return 0;
		}
		int v6only = 0;
		if(setsockopt(fd, IPPROTO_IPV6, IPV6_V6ONLY, &v6only, sizeof(v6only)) != 0) {
			janus_mutex_unlock(&p->rtp_forwarders_mutex);
			JANUS_LOG(LOG_ERR, "Error creating RTCP socket for new RTP forwarder... %d (%s)\n",
				errno, strerror(errno));
			return 0;
		}
		struct sockaddr_in6 address;
		socklen_t len = sizeof(address);
		memset(&address, 0, sizeof(address));
		address.sin6_family = AF_INET6;
		address.sin6_port = htons(0);	/* The RTCP port we received is the remote one */
		address.sin6_addr = in6addr_any;
		if(bind(fd, (struct sockaddr *)&address, len) < 0 ||
				getsockname(fd, (struct sockaddr *)&address, &len) < 0) {
			janus_mutex_unlock(&p->rtp_forwarders_mutex);
			JANUS_LOG(LOG_ERR, "Error binding RTCP socket for new RTP forwarder... %d (%s)\n",
				errno, strerror(errno));
			close(fd);
			return 0;
		}
		local_rtcp_port = ntohs(address.sin6_port);
		JANUS_LOG(LOG_VERB, "Bound local %s RTCP port: %"SCNu16"\n",
			is_video ? "video" : "audio", local_rtcp_port);
	}
	janus_videoroom_rtp_forwarder *forward = g_malloc0(sizeof(janus_videoroom_rtp_forwarder));
	forward->source = p;
	forward->rtcp_fd = fd;
	forward->local_rtcp_port = local_rtcp_port;
	forward->remote_rtcp_port = rtcp_port;
	/* First of all, let's check if we need to setup an SRTP forwarder */
	if(!is_data && srtp_suite > 0 && srtp_crypto != NULL) {
		/* First of all, let's check if there's already an RTP forwarder with
		 * the same SRTP context: make sure SSRC and pt are the same too */
		char media[10] = {0};
		if(!is_video) {
			g_sprintf(media, "audio");
		} else if(is_video) {
			g_sprintf(media, "video%d", substream);
		}
		char srtp_id[256] = {0};
		g_snprintf(srtp_id, 255, "%s-%s-%"SCNu32"-%d", srtp_crypto, media, ssrc, pt);
		JANUS_LOG(LOG_VERB, "SRTP context ID: %s\n", srtp_id);
		janus_videoroom_srtp_context *srtp_ctx = g_hash_table_lookup(p->srtp_contexts, srtp_id);
		if(srtp_ctx != NULL) {
			JANUS_LOG(LOG_VERB, "  -- Reusing existing SRTP context\n");
			srtp_ctx->count++;
			forward->srtp_ctx = srtp_ctx;
		} else {
			/* Nope, base64 decode the crypto string and set it as a new SRTP context */
			JANUS_LOG(LOG_VERB, "  -- Creating new SRTP context\n");
			srtp_ctx = g_malloc0(sizeof(janus_videoroom_srtp_context));
			gsize len = 0;
			guchar *decoded = g_base64_decode(srtp_crypto, &len);
			if(len < SRTP_MASTER_LENGTH) {
				janus_mutex_unlock(&p->rtp_forwarders_mutex);
				JANUS_LOG(LOG_ERR, "Invalid SRTP crypto (%s)\n", srtp_crypto);
				g_free(decoded);
				g_free(srtp_ctx);
				if(forward->rtcp_fd > -1)
					close(forward->rtcp_fd);
				g_free(forward);
				return 0;
			}
			/* Set SRTP policy */
			srtp_policy_t *policy = &srtp_ctx->policy;
			srtp_crypto_policy_set_rtp_default(&(policy->rtp));
			if(srtp_suite == 32) {
				srtp_crypto_policy_set_aes_cm_128_hmac_sha1_32(&(policy->rtp));
			} else if(srtp_suite == 80) {
				srtp_crypto_policy_set_aes_cm_128_hmac_sha1_80(&(policy->rtp));
			}
			policy->ssrc.type = ssrc_any_inbound;
			policy->key = decoded;
			policy->next = NULL;
			/* Create SRTP context */
			srtp_err_status_t res = srtp_create(&srtp_ctx->ctx, policy);
			if(res != srtp_err_status_ok) {
				/* Something went wrong... */
				janus_mutex_unlock(&p->rtp_forwarders_mutex);
				JANUS_LOG(LOG_ERR, "Error creating forwarder SRTP session: %d (%s)\n", res, janus_srtp_error_str(res));
				g_free(decoded);
				policy->key = NULL;
				g_free(srtp_ctx);
				if(forward->rtcp_fd > -1)
					close(forward->rtcp_fd);
				g_free(forward);
				return 0;
			}
			srtp_ctx->contexts = p->srtp_contexts;
			srtp_ctx->id = g_strdup(srtp_id);
			srtp_ctx->count = 1;
			g_hash_table_insert(p->srtp_contexts, srtp_ctx->id, srtp_ctx);
			forward->srtp_ctx = srtp_ctx;
		}
		forward->is_srtp = TRUE;
	}
	forward->is_video = is_video;
	forward->payload_type = pt;
	forward->ssrc = ssrc;
	forward->substream = substream;
	forward->is_data = is_data;
	/* Check if the host address is IPv4 or IPv6 */
	if(strstr(host, ":") != NULL) {
		forward->serv_addr6.sin6_family = AF_INET6;
		inet_pton(AF_INET6, host, &(forward->serv_addr6.sin6_addr));
		forward->serv_addr6.sin6_port = htons(port);
	} else {
		forward->serv_addr.sin_family = AF_INET;
		inet_pton(AF_INET, host, &(forward->serv_addr.sin_addr));
		forward->serv_addr.sin_port = htons(port);
	}
	if(is_video && simulcast) {
		forward->simulcast = TRUE;
		janus_rtp_switching_context_reset(&forward->context);
		janus_rtp_simulcasting_context_reset(&forward->sim_context);
		forward->sim_context.rid_ext_id = p->rid_extmap_id;
		forward->sim_context.substream_target = 2;
		forward->sim_context.templayer_target = 2;
	}
	janus_refcount_init(&forward->ref, janus_videoroom_rtp_forwarder_free);
	guint32 stream_id = janus_random_uint32();
	while(g_hash_table_lookup(p->rtp_forwarders, GUINT_TO_POINTER(stream_id)) != NULL) {
		stream_id = janus_random_uint32();
	}
	g_hash_table_insert(p->rtp_forwarders, GUINT_TO_POINTER(stream_id), forward);
	if(fd > -1) {
		/* We need RTCP: track this file descriptor, and ref the forwarder */
		janus_refcount_increase(&forward->ref);
		forward->rtcp_recv = g_source_new(&janus_videoroom_rtp_forwarder_rtcp_funcs, sizeof(janus_videoroom_rtcp_receiver));
		janus_videoroom_rtcp_receiver *rr = (janus_videoroom_rtcp_receiver *)forward->rtcp_recv;
		rr->forward = forward;
		g_source_set_priority(forward->rtcp_recv, G_PRIORITY_DEFAULT);
		g_source_add_unix_fd(forward->rtcp_recv, fd, G_IO_IN | G_IO_ERR);
		g_source_attach((GSource *)forward->rtcp_recv, rtcpfwd_ctx);
		/* Send a couple of empty RTP packets to the remote port to do latching */
		struct sockaddr *address = NULL;
		struct sockaddr_in addr4 = { 0 };
		struct sockaddr_in6 addr6 = { 0 };
		socklen_t addrlen = 0;
		if(forward->serv_addr.sin_family == AF_INET) {
			addr4.sin_family = AF_INET;
			addr4.sin_addr.s_addr = forward->serv_addr.sin_addr.s_addr;
			addr4.sin_port = htons(forward->remote_rtcp_port);
			address = (struct sockaddr *)&addr4;
			addrlen = sizeof(addr4);
		} else {
			addr6.sin6_family = AF_INET6;
			memcpy(&addr6.sin6_addr, &forward->serv_addr6.sin6_addr, sizeof(struct in6_addr));
			addr6.sin6_port = htons(forward->remote_rtcp_port);
			address = (struct sockaddr *)&addr6;
			addrlen = sizeof(addr6);
		}
		janus_rtp_header rtp;
		memset(&rtp, 0, sizeof(rtp));
		rtp.version = 2;
		(void)sendto(fd, &rtp, 12, 0, address, addrlen);
		(void)sendto(fd, &rtp, 12, 0, address, addrlen);
	}
	janus_mutex_unlock(&p->rtp_forwarders_mutex);
	JANUS_LOG(LOG_VERB, "Added %s/%d rtp_forward to participant %s host: %s:%d stream_id: %"SCNu32"\n",
		is_data ? "data" : (is_video ? "video" : "audio"), substream, p->user_id_str, host, port, stream_id);
	return stream_id;
}

static void janus_videoroom_rtp_forwarder_destroy(janus_videoroom_rtp_forwarder *forward) {
	if(forward && g_atomic_int_compare_and_exchange(&forward->destroyed, 0, 1)) {
		if(forward->rtcp_fd > -1) {
			g_source_destroy(forward->rtcp_recv);
			g_source_unref(forward->rtcp_recv);
		}
		janus_refcount_decrease(&forward->ref);
	}
}
static void janus_videoroom_rtp_forwarder_free(const janus_refcount *f_ref) {
	janus_videoroom_rtp_forwarder *forward = janus_refcount_containerof(f_ref, janus_videoroom_rtp_forwarder, ref);
	if(forward->rtcp_fd > -1)
		close(forward->rtcp_fd);
	if(forward->is_srtp && forward->srtp_ctx) {
		forward->srtp_ctx->count--;
		if(forward->srtp_ctx->count == 0 && forward->srtp_ctx->contexts != NULL)
			g_hash_table_remove(forward->srtp_ctx->contexts, forward->srtp_ctx->id);
	}
	g_free(forward);
	forward = NULL;
}

static void janus_videoroom_srtp_context_free(gpointer data) {
	if(data) {
		janus_videoroom_srtp_context *srtp_ctx = (janus_videoroom_srtp_context *)data;
		if(srtp_ctx) {
			g_free(srtp_ctx->id);
			srtp_dealloc(srtp_ctx->ctx);
			g_free(srtp_ctx->policy.key);
			g_free(srtp_ctx);
			srtp_ctx = NULL;
		}
	}
}


/* Plugin implementation */
int janus_videoroom_init(janus_callbacks *callback, const char *config_path) {
	if(g_atomic_int_get(&stopping)) {
		/* Still stopping from before */
		return -1;
	}
	if(callback == NULL || config_path == NULL) {
		/* Invalid arguments */
		return -1;
	}

	/* Read configuration */
	char filename[255];
	g_snprintf(filename, 255, "%s/%s.jcfg", config_path, JANUS_VIDEOROOM_PACKAGE);
	JANUS_LOG(LOG_VERB, "Configuration file: %s\n", filename);
	config = janus_config_parse(filename);
	if(config == NULL) {
		JANUS_LOG(LOG_WARN, "Couldn't find .jcfg configuration file (%s), trying .cfg\n", JANUS_VIDEOROOM_PACKAGE);
		g_snprintf(filename, 255, "%s/%s.cfg", config_path, JANUS_VIDEOROOM_PACKAGE);
		JANUS_LOG(LOG_VERB, "Configuration file: %s\n", filename);
		config = janus_config_parse(filename);
	}
	config_folder = config_path;
	if(config != NULL)
		janus_config_print(config);

	sessions = g_hash_table_new_full(NULL, NULL, NULL, (GDestroyNotify)janus_videoroom_session_destroy);
	messages = g_async_queue_new_full((GDestroyNotify) janus_videoroom_message_free);

	/* This is the callback we'll need to invoke to contact the Janus core */
	gateway = callback;

	/* Parse configuration to populate the rooms list */
	if(config != NULL) {
		janus_config_category *config_general = janus_config_get_create(config, NULL, janus_config_type_category, "general");
		/* Any admin key to limit who can "create"? */
		janus_config_item *key = janus_config_get(config, config_general, janus_config_type_item, "admin_key");
		if(key != NULL && key->value != NULL)
			admin_key = g_strdup(key->value);
		janus_config_item *lrf = janus_config_get(config, config_general, janus_config_type_item, "lock_rtp_forward");
		if(admin_key && lrf != NULL && lrf->value != NULL)
			lock_rtpfwd = janus_is_true(lrf->value);
		janus_config_item *events = janus_config_get(config, config_general, janus_config_type_item, "events");
		if(events != NULL && events->value != NULL)
			notify_events = janus_is_true(events->value);
		if(!notify_events && callback->events_is_enabled()) {
			JANUS_LOG(LOG_WARN, "Notification of events to handlers disabled for %s\n", JANUS_VIDEOROOM_NAME);
		}
		janus_config_item *ids = janus_config_get(config, config_general, janus_config_type_item, "string_ids");
		if(ids != NULL && ids->value != NULL)
			string_ids = janus_is_true(ids->value);
		if(string_ids) {
			JANUS_LOG(LOG_INFO, "VideoRoom will use alphanumeric IDs, not numeric\n");
		}
	}
	rooms = g_hash_table_new_full(string_ids ? g_str_hash : g_int64_hash, string_ids ? g_str_equal : g_int64_equal,
		(GDestroyNotify)g_free, (GDestroyNotify)janus_videoroom_room_destroy);
	/* Iterate on all rooms */
	if(config != NULL) {
		GList *clist = janus_config_get_categories(config, NULL), *cl = clist;
		while(cl != NULL) {
			janus_config_category *cat = (janus_config_category *)cl->data;
			if(cat->name == NULL || !strcasecmp(cat->name, "general")) {
				cl = cl->next;
				continue;
			}
			JANUS_LOG(LOG_VERB, "Adding video room '%s'\n", cat->name);
			janus_config_item *desc = janus_config_get(config, cat, janus_config_type_item, "description");
			janus_config_item *priv = janus_config_get(config, cat, janus_config_type_item, "is_private");
			janus_config_item *secret = janus_config_get(config, cat, janus_config_type_item, "secret");
			janus_config_item *pin = janus_config_get(config, cat, janus_config_type_item, "pin");
			janus_config_item *req_pvtid = janus_config_get(config, cat, janus_config_type_item, "require_pvtid");
			janus_config_item *bitrate = janus_config_get(config, cat, janus_config_type_item, "bitrate");
			janus_config_item *bitrate_cap = janus_config_get(config, cat, janus_config_type_item, "bitrate_cap");
			janus_config_item *maxp = janus_config_get(config, cat, janus_config_type_item, "publishers");
			janus_config_item *firfreq = janus_config_get(config, cat, janus_config_type_item, "fir_freq");
			janus_config_item *audiocodec = janus_config_get(config, cat, janus_config_type_item, "audiocodec");
			janus_config_item *videocodec = janus_config_get(config, cat, janus_config_type_item, "videocodec");
			janus_config_item *fec = janus_config_get(config, cat, janus_config_type_item, "opus_fec");
			janus_config_item *svc = janus_config_get(config, cat, janus_config_type_item, "video_svc");
			janus_config_item *audiolevel_ext = janus_config_get(config, cat, janus_config_type_item, "audiolevel_ext");
			janus_config_item *audiolevel_event = janus_config_get(config, cat, janus_config_type_item, "audiolevel_event");
			janus_config_item *audio_active_packets = janus_config_get(config, cat, janus_config_type_item, "audio_active_packets");
			janus_config_item *audio_level_average = janus_config_get(config, cat, janus_config_type_item, "audio_level_average");
			janus_config_item *videoorient_ext = janus_config_get(config, cat, janus_config_type_item, "videoorient_ext");
			janus_config_item *playoutdelay_ext = janus_config_get(config, cat, janus_config_type_item, "playoutdelay_ext");
			janus_config_item *transport_wide_cc_ext = janus_config_get(config, cat, janus_config_type_item, "transport_wide_cc_ext");
			janus_config_item *notify_joining = janus_config_get(config, cat, janus_config_type_item, "notify_joining");
			janus_config_item *record = janus_config_get(config, cat, janus_config_type_item, "record");
			janus_config_item *rec_dir = janus_config_get(config, cat, janus_config_type_item, "rec_dir");
			/* Create the video room */
			janus_videoroom *videoroom = g_malloc0(sizeof(janus_videoroom));
			const char *room_num = cat->name;
			if(strstr(room_num, "room-") == room_num)
				room_num += 5;
			videoroom->room_id = g_ascii_strtoull(room_num, NULL, 0);
			videoroom->room_id_str = g_strdup(room_num);
			char *description = NULL;
			if(desc != NULL && desc->value != NULL && strlen(desc->value) > 0)
				description = g_strdup(desc->value);
			else
				description = g_strdup(cat->name);
			videoroom->room_name = description;
			if(secret != NULL && secret->value != NULL) {
				videoroom->room_secret = g_strdup(secret->value);
			}
			if(pin != NULL && pin->value != NULL) {
				videoroom->room_pin = g_strdup(pin->value);
			}
			videoroom->is_private = priv && priv->value && janus_is_true(priv->value);
			videoroom->require_pvtid = req_pvtid && req_pvtid->value && janus_is_true(req_pvtid->value);
			videoroom->max_publishers = 3;	/* FIXME How should we choose a default? */
			if(maxp != NULL && maxp->value != NULL)
				videoroom->max_publishers = atol(maxp->value);
			if(videoroom->max_publishers < 0)
				videoroom->max_publishers = 3;	/* FIXME How should we choose a default? */
			videoroom->bitrate = 0;
			if(bitrate != NULL && bitrate->value != NULL)
				videoroom->bitrate = atol(bitrate->value);
			if(videoroom->bitrate > 0 && videoroom->bitrate < 64000)
				videoroom->bitrate = 64000;	/* Don't go below 64k */
			videoroom->bitrate_cap = bitrate_cap && bitrate_cap->value && janus_is_true(bitrate_cap->value);
			videoroom->fir_freq = 0;
			if(firfreq != NULL && firfreq->value != NULL)
				videoroom->fir_freq = atol(firfreq->value);
			/* By default, we force Opus as the only audio codec */
			videoroom->acodec[0] = JANUS_AUDIOCODEC_OPUS;
			videoroom->acodec[1] = JANUS_AUDIOCODEC_NONE;
			videoroom->acodec[2] = JANUS_AUDIOCODEC_NONE;
			/* Check if we're forcing a different single codec, or allowing more than one */
			if(audiocodec && audiocodec->value) {
				gchar **list = g_strsplit(audiocodec->value, ",", 4);
				gchar *codec = list[0];
				if(codec != NULL) {
					int i=0;
					while(codec != NULL) {
						if(i == 3) {
							JANUS_LOG(LOG_WARN, "Ignoring extra audio codecs: %s\n", codec);
							break;
						}
						if(strlen(codec) > 0)
							videoroom->acodec[i] = janus_audiocodec_from_name(codec);
						i++;
						codec = list[i];
					}
				}
				g_clear_pointer(&list, g_strfreev);
			}
			/* By default, we force VP8 as the only video codec */
			videoroom->vcodec[0] = JANUS_VIDEOCODEC_VP8;
			videoroom->vcodec[1] = JANUS_VIDEOCODEC_NONE;
			videoroom->vcodec[2] = JANUS_VIDEOCODEC_NONE;
			/* Check if we're forcing a different single codec, or allowing more than one */
			if(videocodec && videocodec->value) {
				gchar **list = g_strsplit(videocodec->value, ",", 4);
				gchar *codec = list[0];
				if(codec != NULL) {
					int i=0;
					while(codec != NULL) {
						if(i == 3) {
							JANUS_LOG(LOG_WARN, "Ignoring extra video codecs: %s\n", codec);
							break;
						}
						if(strlen(codec) > 0)
							videoroom->vcodec[i] = janus_videocodec_from_name(codec);
						i++;
						codec = list[i];
					}
				}
				g_clear_pointer(&list, g_strfreev);
			}
			if(fec && fec->value) {
				videoroom->do_opusfec = janus_is_true(fec->value);
				if(videoroom->acodec[0] != JANUS_AUDIOCODEC_OPUS &&
						videoroom->acodec[1] != JANUS_AUDIOCODEC_OPUS &&
						videoroom->acodec[2] != JANUS_AUDIOCODEC_OPUS) {
					videoroom->do_opusfec = FALSE;
					JANUS_LOG(LOG_WARN, "Inband FEC is only supported for rooms that allow Opus: disabling it...\n");
				}
			}
			if(svc && svc->value && janus_is_true(svc->value)) {
				if(videoroom->vcodec[0] == JANUS_VIDEOCODEC_VP9 &&
						videoroom->vcodec[1] == JANUS_VIDEOCODEC_NONE &&
						videoroom->vcodec[2] == JANUS_VIDEOCODEC_NONE) {
					videoroom->do_svc = TRUE;
				} else {
					JANUS_LOG(LOG_WARN, "SVC is only supported, in an experimental way, for VP9 only rooms: disabling it...\n");
				}
			}
			videoroom->audiolevel_ext = TRUE;
			if(audiolevel_ext != NULL && audiolevel_ext->value != NULL)
				videoroom->audiolevel_ext = janus_is_true(audiolevel_ext->value);
			videoroom->audiolevel_event = FALSE;
			if(audiolevel_event != NULL && audiolevel_event->value != NULL)
				videoroom->audiolevel_event = janus_is_true(audiolevel_event->value);
			if(videoroom->audiolevel_event) {
				videoroom->audio_active_packets = 100;
				if(audio_active_packets != NULL && audio_active_packets->value != NULL){
					if(atoi(audio_active_packets->value) > 0) {
						videoroom->audio_active_packets = atoi(audio_active_packets->value);
					} else {
						JANUS_LOG(LOG_WARN, "Invalid audio_active_packets value, using default: %d\n", videoroom->audio_active_packets);
					}
				}
				videoroom->audio_level_average = 25;
				if(audio_level_average != NULL && audio_level_average->value != NULL) {
					if(atoi(audio_level_average->value) > 0) {
						videoroom->audio_level_average = atoi(audio_level_average->value);
					} else {
						JANUS_LOG(LOG_WARN, "Invalid audio_level_average value provided, using default: %d\n", videoroom->audio_level_average);
					}
				}
			}
			videoroom->videoorient_ext = TRUE;
			if(videoorient_ext != NULL && videoorient_ext->value != NULL)
				videoroom->videoorient_ext = janus_is_true(videoorient_ext->value);
			videoroom->playoutdelay_ext = TRUE;
			if(playoutdelay_ext != NULL && playoutdelay_ext->value != NULL)
				videoroom->playoutdelay_ext = janus_is_true(playoutdelay_ext->value);
			videoroom->transport_wide_cc_ext = TRUE;
			if(transport_wide_cc_ext != NULL && transport_wide_cc_ext->value != NULL)
				videoroom->transport_wide_cc_ext = janus_is_true(transport_wide_cc_ext->value);
			if(record && record->value) {
				videoroom->record = janus_is_true(record->value);
			}
			if(rec_dir && rec_dir->value) {
				videoroom->rec_dir = g_strdup(rec_dir->value);
			}
			/* By default, the VideoRoom plugin does not notify about participants simply joining the room.
			   It only notifies when the participant actually starts publishing media. */
			videoroom->notify_joining = FALSE;
			if(notify_joining != NULL && notify_joining->value != NULL)
				videoroom->notify_joining = janus_is_true(notify_joining->value);
			g_atomic_int_set(&videoroom->destroyed, 0);
			janus_mutex_init(&videoroom->mutex);
			janus_refcount_init(&videoroom->ref, janus_videoroom_room_free);
			videoroom->participants = g_hash_table_new_full(string_ids ? g_str_hash : g_int64_hash, string_ids ? g_str_equal : g_int64_equal,
				(GDestroyNotify)g_free, (GDestroyNotify)janus_videoroom_publisher_dereference);
			videoroom->private_ids = g_hash_table_new(NULL, NULL);
			videoroom->check_allowed = FALSE;	/* Static rooms can't have an "allowed" list yet, no hooks to the configuration file */
			videoroom->allowed = g_hash_table_new_full(g_str_hash, g_str_equal, (GDestroyNotify)g_free, NULL);
			janus_mutex_lock(&rooms_mutex);
			g_hash_table_insert(rooms,
				string_ids ? (gpointer)g_strdup(videoroom->room_id_str) : (gpointer)janus_uint64_dup(videoroom->room_id),
				videoroom);
			janus_mutex_unlock(&rooms_mutex);
			/* Compute a list of the supported codecs for the summary */
			char audio_codecs[100], video_codecs[100];
			janus_videoroom_codecstr(videoroom, audio_codecs, video_codecs, sizeof(audio_codecs), "|");
			JANUS_LOG(LOG_VERB, "Created videoroom: %s (%s, %s, %s/%s codecs, secret: %s, pin: %s, pvtid: %s)\n",
				videoroom->room_id_str, videoroom->room_name,
				videoroom->is_private ? "private" : "public",
				audio_codecs, video_codecs,
				videoroom->room_secret ? videoroom->room_secret : "no secret",
				videoroom->room_pin ? videoroom->room_pin : "no pin",
				videoroom->require_pvtid ? "required" : "optional");
			if(videoroom->record) {
				JANUS_LOG(LOG_VERB, "  -- Room is going to be recorded in %s\n",
					videoroom->rec_dir ? videoroom->rec_dir : "the current folder");
			}
			cl = cl->next;
		}
		/* Done: we keep the configuration file open in case we get a "create" or "destroy" with permanent=true */
	}

	/* Show available rooms */
	janus_mutex_lock(&rooms_mutex);
	GHashTableIter iter;
	gpointer value;
	g_hash_table_iter_init(&iter, rooms);
	while (g_hash_table_iter_next(&iter, NULL, &value)) {
		janus_videoroom *vr = value;
		/* Compute a list of the supported codecs for the summary */
		char audio_codecs[100], video_codecs[100];
		janus_videoroom_codecstr(vr, audio_codecs, video_codecs, sizeof(audio_codecs), "|");
		JANUS_LOG(LOG_VERB, "  ::: [%s][%s] %"SCNu32", max %d publishers, FIR frequency of %d seconds, %s audio codec(s), %s video codec(s)\n",
			vr->room_id_str, vr->room_name, vr->bitrate, vr->max_publishers, vr->fir_freq,
			audio_codecs, video_codecs);
	}
	janus_mutex_unlock(&rooms_mutex);

	/* Thread for handling incoming RTCP packets from RTP forwarders, if any */
	rtcpfwd_ctx = g_main_context_new();
	rtcpfwd_loop = g_main_loop_new(rtcpfwd_ctx, FALSE);
	GError *error = NULL;
	rtcpfwd_thread = g_thread_try_new("videoroom rtcpfwd", janus_videoroom_rtp_forwarder_rtcp_thread, NULL, &error);
	if(error != NULL) {
		/* We show the error but it's not fatal */
		JANUS_LOG(LOG_ERR, "Got error %d (%s) trying to launch the VideoRoom RTCP thread for RTP forwarders...\n",
			error->code, error->message ? error->message : "??");
	}

	g_atomic_int_set(&initialized, 1);

	/* Launch the thread that will handle incoming messages */
	error = NULL;
	handler_thread = g_thread_try_new("videoroom handler", janus_videoroom_handler, NULL, &error);
	if(error != NULL) {
		g_atomic_int_set(&initialized, 0);
		JANUS_LOG(LOG_ERR, "Got error %d (%s) trying to launch the VideoRoom handler thread...\n",
			error->code, error->message ? error->message : "??");
		janus_config_destroy(config);
		return -1;
	}
	JANUS_LOG(LOG_INFO, "%s initialized!\n", JANUS_VIDEOROOM_NAME);
	return 0;
}

void janus_videoroom_destroy(void) {
	if(!g_atomic_int_get(&initialized))
		return;
	g_atomic_int_set(&stopping, 1);

	g_async_queue_push(messages, &exit_message);
	if(handler_thread != NULL) {
		g_thread_join(handler_thread);
		handler_thread = NULL;
	}
	if(rtcpfwd_thread != NULL) {
		if(g_main_loop_is_running(rtcpfwd_loop)) {
			g_main_loop_quit(rtcpfwd_loop);
			g_main_context_wakeup(rtcpfwd_ctx);
		}
		g_thread_join(rtcpfwd_thread);
		rtcpfwd_thread = NULL;
	}

	/* FIXME We should destroy the sessions cleanly */
	janus_mutex_lock(&sessions_mutex);
	g_hash_table_destroy(sessions);
	sessions = NULL;
	janus_mutex_unlock(&sessions_mutex);

	janus_mutex_lock(&rooms_mutex);
	g_hash_table_destroy(rooms);
	rooms = NULL;
	janus_mutex_unlock(&rooms_mutex);

	g_async_queue_unref(messages);
	messages = NULL;

	janus_config_destroy(config);
	g_free(admin_key);

	g_atomic_int_set(&initialized, 0);
	g_atomic_int_set(&stopping, 0);
	JANUS_LOG(LOG_INFO, "%s destroyed!\n", JANUS_VIDEOROOM_NAME);
}

int janus_videoroom_get_api_compatibility(void) {
	/* Important! This is what your plugin MUST always return: don't lie here or bad things will happen */
	return JANUS_PLUGIN_API_VERSION;
}

int janus_videoroom_get_version(void) {
	return JANUS_VIDEOROOM_VERSION;
}

const char *janus_videoroom_get_version_string(void) {
	return JANUS_VIDEOROOM_VERSION_STRING;
}

const char *janus_videoroom_get_description(void) {
	return JANUS_VIDEOROOM_DESCRIPTION;
}

const char *janus_videoroom_get_name(void) {
	return JANUS_VIDEOROOM_NAME;
}

const char *janus_videoroom_get_author(void) {
	return JANUS_VIDEOROOM_AUTHOR;
}

const char *janus_videoroom_get_package(void) {
	return JANUS_VIDEOROOM_PACKAGE;
}

static janus_videoroom_session *janus_videoroom_lookup_session(janus_plugin_session *handle) {
	janus_videoroom_session *session = NULL;
	if (g_hash_table_contains(sessions, handle)) {
		session = (janus_videoroom_session *)handle->plugin_handle;
	}
	return session;
}

void janus_videoroom_create_session(janus_plugin_session *handle, int *error) {
	if(g_atomic_int_get(&stopping) || !g_atomic_int_get(&initialized)) {
		*error = -1;
		return;
	}
	janus_videoroom_session *session = g_malloc0(sizeof(janus_videoroom_session));
	session->handle = handle;
	session->participant_type = janus_videoroom_p_type_none;
	session->participant = NULL;
	g_atomic_int_set(&session->hangingup, 0);
	g_atomic_int_set(&session->destroyed, 0);
	handle->plugin_handle = session;
	janus_mutex_init(&session->mutex);
	janus_refcount_init(&session->ref, janus_videoroom_session_free);

	janus_mutex_lock(&sessions_mutex);
	g_hash_table_insert(sessions, handle, session);
	janus_mutex_unlock(&sessions_mutex);

	return;
}

static janus_videoroom_publisher *janus_videoroom_session_get_publisher(janus_videoroom_session *session) {
	janus_mutex_lock(&session->mutex);
	janus_videoroom_publisher *publisher = (janus_videoroom_publisher *)session->participant;
	if(publisher)
		janus_refcount_increase(&publisher->ref);
	janus_mutex_unlock(&session->mutex);
	return publisher;
}

static janus_videoroom_publisher *janus_videoroom_session_get_publisher_nodebug(janus_videoroom_session *session) {
	janus_mutex_lock(&session->mutex);
	janus_videoroom_publisher *publisher = (janus_videoroom_publisher *)session->participant;
	if(publisher)
		janus_refcount_increase_nodebug(&publisher->ref);
	janus_mutex_unlock(&session->mutex);
	return publisher;
}

static void janus_videoroom_notify_participants(janus_videoroom_publisher *participant, json_t *msg) {
	/* participant->room->mutex has to be locked. */
	if(participant->room == NULL)
		return;
	GHashTableIter iter;
	gpointer value;
	g_hash_table_iter_init(&iter, participant->room->participants);
	while (participant->room && !g_atomic_int_get(&participant->room->destroyed) && g_hash_table_iter_next(&iter, NULL, &value)) {
		janus_videoroom_publisher *p = value;
		if(p && p->session && p != participant) {
			JANUS_LOG(LOG_VERB, "Notifying participant %s (%s)\n", p->user_id_str, p->display ? p->display : "??");
			int ret = gateway->push_event(p->session->handle, &janus_videoroom_plugin, NULL, msg, NULL);
			JANUS_LOG(LOG_VERB, "  >> %d (%s)\n", ret, janus_get_api_error(ret));
		}
	}
}

static void janus_videoroom_participant_joining(janus_videoroom_publisher *p) {
	/* we need to check if the room still exists, may have been destroyed already */
	if(p->room == NULL)
		return;
	if(!g_atomic_int_get(&p->room->destroyed) && p->room->notify_joining) {
		json_t *event = json_object();
		json_t *user = json_object();
		json_object_set_new(user, "id", string_ids ? json_string(p->user_id_str) : json_integer(p->user_id));
		if (p->display) {
			json_object_set_new(user, "display", json_string(p->display));
		}
		json_object_set_new(event, "videoroom", json_string("event"));
		json_object_set_new(event, "room", string_ids ? json_string(p->room_id_str) : json_integer(p->room_id));
		json_object_set_new(event, "joining", user);
		janus_videoroom_notify_participants(p, event);
		/* user gets deref-ed by the owner event */
		json_decref(event);
	}
}

static void janus_videoroom_leave_or_unpublish(janus_videoroom_publisher *participant, gboolean is_leaving, gboolean kicked) {
	/* we need to check if the room still exists, may have been destroyed already */
	if(participant->room == NULL)
		return;
	janus_mutex_lock(&rooms_mutex);
	if(!g_hash_table_lookup(rooms, string_ids ? (gpointer)participant->room_id_str : (gpointer)&participant->room_id)) {
		JANUS_LOG(LOG_ERR, "No such room (%s)\n", participant->room_id_str);
		janus_mutex_unlock(&rooms_mutex);
		return;
	}
	janus_mutex_unlock(&rooms_mutex);
	janus_videoroom *room = participant->room;
	if(!room || g_atomic_int_get(&room->destroyed))
		return;
	janus_refcount_increase(&room->ref);
	janus_mutex_lock(&room->mutex);
	if (!participant->room) {
		janus_mutex_unlock(&room->mutex);
		janus_refcount_decrease(&room->ref);
		return;
	}
	json_t *event = json_object();
	json_object_set_new(event, "videoroom", json_string("event"));
	json_object_set_new(event, "room", string_ids ? json_string(participant->room_id_str) : json_integer(participant->room_id));
	json_object_set_new(event, is_leaving ? (kicked ? "kicked" : "leaving") : "unpublished",
		json_integer(participant->user_id));
	janus_videoroom_notify_participants(participant, event);
	/* Also notify event handlers */
	if(notify_events && gateway->events_is_enabled()) {
		json_t *info = json_object();
		json_object_set_new(info, "event", json_string(is_leaving ? (kicked ? "kicked" : "leaving") : "unpublished"));
		json_object_set_new(info, "room", string_ids ? json_string(participant->room_id_str) : json_integer(participant->room_id));
		json_object_set_new(info, "id", string_ids ? json_string(participant->user_id_str) : json_integer(participant->user_id));
		gateway->notify_event(&janus_videoroom_plugin, NULL, info);
	}
	if(is_leaving) {
		g_hash_table_remove(participant->room->participants,
			string_ids ? (gpointer)participant->user_id_str : (gpointer)&participant->user_id);
		g_hash_table_remove(participant->room->private_ids, GUINT_TO_POINTER(participant->pvt_id));
		g_clear_pointer(&participant->room, janus_videoroom_room_dereference);
	}
	janus_mutex_unlock(&room->mutex);
	janus_refcount_decrease(&room->ref);
	json_decref(event);
}

void janus_videoroom_destroy_session(janus_plugin_session *handle, int *error) {
	if(g_atomic_int_get(&stopping) || !g_atomic_int_get(&initialized)) {
		*error = -1;
		return;
	}
	janus_mutex_lock(&sessions_mutex);
	janus_videoroom_session *session = janus_videoroom_lookup_session(handle);
	if(!session) {
		janus_mutex_unlock(&sessions_mutex);
		JANUS_LOG(LOG_ERR, "No VideoRoom session associated with this handle...\n");
		*error = -2;
		return;
	}
	if(g_atomic_int_get(&session->destroyed)) {
		janus_mutex_unlock(&sessions_mutex);
		JANUS_LOG(LOG_WARN, "VideoRoom session already marked as destroyed...\n");
		return;
	}
	/* Cleaning up and removing the session is done in a lazy way */
	if(!g_atomic_int_get(&session->destroyed)) {
		/* Any related WebRTC PeerConnection is not available anymore either */
		janus_videoroom_hangup_media_internal(handle);
		if(session->participant_type == janus_videoroom_p_type_publisher) {
			/* Get rid of publisher */
			janus_mutex_lock(&session->mutex);
			janus_videoroom_publisher *p = (janus_videoroom_publisher *)session->participant;
			if(p)
				janus_refcount_increase(&p->ref);
			session->participant = NULL;
			janus_mutex_unlock(&session->mutex);
			if(p && p->room) {
				janus_videoroom_leave_or_unpublish(p, TRUE, FALSE);
			}
			janus_videoroom_publisher_destroy(p);
			if(p)
				janus_refcount_decrease(&p->ref);
		} else if(session->participant_type == janus_videoroom_p_type_subscriber) {
			janus_videoroom_subscriber *s = (janus_videoroom_subscriber *)session->participant;
			session->participant = NULL;
			if(s->room) {
				janus_refcount_decrease(&s->room->ref);
				janus_refcount_decrease(&s->ref);
			}
			janus_videoroom_subscriber_destroy(s);
		}
		g_hash_table_remove(sessions, handle);
	}
	janus_mutex_unlock(&sessions_mutex);
	return;
}

json_t *janus_videoroom_query_session(janus_plugin_session *handle) {
	if(g_atomic_int_get(&stopping) || !g_atomic_int_get(&initialized)) {
		return NULL;
	}
	janus_mutex_lock(&sessions_mutex);
	janus_videoroom_session *session = janus_videoroom_lookup_session(handle);
	if(!session) {
		janus_mutex_unlock(&sessions_mutex);
		JANUS_LOG(LOG_ERR, "No session associated with this handle...\n");
		return NULL;
	}
	janus_refcount_increase(&session->ref);
	janus_mutex_unlock(&sessions_mutex);
	/* Show the participant/room info, if any */
	json_t *info = json_object();
	if(session->participant) {
		if(session->participant_type == janus_videoroom_p_type_none) {
			json_object_set_new(info, "type", json_string("none"));
		} else if(session->participant_type == janus_videoroom_p_type_publisher) {
			json_object_set_new(info, "type", json_string("publisher"));
			janus_videoroom_publisher *participant = janus_videoroom_session_get_publisher(session);
			if(participant && participant->room) {
				janus_videoroom *room = participant->room;
				json_object_set_new(info, "room", room ? json_integer(room->room_id) : NULL);
				json_object_set_new(info, "id", string_ids ? json_string(participant->user_id_str) : json_integer(participant->user_id));
				json_object_set_new(info, "private_id", json_integer(participant->pvt_id));
				if(participant->display)
					json_object_set_new(info, "display", json_string(participant->display));
				if(participant->subscribers)
					json_object_set_new(info, "viewers", json_integer(g_slist_length(participant->subscribers)));
				json_t *media = json_object();
				json_object_set_new(media, "audio", participant->audio ? json_true() : json_false());
				if(participant->audio)
					json_object_set_new(media, "audio_codec", json_string(janus_audiocodec_name(participant->acodec)));
				json_object_set_new(media, "video", participant->video ? json_true() : json_false());
				if(participant->video)
					json_object_set_new(media, "video_codec", json_string(janus_videocodec_name(participant->vcodec)));
				json_object_set_new(media, "data", participant->data ? json_true() : json_false());
				json_object_set_new(info, "media", media);
				json_object_set_new(info, "bitrate", json_integer(participant->bitrate));
				if(participant->ssrc[0] != 0 || participant->rid[0] != NULL)
					json_object_set_new(info, "simulcast", json_true());
				if(participant->arc || participant->vrc || participant->drc) {
					json_t *recording = json_object();
					if(participant->arc && participant->arc->filename)
						json_object_set_new(recording, "audio", json_string(participant->arc->filename));
					if(participant->vrc && participant->vrc->filename)
						json_object_set_new(recording, "video", json_string(participant->vrc->filename));
					if(participant->drc && participant->drc->filename)
						json_object_set_new(recording, "data", json_string(participant->drc->filename));
					json_object_set_new(info, "recording", recording);
				}
				if(participant->audio_level_extmap_id > 0) {
					json_object_set_new(info, "audio-level-dBov", json_integer(participant->audio_dBov_level));
					json_object_set_new(info, "talking", participant->talking ? json_true() : json_false());
				}
				janus_refcount_decrease(&participant->ref);
			}
		} else if(session->participant_type == janus_videoroom_p_type_subscriber) {
			json_object_set_new(info, "type", json_string("subscriber"));
			janus_videoroom_subscriber *participant = (janus_videoroom_subscriber *)session->participant;
			if(participant && participant->room) {
				janus_videoroom_publisher *feed = (janus_videoroom_publisher *)participant->feed;
				if(feed && feed->room) {
					janus_videoroom *room = feed->room;
					json_object_set_new(info, "room", room ? json_integer(room->room_id) : NULL);
					json_object_set_new(info, "private_id", json_integer(participant->pvt_id));
					json_object_set_new(info, "feed_id", string_ids ? json_string(feed->user_id_str) : json_integer(feed->user_id));
					if(feed->display)
						json_object_set_new(info, "feed_display", json_string(feed->display));
				}
				json_t *media = json_object();
				json_object_set_new(media, "audio", participant->audio ? json_true() : json_false());
				json_object_set_new(media, "audio-offered", participant->audio_offered ? json_true() : json_false());
				json_object_set_new(media, "video", participant->video ? json_true() : json_false());
				json_object_set_new(media, "video-offered", participant->video_offered ? json_true() : json_false());
				json_object_set_new(media, "data", participant->data ? json_true() : json_false());
				json_object_set_new(media, "data-offered", participant->data_offered ? json_true() : json_false());
				json_object_set_new(info, "media", media);
				if(feed && (feed->ssrc[0] != 0 || feed->rid[0] != NULL)) {
					json_t *simulcast = json_object();
					json_object_set_new(simulcast, "substream", json_integer(participant->sim_context.substream));
					json_object_set_new(simulcast, "substream-target", json_integer(participant->sim_context.substream_target));
					json_object_set_new(simulcast, "temporal-layer", json_integer(participant->sim_context.templayer));
					json_object_set_new(simulcast, "temporal-layer-target", json_integer(participant->sim_context.templayer_target));
					json_object_set_new(info, "simulcast", simulcast);
				}
				if(participant->room && participant->room->do_svc) {
					json_t *svc = json_object();
					json_object_set_new(svc, "spatial-layer", json_integer(participant->spatial_layer));
					json_object_set_new(svc, "target-spatial-layer", json_integer(participant->target_spatial_layer));
					json_object_set_new(svc, "temporal-layer", json_integer(participant->temporal_layer));
					json_object_set_new(svc, "target-temporal-layer", json_integer(participant->target_temporal_layer));
					json_object_set_new(info, "svc", svc);
				}
			}
		}
	}
	json_object_set_new(info, "hangingup", json_integer(g_atomic_int_get(&session->hangingup)));
	json_object_set_new(info, "destroyed", json_integer(g_atomic_int_get(&session->destroyed)));
	janus_refcount_decrease(&session->ref);
	return info;
}

static int janus_videoroom_access_room(json_t *root, gboolean check_modify, gboolean check_join, janus_videoroom **videoroom, char *error_cause, int error_cause_size) {
	/* rooms_mutex has to be locked */
	int error_code = 0;
	json_t *room = json_object_get(root, "room");
	guint64 room_id = 0;
	char room_id_num[30], *room_id_str = NULL;
	if(!string_ids) {
		room_id = json_integer_value(room);
		g_snprintf(room_id_num, sizeof(room_id_num), "%"SCNu64, room_id);
		room_id_str = room_id_num;
	} else {
		room_id_str = (char *)json_string_value(room);
	}
	*videoroom = g_hash_table_lookup(rooms,
		string_ids ? (gpointer)room_id_str : (gpointer)&room_id);
	if(*videoroom == NULL) {
		JANUS_LOG(LOG_ERR, "No such room (%s)\n", room_id_str);
		error_code = JANUS_VIDEOROOM_ERROR_NO_SUCH_ROOM;
		if(error_cause)
			g_snprintf(error_cause, error_cause_size, "No such room (%s)", room_id_str);
		return error_code;
	}
	if(g_atomic_int_get(&((*videoroom)->destroyed))) {
		JANUS_LOG(LOG_ERR, "No such room (%s)\n", room_id_str);
		error_code = JANUS_VIDEOROOM_ERROR_NO_SUCH_ROOM;
		if(error_cause)
			g_snprintf(error_cause, error_cause_size, "No such room (%s)", room_id_str);
		return error_code;
	}
	if(check_modify) {
		char error_cause2[100];
		JANUS_CHECK_SECRET((*videoroom)->room_secret, root, "secret", error_code, error_cause2,
			JANUS_VIDEOROOM_ERROR_MISSING_ELEMENT, JANUS_VIDEOROOM_ERROR_INVALID_ELEMENT, JANUS_VIDEOROOM_ERROR_UNAUTHORIZED);
		if(error_code != 0) {
			g_strlcpy(error_cause, error_cause2, error_cause_size);
			return error_code;
		}
	}
	if(check_join) {
		char error_cause2[100];
		/* signed tokens bypass pin validation */
		json_t *token = json_object_get(root, "token");
		if(token) {
			char room_descriptor[26];
			g_snprintf(room_descriptor, sizeof(room_descriptor), "room=%s", room_id_str);
			if(gateway->auth_signature_contains(&janus_videoroom_plugin, json_string_value(token), room_descriptor))
				return 0;
		}
		JANUS_CHECK_SECRET((*videoroom)->room_pin, root, "pin", error_code, error_cause2,
			JANUS_VIDEOROOM_ERROR_MISSING_ELEMENT, JANUS_VIDEOROOM_ERROR_INVALID_ELEMENT, JANUS_VIDEOROOM_ERROR_UNAUTHORIZED);
		if(error_code != 0) {
			g_strlcpy(error_cause, error_cause2, error_cause_size);
			return error_code;
		}
	}
	return 0;
}

/* Helper method to process synchronous requests */
static json_t *janus_videoroom_process_synchronous_request(janus_videoroom_session *session, json_t *message) {
	json_t *request = json_object_get(message, "request");
	const char *request_text = json_string_value(request);

	/* Parse the message */
	int error_code = 0;
	char error_cause[512];
	json_t *root = message;
	json_t *response = NULL;

	if(!strcasecmp(request_text, "create")) {
		/* Create a new VideoRoom */
		JANUS_LOG(LOG_VERB, "Creating a new VideoRoom room\n");
		JANUS_VALIDATE_JSON_OBJECT(root, create_parameters,
			error_code, error_cause, TRUE,
			JANUS_VIDEOROOM_ERROR_MISSING_ELEMENT, JANUS_VIDEOROOM_ERROR_INVALID_ELEMENT);
		if(error_code != 0)
			goto prepare_response;
		if(!string_ids) {
			JANUS_VALIDATE_JSON_OBJECT(root, roomopt_parameters,
				error_code, error_cause, TRUE,
				JANUS_VIDEOROOM_ERROR_MISSING_ELEMENT, JANUS_VIDEOROOM_ERROR_INVALID_ELEMENT);
		} else {
			JANUS_VALIDATE_JSON_OBJECT(root, roomstropt_parameters,
				error_code, error_cause, TRUE,
				JANUS_VIDEOROOM_ERROR_MISSING_ELEMENT, JANUS_VIDEOROOM_ERROR_INVALID_ELEMENT);
		}
		if(error_code != 0)
			goto prepare_response;
		if(admin_key != NULL) {
			/* An admin key was specified: make sure it was provided, and that it's valid */
			JANUS_VALIDATE_JSON_OBJECT(root, adminkey_parameters,
				error_code, error_cause, TRUE,
				JANUS_VIDEOROOM_ERROR_MISSING_ELEMENT, JANUS_VIDEOROOM_ERROR_INVALID_ELEMENT);
			if(error_code != 0)
				goto prepare_response;
			JANUS_CHECK_SECRET(admin_key, root, "admin_key", error_code, error_cause,
				JANUS_VIDEOROOM_ERROR_MISSING_ELEMENT, JANUS_VIDEOROOM_ERROR_INVALID_ELEMENT, JANUS_VIDEOROOM_ERROR_UNAUTHORIZED);
			if(error_code != 0)
				goto prepare_response;
		}
		json_t *desc = json_object_get(root, "description");
		json_t *is_private = json_object_get(root, "is_private");
		json_t *req_pvtid = json_object_get(root, "require_pvtid");
		json_t *secret = json_object_get(root, "secret");
		json_t *pin = json_object_get(root, "pin");
		json_t *bitrate = json_object_get(root, "bitrate");
		json_t *bitrate_cap = json_object_get(root, "bitrate_cap");
		json_t *fir_freq = json_object_get(root, "fir_freq");
		json_t *publishers = json_object_get(root, "publishers");
		json_t *allowed = json_object_get(root, "allowed");
		json_t *audiocodec = json_object_get(root, "audiocodec");
		if(audiocodec) {
			const char *audiocodec_value = json_string_value(audiocodec);
			gchar **list = g_strsplit(audiocodec_value, ",", 4);
			gchar *codec = list[0];
			if(codec != NULL) {
				int i=0;
				while(codec != NULL) {
					if(i == 3) {
						break;
					}
					if(strlen(codec) == 0 || JANUS_AUDIOCODEC_NONE == janus_audiocodec_from_name(codec)) {
						JANUS_LOG(LOG_ERR, "Invalid element (audiocodec can only be or contain opus, isac32, isac16, pcmu, pcma or g722)\n");
						error_code = JANUS_VIDEOROOM_ERROR_INVALID_ELEMENT;
						g_snprintf(error_cause, 512, "Invalid element (audiocodec can only be or contain opus, isac32, isac16, pcmu, pcma or g722)");
						goto prepare_response;
					}
					i++;
					codec = list[i];
				}
			}
			g_clear_pointer(&list, g_strfreev);
		}
		json_t *videocodec = json_object_get(root, "videocodec");
		if(videocodec) {
			const char *videocodec_value = json_string_value(videocodec);
			gchar **list = g_strsplit(videocodec_value, ",", 4);
			gchar *codec = list[0];
			if(codec != NULL) {
				int i=0;
				while(codec != NULL) {
					if(i == 3) {
						break;
					}
					if(strlen(codec) == 0 || JANUS_VIDEOCODEC_NONE == janus_videocodec_from_name(codec)) {
						JANUS_LOG(LOG_ERR, "Invalid element (videocodec can only be or contain vp8, vp9 or h264)\n");
						error_code = JANUS_VIDEOROOM_ERROR_INVALID_ELEMENT;
						g_snprintf(error_cause, 512, "Invalid element (videocodec can only be or contain vp8, vp9 or h264)");
						goto prepare_response;
					}
					i++;
					codec = list[i];
				}
			}
			g_clear_pointer(&list, g_strfreev);
		}
		json_t *fec = json_object_get(root, "opus_fec");
		json_t *svc = json_object_get(root, "video_svc");
		json_t *audiolevel_ext = json_object_get(root, "audiolevel_ext");
		json_t *audiolevel_event = json_object_get(root, "audiolevel_event");
		json_t *audio_active_packets = json_object_get(root, "audio_active_packets");
		json_t *audio_level_average = json_object_get(root, "audio_level_average");
		json_t *videoorient_ext = json_object_get(root, "videoorient_ext");
		json_t *playoutdelay_ext = json_object_get(root, "playoutdelay_ext");
		json_t *transport_wide_cc_ext = json_object_get(root, "transport_wide_cc_ext");
		json_t *notify_joining = json_object_get(root, "notify_joining");
		json_t *record = json_object_get(root, "record");
		json_t *rec_dir = json_object_get(root, "rec_dir");
		json_t *permanent = json_object_get(root, "permanent");
		if(allowed) {
			/* Make sure the "allowed" array only contains strings */
			gboolean ok = TRUE;
			if(json_array_size(allowed) > 0) {
				size_t i = 0;
				for(i=0; i<json_array_size(allowed); i++) {
					json_t *a = json_array_get(allowed, i);
					if(!a || !json_is_string(a)) {
						ok = FALSE;
						break;
					}
				}
			}
			if(!ok) {
				JANUS_LOG(LOG_ERR, "Invalid element in the allowed array (not a string)\n");
				error_code = JANUS_VIDEOROOM_ERROR_INVALID_ELEMENT;
				g_snprintf(error_cause, 512, "Invalid element in the allowed array (not a string)");
				goto prepare_response;
			}
		}
		gboolean save = permanent ? json_is_true(permanent) : FALSE;
		if(save && config == NULL) {
			JANUS_LOG(LOG_ERR, "No configuration file, can't create permanent room\n");
			error_code = JANUS_VIDEOROOM_ERROR_UNKNOWN_ERROR;
			g_snprintf(error_cause, 512, "No configuration file, can't create permanent room");
			goto prepare_response;
		}
		guint64 room_id = 0;
		char room_id_num[30], *room_id_str = NULL;
		json_t *room = json_object_get(root, "room");
		if(!string_ids) {
			room_id = json_integer_value(room);
			g_snprintf(room_id_num, sizeof(room_id_num), "%"SCNu64, room_id);
			room_id_str = room_id_num;
		} else {
			room_id_str = (char *)json_string_value(room);
		}
		if(room_id == 0 && room_id_str == NULL) {
			JANUS_LOG(LOG_WARN, "Desired room ID is empty, which is not allowed... picking random ID instead\n");
		}
		janus_mutex_lock(&rooms_mutex);
		if(room_id > 0 || room_id_str != NULL) {
			/* Let's make sure the room doesn't exist already */
			if(g_hash_table_lookup(rooms, string_ids ? (gpointer)room_id_str : (gpointer)&room_id) != NULL) {
				/* It does... */
				janus_mutex_unlock(&rooms_mutex);
				error_code = JANUS_VIDEOROOM_ERROR_ROOM_EXISTS;
				JANUS_LOG(LOG_ERR, "Room %s already exists!\n", room_id_str);
				g_snprintf(error_cause, 512, "Room %s already exists", room_id_str);
				goto prepare_response;
			}
		}
		/* Create the room */
		janus_videoroom *videoroom = g_malloc0(sizeof(janus_videoroom));
		/* Generate a random ID */
		gboolean room_id_allocated = FALSE;
		if(!string_ids && room_id == 0) {
			while(room_id == 0) {
				room_id = janus_random_uint64();
				if(g_hash_table_lookup(rooms, &room_id) != NULL) {
					/* Room ID already taken, try another one */
					room_id = 0;
				}
			}
			g_snprintf(room_id_num, sizeof(room_id_num), "%"SCNu64, room_id);
			room_id_str = room_id_num;
		} else if(string_ids && room_id_str == NULL) {
			while(room_id_str == NULL) {
				room_id_str = janus_random_uuid();
				if(g_hash_table_lookup(rooms, room_id_str) != NULL) {
					/* Room ID already taken, try another one */
					g_clear_pointer(&room_id_str, g_free);
				}
			}
			room_id_allocated = TRUE;
		}
		videoroom->room_id = room_id;
		videoroom->room_id_str = room_id_str ? g_strdup(room_id_str) : NULL;
		if(room_id_allocated)
			g_free(room_id_str);
		char *description = NULL;
		if(desc != NULL && strlen(json_string_value(desc)) > 0) {
			description = g_strdup(json_string_value(desc));
		} else {
			char roomname[255];
			g_snprintf(roomname, 255, "Room %s", videoroom->room_id_str);
			description = g_strdup(roomname);
		}
		videoroom->room_name = description;
		videoroom->is_private = is_private ? json_is_true(is_private) : FALSE;
		videoroom->require_pvtid = req_pvtid ? json_is_true(req_pvtid) : FALSE;
		if(secret)
			videoroom->room_secret = g_strdup(json_string_value(secret));
		if(pin)
			videoroom->room_pin = g_strdup(json_string_value(pin));
		videoroom->max_publishers = 3;	/* FIXME How should we choose a default? */
		if(publishers)
			videoroom->max_publishers = json_integer_value(publishers);
		if(videoroom->max_publishers < 0)
			videoroom->max_publishers = 3;	/* FIXME How should we choose a default? */
		videoroom->bitrate = 0;
		if(bitrate)
			videoroom->bitrate = json_integer_value(bitrate);
		if(videoroom->bitrate > 0 && videoroom->bitrate < 64000)
			videoroom->bitrate = 64000;	/* Don't go below 64k */
		videoroom->bitrate_cap = bitrate_cap ? json_is_true(bitrate_cap) : FALSE;
		videoroom->fir_freq = 0;
		if(fir_freq)
			videoroom->fir_freq = json_integer_value(fir_freq);
		/* By default, we force Opus as the only audio codec */
		videoroom->acodec[0] = JANUS_AUDIOCODEC_OPUS;
		videoroom->acodec[1] = JANUS_AUDIOCODEC_NONE;
		videoroom->acodec[2] = JANUS_AUDIOCODEC_NONE;
		/* Check if we're forcing a different single codec, or allowing more than one */
		if(audiocodec) {
			const char *audiocodec_value = json_string_value(audiocodec);
			gchar **list = g_strsplit(audiocodec_value, ",", 4);
			gchar *codec = list[0];
			if(codec != NULL) {
				int i=0;
				while(codec != NULL) {
					if(i == 3) {
						JANUS_LOG(LOG_WARN, "Ignoring extra audio codecs: %s\n", codec);
						break;
					}
					if(strlen(codec) > 0)
						videoroom->acodec[i] = janus_audiocodec_from_name(codec);
					i++;
					codec = list[i];
				}
			}
			g_clear_pointer(&list, g_strfreev);
		}
		/* By default, we force VP8 as the only video codec */
		videoroom->vcodec[0] = JANUS_VIDEOCODEC_VP8;
		videoroom->vcodec[1] = JANUS_VIDEOCODEC_NONE;
		videoroom->vcodec[2] = JANUS_VIDEOCODEC_NONE;
		/* Check if we're forcing a different single codec, or allowing more than one */
		if(videocodec) {
			const char *videocodec_value = json_string_value(videocodec);
			gchar **list = g_strsplit(videocodec_value, ",", 4);
			gchar *codec = list[0];
			if(codec != NULL) {
				int i=0;
				while(codec != NULL) {
					if(i == 3) {
						JANUS_LOG(LOG_WARN, "Ignoring extra video codecs: %s\n", codec);
						break;
					}
					if(strlen(codec) > 0)
						videoroom->vcodec[i] = janus_videocodec_from_name(codec);
					i++;
					codec = list[i];
				}
			}
			g_clear_pointer(&list, g_strfreev);
		}
		if(fec) {
			videoroom->do_opusfec = json_is_true(fec);
			if(videoroom->acodec[0] != JANUS_AUDIOCODEC_OPUS &&
					videoroom->acodec[1] != JANUS_AUDIOCODEC_OPUS &&
					videoroom->acodec[2] != JANUS_AUDIOCODEC_OPUS) {
				videoroom->do_opusfec = FALSE;
				JANUS_LOG(LOG_WARN, "Inband FEC is only supported for rooms that allow Opus: disabling it...\n");
			}
		}
		if(svc && json_is_true(svc)) {
			if(videoroom->vcodec[0] == JANUS_VIDEOCODEC_VP9 &&
					videoroom->vcodec[1] == JANUS_VIDEOCODEC_NONE &&
					videoroom->vcodec[2] == JANUS_VIDEOCODEC_NONE) {
				videoroom->do_svc = TRUE;
			} else {
				JANUS_LOG(LOG_WARN, "SVC is only supported, in an experimental way, for VP9 only rooms: disabling it...\n");
			}
		}
		videoroom->audiolevel_ext = audiolevel_ext ? json_is_true(audiolevel_ext) : TRUE;
		videoroom->audiolevel_event = audiolevel_event ? json_is_true(audiolevel_event) : FALSE;
		if(videoroom->audiolevel_event) {
			videoroom->audio_active_packets = 100;
			if(json_integer_value(audio_active_packets) > 0) {
				videoroom->audio_active_packets = json_integer_value(audio_active_packets);
			} else {
				JANUS_LOG(LOG_WARN, "Invalid audio_active_packets value provided, using default: %d\n", videoroom->audio_active_packets);
			}
			videoroom->audio_level_average = 25;
			if(json_integer_value(audio_level_average) > 0) {
				videoroom->audio_level_average = json_integer_value(audio_level_average);
			} else {
				JANUS_LOG(LOG_WARN, "Invalid audio_level_average value provided, using default: %d\n", videoroom->audio_level_average);
			}
		}
		videoroom->videoorient_ext = videoorient_ext ? json_is_true(videoorient_ext) : TRUE;
		videoroom->playoutdelay_ext = playoutdelay_ext ? json_is_true(playoutdelay_ext) : TRUE;
		videoroom->transport_wide_cc_ext = transport_wide_cc_ext ? json_is_true(transport_wide_cc_ext) : TRUE;
		/* By default, the VideoRoom plugin does not notify about participants simply joining the room.
		   It only notifies when the participant actually starts publishing media. */
		videoroom->notify_joining = notify_joining ? json_is_true(notify_joining) : FALSE;
		if(record) {
			videoroom->record = json_is_true(record);
		}
		if(rec_dir) {
			videoroom->rec_dir = g_strdup(json_string_value(rec_dir));
		}
		g_atomic_int_set(&videoroom->destroyed, 0);
		janus_mutex_init(&videoroom->mutex);
		janus_refcount_init(&videoroom->ref, janus_videoroom_room_free);
		videoroom->participants = g_hash_table_new_full(string_ids ? g_str_hash : g_int64_hash, string_ids ? g_str_equal : g_int64_equal,
			(GDestroyNotify)g_free, (GDestroyNotify)janus_videoroom_publisher_dereference);
		videoroom->private_ids = g_hash_table_new(NULL, NULL);
		videoroom->allowed = g_hash_table_new_full(g_str_hash, g_str_equal, (GDestroyNotify)g_free, NULL);
		if(allowed != NULL) {
			/* Populate the "allowed" list as an ACL for people trying to join */
			if(json_array_size(allowed) > 0) {
				size_t i = 0;
				for(i=0; i<json_array_size(allowed); i++) {
					const char *token = json_string_value(json_array_get(allowed, i));
					if(!g_hash_table_lookup(videoroom->allowed, token))
						g_hash_table_insert(videoroom->allowed, g_strdup(token), GINT_TO_POINTER(TRUE));
				}
			}
			videoroom->check_allowed = TRUE;
		}
		/* Compute a list of the supported codecs for the summary */
		char audio_codecs[100], video_codecs[100];
		janus_videoroom_codecstr(videoroom, audio_codecs, video_codecs, sizeof(audio_codecs), "|");
		JANUS_LOG(LOG_VERB, "Created videoroom: %s (%s, %s, %s/%s codecs, secret: %s, pin: %s, pvtid: %s)\n",
			videoroom->room_id_str, videoroom->room_name,
			videoroom->is_private ? "private" : "public",
			audio_codecs, video_codecs,
			videoroom->room_secret ? videoroom->room_secret : "no secret",
			videoroom->room_pin ? videoroom->room_pin : "no pin",
			videoroom->require_pvtid ? "required" : "optional");
		if(videoroom->record) {
			JANUS_LOG(LOG_VERB, "  -- Room is going to be recorded in %s\n", videoroom->rec_dir ? videoroom->rec_dir : "the current folder");
		}
		if(save) {
			/* This room is permanent: save to the configuration file too
			 * FIXME: We should check if anything fails... */
			JANUS_LOG(LOG_VERB, "Saving room %s permanently in config file\n", videoroom->room_id_str);
			janus_mutex_lock(&config_mutex);
			char cat[BUFSIZ], value[BUFSIZ];
			/* The room ID is the category (prefixed by "room-") */
			g_snprintf(cat, BUFSIZ, "room-%s", videoroom->room_id_str);
			janus_config_category *c = janus_config_get_create(config, NULL, janus_config_type_category, cat);
			/* Now for the values */
			janus_config_add(config, c, janus_config_item_create("description", videoroom->room_name));
			if(videoroom->is_private)
				janus_config_add(config, c, janus_config_item_create("is_private", "yes"));
			if(videoroom->require_pvtid)
				janus_config_add(config, c, janus_config_item_create("require_pvtid", "yes"));
			g_snprintf(value, BUFSIZ, "%"SCNu32, videoroom->bitrate);
			janus_config_add(config, c, janus_config_item_create("bitrate", value));
			if(videoroom->bitrate_cap)
				janus_config_add(config, c, janus_config_item_create("bitrate_cap", "yes"));
			g_snprintf(value, BUFSIZ, "%d", videoroom->max_publishers);
			janus_config_add(config, c, janus_config_item_create("publishers", value));
			if(videoroom->fir_freq) {
				g_snprintf(value, BUFSIZ, "%"SCNu16, videoroom->fir_freq);
				janus_config_add(config, c, janus_config_item_create("fir_freq", value));
			}
			char video_codecs[100];
			char audio_codecs[100];
			janus_videoroom_codecstr(videoroom, audio_codecs, video_codecs, sizeof(audio_codecs), ",");
			janus_config_add(config, c, janus_config_item_create("audiocodec", audio_codecs));
			janus_config_add(config, c, janus_config_item_create("videocodec", video_codecs));
			if(videoroom->do_opusfec)
				janus_config_add(config, c, janus_config_item_create("opus_fec", "yes"));
			if(videoroom->do_svc)
				janus_config_add(config, c, janus_config_item_create("video_svc", "yes"));
			if(videoroom->room_secret)
				janus_config_add(config, c, janus_config_item_create("secret", videoroom->room_secret));
			if(videoroom->room_pin)
				janus_config_add(config, c, janus_config_item_create("pin", videoroom->room_pin));
			if(videoroom->audiolevel_ext) {
				janus_config_add(config, c, janus_config_item_create("audiolevel_ext", "yes"));
				if(videoroom->audiolevel_event)
					janus_config_add(config, c, janus_config_item_create("audiolevel_event", "yes"));
				if(videoroom->audio_active_packets > 0) {
					g_snprintf(value, BUFSIZ, "%d", videoroom->audio_active_packets);
					janus_config_add(config, c, janus_config_item_create("audio_active_packets", value));
				}
				if(videoroom->audio_level_average > 0) {
					g_snprintf(value, BUFSIZ, "%d", videoroom->audio_level_average);
					janus_config_add(config, c, janus_config_item_create("audio_level_average", value));
				}
			} else {
				janus_config_add(config, c, janus_config_item_create("audiolevel_ext", "no"));
			}
			janus_config_add(config, c, janus_config_item_create("videoorient_ext", videoroom->videoorient_ext ? "yes" : "no"));
			janus_config_add(config, c, janus_config_item_create("playoutdelay_ext", videoroom->playoutdelay_ext ? "yes" : "no"));
			janus_config_add(config, c, janus_config_item_create("transport_wide_cc_ext", videoroom->transport_wide_cc_ext ? "yes" : "no"));
			if(videoroom->notify_joining)
				janus_config_add(config, c, janus_config_item_create("notify_joining", "yes"));
			if(videoroom->record)
				janus_config_add(config, c, janus_config_item_create("record", "yes"));
			if(videoroom->rec_dir)
				janus_config_add(config, c, janus_config_item_create("rec_dir", videoroom->rec_dir));
			/* Save modified configuration */
			if(janus_config_save(config, config_folder, JANUS_VIDEOROOM_PACKAGE) < 0)
				save = FALSE;	/* This will notify the user the room is not permanent */
			janus_mutex_unlock(&config_mutex);
		}

		g_hash_table_insert(rooms,
			string_ids ? (gpointer)g_strdup(videoroom->room_id_str) : (gpointer)janus_uint64_dup(videoroom->room_id),
			videoroom);
		/* Show updated rooms list */
		GHashTableIter iter;
		gpointer value;
		g_hash_table_iter_init(&iter, rooms);
		while (g_hash_table_iter_next(&iter, NULL, &value)) {
			janus_videoroom *vr = value;
			JANUS_LOG(LOG_VERB, "  ::: [%s][%s] %"SCNu32", max %d publishers, FIR frequency of %d seconds\n",
				vr->room_id_str, vr->room_name, vr->bitrate, vr->max_publishers, vr->fir_freq);
		}
		janus_mutex_unlock(&rooms_mutex);
		/* Send info back */
		response = json_object();
		json_object_set_new(response, "videoroom", json_string("created"));
		json_object_set_new(response, "room", string_ids ? json_string(videoroom->room_id_str) : json_integer(videoroom->room_id));
		json_object_set_new(response, "permanent", save ? json_true() : json_false());
		/* Also notify event handlers */
		if(notify_events && gateway->events_is_enabled()) {
			json_t *info = json_object();
			json_object_set_new(info, "event", json_string("created"));
			json_object_set_new(info, "room", string_ids ? json_string(videoroom->room_id_str) : json_integer(videoroom->room_id));
			gateway->notify_event(&janus_videoroom_plugin, session ? session->handle : NULL, info);
		}
		goto prepare_response;
	} else if(!strcasecmp(request_text, "edit")) {
		/* Edit the properties for an existing VideoRoom */
		JANUS_LOG(LOG_VERB, "Attempt to edit the properties of an existing VideoRoom room\n");
		if(!string_ids) {
			JANUS_VALIDATE_JSON_OBJECT(root, room_parameters,
				error_code, error_cause, TRUE,
				JANUS_VIDEOROOM_ERROR_MISSING_ELEMENT, JANUS_VIDEOROOM_ERROR_INVALID_ELEMENT);
		} else {
			JANUS_VALIDATE_JSON_OBJECT(root, roomstr_parameters,
				error_code, error_cause, TRUE,
				JANUS_VIDEOROOM_ERROR_MISSING_ELEMENT, JANUS_VIDEOROOM_ERROR_INVALID_ELEMENT);
		}
		if(error_code != 0)
			goto prepare_response;
		JANUS_VALIDATE_JSON_OBJECT(root, edit_parameters,
			error_code, error_cause, TRUE,
			JANUS_VIDEOROOM_ERROR_MISSING_ELEMENT, JANUS_VIDEOROOM_ERROR_INVALID_ELEMENT);
		if(error_code != 0)
			goto prepare_response;
		/* We only allow for a limited set of properties to be edited */
		json_t *desc = json_object_get(root, "new_description");
		json_t *is_private = json_object_get(root, "new_is_private");
		json_t *req_pvtid = json_object_get(root, "new_require_pvtid");
		json_t *secret = json_object_get(root, "new_secret");
		json_t *pin = json_object_get(root, "new_pin");
		json_t *bitrate = json_object_get(root, "new_bitrate");
		json_t *fir_freq = json_object_get(root, "new_fir_freq");
		json_t *publishers = json_object_get(root, "new_publishers");
		json_t *permanent = json_object_get(root, "permanent");
		gboolean save = permanent ? json_is_true(permanent) : FALSE;
		if(save && config == NULL) {
			JANUS_LOG(LOG_ERR, "No configuration file, can't edit room permanently\n");
			error_code = JANUS_VIDEOROOM_ERROR_UNKNOWN_ERROR;
			g_snprintf(error_cause, 512, "No configuration file, can't edit room permanently");
			goto prepare_response;
		}
		janus_mutex_lock(&rooms_mutex);
		janus_videoroom *videoroom = NULL;
		error_code = janus_videoroom_access_room(root, TRUE, FALSE, &videoroom, error_cause, sizeof(error_cause));
		if(error_code != 0) {
			janus_mutex_unlock(&rooms_mutex);
			goto prepare_response;
		}
		/* Edit the room properties that were provided */
		if(desc != NULL && strlen(json_string_value(desc)) > 0) {
			char *old_description = videoroom->room_name;
			char *new_description = g_strdup(json_string_value(desc));
			videoroom->room_name = new_description;
			g_free(old_description);
		}
		if(is_private)
			videoroom->is_private = json_is_true(is_private);
		if(req_pvtid)
			videoroom->require_pvtid = json_is_true(req_pvtid);
		if(publishers)
			videoroom->max_publishers = json_integer_value(publishers);
		if(bitrate) {
			videoroom->bitrate = json_integer_value(bitrate);
			if(videoroom->bitrate > 0 && videoroom->bitrate < 64000)
				videoroom->bitrate = 64000;	/* Don't go below 64k */
		}
		if(fir_freq)
			videoroom->fir_freq = json_integer_value(fir_freq);
		if(secret && strlen(json_string_value(secret)) > 0) {
			char *old_secret = videoroom->room_secret;
			char *new_secret = g_strdup(json_string_value(secret));
			videoroom->room_secret = new_secret;
			g_free(old_secret);
		}
		if(pin && strlen(json_string_value(pin)) > 0) {
			char *old_pin = videoroom->room_pin;
			char *new_pin = g_strdup(json_string_value(pin));
			videoroom->room_pin = new_pin;
			g_free(old_pin);
		}
		if(save) {
			/* This room is permanent: save to the configuration file too
			 * FIXME: We should check if anything fails... */
			JANUS_LOG(LOG_VERB, "Modifying room %s permanently in config file\n", videoroom->room_id_str);
			janus_mutex_lock(&config_mutex);
			char cat[BUFSIZ], value[BUFSIZ];
			/* The room ID is the category (prefixed by "room-") */
			g_snprintf(cat, BUFSIZ, "room-%s", videoroom->room_id_str);
			/* Remove the old category first */
			janus_config_remove(config, NULL, cat);
			/* Now write the room details again */
			janus_config_category *c = janus_config_get_create(config, NULL, janus_config_type_category, cat);
			janus_config_add(config, c, janus_config_item_create("description", videoroom->room_name));
			if(videoroom->is_private)
				janus_config_add(config, c, janus_config_item_create("is_private", "yes"));
			if(videoroom->require_pvtid)
				janus_config_add(config, c, janus_config_item_create("require_pvtid", "yes"));
			g_snprintf(value, BUFSIZ, "%"SCNu32, videoroom->bitrate);
			janus_config_add(config, c, janus_config_item_create("bitrate", value));
			if(videoroom->bitrate_cap)
				janus_config_add(config, c, janus_config_item_create("bitrate_cap", "yes"));
			g_snprintf(value, BUFSIZ, "%d", videoroom->max_publishers);
			janus_config_add(config, c, janus_config_item_create("publishers", value));
			if(videoroom->fir_freq) {
				g_snprintf(value, BUFSIZ, "%"SCNu16, videoroom->fir_freq);
				janus_config_add(config, c, janus_config_item_create("fir_freq", value));
			}
			char audio_codecs[100];
			char video_codecs[100];
			janus_videoroom_codecstr(videoroom, audio_codecs, video_codecs, sizeof(audio_codecs), ",");
			janus_config_add(config, c, janus_config_item_create("audiocodec", audio_codecs));
			janus_config_add(config, c, janus_config_item_create("videocodec", video_codecs));
			if(videoroom->do_opusfec)
				janus_config_add(config, c, janus_config_item_create("opus_fec", "yes"));
			if(videoroom->do_svc)
				janus_config_add(config, c, janus_config_item_create("video_svc", "yes"));
			if(videoroom->room_secret)
				janus_config_add(config, c, janus_config_item_create("secret", videoroom->room_secret));
			if(videoroom->room_pin)
				janus_config_add(config, c, janus_config_item_create("pin", videoroom->room_pin));
			if(videoroom->audiolevel_ext) {
				janus_config_add(config, c, janus_config_item_create("audiolevel_ext", "yes"));
				if(videoroom->audiolevel_event)
					janus_config_add(config, c, janus_config_item_create("audiolevel_event", "yes"));
				if(videoroom->audio_active_packets > 0) {
					g_snprintf(value, BUFSIZ, "%d", videoroom->audio_active_packets);
					janus_config_add(config, c, janus_config_item_create("audio_active_packets", value));
				}
				if(videoroom->audio_level_average > 0) {
					g_snprintf(value, BUFSIZ, "%d", videoroom->audio_level_average);
					janus_config_add(config, c, janus_config_item_create("audio_level_average", value));
				}
			} else {
				janus_config_add(config, c, janus_config_item_create("audiolevel_ext", "no"));
			}
			janus_config_add(config, c, janus_config_item_create("videoorient_ext", videoroom->videoorient_ext ? "yes" : "no"));
			janus_config_add(config, c, janus_config_item_create("playoutdelay_ext", videoroom->playoutdelay_ext ? "yes" : "no"));
			janus_config_add(config, c, janus_config_item_create("transport_wide_cc_ext", videoroom->transport_wide_cc_ext ? "yes" : "no"));
			if(videoroom->notify_joining)
				janus_config_add(config, c, janus_config_item_create("notify_joining", "yes"));
			if(videoroom->record)
				janus_config_add(config, c, janus_config_item_create("record", "yes"));
			if(videoroom->rec_dir)
				janus_config_add(config, c, janus_config_item_create("rec_dir", videoroom->rec_dir));
			/* Save modified configuration */
			if(janus_config_save(config, config_folder, JANUS_VIDEOROOM_PACKAGE) < 0)
				save = FALSE;	/* This will notify the user the room changes are not permanent */
			janus_mutex_unlock(&config_mutex);
		}
		janus_mutex_unlock(&rooms_mutex);
		/* Send info back */
		response = json_object();
		json_object_set_new(response, "videoroom", json_string("edited"));
		json_object_set_new(response, "room", string_ids ? json_string(videoroom->room_id_str) : json_integer(videoroom->room_id));
		json_object_set_new(response, "permanent", save ? json_true() : json_false());
		/* Also notify event handlers */
		if(notify_events && gateway->events_is_enabled()) {
			json_t *info = json_object();
			json_object_set_new(info, "event", json_string("edited"));
			json_object_set_new(info, "room", string_ids ? json_string(videoroom->room_id_str) : json_integer(videoroom->room_id));
			gateway->notify_event(&janus_videoroom_plugin, session ? session->handle : NULL, info);
		}
		goto prepare_response;
	} else if(!strcasecmp(request_text, "destroy")) {
		JANUS_LOG(LOG_VERB, "Attempt to destroy an existing VideoRoom room\n");
		if(!string_ids) {
			JANUS_VALIDATE_JSON_OBJECT(root, room_parameters,
				error_code, error_cause, TRUE,
				JANUS_VIDEOROOM_ERROR_MISSING_ELEMENT, JANUS_VIDEOROOM_ERROR_INVALID_ELEMENT);
		} else {
			JANUS_VALIDATE_JSON_OBJECT(root, roomstr_parameters,
				error_code, error_cause, TRUE,
				JANUS_VIDEOROOM_ERROR_MISSING_ELEMENT, JANUS_VIDEOROOM_ERROR_INVALID_ELEMENT);
		}
		if(error_code != 0)
			goto prepare_response;
		JANUS_VALIDATE_JSON_OBJECT(root, destroy_parameters,
			error_code, error_cause, TRUE,
			JANUS_VIDEOROOM_ERROR_MISSING_ELEMENT, JANUS_VIDEOROOM_ERROR_INVALID_ELEMENT);
		if(error_code != 0)
			goto prepare_response;
		json_t *room = json_object_get(root, "room");
		json_t *permanent = json_object_get(root, "permanent");
		gboolean save = permanent ? json_is_true(permanent) : FALSE;
		if(save && config == NULL) {
			JANUS_LOG(LOG_ERR, "No configuration file, can't destroy room permanently\n");
			error_code = JANUS_VIDEOROOM_ERROR_UNKNOWN_ERROR;
			g_snprintf(error_cause, 512, "No configuration file, can't destroy room permanently");
			goto prepare_response;
		}
		guint64 room_id = 0;
		char room_id_num[30], *room_id_str = NULL;
		if(!string_ids) {
			room_id = json_integer_value(room);
			g_snprintf(room_id_num, sizeof(room_id_num), "%"SCNu64, room_id);
			room_id_str = room_id_num;
		} else {
			room_id_str = (char *)json_string_value(room);
		}
		janus_mutex_lock(&rooms_mutex);
		janus_videoroom *videoroom = NULL;
		error_code = janus_videoroom_access_room(root, TRUE, FALSE, &videoroom, error_cause, sizeof(error_cause));
		if(error_code != 0) {
			janus_mutex_unlock(&rooms_mutex);
			goto prepare_response;
		}
		/* Remove room, but add a reference until we're done */
		janus_refcount_increase(&videoroom->ref);
		g_hash_table_remove(rooms, &room_id);
		/* Notify all participants that the fun is over, and that they'll be kicked */
		JANUS_LOG(LOG_VERB, "Notifying all participants\n");
		json_t *destroyed = json_object();
		json_object_set_new(destroyed, "videoroom", json_string("destroyed"));
		json_object_set_new(destroyed, "room", string_ids ? json_string(room_id_str) : json_integer(room_id));
		GHashTableIter iter;
		gpointer value;
		janus_mutex_lock(&videoroom->mutex);
		g_hash_table_iter_init(&iter, videoroom->participants);
		while (g_hash_table_iter_next(&iter, NULL, &value)) {
			janus_videoroom_publisher *p = value;
			if(p && p->session) {
				g_clear_pointer(&p->room, janus_videoroom_room_dereference);
				/* Notify the user we're going to destroy the room... */
				int ret = gateway->push_event(p->session->handle, &janus_videoroom_plugin, NULL, destroyed, NULL);
				JANUS_LOG(LOG_VERB, "  >> %d (%s)\n", ret, janus_get_api_error(ret));
				/* ... and then ask the core to close the PeerConnection */
				gateway->close_pc(p->session->handle);
			}
		}
		json_decref(destroyed);
		janus_mutex_unlock(&videoroom->mutex);
		/* Also notify event handlers */
		if(notify_events && gateway->events_is_enabled()) {
			json_t *info = json_object();
			json_object_set_new(info, "event", json_string("destroyed"));
			json_object_set_new(info, "room", string_ids ? json_string(room_id_str) : json_integer(room_id));
			gateway->notify_event(&janus_videoroom_plugin, session ? session->handle : NULL, info);
		}
		janus_mutex_unlock(&rooms_mutex);
		if(save) {
			/* This change is permanent: save to the configuration file too
			 * FIXME: We should check if anything fails... */
			JANUS_LOG(LOG_VERB, "Destroying room %s permanently in config file\n", room_id_str);
			janus_mutex_lock(&config_mutex);
			char cat[BUFSIZ];
			/* The room ID is the category (prefixed by "room-") */
			g_snprintf(cat, BUFSIZ, "room-%s", room_id_str);
			janus_config_remove(config, NULL, cat);
			/* Save modified configuration */
			if(janus_config_save(config, config_folder, JANUS_VIDEOROOM_PACKAGE) < 0)
				save = FALSE;	/* This will notify the user the room destruction is not permanent */
			janus_mutex_unlock(&config_mutex);
		}
		janus_refcount_decrease(&videoroom->ref);
		/* Done */
		response = json_object();
		json_object_set_new(response, "videoroom", json_string("destroyed"));
		json_object_set_new(response, "room", string_ids ? json_string(room_id_str) : json_integer(room_id));
		json_object_set_new(response, "permanent", save ? json_true() : json_false());
		goto prepare_response;
	} else if(!strcasecmp(request_text, "list")) {
		/* List all rooms (but private ones) and their details (except for the secret, of course...) */
		json_t *list = json_array();
		JANUS_LOG(LOG_VERB, "Getting the list of VideoRoom rooms\n");
		janus_mutex_lock(&rooms_mutex);
		GHashTableIter iter;
		gpointer value;
		g_hash_table_iter_init(&iter, rooms);
		while(g_hash_table_iter_next(&iter, NULL, &value)) {
			janus_videoroom *room = value;
			if(!room)
				continue;
			janus_refcount_increase(&room->ref);
			if(room->is_private) {
				/* Skip private room */
				JANUS_LOG(LOG_VERB, "Skipping private room '%s'\n", room->room_name);
				janus_refcount_decrease(&room->ref);
				continue;
			}
			if(!g_atomic_int_get(&room->destroyed)) {
				json_t *rl = json_object();
				json_object_set_new(rl, "room", string_ids ? json_string(room->room_id_str) : json_integer(room->room_id));
				json_object_set_new(rl, "description", json_string(room->room_name));
				json_object_set_new(rl, "pin_required", room->room_pin ? json_true() : json_false());
				json_object_set_new(rl, "max_publishers", json_integer(room->max_publishers));
				json_object_set_new(rl, "bitrate", json_integer(room->bitrate));
				if(room->bitrate_cap)
					json_object_set_new(rl, "bitrate_cap", json_true());
				json_object_set_new(rl, "fir_freq", json_integer(room->fir_freq));
				json_object_set_new(rl, "require_pvtid", room->require_pvtid ? json_true() : json_false());
				json_object_set_new(rl, "notify_joining", room->notify_joining ? json_true() : json_false());
				char audio_codecs[100];
				char video_codecs[100];
				janus_videoroom_codecstr(room, audio_codecs, video_codecs, sizeof(audio_codecs), ",");
				json_object_set_new(rl, "audiocodec", json_string(audio_codecs));
				json_object_set_new(rl, "videocodec", json_string(video_codecs));
				if(room->do_opusfec)
					json_object_set_new(rl, "opus_fec", json_true());
				if(room->do_svc)
					json_object_set_new(rl, "video_svc", json_true());
				json_object_set_new(rl, "record", room->record ? json_true() : json_false());
				json_object_set_new(rl, "rec_dir", json_string(room->rec_dir));
				/* TODO: Should we list participants as well? or should there be a separate API call on a specific room for this? */
				json_object_set_new(rl, "num_participants", json_integer(g_hash_table_size(room->participants)));
				json_array_append_new(list, rl);
			}
			janus_refcount_decrease(&room->ref);
		}
		janus_mutex_unlock(&rooms_mutex);
		response = json_object();
		json_object_set_new(response, "videoroom", json_string("success"));
		json_object_set_new(response, "list", list);
		goto prepare_response;
	} else if(!strcasecmp(request_text, "rtp_forward")) {
		JANUS_VALIDATE_JSON_OBJECT(root, rtp_forward_parameters,
			error_code, error_cause, TRUE,
			JANUS_VIDEOROOM_ERROR_MISSING_ELEMENT, JANUS_VIDEOROOM_ERROR_INVALID_ELEMENT);
		if(error_code != 0)
			goto prepare_response;
		if(!string_ids) {
			JANUS_VALIDATE_JSON_OBJECT(root, room_parameters,
				error_code, error_cause, TRUE,
				JANUS_VIDEOROOM_ERROR_MISSING_ELEMENT, JANUS_VIDEOROOM_ERROR_INVALID_ELEMENT);
		} else {
			JANUS_VALIDATE_JSON_OBJECT(root, roomstr_parameters,
				error_code, error_cause, TRUE,
				JANUS_VIDEOROOM_ERROR_MISSING_ELEMENT, JANUS_VIDEOROOM_ERROR_INVALID_ELEMENT);
		}
		if(error_code != 0)
			goto prepare_response;
		if(!string_ids) {
			JANUS_VALIDATE_JSON_OBJECT(root, pid_parameters,
				error_code, error_cause, TRUE,
				JANUS_VIDEOROOM_ERROR_MISSING_ELEMENT, JANUS_VIDEOROOM_ERROR_INVALID_ELEMENT);
		} else {
			JANUS_VALIDATE_JSON_OBJECT(root, pidstr_parameters,
				error_code, error_cause, TRUE,
				JANUS_VIDEOROOM_ERROR_MISSING_ELEMENT, JANUS_VIDEOROOM_ERROR_INVALID_ELEMENT);
		}
		if(error_code != 0)
			goto prepare_response;
		if(lock_rtpfwd && admin_key != NULL) {
			/* An admin key was specified: make sure it was provided, and that it's valid */
			JANUS_VALIDATE_JSON_OBJECT(root, adminkey_parameters,
				error_code, error_cause, TRUE,
				JANUS_VIDEOROOM_ERROR_MISSING_ELEMENT, JANUS_VIDEOROOM_ERROR_INVALID_ELEMENT);
			if(error_code != 0)
				goto prepare_response;
			JANUS_CHECK_SECRET(admin_key, root, "admin_key", error_code, error_cause,
				JANUS_VIDEOROOM_ERROR_MISSING_ELEMENT, JANUS_VIDEOROOM_ERROR_INVALID_ELEMENT, JANUS_VIDEOROOM_ERROR_UNAUTHORIZED);
			if(error_code != 0)
				goto prepare_response;
		}
		json_t *room = json_object_get(root, "room");
		json_t *pub_id = json_object_get(root, "publisher_id");
		int video_port[3] = {-1, -1, -1}, video_rtcp_port = -1, video_pt[3] = {0, 0, 0};
		uint32_t video_ssrc[3] = {0, 0, 0};
		int audio_port = -1, audio_rtcp_port = -1, audio_pt = 0;
		uint32_t audio_ssrc = 0;
		int data_port = -1;
		int srtp_suite = 0;
		const char *srtp_crypto = NULL;
		/* There may be multiple target video ports (e.g., publisher simulcasting) */
		json_t *vid_port = json_object_get(root, "video_port");
		if(vid_port) {
			video_port[0] = json_integer_value(vid_port);
			json_t *pt = json_object_get(root, "video_pt");
			if(pt)
				video_pt[0] = json_integer_value(pt);
			json_t *ssrc = json_object_get(root, "video_ssrc");
			if(ssrc)
				video_ssrc[0] = json_integer_value(ssrc);
		}
		vid_port = json_object_get(root, "video_port_2");
		if(vid_port) {
			video_port[1] = json_integer_value(vid_port);
			json_t *pt = json_object_get(root, "video_pt_2");
			if(pt)
				video_pt[1] = json_integer_value(pt);
			json_t *ssrc = json_object_get(root, "video_ssrc_2");
			if(ssrc)
				video_ssrc[1] = json_integer_value(ssrc);
		}
		vid_port = json_object_get(root, "video_port_3");
		if(vid_port) {
			video_port[2] = json_integer_value(vid_port);
			json_t *pt = json_object_get(root, "video_pt_3");
			if(pt)
				video_pt[2] = json_integer_value(pt);
			json_t *ssrc = json_object_get(root, "video_ssrc_3");
			if(ssrc)
				video_ssrc[2] = json_integer_value(ssrc);
		}
		json_t *vid_rtcp_port = json_object_get(root, "video_rtcp_port");
		if(vid_rtcp_port)
			video_rtcp_port = json_integer_value(vid_rtcp_port);
		/* Audio target */
		json_t *au_port = json_object_get(root, "audio_port");
		if(au_port) {
			audio_port = json_integer_value(au_port);
			json_t *pt = json_object_get(root, "audio_pt");
			if(pt)
				audio_pt = json_integer_value(pt);
			json_t *ssrc = json_object_get(root, "audio_ssrc");
			if(ssrc)
				audio_ssrc = json_integer_value(ssrc);
		}
		json_t *au_rtcp_port = json_object_get(root, "audio_rtcp_port");
		if(au_rtcp_port)
			audio_rtcp_port = json_integer_value(au_rtcp_port);
		/* Data target */
		json_t *d_port = json_object_get(root, "data_port");
		if(d_port) {
			data_port = json_integer_value(d_port);
		}
		json_t *json_host = json_object_get(root, "host");
		json_t *json_host_family = json_object_get(root, "host_family");
		const char *host_family = json_string_value(json_host_family);
		int family = 0;
		if(host_family) {
			if(!strcasecmp(host_family, "ipv4")) {
				family = AF_INET;
			} else if(!strcasecmp(host_family, "ipv6")) {
				family = AF_INET6;
			} else {
				JANUS_LOG(LOG_ERR, "Unsupported protocol family (%s)\n", host_family);
				error_code = JANUS_VIDEOROOM_ERROR_INVALID_ELEMENT;
				g_snprintf(error_cause, 512, "Unsupported protocol family (%s)", host_family);
				goto prepare_response;
			}
		}
		/* Do we need to forward multiple simulcast streams to a single endpoint? */
		gboolean simulcast = FALSE;
		if(json_object_get(root, "simulcast") != NULL)
			simulcast = json_is_true(json_object_get(root, "simulcast"));
		if(simulcast) {
			/* We do, disable the other video ports if they were requested */
			video_port[1] = -1;
			video_port[2] = -1;
		}
		/* Besides, we may need to SRTP-encrypt this stream */
		json_t *s_suite = json_object_get(root, "srtp_suite");
		json_t *s_crypto = json_object_get(root, "srtp_crypto");
		if(s_suite && s_crypto) {
			srtp_suite = json_integer_value(s_suite);
			if(srtp_suite != 32 && srtp_suite != 80) {
				JANUS_LOG(LOG_ERR, "Invalid SRTP suite (%d)\n", srtp_suite);
				error_code = JANUS_VIDEOROOM_ERROR_INVALID_ELEMENT;
				g_snprintf(error_cause, 512, "Invalid SRTP suite (%d)", srtp_suite);
				goto prepare_response;
			}
			srtp_crypto = json_string_value(s_crypto);
		}
		guint64 room_id = 0;
		char room_id_num[30], *room_id_str = NULL;
		if(!string_ids) {
			room_id = json_integer_value(room);
			g_snprintf(room_id_num, sizeof(room_id_num), "%"SCNu64, room_id);
			room_id_str = room_id_num;
		} else {
			room_id_str = (char *)json_string_value(room);
		}
		guint64 publisher_id = 0;
		char publisher_id_num[30], *publisher_id_str = NULL;
		if(!string_ids) {
			publisher_id = json_integer_value(pub_id);
			g_snprintf(publisher_id_num, sizeof(publisher_id_num), "%"SCNu64, publisher_id);
			publisher_id_str = publisher_id_num;
		} else {
			publisher_id_str = (char *)json_string_value(pub_id);
		}
		const char *host = json_string_value(json_host), *resolved_host = NULL;
		/* Check if we need to resolve this host address */
		struct addrinfo *res = NULL, *start = NULL;
		janus_network_address addr;
		janus_network_address_string_buffer addr_buf;
		struct addrinfo hints;
		memset(&hints, 0, sizeof(hints));
		if(family != 0)
			hints.ai_family = family;
		if(getaddrinfo(host, NULL, family != 0 ? &hints : NULL, &res) == 0) {
			start = res;
			while(res != NULL) {
				if(janus_network_address_from_sockaddr(res->ai_addr, &addr) == 0 &&
						janus_network_address_to_string_buffer(&addr, &addr_buf) == 0) {
					/* Resolved */
					resolved_host = janus_network_address_string_from_buffer(&addr_buf);
					freeaddrinfo(start);
					start = NULL;
					break;
				}
				res = res->ai_next;
			}
		}
		if(resolved_host == NULL) {
			if(start)
				freeaddrinfo(start);
			JANUS_LOG(LOG_ERR, "Could not resolve address (%s)...\n", host);
			error_code = JANUS_VIDEOROOM_ERROR_INVALID_ELEMENT;
			g_snprintf(error_cause, 512, "Could not resolve address (%s)...", host);
			goto prepare_response;
		}
		host = resolved_host;
		janus_mutex_lock(&rooms_mutex);
		janus_videoroom *videoroom = NULL;
		error_code = janus_videoroom_access_room(root, TRUE, FALSE, &videoroom, error_cause, sizeof(error_cause));
		janus_mutex_unlock(&rooms_mutex);
		if(error_code != 0)
			goto prepare_response;
		janus_refcount_increase(&videoroom->ref);
		janus_mutex_lock(&videoroom->mutex);
		janus_videoroom_publisher *publisher = g_hash_table_lookup(videoroom->participants,
			string_ids ? (gpointer)publisher_id_str : (gpointer)&publisher_id);
		if(publisher == NULL) {
			janus_mutex_unlock(&videoroom->mutex);
			janus_refcount_decrease(&videoroom->ref);
			JANUS_LOG(LOG_ERR, "No such publisher (%s)\n", publisher_id_str);
			error_code = JANUS_VIDEOROOM_ERROR_NO_SUCH_FEED;
			g_snprintf(error_cause, 512, "No such feed (%s)", publisher_id_str);
			goto prepare_response;
		}
		janus_refcount_increase(&publisher->ref);	/* This is just to handle the request for now */
		if(publisher->udp_sock <= 0) {
			publisher->udp_sock = socket(AF_INET6, SOCK_DGRAM, IPPROTO_UDP);
			int v6only = 0;
			if(publisher->udp_sock <= 0 ||
					setsockopt(publisher->udp_sock, IPPROTO_IPV6, IPV6_V6ONLY, &v6only, sizeof(v6only)) != 0) {
				janus_refcount_decrease(&publisher->ref);
				janus_mutex_unlock(&videoroom->mutex);
				janus_refcount_decrease(&videoroom->ref);
				JANUS_LOG(LOG_ERR, "Could not open UDP socket for RTP stream for publisher (%s)\n", publisher_id_str);
				error_code = JANUS_VIDEOROOM_ERROR_UNKNOWN_ERROR;
				g_snprintf(error_cause, 512, "Could not open UDP socket for RTP stream");
				goto prepare_response;
			}
		}
		guint32 audio_handle = 0;
		guint32 video_handle[3] = {0, 0, 0};
		guint32 data_handle = 0;
		if(audio_port > 0) {
			audio_handle = janus_videoroom_rtp_forwarder_add_helper(publisher, host, audio_port, audio_rtcp_port, audio_pt, audio_ssrc,
				FALSE, srtp_suite, srtp_crypto, 0, FALSE, FALSE);
		}
		if(video_port[0] > 0) {
			video_handle[0] = janus_videoroom_rtp_forwarder_add_helper(publisher, host, video_port[0], video_rtcp_port, video_pt[0], video_ssrc[0],
				simulcast, srtp_suite, srtp_crypto, 0, TRUE, FALSE);
		}
		if(video_port[1] > 0) {
			video_handle[1] = janus_videoroom_rtp_forwarder_add_helper(publisher, host, video_port[1], 0, video_pt[1], video_ssrc[1],
				FALSE, srtp_suite, srtp_crypto, 1, TRUE, FALSE);
		}
		if(video_port[2] > 0) {
			video_handle[2] = janus_videoroom_rtp_forwarder_add_helper(publisher, host, video_port[2], 0, video_pt[2], video_ssrc[2],
				FALSE, srtp_suite, srtp_crypto, 2, TRUE, FALSE);
		}
		if(data_port > 0) {
			data_handle = janus_videoroom_rtp_forwarder_add_helper(publisher, host, data_port, 0, 0, 0, FALSE, 0, NULL, 0, FALSE, TRUE);
		}
		janus_mutex_unlock(&videoroom->mutex);
		response = json_object();
		json_t *rtp_stream = json_object();
		if(audio_handle > 0) {
			json_object_set_new(rtp_stream, "audio_stream_id", json_integer(audio_handle));
			json_object_set_new(rtp_stream, "audio", json_integer(audio_port));
			if(audio_rtcp_port > 0)
				json_object_set_new(rtp_stream, "audio_rtcp", json_integer(audio_rtcp_port));
			/* Also notify event handlers */
			if(notify_events && gateway->events_is_enabled()) {
				json_t *info = json_object();
				json_object_set_new(info, "event", json_string("rtp_forward"));
				json_object_set_new(info, "room", string_ids ? json_string(room_id_str) : json_integer(room_id));
				json_object_set_new(info, "publisher_id", string_ids ? json_string(publisher_id_str) : json_integer(publisher_id));
				json_object_set_new(info, "media", json_string("audio"));
				json_object_set_new(info, "stream_id", json_integer(audio_handle));
				json_object_set_new(info, "host", json_string(host));
				json_object_set_new(info, "port", json_integer(audio_port));
				gateway->notify_event(&janus_videoroom_plugin, NULL, info);
			}
		}
		if(video_handle[0] > 0 || video_handle[1] > 0 || video_handle[2] > 0) {
			janus_videoroom_reqfir(publisher, "New RTP forward publisher");
			/* Done */
			if(video_handle[0] > 0) {
				json_object_set_new(rtp_stream, "video_stream_id", json_integer(video_handle[0]));
				json_object_set_new(rtp_stream, "video", json_integer(video_port[0]));
				if(video_rtcp_port > 0)
					json_object_set_new(rtp_stream, "video_rtcp", json_integer(video_rtcp_port));
				/* Also notify event handlers */
				if(notify_events && gateway->events_is_enabled()) {
					json_t *info = json_object();
					json_object_set_new(info, "event", json_string("rtp_forward"));
					json_object_set_new(info, "room", string_ids ? json_string(room_id_str) : json_integer(room_id));
					json_object_set_new(info, "publisher_id", string_ids ? json_string(publisher_id_str) : json_integer(publisher_id));
					json_object_set_new(info, "media", json_string("video"));
					if(video_handle[1] > 0 || video_handle[2] > 0)
						json_object_set_new(info, "video_substream", json_integer(0));
					json_object_set_new(info, "stream_id", json_integer(video_handle[0]));
					json_object_set_new(info, "host", json_string(host));
					json_object_set_new(info, "port", json_integer(video_port[0]));
					gateway->notify_event(&janus_videoroom_plugin, NULL, info);
				}
			}
			if(video_handle[1] > 0) {
				json_object_set_new(rtp_stream, "video_stream_id_2", json_integer(video_handle[1]));
				json_object_set_new(rtp_stream, "video_2", json_integer(video_port[1]));
				/* Also notify event handlers */
				if(notify_events && gateway->events_is_enabled()) {
					json_t *info = json_object();
					json_object_set_new(info, "event", json_string("rtp_forward"));
					json_object_set_new(info, "room", string_ids ? json_string(room_id_str) : json_integer(room_id));
					json_object_set_new(info, "publisher_id", string_ids ? json_string(publisher_id_str) : json_integer(publisher_id));
					json_object_set_new(info, "media", json_string("video"));
					json_object_set_new(info, "video_substream", json_integer(1));
					json_object_set_new(info, "stream_id", json_integer(video_handle[1]));
					json_object_set_new(info, "host", json_string(host));
					json_object_set_new(info, "port", json_integer(video_port[1]));
					gateway->notify_event(&janus_videoroom_plugin, NULL, info);
				}
			}
			if(video_handle[2] > 0) {
				json_object_set_new(rtp_stream, "video_stream_id_3", json_integer(video_handle[2]));
				json_object_set_new(rtp_stream, "video_3", json_integer(video_port[2]));
				/* Also notify event handlers */
				if(notify_events && gateway->events_is_enabled()) {
					json_t *info = json_object();
					json_object_set_new(info, "event", json_string("rtp_forward"));
					json_object_set_new(info, "room", string_ids ? json_string(room_id_str) : json_integer(room_id));
					json_object_set_new(info, "publisher_id", string_ids ? json_string(publisher_id_str) : json_integer(publisher_id));
					json_object_set_new(info, "media", json_string("video"));
					json_object_set_new(info, "video_substream", json_integer(2));
					json_object_set_new(info, "stream_id", json_integer(video_handle[2]));
					json_object_set_new(info, "host", json_string(host));
					json_object_set_new(info, "port", json_integer(video_port[2]));
					gateway->notify_event(&janus_videoroom_plugin, NULL, info);
				}
			}
		}
		if(data_handle > 0) {
			json_object_set_new(rtp_stream, "data_stream_id", json_integer(data_handle));
			json_object_set_new(rtp_stream, "data", json_integer(data_port));
			/* Also notify event handlers */
			if(notify_events && gateway->events_is_enabled()) {
				json_t *info = json_object();
				json_object_set_new(info, "event", json_string("rtp_forward"));
				json_object_set_new(info, "room", string_ids ? json_string(room_id_str) : json_integer(room_id));
				json_object_set_new(info, "publisher_id", string_ids ? json_string(publisher_id_str) : json_integer(publisher_id));
				json_object_set_new(info, "media", json_string("data"));
				json_object_set_new(info, "stream_id", json_integer(data_handle));
				json_object_set_new(info, "host", json_string(host));
				json_object_set_new(info, "port", json_integer(data_port));
				gateway->notify_event(&janus_videoroom_plugin, NULL, info);
			}
		}
		/* These two unrefs are related to the message handling */
		janus_refcount_decrease(&publisher->ref);
		janus_refcount_decrease(&videoroom->ref);
		json_object_set_new(rtp_stream, "host", json_string(host));
		json_object_set_new(response, "publisher_id", string_ids ? json_string(publisher_id_str) : json_integer(publisher_id));
		json_object_set_new(response, "rtp_stream", rtp_stream);
		json_object_set_new(response, "room", string_ids ? json_string(room_id_str) : json_integer(room_id));
		json_object_set_new(response, "videoroom", json_string("rtp_forward"));
		goto prepare_response;
	} else if(!strcasecmp(request_text, "stop_rtp_forward")) {
		if(!string_ids) {
			JANUS_VALIDATE_JSON_OBJECT(root, room_parameters,
				error_code, error_cause, TRUE,
				JANUS_VIDEOROOM_ERROR_MISSING_ELEMENT, JANUS_VIDEOROOM_ERROR_INVALID_ELEMENT);
		} else {
			JANUS_VALIDATE_JSON_OBJECT(root, roomstr_parameters,
				error_code, error_cause, TRUE,
				JANUS_VIDEOROOM_ERROR_MISSING_ELEMENT, JANUS_VIDEOROOM_ERROR_INVALID_ELEMENT);
		}
		if(error_code != 0)
			goto prepare_response;
		if(!string_ids) {
			JANUS_VALIDATE_JSON_OBJECT(root, pid_parameters,
				error_code, error_cause, TRUE,
				JANUS_VIDEOROOM_ERROR_MISSING_ELEMENT, JANUS_VIDEOROOM_ERROR_INVALID_ELEMENT);
		} else {
			JANUS_VALIDATE_JSON_OBJECT(root, pidstr_parameters,
				error_code, error_cause, TRUE,
				JANUS_VIDEOROOM_ERROR_MISSING_ELEMENT, JANUS_VIDEOROOM_ERROR_INVALID_ELEMENT);
		}
		if(error_code != 0)
			goto prepare_response;
		JANUS_VALIDATE_JSON_OBJECT(root, stop_rtp_forward_parameters,
			error_code, error_cause, TRUE,
			JANUS_VIDEOROOM_ERROR_MISSING_ELEMENT, JANUS_VIDEOROOM_ERROR_INVALID_ELEMENT);
		if(error_code != 0)
			goto prepare_response;
		if(lock_rtpfwd && admin_key != NULL) {
			/* An admin key was specified: make sure it was provided, and that it's valid */
			JANUS_VALIDATE_JSON_OBJECT(root, adminkey_parameters,
				error_code, error_cause, TRUE,
				JANUS_VIDEOROOM_ERROR_MISSING_ELEMENT, JANUS_VIDEOROOM_ERROR_INVALID_ELEMENT);
			if(error_code != 0)
				goto prepare_response;
			JANUS_CHECK_SECRET(admin_key, root, "admin_key", error_code, error_cause,
				JANUS_VIDEOROOM_ERROR_MISSING_ELEMENT, JANUS_VIDEOROOM_ERROR_INVALID_ELEMENT, JANUS_VIDEOROOM_ERROR_UNAUTHORIZED);
			if(error_code != 0)
				goto prepare_response;
		}
		json_t *room = json_object_get(root, "room");
		json_t *pub_id = json_object_get(root, "publisher_id");
		json_t *id = json_object_get(root, "stream_id");

		guint64 room_id = 0;
		char room_id_num[30], *room_id_str = NULL;
		if(!string_ids) {
			room_id = json_integer_value(room);
			g_snprintf(room_id_num, sizeof(room_id_num), "%"SCNu64, room_id);
			room_id_str = room_id_num;
		} else {
			room_id_str = (char *)json_string_value(room);
		}
		guint64 publisher_id = 0;
		char publisher_id_num[30], *publisher_id_str = NULL;
		if(!string_ids) {
			publisher_id = json_integer_value(pub_id);
			g_snprintf(publisher_id_num, sizeof(publisher_id_num), "%"SCNu64, publisher_id);
			publisher_id_str = publisher_id_num;
		} else {
			publisher_id_str = (char *)json_string_value(pub_id);
		}
		guint32 stream_id = json_integer_value(id);
		janus_mutex_lock(&rooms_mutex);
		janus_videoroom *videoroom = NULL;
		error_code = janus_videoroom_access_room(root, TRUE, FALSE, &videoroom, error_cause, sizeof(error_cause));
		janus_mutex_unlock(&rooms_mutex);
		if(error_code != 0)
			goto prepare_response;
		janus_mutex_lock(&videoroom->mutex);
		janus_refcount_increase(&videoroom->ref);
		janus_videoroom_publisher *publisher = g_hash_table_lookup(videoroom->participants,
			string_ids ? (gpointer)publisher_id_str : (gpointer)&publisher_id);
		if(publisher == NULL) {
			janus_mutex_unlock(&videoroom->mutex);
			janus_refcount_decrease(&videoroom->ref);
			JANUS_LOG(LOG_ERR, "No such publisher (%s)\n", publisher_id_str);
			error_code = JANUS_VIDEOROOM_ERROR_NO_SUCH_FEED;
			g_snprintf(error_cause, 512, "No such feed (%s)", publisher_id_str);
			goto prepare_response;
		}
		janus_refcount_increase(&publisher->ref);	/* Just to handle the message now */
		janus_mutex_lock(&publisher->rtp_forwarders_mutex);
		if(!g_hash_table_remove(publisher->rtp_forwarders, GUINT_TO_POINTER(stream_id))) {
			janus_mutex_unlock(&publisher->rtp_forwarders_mutex);
			janus_refcount_decrease(&publisher->ref);
			janus_mutex_unlock(&videoroom->mutex);
			janus_refcount_decrease(&videoroom->ref);
			JANUS_LOG(LOG_ERR, "No such stream (%"SCNu32")\n", stream_id);
			error_code = JANUS_VIDEOROOM_ERROR_NO_SUCH_FEED;
			g_snprintf(error_cause, 512, "No such stream (%"SCNu32")", stream_id);
			goto prepare_response;
		}
		janus_mutex_unlock(&publisher->rtp_forwarders_mutex);
		janus_refcount_decrease(&publisher->ref);
		janus_mutex_unlock(&videoroom->mutex);
		janus_refcount_decrease(&videoroom->ref);
		response = json_object();
		json_object_set_new(response, "videoroom", json_string("stop_rtp_forward"));
		json_object_set_new(response, "room", string_ids ? json_string(room_id_str) : json_integer(room_id));
		json_object_set_new(response, "publisher_id", string_ids ? json_string(publisher_id_str) : json_integer(publisher_id));
		json_object_set_new(response, "stream_id", json_integer(stream_id));
		/* Also notify event handlers */
		if(notify_events && gateway->events_is_enabled()) {
			json_t *info = json_object();
			json_object_set_new(info, "event", json_string("stop_rtp_forward"));
			json_object_set_new(info, "room", string_ids ? json_string(room_id_str) : json_integer(room_id));
			json_object_set_new(info, "publisher_id", string_ids ? json_string(publisher_id_str) : json_integer(publisher_id));
			json_object_set_new(info, "stream_id", json_integer(stream_id));
			gateway->notify_event(&janus_videoroom_plugin, NULL, info);
		}
		goto prepare_response;
	} else if(!strcasecmp(request_text, "exists")) {
		/* Check whether a given room exists or not, returns true/false */
		if(!string_ids) {
			JANUS_VALIDATE_JSON_OBJECT(root, room_parameters,
				error_code, error_cause, TRUE,
				JANUS_VIDEOROOM_ERROR_MISSING_ELEMENT, JANUS_VIDEOROOM_ERROR_INVALID_ELEMENT);
		} else {
			JANUS_VALIDATE_JSON_OBJECT(root, roomstr_parameters,
				error_code, error_cause, TRUE,
				JANUS_VIDEOROOM_ERROR_MISSING_ELEMENT, JANUS_VIDEOROOM_ERROR_INVALID_ELEMENT);
		}
		if(error_code != 0)
			goto prepare_response;
		json_t *room = json_object_get(root, "room");
		guint64 room_id = 0;
		char room_id_num[30], *room_id_str = NULL;
		if(!string_ids) {
			room_id = json_integer_value(room);
			g_snprintf(room_id_num, sizeof(room_id_num), "%"SCNu64, room_id);
			room_id_str = room_id_num;
		} else {
			room_id_str = (char *)json_string_value(room);
		}
		janus_mutex_lock(&rooms_mutex);
		gboolean room_exists = g_hash_table_contains(rooms, string_ids ? (gpointer)room_id_str : (gpointer)&room_id);
		janus_mutex_unlock(&rooms_mutex);
		response = json_object();
		json_object_set_new(response, "videoroom", json_string("success"));
		json_object_set_new(response, "room", string_ids ? json_string(room_id_str) : json_integer(room_id));
		json_object_set_new(response, "exists", room_exists ? json_true() : json_false());
		goto prepare_response;
	} else if(!strcasecmp(request_text, "allowed")) {
		JANUS_LOG(LOG_VERB, "Attempt to edit the list of allowed participants in an existing VideoRoom room\n");
		if(!string_ids) {
			JANUS_VALIDATE_JSON_OBJECT(root, room_parameters,
				error_code, error_cause, TRUE,
				JANUS_VIDEOROOM_ERROR_MISSING_ELEMENT, JANUS_VIDEOROOM_ERROR_INVALID_ELEMENT);
		} else {
			JANUS_VALIDATE_JSON_OBJECT(root, roomstr_parameters,
				error_code, error_cause, TRUE,
				JANUS_VIDEOROOM_ERROR_MISSING_ELEMENT, JANUS_VIDEOROOM_ERROR_INVALID_ELEMENT);
		}
		if(error_code != 0)
			goto prepare_response;
		JANUS_VALIDATE_JSON_OBJECT(root, allowed_parameters,
			error_code, error_cause, TRUE,
			JANUS_VIDEOROOM_ERROR_MISSING_ELEMENT, JANUS_VIDEOROOM_ERROR_INVALID_ELEMENT);
		if(error_code != 0)
			goto prepare_response;
		json_t *action = json_object_get(root, "action");
		json_t *room = json_object_get(root, "room");
		json_t *allowed = json_object_get(root, "allowed");
		const char *action_text = json_string_value(action);
		if(strcasecmp(action_text, "enable") && strcasecmp(action_text, "disable") &&
				strcasecmp(action_text, "add") && strcasecmp(action_text, "remove")) {
			JANUS_LOG(LOG_ERR, "Unsupported action '%s' (allowed)\n", action_text);
			error_code = JANUS_VIDEOROOM_ERROR_INVALID_ELEMENT;
			g_snprintf(error_cause, 512, "Unsupported action '%s' (allowed)", action_text);
			goto prepare_response;
		}
		guint64 room_id = 0;
		char room_id_num[30], *room_id_str = NULL;
		if(!string_ids) {
			room_id = json_integer_value(room);
			g_snprintf(room_id_num, sizeof(room_id_num), "%"SCNu64, room_id);
			room_id_str = room_id_num;
		} else {
			room_id_str = (char *)json_string_value(room);
		}
		janus_mutex_lock(&rooms_mutex);
		janus_videoroom *videoroom = NULL;
		error_code = janus_videoroom_access_room(root, TRUE, FALSE, &videoroom, error_cause, sizeof(error_cause));
		if(error_code != 0) {
			janus_mutex_unlock(&rooms_mutex);
			goto prepare_response;
		}
		janus_refcount_increase(&videoroom->ref);
		janus_mutex_unlock(&rooms_mutex);
		/* A secret may be required for this action */
		JANUS_CHECK_SECRET(videoroom->room_secret, root, "secret", error_code, error_cause,
			JANUS_VIDEOROOM_ERROR_MISSING_ELEMENT, JANUS_VIDEOROOM_ERROR_INVALID_ELEMENT, JANUS_VIDEOROOM_ERROR_UNAUTHORIZED);
		if(error_code != 0) {
			janus_refcount_decrease(&videoroom->ref);
			goto prepare_response;
		}
		if(!strcasecmp(action_text, "enable")) {
			JANUS_LOG(LOG_VERB, "Enabling the check on allowed authorization tokens for room %s\n", room_id_str);
			videoroom->check_allowed = TRUE;
		} else if(!strcasecmp(action_text, "disable")) {
			JANUS_LOG(LOG_VERB, "Disabling the check on allowed authorization tokens for room %s (free entry)\n", room_id_str);
			videoroom->check_allowed = FALSE;
		} else {
			gboolean add = !strcasecmp(action_text, "add");
			if(allowed) {
				/* Make sure the "allowed" array only contains strings */
				gboolean ok = TRUE;
				if(json_array_size(allowed) > 0) {
					size_t i = 0;
					for(i=0; i<json_array_size(allowed); i++) {
						json_t *a = json_array_get(allowed, i);
						if(!a || !json_is_string(a)) {
							ok = FALSE;
							break;
						}
					}
				}
				if(!ok) {
					JANUS_LOG(LOG_ERR, "Invalid element in the allowed array (not a string)\n");
					error_code = JANUS_VIDEOROOM_ERROR_INVALID_ELEMENT;
					g_snprintf(error_cause, 512, "Invalid element in the allowed array (not a string)");
					janus_refcount_decrease(&videoroom->ref);
					goto prepare_response;
				}
				size_t i = 0;
				for(i=0; i<json_array_size(allowed); i++) {
					const char *token = json_string_value(json_array_get(allowed, i));
					if(add) {
						if(!g_hash_table_lookup(videoroom->allowed, token))
							g_hash_table_insert(videoroom->allowed, g_strdup(token), GINT_TO_POINTER(TRUE));
					} else {
						g_hash_table_remove(videoroom->allowed, token);
					}
				}
			}
		}
		/* Prepare response */
		response = json_object();
		json_object_set_new(response, "videoroom", json_string("success"));
		json_object_set_new(response, "room", string_ids ? json_string(videoroom->room_id_str) : json_integer(videoroom->room_id));
		json_t *list = json_array();
		if(strcasecmp(action_text, "disable")) {
			if(g_hash_table_size(videoroom->allowed) > 0) {
				GHashTableIter iter;
				gpointer key;
				g_hash_table_iter_init(&iter, videoroom->allowed);
				while(g_hash_table_iter_next(&iter, &key, NULL)) {
					char *token = key;
					json_array_append_new(list, json_string(token));
				}
			}
			json_object_set_new(response, "allowed", list);
		}
		/* Done */
		janus_refcount_decrease(&videoroom->ref);
		JANUS_LOG(LOG_VERB, "VideoRoom room allowed list updated\n");
		goto prepare_response;
	} else if(!strcasecmp(request_text, "kick")) {
		JANUS_LOG(LOG_VERB, "Attempt to kick a participant from an existing VideoRoom room\n");
		if(!string_ids) {
			JANUS_VALIDATE_JSON_OBJECT(root, room_parameters,
				error_code, error_cause, TRUE,
				JANUS_VIDEOROOM_ERROR_MISSING_ELEMENT, JANUS_VIDEOROOM_ERROR_INVALID_ELEMENT);
		} else {
			JANUS_VALIDATE_JSON_OBJECT(root, roomstr_parameters,
				error_code, error_cause, TRUE,
				JANUS_VIDEOROOM_ERROR_MISSING_ELEMENT, JANUS_VIDEOROOM_ERROR_INVALID_ELEMENT);
		}
		if(!string_ids) {
			JANUS_VALIDATE_JSON_OBJECT(root, id_parameters,
				error_code, error_cause, TRUE,
				JANUS_VIDEOROOM_ERROR_MISSING_ELEMENT, JANUS_VIDEOROOM_ERROR_INVALID_ELEMENT);
		} else {
			JANUS_VALIDATE_JSON_OBJECT(root, idstr_parameters,
				error_code, error_cause, TRUE,
				JANUS_VIDEOROOM_ERROR_MISSING_ELEMENT, JANUS_VIDEOROOM_ERROR_INVALID_ELEMENT);
		}
		if(error_code != 0)
			goto prepare_response;
		JANUS_VALIDATE_JSON_OBJECT(root, kick_parameters,
			error_code, error_cause, TRUE,
			JANUS_VIDEOROOM_ERROR_MISSING_ELEMENT, JANUS_VIDEOROOM_ERROR_INVALID_ELEMENT);
		if(error_code != 0)
			goto prepare_response;
		json_t *room = json_object_get(root, "room");
		json_t *id = json_object_get(root, "id");
		guint64 room_id = 0;
		char room_id_num[30], *room_id_str = NULL;
		if(!string_ids) {
			room_id = json_integer_value(room);
			g_snprintf(room_id_num, sizeof(room_id_num), "%"SCNu64, room_id);
			room_id_str = room_id_num;
		} else {
			room_id_str = (char *)json_string_value(room);
		}
		janus_mutex_lock(&rooms_mutex);
		janus_videoroom *videoroom = NULL;
		error_code = janus_videoroom_access_room(root, TRUE, FALSE, &videoroom, error_cause, sizeof(error_cause));
		if(error_code != 0) {
			janus_mutex_unlock(&rooms_mutex);
			goto prepare_response;
		}
		janus_refcount_increase(&videoroom->ref);
		janus_mutex_lock(&videoroom->mutex);
		janus_mutex_unlock(&rooms_mutex);
		/* A secret may be required for this action */
		JANUS_CHECK_SECRET(videoroom->room_secret, root, "secret", error_code, error_cause,
			JANUS_VIDEOROOM_ERROR_MISSING_ELEMENT, JANUS_VIDEOROOM_ERROR_INVALID_ELEMENT, JANUS_VIDEOROOM_ERROR_UNAUTHORIZED);
		if(error_code != 0) {
			janus_mutex_unlock(&videoroom->mutex);
			janus_refcount_decrease(&videoroom->ref);
			goto prepare_response;
		}
		guint64 user_id = 0;
		char user_id_num[30], *user_id_str = NULL;
		if(!string_ids) {
			user_id = json_integer_value(id);
			g_snprintf(user_id_num, sizeof(user_id_num), "%"SCNu64, user_id);
			user_id_str = user_id_num;
		} else {
			user_id_str = (char *)json_string_value(id);
		}
		janus_videoroom_publisher *participant = g_hash_table_lookup(videoroom->participants,
			string_ids ? (gpointer)user_id_str : (gpointer)&user_id);
		if(participant == NULL) {
			janus_mutex_unlock(&videoroom->mutex);
			janus_refcount_decrease(&videoroom->ref);
			JANUS_LOG(LOG_ERR, "No such user %s in room %s\n", user_id_str, room_id_str);
			error_code = JANUS_VIDEOROOM_ERROR_NO_SUCH_FEED;
			g_snprintf(error_cause, 512, "No such user %s in room %s", user_id_str, room_id_str);
			goto prepare_response;
		}
		if(participant->kicked) {
			/* Already kicked */
			janus_mutex_unlock(&videoroom->mutex);
			janus_refcount_decrease(&videoroom->ref);
			response = json_object();
			json_object_set_new(response, "videoroom", json_string("success"));
			/* Done */
			goto prepare_response;
		}
		participant->kicked = TRUE;
		participant->session->started = FALSE;
		participant->audio_active = FALSE;
		participant->video_active = FALSE;
		participant->data_active = FALSE;
		/* Prepare an event for this */
		json_t *kicked = json_object();
		json_object_set_new(kicked, "videoroom", json_string("event"));
		json_object_set_new(kicked, "room", string_ids ? json_string(participant->room_id_str) : json_integer(participant->room_id));
		json_object_set_new(kicked, "leaving", json_string("ok"));
		json_object_set_new(kicked, "reason", json_string("kicked"));
		int ret = gateway->push_event(participant->session->handle, &janus_videoroom_plugin, NULL, kicked, NULL);
		JANUS_LOG(LOG_VERB, "  >> %d (%s)\n", ret, janus_get_api_error(ret));
		json_decref(kicked);
		janus_mutex_unlock(&videoroom->mutex);
		/* If this room requires valid private_id values, we can kick subscriptions too */
		if(videoroom->require_pvtid && participant->subscriptions != NULL) {
			/* Iterate on the subscriptions we know this user has */
			janus_mutex_lock(&participant->subscribers_mutex);
			GSList *s = participant->subscriptions;
			while(s) {
				janus_videoroom_subscriber *subscriber = (janus_videoroom_subscriber *)s->data;
				if(subscriber) {
					subscriber->kicked = TRUE;
					subscriber->audio = FALSE;
					subscriber->video = FALSE;
					subscriber->data = FALSE;
					/* FIXME We should also close the PeerConnection, but we risk race conditions if we do it here,
					 * so for now we mark the subscriber as kicked and prevent it from getting any media after this */
				}
				s = s->next;
			}
			janus_mutex_unlock(&participant->subscribers_mutex);
		}
		/* This publisher is leaving, tell everybody */
		janus_videoroom_leave_or_unpublish(participant, TRUE, TRUE);
		/* Tell the core to tear down the PeerConnection, hangup_media will do the rest */
		if(participant && participant->session)
			gateway->close_pc(participant->session->handle);
		JANUS_LOG(LOG_INFO, "Kicked user %s from room %s\n", user_id_str, room_id_str);
		/* Prepare response */
		response = json_object();
		json_object_set_new(response, "videoroom", json_string("success"));
		/* Done */
		janus_refcount_decrease(&videoroom->ref);
		goto prepare_response;
	} else if(!strcasecmp(request_text, "listparticipants")) {
		/* List all participants in a room, specifying whether they're publishers or just attendees */
		if(!string_ids) {
			JANUS_VALIDATE_JSON_OBJECT(root, room_parameters,
				error_code, error_cause, TRUE,
				JANUS_VIDEOROOM_ERROR_MISSING_ELEMENT, JANUS_VIDEOROOM_ERROR_INVALID_ELEMENT);
		} else {
			JANUS_VALIDATE_JSON_OBJECT(root, roomstr_parameters,
				error_code, error_cause, TRUE,
				JANUS_VIDEOROOM_ERROR_MISSING_ELEMENT, JANUS_VIDEOROOM_ERROR_INVALID_ELEMENT);
		}
		if(error_code != 0)
			goto prepare_response;
		json_t *room = json_object_get(root, "room");
		guint64 room_id = 0;
		char room_id_num[30], *room_id_str = NULL;
		if(!string_ids) {
			room_id = json_integer_value(room);
			g_snprintf(room_id_num, sizeof(room_id_num), "%"SCNu64, room_id);
			room_id_str = room_id_num;
		} else {
			room_id_str = (char *)json_string_value(room);
		}
		janus_mutex_lock(&rooms_mutex);
		janus_videoroom *videoroom = NULL;
		error_code = janus_videoroom_access_room(root, FALSE, FALSE, &videoroom, error_cause, sizeof(error_cause));
		janus_mutex_unlock(&rooms_mutex);
		if(error_code != 0)
			goto prepare_response;
		janus_refcount_increase(&videoroom->ref);
		/* Return a list of all participants (whether they're publishing or not) */
		json_t *list = json_array();
		GHashTableIter iter;
		gpointer value;
		janus_mutex_lock(&videoroom->mutex);
		g_hash_table_iter_init(&iter, videoroom->participants);
		while (!g_atomic_int_get(&videoroom->destroyed) && g_hash_table_iter_next(&iter, NULL, &value)) {
			janus_videoroom_publisher *p = value;
			json_t *pl = json_object();
			json_object_set_new(pl, "id", string_ids ? json_string(p->user_id_str) : json_integer(p->user_id));
			if(p->display)
				json_object_set_new(pl, "display", json_string(p->display));
			json_object_set_new(pl, "publisher", (p->sdp && p->session->started) ? json_true() : json_false());
			if((p->sdp && p->session->started)) {
				if(p->audio_level_extmap_id > 0)
					json_object_set_new(pl, "talking", p->talking ? json_true() : json_false());
			}
			json_array_append_new(list, pl);
		}
		janus_mutex_unlock(&videoroom->mutex);
		janus_refcount_decrease(&videoroom->ref);
		response = json_object();
		json_object_set_new(response, "videoroom", json_string("participants"));
		json_object_set_new(response, "room", string_ids ? json_string(room_id_str) : json_integer(room_id));
		json_object_set_new(response, "participants", list);
		goto prepare_response;
	} else if(!strcasecmp(request_text, "listforwarders")) {
		/* List all forwarders in a room */
		if(!string_ids) {
			JANUS_VALIDATE_JSON_OBJECT(root, room_parameters,
				error_code, error_cause, TRUE,
				JANUS_VIDEOROOM_ERROR_MISSING_ELEMENT, JANUS_VIDEOROOM_ERROR_INVALID_ELEMENT);
		} else {
			JANUS_VALIDATE_JSON_OBJECT(root, roomstr_parameters,
				error_code, error_cause, TRUE,
				JANUS_VIDEOROOM_ERROR_MISSING_ELEMENT, JANUS_VIDEOROOM_ERROR_INVALID_ELEMENT);
		}
		if(error_code != 0)
			goto prepare_response;
		json_t *room = json_object_get(root, "room");
		guint64 room_id = 0;
		char room_id_num[30], *room_id_str = NULL;
		if(!string_ids) {
			room_id = json_integer_value(room);
			g_snprintf(room_id_num, sizeof(room_id_num), "%"SCNu64, room_id);
			room_id_str = room_id_num;
		} else {
			room_id_str = (char *)json_string_value(room);
		}
		janus_mutex_lock(&rooms_mutex);
		janus_videoroom *videoroom = NULL;
		error_code = janus_videoroom_access_room(root, TRUE, FALSE, &videoroom, error_cause, sizeof(error_cause));
		janus_mutex_unlock(&rooms_mutex);
		if(error_code != 0)
			goto prepare_response;
		/* Return a list of all forwarders */
		json_t *list = json_array();
		GHashTableIter iter;
		gpointer value;
		janus_mutex_lock(&videoroom->mutex);
		g_hash_table_iter_init(&iter, videoroom->participants);
		while (!g_atomic_int_get(&videoroom->destroyed) && g_hash_table_iter_next(&iter, NULL, &value)) {
			janus_videoroom_publisher *p = value;
			janus_mutex_lock(&p->rtp_forwarders_mutex);
			if(g_hash_table_size(p->rtp_forwarders) == 0) {
				janus_mutex_unlock(&p->rtp_forwarders_mutex);
				continue;
			}
			json_t *pl = json_object();
			json_object_set_new(pl, "publisher_id", string_ids ? json_string(p->user_id_str) : json_integer(p->user_id));
			if(p->display)
				json_object_set_new(pl, "display", json_string(p->display));
			json_t *flist = json_array();
			GHashTableIter iter_f;
			gpointer key_f, value_f;
			g_hash_table_iter_init(&iter_f, p->rtp_forwarders);
			while(g_hash_table_iter_next(&iter_f, &key_f, &value_f)) {
				json_t *fl = json_object();
				guint32 rpk = GPOINTER_TO_UINT(key_f);
				janus_videoroom_rtp_forwarder *rpv = value_f;
				char address[100];
				if(rpv->serv_addr.sin_family == AF_INET) {
					json_object_set_new(fl, "ip", json_string(
						inet_ntop(AF_INET, &rpv->serv_addr.sin_addr, address, sizeof(address))));
				} else {
					json_object_set_new(fl, "ip", json_string(
						inet_ntop(AF_INET6, &rpv->serv_addr6.sin6_addr, address, sizeof(address))));
				}
				if(rpv->is_data) {
					json_object_set_new(fl, "data_stream_id", json_integer(rpk));
					json_object_set_new(fl, "port", json_integer(ntohs(rpv->serv_addr.sin_port)));
				} else if(rpv->is_video) {
					json_object_set_new(fl, "video_stream_id", json_integer(rpk));
					json_object_set_new(fl, "port", json_integer(ntohs(rpv->serv_addr.sin_port)));
					if(rpv->local_rtcp_port > 0)
						json_object_set_new(fl, "local_rtcp_port", json_integer(rpv->local_rtcp_port));
					if(rpv->remote_rtcp_port > 0)
						json_object_set_new(fl, "remote_rtcp_port", json_integer(rpv->remote_rtcp_port));
					if(rpv->payload_type)
						json_object_set_new(fl, "pt", json_integer(rpv->payload_type));
					if(rpv->ssrc)
						json_object_set_new(fl, "ssrc", json_integer(rpv->ssrc));
					if(rpv->substream)
						json_object_set_new(fl, "substream", json_integer(rpv->substream));
				} else {
					json_object_set_new(fl, "audio_stream_id", json_integer(rpk));
					json_object_set_new(fl, "port", json_integer(ntohs(rpv->serv_addr.sin_port)));
					if(rpv->local_rtcp_port > 0)
						json_object_set_new(fl, "local_rtcp_port", json_integer(rpv->local_rtcp_port));
					if(rpv->remote_rtcp_port > 0)
						json_object_set_new(fl, "remote_rtcp_port", json_integer(rpv->remote_rtcp_port));
					if(rpv->payload_type)
						json_object_set_new(fl, "pt", json_integer(rpv->payload_type));
					if(rpv->ssrc)
						json_object_set_new(fl, "ssrc", json_integer(rpv->ssrc));
				}
				if(rpv->is_srtp)
					json_object_set_new(fl, "srtp", json_true());
				json_array_append_new(flist, fl);
			}
			janus_mutex_unlock(&p->rtp_forwarders_mutex);
			json_object_set_new(pl, "rtp_forwarder", flist);
			json_array_append_new(list, pl);
		}
		janus_mutex_unlock(&videoroom->mutex);
		response = json_object();
		json_object_set_new(response, "videoroom", json_string("forwarders"));
		json_object_set_new(response, "room", string_ids ? json_string(room_id_str) : json_integer(room_id));
		json_object_set_new(response, "rtp_forwarders", list);
		goto prepare_response;
	} else {
		/* Not a request we recognize, don't do anything */
		return NULL;
	}

prepare_response:
		{
			if(error_code == 0 && !response) {
				error_code = JANUS_VIDEOROOM_ERROR_UNKNOWN_ERROR;
				g_snprintf(error_cause, 512, "Invalid response");
			}
			if(error_code != 0) {
				/* Prepare JSON error event */
				response = json_object();
				json_object_set_new(response, "videoroom", json_string("event"));
				json_object_set_new(response, "error_code", json_integer(error_code));
				json_object_set_new(response, "error", json_string(error_cause));
			}
			return response;
		}

}

struct janus_plugin_result *janus_videoroom_handle_message(janus_plugin_session *handle, char *transaction, json_t *message, json_t *jsep) {
	if(g_atomic_int_get(&stopping) || !g_atomic_int_get(&initialized))
		return janus_plugin_result_new(JANUS_PLUGIN_ERROR, g_atomic_int_get(&stopping) ? "Shutting down" : "Plugin not initialized", NULL);

	/* Pre-parse the message */
	int error_code = 0;
	char error_cause[512];
	json_t *root = message;
	json_t *response = NULL;

	janus_mutex_lock(&sessions_mutex);
	janus_videoroom_session *session = janus_videoroom_lookup_session(handle);
	if(!session) {
		janus_mutex_unlock(&sessions_mutex);
		JANUS_LOG(LOG_ERR, "No session associated with this handle...\n");
		error_code = JANUS_VIDEOROOM_ERROR_UNKNOWN_ERROR;
		g_snprintf(error_cause, 512, "%s", "No session associated with this handle...");
		goto plugin_response;
	}
	/* Increase the reference counter for this session: we'll decrease it after we handle the message */
	janus_refcount_increase(&session->ref);
	janus_mutex_unlock(&sessions_mutex);
	if(g_atomic_int_get(&session->destroyed)) {
		JANUS_LOG(LOG_ERR, "Session has already been marked as destroyed...\n");
		error_code = JANUS_VIDEOROOM_ERROR_UNKNOWN_ERROR;
		g_snprintf(error_cause, 512, "%s", "Session has already been marked as destroyed...");
		goto plugin_response;
	}

	if(message == NULL) {
		JANUS_LOG(LOG_ERR, "No message??\n");
		error_code = JANUS_VIDEOROOM_ERROR_NO_MESSAGE;
		g_snprintf(error_cause, 512, "%s", "No message??");
		goto plugin_response;
	}
	if(!json_is_object(root)) {
		JANUS_LOG(LOG_ERR, "JSON error: not an object\n");
		error_code = JANUS_VIDEOROOM_ERROR_INVALID_JSON;
		g_snprintf(error_cause, 512, "JSON error: not an object");
		goto plugin_response;
	}
	/* Get the request first */
	JANUS_VALIDATE_JSON_OBJECT(root, request_parameters,
		error_code, error_cause, TRUE,
		JANUS_VIDEOROOM_ERROR_MISSING_ELEMENT, JANUS_VIDEOROOM_ERROR_INVALID_ELEMENT);
	if(error_code != 0)
		goto plugin_response;
	json_t *request = json_object_get(root, "request");
	/* Some requests ('create', 'destroy', 'exists', 'list') can be handled synchronously */
	const char *request_text = json_string_value(request);
	/* We have a separate method to process synchronous requests, as those may
	 * arrive from the Admin API as well, and so we handle them the same way */
	response = janus_videoroom_process_synchronous_request(session, root);
	if(response != NULL) {
		/* We got a response, send it back */
		goto plugin_response;
	} else if(!strcasecmp(request_text, "join") || !strcasecmp(request_text, "joinandconfigure")
			|| !strcasecmp(request_text, "configure") || !strcasecmp(request_text, "publish") || !strcasecmp(request_text, "unpublish")
			|| !strcasecmp(request_text, "start") || !strcasecmp(request_text, "pause") || !strcasecmp(request_text, "switch")
			|| !strcasecmp(request_text, "leave")) {
		/* These messages are handled asynchronously */

		janus_videoroom_message *msg = g_malloc(sizeof(janus_videoroom_message));
		msg->handle = handle;
		msg->transaction = transaction;
		msg->message = root;
		msg->jsep = jsep;
		g_async_queue_push(messages, msg);

		return janus_plugin_result_new(JANUS_PLUGIN_OK_WAIT, NULL, NULL);
	} else {
		JANUS_LOG(LOG_VERB, "Unknown request '%s'\n", request_text);
		error_code = JANUS_VIDEOROOM_ERROR_INVALID_REQUEST;
		g_snprintf(error_cause, 512, "Unknown request '%s'", request_text);
	}

plugin_response:
		{
			if(error_code == 0 && !response) {
				error_code = JANUS_VIDEOROOM_ERROR_UNKNOWN_ERROR;
				g_snprintf(error_cause, 512, "Invalid response");
			}
			if(error_code != 0) {
				/* Prepare JSON error event */
				json_t *event = json_object();
				json_object_set_new(event, "videoroom", json_string("event"));
				json_object_set_new(event, "error_code", json_integer(error_code));
				json_object_set_new(event, "error", json_string(error_cause));
				response = event;
			}
			if(root != NULL)
				json_decref(root);
			if(jsep != NULL)
				json_decref(jsep);
			g_free(transaction);

			if(session != NULL)
				janus_refcount_decrease(&session->ref);
			return janus_plugin_result_new(JANUS_PLUGIN_OK, NULL, response);
		}

}

json_t *janus_videoroom_handle_admin_message(json_t *message) {
	/* Some requests (e.g., 'create' and 'destroy') can be handled via Admin API */
	int error_code = 0;
	char error_cause[512];
	json_t *response = NULL;

	JANUS_VALIDATE_JSON_OBJECT(message, request_parameters,
		error_code, error_cause, TRUE,
		JANUS_VIDEOROOM_ERROR_MISSING_ELEMENT, JANUS_VIDEOROOM_ERROR_INVALID_ELEMENT);
	if(error_code != 0)
		goto admin_response;
	json_t *request = json_object_get(message, "request");
	const char *request_text = json_string_value(request);
	if((response = janus_videoroom_process_synchronous_request(NULL, message)) != NULL) {
		/* We got a response, send it back */
		goto admin_response;
	} else {
		JANUS_LOG(LOG_VERB, "Unknown request '%s'\n", request_text);
		error_code = JANUS_VIDEOROOM_ERROR_INVALID_REQUEST;
		g_snprintf(error_cause, 512, "Unknown request '%s'", request_text);
	}

admin_response:
		{
			if(!response) {
				/* Prepare JSON error event */
				response = json_object();
				json_object_set_new(response, "streaming", json_string("event"));
				json_object_set_new(response, "error_code", json_integer(error_code));
				json_object_set_new(response, "error", json_string(error_cause));
			}
			return response;
		}

}

void janus_videoroom_setup_media(janus_plugin_session *handle) {
	JANUS_LOG(LOG_INFO, "[%s-%p] WebRTC media is now available\n", JANUS_VIDEOROOM_PACKAGE, handle);
	if(g_atomic_int_get(&stopping) || !g_atomic_int_get(&initialized))
		return;
	janus_mutex_lock(&sessions_mutex);
	janus_videoroom_session *session = janus_videoroom_lookup_session(handle);
	if(!session) {
		janus_mutex_unlock(&sessions_mutex);
		JANUS_LOG(LOG_ERR, "No session associated with this handle...\n");
		return;
	}
	if(g_atomic_int_get(&session->destroyed)) {
		janus_mutex_unlock(&sessions_mutex);
		return;
	}
	g_atomic_int_set(&session->hangingup, 0);

	/* Media relaying can start now */
	session->started = TRUE;
	if(session->participant) {
		/* If this is a publisher, notify all subscribers about the fact they can
		 * now subscribe; if this is a subscriber, instead, ask the publisher a FIR */
		if(session->participant_type == janus_videoroom_p_type_publisher) {
			janus_videoroom_publisher *participant = janus_videoroom_session_get_publisher(session);
			/* Notify all other participants that there's a new boy in town */
			json_t *list = json_array();
			json_t *pl = json_object();
			json_object_set_new(pl, "id", string_ids ? json_string(participant->user_id_str) : json_integer(participant->user_id));
			if(participant->display)
				json_object_set_new(pl, "display", json_string(participant->display));
			if(participant->audio)
				json_object_set_new(pl, "audio_codec", json_string(janus_audiocodec_name(participant->acodec)));
			if(participant->video)
				json_object_set_new(pl, "video_codec", json_string(janus_videocodec_name(participant->vcodec)));
			if(participant->ssrc[0] || participant->rid[0])
				json_object_set_new(pl, "simulcast", json_true());
			if(participant->audio_level_extmap_id > 0)
				json_object_set_new(pl, "talking", participant->talking ? json_true() : json_false());
			json_array_append_new(list, pl);
			json_t *pub = json_object();
			json_object_set_new(pub, "videoroom", json_string("event"));
			json_object_set_new(pub, "room", string_ids ? json_string(participant->room_id_str) : json_integer(participant->room_id));
			json_object_set_new(pub, "publishers", list);
			if (participant->room) {
				janus_mutex_lock(&participant->room->mutex);
				janus_videoroom_notify_participants(participant, pub);
				janus_mutex_unlock(&participant->room->mutex);
			}
			json_decref(pub);
			/* Also notify event handlers */
			if(notify_events && gateway->events_is_enabled()) {
				json_t *info = json_object();
				json_object_set_new(info, "event", json_string("published"));
				json_object_set_new(info, "room", string_ids ? json_string(participant->room_id_str) : json_integer(participant->room_id));
				json_object_set_new(info, "id", string_ids ? json_string(participant->user_id_str) : json_integer(participant->user_id));
				gateway->notify_event(&janus_videoroom_plugin, session->handle, info);
			}
			janus_refcount_decrease(&participant->ref);
		} else if(session->participant_type == janus_videoroom_p_type_subscriber) {
			janus_videoroom_subscriber *s = (janus_videoroom_subscriber *)session->participant;
			if(s && s->feed) {
				janus_videoroom_publisher *p = s->feed;
				if(p && p->session) {
					janus_videoroom_reqfir(p, "New subscriber available");
					/* Also notify event handlers */
					if(notify_events && gateway->events_is_enabled()) {
						json_t *info = json_object();
						json_object_set_new(info, "event", json_string("subscribed"));
						json_object_set_new(info, "room", string_ids ? json_string(p->room_id_str) : json_integer(p->room_id));
						json_object_set_new(info, "feed", string_ids ? json_string(p->user_id_str) : json_integer(p->user_id));
						gateway->notify_event(&janus_videoroom_plugin, session->handle, info);
					}
				}
			}
		}
	}
	janus_mutex_unlock(&sessions_mutex);
}

void janus_videoroom_incoming_rtp(janus_plugin_session *handle, int video, char *buf, int len) {
	if(handle == NULL || g_atomic_int_get(&handle->stopped) || g_atomic_int_get(&stopping) || !g_atomic_int_get(&initialized) || !gateway)
		return;
	janus_videoroom_session *session = (janus_videoroom_session *)handle->plugin_handle;
	if(!session || g_atomic_int_get(&session->destroyed) || session->participant_type != janus_videoroom_p_type_publisher)
		return;
	janus_videoroom_publisher *participant = janus_videoroom_session_get_publisher_nodebug(session);
	if(participant == NULL)
		return;
	if(g_atomic_int_get(&participant->destroyed) || participant->kicked || participant->room == NULL) {
		janus_videoroom_publisher_dereference_nodebug(participant);
		return;
	}
	janus_videoroom *videoroom = participant->room;

	/* In case this is an audio packet and we're doing talk detection, check the audio level extension */
	if(!video && videoroom->audiolevel_event && participant->audio_active) {
		int level = 0;
		if(janus_rtp_header_extension_parse_audio_level(buf, len, participant->audio_level_extmap_id, &level) == 0) {
			participant->audio_dBov_sum += level;
			participant->audio_active_packets++;
			participant->audio_dBov_level = level;
			if(participant->audio_active_packets > 0 && participant->audio_active_packets == videoroom->audio_active_packets) {
				gboolean notify_talk_event = FALSE;
				float audio_dBov_avg = (float)participant->audio_dBov_sum/(float)participant->audio_active_packets;
				if(audio_dBov_avg < videoroom->audio_level_average) {
					/* Participant talking, should we notify all participants? */
					if(!participant->talking)
						notify_talk_event = TRUE;
					participant->talking = TRUE;
				} else {
					/* Participant not talking anymore, should we notify all participants? */
					if(participant->talking)
						notify_talk_event = TRUE;
					participant->talking = FALSE;
				}
				participant->audio_active_packets = 0;
				participant->audio_dBov_sum = 0;
				/* Only notify in case of state changes */
				if(notify_talk_event) {
					janus_mutex_lock(&videoroom->mutex);
					json_t *event = json_object();
					json_object_set_new(event, "videoroom", json_string(participant->talking ? "talking" : "stopped-talking"));
					json_object_set_new(event, "room", string_ids ? json_string(videoroom->room_id_str) : json_integer(videoroom->room_id));
					json_object_set_new(event, "id", string_ids ? json_string(participant->user_id_str) : json_integer(participant->user_id));
					json_object_set_new(event, "audio-level-dBov-avg", json_real(audio_dBov_avg));
					janus_videoroom_notify_participants(participant, event);
					json_decref(event);
					janus_mutex_unlock(&videoroom->mutex);
					/* Also notify event handlers */
					if(notify_events && gateway->events_is_enabled()) {
						json_t *info = json_object();
						json_object_set_new(info, "videoroom", json_string(participant->talking ? "talking" : "stopped-talking"));
						json_object_set_new(info, "room", string_ids ? json_string(videoroom->room_id_str) : json_integer(videoroom->room_id));
						json_object_set_new(info, "id", string_ids ? json_string(participant->user_id_str) : json_integer(participant->user_id));
						json_object_set_new(event, "audio-level-dBov-avg", json_real(audio_dBov_avg));
						gateway->notify_event(&janus_videoroom_plugin, session->handle, info);
					}
				}
			}
		}
	}

	if((!video && participant->audio_active) || (video && participant->video_active)) {
		janus_rtp_header *rtp = (janus_rtp_header *)buf;
		int sc = video ? 0 : -1;
		/* Check if we're simulcasting, and if so, keep track of the "layer" */
		if(video && (participant->ssrc[0] != 0 || participant->rid[0] != NULL)) {
			uint32_t ssrc = ntohl(rtp->ssrc);
			if(ssrc == participant->ssrc[0])
				sc = 0;
			else if(ssrc == participant->ssrc[1])
				sc = 1;
			else if(ssrc == participant->ssrc[2])
				sc = 2;
			else if(participant->rid_extmap_id > 0) {
				/* We may not know the SSRC yet, try the rid RTP extension */
				char sdes_item[16];
				if(janus_rtp_header_extension_parse_rid(buf, len, participant->rid_extmap_id, sdes_item, sizeof(sdes_item)) == 0) {
					if(participant->rid[2] != NULL && !strcmp(participant->rid[2], sdes_item)) {
						participant->ssrc[0] = ssrc;
						sc = 0;
					} else if(participant->rid[1] != NULL && !strcmp(participant->rid[1], sdes_item)) {
						participant->ssrc[1] = ssrc;
						sc = 1;
					} else if(participant->rid[0] != NULL && !strcmp(participant->rid[0], sdes_item)) {
						participant->ssrc[2] = ssrc;
						sc = 2;
					}
				}
			}
		}
		/* Forward RTP to the appropriate port for the rtp_forwarders associated with this publisher, if there are any */
		janus_mutex_lock(&participant->rtp_forwarders_mutex);
		if(participant->srtp_contexts && g_hash_table_size(participant->srtp_contexts) > 0) {
			GHashTableIter iter;
			gpointer value;
			g_hash_table_iter_init(&iter, participant->srtp_contexts);
			while(g_hash_table_iter_next(&iter, NULL, &value)) {
				janus_videoroom_srtp_context *srtp_ctx = (janus_videoroom_srtp_context *)value;
				srtp_ctx->slen = 0;
			}
		}
		GHashTableIter iter;
		gpointer value;
		g_hash_table_iter_init(&iter, participant->rtp_forwarders);
		while(participant->udp_sock > 0 && g_hash_table_iter_next(&iter, NULL, &value)) {
			janus_videoroom_rtp_forwarder *rtp_forward = (janus_videoroom_rtp_forwarder *)value;
			if(rtp_forward->is_data || (video && !rtp_forward->is_video) || (!video && rtp_forward->is_video))
				continue;
			/* Backup the RTP header info, as we may rewrite part of it */
			uint32_t seq_number = ntohs(rtp->seq_number);
			uint32_t timestamp = ntohl(rtp->timestamp);
			int pt = rtp->type;
			uint32_t ssrc = ntohl(rtp->ssrc);
			/* First of all, check if we're simulcasting and if we need to forward or ignore this frame */
			if(video && !rtp_forward->simulcast && rtp_forward->substream != sc) {
				continue;
			} else if(video && rtp_forward->simulcast) {
				/* This is video and we're simulcasting, check if we need to forward this frame */
				if(!janus_rtp_simulcasting_context_process_rtp(&rtp_forward->sim_context,
						buf, len, participant->ssrc, participant->rid, participant->vcodec, &rtp_forward->context))
					continue;
				janus_rtp_header_update(rtp, &rtp_forward->context, TRUE, 4500);
				/* By default we use a fixed SSRC (it may be overwritten later) */
				rtp->ssrc = htonl(participant->user_id & 0xffffffff);
			}
			/* Check if payload type and/or SSRC need to be overwritten for this forwarder */
			if(rtp_forward->payload_type > 0)
				rtp->type = rtp_forward->payload_type;
			if(rtp_forward->ssrc > 0)
				rtp->ssrc = htonl(rtp_forward->ssrc);
			/* Check if this is an RTP or SRTP forwarder */
			if(!rtp_forward->is_srtp) {
				/* Plain RTP */
				struct sockaddr *address = (rtp_forward->serv_addr.sin_family == AF_INET ?
					(struct sockaddr *)&rtp_forward->serv_addr : (struct sockaddr *)&rtp_forward->serv_addr6);
				size_t addrlen = (rtp_forward->serv_addr.sin_family == AF_INET ? sizeof(rtp_forward->serv_addr) : sizeof(rtp_forward->serv_addr6));
				if(sendto(participant->udp_sock, buf, len, 0, address, addrlen) < 0) {
					JANUS_LOG(LOG_HUGE, "Error forwarding RTP %s packet for %s... %s (len=%d)...\n",
						(video ? "video" : "audio"), participant->display, strerror(errno), len);
				}
			} else {
				/* SRTP: check if we already encrypted the packet before */
				if(rtp_forward->srtp_ctx->slen == 0) {
					memcpy(&rtp_forward->srtp_ctx->sbuf, buf, len);
					int protected = len;
					int res = srtp_protect(rtp_forward->srtp_ctx->ctx, &rtp_forward->srtp_ctx->sbuf, &protected);
					if(res != srtp_err_status_ok) {
						janus_rtp_header *header = (janus_rtp_header *)&rtp_forward->srtp_ctx->sbuf;
						guint32 timestamp = ntohl(header->timestamp);
						guint16 seq = ntohs(header->seq_number);
						JANUS_LOG(LOG_ERR, "Error encrypting %s packet for %s... %s (len=%d-->%d, ts=%"SCNu32", seq=%"SCNu16")...\n",
							(video ? "Video" : "Audio"), participant->display, janus_srtp_error_str(res), len, protected, timestamp, seq);
					} else {
						rtp_forward->srtp_ctx->slen = protected;
					}
				}
				if(rtp_forward->srtp_ctx->slen > 0) {
					struct sockaddr *address = (rtp_forward->serv_addr.sin_family == AF_INET ?
						(struct sockaddr *)&rtp_forward->serv_addr : (struct sockaddr *)&rtp_forward->serv_addr6);
					size_t addrlen = (rtp_forward->serv_addr.sin_family == AF_INET ? sizeof(rtp_forward->serv_addr) : sizeof(rtp_forward->serv_addr6));
					if(sendto(participant->udp_sock, rtp_forward->srtp_ctx->sbuf, rtp_forward->srtp_ctx->slen, 0, address, addrlen) < 0) {
						JANUS_LOG(LOG_HUGE, "Error forwarding SRTP %s packet for %s... %s (len=%d)...\n",
							(video ? "video" : "audio"), participant->display, strerror(errno), rtp_forward->srtp_ctx->slen);
					}
				}
			}
			/* Restore original values of payload type and SSRC before going on */
			rtp->type = pt;
			rtp->ssrc = htonl(ssrc);
			rtp->timestamp = htonl(timestamp);
			rtp->seq_number = htons(seq_number);
		}
		janus_mutex_unlock(&participant->rtp_forwarders_mutex);
		/* Set the payload type of the publisher */
		rtp->type = video ? participant->video_pt : participant->audio_pt;
		/* Save the frame if we're recording */
		if(!video || (participant->ssrc[0] == 0 && participant->rid[0] == NULL)) {
			janus_recorder_save_frame(video ? participant->vrc : participant->arc, buf, len);
		} else {
			/* We're simulcasting, save the best video quality */
			gboolean save = janus_rtp_simulcasting_context_process_rtp(&participant->rec_simctx,
				buf, len, participant->ssrc, participant->rid, participant->vcodec, &participant->rec_ctx);
			if(save) {
				uint32_t seq_number = ntohs(rtp->seq_number);
				uint32_t timestamp = ntohl(rtp->timestamp);
				uint32_t ssrc = ntohl(rtp->ssrc);
				janus_rtp_header_update(rtp, &participant->rec_ctx, TRUE, 4500);
				/* We use a fixed SSRC for the whole recording */
				rtp->ssrc = htonl(participant->user_id & 0xffffffff);
				janus_recorder_save_frame(participant->vrc, buf, len);
				/* Restore the header, as it will be needed by subscribers */
				rtp->ssrc = htonl(ssrc);
				rtp->timestamp = htonl(timestamp);
				rtp->seq_number = htons(seq_number);
			}
		}
		/* Done, relay it */
		janus_videoroom_rtp_relay_packet packet;
		packet.data = rtp;
		packet.length = len;
		packet.is_rtp = TRUE;
		packet.is_video = video;
		packet.svc = FALSE;
		if(video && videoroom->do_svc) {
			/* We're doing SVC: let's parse this packet to see which layers are there */
			int plen = 0;
			char *payload = janus_rtp_payload(buf, len, &plen);
			if(payload == NULL)
				return;
			gboolean found = FALSE;
			memset(&packet.svc_info, 0, sizeof(packet.svc_info));
			if(janus_vp9_parse_svc(payload, plen, &found, &packet.svc_info) == 0) {
				packet.svc = found;
			}
		}
		packet.ssrc[0] = (sc != -1 ? participant->ssrc[0] : 0);
		packet.ssrc[1] = (sc != -1 ? participant->ssrc[1] : 0);
		packet.ssrc[2] = (sc != -1 ? participant->ssrc[2] : 0);
		/* Backup the actual timestamp and sequence number set by the publisher, in case switching is involved */
		packet.timestamp = ntohl(packet.data->timestamp);
		packet.seq_number = ntohs(packet.data->seq_number);
		/* Go: some viewers may decide to drop the packet, but that's up to them */
		janus_mutex_lock_nodebug(&participant->subscribers_mutex);
		g_slist_foreach(participant->subscribers, janus_videoroom_relay_rtp_packet, &packet);
		janus_mutex_unlock_nodebug(&participant->subscribers_mutex);

		/* Check if we need to send any REMB, FIR or PLI back to this publisher */
		if(video && participant->video_active) {
			/* Did we send a REMB already, or is it time to send one? */
			gboolean send_remb = FALSE;
			if(participant->remb_latest == 0 && participant->remb_startup > 0) {
				/* Still in the starting phase, send the ramp-up REMB feedback */
				send_remb = TRUE;
			} else if(participant->remb_latest > 0 && janus_get_monotonic_time()-participant->remb_latest >= 5*G_USEC_PER_SEC) {
				/* 5 seconds have passed since the last REMB, send a new one */
				send_remb = TRUE;
			}

			if(send_remb && participant->bitrate) {
				/* We send a few incremental REMB messages at startup */
				uint32_t bitrate = participant->bitrate;
				if(participant->remb_startup > 0) {
					bitrate = bitrate/participant->remb_startup;
					participant->remb_startup--;
				}
				JANUS_LOG(LOG_VERB, "Sending REMB (%s, %"SCNu32")\n", participant->display, bitrate);
				char rtcpbuf[24];
				janus_rtcp_remb((char *)(&rtcpbuf), 24, bitrate);
				gateway->relay_rtcp(handle, video, rtcpbuf, 24);
				if(participant->remb_startup == 0)
					participant->remb_latest = janus_get_monotonic_time();
			}
			/* Generate FIR/PLI too, if needed */
			if(video && participant->video_active && (videoroom->fir_freq > 0)) {
				/* We generate RTCP every tot seconds/frames */
				gint64 now = janus_get_monotonic_time();
				/* First check if this is a keyframe, though: if so, we reset the timer */
				int plen = 0;
				char *payload = janus_rtp_payload(buf, len, &plen);
				if(payload == NULL)
					return;
				if(participant->vcodec == JANUS_VIDEOCODEC_VP8) {
					if(janus_vp8_is_keyframe(payload, plen))
						participant->fir_latest = now;
				} else if(participant->vcodec == JANUS_VIDEOCODEC_VP9) {
					if(janus_vp9_is_keyframe(payload, plen))
						participant->fir_latest = now;
				} else if(participant->vcodec == JANUS_VIDEOCODEC_H264) {
					if(janus_h264_is_keyframe(payload, plen))
						participant->fir_latest = now;
				}
				if((now-participant->fir_latest) >= ((gint64)videoroom->fir_freq*G_USEC_PER_SEC)) {
					/* FIXME We send a FIR every tot seconds */
					janus_videoroom_reqfir(participant, "Regular keyframe request");
				}
			}
		}
	}
	janus_videoroom_publisher_dereference_nodebug(participant);
}

void janus_videoroom_incoming_rtcp(janus_plugin_session *handle, int video, char *buf, int len) {
	if(g_atomic_int_get(&stopping) || !g_atomic_int_get(&initialized))
		return;
	janus_videoroom_session *session = (janus_videoroom_session *)handle->plugin_handle;
	if(!session) {
		JANUS_LOG(LOG_ERR, "No session associated with this handle...\n");
		return;
	}
	if(g_atomic_int_get(&session->destroyed))
		return;
	if(session->participant_type == janus_videoroom_p_type_subscriber) {
		/* A subscriber sent some RTCP, check what it is and if we need to forward it to the publisher */
		janus_videoroom_subscriber *s = (janus_videoroom_subscriber *)session->participant;
		if(s == NULL || g_atomic_int_get(&s->destroyed))
			return;
		if(!s->video)
			return;	/* The only feedback we handle is video related anyway... */
		if(janus_rtcp_has_fir(buf, len)) {
			/* We got a FIR, forward it to the publisher */
			if(s->feed) {
				janus_videoroom_publisher *p = s->feed;
				if(p && p->session) {
					char rtcpbuf[20];
					janus_rtcp_fir((char *)&rtcpbuf, 20, &p->fir_seq);
					JANUS_LOG(LOG_VERB, "Got a FIR from a subscriber, forwarding it to %s (%s)\n",
						p->user_id_str, p->display ? p->display : "??");
					gateway->relay_rtcp(p->session->handle, 1, rtcpbuf, 20);
					/* Update the time of when we last sent a keyframe request */
					p->fir_latest = janus_get_monotonic_time();
				}
			}
		}
		if(janus_rtcp_has_pli(buf, len)) {
			/* We got a PLI, forward it to the publisher */
			if(s->feed) {
				janus_videoroom_publisher *p = s->feed;
				if(p && p->session) {
					char rtcpbuf[12];
					janus_rtcp_pli((char *)&rtcpbuf, 12);
					JANUS_LOG(LOG_VERB, "Got a PLI from a subscriber, forwarding it to %s (%s)\n",
						p->user_id_str, p->display ? p->display : "??");
					gateway->relay_rtcp(p->session->handle, 1, rtcpbuf, 12);
					/* Update the time of when we last sent a keyframe request */
					p->fir_latest = janus_get_monotonic_time();
				}
			}
		}
		uint32_t bitrate = janus_rtcp_get_remb(buf, len);
		if(bitrate > 0) {
			/* FIXME We got a REMB from this subscriber, should we do something about it? */
		}
	}
}

void janus_videoroom_incoming_data(janus_plugin_session *handle, char *label, gboolean textdata, char *buf, int len) {
	if(handle == NULL || g_atomic_int_get(&handle->stopped) || g_atomic_int_get(&stopping) || !g_atomic_int_get(&initialized) || !gateway)
		return;
	if(buf == NULL || len <= 0)
		return;
	janus_videoroom_session *session = (janus_videoroom_session *)handle->plugin_handle;
	if(!session || g_atomic_int_get(&session->destroyed) || session->participant_type != janus_videoroom_p_type_publisher)
		return;
	janus_videoroom_publisher *participant = janus_videoroom_session_get_publisher_nodebug(session);
	if(participant == NULL)
		return;
	if(g_atomic_int_get(&participant->destroyed) || !participant->data_active || participant->kicked) {
		janus_videoroom_publisher_dereference_nodebug(participant);
		return;
	}
	/* Any forwarder involved? */
	janus_mutex_lock(&participant->rtp_forwarders_mutex);
	/* Forward RTP to the appropriate port for the rtp_forwarders associated with this publisher, if there are any */
	GHashTableIter iter;
	gpointer value;
	g_hash_table_iter_init(&iter, participant->rtp_forwarders);
	while(participant->udp_sock > 0 && g_hash_table_iter_next(&iter, NULL, &value)) {
		janus_videoroom_rtp_forwarder* rtp_forward = (janus_videoroom_rtp_forwarder*)value;
		if(rtp_forward->is_data) {
			struct sockaddr *address = (rtp_forward->serv_addr.sin_family == AF_INET ?
				(struct sockaddr *)&rtp_forward->serv_addr : (struct sockaddr *)&rtp_forward->serv_addr6);
			size_t addrlen = (rtp_forward->serv_addr.sin_family == AF_INET ? sizeof(rtp_forward->serv_addr) : sizeof(rtp_forward->serv_addr6));
			if(sendto(participant->udp_sock, buf, len, 0, address, addrlen) < 0) {
				JANUS_LOG(LOG_HUGE, "Error forwarding data packet for %s... %s (len=%d)...\n",
					participant->display, strerror(errno), len);
			}
		}
	}
	janus_mutex_unlock(&participant->rtp_forwarders_mutex);
	JANUS_LOG(LOG_VERB, "Got a %s DataChannel message (%d bytes) to forward\n",
		textdata ? "text" : "binary", len);
	/* Save the message if we're recording */
	janus_recorder_save_frame(participant->drc, buf, len);
	/* Relay to all subscribers */
	janus_videoroom_rtp_relay_packet packet;
	packet.data = (struct rtp_header *)buf;
	packet.length = len;
	packet.is_rtp = FALSE;
	packet.textdata = textdata;
	janus_mutex_lock_nodebug(&participant->subscribers_mutex);
	g_slist_foreach(participant->subscribers, janus_videoroom_relay_data_packet, &packet);
	janus_mutex_unlock_nodebug(&participant->subscribers_mutex);
	janus_videoroom_publisher_dereference_nodebug(participant);
}

void janus_videoroom_slow_link(janus_plugin_session *handle, int uplink, int video) {
	/* The core is informing us that our peer got too many NACKs, are we pushing media too hard? */
	if(handle == NULL || g_atomic_int_get(&handle->stopped) || g_atomic_int_get(&stopping) || !g_atomic_int_get(&initialized) || !gateway)
		return;
	janus_mutex_lock(&sessions_mutex);
	janus_videoroom_session *session = janus_videoroom_lookup_session(handle);
	if(!session || g_atomic_int_get(&session->destroyed) || !session->participant) {
		janus_mutex_unlock(&sessions_mutex);
		return;
	}
	janus_refcount_increase(&session->ref);
	janus_mutex_unlock(&sessions_mutex);
	/* Check if it's an uplink (publisher) or downlink (viewer) issue */
	if(session->participant_type == janus_videoroom_p_type_publisher) {
		if(!uplink) {
			janus_videoroom_publisher *publisher = janus_videoroom_session_get_publisher(session);
			if(publisher == NULL || g_atomic_int_get(&publisher->destroyed)) {
				janus_refcount_decrease(&session->ref);
				janus_refcount_decrease(&publisher->ref);
				return;
			}
			/* Send an event on the handle to notify the application: it's
			 * up to the application to then choose a policy and enforce it */
			json_t *event = json_object();
			json_object_set_new(event, "videoroom", json_string("slow_link"));
			/* Also add info on what the current bitrate cap is */
			uint32_t bitrate = publisher->bitrate;
			json_object_set_new(event, "current-bitrate", json_integer(bitrate));
			gateway->push_event(session->handle, &janus_videoroom_plugin, NULL, event, NULL);
			json_decref(event);
			janus_refcount_decrease(&publisher->ref);
		} else {
			JANUS_LOG(LOG_WARN, "Got a slow uplink on a VideoRoom publisher? Weird, because it doesn't receive media...\n");
		}
	} else if(session->participant_type == janus_videoroom_p_type_subscriber) {
		if(uplink) {
			janus_videoroom_subscriber *viewer = (janus_videoroom_subscriber *)session->participant;
			if(viewer == NULL || g_atomic_int_get(&viewer->destroyed)) {
				janus_refcount_decrease(&session->ref);
				return;
			}
			/* Send an event on the handle to notify the application: it's
			 * up to the application to then choose a policy and enforce it */
			json_t *event = json_object();
			json_object_set_new(event, "videoroom", json_string("slow_link"));
			gateway->push_event(session->handle, &janus_videoroom_plugin, NULL, event, NULL);
			json_decref(event);
		} else {
			JANUS_LOG(LOG_WARN, "Got a slow downlink on a VideoRoom viewer? Weird, because it doesn't send media...\n");
		}
	}
	janus_refcount_decrease(&session->ref);
}

static void janus_videoroom_recorder_create(janus_videoroom_publisher *participant, gboolean audio, gboolean video, gboolean data) {
	char filename[255];
	gint64 now = janus_get_real_time();
	if(audio && participant->arc == NULL) {
		memset(filename, 0, 255);
		if(participant->recording_base) {
			/* Use the filename and path we have been provided */
			g_snprintf(filename, 255, "%s-audio", participant->recording_base);
			participant->arc = janus_recorder_create(participant->room->rec_dir,
				janus_audiocodec_name(participant->acodec), filename);
			if(participant->arc == NULL) {
				JANUS_LOG(LOG_ERR, "Couldn't open an audio recording file for this publisher!\n");
			}
		} else {
			/* Build a filename */
			g_snprintf(filename, 255, "videoroom-%s-user-%s-%"SCNi64"-audio",
				participant->room_id_str, participant->user_id_str, now);
			participant->arc = janus_recorder_create(participant->room->rec_dir,
				janus_audiocodec_name(participant->acodec), filename);
			if(participant->arc == NULL) {
				JANUS_LOG(LOG_ERR, "Couldn't open an audio recording file for this publisher!\n");
			}
		}
	}
	if(video && participant->vrc == NULL) {
		janus_rtp_switching_context_reset(&participant->rec_ctx);
		janus_rtp_simulcasting_context_reset(&participant->rec_simctx);
		participant->rec_simctx.substream_target = 2;
		participant->rec_simctx.templayer_target = 2;
		memset(filename, 0, 255);
		if(participant->recording_base) {
			/* Use the filename and path we have been provided */
			g_snprintf(filename, 255, "%s-video", participant->recording_base);
			participant->vrc = janus_recorder_create(participant->room->rec_dir,
				janus_videocodec_name(participant->vcodec), filename);
			if(participant->vrc == NULL) {
				JANUS_LOG(LOG_ERR, "Couldn't open an video recording file for this publisher!\n");
			}
		} else {
			/* Build a filename */
			g_snprintf(filename, 255, "videoroom-%s-user-%s-%"SCNi64"-video",
				participant->room_id_str, participant->user_id_str, now);
			participant->vrc = janus_recorder_create(participant->room->rec_dir,
				janus_videocodec_name(participant->vcodec), filename);
			if(participant->vrc == NULL) {
				JANUS_LOG(LOG_ERR, "Couldn't open an video recording file for this publisher!\n");
			}
		}
	}
	if(data && participant->drc == NULL) {
		memset(filename, 0, 255);
		if(participant->recording_base) {
			/* Use the filename and path we have been provided */
			g_snprintf(filename, 255, "%s-data", participant->recording_base);
			participant->drc = janus_recorder_create(participant->room->rec_dir,
				"text", filename);
			if(participant->drc == NULL) {
				JANUS_LOG(LOG_ERR, "Couldn't open an data recording file for this publisher!\n");
			}
		} else {
			/* Build a filename */
			g_snprintf(filename, 255, "videoroom-%s-user-%s-%"SCNi64"-data",
				participant->room_id_str, participant->user_id_str, now);
			participant->drc = janus_recorder_create(participant->room->rec_dir,
				"text", filename);
			if(participant->drc == NULL) {
				JANUS_LOG(LOG_ERR, "Couldn't open an data recording file for this publisher!\n");
			}
		}
	}
}

static void janus_videoroom_recorder_close(janus_videoroom_publisher *participant) {
	if(participant->arc) {
		janus_recorder *rc = participant->arc;
		participant->arc = NULL;
		janus_recorder_close(rc);
		JANUS_LOG(LOG_INFO, "Closed audio recording %s\n", rc->filename ? rc->filename : "??");
		janus_recorder_destroy(rc);
	}
	if(participant->vrc) {
		janus_recorder *rc = participant->vrc;
		participant->vrc = NULL;
		janus_recorder_close(rc);
		JANUS_LOG(LOG_INFO, "Closed video recording %s\n", rc->filename ? rc->filename : "??");
		janus_recorder_destroy(rc);
	}
	if(participant->drc) {
		janus_recorder *rc = participant->drc;
		participant->drc = NULL;
		janus_recorder_close(rc);
		JANUS_LOG(LOG_INFO, "Closed data recording %s\n", rc->filename ? rc->filename : "??");
		janus_recorder_destroy(rc);
	}
}

void janus_videoroom_hangup_media(janus_plugin_session *handle) {
	JANUS_LOG(LOG_INFO, "[%s-%p] No WebRTC media anymore; %p %p\n", JANUS_VIDEOROOM_PACKAGE, handle, handle->gateway_handle, handle->plugin_handle);
	janus_mutex_lock(&sessions_mutex);
	janus_videoroom_hangup_media_internal(handle);
	janus_mutex_unlock(&sessions_mutex);
}

static void janus_videoroom_hangup_subscriber(janus_videoroom_subscriber * s) {
	/* Already hung up */
	if (!s->feed) {
		return;
	}
	/* Check if the owner needs to be cleaned up */
	if(s->pvt_id > 0 && s->room != NULL) {
		janus_mutex_lock(&s->room->mutex);
		janus_videoroom_publisher *owner = g_hash_table_lookup(s->room->private_ids, GUINT_TO_POINTER(s->pvt_id));
		if(owner != NULL) {
			janus_mutex_lock(&owner->subscribers_mutex);
			/* Note: we should refcount these subscription-publisher mappings as well */
			owner->subscriptions = g_slist_remove(owner->subscriptions, s);
			janus_mutex_unlock(&owner->subscribers_mutex);
		}
		janus_mutex_unlock(&s->room->mutex);
	}
	/* TODO: are we sure this is okay as other handlers use feed directly without synchronization */
	if(s->feed)
		g_clear_pointer(&s->feed, janus_videoroom_publisher_dereference_by_subscriber);
	/* Only "leave" the room if we're closing the PeerConnection at this point */
	if(s->close_pc) {
		if(s->room)
			g_clear_pointer(&s->room, janus_videoroom_room_dereference);
		if(s->session)
			gateway->close_pc(s->session->handle);
		/* Remove the reference we added when "joining" the room */
		janus_refcount_decrease(&s->ref);
	}
}

static void janus_videoroom_hangup_media_internal(janus_plugin_session *handle) {
	if(g_atomic_int_get(&stopping) || !g_atomic_int_get(&initialized))
		return;
	janus_videoroom_session *session = janus_videoroom_lookup_session(handle);
	if(!session) {
		JANUS_LOG(LOG_ERR, "No session associated with this handle...\n");
		return;
	}
	session->started = FALSE;
	if(g_atomic_int_get(&session->destroyed))
		return;
	if(!g_atomic_int_compare_and_exchange(&session->hangingup, 0, 1))
		return;
	/* Send an event to the browser and tell the PeerConnection is over */
	if(session->participant_type == janus_videoroom_p_type_publisher) {
		/* This publisher just 'unpublished' */
		janus_videoroom_publisher *participant = janus_videoroom_session_get_publisher(session);
		/* Get rid of the recorders, if available */
		janus_mutex_lock(&participant->rec_mutex);
		g_free(participant->recording_base);
		participant->recording_base = NULL;
		janus_videoroom_recorder_close(participant);
		janus_mutex_unlock(&participant->rec_mutex);
		/* Use subscribers_mutex to protect fields used in janus_videoroom_incoming_rtp */
		janus_mutex_lock(&participant->subscribers_mutex);
		g_free(participant->sdp);
		participant->sdp = NULL;
		participant->firefox = FALSE;
		participant->audio_active = FALSE;
		participant->video_active = FALSE;
		participant->data_active = FALSE;
		participant->audio_active_packets = 0;
		participant->audio_dBov_sum = 0;
		participant->audio_dBov_level = 0;
		participant->talking = FALSE;
		participant->remb_startup = 4;
		participant->remb_latest = 0;
		participant->fir_latest = 0;
		participant->fir_seq = 0;
		int i=0;
		for(i=0; i<3; i++) {
			participant->ssrc[i] = 0;
			g_free(participant->rid[i]);
			participant->rid[i] = NULL;
		}
		GSList *subscribers = participant->subscribers;
		participant->subscribers = NULL;
		janus_mutex_unlock(&participant->subscribers_mutex);
		/* Hangup all subscribers */
		while(subscribers) {
			janus_videoroom_subscriber *s = (janus_videoroom_subscriber *)subscribers->data;
			subscribers = g_slist_remove(subscribers, s);
			if(s) {
				janus_videoroom_hangup_subscriber(s);
			}
		}
		janus_videoroom_leave_or_unpublish(participant, FALSE, FALSE);
		janus_refcount_decrease(&participant->ref);
	} else if(session->participant_type == janus_videoroom_p_type_subscriber) {
		/* Get rid of subscriber */
		janus_videoroom_subscriber *subscriber = (janus_videoroom_subscriber *)session->participant;
		if(subscriber) {
			subscriber->paused = TRUE;
			janus_videoroom_publisher *publisher = subscriber->feed;
			/* It is safe to use feed as the only other place sets feed to NULL
			   is in this function and accessing to this function is synchronized
			   by sessions_mutex */
			if(publisher != NULL) {
				/* Also notify event handlers */
				if(notify_events && gateway->events_is_enabled()) {
					json_t *info = json_object();
					json_object_set_new(info, "event", json_string("unsubscribed"));
					json_object_set_new(info, "room", string_ids ? json_string(publisher->room_id_str) : json_integer(publisher->room_id));
					json_object_set_new(info, "feed", string_ids ? json_string(publisher->user_id_str) : json_integer(publisher->user_id));
					gateway->notify_event(&janus_videoroom_plugin, session->handle, info);
				}
				janus_mutex_lock(&publisher->subscribers_mutex);
				publisher->subscribers = g_slist_remove(publisher->subscribers, subscriber);
				janus_mutex_unlock(&publisher->subscribers_mutex);
				janus_videoroom_hangup_subscriber(subscriber);
			}
		}
		/* TODO Should we close the handle as well? */
	}
	g_atomic_int_set(&session->hangingup, 0);
}

/* Thread to handle incoming messages */
static void *janus_videoroom_handler(void *data) {
	JANUS_LOG(LOG_VERB, "Joining VideoRoom handler thread\n");
	janus_videoroom_message *msg = NULL;
	int error_code = 0;
	char error_cause[512];
	json_t *root = NULL;
	while(g_atomic_int_get(&initialized) && !g_atomic_int_get(&stopping)) {
		msg = g_async_queue_pop(messages);
		if(msg == &exit_message)
			break;
		if(msg->handle == NULL) {
			janus_videoroom_message_free(msg);
			continue;
		}
		janus_videoroom *videoroom = NULL;
		janus_videoroom_publisher *participant = NULL;
		janus_mutex_lock(&sessions_mutex);
		janus_videoroom_session *session = janus_videoroom_lookup_session(msg->handle);
		if(!session) {
			janus_mutex_unlock(&sessions_mutex);
			JANUS_LOG(LOG_ERR, "No session associated with this handle...\n");
			janus_videoroom_message_free(msg);
			continue;
		}
		if(g_atomic_int_get(&session->destroyed)) {
			janus_mutex_unlock(&sessions_mutex);
			janus_videoroom_message_free(msg);
			continue;
		}
		janus_mutex_unlock(&sessions_mutex);
		/* Handle request */
		error_code = 0;
		root = NULL;
		if(msg->message == NULL) {
			JANUS_LOG(LOG_ERR, "No message??\n");
			error_code = JANUS_VIDEOROOM_ERROR_NO_MESSAGE;
			g_snprintf(error_cause, 512, "%s", "No message??");
			goto error;
		}
		root = msg->message;
		/* Get the request first */
		JANUS_VALIDATE_JSON_OBJECT(root, request_parameters,
			error_code, error_cause, TRUE,
			JANUS_VIDEOROOM_ERROR_MISSING_ELEMENT, JANUS_VIDEOROOM_ERROR_INVALID_ELEMENT);
		if(error_code != 0)
			goto error;
		json_t *request = json_object_get(root, "request");
		const char *request_text = json_string_value(request);
		json_t *event = NULL;
		gboolean sdp_update = FALSE;
		if(json_object_get(msg->jsep, "update") != NULL)
			sdp_update = json_is_true(json_object_get(msg->jsep, "update"));
		/* 'create' and 'destroy' are handled synchronously: what kind of participant is this session referring to? */
		if(session->participant_type == janus_videoroom_p_type_none) {
			JANUS_LOG(LOG_VERB, "Configuring new participant\n");
			/* Not configured yet, we need to do this now */
			if(strcasecmp(request_text, "join") && strcasecmp(request_text, "joinandconfigure")) {
				JANUS_LOG(LOG_ERR, "Invalid request on unconfigured participant\n");
				error_code = JANUS_VIDEOROOM_ERROR_JOIN_FIRST;
				g_snprintf(error_cause, 512, "Invalid request on unconfigured participant");
				goto error;
			}
			if(!string_ids) {
				JANUS_VALIDATE_JSON_OBJECT(root, room_parameters,
					error_code, error_cause, TRUE,
					JANUS_VIDEOROOM_ERROR_MISSING_ELEMENT, JANUS_VIDEOROOM_ERROR_INVALID_ELEMENT);
			} else {
				JANUS_VALIDATE_JSON_OBJECT(root, roomstr_parameters,
					error_code, error_cause, TRUE,
					JANUS_VIDEOROOM_ERROR_MISSING_ELEMENT, JANUS_VIDEOROOM_ERROR_INVALID_ELEMENT);
			}
			if(error_code != 0)
				goto error;
			JANUS_VALIDATE_JSON_OBJECT(root, join_parameters,
				error_code, error_cause, TRUE,
				JANUS_VIDEOROOM_ERROR_MISSING_ELEMENT, JANUS_VIDEOROOM_ERROR_INVALID_ELEMENT);
			if(error_code != 0)
				goto error;
			janus_mutex_lock(&rooms_mutex);
			error_code = janus_videoroom_access_room(root, FALSE, TRUE, &videoroom, error_cause, sizeof(error_cause));
			if(error_code != 0) {
				janus_mutex_unlock(&rooms_mutex);
				goto error;
			}
			janus_refcount_increase(&videoroom->ref);
			janus_mutex_lock(&videoroom->mutex);
			janus_mutex_unlock(&rooms_mutex);
			json_t *ptype = json_object_get(root, "ptype");
			const char *ptype_text = json_string_value(ptype);
			if(!strcasecmp(ptype_text, "publisher")) {
				JANUS_LOG(LOG_VERB, "Configuring new publisher\n");
				JANUS_VALIDATE_JSON_OBJECT(root, publisher_parameters,
					error_code, error_cause, TRUE,
					JANUS_VIDEOROOM_ERROR_MISSING_ELEMENT, JANUS_VIDEOROOM_ERROR_INVALID_ELEMENT);
				if(error_code != 0) {
					janus_mutex_unlock(&videoroom->mutex);
					janus_refcount_decrease(&videoroom->ref);
					goto error;
				}
				if(!string_ids) {
					JANUS_VALIDATE_JSON_OBJECT(root, idopt_parameters,
						error_code, error_cause, TRUE,
						JANUS_VIDEOROOM_ERROR_MISSING_ELEMENT, JANUS_VIDEOROOM_ERROR_INVALID_ELEMENT);
				} else {
					JANUS_VALIDATE_JSON_OBJECT(root, idstropt_parameters,
						error_code, error_cause, TRUE,
						JANUS_VIDEOROOM_ERROR_MISSING_ELEMENT, JANUS_VIDEOROOM_ERROR_INVALID_ELEMENT);
				}
				if(error_code != 0)
					goto error;
				/* A token might be required to join */
				if(videoroom->check_allowed) {
					json_t *token = json_object_get(root, "token");
					const char *token_text = token ? json_string_value(token) : NULL;
					if(token_text == NULL || g_hash_table_lookup(videoroom->allowed, token_text) == NULL) {
						janus_mutex_unlock(&videoroom->mutex);
						janus_refcount_decrease(&videoroom->ref);
						JANUS_LOG(LOG_ERR, "Unauthorized (not in the allowed list)\n");
						error_code = JANUS_VIDEOROOM_ERROR_UNAUTHORIZED;
						g_snprintf(error_cause, 512, "Unauthorized (not in the allowed list)");
						goto error;
					}
				}
				json_t *display = json_object_get(root, "display");
				const char *display_text = display ? json_string_value(display) : NULL;
				guint64 user_id = 0;
				char user_id_num[30], *user_id_str = NULL;
				gboolean user_id_allocated = FALSE;
				json_t *id = json_object_get(root, "id");
				if(id) {
					if(!string_ids) {
						user_id = json_integer_value(id);
						g_snprintf(user_id_num, sizeof(user_id_num), "%"SCNu64, user_id);
						user_id_str = user_id_num;
					} else {
						user_id_str = (char *)json_string_value(id);
					}
					if(g_hash_table_lookup(videoroom->participants,
							string_ids ? (gpointer)user_id_str : (gpointer)&user_id) != NULL) {
						/* User ID already taken */
						janus_mutex_unlock(&videoroom->mutex);
						janus_refcount_decrease(&videoroom->ref);
						error_code = JANUS_VIDEOROOM_ERROR_ID_EXISTS;
						JANUS_LOG(LOG_ERR, "User ID %s already exists\n", user_id_str);
						g_snprintf(error_cause, 512, "User ID %s already exists", user_id_str);
						goto error;
					}
				}
				if(!string_ids) {
					if(user_id == 0) {
						/* Generate a random ID */
						while(user_id == 0) {
							user_id = janus_random_uint64();
							if(g_hash_table_lookup(videoroom->participants, &user_id) != NULL) {
								/* User ID already taken, try another one */
								user_id = 0;
							}
						}
						g_snprintf(user_id_num, sizeof(user_id_num), "%"SCNu64, user_id);
						user_id_str = user_id_num;
					}
					JANUS_LOG(LOG_VERB, "  -- Participant ID: %"SCNu64"\n", user_id);
				} else {
					if(user_id_str == NULL) {
						/* Generate a random ID */
						while(user_id_str == NULL) {
							user_id_str = janus_random_uuid();
							if(g_hash_table_lookup(videoroom->participants, user_id_str) != NULL) {
								/* User ID already taken, try another one */
								g_clear_pointer(&user_id_str, g_free);
							}
						}
						user_id_allocated = TRUE;
					}
					JANUS_LOG(LOG_VERB, "  -- Participant ID: %s\n", user_id_str);
				}
				/* Process the request */
				json_t *audio = NULL, *video = NULL, *data = NULL,
					*bitrate = NULL, *record = NULL, *recfile = NULL;
				if(!strcasecmp(request_text, "joinandconfigure")) {
					/* Also configure (or publish a new feed) audio/video/bitrate for this new publisher */
					/* join_parameters were validated earlier. */
					audio = json_object_get(root, "audio");
					video = json_object_get(root, "video");
					data = json_object_get(root, "data");
					bitrate = json_object_get(root, "bitrate");
					record = json_object_get(root, "record");
					recfile = json_object_get(root, "filename");
				}
				janus_videoroom_publisher *publisher = g_malloc0(sizeof(janus_videoroom_publisher));
				publisher->session = session;
				publisher->room_id = videoroom->room_id;
				publisher->room_id_str = videoroom->room_id_str ? g_strdup(videoroom->room_id_str) : NULL;
				publisher->room = videoroom;
				videoroom = NULL;
				publisher->user_id = user_id;
				publisher->user_id_str = user_id_str ? g_strdup(user_id_str) : NULL;
				publisher->display = display_text ? g_strdup(display_text) : NULL;
				publisher->sdp = NULL;		/* We'll deal with this later */
				publisher->audio = FALSE;	/* We'll deal with this later */
				publisher->video = FALSE;	/* We'll deal with this later */
				publisher->data = FALSE;	/* We'll deal with this later */
				publisher->acodec = JANUS_AUDIOCODEC_NONE;	/* We'll deal with this later */
				publisher->vcodec = JANUS_VIDEOCODEC_NONE;	/* We'll deal with this later */
				publisher->audio_active = TRUE;
				publisher->video_active = TRUE;
				publisher->data_active = TRUE;
				publisher->recording_active = FALSE;
				publisher->recording_base = NULL;
				publisher->arc = NULL;
				publisher->vrc = NULL;
				publisher->drc = NULL;
				janus_mutex_init(&publisher->rec_mutex);
				publisher->firefox = FALSE;
				publisher->bitrate = publisher->room->bitrate;
				publisher->subscribers = NULL;
				publisher->subscriptions = NULL;
				janus_mutex_init(&publisher->subscribers_mutex);
				publisher->audio_pt = -1;	/* We'll deal with this later */
				publisher->video_pt = -1;	/* We'll deal with this later */
				publisher->audio_level_extmap_id = 0;
				publisher->video_orient_extmap_id = 0;
				publisher->playout_delay_extmap_id = 0;
				publisher->remb_startup = 4;
				publisher->remb_latest = 0;
				publisher->fir_latest = 0;
				publisher->fir_seq = 0;
				janus_mutex_init(&publisher->rtp_forwarders_mutex);
				publisher->rtp_forwarders = g_hash_table_new_full(NULL, NULL, NULL, (GDestroyNotify)janus_videoroom_rtp_forwarder_destroy);
				publisher->srtp_contexts = g_hash_table_new_full(g_str_hash, g_str_equal, NULL, (GDestroyNotify)janus_videoroom_srtp_context_free);
				publisher->udp_sock = -1;
				/* Finally, generate a private ID: this is only needed in case the participant
				 * wants to allow the plugin to know which subscriptions belong to them */
				publisher->pvt_id = 0;
				while(publisher->pvt_id == 0) {
					publisher->pvt_id = janus_random_uint32();
					if(g_hash_table_lookup(publisher->room->private_ids, GUINT_TO_POINTER(publisher->pvt_id)) != NULL) {
						/* Private ID already taken, try another one */
						publisher->pvt_id = 0;
					}
				}
				g_hash_table_insert(publisher->room->private_ids, GUINT_TO_POINTER(publisher->pvt_id), publisher);
				g_atomic_int_set(&publisher->destroyed, 0);
				janus_refcount_init(&publisher->ref, janus_videoroom_publisher_free);
				/* In case we also wanted to configure */
				if(audio) {
					publisher->audio_active = json_is_true(audio);
					JANUS_LOG(LOG_VERB, "Setting audio property: %s (room %s, user %s)\n",
						publisher->audio_active ? "true" : "false", publisher->room_id_str, publisher->user_id_str);
				}
				if(video) {
					publisher->video_active = json_is_true(video);
					JANUS_LOG(LOG_VERB, "Setting video property: %s (room %s, user %s)\n",
						publisher->video_active ? "true" : "false", publisher->room_id_str, publisher->user_id_str);
				}
				if(data) {
					publisher->data_active = json_is_true(data);
					JANUS_LOG(LOG_VERB, "Setting data property: %s (room %s, user %s)\n",
						publisher->data_active ? "true" : "false", publisher->room_id_str, publisher->user_id_str);
				}
				if(bitrate) {
					publisher->bitrate = json_integer_value(bitrate);
					JANUS_LOG(LOG_VERB, "Setting video bitrate: %"SCNu32" (room %s, user %s)\n",
						publisher->bitrate, publisher->room_id_str, publisher->user_id_str);
				}
				if(record) {
					publisher->recording_active = json_is_true(record);
					JANUS_LOG(LOG_VERB, "Setting record property: %s (room %s, user %s)\n",
						publisher->recording_active ? "true" : "false", publisher->room_id_str, publisher->user_id_str);
				}
				if(recfile) {
					publisher->recording_base = g_strdup(json_string_value(recfile));
					JANUS_LOG(LOG_VERB, "Setting recording basename: %s (room %s, user %s)\n",
						publisher->recording_base, publisher->room_id_str, publisher->user_id_str);
				}
				/* Done */
				janus_mutex_lock(&session->mutex);
				session->participant_type = janus_videoroom_p_type_publisher;
				session->participant = publisher;
				janus_mutex_unlock(&session->mutex);
				/* Return a list of all available publishers (those with an SDP available, that is) */
				json_t *list = json_array(), *attendees = NULL;
				if(publisher->room->notify_joining)
					attendees = json_array();
				GHashTableIter iter;
				gpointer value;
				janus_refcount_increase(&publisher->ref);
				g_hash_table_insert(publisher->room->participants,
					string_ids ? (gpointer)g_strdup(publisher->user_id_str) : (gpointer)janus_uint64_dup(publisher->user_id),
					publisher);
				g_hash_table_iter_init(&iter, publisher->room->participants);
				while (!g_atomic_int_get(&publisher->room->destroyed) && g_hash_table_iter_next(&iter, NULL, &value)) {
					janus_videoroom_publisher *p = value;
					if(p == publisher || !p->sdp || !p->session->started) {
						/* Check if we're also notifying normal joins and not just publishers */
						if(p != publisher && publisher->room->notify_joining) {
							json_t *al = json_object();
							json_object_set_new(al, "id", string_ids ? json_string(p->user_id_str) : json_integer(p->user_id));
							if(p->display)
								json_object_set_new(al, "display", json_string(p->display));
							json_array_append_new(attendees, al);
						}
						continue;
					}
					json_t *pl = json_object();
					json_object_set_new(pl, "id", string_ids ? json_string(p->user_id_str) : json_integer(p->user_id));
					if(p->display)
						json_object_set_new(pl, "display", json_string(p->display));
					if(p->audio)
						json_object_set_new(pl, "audio_codec", json_string(janus_audiocodec_name(p->acodec)));
					if(p->video)
						json_object_set_new(pl, "video_codec", json_string(janus_videocodec_name(p->vcodec)));
					if(p->ssrc[0] || p->rid[0])
						json_object_set_new(pl, "simulcast", json_true());
					if(p->audio_level_extmap_id > 0)
						json_object_set_new(pl, "talking", p->talking ? json_true() : json_false());
					json_array_append_new(list, pl);
				}
				event = json_object();
				json_object_set_new(event, "videoroom", json_string("joined"));
				json_object_set_new(event, "room", string_ids ? json_string(publisher->room->room_id_str) :
					json_integer(publisher->room->room_id));
				json_object_set_new(event, "description", json_string(publisher->room->room_name));
				json_object_set_new(event, "id", string_ids ? json_string(user_id_str) : json_integer(user_id));
				json_object_set_new(event, "private_id", json_integer(publisher->pvt_id));
				json_object_set_new(event, "publishers", list);
				if(attendees != NULL)
					json_object_set_new(event, "attendees", attendees);
				/* See if we need to notify about a new participant joined the room (by default, we don't). */
				janus_videoroom_participant_joining(publisher);

				/* Also notify event handlers */
				if(notify_events && gateway->events_is_enabled()) {
					json_t *info = json_object();
					json_object_set_new(info, "event", json_string("joined"));
					json_object_set_new(info, "room", string_ids ? json_string(publisher->room->room_id_str) :
					json_integer(publisher->room->room_id));
					json_object_set_new(info, "id", string_ids ? json_string(user_id_str) : json_integer(user_id));
					json_object_set_new(info, "private_id", json_integer(publisher->pvt_id));
					if(display_text != NULL)
						json_object_set_new(info, "display", json_string(display_text));
					gateway->notify_event(&janus_videoroom_plugin, session->handle, info);
				}
				janus_mutex_unlock(&publisher->room->mutex);
				if(user_id_allocated)
					g_free(user_id_str);
			} else if(!strcasecmp(ptype_text, "subscriber") || !strcasecmp(ptype_text, "listener")) {
				JANUS_LOG(LOG_VERB, "Configuring new subscriber\n");
				gboolean legacy = !strcasecmp(ptype_text, "listener");
				if(legacy) {
					JANUS_LOG(LOG_WARN, "Subscriber is using the legacy 'listener' ptype\n");
				}
				/* This is a new subscriber */
				JANUS_VALIDATE_JSON_OBJECT(root, subscriber_parameters,
					error_code, error_cause, TRUE,
					JANUS_VIDEOROOM_ERROR_MISSING_ELEMENT, JANUS_VIDEOROOM_ERROR_INVALID_ELEMENT);
				if(error_code != 0) {
					janus_mutex_unlock(&videoroom->mutex);
					goto error;
				}
<<<<<<< HEAD
				if(!string_ids) {
					JANUS_VALIDATE_JSON_OBJECT(root, feed_parameters,
						error_code, error_cause, TRUE,
						JANUS_VIDEOROOM_ERROR_MISSING_ELEMENT, JANUS_VIDEOROOM_ERROR_INVALID_ELEMENT);
				} else {
					JANUS_VALIDATE_JSON_OBJECT(root, feedstr_parameters,
						error_code, error_cause, TRUE,
						JANUS_VIDEOROOM_ERROR_MISSING_ELEMENT, JANUS_VIDEOROOM_ERROR_INVALID_ELEMENT);
				}
				if(error_code != 0)
					goto error;
=======
				janus_mutex_lock(&sessions_mutex);
				session = janus_videoroom_lookup_session(msg->handle);
				if(!session) {
					janus_mutex_unlock(&sessions_mutex);
					janus_mutex_unlock(&videoroom->mutex);
					JANUS_LOG(LOG_ERR, "No session associated with this handle...\n");
					janus_videoroom_message_free(msg);
					continue;
				}
				if(g_atomic_int_get(&session->destroyed)) {
					janus_mutex_unlock(&sessions_mutex);
					janus_mutex_unlock(&videoroom->mutex);
					janus_videoroom_message_free(msg);
					continue;
				}
>>>>>>> 6f4d4858
				json_t *feed = json_object_get(root, "feed");
				guint64 feed_id = 0;
				char feed_id_num[30], *feed_id_str = NULL;
				if(!string_ids) {
					feed_id = json_integer_value(feed);
					g_snprintf(feed_id_num, sizeof(feed_id_num), "%"SCNu64, feed_id);
					feed_id_str = feed_id_num;
				} else {
					feed_id_str = (char *)json_string_value(feed);
				}
				json_t *pvt = json_object_get(root, "private_id");
				guint64 pvt_id = json_integer_value(pvt);
				json_t *cpc = json_object_get(root, "close_pc");
				gboolean close_pc  = cpc ? json_is_true(cpc) : TRUE;
				json_t *audio = json_object_get(root, "audio");
				json_t *video = json_object_get(root, "video");
				json_t *data = json_object_get(root, "data");
				json_t *offer_audio = json_object_get(root, "offer_audio");
				json_t *offer_video = json_object_get(root, "offer_video");
				json_t *offer_data = json_object_get(root, "offer_data");
				json_t *spatial = json_object_get(root, "spatial_layer");
				json_t *sc_substream = json_object_get(root, "substream");
				if(json_integer_value(spatial) < 0 || json_integer_value(spatial) > 2 ||
						json_integer_value(sc_substream) < 0 || json_integer_value(sc_substream) > 2) {
					JANUS_LOG(LOG_ERR, "Invalid element (substream/spatial_layer should be 0, 1 or 2)\n");
					error_code = JANUS_VIDEOROOM_ERROR_INVALID_ELEMENT;
					g_snprintf(error_cause, 512, "Invalid value (substream/spatial_layer should be 0, 1 or 2)");
					janus_mutex_unlock(&sessions_mutex);
					janus_mutex_unlock(&videoroom->mutex);
					goto error;
				}
				json_t *temporal = json_object_get(root, "temporal_layer");
				json_t *sc_temporal = json_object_get(root, "temporal");
				if(json_integer_value(temporal) < 0 || json_integer_value(temporal) > 2 ||
						json_integer_value(sc_temporal) < 0 || json_integer_value(sc_temporal) > 2) {
					JANUS_LOG(LOG_ERR, "Invalid element (temporal/temporal_layer should be 0, 1 or 2)\n");
					error_code = JANUS_VIDEOROOM_ERROR_INVALID_ELEMENT;
					g_snprintf(error_cause, 512, "Invalid value (temporal/temporal_layer should be 0, 1 or 2)");
					janus_mutex_unlock(&sessions_mutex);
					janus_mutex_unlock(&videoroom->mutex);
					goto error;
				}
				janus_videoroom_publisher *owner = NULL;
				janus_videoroom_publisher *publisher = g_hash_table_lookup(videoroom->participants,
					string_ids ? (gpointer)feed_id_str : (gpointer)&feed_id);
				if(publisher == NULL || g_atomic_int_get(&publisher->destroyed) || publisher->sdp == NULL) {
					JANUS_LOG(LOG_ERR, "No such feed (%s)\n", feed_id_str);
					error_code = JANUS_VIDEOROOM_ERROR_NO_SUCH_FEED;
<<<<<<< HEAD
					g_snprintf(error_cause, 512, "No such feed (%s)", feed_id_str);
=======
					g_snprintf(error_cause, 512, "No such feed (%"SCNu64")", feed_id);
					janus_mutex_unlock(&sessions_mutex);
>>>>>>> 6f4d4858
					janus_mutex_unlock(&videoroom->mutex);
					goto error;
				} else {
					/* Increase the refcount before unlocking so that nobody can remove and free the publisher in the meantime. */
					janus_refcount_increase(&publisher->ref);
					janus_refcount_increase(&publisher->session->ref);
					/* First of all, let's check if this room requires valid private_id values */
					if(videoroom->require_pvtid) {
						/* It does, let's make sure this subscription complies */
						owner = g_hash_table_lookup(videoroom->private_ids, GUINT_TO_POINTER(pvt_id));
						if(pvt_id == 0 || owner == NULL) {
							JANUS_LOG(LOG_ERR, "Unauthorized (this room requires a valid private_id)\n");
							error_code = JANUS_VIDEOROOM_ERROR_UNAUTHORIZED;
							g_snprintf(error_cause, 512, "Unauthorized (this room requires a valid private_id)");
							janus_mutex_unlock(&sessions_mutex);
							janus_mutex_unlock(&videoroom->mutex);
							goto error;
						}
						janus_refcount_increase(&owner->ref);
						janus_refcount_increase(&owner->session->ref);
					}
					janus_mutex_unlock(&videoroom->mutex);
					janus_videoroom_subscriber *subscriber = g_malloc0(sizeof(janus_videoroom_subscriber));
					subscriber->session = session;
					subscriber->room_id = videoroom->room_id;
					subscriber->room_id_str = videoroom->room_id_str ? g_strdup(videoroom->room_id_str) : NULL;
					subscriber->room = videoroom;
					videoroom = NULL;
					subscriber->feed = publisher;
					subscriber->pvt_id = pvt_id;
					subscriber->close_pc = close_pc;
					/* Initialize the subscriber context */
					janus_rtp_switching_context_reset(&subscriber->context);
					subscriber->audio_offered = offer_audio ? json_is_true(offer_audio) : TRUE;	/* True by default */
					subscriber->video_offered = offer_video ? json_is_true(offer_video) : TRUE;	/* True by default */
					subscriber->data_offered = offer_data ? json_is_true(offer_data) : TRUE;	/* True by default */
					if((!publisher->audio || !subscriber->audio_offered) &&
							(!publisher->video || !subscriber->video_offered) &&
							(!publisher->data || !subscriber->data_offered)) {
						g_free(subscriber);
						if (owner) {
							janus_refcount_decrease(&owner->session->ref);
							janus_refcount_decrease(&owner->ref);
						}
						janus_refcount_decrease(&publisher->session->ref);
						janus_refcount_decrease(&publisher->ref);
						JANUS_LOG(LOG_ERR, "Can't offer an SDP with no audio, video or data\n");
						error_code = JANUS_VIDEOROOM_ERROR_INVALID_SDP;
						g_snprintf(error_cause, 512, "Can't offer an SDP with no audio, video or data");
						janus_mutex_unlock(&sessions_mutex);
						goto error;
					}
					subscriber->audio = audio ? json_is_true(audio) : TRUE;	/* True by default */
					if(!publisher->audio || !subscriber->audio_offered)
						subscriber->audio = FALSE;	/* ... unless the publisher isn't sending any audio or we're skipping it */
					subscriber->video = video ? json_is_true(video) : TRUE;	/* True by default */
					if(!publisher->video || !subscriber->video_offered)
						subscriber->video = FALSE;	/* ... unless the publisher isn't sending any video or we're skipping it */
					subscriber->data = data ? json_is_true(data) : TRUE;	/* True by default */
					if(!publisher->data || !subscriber->data_offered)
						subscriber->data = FALSE;	/* ... unless the publisher isn't sending any data or we're skipping it */
					subscriber->paused = TRUE;	/* We need an explicit start from the subscriber */
					g_atomic_int_set(&subscriber->destroyed, 0);
					janus_refcount_init(&subscriber->ref, janus_videoroom_subscriber_free);
					janus_refcount_increase(&subscriber->ref);	/* The publisher references the new subscriber too */
					/* Check if a simulcasting-related request is involved */
					janus_rtp_simulcasting_context_reset(&subscriber->sim_context);
					subscriber->sim_context.rid_ext_id = publisher->rid_extmap_id;
					subscriber->sim_context.substream_target = sc_substream ? json_integer_value(sc_substream) : 2;
					subscriber->sim_context.templayer_target = sc_temporal ? json_integer_value(sc_temporal) : 2;
					janus_vp8_simulcast_context_reset(&subscriber->vp8_context);
					/* Check if a VP9 SVC-related request is involved */
					if(subscriber->room->do_svc) {
						subscriber->spatial_layer = -1;
						subscriber->target_spatial_layer = spatial ? json_integer_value(spatial) : 2;
						subscriber->temporal_layer = -1;
						subscriber->target_temporal_layer = temporal ? json_integer_value(temporal) : 2;
					}
					session->participant = subscriber;
					janus_mutex_lock(&publisher->subscribers_mutex);
					publisher->subscribers = g_slist_append(publisher->subscribers, subscriber);
					janus_mutex_unlock(&publisher->subscribers_mutex);
					if(owner != NULL) {
						/* Note: we should refcount these subscription-publisher mappings as well */
						janus_mutex_lock(&owner->subscribers_mutex);
						owner->subscriptions = g_slist_append(owner->subscriptions, subscriber);
						janus_mutex_unlock(&owner->subscribers_mutex);
						/* Done adding the subscription, owner is safe to be released */
						janus_refcount_decrease(&owner->session->ref);
						janus_refcount_decrease(&owner->ref);
					}
					janus_mutex_unlock(&sessions_mutex);
					event = json_object();
					json_object_set_new(event, "videoroom", json_string("attached"));
					json_object_set_new(event, "room", string_ids ? json_string(subscriber->room_id_str) : json_integer(subscriber->room_id));
					json_object_set_new(event, "id", string_ids ? json_string(feed_id_str) : json_integer(feed_id));
					if(publisher->display)
						json_object_set_new(event, "display", json_string(publisher->display));
					if(legacy)
						json_object_set_new(event, "warning", json_string("Deprecated use of 'listener' ptype, update to the new 'subscriber' ASAP"));
					session->participant_type = janus_videoroom_p_type_subscriber;
					JANUS_LOG(LOG_VERB, "Preparing JSON event as a reply\n");
					/* Negotiate by sending the selected publisher SDP back */
					janus_mutex_lock(&publisher->subscribers_mutex);
					if(publisher->sdp != NULL) {
						/* Check if there's something the original SDP has that we should remove */
						janus_sdp *offer = janus_sdp_parse(publisher->sdp, NULL, 0);
						subscriber->sdp = offer;
						session->sdp_version = 1;
						subscriber->sdp->o_version = session->sdp_version;
						if((publisher->audio && !subscriber->audio_offered) ||
								(publisher->video && !subscriber->video_offered) ||
								(publisher->data && !subscriber->data_offered)) {
							JANUS_LOG(LOG_VERB, "Munging SDP offer to adapt it to the subscriber's requirements\n");
							if(publisher->audio && !subscriber->audio_offered)
								janus_sdp_mline_remove(offer, JANUS_SDP_AUDIO);
							if(publisher->video && !subscriber->video_offered)
								janus_sdp_mline_remove(offer, JANUS_SDP_VIDEO);
							if(publisher->data && !subscriber->data_offered)
								janus_sdp_mline_remove(offer, JANUS_SDP_APPLICATION);
						}
						char* sdp = janus_sdp_write(offer);
						json_t *jsep = json_pack("{ssss}", "type", "offer", "sdp", sdp);
						g_free(sdp);
						janus_mutex_unlock(&publisher->subscribers_mutex);
						/* How long will the Janus core take to push the event? */
						g_atomic_int_set(&session->hangingup, 0);
						gint64 start = janus_get_monotonic_time();
						int res = gateway->push_event(msg->handle, &janus_videoroom_plugin, msg->transaction, event, jsep);
						JANUS_LOG(LOG_VERB, "  >> Pushing event: %d (took %"SCNu64" us)\n", res, janus_get_monotonic_time()-start);
						json_decref(event);
						json_decref(jsep);
						janus_videoroom_message_free(msg);
						/* Also notify event handlers */
						if(notify_events && gateway->events_is_enabled()) {
							json_t *info = json_object();
							json_object_set_new(info, "event", json_string("subscribing"));
							json_object_set_new(info, "room", string_ids ? json_string(subscriber->room_id_str) : json_integer(subscriber->room_id));
							json_object_set_new(info, "feed", string_ids ? json_string(feed_id_str) : json_integer(feed_id));
							json_object_set_new(info, "private_id", json_integer(pvt_id));
							gateway->notify_event(&janus_videoroom_plugin, session->handle, info);
						}
						continue;
					}
					janus_mutex_unlock(&publisher->subscribers_mutex);
				}
			} else {
				janus_mutex_unlock(&videoroom->mutex);
				JANUS_LOG(LOG_ERR, "Invalid element (ptype)\n");
				error_code = JANUS_VIDEOROOM_ERROR_INVALID_ELEMENT;
				g_snprintf(error_cause, 512, "Invalid element (ptype)");
				goto error;
			}
		} else if(session->participant_type == janus_videoroom_p_type_publisher) {
			/* Handle this publisher */
			participant = janus_videoroom_session_get_publisher(session);
			if(participant == NULL) {
				JANUS_LOG(LOG_ERR, "Invalid participant instance\n");
				error_code = JANUS_VIDEOROOM_ERROR_UNKNOWN_ERROR;
				g_snprintf(error_cause, 512, "Invalid participant instance");
				goto error;
			}
			if(participant->room == NULL) {
				janus_refcount_decrease(&participant->ref);
				JANUS_LOG(LOG_ERR, "No such room\n");
				error_code = JANUS_VIDEOROOM_ERROR_NO_SUCH_ROOM;
				g_snprintf(error_cause, 512, "No such room");
				goto error;
			}
			if(!strcasecmp(request_text, "join") || !strcasecmp(request_text, "joinandconfigure")) {
				janus_refcount_decrease(&participant->ref);
				JANUS_LOG(LOG_ERR, "Already in as a publisher on this handle\n");
				error_code = JANUS_VIDEOROOM_ERROR_ALREADY_JOINED;
				g_snprintf(error_cause, 512, "Already in as a publisher on this handle");
				goto error;
			} else if(!strcasecmp(request_text, "configure") || !strcasecmp(request_text, "publish")) {
				if(!strcasecmp(request_text, "publish") && participant->sdp) {
					janus_refcount_decrease(&participant->ref);
					JANUS_LOG(LOG_ERR, "Can't publish, already published\n");
					error_code = JANUS_VIDEOROOM_ERROR_ALREADY_PUBLISHED;
					g_snprintf(error_cause, 512, "Can't publish, already published");
					goto error;
				}
				if(participant->kicked) {
					janus_refcount_decrease(&participant->ref);
					JANUS_LOG(LOG_ERR, "Unauthorized, you have been kicked\n");
					error_code = JANUS_VIDEOROOM_ERROR_UNAUTHORIZED;
					g_snprintf(error_cause, 512, "Unauthorized, you have been kicked");
					goto error;
				}
				/* Configure (or publish a new feed) audio/video/bitrate for this publisher */
				JANUS_VALIDATE_JSON_OBJECT(root, publish_parameters,
					error_code, error_cause, TRUE,
					JANUS_VIDEOROOM_ERROR_MISSING_ELEMENT, JANUS_VIDEOROOM_ERROR_INVALID_ELEMENT);
				if(error_code != 0) {
					janus_refcount_decrease(&participant->ref);
					goto error;
				}
				json_t *audio = json_object_get(root, "audio");
				json_t *audiocodec = json_object_get(root, "audiocodec");
				json_t *video = json_object_get(root, "video");
				json_t *videocodec = json_object_get(root, "videocodec");
				json_t *data = json_object_get(root, "data");
				json_t *bitrate = json_object_get(root, "bitrate");
				json_t *keyframe = json_object_get(root, "keyframe");
				json_t *record = json_object_get(root, "record");
				json_t *recfile = json_object_get(root, "filename");
				json_t *display = json_object_get(root, "display");
				json_t *update = json_object_get(root, "update");
				if(audio) {
					gboolean audio_active = json_is_true(audio);
					if(session->started && audio_active && !participant->audio_active) {
						/* Audio was just resumed, try resetting the RTP headers for viewers */
						janus_mutex_lock(&participant->subscribers_mutex);
						GSList *ps = participant->subscribers;
						while(ps) {
							janus_videoroom_subscriber *l = (janus_videoroom_subscriber *)ps->data;
							if(l)
								l->context.a_seq_reset = TRUE;
							ps = ps->next;
						}
						janus_mutex_unlock(&participant->subscribers_mutex);
					}
					participant->audio_active = audio_active;
					JANUS_LOG(LOG_VERB, "Setting audio property: %s (room %s, user %s)\n",
						participant->audio_active ? "true" : "false", participant->room_id_str, participant->user_id_str);
				}
				if(audiocodec && json_string_value(json_object_get(msg->jsep, "sdp")) != NULL) {
					/* The participant would like to use an audio codec in particular */
					janus_audiocodec acodec = janus_audiocodec_from_name(json_string_value(audiocodec));
					if(acodec == JANUS_AUDIOCODEC_NONE ||
							(acodec != participant->room->acodec[0] &&
							acodec != participant->room->acodec[1] &&
							acodec != participant->room->acodec[2])) {
						JANUS_LOG(LOG_ERR, "Participant asked for audio codec '%s', but it's not allowed (room %s, user %s)\n",
							json_string_value(audiocodec), participant->room_id_str, participant->user_id_str);
						janus_refcount_decrease(&participant->ref);
						error_code = JANUS_VIDEOROOM_ERROR_INVALID_ELEMENT;
						g_snprintf(error_cause, 512, "Audio codec unavailable in this room");
						goto error;
					}
					participant->acodec = acodec;
					JANUS_LOG(LOG_VERB, "Participant asked for audio codec '%s' (room %s, user %s)\n",
						json_string_value(audiocodec), participant->room_id_str, participant->user_id_str);
				}
				if(video) {
					gboolean video_active = json_is_true(video);
					if(session->started && video_active && !participant->video_active) {
						/* Video was just resumed, try resetting the RTP headers for viewers */
						janus_mutex_lock(&participant->subscribers_mutex);
						GSList *ps = participant->subscribers;
						while(ps) {
							janus_videoroom_subscriber *l = (janus_videoroom_subscriber *)ps->data;
							if(l)
								l->context.v_seq_reset = TRUE;
							ps = ps->next;
						}
						janus_mutex_unlock(&participant->subscribers_mutex);
					}
					participant->video_active = video_active;
					JANUS_LOG(LOG_VERB, "Setting video property: %s (room %s, user %s)\n",
						participant->video_active ? "true" : "false", participant->room_id_str, participant->user_id_str);
				}
				if(videocodec && json_string_value(json_object_get(msg->jsep, "sdp")) != NULL) {
					/* The participant would like to use a video codec in particular */
					janus_videocodec vcodec = janus_videocodec_from_name(json_string_value(videocodec));
					if(vcodec == JANUS_VIDEOCODEC_NONE ||
							(vcodec != participant->room->vcodec[0] &&
							vcodec != participant->room->vcodec[1] &&
							vcodec != participant->room->vcodec[2])) {
						JANUS_LOG(LOG_ERR, "Participant asked for video codec '%s', but it's not allowed (room %s, user %s)\n",
							json_string_value(videocodec), participant->room_id_str, participant->user_id_str);
						janus_refcount_decrease(&participant->ref);
						error_code = JANUS_VIDEOROOM_ERROR_INVALID_ELEMENT;
						g_snprintf(error_cause, 512, "Video codec unavailable in this room");
						goto error;
					}
					participant->vcodec = vcodec;
					JANUS_LOG(LOG_VERB, "Participant asked for video codec '%s' (room %s, user %s)\n",
						json_string_value(videocodec), participant->room_id_str, participant->user_id_str);
				}
				if(data) {
					gboolean data_active = json_is_true(data);
					participant->data_active = data_active;
					JANUS_LOG(LOG_VERB, "Setting data property: %s (room %s, user %s)\n",
						participant->data_active ? "true" : "false", participant->room_id_str, participant->user_id_str);
				}
				if(bitrate) {
					participant->bitrate = json_integer_value(bitrate);
					JANUS_LOG(LOG_VERB, "Setting video bitrate: %"SCNu32" (room %s, user %s)\n",
						participant->bitrate, participant->room_id_str, participant->user_id_str);
					/* Send a new REMB */
					if(session->started)
						participant->remb_latest = janus_get_monotonic_time();
					char rtcpbuf[24];
					janus_rtcp_remb((char *)(&rtcpbuf), 24, participant->bitrate);
					gateway->relay_rtcp(msg->handle, 1, rtcpbuf, 24);
				}
				if(keyframe && json_is_true(keyframe)) {
					/* Send a FIR */
					janus_videoroom_reqfir(participant, "Keyframe request");
				}
				janus_mutex_lock(&participant->rec_mutex);
				gboolean prev_recording_active = participant->recording_active;
				if(record) {
					participant->recording_active = json_is_true(record);
					JANUS_LOG(LOG_VERB, "Setting record property: %s (room %s, user %s)\n",
						participant->recording_active ? "true" : "false", participant->room_id_str, participant->user_id_str);
				}
				if(recfile) {
					participant->recording_base = g_strdup(json_string_value(recfile));
					JANUS_LOG(LOG_VERB, "Setting recording basename: %s (room %s, user %s)\n",
						participant->recording_base, participant->room_id_str, participant->user_id_str);
				}
				/* Do we need to do something with the recordings right now? */
				if(participant->recording_active != prev_recording_active) {
					/* Something changed */
					if(!participant->recording_active) {
						/* Not recording (anymore?) */
						janus_videoroom_recorder_close(participant);
					} else if(participant->recording_active && participant->sdp) {
						/* We've started recording, send a PLI/FIR and go on */
						janus_videoroom_recorder_create(
							participant, strstr(participant->sdp, "m=audio") != NULL,
							strstr(participant->sdp, "m=video") != NULL,
							strstr(participant->sdp, "m=application") != NULL);
						if(strstr(participant->sdp, "m=video")) {
							/* Send a FIR */
							janus_videoroom_reqfir(participant, "Recording video");
						}
					}
				}
				janus_mutex_unlock(&participant->rec_mutex);
				if(display) {
					janus_mutex_lock(&participant->room->mutex);
					char *old_display = participant->display;
					char *new_display = g_strdup(json_string_value(display));
					participant->display = new_display;
					g_free(old_display);
					json_t *display_event = json_object();
					json_object_set_new(display_event, "videoroom", json_string("event"));
					json_object_set_new(display_event, "id", string_ids ? json_string(participant->user_id_str) : json_integer(participant->user_id));
					json_object_set_new(display_event, "display", json_string(participant->display));
					if(participant->room && !g_atomic_int_get(&participant->room->destroyed)) {
						janus_videoroom_notify_participants(participant, display_event);
					}
					janus_mutex_unlock(&participant->room->mutex);
					json_decref(display_event);
				}
				/* A renegotiation may be taking place */
				gboolean do_update = update ? json_is_true(update) : FALSE;
				if(do_update && !sdp_update) {
					JANUS_LOG(LOG_WARN, "Got an 'update' request, but no SDP update? Ignoring...\n");
				}
				/* Done */
				event = json_object();
				json_object_set_new(event, "videoroom", json_string("event"));
				json_object_set_new(event, "room", string_ids ? json_string(participant->room_id_str) : json_integer(participant->room_id));
				json_object_set_new(event, "configured", json_string("ok"));
				/* Also notify event handlers */
				if(notify_events && gateway->events_is_enabled()) {
					json_t *info = json_object();
					json_object_set_new(info, "event", json_string("configured"));
					json_object_set_new(info, "room", string_ids ? json_string(participant->room_id_str) : json_integer(participant->room_id));
					json_object_set_new(info, "id", string_ids ? json_string(participant->user_id_str) : json_integer(participant->user_id));
					json_object_set_new(info, "audio_active", participant->audio_active ? json_true() : json_false());
					json_object_set_new(info, "video_active", participant->video_active ? json_true() : json_false());
					json_object_set_new(info, "data_active", participant->data_active ? json_true() : json_false());
					json_object_set_new(info, "bitrate", json_integer(participant->bitrate));
					if(participant->arc || participant->vrc || participant->drc) {
						json_t *recording = json_object();
						if(participant->arc && participant->arc->filename)
							json_object_set_new(recording, "audio", json_string(participant->arc->filename));
						if(participant->vrc && participant->vrc->filename)
							json_object_set_new(recording, "video", json_string(participant->vrc->filename));
						if(participant->drc && participant->drc->filename)
							json_object_set_new(recording, "data", json_string(participant->drc->filename));
						json_object_set_new(info, "recording", recording);
					}
					gateway->notify_event(&janus_videoroom_plugin, session->handle, info);
				}
			} else if(!strcasecmp(request_text, "unpublish")) {
				/* This participant wants to unpublish */
				if(!participant->sdp) {
					janus_refcount_decrease(&participant->ref);
					JANUS_LOG(LOG_ERR, "Can't unpublish, not published\n");
					error_code = JANUS_VIDEOROOM_ERROR_NOT_PUBLISHED;
					g_snprintf(error_cause, 512, "Can't unpublish, not published");
					goto error;
				}
				/* Tell the core to tear down the PeerConnection, hangup_media will do the rest */
				janus_videoroom_hangup_media(session->handle);
				gateway->close_pc(session->handle);
				/* Done */
				event = json_object();
				json_object_set_new(event, "videoroom", json_string("event"));
				json_object_set_new(event, "room", string_ids ? json_string(participant->room_id_str) : json_integer(participant->room_id));
				json_object_set_new(event, "unpublished", json_string("ok"));
			} else if(!strcasecmp(request_text, "leave")) {
				/* Prepare an event to confirm the request */
				event = json_object();
				json_object_set_new(event, "videoroom", json_string("event"));
				json_object_set_new(event, "room", string_ids ? json_string(participant->room_id_str) : json_integer(participant->room_id));
				json_object_set_new(event, "leaving", json_string("ok"));
				/* This publisher is leaving, tell everybody */
				janus_videoroom_leave_or_unpublish(participant, TRUE, FALSE);
				/* Done */
				participant->audio_active = FALSE;
				participant->video_active = FALSE;
				participant->data_active = FALSE;
				session->started = FALSE;
				//~ session->destroy = TRUE;
			} else {
				janus_refcount_decrease(&participant->ref);
				JANUS_LOG(LOG_ERR, "Unknown request '%s'\n", request_text);
				error_code = JANUS_VIDEOROOM_ERROR_INVALID_REQUEST;
				g_snprintf(error_cause, 512, "Unknown request '%s'", request_text);
				goto error;
			}
			janus_refcount_decrease(&participant->ref);
		} else if(session->participant_type == janus_videoroom_p_type_subscriber) {
			/* Handle this subscriber */
			janus_videoroom_subscriber *subscriber = (janus_videoroom_subscriber *)session->participant;
			if(subscriber == NULL) {
				JANUS_LOG(LOG_ERR, "Invalid subscriber instance\n");
				error_code = JANUS_VIDEOROOM_ERROR_UNKNOWN_ERROR;
				g_snprintf(error_cause, 512, "Invalid subscriber instance");
				goto error;
			}
			if(subscriber->room == NULL) {
				JANUS_LOG(LOG_ERR, "No such room\n");
				error_code = JANUS_VIDEOROOM_ERROR_NO_SUCH_ROOM;
				g_snprintf(error_cause, 512, "No such room");
				goto error;
			}
			if(!strcasecmp(request_text, "join")) {
				JANUS_LOG(LOG_ERR, "Already in as a subscriber on this handle\n");
				error_code = JANUS_VIDEOROOM_ERROR_ALREADY_JOINED;
				g_snprintf(error_cause, 512, "Already in as a subscriber on this handle");
				goto error;
			} else if(!strcasecmp(request_text, "start")) {
				/* Start/restart receiving the publisher streams */
				if(subscriber->paused && msg->jsep == NULL) {
					/* This is just resuming a paused stream, reset the RTP sequence numbers */
					subscriber->context.a_seq_reset = TRUE;
					subscriber->context.v_seq_reset = TRUE;
				}
				subscriber->paused = FALSE;
				event = json_object();
				json_object_set_new(event, "videoroom", json_string("event"));
				json_object_set_new(event, "room", string_ids ? json_string(subscriber->room_id_str) : json_integer(subscriber->room_id));
				json_object_set_new(event, "started", json_string("ok"));
			} else if(!strcasecmp(request_text, "configure")) {
				JANUS_VALIDATE_JSON_OBJECT(root, configure_parameters,
					error_code, error_cause, TRUE,
					JANUS_VIDEOROOM_ERROR_MISSING_ELEMENT, JANUS_VIDEOROOM_ERROR_INVALID_ELEMENT);
				if(error_code != 0)
					goto error;
				if(subscriber->kicked) {
					JANUS_LOG(LOG_ERR, "Unauthorized, you have been kicked\n");
					error_code = JANUS_VIDEOROOM_ERROR_UNAUTHORIZED;
					g_snprintf(error_cause, 512, "Unauthorized, you have been kicked");
					goto error;
				}
				json_t *audio = json_object_get(root, "audio");
				json_t *video = json_object_get(root, "video");
				json_t *data = json_object_get(root, "data");
				json_t *restart = json_object_get(root, "restart");
				json_t *update = json_object_get(root, "update");
				json_t *spatial = json_object_get(root, "spatial_layer");
				json_t *sc_substream = json_object_get(root, "substream");
				if(json_integer_value(spatial) < 0 || json_integer_value(spatial) > 2 ||
						json_integer_value(sc_substream) < 0 || json_integer_value(sc_substream) > 2) {
					JANUS_LOG(LOG_ERR, "Invalid element (substream/spatial_layer should be 0, 1 or 2)\n");
					error_code = JANUS_VIDEOROOM_ERROR_INVALID_ELEMENT;
					g_snprintf(error_cause, 512, "Invalid value (substream/spatial_layer should be 0, 1 or 2)");
					goto error;
				}
				json_t *temporal = json_object_get(root, "temporal_layer");
				json_t *sc_temporal = json_object_get(root, "temporal");
				if(json_integer_value(temporal) < 0 || json_integer_value(temporal) > 2 ||
						json_integer_value(sc_temporal) < 0 || json_integer_value(sc_temporal) > 2) {
					JANUS_LOG(LOG_ERR, "Invalid element (temporal/temporal_layer should be 0, 1 or 2)\n");
					error_code = JANUS_VIDEOROOM_ERROR_INVALID_ELEMENT;
					g_snprintf(error_cause, 512, "Invalid value (temporal/temporal_layer should be 0, 1 or 2)");
					goto error;
				}
				/* Update the audio/video/data flags, if set */
				janus_videoroom_publisher *publisher = subscriber->feed;
				if(publisher) {
					if(audio && publisher->audio && subscriber->audio_offered) {
						gboolean oldaudio = subscriber->audio;
						gboolean newaudio = json_is_true(audio);
						if(!oldaudio && newaudio) {
							/* Audio just resumed, reset the RTP sequence numbers */
							subscriber->context.a_seq_reset = TRUE;
						}
						subscriber->audio = newaudio;
					}
					if(video && publisher->video && subscriber->video_offered) {
						gboolean oldvideo = subscriber->video;
						gboolean newvideo = json_is_true(video);
						if(!oldvideo && newvideo) {
							/* Video just resumed, reset the RTP sequence numbers */
							subscriber->context.v_seq_reset = TRUE;
						}
						subscriber->video = newvideo;
						if(subscriber->video) {
							/* Send a FIR */
							janus_videoroom_reqfir(publisher, "Restoring video for subscriber");
						}
					}
					if(data && publisher->data && subscriber->data_offered)
						subscriber->data = json_is_true(data);
					/* Check if a simulcasting-related request is involved */
					if(sc_substream && (publisher->ssrc[0] != 0 || publisher->rid[0] != NULL)) {
						subscriber->sim_context.substream_target = json_integer_value(sc_substream);
						JANUS_LOG(LOG_VERB, "Setting video SSRC to let through (simulcast): %"SCNu32" (index %d, was %d)\n",
							publisher->ssrc[subscriber->sim_context.substream],
							subscriber->sim_context.substream_target,
							subscriber->sim_context.substream);
						if(subscriber->sim_context.substream_target == subscriber->sim_context.substream) {
							/* No need to do anything, we're already getting the right substream, so notify the user */
							json_t *event = json_object();
							json_object_set_new(event, "videoroom", json_string("event"));
							json_object_set_new(event, "room", string_ids ? json_string(subscriber->room_id_str) : json_integer(subscriber->room_id));
							json_object_set_new(event, "substream", json_integer(subscriber->sim_context.substream));
							gateway->push_event(msg->handle, &janus_videoroom_plugin, NULL, event, NULL);
							json_decref(event);
						} else {
							/* Send a FIR */
							janus_videoroom_reqfir(publisher, "Simulcasting substream change");
						}
					}
					if(subscriber->feed && subscriber->feed->vcodec == JANUS_VIDEOCODEC_VP8 &&
							sc_temporal && (publisher->ssrc[0] != 0 || publisher->rid[0] != NULL)) {
						subscriber->sim_context.templayer_target = json_integer_value(sc_temporal);
						JANUS_LOG(LOG_VERB, "Setting video temporal layer to let through (simulcast): %d (was %d)\n",
							subscriber->sim_context.templayer_target, subscriber->sim_context.templayer);
						if(subscriber->sim_context.templayer_target == subscriber->sim_context.templayer) {
							/* No need to do anything, we're already getting the right temporal, so notify the user */
							json_t *event = json_object();
							json_object_set_new(event, "videoroom", json_string("event"));
							json_object_set_new(event, "room", string_ids ? json_string(subscriber->room_id_str) : json_integer(subscriber->room_id));
							json_object_set_new(event, "temporal", json_integer(subscriber->sim_context.templayer));
							gateway->push_event(msg->handle, &janus_videoroom_plugin, NULL, event, NULL);
							json_decref(event);
						} else {
							/* Send a FIR */
							janus_videoroom_reqfir(publisher, "Simulcasting temporal layer change");
						}
					}
				}
				if(subscriber->room->do_svc) {
					/* Also check if the viewer is trying to configure a layer change */
					if(spatial) {
						int spatial_layer = json_integer_value(spatial);
						if(spatial_layer > 1) {
							JANUS_LOG(LOG_WARN, "Spatial layer higher than 1, it will be ignored if using EnabledByFlag_2SL3TL\n");
						}
						if(spatial_layer == subscriber->spatial_layer) {
							/* No need to do anything, we're already getting the right spatial layer, so notify the user */
							json_t *event = json_object();
							json_object_set_new(event, "videoroom", json_string("event"));
							json_object_set_new(event, "room", string_ids ? json_string(subscriber->room_id_str) : json_integer(subscriber->room_id));
							json_object_set_new(event, "spatial_layer", json_integer(subscriber->spatial_layer));
							gateway->push_event(msg->handle, &janus_videoroom_plugin, NULL, event, NULL);
							json_decref(event);
						} else if(spatial_layer != subscriber->target_spatial_layer) {
							/* Send a FIR to the new RTP forward publisher */
							janus_videoroom_reqfir(publisher, "Need to downscale spatially");
						}
						subscriber->target_spatial_layer = spatial_layer;
					}
					if(temporal) {
						int temporal_layer = json_integer_value(temporal);
						if(temporal_layer > 2) {
							JANUS_LOG(LOG_WARN, "Temporal layer higher than 2, will probably be ignored\n");
						}
						if(temporal_layer == subscriber->temporal_layer) {
							/* No need to do anything, we're already getting the right temporal layer, so notify the user */
							json_t *event = json_object();
							json_object_set_new(event, "videoroom", json_string("event"));
							json_object_set_new(event, "room", string_ids ? json_string(subscriber->room_id_str) : json_integer(subscriber->room_id));
							json_object_set_new(event, "temporal_layer", json_integer(subscriber->temporal_layer));
							gateway->push_event(msg->handle, &janus_videoroom_plugin, NULL, event, NULL);
							json_decref(event);
						}
						subscriber->target_temporal_layer = temporal_layer;
					}
				}
				event = json_object();
				json_object_set_new(event, "videoroom", json_string("event"));
				json_object_set_new(event, "room", string_ids ? json_string(subscriber->room_id_str) : json_integer(subscriber->room_id));
				json_object_set_new(event, "configured", json_string("ok"));
				/* The user may be interested in an ICE restart */
				gboolean do_restart = restart ? json_is_true(restart) : FALSE;
				gboolean do_update = update ? json_is_true(update) : FALSE;
				if(sdp_update || do_restart || do_update) {
					/* Negotiate by sending the selected publisher SDP back, and/or force an ICE restart */
					if(publisher->sdp != NULL) {
						char temp_error[512];
						JANUS_LOG(LOG_VERB, "Munging SDP offer (update) to adapt it to the subscriber's requirements\n");
						janus_sdp *offer = janus_sdp_parse(publisher->sdp, temp_error, sizeof(temp_error));
						if(publisher->audio && !subscriber->audio_offered)
							janus_sdp_mline_remove(offer, JANUS_SDP_AUDIO);
						if(publisher->video && !subscriber->video_offered)
							janus_sdp_mline_remove(offer, JANUS_SDP_VIDEO);
						if(publisher->data && !subscriber->data_offered)
							janus_sdp_mline_remove(offer, JANUS_SDP_APPLICATION);
						/* This is an update, check if we need to update */
						janus_sdp_mtype mtype[3] = { JANUS_SDP_AUDIO, JANUS_SDP_VIDEO, JANUS_SDP_APPLICATION };
						int i=0;
						for(i=0; i<3; i++) {
							janus_sdp_mline *m = janus_sdp_mline_find(subscriber->sdp, mtype[i]);
							janus_sdp_mline *m_new = janus_sdp_mline_find(offer, mtype[i]);
							if(m != NULL && m->port > 0 && m->direction != JANUS_SDP_INACTIVE) {
								/* We have such an m-line and it's active, should it be changed? */
								if(m_new == NULL || m_new->port == 0 || m_new->direction == JANUS_SDP_INACTIVE) {
									/* Turn the m-line to inactive */
									m->direction = JANUS_SDP_INACTIVE;
								}
							} else {
								/* We don't have such an m-line or it's disabled, should it be added/enabled? */
								if(m_new != NULL && m_new->port > 0 && m_new->direction != JANUS_SDP_INACTIVE) {
									if(m != NULL) {
										m->port = m_new->port;
										m->direction = m_new->direction;
									} else {
										/* Add the new m-line */
										m = janus_sdp_mline_create(m_new->type, m_new->port, m_new->proto, m_new->direction);
										subscriber->sdp->m_lines = g_list_append(subscriber->sdp->m_lines, m);
									}
									/* Copy/replace the other properties */
									m->c_ipv4 = m_new->c_ipv4;
									if(m_new->c_addr && (m->c_addr == NULL || strcmp(m->c_addr, m_new->c_addr))) {
										g_free(m->c_addr);
										m->c_addr = g_strdup(m_new->c_addr);
									}
									if(m_new->b_name && (m->b_name == NULL || strcmp(m->b_name, m_new->b_name))) {
										g_free(m->b_name);
										m->b_name = g_strdup(m_new->b_name);
									}
									m->b_value = m_new->b_value;
									g_list_free_full(m->fmts, (GDestroyNotify)g_free);
									m->fmts = NULL;
									GList *fmts = m_new->fmts;
									while(fmts) {
										char *fmt = (char *)fmts->data;
										if(fmt)
											m->fmts = g_list_append(m->fmts,g_strdup(fmt));
										fmts = fmts->next;
									}
									g_list_free(m->ptypes);
									m->ptypes = g_list_copy(m_new->ptypes);
									g_list_free_full(m->attributes, (GDestroyNotify)janus_sdp_attribute_destroy);
									m->attributes = NULL;
									GList *attr = m_new->attributes;
									while(attr) {
										janus_sdp_attribute *a = (janus_sdp_attribute *)attr->data;
										janus_sdp_attribute_add_to_mline(m,
											janus_sdp_attribute_create(a->name, "%s", a->value));
										attr = attr->next;
									}
								}
							}
						}
						janus_sdp_destroy(offer);
						session->sdp_version++;
						subscriber->sdp->o_version = session->sdp_version;
						char *newsdp = janus_sdp_write(subscriber->sdp);
						JANUS_LOG(LOG_VERB, "Updating subscriber:\n%s\n", newsdp);
						json_t *jsep = json_pack("{ssss}", "type", "offer", "sdp", newsdp);
						if(do_restart)
							json_object_set_new(jsep, "restart", json_true());
						/* How long will the Janus core take to push the event? */
						gint64 start = janus_get_monotonic_time();
						int res = gateway->push_event(msg->handle, &janus_videoroom_plugin, msg->transaction, event, jsep);
						JANUS_LOG(LOG_VERB, "  >> Pushing event: %d (took %"SCNu64" us)\n", res, janus_get_monotonic_time()-start);
						json_decref(event);
						json_decref(jsep);
						g_free(newsdp);
						/* Any update in the media directions? */
						subscriber->audio = publisher->audio && subscriber->audio_offered;
						subscriber->video = publisher->video && subscriber->video_offered;
						subscriber->data = publisher->data && subscriber->data_offered;
						/* Done */
						janus_videoroom_message_free(msg);
						continue;
					}
				}
			} else if(!strcasecmp(request_text, "pause")) {
				/* Stop receiving the publisher streams for a while */
				subscriber->paused = TRUE;
				event = json_object();
				json_object_set_new(event, "videoroom", json_string("event"));
				json_object_set_new(event, "room", string_ids ? json_string(subscriber->room_id_str) : json_integer(subscriber->room_id));
				json_object_set_new(event, "paused", json_string("ok"));
			} else if(!strcasecmp(request_text, "switch")) {
				/* This subscriber wants to switch to a different publisher */
				JANUS_VALIDATE_JSON_OBJECT(root, subscriber_parameters,
					error_code, error_cause, TRUE,
					JANUS_VIDEOROOM_ERROR_MISSING_ELEMENT, JANUS_VIDEOROOM_ERROR_INVALID_ELEMENT);
				if(error_code != 0)
					goto error;
				if(!string_ids) {
					JANUS_VALIDATE_JSON_OBJECT(root, feed_parameters,
						error_code, error_cause, TRUE,
						JANUS_VIDEOROOM_ERROR_MISSING_ELEMENT, JANUS_VIDEOROOM_ERROR_INVALID_ELEMENT);
				} else {
					JANUS_VALIDATE_JSON_OBJECT(root, feedstr_parameters,
						error_code, error_cause, TRUE,
						JANUS_VIDEOROOM_ERROR_MISSING_ELEMENT, JANUS_VIDEOROOM_ERROR_INVALID_ELEMENT);
				}
				if(error_code != 0)
					goto error;
				json_t *feed = json_object_get(root, "feed");
				guint64 feed_id = 0;
				char feed_id_num[30], *feed_id_str = NULL;
				if(!string_ids) {
					feed_id = json_integer_value(feed);
					g_snprintf(feed_id_num, sizeof(feed_id_num), "%"SCNu64, feed_id);
					feed_id_str = feed_id_num;
				} else {
					feed_id_str = (char *)json_string_value(feed);
				}
				json_t *audio = json_object_get(root, "audio");
				json_t *video = json_object_get(root, "video");
				json_t *data = json_object_get(root, "data");
				if(!subscriber->room) {
					JANUS_LOG(LOG_ERR, "Room Destroyed\n");
					error_code = JANUS_VIDEOROOM_ERROR_NO_SUCH_ROOM;
					g_snprintf(error_cause, 512, "No such room");
					goto error;
				}
				if(g_atomic_int_get(&subscriber->destroyed)) {
					JANUS_LOG(LOG_ERR, "Room Destroyed (%s)\n", subscriber->room_id_str);
					error_code = JANUS_VIDEOROOM_ERROR_NO_SUCH_ROOM;
					g_snprintf(error_cause, 512, "No such room (%s)", subscriber->room_id_str);
					goto error;
				}
				janus_mutex_lock(&subscriber->room->mutex);
				janus_videoroom_publisher *publisher = g_hash_table_lookup(subscriber->room->participants,
					string_ids ? (gpointer)feed_id_str : (gpointer)&feed_id);
				if(publisher == NULL || g_atomic_int_get(&publisher->destroyed) || publisher->sdp == NULL) {
					JANUS_LOG(LOG_ERR, "No such feed (%s)\n", feed_id_str);
					error_code = JANUS_VIDEOROOM_ERROR_NO_SUCH_FEED;
					g_snprintf(error_cause, 512, "No such feed (%s)", feed_id_str);
					janus_mutex_unlock(&subscriber->room->mutex);
					goto error;
				}
				janus_refcount_increase(&publisher->ref);
				janus_refcount_increase(&publisher->session->ref);
				janus_mutex_unlock(&subscriber->room->mutex);
				gboolean paused = subscriber->paused;
				subscriber->paused = TRUE;
				/* Unsubscribe from the previous publisher */
				janus_videoroom_publisher *prev_feed = subscriber->feed;
				if(prev_feed) {
					/* ... but make sure the codecs are compliant first */
					if(publisher->acodec != prev_feed->acodec || publisher->vcodec != prev_feed->vcodec) {
						janus_refcount_decrease(&publisher->session->ref);
						janus_refcount_decrease(&publisher->ref);
						subscriber->paused = paused;
						JANUS_LOG(LOG_ERR, "The two publishers are not using the same codecs, can't switch\n");
						error_code = JANUS_VIDEOROOM_ERROR_INVALID_SDP;
						g_snprintf(error_cause, 512, "The two publishers are not using the same codecs, can't switch");
						goto error;
					}
					/* Go on */
					janus_mutex_lock(&prev_feed->subscribers_mutex);
					prev_feed->subscribers = g_slist_remove(prev_feed->subscribers, subscriber);
					janus_mutex_unlock(&prev_feed->subscribers_mutex);
					janus_refcount_decrease(&prev_feed->session->ref);
					g_clear_pointer(&subscriber->feed, janus_videoroom_publisher_dereference);
				}
				/* Subscribe to the new one */
				subscriber->audio = audio ? json_is_true(audio) : TRUE;	/* True by default */
				if(!publisher->audio)
					subscriber->audio = FALSE;	/* ... unless the publisher isn't sending any audio */
				subscriber->video = video ? json_is_true(video) : TRUE;	/* True by default */
				if(!publisher->video)
					subscriber->video = FALSE;	/* ... unless the publisher isn't sending any video */
				subscriber->data = data ? json_is_true(data) : TRUE;	/* True by default */
				if(!publisher->data)
					subscriber->data = FALSE;	/* ... unless the publisher isn't sending any data */
				if(subscriber->room && subscriber->room->do_svc) {
					/* This subscriber belongs to a room where VP9 SVC has been enabled,
					 * let's assume we're interested in all layers for the time being */
					subscriber->spatial_layer = -1;
					subscriber->target_spatial_layer = 2;		/* FIXME Chrome sends 0, 1 and 2 (if using EnabledByFlag_3SL3TL) */
					subscriber->last_spatial_layer[0] = 0;
					subscriber->last_spatial_layer[1] = 0;
					subscriber->last_spatial_layer[2] = 0;
					subscriber->temporal_layer = -1;
					subscriber->target_temporal_layer = 2;	/* FIXME Chrome sends 0, 1 and 2 */
				}
				janus_mutex_lock(&publisher->subscribers_mutex);
				publisher->subscribers = g_slist_append(publisher->subscribers, subscriber);
				janus_mutex_unlock(&publisher->subscribers_mutex);
				subscriber->feed = publisher;
				/* Send a FIR to the new publisher */
				janus_videoroom_reqfir(publisher, "Switching existing subscriber to new publisher");
				/* Done */
				subscriber->paused = paused;
				event = json_object();
				json_object_set_new(event, "videoroom", json_string("event"));
				json_object_set_new(event, "switched", json_string("ok"));
				json_object_set_new(event, "room", string_ids ? json_string(subscriber->room_id_str) : json_integer(subscriber->room_id));
				json_object_set_new(event, "id", string_ids ? json_string(feed_id_str) : json_integer(feed_id));
				if(publisher->display)
					json_object_set_new(event, "display", json_string(publisher->display));
				/* Also notify event handlers */
				if(notify_events && gateway->events_is_enabled()) {
					json_t *info = json_object();
					json_object_set_new(info, "event", json_string("switched"));
					json_object_set_new(info, "room", string_ids ? json_string(publisher->room_id_str) : json_integer(publisher->room_id));
					json_object_set_new(info, "feed", string_ids ? json_string(publisher->user_id_str) : json_integer(publisher->user_id));
					gateway->notify_event(&janus_videoroom_plugin, session->handle, info);
				}
			} else if(!strcasecmp(request_text, "leave")) {
				guint64 room_id = subscriber ? subscriber->room_id : 0;
				char *room_id_str = subscriber ? subscriber->room_id_str : NULL;
				/* Tell the core to tear down the PeerConnection, hangup_media will do the rest */
				janus_videoroom_hangup_media(session->handle);
				gateway->close_pc(session->handle);
				/* Send an event back */
				event = json_object();
				json_object_set_new(event, "videoroom", json_string("event"));
				json_object_set_new(event, "room", string_ids ? json_string(room_id_str) : json_integer(room_id));
				json_object_set_new(event, "left", json_string("ok"));
				session->started = FALSE;
			} else {
				JANUS_LOG(LOG_ERR, "Unknown request '%s'\n", request_text);
				error_code = JANUS_VIDEOROOM_ERROR_INVALID_REQUEST;
				g_snprintf(error_cause, 512, "Unknown request '%s'", request_text);
				goto error;
			}
		}

		/* Prepare JSON event */
		JANUS_LOG(LOG_VERB, "Preparing JSON event as a reply\n");
		/* Any SDP or update to handle? */
		const char *msg_sdp_type = json_string_value(json_object_get(msg->jsep, "type"));
		const char *msg_sdp = json_string_value(json_object_get(msg->jsep, "sdp"));
		json_t *msg_simulcast = json_object_get(msg->jsep, "simulcast");
		if(!msg_sdp) {
			/* No SDP to send */
			int ret = gateway->push_event(msg->handle, &janus_videoroom_plugin, msg->transaction, event, NULL);
			JANUS_LOG(LOG_VERB, "  >> %d (%s)\n", ret, janus_get_api_error(ret));
			json_decref(event);
		} else {
			/* Generate offer or answer */
			JANUS_LOG(LOG_VERB, "This is involving a negotiation (%s) as well:\n%s\n", msg_sdp_type, msg_sdp);
			if(sdp_update) {
				/* Renegotiation: make sure the user provided an offer, and send answer */
				JANUS_LOG(LOG_VERB, "  -- Updating existing publisher\n");
				session->sdp_version++;		/* This needs to be increased when it changes */
			} else {
				/* New PeerConnection */
				session->sdp_version = 1;	/* This needs to be increased when it changes */
				session->sdp_sessid = janus_get_real_time();
			}
			const char *type = NULL;
			if(!strcasecmp(msg_sdp_type, "offer")) {
				/* We need to answer */
				type = "answer";
			} else if(!strcasecmp(msg_sdp_type, "answer")) {
				/* We got an answer (from a subscriber?), no need to negotiate */
				g_atomic_int_set(&session->hangingup, 0);
				int ret = gateway->push_event(msg->handle, &janus_videoroom_plugin, msg->transaction, event, NULL);
				JANUS_LOG(LOG_VERB, "  >> %d (%s)\n", ret, janus_get_api_error(ret));
				json_decref(event);
				janus_videoroom_message_free(msg);
				continue;
			} else {
				/* TODO We don't support anything else right now... */
				JANUS_LOG(LOG_ERR, "Unknown SDP type '%s'\n", msg_sdp_type);
				error_code = JANUS_VIDEOROOM_ERROR_INVALID_SDP_TYPE;
				g_snprintf(error_cause, 512, "Unknown SDP type '%s'", msg_sdp_type);
				goto error;
			}
			if(session->participant_type != janus_videoroom_p_type_publisher) {
				/* We shouldn't be here, we always offer ourselves */
				JANUS_LOG(LOG_ERR, "Only publishers send offers\n");
				error_code = JANUS_VIDEOROOM_ERROR_INVALID_SDP_TYPE;
				g_snprintf(error_cause, 512, "Only publishers send offers");
				goto error;
			} else {
				/* This is a new publisher: is there room? */
				participant = janus_videoroom_session_get_publisher(session);
				janus_videoroom *videoroom = participant->room;
				int count = 0;
				GHashTableIter iter;
				gpointer value;
				if(!videoroom) {
					error_code = JANUS_VIDEOROOM_ERROR_NO_SUCH_ROOM;
					goto error;
				}
				if(g_atomic_int_get(&videoroom->destroyed)) {
					error_code = JANUS_VIDEOROOM_ERROR_NO_SUCH_ROOM;
					goto error;
				}
				janus_mutex_lock(&videoroom->mutex);
				g_hash_table_iter_init(&iter, videoroom->participants);
				while (!g_atomic_int_get(&videoroom->destroyed) && g_hash_table_iter_next(&iter, NULL, &value)) {
					janus_videoroom_publisher *p = value;
					if(p != participant && p->sdp)
						count++;
				}
				janus_mutex_unlock(&videoroom->mutex);
				if(count == videoroom->max_publishers) {
					participant->audio_active = FALSE;
					participant->video_active = FALSE;
					participant->data_active = FALSE;
					JANUS_LOG(LOG_ERR, "Maximum number of publishers (%d) already reached\n", videoroom->max_publishers);
					error_code = JANUS_VIDEOROOM_ERROR_PUBLISHERS_FULL;
					g_snprintf(error_cause, 512, "Maximum number of publishers (%d) already reached", videoroom->max_publishers);
					goto error;
				}
				/* Now prepare the SDP to give back */
				if(strstr(msg_sdp, "mozilla") || strstr(msg_sdp, "Mozilla")) {
					participant->firefox = TRUE;
				}
				/* Start by parsing the offer */
				char error_str[512];
				janus_sdp *offer = janus_sdp_parse(msg_sdp, error_str, sizeof(error_str));
				if(offer == NULL) {
					json_decref(event);
					JANUS_LOG(LOG_ERR, "Error parsing offer: %s\n", error_str);
					error_code = JANUS_VIDEOROOM_ERROR_INVALID_SDP;
					g_snprintf(error_cause, 512, "Error parsing offer: %s", error_str);
					goto error;
				}
				GList *temp = offer->m_lines;
				while(temp) {
					/* Which media are available? */
					janus_sdp_mline *m = (janus_sdp_mline *)temp->data;
					if(m->type == JANUS_SDP_AUDIO && m->port > 0 &&
							m->direction != JANUS_SDP_RECVONLY && m->direction != JANUS_SDP_INACTIVE) {
						participant->audio = TRUE;
					} else if(m->type == JANUS_SDP_VIDEO && m->port > 0 &&
							m->direction != JANUS_SDP_RECVONLY && m->direction != JANUS_SDP_INACTIVE) {
						participant->video = TRUE;
					} else if(m->type == JANUS_SDP_APPLICATION && m->port > 0) {
						participant->data = TRUE;
					}
					if(m->type == JANUS_SDP_AUDIO || m->type == JANUS_SDP_VIDEO) {
						/* Are the extmaps we care about there? */
						GList *ma = m->attributes;
						while(ma) {
							janus_sdp_attribute *a = (janus_sdp_attribute *)ma->data;
							if(a->value) {
								if(videoroom->audiolevel_ext && m->type == JANUS_SDP_AUDIO && strstr(a->value, JANUS_RTP_EXTMAP_AUDIO_LEVEL)) {
									if(janus_string_to_uint8(a->value, &participant->audio_level_extmap_id) < 0)
										JANUS_LOG(LOG_WARN, "Invalid audio-level extension ID: %s\n", a->value);
								} else if(videoroom->videoorient_ext && m->type == JANUS_SDP_VIDEO && strstr(a->value, JANUS_RTP_EXTMAP_VIDEO_ORIENTATION)) {
									if(janus_string_to_uint8(a->value, &participant->video_orient_extmap_id) < 0)
										JANUS_LOG(LOG_WARN, "Invalid video-orientation extension ID: %s\n", a->value);
								} else if(videoroom->playoutdelay_ext && m->type == JANUS_SDP_VIDEO && strstr(a->value, JANUS_RTP_EXTMAP_PLAYOUT_DELAY)) {
									if(janus_string_to_uint8(a->value, &participant->playout_delay_extmap_id) < 0)
										JANUS_LOG(LOG_WARN, "Invalid playout-delay extension ID: %s\n", a->value);
								} else if(m->type == JANUS_SDP_AUDIO && !strcasecmp(a->name, "fmtp") && strstr(a->value, "useinbandfec=1")) {
									participant->do_opusfec = videoroom->do_opusfec;
								}
							}
							ma = ma->next;
						}
					}
					temp = temp->next;
				}
				/* Prepare an answer now: force the room codecs and recvonly on the Janus side */
				JANUS_LOG(LOG_VERB, "The publisher %s going to send an audio stream\n", participant->audio ? "is" : "is NOT");
				JANUS_LOG(LOG_VERB, "The publisher %s going to send a video stream\n", participant->video ? "is" : "is NOT");
				JANUS_LOG(LOG_VERB, "The publisher %s going to open a data channel\n", participant->data ? "is" : "is NOT");
				/* Check the codecs we can use, or the ones we should */
				if(participant->acodec == JANUS_AUDIOCODEC_NONE) {
					int i=0;
					for(i=0; i<3; i++) {
						if(videoroom->acodec[i] == JANUS_AUDIOCODEC_NONE)
							continue;
						if(janus_sdp_get_codec_pt(offer, janus_audiocodec_name(videoroom->acodec[i])) != -1) {
							participant->acodec = videoroom->acodec[i];
							break;
						}
					}
				}
				JANUS_LOG(LOG_VERB, "The publisher is going to use the %s audio codec\n", janus_audiocodec_name(participant->acodec));
				participant->audio_pt = janus_audiocodec_pt(participant->acodec);
				if(participant->vcodec == JANUS_VIDEOCODEC_NONE) {
					int i=0;
					for(i=0; i<3; i++) {
						if(videoroom->vcodec[i] == JANUS_VIDEOCODEC_NONE)
							continue;
						if(janus_sdp_get_codec_pt(offer, janus_videocodec_name(videoroom->vcodec[i])) != -1) {
							participant->vcodec = videoroom->vcodec[i];
							break;
						}
					}
				}
				JANUS_LOG(LOG_VERB, "The publisher is going to use the %s video codec\n", janus_videocodec_name(participant->vcodec));
				participant->video_pt = janus_videocodec_pt(participant->vcodec);
				janus_sdp *answer = janus_sdp_generate_answer(offer,
					JANUS_SDP_OA_AUDIO_CODEC, janus_audiocodec_name(participant->acodec),
					JANUS_SDP_OA_AUDIO_DIRECTION, JANUS_SDP_RECVONLY,
					JANUS_SDP_OA_AUDIO_FMTP, participant->do_opusfec ? "useinbandfec=1" : NULL,
					JANUS_SDP_OA_VIDEO_CODEC, janus_videocodec_name(participant->vcodec),
					JANUS_SDP_OA_VIDEO_DIRECTION, JANUS_SDP_RECVONLY,
					JANUS_SDP_OA_ACCEPT_EXTMAP, JANUS_RTP_EXTMAP_MID,
					JANUS_SDP_OA_ACCEPT_EXTMAP, JANUS_RTP_EXTMAP_RID,
					JANUS_SDP_OA_ACCEPT_EXTMAP, JANUS_RTP_EXTMAP_REPAIRED_RID,
					JANUS_SDP_OA_ACCEPT_EXTMAP, JANUS_RTP_EXTMAP_FRAME_MARKING,
					JANUS_SDP_OA_ACCEPT_EXTMAP, videoroom->audiolevel_ext ? JANUS_RTP_EXTMAP_AUDIO_LEVEL : NULL,
					JANUS_SDP_OA_ACCEPT_EXTMAP, videoroom->videoorient_ext ? JANUS_RTP_EXTMAP_VIDEO_ORIENTATION : NULL,
					JANUS_SDP_OA_ACCEPT_EXTMAP, videoroom->playoutdelay_ext ? JANUS_RTP_EXTMAP_PLAYOUT_DELAY : NULL,
					JANUS_SDP_OA_ACCEPT_EXTMAP, videoroom->transport_wide_cc_ext ? JANUS_RTP_EXTMAP_TRANSPORT_WIDE_CC : NULL,
					JANUS_SDP_OA_DONE);
				janus_sdp_destroy(offer);
				/* Replace the session name */
				g_free(answer->s_name);
				char s_name[100];
				g_snprintf(s_name, sizeof(s_name), "VideoRoom %s", videoroom->room_id_str);
				answer->s_name = g_strdup(s_name);
				/* Which media are REALLY available? (some may have been rejected) */
				participant->audio = FALSE;
				participant->video = FALSE;
				participant->data = FALSE;
				temp = answer->m_lines;
				while(temp) {
					janus_sdp_mline *m = (janus_sdp_mline *)temp->data;
					if(m->type == JANUS_SDP_AUDIO && m->port > 0 && m->direction != JANUS_SDP_INACTIVE) {
						participant->audio = TRUE;
					} else if(m->type == JANUS_SDP_VIDEO && m->port > 0 && m->direction != JANUS_SDP_INACTIVE) {
						participant->video = TRUE;
					} else if(m->type == JANUS_SDP_APPLICATION && m->port > 0) {
						participant->data = TRUE;
					}
					temp = temp->next;
				}
				JANUS_LOG(LOG_VERB, "Per the answer, the publisher %s going to send an audio stream\n",
					participant->audio ? "is" : "is NOT");
				JANUS_LOG(LOG_VERB, "Per the answer, the publisher %s going to send a video stream\n",
					participant->video ? "is" : "is NOT");
				JANUS_LOG(LOG_VERB, "Per the answer, the publisher %s going to open a data channel\n",
					participant->data ? "is" : "is NOT");
				/* Update the event with info on the codecs that we'll be handling */
				if(event) {
					if(participant->audio)
						json_object_set_new(event, "audio_codec", json_string(janus_audiocodec_name(participant->acodec)));
					if(participant->video)
						json_object_set_new(event, "video_codec", json_string(janus_videocodec_name(participant->vcodec)));
				}
				/* Also add a bandwidth SDP attribute if we're capping the bitrate in the room */
				janus_sdp_mline *m = janus_sdp_mline_find(answer, JANUS_SDP_VIDEO);
				if(m != NULL && videoroom->bitrate > 0 && videoroom->bitrate_cap) {
					if(participant->firefox) {
						/* Use TIAS (bps) instead of AS (kbps) for the b= attribute, as explained here:
						 * https://github.com/meetecho/janus-gateway/issues/1277#issuecomment-397677746 */
						m->b_name = g_strdup("TIAS");
						m->b_value = videoroom->bitrate;
					} else {
						m->b_name = g_strdup("AS");
						m->b_value = videoroom->bitrate/1000;
					}
				}
				/* Generate an SDP string we can send back to the publisher */
				char *answer_sdp = janus_sdp_write(answer);
				/* Now turn the SDP into what we'll send subscribers, using the static payload types for making switching easier */
				offer = janus_sdp_generate_offer(s_name, answer->c_addr,
					JANUS_SDP_OA_AUDIO, participant->audio,
					JANUS_SDP_OA_AUDIO_CODEC, janus_audiocodec_name(participant->acodec),
					JANUS_SDP_OA_AUDIO_PT, janus_audiocodec_pt(participant->acodec),
					JANUS_SDP_OA_AUDIO_DIRECTION, JANUS_SDP_SENDONLY,
					JANUS_SDP_OA_AUDIO_FMTP, participant->do_opusfec ? "useinbandfec=1" : NULL,
					JANUS_SDP_OA_VIDEO, participant->video,
					JANUS_SDP_OA_VIDEO_CODEC, janus_videocodec_name(participant->vcodec),
					JANUS_SDP_OA_VIDEO_PT, janus_videocodec_pt(participant->vcodec),
					JANUS_SDP_OA_VIDEO_DIRECTION, JANUS_SDP_SENDONLY,
					JANUS_SDP_OA_DATA, participant->data,
					JANUS_SDP_OA_DONE);
				/* Add the extmap attributes, if needed */
				if(participant->audio_level_extmap_id > 0) {
					janus_sdp_mline *m = janus_sdp_mline_find(offer, JANUS_SDP_AUDIO);
					if(m != NULL) {
						janus_sdp_attribute *a = janus_sdp_attribute_create("extmap",
							"%d %s\r\n", participant->audio_level_extmap_id, JANUS_RTP_EXTMAP_AUDIO_LEVEL);
						janus_sdp_attribute_add_to_mline(m, a);
					}
				}
				if(participant->video_orient_extmap_id > 0) {
					janus_sdp_mline *m = janus_sdp_mline_find(offer, JANUS_SDP_VIDEO);
					if(m != NULL) {
						janus_sdp_attribute *a = janus_sdp_attribute_create("extmap",
							"%d %s\r\n", participant->video_orient_extmap_id, JANUS_RTP_EXTMAP_VIDEO_ORIENTATION);
						janus_sdp_attribute_add_to_mline(m, a);
					}
				}
				if(participant->playout_delay_extmap_id > 0) {
					janus_sdp_mline *m = janus_sdp_mline_find(offer, JANUS_SDP_VIDEO);
					if(m != NULL) {
						janus_sdp_attribute *a = janus_sdp_attribute_create("extmap",
							"%d %s\r\n", participant->playout_delay_extmap_id, JANUS_RTP_EXTMAP_PLAYOUT_DELAY);
						janus_sdp_attribute_add_to_mline(m, a);
					}
				}
				/* Is this room recorded, or are we recording this publisher already? */
				janus_mutex_lock(&participant->rec_mutex);
				if(videoroom->record || participant->recording_active) {
					janus_videoroom_recorder_create(participant, participant->audio, participant->video, participant->data);
				}
				janus_mutex_unlock(&participant->rec_mutex);
				/* Generate an SDP string we can offer subscribers later on */
				char *offer_sdp = janus_sdp_write(offer);
				if(!sdp_update) {
					/* Is simulcasting involved */
					if(msg_simulcast && (participant->vcodec == JANUS_VIDEOCODEC_VP8 ||
							participant->vcodec == JANUS_VIDEOCODEC_H264)) {
						JANUS_LOG(LOG_VERB, "Publisher is going to do simulcasting\n");
						janus_rtp_simulcasting_prepare(msg_simulcast,
							&participant->rid_extmap_id,
							&participant->framemarking_ext_id,
							participant->ssrc, participant->rid);
					} else {
						/* No simulcasting involved */
						int i=0;
						for(i=0; i<3; i++) {
							participant->ssrc[i] = 0;
							g_free(participant->rid[i]);
							participant->rid[i] = NULL;
						}
					}
				}
				janus_sdp_destroy(offer);
				janus_sdp_destroy(answer);
				/* Send the answer back to the publisher */
				JANUS_LOG(LOG_VERB, "Handling publisher: turned this into an '%s':\n%s\n", type, answer_sdp);
				json_t *jsep = json_pack("{ssss}", "type", type, "sdp", answer_sdp);
				g_free(answer_sdp);
				/* How long will the Janus core take to push the event? */
				g_atomic_int_set(&session->hangingup, 0);
				gint64 start = janus_get_monotonic_time();
				int res = gateway->push_event(msg->handle, &janus_videoroom_plugin, msg->transaction, event, jsep);
				JANUS_LOG(LOG_VERB, "  >> Pushing event: %d (took %"SCNu64" us)\n", res, janus_get_monotonic_time()-start);
				/* Done */
				if(res != JANUS_OK) {
					/* TODO Failed to negotiate? We should remove this publisher */
					g_free(offer_sdp);
				} else {
					/* Store the participant's SDP for interested subscribers */
					g_free(participant->sdp);
					participant->sdp = offer_sdp;
					/* We'll wait for the setup_media event before actually telling subscribers */
				}
				/* Unless this is an update, in which case schedule a new offer for all viewers */
				if(sdp_update) {
					json_t *update = json_object();
					json_object_set_new(update, "request", json_string("configure"));
					json_object_set_new(update, "update", json_true());
					janus_mutex_lock(&participant->subscribers_mutex);
					GSList *s = participant->subscribers;
					while(s) {
						janus_videoroom_subscriber *subscriber = (janus_videoroom_subscriber *)s->data;
						if(subscriber && subscriber->session && subscriber->session->handle) {
							/* Enqueue the fake request: this will trigger a renegotiation */
							janus_videoroom_message *msg = g_malloc(sizeof(janus_videoroom_message));
							janus_refcount_increase(&subscriber->session->ref);
							msg->handle = subscriber->session->handle;
							msg->message = update;
							msg->transaction = NULL;
							msg->jsep = NULL;
							json_incref(update);
							g_async_queue_push(messages, msg);
						}
						s = s->next;
					}
					janus_mutex_unlock(&participant->subscribers_mutex);
					json_decref(update);
				}
				json_decref(event);
				json_decref(jsep);
			}
			if(participant != NULL)
				janus_refcount_decrease(&participant->ref);
		}
		janus_videoroom_message_free(msg);

		continue;

error:
		{
			/* Prepare JSON error event */
			json_t *event = json_object();
			json_object_set_new(event, "videoroom", json_string("event"));
			json_object_set_new(event, "error_code", json_integer(error_code));
			json_object_set_new(event, "error", json_string(error_cause));
			int ret = gateway->push_event(msg->handle, &janus_videoroom_plugin, msg->transaction, event, NULL);
			JANUS_LOG(LOG_VERB, "  >> Pushing event: %d (%s)\n", ret, janus_get_api_error(ret));
			json_decref(event);
			janus_videoroom_message_free(msg);
		}
	}
	JANUS_LOG(LOG_VERB, "Leaving VideoRoom handler thread\n");
	return NULL;
}

/* Helper to quickly relay RTP packets from publishers to subscribers */
static void janus_videoroom_relay_rtp_packet(gpointer data, gpointer user_data) {
	janus_videoroom_rtp_relay_packet *packet = (janus_videoroom_rtp_relay_packet *)user_data;
	if(!packet || !packet->data || packet->length < 1) {
		JANUS_LOG(LOG_ERR, "Invalid packet...\n");
		return;
	}
	janus_videoroom_subscriber *subscriber = (janus_videoroom_subscriber *)data;
	if(!subscriber || !subscriber->session) {
		// JANUS_LOG(LOG_ERR, "Invalid session...\n");
		return;
	}
	if(subscriber->paused || subscriber->kicked) {
		// JANUS_LOG(LOG_ERR, "This subscriber paused the stream...\n");
		return;
	}
	janus_videoroom_session *session = subscriber->session;
	if(!session || !session->handle) {
		// JANUS_LOG(LOG_ERR, "Invalid session...\n");
		return;
	}
	if(!session->started) {
		// JANUS_LOG(LOG_ERR, "Streaming not started yet for this session...\n");
		return;
	}

	/* Make sure there hasn't been a publisher switch by checking the SSRC */
	if(packet->is_video) {
		/* Check if this subscriber is subscribed to this medium */
		if(!subscriber->video) {
			/* Nope, don't relay */
			return;
		}
		/* Check if there's any SVC info to take into account */
		if(packet->svc) {
			/* There is: check if this is a layer that can be dropped for this viewer
			 * Note: Following core inspired by the excellent job done by Sergio Garcia Murillo here:
			 * https://github.com/medooze/media-server/blob/master/src/vp9/VP9LayerSelector.cpp */
			int plen = 0;
			char *payload = janus_rtp_payload((char *)packet->data, packet->length, &plen);
			gboolean keyframe = janus_vp9_is_keyframe((const char *)payload, plen);
			gboolean override_mark_bit = FALSE, has_marker_bit = packet->data->markerbit;
			int spatial_layer = subscriber->spatial_layer;
			gint64 now = janus_get_monotonic_time();
			if(packet->svc_info.spatial_layer >= 0 && packet->svc_info.spatial_layer <= 2)
				subscriber->last_spatial_layer[packet->svc_info.spatial_layer] = now;
			if(subscriber->target_spatial_layer > subscriber->spatial_layer) {
				JANUS_LOG(LOG_HUGE, "We need to upscale spatially: (%d < %d)\n",
					subscriber->spatial_layer, subscriber->target_spatial_layer);
				/* We need to upscale: wait for a keyframe */
				if(keyframe) {
					int new_spatial_layer = subscriber->target_spatial_layer;
					while(new_spatial_layer > subscriber->spatial_layer && new_spatial_layer > 0) {
						if(now - subscriber->last_spatial_layer[new_spatial_layer] >= 250000) {
							/* We haven't received packets from this layer for a while, try a lower layer */
							JANUS_LOG(LOG_HUGE, "Haven't received packets from layer %d for a while, trying %d instead...\n",
								new_spatial_layer, new_spatial_layer-1);
							new_spatial_layer--;
						} else {
							break;
						}
					}
					if(new_spatial_layer > subscriber->spatial_layer) {
						JANUS_LOG(LOG_HUGE, "  -- Upscaling spatial layer: %d --> %d (need %d)\n",
							subscriber->spatial_layer, new_spatial_layer, subscriber->target_spatial_layer);
						subscriber->spatial_layer = new_spatial_layer;
						spatial_layer = subscriber->spatial_layer;
						/* Notify the viewer */
						json_t *event = json_object();
						json_object_set_new(event, "videoroom", json_string("event"));
						json_object_set_new(event, "room", string_ids ? json_string(subscriber->room_id_str) : json_integer(subscriber->room_id));
						json_object_set_new(event, "spatial_layer", json_integer(subscriber->spatial_layer));
						if(subscriber->temporal_layer == -1) {
							/* We just started: initialize the temporal layer and notify that too */
							subscriber->temporal_layer = 0;
							json_object_set_new(event, "temporal_layer", json_integer(subscriber->temporal_layer));
						}
						gateway->push_event(subscriber->session->handle, &janus_videoroom_plugin, NULL, event, NULL);
						json_decref(event);
					}
				}
			} else if(subscriber->target_spatial_layer < subscriber->spatial_layer) {
				/* We need to downscale */
				JANUS_LOG(LOG_HUGE, "We need to downscale spatially: (%d > %d)\n",
					subscriber->spatial_layer, subscriber->target_spatial_layer);
				gboolean downscaled = FALSE;
				if(!packet->svc_info.fbit && keyframe) {
					/* Non-flexible mode: wait for a keyframe */
					downscaled = TRUE;
				} else if(packet->svc_info.fbit && packet->svc_info.ebit) {
					/* Flexible mode: check the E bit */
					downscaled = TRUE;
				}
				if(downscaled) {
					JANUS_LOG(LOG_HUGE, "  -- Downscaling spatial layer: %d --> %d\n",
						subscriber->spatial_layer, subscriber->target_spatial_layer);
					subscriber->spatial_layer = subscriber->target_spatial_layer;
					/* Notify the viewer */
					json_t *event = json_object();
					json_object_set_new(event, "videoroom", json_string("event"));
					json_object_set_new(event, "room", string_ids ? json_string(subscriber->room_id_str) : json_integer(subscriber->room_id));
					json_object_set_new(event, "spatial_layer", json_integer(subscriber->spatial_layer));
					gateway->push_event(subscriber->session->handle, &janus_videoroom_plugin, NULL, event, NULL);
					json_decref(event);
				}
			}
			if(spatial_layer < packet->svc_info.spatial_layer) {
				/* Drop the packet: update the context to make sure sequence number is increased normally later */
				JANUS_LOG(LOG_HUGE, "Dropping packet (spatial layer %d < %d)\n", spatial_layer, packet->svc_info.spatial_layer);
				subscriber->context.v_base_seq++;
				return;
			} else if(packet->svc_info.ebit && spatial_layer == packet->svc_info.spatial_layer) {
				/* If we stop at layer 0, we need a marker bit now, as the one from layer 1 will not be received */
				override_mark_bit = TRUE;
			}
			int temporal_layer = subscriber->temporal_layer;
			if(subscriber->target_temporal_layer > subscriber->temporal_layer) {
				/* We need to upscale */
				JANUS_LOG(LOG_HUGE, "We need to upscale temporally: (%d < %d)\n",
					subscriber->temporal_layer, subscriber->target_temporal_layer);
				if(packet->svc_info.ubit && packet->svc_info.bbit &&
						packet->svc_info.temporal_layer > subscriber->temporal_layer &&
						packet->svc_info.temporal_layer <= subscriber->target_temporal_layer) {
					JANUS_LOG(LOG_HUGE, "  -- Upscaling temporal layer: %d --> %d (want %d)\n",
						subscriber->temporal_layer, packet->svc_info.temporal_layer, subscriber->target_temporal_layer);
					subscriber->temporal_layer = packet->svc_info.temporal_layer;
					temporal_layer = subscriber->temporal_layer;
					/* Notify the viewer */
					json_t *event = json_object();
					json_object_set_new(event, "videoroom", json_string("event"));
					json_object_set_new(event, "room", string_ids ? json_string(subscriber->room_id_str) : json_integer(subscriber->room_id));
					json_object_set_new(event, "temporal_layer", json_integer(subscriber->temporal_layer));
					gateway->push_event(subscriber->session->handle, &janus_videoroom_plugin, NULL, event, NULL);
					json_decref(event);
				}
			} else if(subscriber->target_temporal_layer < subscriber->temporal_layer) {
				/* We need to downscale */
				JANUS_LOG(LOG_HUGE, "We need to downscale temporally: (%d > %d)\n",
					subscriber->temporal_layer, subscriber->target_temporal_layer);
				if(packet->svc_info.ebit && packet->svc_info.temporal_layer == subscriber->target_temporal_layer) {
					JANUS_LOG(LOG_HUGE, "  -- Downscaling temporal layer: %d --> %d\n",
						subscriber->temporal_layer, subscriber->target_temporal_layer);
					subscriber->temporal_layer = subscriber->target_temporal_layer;
					/* Notify the viewer */
					json_t *event = json_object();
					json_object_set_new(event, "videoroom", json_string("event"));
					json_object_set_new(event, "room", string_ids ? json_string(subscriber->room_id_str) : json_integer(subscriber->room_id));
					json_object_set_new(event, "temporal_layer", json_integer(subscriber->temporal_layer));
					gateway->push_event(subscriber->session->handle, &janus_videoroom_plugin, NULL, event, NULL);
					json_decref(event);
				}
			}
			if(temporal_layer < packet->svc_info.temporal_layer) {
				/* Drop the packet: update the context to make sure sequence number is increased normally later */
				JANUS_LOG(LOG_HUGE, "Dropping packet (temporal layer %d < %d)\n", temporal_layer, packet->svc_info.temporal_layer);
				subscriber->context.v_base_seq++;
				return;
			}
			/* If we got here, we can send the frame: this doesn't necessarily mean it's
			 * one of the layers the user wants, as there may be dependencies involved */
			JANUS_LOG(LOG_HUGE, "Sending packet (spatial=%d, temporal=%d)\n",
				packet->svc_info.spatial_layer, packet->svc_info.temporal_layer);
			/* Fix sequence number and timestamp (publisher switching may be involved) */
			janus_rtp_header_update(packet->data, &subscriber->context, TRUE, 4500);
			if(override_mark_bit && !has_marker_bit) {
				packet->data->markerbit = 1;
			}
			if(gateway != NULL)
				gateway->relay_rtp(session->handle, packet->is_video, (char *)packet->data, packet->length);
			if(override_mark_bit && !has_marker_bit) {
				packet->data->markerbit = 0;
			}
			/* Restore the timestamp and sequence number to what the publisher set them to */
			packet->data->timestamp = htonl(packet->timestamp);
			packet->data->seq_number = htons(packet->seq_number);
		} else if(packet->ssrc[0] != 0) {
			/* Handle simulcast: make sure we have a payload to work with */
			int plen = 0;
			char *payload = janus_rtp_payload((char *)packet->data, packet->length, &plen);
			if(payload == NULL)
				return;
			/* Process this packet: don't relay if it's not the SSRC/layer we wanted to handle */
			gboolean relay = janus_rtp_simulcasting_context_process_rtp(&subscriber->sim_context,
				(char *)packet->data, packet->length, packet->ssrc, NULL, subscriber->feed->vcodec, &subscriber->context);
			if(subscriber->sim_context.need_pli && subscriber->feed && subscriber->feed->session &&
					subscriber->feed->session->handle) {
				/* Send a PLI */
				JANUS_LOG(LOG_VERB, "We need a PLI for the simulcast context\n");
				char rtcpbuf[12];
				memset(rtcpbuf, 0, 12);
				janus_rtcp_pli((char *)&rtcpbuf, 12);
				gateway->relay_rtcp(subscriber->feed->session->handle, 1, rtcpbuf, 12);
			}
			/* Do we need to drop this? */
			if(!relay)
				return;
			/* Any event we should notify? */
			if(subscriber->sim_context.changed_substream) {
				/* Notify the user about the substream change */
				json_t *event = json_object();
				json_object_set_new(event, "videoroom", json_string("event"));
				json_object_set_new(event, "room", string_ids ? json_string(subscriber->room_id_str) : json_integer(subscriber->room_id));
				json_object_set_new(event, "substream", json_integer(subscriber->sim_context.substream));
				gateway->push_event(subscriber->session->handle, &janus_videoroom_plugin, NULL, event, NULL);
				json_decref(event);
			}
			if(subscriber->sim_context.changed_temporal) {
				/* Notify the user about the temporal layer change */
				json_t *event = json_object();
				json_object_set_new(event, "videoroom", json_string("event"));
				json_object_set_new(event, "room", string_ids ? json_string(subscriber->room_id_str) : json_integer(subscriber->room_id));
				json_object_set_new(event, "temporal", json_integer(subscriber->sim_context.templayer));
				gateway->push_event(subscriber->session->handle, &janus_videoroom_plugin, NULL, event, NULL);
				json_decref(event);
			}
			/* If we got here, update the RTP header and send the packet */
			janus_rtp_header_update(packet->data, &subscriber->context, TRUE, 4500);
			char vp8pd[6];
			if(subscriber->feed && subscriber->feed->vcodec == JANUS_VIDEOCODEC_VP8) {
				/* For VP8, we save the original payload descriptor, to restore it after */
				memcpy(vp8pd, payload, sizeof(vp8pd));
				janus_vp8_simulcast_descriptor_update(payload, plen, &subscriber->vp8_context,
					subscriber->sim_context.changed_substream);
			}
			/* Send the packet */
			if(gateway != NULL)
				gateway->relay_rtp(session->handle, packet->is_video, (char *)packet->data, packet->length);
			/* Restore the timestamp and sequence number to what the publisher set them to */
			packet->data->timestamp = htonl(packet->timestamp);
			packet->data->seq_number = htons(packet->seq_number);
			if(subscriber->feed && subscriber->feed->vcodec == JANUS_VIDEOCODEC_VP8) {
				/* Restore the original payload descriptor as well, as it will be needed by the next viewer */
				memcpy(payload, vp8pd, sizeof(vp8pd));
			}
		} else {
			/* Fix sequence number and timestamp (publisher switching may be involved) */
			janus_rtp_header_update(packet->data, &subscriber->context, TRUE, 4500);
			/* Send the packet */
			if(gateway != NULL)
				gateway->relay_rtp(session->handle, packet->is_video, (char *)packet->data, packet->length);
			/* Restore the timestamp and sequence number to what the publisher set them to */
			packet->data->timestamp = htonl(packet->timestamp);
			packet->data->seq_number = htons(packet->seq_number);
		}
	} else {
		/* Check if this subscriber is subscribed to this medium */
		if(!subscriber->audio) {
			/* Nope, don't relay */
			return;
		}
		/* Fix sequence number and timestamp (publisher switching may be involved) */
		janus_rtp_header_update(packet->data, &subscriber->context, FALSE, 960);
		/* Send the packet */
		if(gateway != NULL)
			gateway->relay_rtp(session->handle, packet->is_video, (char *)packet->data, packet->length);
		/* Restore the timestamp and sequence number to what the publisher set them to */
		packet->data->timestamp = htonl(packet->timestamp);
		packet->data->seq_number = htons(packet->seq_number);
	}

	return;
}

static void janus_videoroom_relay_data_packet(gpointer data, gpointer user_data) {
	janus_videoroom_rtp_relay_packet *packet = (janus_videoroom_rtp_relay_packet *)user_data;
	if(!packet || packet->is_rtp || !packet->data || packet->length < 1) {
		JANUS_LOG(LOG_ERR, "Invalid packet...\n");
		return;
	}
	janus_videoroom_subscriber *subscriber = (janus_videoroom_subscriber *)data;
	if(!subscriber || !subscriber->session || !subscriber->data || subscriber->paused) {
		return;
	}
	janus_videoroom_session *session = subscriber->session;
	if(!session || !session->handle) {
		return;
	}
	if(!session->started) {
		return;
	}
	if(gateway != NULL) {
		JANUS_LOG(LOG_VERB, "Forwarding %s DataChannel message (%d bytes) to viewer\n",
			packet->textdata ? "text" : "binary", packet->length);
		gateway->relay_data(session->handle, NULL, packet->textdata, (char *)packet->data, packet->length);
	}
	return;
}

/* The following methods are only relevant if RTCP is used for RTP forwarders */
static void janus_videoroom_rtp_forwarder_rtcp_receive(janus_videoroom_rtp_forwarder *forward) {
	char buffer[1500];
	struct sockaddr_storage remote_addr;
	socklen_t addrlen = sizeof(remote_addr);
	int len = recvfrom(forward->rtcp_fd, buffer, sizeof(buffer), 0, (struct sockaddr *)&remote_addr, &addrlen);
	if(len > 0 && janus_is_rtcp(buffer, len)) {
		JANUS_LOG(LOG_HUGE, "Got %s RTCP packet: %d bytes\n", forward->is_video ? "video" : "audio", len);
		/* We only handle incoming video PLIs or FIR at the moment */
		if(!janus_rtcp_has_fir(buffer, len) && !janus_rtcp_has_pli(buffer, len))
			return;
		janus_videoroom_reqfir((janus_videoroom_publisher *)forward->source, "RTCP from forwarder");
	}
}

static void *janus_videoroom_rtp_forwarder_rtcp_thread(void *data) {
	JANUS_LOG(LOG_VERB, "Joining RTCP thread for RTP forwarders...\n");
	/* Run the main loop */
	g_main_loop_run(rtcpfwd_loop);
	/* When the loop ends, we're done */
	JANUS_LOG(LOG_VERB, "Leaving RTCP thread for RTP forwarders...\n");
	return NULL;
}<|MERGE_RESOLUTION|>--- conflicted
+++ resolved
@@ -5609,7 +5609,6 @@
 					janus_mutex_unlock(&videoroom->mutex);
 					goto error;
 				}
-<<<<<<< HEAD
 				if(!string_ids) {
 					JANUS_VALIDATE_JSON_OBJECT(root, feed_parameters,
 						error_code, error_cause, TRUE,
@@ -5621,7 +5620,6 @@
 				}
 				if(error_code != 0)
 					goto error;
-=======
 				janus_mutex_lock(&sessions_mutex);
 				session = janus_videoroom_lookup_session(msg->handle);
 				if(!session) {
@@ -5637,7 +5635,6 @@
 					janus_videoroom_message_free(msg);
 					continue;
 				}
->>>>>>> 6f4d4858
 				json_t *feed = json_object_get(root, "feed");
 				guint64 feed_id = 0;
 				char feed_id_num[30], *feed_id_str = NULL;
@@ -5686,12 +5683,8 @@
 				if(publisher == NULL || g_atomic_int_get(&publisher->destroyed) || publisher->sdp == NULL) {
 					JANUS_LOG(LOG_ERR, "No such feed (%s)\n", feed_id_str);
 					error_code = JANUS_VIDEOROOM_ERROR_NO_SUCH_FEED;
-<<<<<<< HEAD
 					g_snprintf(error_cause, 512, "No such feed (%s)", feed_id_str);
-=======
-					g_snprintf(error_cause, 512, "No such feed (%"SCNu64")", feed_id);
 					janus_mutex_unlock(&sessions_mutex);
->>>>>>> 6f4d4858
 					janus_mutex_unlock(&videoroom->mutex);
 					goto error;
 				} else {
