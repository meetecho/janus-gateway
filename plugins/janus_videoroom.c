--- conflicted
+++ resolved
@@ -3726,19 +3726,6 @@
 				if(strstr(msg_sdp, "Mozilla")) {
 					participant->firefox = TRUE;
 				}
-<<<<<<< HEAD
-				/* Which media are available? */
-				int audio = 0, video = 0, data = 0;
-				const char *audio_mode = NULL, *video_mode = NULL;
-				gboolean audio_level_extmap = FALSE, video_orient_extmap = FALSE, playout_delay_extmap = FALSE;
-				char error_str[100];
-				janus_sdp *parsed_sdp = janus_sdp_parse(msg_sdp, error_str, sizeof(error_str));
-				if(!parsed_sdp) {
-					/* Invalid SDP */
-					JANUS_LOG(LOG_ERR, "Error parsing SDP: %s\n", error_str);
-					error_code = JANUS_VIDEOROOM_ERROR_INVALID_SDP;
-					g_snprintf(error_cause, 512, "Error parsing SDP: %s", error_str);
-=======
 				/* Start by parsing the offer */
 				char error_str[512];
 				janus_sdp *offer = janus_sdp_parse(msg_sdp, error_str, sizeof(error_str));
@@ -3747,7 +3734,6 @@
 					JANUS_LOG(LOG_ERR, "Error parsing offer: %s\n", error_str);
 					error_code = JANUS_VIDEOROOM_ERROR_INVALID_SDP;
 					g_snprintf(error_cause, 512, "Error parsing offer: %s", error_str);
->>>>>>> 65611cde
 					goto error;
 				}
 				gboolean audio_level_extmap = FALSE, video_orient_extmap = FALSE, playout_delay_extmap = FALSE;
@@ -3824,32 +3810,11 @@
 				JANUS_LOG(LOG_VERB, "Per the answer, the publisher %s going to send a video stream\n", participant->video ? "is" : "is NOT");
 				JANUS_LOG(LOG_VERB, "Per the answer, the publisher %s going to open a data channel\n", participant->data ? "is" : "is NOT");
 				/* Also add a bandwidth SDP attribute if we're capping the bitrate in the room */
-<<<<<<< HEAD
-				int b = 0;
-				if(participant->firefox)	/* Don't add any b=AS attribute for Chrome */
-					b = (int)(videoroom->bitrate/1000);
-				char sdp[1280], audio_mline[256], video_mline[512], data_mline[256];
-				char *newsdp = NULL;
-				int res = 0;
-				int pass = 0;
-				for(pass = 1; pass <= 2; pass++) {
-					if(pass == 2) {
-						if(sdp_update)
-							break;	/* We don't need that */
-						/* Now turn the SDP into what we'll send subscribers, using the static payload types for making switching easier */
-						if(audio_mode && strcmp(audio_mode, "inactive"))
-							/* The publisher gets a recvonly or inactive back */
-							/* Subscribers gets a sendonly or inactive back */
-							audio_mode = "sendonly";
-						if(video_mode && strcmp(video_mode, "inactive"))
-							video_mode = "sendonly";
-=======
 				if(participant->firefox) {	/* Don't add any b=AS attribute for Chrome */
 					janus_sdp_mline *m = janus_sdp_mline_find(answer, JANUS_SDP_VIDEO);
 					if(m != NULL && videoroom->bitrate > 0) {
 						m->b_name = g_strdup("AS");
 						m->b_value = (int)(videoroom->bitrate/1000);
->>>>>>> 65611cde
 					}
 				}
 				/* Add the extmap attributes, if needed */
@@ -3868,40 +3833,6 @@
 							direction = "";
 							break;
 					}
-<<<<<<< HEAD
-					g_snprintf(sdp, 1280, sdp_template,
-						session->sdp_sessid,			/* We need current time here */
-						session->sdp_version,			/* We'll increase this at every renegotiation */
-						participant->room->room_name,	/* Video room name */
-						audio_mline,					/* Audio m-line, if any */
-						video_mline,					/* Video m-line, if any */
-						data_mline);					/* Data channel m-line, if any */
-					newsdp = g_strdup(sdp);
-					if(video && b == 0) {
-						/* Remove useless bandwidth attribute */
-						newsdp = janus_string_replace(newsdp, "b=AS:0\r\n", "");
-					}
-					if(pass == 2)
-						break;
-					if(!sdp_update) {
-						/* Is this room recorded? */
-						janus_mutex_lock(&participant->rec_mutex);
-						if(videoroom->record || participant->recording_active) {
-							janus_videoroom_recorder_create(participant, audio, video, data);
-						}
-						janus_mutex_unlock(&participant->rec_mutex);
-					}
-					JANUS_LOG(LOG_VERB, "Handling publisher: turned this into an '%s':\n%s\n", type, newsdp);
-					json_t *jsep = json_pack("{ssss}", "type", type, "sdp", newsdp);
-					/* How long will the gateway take to push the event? */
-					g_atomic_int_set(&session->hangingup, 0);
-					gint64 start = janus_get_monotonic_time();
-					res = gateway->push_event(msg->handle, &janus_videoroom_plugin, msg->transaction, event, jsep);
-					JANUS_LOG(LOG_VERB, "  >> Pushing event: %d (took %"SCNu64" us)\n", res, janus_get_monotonic_time()-start);
-					json_decref(event);
-					json_decref(jsep);
-					g_free(newsdp);
-=======
 					janus_sdp_attribute *a = janus_sdp_attribute_create("extmap",
 						"%d%s %s\r\n", participant->audio_level_extmap_id, direction, JANUS_RTP_EXTMAP_AUDIO_LEVEL);
 					janus_sdp_attribute_add_to_mline(janus_sdp_mline_find(answer, JANUS_SDP_AUDIO), a);
@@ -3975,16 +3906,18 @@
 					janus_sdp_attribute_add_to_mline(janus_sdp_mline_find(offer, JANUS_SDP_VIDEO), a);
 				}
 				/* Generate an SDP string we can offer subscribers later on */
-				char *offer_sdp = janus_sdp_write(offer);
+				char *offer_sdp = NULL;
+				if(!sdp_update) {
+					offer_sdp = janus_sdp_write(offer);
+					/* Is this room recorded? */
+					janus_mutex_lock(&participant->rec_mutex);
+					if(videoroom->record || participant->recording_active) {
+						janus_videoroom_recorder_create(participant, participant->audio, participant->video, participant->data);
+					}
+					janus_mutex_unlock(&participant->rec_mutex);
+				}
 				janus_sdp_free(offer);
 				janus_sdp_free(answer);
-				/* Is this room recorded? */
-				janus_mutex_lock(&participant->rec_mutex);
-				if(videoroom->record || participant->recording_active) {
-					janus_videoroom_recorder_create(participant, participant->audio, participant->video, participant->data);
->>>>>>> 65611cde
-				}
-				janus_mutex_unlock(&participant->rec_mutex);
 				/* Send the answer back to the publisher */
 				JANUS_LOG(LOG_VERB, "Handling publisher: turned this into an '%s':\n%s\n", type, answer_sdp);
 				json_t *jsep = json_pack("{ssss}", "type", type, "sdp", answer_sdp);
@@ -3995,25 +3928,15 @@
 				int res = gateway->push_event(msg->handle, &janus_videoroom_plugin, msg->transaction, event, jsep);
 				JANUS_LOG(LOG_VERB, "  >> Pushing event: %d (took %"SCNu64" us)\n", res, janus_get_monotonic_time()-start);
 				/* Done */
-<<<<<<< HEAD
 				if(!sdp_update) {
 					if(res != JANUS_OK) {
 						/* TODO Failed to negotiate? We should remove this publisher */
-						g_free(newsdp);
+						g_free(offer_sdp);
 					} else {
 						/* Store the participant's SDP for interested subscribers */
-						participant->sdp = newsdp;
+						participant->sdp = offer_sdp;
 						/* We'll wait for the setup_media event before actually telling subscribers */
 					}
-=======
-				if(res != JANUS_OK) {
-					/* TODO Failed to negotiate? We should remove this publisher */
-					g_free(offer_sdp);
-				} else {
-					/* Store the participant's SDP for interested subscribers */
-					participant->sdp = offer_sdp;
-					/* We'll wait for the setup_media event before actually telling subscribers */
->>>>>>> 65611cde
 				}
 				json_decref(event);
 				json_decref(jsep);
