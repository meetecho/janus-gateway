--- conflicted
+++ resolved
@@ -1997,16 +1997,7 @@
 	gint64 remb_startup;/* Incremental changes on REMB to reach the target at startup */
 	gint64 remb_latest;	/* Time of latest sent REMB (to avoid flooding) */
 	gboolean recording_active;	/* Whether this publisher has to be recorded or not */
-<<<<<<< HEAD
-	gchar *recording_base;	/* Base name for the recording (e.g., /path/to/filename, will generate /path/to/filename-audio.mjr and/or /path/to/filename-video.mjr */
-=======
 	gchar *recording_base;	/* Base name for the recording (e.g., /path/to/filename, will generate /path/to/filename-audio.mjr and/or /path/to/filename-video.mjr) */
-	janus_recorder *arc;	/* The Janus recorder instance for this publisher's audio, if enabled */
-	janus_recorder *vrc;	/* The Janus recorder instance for this user's video, if enabled */
-	janus_recorder *drc;	/* The Janus recorder instance for this publisher's data, if enabled */
-	janus_rtp_switching_context rec_ctx;
-	janus_rtp_simulcasting_context rec_simctx;
->>>>>>> 729aaa81
 	janus_mutex rec_mutex;	/* Mutex to protect the recorders from race conditions */
 	GSList *subscriptions;	/* Subscriptions this publisher has created (who this publisher is watching) */
 	janus_mutex subscribers_mutex;
@@ -6223,12 +6214,8 @@
 					janus_mutex_lock(&participant->rec_mutex);
 					gboolean prev_recording_active = participant->recording_active;
 					participant->recording_active = recording_active;
-<<<<<<< HEAD
-					JANUS_LOG(LOG_VERB, "Setting record property: %s (room %s, user %s)\n", participant->recording_active ? "true" : "false", participant->room_id_str, participant->user_id_str);
-=======
 					JANUS_LOG(LOG_VERB, "Setting record property: %s (room %s, user %s)\n",
 						participant->recording_active ? "true" : "false", participant->room_id_str, participant->user_id_str);
->>>>>>> 729aaa81
 					/* Do we need to do something with the recordings right now? */
 					if(participant->recording_active != prev_recording_active) {
 						/* Something changed */
