--- conflicted
+++ resolved
@@ -360,9 +360,8 @@
 	"secret" : "<room secret, mandatory if configured>",
 	"room" : <unique numeric ID of the room>,
 	"id" : <unique numeric ID of the participant to moderate>,
-	"mute_audio" : <true|false, depending on whether or not audio should be muted by the moderator>,
-	"mute_video" : <true|false, depending on whether or not video should be muted by the moderator>,
-	"mute_data" : <true|false, depending on whether or not data should be muted by the moderator>,
+	"mid" : <mid of the m-line to refer to for this moderate request>,
+	"mute" : <true|false, depending on whether the media addressed by the above mid should be muted by the moderator>
 }
 \endverbatim
  *
@@ -1164,7 +1163,6 @@
 }
 \endverbatim
  *
-<<<<<<< HEAD
  * As explained before, in case the message contains a JSEP offer (which may
  * not be the case if no change occurred), then clients will need to send
  * a new JSEP answer with a \c start request to close this renegotiation.
@@ -1210,13 +1208,6 @@
  * Notice that, in case you want to trigger an ICE restart rather than
  * updating a subscription, you'll have to use a different request, named
  * \c configure: this will be explained in a few paragraphs.
-=======
- * Notice that, in case you want to force an ICE restart for an existing
- * subscription, you'll need to use \c configure instead, and add a
- * \c restart attribute set to \c true ; this will result in a new JSEP
- * SDP offer originated by the plugin, which you'll have to follow with
- * a \c start request (again including the JSEP answer by the viewer).
->>>>>>> 19ecf483
  *
  * As a subscriber, you can temporarily pause and resume the whole media delivery
  * with a \c pause and, again, \c start request (in this case without any JSEP
@@ -1586,9 +1577,8 @@
 };
 static struct janus_json_parameter moderate_parameters[] = {
 	{"secret", JSON_STRING, 0},
-	{"mute_audio", JANUS_JSON_BOOL, 0},
-	{"mute_video", JANUS_JSON_BOOL, 0},
-	{"mute_data", JANUS_JSON_BOOL, 0}
+	{"mid", JANUS_JSON_STRING, JANUS_JSON_PARAM_REQUIRED},
+	{"mute", JANUS_JSON_BOOL, JANUS_JSON_PARAM_REQUIRED}
 };
 static struct janus_json_parameter join_parameters[] = {
 	{"ptype", JSON_STRING, JANUS_JSON_PARAM_REQUIRED},
@@ -1952,38 +1942,9 @@
 	gchar *user_id_str;	/* Unique ID in the room (when using strings) */
 	guint32 pvt_id;		/* This is sent to the publisher for mapping purposes, but shouldn't be shared with others */
 	gchar *display;		/* Display name (just for fun) */
-<<<<<<< HEAD
 	int user_audio_active_packets;	/* Participant's audio_active_packets overwriting global room setting */
 	int user_audio_level_average;	/* Participant's audio_level_average overwriting global room setting */
 	gboolean talking; 	/* Whether this participant is currently talking (uses audio levels extension) */
-=======
-	gchar *sdp;			/* The SDP this publisher negotiated, if any */
-	gboolean audio, video, data;		/* Whether audio, video and/or data is going to be sent by this publisher */
-	janus_audiocodec acodec;	/* Audio codec this publisher is using */
-	janus_videocodec vcodec;	/* Video codec this publisher is using */
-	guint32 audio_pt;		/* Audio payload type (Opus) */
-	guint32 video_pt;		/* Video payload type (depends on room configuration) */
-	char *vfmtp;			/* Video fmtp that ended up being negotiated, if any */
-	guint32 audio_ssrc;		/* Audio SSRC of this publisher */
-	guint32 video_ssrc;		/* Video SSRC of this publisher */
-	gboolean do_opusfec;	/* Whether this publisher is sending inband Opus FEC */
-	uint32_t ssrc[3];		/* Only needed in case VP8 (or H.264) simulcasting is involved */
-	char *rid[3];			/* Only needed if simulcasting is rid-based */
-	int rid_extmap_id;		/* rid extmap ID */
-	int framemarking_ext_id;			/* Frame marking extmap ID */
-	guint8 audio_level_extmap_id;		/* Audio level extmap ID */
-	guint8 video_orient_extmap_id;		/* Video orientation extmap ID */
-	guint8 playout_delay_extmap_id;		/* Playout delay extmap ID */
-	gboolean audio_active, audio_muted;
-	gboolean video_active, video_muted;
-	int audio_dBov_level;		/* Value in dBov of the audio level (last value from extension) */
-	int audio_active_packets;	/* Participant's number of audio packets to accumulate */
-	int audio_dBov_sum;			/* Participant's accumulated dBov value for audio level*/
-	int user_audio_active_packets;	/* Participant's audio_active_packets overwriting global room setting */
-	int user_audio_level_average;	/* Participant's audio_level_average overwriting global room setting */
-	gboolean talking; /* Whether this participant is currently talking (uses audio levels extension) */
-	gboolean data_active, data_muted;
->>>>>>> 19ecf483
 	gboolean firefox;	/* We send Firefox users a different kind of FIR */
 	GList *streams;				/* List of media streams sent by this publisher (audio, video and/or data) */
 	GHashTable *streams_byid;	/* As above, indexed by mindex */
@@ -2018,6 +1979,7 @@
 	char *description;						/* Description of this stream (user provided) */
 	gboolean disabled;						/* Whether this stream is temporarily disabled or not */
 	gboolean active;						/* Whether this stream is active or not */
+	gboolean muted;							/* Whether this stream has been muted by a moderator */
 	janus_audiocodec acodec;				/* Audio codec this publisher is using (if audio) */
 	janus_videocodec vcodec;				/* Video codec this publisher is using (if video) */
 	int pt;									/* Payload type of this stream (if audio or video) */
@@ -5724,75 +5686,56 @@
 		}
 		janus_refcount_increase(&participant->ref);
 		/* Check if there's any media delivery to change */
-		json_t *audio = json_object_get(root, "mute_audio");
-		if(audio != NULL) {
-			gboolean audio_muted = json_is_true(audio);
+		const char *mid = json_string_value(json_object_get(root, "mid"));
+		gboolean muted = json_is_true(json_object_get(root, "mute"));
+		janus_mutex_lock(&participant->streams_mutex);
+		/* Subscribe to a specific mid */
+		janus_videoroom_publisher_stream *ps = g_hash_table_lookup(participant->streams_bymid, mid);
+		if(ps == NULL) {
+			janus_mutex_unlock(&participant->streams_mutex);
+			janus_refcount_decrease(&participant->ref);
+			janus_mutex_unlock(&videoroom->mutex);
+			janus_refcount_decrease(&videoroom->ref);
+			JANUS_LOG(LOG_ERR, "No such stream %s\n", mid);
+			error_code = JANUS_VIDEOROOM_ERROR_NO_SUCH_FEED;
+			g_snprintf(error_cause, 512, "No such stream %s", mid);
+			goto prepare_response;
+		}
+		if(ps->type == JANUS_VIDEOROOM_MEDIA_AUDIO || ps->type == JANUS_VIDEOROOM_MEDIA_VIDEO) {
 			if(participant->session && g_atomic_int_get(&participant->session->started) &&
-					!audio_muted && participant->audio_active && participant->audio_muted) {
-				/* Video was just resumed, try resetting the RTP headers for viewers */
-				janus_mutex_lock(&participant->subscribers_mutex);
-				GSList *ps = participant->subscribers;
-				while(ps) {
-					janus_videoroom_subscriber *l = (janus_videoroom_subscriber *)ps->data;
-					if(l)
-						l->context.v_seq_reset = TRUE;
-					ps = ps->next;
-				}
-				janus_mutex_unlock(&participant->subscribers_mutex);
-			}
-			participant->audio_muted = audio_muted;
-		}
-		json_t *video = json_object_get(root, "mute_video");
-		if(video != NULL) {
-			gboolean video_muted = json_is_true(video);
-			if(participant->session && g_atomic_int_get(&participant->session->started) &&
-					!video_muted && participant->video_active && participant->video_muted) {
-				/* Video was just resumed, try resetting the RTP headers for viewers */
-				janus_mutex_lock(&participant->subscribers_mutex);
-				GSList *ps = participant->subscribers;
-				while(ps) {
-					janus_videoroom_subscriber *l = (janus_videoroom_subscriber *)ps->data;
-					if(l)
-						l->context.v_seq_reset = TRUE;
-					ps = ps->next;
-				}
-				janus_mutex_unlock(&participant->subscribers_mutex);
-			}
-			participant->video_muted = video_muted;
-		}
-		json_t *data = json_object_get(root, "mute_data");
-		if(data != NULL) {
-			participant->data_muted = json_is_true(data);
-		}
-		/* If anything changed, prepare an event for this */
-		if(audio || video || data) {
-			json_t *event = json_object();
-			json_object_set_new(event, "videoroom", json_string("event"));
-			json_object_set_new(event, "room", string_ids ? json_string(participant->room_id_str) : json_integer(participant->room_id));
-			json_object_set_new(event, "id", string_ids ? json_string(participant->user_id_str) : json_integer(participant->user_id));
-			if(audio)
-				json_object_set_new(event, "audio-moderation", participant->audio_muted ? json_string("muted") : json_string("unmuted"));
-			if(video)
-				json_object_set_new(event, "video-moderation", participant->audio_muted ? json_string("muted") : json_string("unmuted"));
-			if(data)
-				json_object_set_new(event, "data-moderation", participant->data_muted ? json_string("muted") : json_string("unmuted"));
-			/* Notify the speaker this event is related to as well */
-			janus_videoroom_notify_participants(participant, event, TRUE);
-			json_decref(event);
-			/* Also notify event handlers */
-			if(notify_events && gateway->events_is_enabled()) {
-				json_t *info = json_object();
-				json_object_set_new(info, "videoroom", json_string("moderated"));
-				json_object_set_new(info, "room", string_ids ? json_string(videoroom->room_id_str) : json_integer(videoroom->room_id));
-				json_object_set_new(info, "id", string_ids ? json_string(participant->user_id_str) : json_integer(participant->user_id));
-				if(audio)
-					json_object_set_new(info, "audio", participant->audio_muted ? json_string("muted") : json_string("unmuted"));
-				if(video)
-					json_object_set_new(info, "video", participant->audio_muted ? json_string("muted") : json_string("unmuted"));
-				if(data)
-					json_object_set_new(info, "data", participant->data_muted ? json_string("muted") : json_string("unmuted"));
-				gateway->notify_event(&janus_videoroom_plugin, NULL, info);
-			}
+					!muted && ps->active && ps->muted) {
+				/* Audio/Video was just resumed, try resetting the RTP headers for viewers */
+				janus_mutex_lock(&ps->subscribers_mutex);
+				GSList *temp = ps->subscribers;
+				while(temp) {
+					janus_videoroom_subscriber_stream *ss = (janus_videoroom_subscriber_stream *)temp->data;
+					if(ss)
+						ss->context.seq_reset = TRUE;
+					temp = temp->next;
+				}
+				janus_mutex_unlock(&ps->subscribers_mutex);
+			}
+		}
+		ps->muted = muted;
+		/* Prepare an event for this */
+		json_t *event = json_object();
+		json_object_set_new(event, "videoroom", json_string("event"));
+		json_object_set_new(event, "room", string_ids ? json_string(participant->room_id_str) : json_integer(participant->room_id));
+		json_object_set_new(event, "id", string_ids ? json_string(participant->user_id_str) : json_integer(participant->user_id));
+		json_object_set_new(event, "mid", json_string(mid));
+		json_object_set_new(event, "moderation", muted ? json_string("muted") : json_string("unmuted"));
+		/* Notify the speaker this event is related to as well */
+		janus_videoroom_notify_participants(participant, event, TRUE);
+		json_decref(event);
+		/* Also notify event handlers */
+		if(notify_events && gateway->events_is_enabled()) {
+			json_t *info = json_object();
+			json_object_set_new(info, "videoroom", json_string("moderated"));
+			json_object_set_new(info, "room", string_ids ? json_string(videoroom->room_id_str) : json_integer(videoroom->room_id));
+			json_object_set_new(info, "id", string_ids ? json_string(participant->user_id_str) : json_integer(participant->user_id));
+			json_object_set_new(info, "mid", json_string(mid));
+			json_object_set_new(info, "moderation", muted ? json_string("muted") : json_string("unmuted"));
+			gateway->notify_event(&janus_videoroom_plugin, NULL, info);
 		}
 		janus_mutex_unlock(&videoroom->mutex);
 		/* Prepare response */
@@ -6263,11 +6206,7 @@
 	char *buf = pkt->buffer;
 	uint16_t len = pkt->length;
 	/* In case this is an audio packet and we're doing talk detection, check the audio level extension */
-<<<<<<< HEAD
-	if(!video && videoroom->audiolevel_event && ps->active && ps->audio_level_extmap_id > 0) {
-=======
-	if(!video && videoroom->audiolevel_event && participant->audio_active && !participant->audio_muted) {
->>>>>>> 19ecf483
+	if(!video && videoroom->audiolevel_event && ps->active && !ps->muted && ps->audio_level_extmap_id > 0) {
 		int level = pkt->extensions.audio_level;
 		if(level != -1) {
 			ps->audio_dBov_sum += level;
@@ -6321,11 +6260,7 @@
 		}
 	}
 
-<<<<<<< HEAD
-	if(ps->active) {
-=======
-	if((!video && participant->audio_active && !participant->audio_muted) || (video && participant->video_active && !participant->video_muted)) {
->>>>>>> 19ecf483
+	if(ps->active && !ps->muted) {
 		janus_rtp_header *rtp = (janus_rtp_header *)buf;
 		int sc = video ? 0 : -1;
 		/* Check if we're simulcasting, and if so, keep track of the "layer" */
@@ -6493,11 +6428,7 @@
 		janus_mutex_unlock_nodebug(&ps->subscribers_mutex);
 
 		/* Check if we need to send any REMB, FIR or PLI back to this publisher */
-<<<<<<< HEAD
-		if(video && ps->active) {
-=======
-		if(video && participant->video_active && !participant->video_muted) {
->>>>>>> 19ecf483
+		if(video && ps->active && !ps->muted) {
 			/* Did we send a REMB already, or is it time to send one? */
 			gboolean send_remb = FALSE;
 			if(participant->remb_latest == 0 && participant->remb_startup > 0) {
@@ -6521,11 +6452,7 @@
 					participant->remb_latest = janus_get_monotonic_time();
 			}
 			/* Generate FIR/PLI too, if needed */
-<<<<<<< HEAD
-			if(video && ps->active && (videoroom->fir_freq > 0)) {
-=======
-			if(video && participant->video_active && !participant->video_muted && (videoroom->fir_freq > 0)) {
->>>>>>> 19ecf483
+			if(video && ps->active && !ps->muted && (videoroom->fir_freq > 0)) {
 				/* We generate RTCP every tot seconds/frames */
 				gint64 now = janus_get_monotonic_time();
 				/* First check if this is a keyframe, though: if so, we reset the timer */
@@ -6611,11 +6538,7 @@
 	janus_videoroom_publisher *participant = janus_videoroom_session_get_publisher_nodebug(session);
 	if(participant == NULL)
 		return;
-<<<<<<< HEAD
 	if(g_atomic_int_get(&participant->destroyed) || participant->data_mindex < 0 || !participant->streams || participant->kicked) {
-=======
-	if(g_atomic_int_get(&participant->destroyed) || !participant->data_active || participant->data_muted || participant->kicked) {
->>>>>>> 19ecf483
 		janus_videoroom_publisher_dereference_nodebug(participant);
 		return;
 	}
@@ -6626,7 +6549,7 @@
 	janus_mutex_lock(&participant->streams_mutex);
 	janus_videoroom_publisher_stream *ps = g_hash_table_lookup(participant->streams_byid, GINT_TO_POINTER(participant->data_mindex));
 	janus_mutex_unlock(&participant->streams_mutex);
-	if(ps == NULL || !ps->active) {
+	if(ps == NULL || !ps->active || ps->muted) {
 		/* No or inactive stream..? */
 		janus_videoroom_publisher_dereference_nodebug(participant);
 		return;
@@ -7934,7 +7857,6 @@
 				json_t *update = json_object_get(root, "update");
 				json_t *user_audio_active_packets = json_object_get(root, "audio_active_packets");
 				json_t *user_audio_level_average = json_object_get(root, "audio_level_average");
-<<<<<<< HEAD
 				/* Audio, video and data are deprecated properties */
 				json_t *audio = json_object_get(root, "audio");
 				json_t *video = json_object_get(root, "video");
@@ -7963,24 +7885,10 @@
 							error_code = JANUS_VIDEOROOM_ERROR_INVALID_ELEMENT;
 							g_snprintf(error_cause, 512, "Audio codec unavailable in this room");
 							goto error;
-=======
-				if(audio) {
-					gboolean audio_active = json_is_true(audio);
-					if(g_atomic_int_get(&session->started) && audio_active && !participant->audio_active && !participant->audio_muted) {
-						/* Audio was just resumed, try resetting the RTP headers for viewers */
-						janus_mutex_lock(&participant->subscribers_mutex);
-						GSList *ps = participant->subscribers;
-						while(ps) {
-							janus_videoroom_subscriber *l = (janus_videoroom_subscriber *)ps->data;
-							if(l)
-								l->context.a_seq_reset = TRUE;
-							ps = ps->next;
->>>>>>> 19ecf483
 						}
 						JANUS_LOG(LOG_VERB, "Participant asked for audio codec '%s' (room %s, user %s)\n",
 							json_string_value(audiocodec), participant->room_id_str, participant->user_id_str);
 					}
-<<<<<<< HEAD
 					if(videocodec && !sdp_update) {
 						/* The participant would like to use a video codec in particular */
 						janus_videocodec vcodec = janus_videocodec_from_name(json_string_value(videocodec));
@@ -7994,23 +7902,6 @@
 							error_code = JANUS_VIDEOROOM_ERROR_INVALID_ELEMENT;
 							g_snprintf(error_cause, 512, "Video codec unavailable in this room");
 							goto error;
-=======
-					participant->acodec = acodec;
-					JANUS_LOG(LOG_VERB, "Participant asked for audio codec '%s' (room %s, user %s)\n",
-						json_string_value(audiocodec), participant->room_id_str, participant->user_id_str);
-				}
-				if(video) {
-					gboolean video_active = json_is_true(video);
-					if(g_atomic_int_get(&session->started) && video_active && !participant->video_active && !participant->video_muted) {
-						/* Video was just resumed, try resetting the RTP headers for viewers */
-						janus_mutex_lock(&participant->subscribers_mutex);
-						GSList *ps = participant->subscribers;
-						while(ps) {
-							janus_videoroom_subscriber *l = (janus_videoroom_subscriber *)ps->data;
-							if(l)
-								l->context.v_seq_reset = TRUE;
-							ps = ps->next;
->>>>>>> 19ecf483
 						}
 						JANUS_LOG(LOG_VERB, "Participant asked for video codec '%s' (room %s, user %s)\n",
 							json_string_value(videocodec), participant->room_id_str, participant->user_id_str);
@@ -8025,7 +7916,7 @@
 						gboolean mid_found = (mid && send && !strcasecmp(ps->mid, mid));
 						if(ps->type == JANUS_VIDEOROOM_MEDIA_AUDIO && (audio || mid_found)) {
 							gboolean audio_active = mid_found ? json_is_true(send) : json_is_true(audio);
-							if(!ps->active && audio_active) {
+							if(!ps->active && !ps->muted && audio_active) {
 								/* Audio was just resumed, try resetting the RTP headers for viewers */
 								janus_mutex_lock(&ps->subscribers_mutex);
 								GSList *slist = ps->subscribers;
@@ -8042,7 +7933,7 @@
 								ps->mid, ps->active ? "true" : "false", participant->room_id_str, participant->user_id_str);
 						} else if(ps->type == JANUS_VIDEOROOM_MEDIA_VIDEO && (video || mid_found)) {
 							gboolean video_active = mid_found ? json_is_true(send) : json_is_true(video);
-							if(!ps->active && video_active) {
+							if(!ps->active && !ps->muted && video_active) {
 								/* Video was just resumed, try resetting the RTP headers for viewers */
 								janus_mutex_lock(&participant->subscribers_mutex);
 								GSList *slist = ps->subscribers;
@@ -9712,36 +9603,11 @@
 				/* Is this room recorded, or are we recording this publisher already? */
 				janus_mutex_lock(&participant->rec_mutex);
 				if(videoroom->record || participant->recording_active) {
-<<<<<<< HEAD
 					GList *temp = participant->streams;
 					while(temp) {
 						janus_videoroom_publisher_stream *ps = (janus_videoroom_publisher_stream *)temp->data;
 						janus_videoroom_recorder_create(ps);
 						temp = temp->next;
-=======
-					janus_videoroom_recorder_create(participant, participant->audio, participant->video, participant->data);
-				}
-				janus_mutex_unlock(&participant->rec_mutex);
-				/* Generate an SDP string we can offer subscribers later on */
-				char *offer_sdp = janus_sdp_write(offer);
-				if(!sdp_update || (participant->ssrc[0] == 0 && participant->rid[0] == NULL)) {
-					/* Is simulcasting involved */
-					if(msg_simulcast && (participant->vcodec == JANUS_VIDEOCODEC_VP8 ||
-							participant->vcodec == JANUS_VIDEOCODEC_H264)) {
-						JANUS_LOG(LOG_VERB, "Publisher is going to do simulcasting\n");
-						janus_rtp_simulcasting_prepare(msg_simulcast,
-							&participant->rid_extmap_id,
-							&participant->framemarking_ext_id,
-							participant->ssrc, participant->rid);
-					} else {
-						/* No simulcasting involved */
-						int i=0;
-						for(i=0; i<3; i++) {
-							participant->ssrc[i] = 0;
-							g_free(participant->rid[i]);
-							participant->rid[i] = NULL;
-						}
->>>>>>> 19ecf483
 					}
 				}
 				janus_mutex_unlock(&participant->rec_mutex);
