/*! \file   janus_videoroom.c
 * \author Lorenzo Miniero <lorenzo@meetecho.com>
 * \copyright GNU General Public License v3
 * \brief  Janus VideoRoom plugin
 * \details Check the \ref videoroom for more details.
 *
 * \ingroup plugins
 * \ref plugins
 *
 * \page videoroom VideoRoom plugin documentation
 * This is a plugin implementing a videoconferencing SFU
 * (Selective Forwarding Unit) for Janus, that is an audio/video router.
 * This means that the plugin implements a virtual conferencing room peers
 * can join and leave at any time. This room is based on a Publish/Subscribe
 * pattern. Each peer can publish his/her own live audio/video feeds: this
 * feed becomes an available stream in the room the other participants can
 * subscribe to. This means that this plugin allows the realization of several
 * different scenarios, ranging from a simple webinar (one speaker, several
 * watchers) to a fully meshed video conference (each peer sending and
 * receiving to and from all the others).
 *
 * Notice that, since Janus now supports multistream via Unified Plan,
 * subscriptions can be done either in "bulks" (you use a single PeerConnection
 * to subscribe to multiple streams from one or more publishers) or
 * separately (each PeerConnections represents a subscription to a single
 * publisher). Same thing for publishers: you may choose to publish, e.g.,
 * audio and video on one PeerConnection, and share your screen on another,
 * or publish everything on the same PeerConnection instead. While
 * functionally both approaches (multistream vs. legacy mode) are the same
 * (the same media flows in both cases), the differences are in how
 * resources are used, and in how the client has to handle incoming and
 * outgoing connections. Besides, one approach might make more sense in
 * some scenarios, and the other make more sense in different use cases.
 * As such, the approach to follow is left to the developer and the application.
 *
 * What is important to point out, though, is that publishers and subscribers
 * will in all cases require different PeerConnections. This means that,
 * even with multistream, you won't be able to use a single PeerConnection
 * to send your contributions and receive those from everyone else. This
 * is a choice done by design, to avoid the issues that would inevitably
 * arise when doing, for instance, renegotiations to update the streams.
 *
 * On a more general note and to give some more context with respect to the
 * core functionality in Janus, notice that, considering this plugin allows
 * for several different WebRTC PeerConnections to be on at the same time
 * for the same peer (different publishers and subscribers for sure, and
 * potentially more than one of each if multistream is not in use), each
 * peer will often need to attach several times to the same plugin for each
 * stream: this means that each peer needs to have at least one handle active
 * for managing its relation with the plugin (joining a room,
 * leaving a room, muting/unmuting, publishing, receiving events), and needs
 * to open others when they want to subscribe to a feed from other participants
 * (the number depends on the subscription approach of choice). Handles
 * used for subscriptions, though, would be logically "subjects" to the master one used for
 * managing the room: this means that they cannot be used, for instance,
 * to unmute in the room, as their only purpose would be to provide a
 * context in which creating the recvonly PeerConnections for the
 * subscription(s).
 *
 * Rooms to make available are listed in the plugin configuration file.
 * A pre-filled configuration file is provided in \c conf/janus.plugin.videoroom.jcfg
 * and includes a demo room for testing. The same plugin is also used
 * dynamically (that is, with rooms created on the fly via API) in the
 * Screen Sharing demo as well.
 *
 * To add more rooms or modify the existing one, you can use the following
 * syntax:
 *
 * \verbatim
room-<unique room ID>: {
	description = This is my awesome room
	is_private = true|false (private rooms don't appear when you do a 'list' request)
	secret = <optional password needed for manipulating (e.g. destroying) the room>
	pin = <optional password needed for joining the room>
	require_pvtid = true|false (whether subscriptions are required to provide a valid
				 a valid private_id to associate with a publisher, default=false)
	publishers = <max number of concurrent senders> (e.g., 6 for a video
				 conference or 1 for a webinar, default=3)
	bitrate = <max video bitrate for senders> (e.g., 128000)
	pli_freq = <send a PLI to publishers every pli_freq seconds> (0=disable)
	audiocodec = opus|g722|pcmu|pcma|isac32|isac16 (audio codec to force on publishers, default=opus
				can be a comma separated list in order of preference, e.g., opus,pcmu)
	videocodec = vp8|vp9|h264 (video codec to force on publishers, default=vp8
				can be a comma separated list in order of preference, e.g., vp9,vp8,h264)
	opus_fec = true|false (whether inband FEC must be negotiated; only works for Opus, default=false)
	video_svc = true|false (whether SVC support must be enabled; only works for VP9, default=false)
	audiolevel_ext = true|false (whether the ssrc-audio-level RTP extension must be
		negotiated/used or not for new publishers, default=true)
	audiolevel_event = true|false (whether to emit event to other users or not)
	audio_active_packets = 100 (number of packets with audio level, default=100, 2 seconds)
	audio_level_average = 25 (average value of audio level, 127=muted, 0='too loud', default=25)
	videoorient_ext = true|false (whether the video-orientation RTP extension must be
		negotiated/used or not for new publishers, default=true)
	playoutdelay_ext = true|false (whether the playout-delay RTP extension must be
		negotiated/used or not for new publishers, default=true)
	transport_wide_cc_ext = true|false (whether the transport wide CC RTP extension must be
		negotiated/used or not for new publishers, default=false)
	record = true|false (whether this room should be recorded, default=false)
	rec_dir = <folder where recordings should be stored, when enabled>
	notify_joining = true|false (optional, whether to notify all participants when a new
				participant joins the room. The Videoroom plugin by design only notifies
				new feeds (publishers), and enabling this may result extra notification
				traffic. This flag is particularly useful when enabled with \c require_pvtid
				for admin to manage listening only participants. default=false)
}
\endverbatim
 *
 * Note that recording will work with all codecs except iSAC.
 *
 * \section sfuapi Video Room API
 *
 * The Video Room API supports several requests, some of which are
 * synchronous and some asynchronous. There are some situations, though,
 * (invalid JSON, invalid request) which will always result in a
 * synchronous error response even for asynchronous requests.
 *
 * \c create , \c destroy , \c edit , \c exists, \c list, \c allowed, \c kick and
 * and \c listparticipants are synchronous requests, which means you'll
 * get a response directly within the context of the transaction.
 * \c create allows you to create a new video room dynamically, as an
 * alternative to using the configuration file; \c edit allows you to
 * dynamically edit some room properties (e.g., the PIN); \c destroy removes a
 * video room and destroys it, kicking all the users out as part of the
 * process; \c exists allows you to check whether a specific video room
 * exists; finally, \c list lists all the available rooms, while \c
 * listparticipants lists all the active (as in currentòy publishing
 * something) participants of a specific room and their details.
 *
 * The \c join , \c joinandconfigure , \c configure , \c publish ,
 * \c unpublish , \c start , \c pause , \c switch and \c leave
 * requests instead are all asynchronous, which
 * means you'll get a notification about their success or failure in
 * an event. \c join allows you to join a specific video room, specifying
 * whether that specific PeerConnection will be used for publishing or
 * watching; \c configure can be used to modify some of the participation
 * settings (e.g., bitrate cap); \c joinandconfigure combines the previous
 * two requests in a single one (just for publishers); \c publish can be
 * used to start sending media to broadcast to the other participants,
 * while \c unpublish does the opposite; \c start allows you to start
 * receiving media from a publisher you've subscribed to previously by
 * means of a \c join , while \c pause pauses the delivery of the media;
 * the \c switch request can be used to change the source of the media
 * flowing over a specific PeerConnection (e.g., I was watching Alice,
 * I want to watch Bob now) without having to create a new handle for
 * that; \c finally, \c leave allows you to leave a video room for good
 * (or, in the case of viewers, definitely closes a subscription).
 *
 * \c create can be used to create a new video room, and has to be
 * formatted as follows:
 *
\verbatim
{
	"request" : "create",
	"room" : <unique numeric ID, optional, chosen by plugin if missing>,
	"permanent" : <true|false, whether the room should be saved in the config file, default=false>,
	"description" : "<pretty name of the room, optional>",
	"secret" : "<password required to edit/destroy the room, optional>",
	"pin" : "<password required to join the room, optional>",
	"is_private" : <true|false, whether the room should appear in a list request>,
	"allowed" : [ array of string tokens users can use to join this room, optional],
	...
}
\endverbatim
 *
 * For the sake of brevity, not all of the available settings are listed
 * here. You can refer to the name of the properties in the configuration
 * file as a reference, as the ones used to programmatically create a new
 * room are exactly the same.
 *
 * A successful creation procedure will result in a \c created response:
 *
\verbatim
{
	"videoroom" : "created",
	"room" : <unique numeric ID>,
	"permanent" : <true if saved to config file, false if not>
}
\endverbatim
 *
 * If you requested a permanent room but a \c false value is returned
 * instead, good chances are that there are permission problems.
 *
 * An error instead (and the same applies to all other requests, so this
 * won't be repeated) would provide both an error code and a more verbose
 * description of the cause of the issue:
 *
\verbatim
{
	"videoroom" : "event",
	"error_code" : <numeric ID, check Macros below>,
	"error" : "<error description as a string>"
}
\endverbatim
 *
 * Notice that, in general, all users can create rooms. If you want to
 * limit this functionality, you can configure an admin \c admin_key in
 * the plugin settings. When configured, only "create" requests that
 * include the correct \c admin_key value in an "admin_key" property
 * will succeed, and will be rejected otherwise.
 *
 * Once a room has been created, you can still edit some (but not all)
 * of its properties using the \c edit request. This allows you to modify
 * the room description, secret, pin and whether it's private or not: you
 * won't be able to modify other more static properties, like the room ID,
 * the sampling rate, the extensions-related stuff and so on. If you're
 * interested in changing the ACL, instead, check the \c allowed message.
 * An \c edit request has to be formatted as follows:
 *
\verbatim
{
	"request" : "edit",
	"room" : <unique numeric ID of the room to edit>,
	"secret" : "<room secret, mandatory if configured>",
	"new_description" : "<new pretty name of the room, optional>",
	"new_secret" : "<new password required to edit/destroy the room, optional>",
	"new_pin" : "<new password required to join the room, optional>",
	"new_is_private" : <true|false, whether the room should appear in a list request>,
	"new_require_pvtid" : <true|false, whether the room should require private_id from subscribers>,
	"new_bitrate" : <new bitrate cap to force on all publishers (except those with custom overrides)>,
	"new_pli_freq" : <new period for regular PLI keyframe requests to publishers>,
	"new_publishers" : <new cap on the number of concurrent active WebRTC publishers>,
	"permanent" : <true|false, whether the room should be also removed from the config file, default=false>
}
\endverbatim
 *
 * A successful edit procedure will result in an \c edited response:
 *
\verbatim
{
	"videoroom" : "edited",
	"room" : <unique numeric ID>
}
\endverbatim
 *
 * On the other hand, \c destroy can be used to destroy an existing video
 * room, whether created dynamically or statically, and has to be
 * formatted as follows:
 *
\verbatim
{
	"request" : "destroy",
	"room" : <unique numeric ID of the room to destroy>,
	"secret" : "<room secret, mandatory if configured>",
	"permanent" : <true|false, whether the room should be also removed from the config file, default=false>
}
\endverbatim
 *
 * A successful destruction procedure will result in a \c destroyed response:
 *
\verbatim
{
	"videoroom" : "destroyed",
	"room" : <unique numeric ID>
}
\endverbatim
 *
 * This will also result in a \c destroyed event being sent to all the
 * participants in the video room, which will look like this:
 *
\verbatim
{
	"videoroom" : "destroyed",
	"room" : <unique numeric ID of the destroyed room>
}
\endverbatim
 *
 * You can check whether a room exists using the \c exists request,
 * which has to be formatted as follows:
 *
\verbatim
{
	"request" : "exists",
	"room" : <unique numeric ID of the room to check>
}
\endverbatim
 *
 * A successful request will result in a \c success response:
 *
\verbatim
{
	"videoroom" : "success",
	"room" : <unique numeric ID>,
	"exists" : <true|false>
}
\endverbatim
 *
 * You can configure whether to check tokens or add/remove people who can join
 * a room using the \c allowed request, which has to be formatted as follows:
 *
\verbatim
{
	"request" : "allowed",
	"secret" : "<room secret, mandatory if configured>",
	"action" : "enable|disable|add|remove",
	"room" : <unique numeric ID of the room to update>,
	"allowed" : [
		// Array of strings (tokens users might pass in "join", only for add|remove)
	]
}
\endverbatim
 *
 * A successful request will result in a \c success response:
 *
\verbatim
{
	"videoroom" : "success",
	"room" : <unique numeric ID>,
	"allowed" : [
		// Updated, complete, list of allowed tokens (only for enable|add|remove)
	]
}
\endverbatim
 *
 * If you're the administrator of a room (that is, you created it and have access
 * to the secret) you can kick participants using the \c kick request. Notice
 * that this only kicks the user out of the room, but does not prevent them from
 * re-joining: to ban them, you need to first remove them from the list of
 * authorized users (see \c allowed request) and then \c kick them. The \c kick
 * request has to be formatted as follows:
 *
\verbatim
{
	"request" : "kick",
	"secret" : "<room secret, mandatory if configured>",
	"room" : <unique numeric ID of the room>,
	"id" : <unique numeric ID of the participant to kick>
}
\endverbatim
 *
 * A successful request will result in a \c success response:
 *
\verbatim
{
	"videoroom" : "success",
}
\endverbatim
 *
 * To get a list of the available rooms (excluded those configured or
 * created as private rooms) you can make use of the \c list request,
 * which has to be formatted as follows:
 *
\verbatim
{
	"request" : "list"
}
\endverbatim
 *
 * A successful request will produce a list of rooms in a \c success response:
 *
\verbatim
{
	"videoroom" : "success",
	"rooms" : [		// Array of room objects
		{	// Room #1
			"room" : <unique numeric ID>,
			"description" : "<Name of the room>",
			"pin_required" : <true|false, whether a PIN is required to join this room>,
			"max_publishers" : <how many publishers can actually publish via WebRTC at the same time>,
			"bitrate" : <bitrate cap that should be forced (via REMB) on all publishers by default>,
			"bitrate_cap" : <true|false, whether the above cap should act as a limit to dynamic bitrate changes by publishers>,
			"pli_freq" : <how often a keyframe request is sent via PLI to active publishers>,
			"audiocodec" : "<comma separated list of allowed audio codecs>",
			"videocodec" : "<comma separated list of allowed video codecs>",
			"record" : <true|false, whether the room is being recorded>,
			"record_dir" : "<if recording, the path where the .mjr files are being saved>",
			"num_participants" : <count of the participants (publisher role instances, active or not; not subscribers)>
		},
		// Other rooms
	]
}
\endverbatim
 *
 * To get a list of the participants in a specific room, instead, you
 * can make use of the \c listparticipants request, which has to be
 * formatted as follows:
 *
\verbatim
{
	"request" : "listparticipants",
	"room" : <unique numeric ID of the room>
}
\endverbatim
 *
 * A successful request will produce a list of participants in a
 * \c participants response:
 *
\verbatim
{
	"videoroom" : "participants",
	"room" : <unique numeric ID of the room>,
	"participants" : [		// Array of participant objects
		{	// Participant #1
			"id" : <unique numeric ID of the participant>,
			"display" : "<display name of the participant, if any; optional>",
			"publisher" : <true|false, whether user is an active publisher or not>,
			"talking" : <true|false, whether user is talking or not (only if audio levels are used)>
		},
		// Other participants
	]
}
\endverbatim
 *
 * This covers almost all the synchronous requests. All the asynchronous requests,
 * plus a couple of additional synchronous requests we'll cover later, refer
 * to participants instead, namely on how they can publish, subscribe, or
 * more in general manage the media streams they may be sending or receiving.
 *
 * Considering the different nature of publishers and subscribers in the room,
 * and more importantly how you establish PeerConnections in the respective
 * cases, their API requests are addressed in separate subsections.
 *
 * \subsection vroompub VideoRoom Publishers
 *
 * In a VideoRoom, publishers are those participant handles that are able
 * (although may choose not to, more on this later) publish media in the
 * room, and as such become feeds that you can subscribe to.
 *
 * To specify a handle will be associated with a publisher, you must use
 * the \c join request with \c ptype set to \c publisher (note that, as it
 * will be explained later, you can also use \c joinandconfigure for the
 * purpose). The exact syntax of the request is the following:
 *
\verbatim
{
	"request" : "join",
	"ptype" : "publisher",
	"room" : <unique ID of the room to join>,
	"id" : <unique ID to register for the publisher; optional, will be chosen by the plugin if missing>,
	"display" : "<display name for the publisher; optional>",
	"token" : "<invitation token, in case the room has an ACL; optional>"
}
\endverbatim
 *
 * This will add the user to the list of participants in the room, although
 * in a non-active role for the time being. Anyway, this participation
 * allows the user to receive notifications about several aspects of the
 * room on the related handle (including streams as they become available
 * and go away). As such, it can be used even just as a way to get
 * notifications in a room, without the need of ever actually publishing
 * any stream at all (which explains why the "publisher" role may actually
 * be a bit confusing in this context).
 *
 * A successful \c join will result in a \c joined event, which will contain
 * a list of the currently active (as in publishing via WebRTC) publishers:
 *
\verbatim
{
	"videoroom" : "joined",
	"room" : <room ID>,
	"description" : <description of the room, if available>,
	"id" : <unique ID of the participant>,
	"private_id" : <a different unique ID associated to the participant; meant to be private>,
	"publishers" : [
		{
			"id" : <unique ID of active publisher #1>,
			"display" : "<display name of active publisher #1, if any>",
			"streams" : [
				{
					"type" : "<type of published stream #1 (audio|video|data)">,
					"mindex" : "<unique mindex of published stream #1>",
					"mid" : "<unique mid of of published stream #1>",
					"codec" : "<codec used for published stream #1>",
					"description" : "<text description of published stream #1, if any>",
					"simulcast" : "<true if published stream #1 uses simulcast (VP8 and H.264 only)>",
					"svc" : "<true if published stream #1 uses SVC (VP9 only)>"
				},
				// Other streams, if any
			],
			"talking" : <true|false, whether the publisher is talking or not (only if audio levels are used)>,
		},
		// Other active publishers
	]
}
\endverbatim
 *
 * Notice that the publishers list will of course be empty if no one is
 * currently active in the room. For what concerns the \c private_id
 * property, it is meant to be used by the user when they create subscriptions,
 * so that the plugin can associate subscriber handles (which are typically
 * anonymous) to a specific participant; they're usually optional, unless
 * required by the room configuration.
 *
 * As explained, with a simple \c join you're not an active publisher (there
 * is no WebRTC PeerConnection yet), which means that by default your presence
 * is not notified to other participants. In fact, the publish/subscribe nature
 * of the plugin implies that by default only active publishers are notified,
 * to allow participants to subscribe to existing feeds: notifying all joins/leaves,
 * even those related to who will just lurk, may be overly verbose and chatty,
 * especially in large rooms. Anyway, rooms can be configured to notify those
 * as well, if the \c notify_joining property is set to true: in that case,
 * regular joins will be notified too, in an event formatted like this:
 *
\verbatim
{
	"videoroom" : "event",
	"room" : <room ID>,
	"joining" : {
		"id" : <unique ID of the new participant>,
		"display" : "<display name of the new participant, if any>"
	}
}
\endverbatim
 *
 * If you're interested in publishing media within a room, you can do that
 * with a \c publish request. This request MUST be accompanied by a JSEP
 * SDP offer to negotiate a new PeerConnection. The plugin will match it
 * to the room configuration (e.g., to make sure the codecs you negotiated
 * are allowed in the room), and will reply with a JSEP SDP answer to
 * close the circle and complete the setup of the PeerConnection. As soon
 * as the PeerConnection has been established, the publisher will become
 * active, and a new active feed other participants can subscribe to.
 *
 * The syntax of a \c publish request is the following:
 *
\verbatim
{
	"request" : "publish",
	"audiocodec" : "<audio codec to prefer among the negotiated ones; optional>",
	"videocodec" : "<video codec to prefer among the negotiated ones; optional>",
	"bitrate" : <bitrate cap to return via REMB; optional, overrides the global room value if present>,
	"record" : <true|false, whether this publisher should be recorded or not; optional>,
	"filename" : "<if recording, the base path/file to use for the recording files; optional>",
	"display" : "<new display name to use in the room; optional>",
	"descriptions" : [	// Optional
		{
			"mid" : "<unique mid of a stream being published>",
			"description" : "<text description of the stream (e.g., My front webcam)>"
		},
		// Other descriptions, if any
	]
}
\endverbatim
 *
 * As anticipated, since this is supposed to be accompanied by a JSEP SDP
 * offer describing the publisher's media streams, the plugin will negotiate
 * and prepare a matching JSEP SDP answer. Notice that, in principle, all
 * published streams will be only identifier by their unique \c mid and
 * by their type (e.g., audio or video). In case you want to provide more
 * information about the streams being published (e.g., to let other
 * participants know that the first video is a camera, while the second
 * video is a screen share), you can use the \c descriptions array for
 * the purpose: each object in the array can be used to add a text description
 * to associate to a specific mid, in order to help with the UI rendering.
 * The \c descriptions property is optional, so no text will be provided
 * by default: notice these descriptions can be updated dynamically via
 * \c configure requests.
 *
 * If successful, a \c configured event will be sent back, formatted like this:
 *
\verbatim
{
	"videoroom" : "event",
	"configured" : "ok"
}
\endverbatim
 *
 * This event will be accompanied by the prepared JSEP SDP answer.
 *
 * Notice that you can also use \c configure as a request instead of
 * \c publish to start publishing. The two are functionally equivalent
 * for publishing, but from a semantic perspective \c publish is the
 * right message to send when publishing. The \c configure request, as
 * it will be clearer later, can also be used to update some properties
 * of the publisher session: in this case the \c publish request can NOT
 * be used, as it can only be invoked to publish, and will fail if you're
 * already publishing something.
 *
 * As an additional note, notice that you can also join and publish in
 * a single request, which is useful in case you're not interested in
 * first join as a passive attendee and only later publish something,
 * but want to publish something right away. In this case you can use
 * the \c joinandconfigure request, which as you can imagine combines
 * the properties of both \c join and \c publish in a single request:
 * the response to a \c joinandconfigure will be a \c joined event, and
 * will again be accompanied by a JSEP SDP answer as usual.
 *
 * However you decided to publish something, as soon as the PeerConnection
 * setup succeeds and the publisher becomes active, an event is sent to
 * all the participants in the room with information on the new feed.
 * The event must contain an array with a single element, and be formatted like this:
 *
\verbatim
{
	"videoroom" : "event",
	"room" : <room ID>,
	"publishers" : [
		{
			"id" : <unique ID of the new publisher>,
			"display" : "<display name of the new publisher, if any>",
			"streams" : [
				{
					"type" : "<type of published stream #1 (audio|video|data)">,
					"mindex" : "<unique mindex of published stream #1>",
					"mid" : "<unique mid of of published stream #1>",
					"codec" : "<codec used for published stream #1>",
					"description" : "<text description of published stream #1, if any>",
					"simulcast" : "<true if published stream #1 uses simulcast (VP8 and H.264 only)>",
					"svc" : "<true if published stream #1 uses SVC (VP9 only)>"
				},
				// Other streams, if any
			],
			"talking" : <true|false, whether the publisher is talking or not (only if audio levels are used)>,
		}
	]
}
\endverbatim
 *
 * To stop publishing and tear down the related PeerConnection, you can
 * use the \c unpublish request, which requires no arguments as the context
 * is implicit:
 *
\verbatim
{
	"request" : "unpublish"
}
\endverbatim
 *
 * This will have the plugin tear down the PeerConnection, and remove the
 * publisher from the list of active streams. If successful, the response
 * will look like this:
 *
\verbatim
{
	"videoroom" : "event",
	"unpublished" : "ok"
}
\endverbatim
 *
 * As soon as the PeerConnection is gone, all the other participants will
 * also be notified about the fact that the stream is no longer available:
 *
\verbatim
{
	"videoroom" : "event",
	"room" : <room ID>,
	"unpublished" : <unique ID of the publisher who unpublished>
}
\endverbatim
 *
 * Notice that the same event will also be sent whenever the publisher
 * feed disappears for reasons other than an explicit \c unpublish , e.g.,
 * because the handle was closed or the user lost their connection.
 * Besides, notice that you can publish and unpublish multiple times
 * within the context of the same publisher handle.
 *
 * As anticipated above, you can use a request called \c configure to
 * tweak some of the properties of an active publisher session. This
 * request must be formatted as follows:
 *
\verbatim
{
	"request" : "configure",
	"bitrate" : <bitrate cap to return via REMB; optional, overrides the global room value if present (unless bitrate_cap is set)>,
	"keyframe" : <true|false, whether we should send this publisher a keyframe request>,
	"record" : <true|false, whether this publisher should be recorded or not; optional>,
	"filename" : "<if recording, the base path/file to use for the recording files; optional>",
	"display" : "<new display name to use in the room; optional>",
	"mid" : <mid of the m-line to refer to for this configure request; optional>,
	"send" : <true|false, depending on whether the media addressed by the above mid should be relayed or not; optional>,
	"descriptions" : [
		// Updated descriptions for the published streams; see "publish" for syntax; optional
	]
}
\endverbatim
 *
 * As you can see, it's basically the same properties as those listed for
 * \c publish . This is why both requests can be used to start publishing,
 * as even in that case you configure some of the settings. If successful,
 * a \c configured event will be sent back as before, formatted like this:
 *
\verbatim
{
	"videoroom" : "event",
	"configured" : "ok"
}
\endverbatim
 *
 * An interesting feature VideoRoom publisher can take advantage of is
 * RTP forwarding. In fact, while the main purpose of this plugin is
 * getting media from WebRTC sources (publishers) and relaying it to
 * WebRTC destinations (subscribers), there are actually several use
 * cases and scenarios for making this media available to external,
 * notnecessarily WebRTC-compliant, components. These components may
 * benefit from having access to the RTP media sent by a publisher, e.g.,
 * for media processing, external recording, transcoding to other
 * technologies via other applications, scalability purposes or
 * whatever else makes sense in this context. This is made possible by
 * a request called \c rtp_forward which, as the name suggests, simply
 * forwards in real-time the media sent by a publisher via RTP (plain
 * or encrypted) to a remote backend. Notice that, although we're using
 * the term "RTP forwarder", this feature can be used to forward data
 * channel messages as well.
 *
 * You can add a new RTP forwarder for an existing publisher using the
 * \c rtp_forward request, which has to be formatted as follows:
 *
\verbatim
{
	"request" : "rtp_forward",
	"room" : <unique numeric ID of the room the publisher is in>,
	"publisher_id" : <unique numeric ID of the publisher to relay externally>,
	"host" : "<host address to forward the RTP and data packets to>",
	"streams" : [
		{
			"mid" : "<mid of publisher stream to forward>",
			"host" : "<host address to forward the packets to; optional, will use global one if missing>",
			"port" : <port to forward the packets to>,
			"ssrc" : <SSRC to use to use when forwarding; optional, and only for RTP streams, not data>,
			"pt" : <payload type to use when forwarding; optional, and only for RTP streams, not data>,
			"rtcp_port" : <port to contact to receive RTCP feedback from the recipient; optional, and only for RTP streams, not data>,
			"simulcast" : <whether we need to take simulcasting into account, for this video forwarder>,
			"port_2" : <if video and simulcasting, port to forward the packets from the second substream/layer to>,
			"ssrc_2" : <if video and simulcasting, SSRC to use to use the second substream/layer; optional>,
			"pt_2" : <if video and simulcasting, payload type to use the second substream/layer; optional>,
			"port_3" : <if video and simulcasting, port to forward the packets from the third substream/layer to>,
			"ssrc_3" : <if video and simulcasting, SSRC to use to use the third substream/layer; optional>,
			"pt_3" : <if video and simulcasting, payload type to use the third substream/layer; optional>,
		},
		{
			.. other streams, if needed..
		}
	],
	"srtp_suite" : <length of authentication tag (32 or 80); optional>,
	"srtp_crypto" : "<key to use as crypto (base64 encoded key as in SDES); optional>"
}
\endverbatim
 *
 * As you can see, you basically configure each stream to forward in a
 * dedicated object of the \c streams array: for RTP streams (audio, video)
 * this includes optionally overriding payload type or SSRC; simulcast
 * streams can be forwarded separately for each layer. The only parameters
 * you MUST specify are the host and port to send the packets to: the host
 * part can be put in the global part of the request, if all streams will
 * be sent to the same IP address, while the port must be specific to the
 * stream itself.
 *
 * A successful request will result in an \c rtp_forward response, containing
 * the relevant info associated to the new forwarder(s):
 *
\verbatim
{
	"videoroom" : "rtp_forward",
	"room" : <unique numeric ID, same as request>,
	"publisher_id" : <unique numeric ID, same as request>,
	"forwarders" : [
		{
			"stream_id" : <unique numeric ID assigned to this forwarder, if any>,
			"type" : "<audio|video|data>",
			"ip" : "<IP this forwarder is streaming to, same as request>",
			"port" : <port this forwarder is streaming to, same as request if configured>,
			"local_rtcp_port" : <local port this forwarder is using to get RTCP feedback, if any>,
			"remote_rtcp_port" : <remote port this forwarder getting RTCP feedback from, if any>,
			"ssrc" : <SSRC this forwarder is using, same as request if configured>,
			"pt" : <payload type this forwarder is using, same as request if configured>,
			"substream" : <video substream this video forwarder is relaying, if any>,
			"srtp" : <true|false, whether the RTP stream is encrypted>
		},
		// Other forwarders, if configured
	]
}
\endverbatim
 *
 * To stop a previously created RTP forwarder and stop it, you can use
 * the \c stop_rtp_forward request, which has to be formatted as follows:
 *
\verbatim
{
	"request" : "stop_rtp_forward",
	"room" : <unique numeric ID of the room the publisher is in>,
	"publisher_id" : <unique numeric ID of the publisher to update>,
	"stream_id" : <unique numeric ID of the RTP forwarder>
}
\endverbatim
 *
 * A successful request will result in a \c stop_rtp_forward response:
 *
\verbatim
{
	"videoroom" : "stop_rtp_forward",
	"room" : <unique numeric ID, same as request>,
	"publisher_id" : <unique numeric ID, same as request>,
	"stream_id" : <unique numeric ID, same as request>
}
\endverbatim
 *
 * To get a list of all the forwarders in a specific room, instead, you
 * can make use of the \c listforwarders request, which has to be
 * formatted as follows:
 *
\verbatim
{
	"request" : "listforwarders",
	"room" : <unique numeric ID of the room>,
	"secret" : "<room secret; mandatory if configured>"
}
\endverbatim
 *
 * A successful request will produce a list of RTP forwarders in a
 * \c forwarders response:
 *
\verbatim
{
	"videoroom" : "forwarders",
	"room" : <unique numeric ID of the room>,
	"publishers" : [		// Array of publishers with RTP forwarders
		{	// Publisher #1
			"publisher_id" : <unique numeric ID of publisher #1>,
			"forwarders" : [		// Array of RTP forwarders
				{	// RTP forwarder #1
					"stream_id" : <unique numeric ID assigned to this forwarder, if any>,
					"type" : "<audio|video|data>",
					"ip" : "<IP this forwarder is streaming to>",
					"port" : <port this forwarder is streaming to>,
					"local_rtcp_port" : <local port this forwarder is using to get RTCP feedback, if any>,
					"remote_rtcp_port" : <remote port this forwarder getting RTCP feedback from, if any>,
					"ssrc" : <SSRC this forwarder is using, if any>,
					"pt" : <payload type this forwarder is using, if any>,
					"substream" : <video substream this video forwarder is relaying, if any>,
					"srtp" : <true|false, whether the RTP stream is encrypted>
				},
				// Other forwarders for this publisher
			],
		},
		// Other publishers
	]
}
\endverbatim *
 *
 * To conclude, you can leave a room you previously joined as publisher
 * using the \c leave request. This will also implicitly unpublish you
 * if you were an active publisher in the room. The \c leave request
 * looks like follows:
 *
\verbatim
{
	"request" : "leave"
}
\endverbatim
 *
 * If successful, the response will look like this:
 *
\verbatim
{
	"videoroom" : "event",
	"leaving" : "ok"
}
\endverbatim
 *
 * Other participants will receive a different event depending on whether
 * you were currently an active publisher ("unpublished") or simply
 * lurking ("leaving"):
 *
\verbatim
{
	"videoroom" : "event",
	"room" : <room ID>,
	"leaving|unpublished" : <unique ID of the publisher who left>
}
\endverbatim
 *
 * \subsection vroomsub VideoRoom Subscribers
 *
 * In a VideoRoom, subscribers are NOT participants, but simply handles
 * that will be used exclusively to receive media from one or more publishers
 * in the room. Since they're not participants per se, they're basically
 * streams that can be (and typically are) associated to publisher handles
 * as the ones we introduced in the previous section, whether active or not.
 * In fact, the typical use case is publishers being notified about new
 * participants becoming active in the room, and as a result new subscriber
 * sessions being created to receive their media streams; as soon as the
 * publisher goes away, other participants are notified so that the related
 * subscriber handles can be removed/updated accordingly as well. As such,
 * these subscriber sessions are dependent on feedback obtained by
 * publishers, and can't exist on their own, unless you feed them the
 * right info out of band.
 *
 * To specify a handle will be associated with a subscriber, you must use
 * the \c join request with \c ptype set to \c subscriber and specify which
 * feed to subscribe to. The exact syntax of the request is the following:
 *
\verbatim
{
	"request" : "join",
	"ptype" : "subscriber",
	"room" : <unique ID of the room to subscribe in>,
	"feed" : <unique ID of the publisher to subscribe to; mandatory>,
	"private_id" : <unique ID of the publisher that originated this request; optional, unless mandated by the room configuration>,
	"streams" : [
		{
			"feed_id" : <unique ID of publisher owning the stream to subscribe to>,
			"mid" : "<unique mid of the publisher stream to subscribe to; optional>"
		},
		// Other streams to subscribe to
	]
}
\endverbatim
 *
 * As you can see, it's just a matter of specifying the list of streams to
 * subscribe to: in particular, you have to provide an array of objects,
 * where each objects represents a specific stream (or group of streams)
 * you're interested in. For each object, the \c feed_id indicating the
 * publisher owning the stream(s) is mandatory, while the related \c mid
 * is optional: this gives you some flexibility when subscribing, as
 * only providing a \c feed_id will indicate you're interested in ALL
 * the stream from that publisher, while providing a \c mid as well will
 * indicate you're interested in a stream in particular. Since you can
 * provide an array of streams, just specifying the \c feed_id or explicitly
 * listing all the \c feed_id + \c mid combinations is equivalent: of
 * course, different objects in the array can indicate different publishers,
 * allowing you to combine streams from different sources in the same subscription.
 *
 * Depending on whether the subscription will refer to a
 * single publisher (legacy approach) or to streams coming from different
 * publishers (multistream), the list of streams may differ. The ability
 * to single out the streams to subscribe to is particularly useful in
 * case you don't want to, or can't, subscribe to all available media:
 * e.g., you know a publisher is sending both audio and video, but video
 * is in a codec you don't support or you don't have bandwidth for both;
 * or maybe there are 10 participants in the room, but you only want video
 * from the 3 most active speakers; and so on. The content of the \c streams
 * array will shape what the SDP offer the plugin will send will look like,
 * so that eventually a subscription for the specified streams will take place.
 * Notice that, while for backwards compatibility you can still use the
 * old \c feed, \c audio, \c video, \c data, \c offer_audio, \c offer_video and
 * \c offer_data named properties, they're now deprecated and so you're
 * highly encouraged to use this new drill-down \c streams list instead.
 *
 * As anticipated, if successful this request will generate a new JSEP SDP
 * offer, which will accompany an \c attached event:
 *
\verbatim
{
	"videoroom" : "attached",
	"room" : <room ID>,
	"streams" : [
		{
			"mindex" : <unique m-index of this stream>,
			"mid" : "<unique mid of this stream>",
			"type" : "<type of this stream's media (audio|video|data)>",
			"feed_id" : <unique ID of the publisher originating this stream>,
			"feed_mid" : "<unique mid of this publisher's stream>",
			"feed_display" : "<display name of this publisher, if any>",
			"send" : <true|false; whether we configured the stream to relay media>,
			"ready" : <true|false; whether this stream is ready to start sending media (will be false at the beginning)>
		},
		// Other streams in the subscription, if any
	]
}
\endverbatim
 *
 * As you can see, a summary of the streams we subscribed to will be sent back,
 * which will be useful on the client side for both mapping and rendering purposes.
 *
 * At this stage, to complete the setup of the PeerConnection the subscriber is
 * supposed to send a JSEP SDP answer back to the plugin. This is done
 * by means of a \c start request, which in this case MUST be associated
 * with a JSEP SDP answer but otherwise requires no arguments:
 *
\verbatim
{
	"request" : "start"
}
\endverbatim
 *
 * If successful this request returns a \c started event:
 *
\verbatim
{
	"videoroom" : "event",
	"started" : "ok"
}
\endverbatim
 *
 * Once this is done, all that's needed is waiting for the WebRTC PeerConnection
 * establishment to succeed. As soon as that happens, the VideoRoom plugin
 * can start relaying media the recipient subscribed to.
 *
 * Once a WebRTC PeerConnection has been established for a subscriber, in
 * case you want to update a subscription you have to use the \c subscribe
 * and \c unsubscribe methods: as the names of the requests suggest, the
 * former allows you to add more streams to subscribe to, while the latter
 * instructs the plugin to remove streams you're currently subscribe to.
 * Both requests will trigger a renegotiation, if they were successful,
 * meaning the plugin will send you a new JSEP offer you'll have to reply
 * to with an answer: to send the answer, just use the same \c start request
 * we already described above. Notice that renegotiations may not be
 * triggered right away, e.g., whenever you're trying to update a session
 * and the plugin is still in the process of renegoting a previous update
 * for the same subscription: in that case, an update will be scheduled
 * and a renegotiation will be triggered as soon as it's viable.
 *
 * The syntax of the \c subscribe mirrors the one for new subscriptions,
 * meaning you use the same \c streams array to address the new streams
 * you want to receive, and formatted the same way:
 *
\verbatim
{
	"request" : "subscribe",
	"streams" : [
		{
			"feed_id" : <unique ID of publisher owning the new stream to subscribe to>,
			"mid" : "<unique mid of the publisher stream to subscribe to; optional>"
		},
		// Other new streams to subscribe to
	]
}
\endverbatim
 *
 * This means the exact same considerations we made on \c streams before
 * apply here as well: whatever they represent, will indicate the willingness
 * to subscribe to the related stream. Notice that if you were already
 * subscribed to one of the new streams indicated here, you'll subscribe
 * to it again in a different m-line, so it's up to you to ensure you
 * avoid duplicates (unless that's what you wanted, e.g., for testing
 * purposes). In case the update was successful, you'll get an \c updated
 * event, containing the updated layout of all subscriptions (pre-existing
 * and new ones), and a new JSEP offer to renegotiate the session:
 *
\verbatim
{
	"videoroom" : "updated",
	"room" : <room ID>,
	"streams": [
		{
			"mindex" : <unique m-index of this stream>,
			"mid" : "<unique mid of this stream>",
			"type" : "<type of this stream's media (audio|video|data)>",
			"feed_id" : <unique ID of the publisher originating this stream>,
			"feed_mid" : "<unique mid of this publisher's stream>",
			"feed_display" : "<display name of this publisher, if any>",
			"send" : <true|false; whether we configured the stream to relay media>,
			"ready" : <true|false; whether this stream is ready to start sending media (will be false at the beginning)>
		},
		// Other streams in the subscription, if any; old and new
	]
}
\endverbatim
 *
 * As explained before, in case the message contains a JSEP offer (which may
 * not be the case if no change occurred), then clients will need to send
 * a new JSEP answer with a \c start request to close this renegotiation.
 *
 * The \c unsubscribe request works pretty much the same way, with the
 * difference that the \c streams array you provide to specify what to
 * unsubscribe from may look different. Specifically, the syntax looks
 * like this:
 *
\verbatim
{
	"request" : "unsubscribe",
	"streams" : [
		{
			"feed_id" : <unique ID of publisher owning the new stream to unsubscribe from; optional>,
			"mid" : "<unique mid of the publisher stream to unsubscribe from; optional>"
			"sub_mid" : "<unique mid of the subscriber stream to unsubscribe; optional>"
		},
		// Other streams to unsubscribe from
	]
}
\endverbatim
 *
 * This means that you have different ways to specify what to unsubscribe from:
 * if an object only specifies \c feed_id, then all the subscription streams that
 * were receiving media from that publisher will be removed; if an object
 * specifies \c feed_id and \c mid, then all the subscription streams that
 * were receiving media from the publisher stream with the related mid will be
 * removed; finally, if an object only specifies \c sub_mid instead, then
 * only the stream in the subscription that is addressed by the related mid
 * (subscription mid, no relation to the publishers') will be removed. As
 * such, you have a great deal of flexibility in how to unsubscribe from
 * media. Notice that multiple streams may be removed in case you refer
 * to the "source" ( \c feed_id ), rather than the "sink" ( \c sub_mid ),
 * especially in case the subscription contained duplicates or multiple
 * streams from the same publisher.
 *
 * A successful \c unsubscribe will result in exactly the same \c updated
 * event \c subscribe triggers, so the same considerations apply with
 * respect to the potential need of a renegotiation and how to complete
 * it with a \c start along a JSEP answer.
 *
 * Notice that, in case you want to trigger an ICE restart rather than
 * updating a subscription, you'll have to use a different request, named
 * \c configure: this will be explained in a few paragraphs.
 *
 * As a subscriber, you can temporarily pause and resume the whole media delivery
 * with a \c pause and, again, \c start request (in this case without any JSEP
 * SDP answer attached). Neither expect other arguments, as the context
 * is implicitly derived from the handle they're sent on:
 *
\verbatim
{
	"request" : "pause"
}
\endverbatim
 *
\verbatim
{
	"request" : "start"
}
\endverbatim
 *
 * Unsurprisingly, they just result in, respectively, \c paused and
 * \c started events:
 *
\verbatim
{
	"videoroom" : "event",
	"paused" : "ok"
}
\endverbatim
 *
\verbatim
{
	"videoroom" : "event",
	"started" : "ok"
}
\endverbatim
 *
 * For more drill-down manipulations of a subscription, a \c configure
 * request can be used instead. This request allows subscribers to dynamically
 * change some properties associated to their media subscription, e.g.,
 * in terms of what should and should not be sent at a specific time. A
 * \c configure request must be formatted as follows:
 *
\verbatim
{
	"request" : "configure",
	"mid" : <mid of the m-line to refer to for this configure request; optional>,
	"send" : <true|false, depending on whether the mindex media should be relayed or not; optional>,
	"substream" : <substream to receive (0-2), in case simulcasting is enabled; optional>,
	"temporal" : <temporal layers to receive (0-2), in case simulcasting is enabled; optional>,
	"spatial_layer" : <spatial layer to receive (0-1), in case VP9-SVC is enabled; optional>,
	"temporal_layer" : <temporal layers to receive (0-2), in case VP9-SVC is enabled; optional>,
	"restart" : <trigger an ICE restart; optional>
}
\endverbatim
 *
 * As you can see, the \c mid and \c send properties can be used as a media-level
 * pause/resume functionality ("only mute/unmute this mid"), whereas \c pause
 * and \c start simply pause and resume all streams at the same time.
 * The \c substream and \c temporal properties, instead, only make sense
 * when the mountpoint is configured with video simulcasting support, and
 * as such the viewer is interested in receiving a specific substream
 * or temporal layer, rather than any other of the available ones: notice
 * that for them to work you'll have to specify the \c mid as well, as the same
 * subscription may be receiving simulcast stream from multiple publishers.
 * The \c spatial_layer and \c temporal_layer have exactly the same meaning,
 * but within the context of VP9-SVC publishers, and will have no effect
 * on subscriptions associated to regular publishers.
 *
 * As anticipated, \c configure is also the request you use when you want
 * to trigger an ICE restart for a subscriber: in fact, while publishers
 * can force a restart themselves by providing the right JSEP offer, subscribers
 * always receive an offer from Janus instead, and as such have to
 * explicitly ask for a dedicated offer when an ICE restart is needed;
 * in that case, just set \c restart to \c true in a \c configure request,
 * and a new JSEP offer with ICE restart information will be sent to the
 * client, to which the client will have to reply, as usual, via \c start
 * along a JSEP answer. This documentation doesn't explain when or why
 * an ICE restart is needed or appropriate: please refer to the ICE RFC
 * or other sources of information for that.
 *
 * Another interesting feature that subscribers can take advantage of is the
 * so-called publisher "switching". Basically, when subscribed to one or more
 * publishers and receiving media from them, you can at any time "switch"
 * any of the subscription streams to a different publisher, and as such
 * start receiving media on the related m-line from that publisher instead,
 * all without doing a new \c subscribe or \c unsubscribe, and so without
 * the need of doing any renegotiation at all; just some logic changes.
 * Think of it as changing channel on a TV: you keep on using the same
 * PeerConnection, the plugin simply changes the source of the media
 * transparently. Of course, while powerful and effective this request has
 * some limitations: in fact, the source (audio or video) that you switch
 * to must have the same media configuration (e.g., same codec) as the source
 * you're replacing. In fact, since the same PeerConnection is used for this
 * feature and no renegotiation is taking place, switching to a stream with
 * a different configuration would result in media incompatible with the
 * PeerConnection setup being relayed to the subscriber (e.g., negotiated
 * VP9, but new source is H.264), and as such in no audio/video being played;
 * in that case, you'll need a \c subscribe instead, and a new m-line.
 *
 * That said, a \c switch request must be formatted like this:
 *
\verbatim
{
	"request" : "switch",
	"streams" : [
		{
			"feed" : <unique ID of the publisher the new source is from>,
			"mid" : "<unique mid of the source we want to switch to>",
			"sub_mid" : "<unique mid of the stream we want to pipe the new source to>"
		},
		{
			// Other updates, if any
		}
	]
}
\endverbatim
 *
 * While apparently convoluted, this is actually a quite effective and powerful
 * way of updating subscriptions without renegotiating. In fact, it allows for
 * full or partial switches: for instance, sometimes you may want to replace all
 * audio and video streams (e.g., switching from Bob to Alice in a "legacy"
 * VideoRoom usage, where each PeerConnection subscription is a different
 * publisher), or just replace a subset of them (e.g., you have a subscription
 * with three video slots, and you change one of them depending on the loudest
 * speaker). What to replace is dictated by the \c streams array, where each
 * object in the array contains all the info needed for the switch to take
 * place: in particular, you must specify which of your subscription m-lines
 * you're going to update, via \c sub_mid , and which publisher stream should
 * now start to feed it via \c feed and \c mid.
 *
 * If successful, the specified subscriptions will be updated, meaning they'll
 * be unsubscribed from the previous publisher stream, and subscribed to the
 * new publisher stream instead, all without a renegotiation (so no new SDP
 * offer/answer exchange to take care of). The event to confirm the switch
 * was successful will look like this:
 *
\verbatim
{
	"videoroom" : "event",
	"switched" : "ok",
	"room" : <room ID>,
	"changes" : <number of successful changes (may be smaller than the size of the streams array provided in the request)>,
	"streams" : [
		// Current configuration of the subscription, same format as when subscribing
		// Will contain info on all streams, not only those that have been updated
	]
}
\endverbatim
 *
 * Finally, to close a subscription and tear down the related PeerConnection,
 * you can use the \c leave request. Since context is implicit, no other
 * argument is required:
 *
\verbatim
{
	"request" : "leave"
}
\endverbatim
 *
 * If successful, the plugin will attempt to tear down the PeerConnection,
 * and will send back a \c left event:
 *
\verbatim
{
	"videoroom" : "event",
	"left" : "ok",
}
\endverbatim
 */

#include "plugin.h"

#include <jansson.h>

#include "../debug.h"
#include "../apierror.h"
#include "../config.h"
#include "../mutex.h"
#include "../rtp.h"
#include "../rtpsrtp.h"
#include "../rtcp.h"
#include "../record.h"
#include "../sdp-utils.h"
#include "../utils.h"
#include <sys/types.h>
#include <sys/socket.h>


/* Plugin information */
#define JANUS_VIDEOROOM_VERSION			10
#define JANUS_VIDEOROOM_VERSION_STRING	"0.0.10"
#define JANUS_VIDEOROOM_DESCRIPTION		"This is a plugin implementing a videoconferencing SFU (Selective Forwarding Unit) for Janus, that is an audio/video router."
#define JANUS_VIDEOROOM_NAME			"JANUS VideoRoom plugin"
#define JANUS_VIDEOROOM_AUTHOR			"Meetecho s.r.l."
#define JANUS_VIDEOROOM_PACKAGE			"janus.plugin.videoroom"

/* Plugin methods */
janus_plugin *create(void);
int janus_videoroom_init(janus_callbacks *callback, const char *config_path);
void janus_videoroom_destroy(void);
int janus_videoroom_get_api_compatibility(void);
int janus_videoroom_get_version(void);
const char *janus_videoroom_get_version_string(void);
const char *janus_videoroom_get_description(void);
const char *janus_videoroom_get_name(void);
const char *janus_videoroom_get_author(void);
const char *janus_videoroom_get_package(void);
void janus_videoroom_create_session(janus_plugin_session *handle, int *error);
struct janus_plugin_result *janus_videoroom_handle_message(janus_plugin_session *handle, char *transaction, json_t *message, json_t *jsep);
void janus_videoroom_setup_media(janus_plugin_session *handle);
void janus_videoroom_incoming_rtp(janus_plugin_session *handle, int mindex, gboolean video, char *buf, int len);
void janus_videoroom_incoming_rtcp(janus_plugin_session *handle, int mindex, gboolean video, char *buf, int len);
void janus_videoroom_incoming_data(janus_plugin_session *handle, char *buf, int len);
void janus_videoroom_slow_link(janus_plugin_session *handle, int uplink, int video);
void janus_videoroom_hangup_media(janus_plugin_session *handle);
void janus_videoroom_destroy_session(janus_plugin_session *handle, int *error);
json_t *janus_videoroom_query_session(janus_plugin_session *handle);

/* Plugin setup */
static janus_plugin janus_videoroom_plugin =
	JANUS_PLUGIN_INIT (
		.init = janus_videoroom_init,
		.destroy = janus_videoroom_destroy,

		.get_api_compatibility = janus_videoroom_get_api_compatibility,
		.get_version = janus_videoroom_get_version,
		.get_version_string = janus_videoroom_get_version_string,
		.get_description = janus_videoroom_get_description,
		.get_name = janus_videoroom_get_name,
		.get_author = janus_videoroom_get_author,
		.get_package = janus_videoroom_get_package,

		.create_session = janus_videoroom_create_session,
		.handle_message = janus_videoroom_handle_message,
		.setup_media = janus_videoroom_setup_media,
		.incoming_rtp = janus_videoroom_incoming_rtp,
		.incoming_rtcp = janus_videoroom_incoming_rtcp,
		.incoming_data = janus_videoroom_incoming_data,
		.slow_link = janus_videoroom_slow_link,
		.hangup_media = janus_videoroom_hangup_media,
		.destroy_session = janus_videoroom_destroy_session,
		.query_session = janus_videoroom_query_session,
	);

/* Plugin creator */
janus_plugin *create(void) {
	JANUS_LOG(LOG_VERB, "%s created!\n", JANUS_VIDEOROOM_NAME);
	return &janus_videoroom_plugin;
}

/* Parameter validation */
static struct janus_json_parameter request_parameters[] = {
	{"request", JANUS_JSON_STRING, JANUS_JSON_PARAM_REQUIRED}
};
static struct janus_json_parameter adminkey_parameters[] = {
	{"admin_key", JANUS_JSON_STRING, JANUS_JSON_PARAM_REQUIRED}
};
static struct janus_json_parameter create_parameters[] = {
	{"room", JANUS_JSON_INTEGER, JANUS_JSON_PARAM_POSITIVE},
	{"description", JANUS_JSON_STRING, 0},
	{"is_private", JANUS_JSON_BOOL, 0},
	{"allowed", JANUS_JSON_ARRAY, 0},
	{"secret", JANUS_JSON_STRING, 0},
	{"pin", JANUS_JSON_STRING, 0},
	{"require_pvtid", JANUS_JSON_BOOL, 0},
	{"bitrate", JANUS_JSON_INTEGER, JANUS_JSON_PARAM_POSITIVE},
	{"bitrate_cap", JANUS_JSON_BOOL, 0},
<<<<<<< HEAD
	{"pli_freq", JANUS_JSON_INTEGER, JANUS_JSON_PARAM_POSITIVE},
	{"fir_freq", JANUS_JSON_INTEGER, JANUS_JSON_PARAM_POSITIVE},	/* Deprecated! */
	{"publishers", JANUS_JSON_INTEGER, JANUS_JSON_PARAM_POSITIVE},
	{"audiocodec", JANUS_JSON_STRING, 0},
	{"videocodec", JANUS_JSON_STRING, 0},
=======
	{"fir_freq", JSON_INTEGER, JANUS_JSON_PARAM_POSITIVE},
	{"publishers", JSON_INTEGER, JANUS_JSON_PARAM_POSITIVE},
	{"audiocodec", JSON_STRING, 0},
	{"videocodec", JSON_STRING, 0},
	{"opus_fec", JANUS_JSON_BOOL, 0},
>>>>>>> 82e5db8f
	{"video_svc", JANUS_JSON_BOOL, 0},
	{"audiolevel_ext", JANUS_JSON_BOOL, 0},
	{"audiolevel_event", JANUS_JSON_BOOL, 0},
	{"audio_active_packets", JANUS_JSON_INTEGER, JANUS_JSON_PARAM_POSITIVE},
	{"audio_level_average", JANUS_JSON_INTEGER, JANUS_JSON_PARAM_POSITIVE},
	{"videoorient_ext", JANUS_JSON_BOOL, 0},
	{"playoutdelay_ext", JANUS_JSON_BOOL, 0},
	{"transport_wide_cc_ext", JANUS_JSON_BOOL, 0},
	{"record", JANUS_JSON_BOOL, 0},
	{"rec_dir", JANUS_JSON_STRING, 0},
	{"permanent", JANUS_JSON_BOOL, 0},
	{"notify_joining", JANUS_JSON_BOOL, 0},
};
static struct janus_json_parameter edit_parameters[] = {
	{"room", JANUS_JSON_INTEGER, JANUS_JSON_PARAM_REQUIRED | JANUS_JSON_PARAM_POSITIVE},
	{"secret", JANUS_JSON_STRING, 0},
	{"new_description", JANUS_JSON_STRING, 0},
	{"new_is_private", JANUS_JSON_BOOL, 0},
	{"new_secret", JANUS_JSON_STRING, 0},
	{"new_pin", JANUS_JSON_STRING, 0},
	{"new_require_pvtid", JANUS_JSON_BOOL, 0},
	{"new_bitrate", JANUS_JSON_INTEGER, JANUS_JSON_PARAM_POSITIVE},
	{"new_pli_freq", JANUS_JSON_INTEGER, JANUS_JSON_PARAM_POSITIVE},
	{"new_fir_freq", JANUS_JSON_INTEGER, JANUS_JSON_PARAM_POSITIVE},	/* Deprecated! */
	{"new_publishers", JANUS_JSON_INTEGER, JANUS_JSON_PARAM_POSITIVE},
	{"permanent", JANUS_JSON_BOOL, 0}
};
static struct janus_json_parameter room_parameters[] = {
	{"room", JANUS_JSON_INTEGER, JANUS_JSON_PARAM_REQUIRED | JANUS_JSON_PARAM_POSITIVE}
};
static struct janus_json_parameter destroy_parameters[] = {
	{"room", JANUS_JSON_INTEGER, JANUS_JSON_PARAM_REQUIRED | JANUS_JSON_PARAM_POSITIVE},
	{"permanent", JANUS_JSON_BOOL, 0}
};
static struct janus_json_parameter allowed_parameters[] = {
	{"room", JANUS_JSON_INTEGER, JANUS_JSON_PARAM_REQUIRED | JANUS_JSON_PARAM_POSITIVE},
	{"secret", JANUS_JSON_STRING, 0},
	{"action", JANUS_JSON_STRING, JANUS_JSON_PARAM_REQUIRED},
	{"allowed", JANUS_JSON_ARRAY, 0}
};
static struct janus_json_parameter kick_parameters[] = {
	{"room", JANUS_JSON_INTEGER, JANUS_JSON_PARAM_REQUIRED | JANUS_JSON_PARAM_POSITIVE},
	{"secret", JANUS_JSON_STRING, 0},
	{"id", JANUS_JSON_INTEGER, JANUS_JSON_PARAM_REQUIRED | JANUS_JSON_PARAM_POSITIVE}
};
static struct janus_json_parameter join_parameters[] = {
	{"room", JANUS_JSON_INTEGER, JANUS_JSON_PARAM_REQUIRED | JANUS_JSON_PARAM_POSITIVE},
	{"ptype", JANUS_JSON_STRING, JANUS_JSON_PARAM_REQUIRED},
	{"descriptions", JANUS_JSON_ARRAY, 0},
	{"audio", JANUS_JSON_BOOL, 0},	/* Deprecated! */
	{"video", JANUS_JSON_BOOL, 0},	/* Deprecated! */
	{"data", JANUS_JSON_BOOL, 0},	/* Deprecated! */
	{"bitrate", JANUS_JSON_INTEGER, JANUS_JSON_PARAM_POSITIVE},
	{"record", JANUS_JSON_BOOL, 0},
	{"filename", JANUS_JSON_STRING, 0},
	{"token", JANUS_JSON_STRING, 0}
};
static struct janus_json_parameter publish_parameters[] = {
	{"descriptions", JANUS_JSON_ARRAY, 0},
	{"audiocodec", JANUS_JSON_STRING, 0},
	{"videocodec", JANUS_JSON_STRING, 0},
	{"bitrate", JANUS_JSON_INTEGER, JANUS_JSON_PARAM_POSITIVE},
	{"keyframe", JANUS_JSON_BOOL, 0},
	{"record", JANUS_JSON_BOOL, 0},
	{"filename", JANUS_JSON_STRING, 0},
	{"display", JANUS_JSON_STRING, 0},
	/* Only needed when configuring, to make a stream active/inactive */
	{"mid", JANUS_JSON_STRING, 0},
	{"send", JANUS_JSON_BOOL, 0},
	/* Deprecated, use mid+send instead */
	{"audio", JANUS_JSON_BOOL, 0},	/* Deprecated! */
	{"video", JANUS_JSON_BOOL, 0},	/* Deprecated! */
	{"data", JANUS_JSON_BOOL, 0},	/* Deprecated! */
	/* The following are just to force a renegotiation and/or an ICE restart */
	{"update", JANUS_JSON_BOOL, 0},
	{"restart", JANUS_JSON_BOOL, 0}
};
static struct janus_json_parameter publish_desc_parameters[] = {
	{"mid", JANUS_JSON_STRING, JANUS_JSON_PARAM_REQUIRED},
	{"description", JANUS_JSON_STRING, JANUS_JSON_PARAM_REQUIRED}
};
static struct janus_json_parameter rtp_forward_parameters[] = {
	{"room", JANUS_JSON_INTEGER, JANUS_JSON_PARAM_REQUIRED | JANUS_JSON_PARAM_POSITIVE},
	{"publisher_id", JANUS_JSON_INTEGER, JANUS_JSON_PARAM_REQUIRED | JANUS_JSON_PARAM_POSITIVE},
	{"host", JANUS_JSON_STRING, 0},
	{"simulcast", JANUS_JSON_BOOL, 0},
	{"srtp_suite", JANUS_JSON_INTEGER, JANUS_JSON_PARAM_POSITIVE},
	{"srtp_crypto", JANUS_JSON_STRING, 0},
	{"streams", JANUS_JSON_ARRAY, 0},
	/* Deprecated parameters, use the streams array instead */
	{"video_port", JANUS_JSON_INTEGER, JANUS_JSON_PARAM_POSITIVE},
	{"video_rtcp_port", JANUS_JSON_INTEGER, JANUS_JSON_PARAM_POSITIVE},
	{"video_ssrc", JANUS_JSON_INTEGER, JANUS_JSON_PARAM_POSITIVE},
	{"video_pt", JANUS_JSON_INTEGER, JANUS_JSON_PARAM_POSITIVE},
	{"video_port_2", JANUS_JSON_INTEGER, JANUS_JSON_PARAM_POSITIVE},
	{"video_ssrc_2", JANUS_JSON_INTEGER, JANUS_JSON_PARAM_POSITIVE},
	{"video_pt_2", JANUS_JSON_INTEGER, JANUS_JSON_PARAM_POSITIVE},
	{"video_port_3", JANUS_JSON_INTEGER, JANUS_JSON_PARAM_POSITIVE},
	{"video_ssrc_3", JANUS_JSON_INTEGER, JANUS_JSON_PARAM_POSITIVE},
	{"video_pt_3", JANUS_JSON_INTEGER, JANUS_JSON_PARAM_POSITIVE},
	{"audio_port", JANUS_JSON_INTEGER, JANUS_JSON_PARAM_POSITIVE},
	{"audio_rtcp_port", JANUS_JSON_INTEGER, JANUS_JSON_PARAM_POSITIVE},
	{"audio_ssrc", JANUS_JSON_INTEGER, JANUS_JSON_PARAM_POSITIVE},
	{"audio_pt", JANUS_JSON_INTEGER, JANUS_JSON_PARAM_POSITIVE},
	{"data_port", JANUS_JSON_INTEGER, JANUS_JSON_PARAM_POSITIVE},
};
static struct janus_json_parameter rtp_forward_stream_parameters[] = {
	{"host", JANUS_JSON_STRING, 0},
	{"port", JANUS_JSON_INTEGER, JANUS_JSON_PARAM_REQUIRED | JANUS_JSON_PARAM_POSITIVE},
	{"rtcp_port", JANUS_JSON_INTEGER, JANUS_JSON_PARAM_POSITIVE},
	{"ssrc", JANUS_JSON_INTEGER, JANUS_JSON_PARAM_POSITIVE},
	{"pt", JANUS_JSON_INTEGER, JANUS_JSON_PARAM_POSITIVE},
	{"simulcast", JANUS_JSON_BOOL, 0},
	{"port_2", JANUS_JSON_INTEGER, JANUS_JSON_PARAM_POSITIVE},
	{"ssrc_2", JANUS_JSON_INTEGER, JANUS_JSON_PARAM_POSITIVE},
	{"pt_2", JANUS_JSON_INTEGER, JANUS_JSON_PARAM_POSITIVE},
	{"port_3", JANUS_JSON_INTEGER, JANUS_JSON_PARAM_POSITIVE},
	{"ssrc_3", JANUS_JSON_INTEGER, JANUS_JSON_PARAM_POSITIVE},
	{"pt_3", JANUS_JSON_INTEGER, JANUS_JSON_PARAM_POSITIVE}
};
static struct janus_json_parameter stop_rtp_forward_parameters[] = {
	{"room", JANUS_JSON_INTEGER, JANUS_JSON_PARAM_REQUIRED | JANUS_JSON_PARAM_POSITIVE},
	{"publisher_id", JANUS_JSON_INTEGER, JANUS_JSON_PARAM_REQUIRED | JANUS_JSON_PARAM_POSITIVE},
	{"stream_id", JANUS_JSON_INTEGER, JANUS_JSON_PARAM_REQUIRED | JANUS_JSON_PARAM_POSITIVE}
};
static struct janus_json_parameter publisher_parameters[] = {
	{"id", JANUS_JSON_INTEGER, JANUS_JSON_PARAM_POSITIVE},
	{"display", JANUS_JSON_STRING, 0}
};
static struct janus_json_parameter configure_parameters[] = {
	{"mid", JANUS_JSON_STRING, 0},
	{"send", JANUS_JSON_BOOL, 0},
	/* For VP8 (or H.264) simulcast */
	{"substream", JANUS_JSON_INTEGER, JANUS_JSON_PARAM_POSITIVE},
	{"temporal", JANUS_JSON_INTEGER, JANUS_JSON_PARAM_POSITIVE},
	/* For VP9 SVC */
	{"spatial_layer", JANUS_JSON_INTEGER, JANUS_JSON_PARAM_POSITIVE},
	{"temporal_layer", JANUS_JSON_INTEGER, JANUS_JSON_PARAM_POSITIVE},
	/* The following is to handle a renegotiation */
	{"update", JANUS_JSON_BOOL, 0},
	/* Deprecated properties, use mid+send instead */
	{"audio", JANUS_JSON_BOOL, 0},	/* Deprecated */
	{"video", JANUS_JSON_BOOL, 0},	/* Deprecated */
	{"data", JANUS_JSON_BOOL, 0}	/* Deprecated */
};
static struct janus_json_parameter subscriber_parameters[] = {
	{"streams", JANUS_JSON_ARRAY, 0},
	{"feed", JANUS_JSON_INTEGER, JANUS_JSON_PARAM_POSITIVE},	/* Deprecated! Use feed in streams instead */
	{"private_id", JANUS_JSON_INTEGER, JANUS_JSON_PARAM_POSITIVE},
	{"close_pc", JANUS_JSON_BOOL, 0},
	/* The following parameters are deprecated: use streams instead */
	{"audio", JANUS_JSON_BOOL, 0},
	{"video", JANUS_JSON_BOOL, 0},
	{"data", JANUS_JSON_BOOL, 0},
	{"offer_audio", JANUS_JSON_BOOL, 0},
	{"offer_video", JANUS_JSON_BOOL, 0},
	{"offer_data", JANUS_JSON_BOOL, 0}
};
static struct janus_json_parameter subscriber_stream_parameters[] = {
	{"feed", JANUS_JSON_INTEGER, JANUS_JSON_PARAM_REQUIRED | JANUS_JSON_PARAM_POSITIVE},
	{"mid", JANUS_JSON_STRING, 0}
};
static struct janus_json_parameter subscriber_update_parameters[] = {
	{"streams", JANUS_JSON_ARRAY, JANUS_JSON_PARAM_REQUIRED}
};
static struct janus_json_parameter subscriber_remove_parameters[] = {
	{"feed", JANUS_JSON_INTEGER, JANUS_JSON_PARAM_POSITIVE},
	{"mid", JANUS_JSON_STRING, 0},
	{"sub_mid", JANUS_JSON_STRING, 0}
};
static struct janus_json_parameter switch_parameters[] = {
	{"streams", JANUS_JSON_ARRAY, 0}
};
static struct janus_json_parameter switch_update_parameters[] = {
	{"feed", JANUS_JSON_INTEGER, JANUS_JSON_PARAM_REQUIRED | JANUS_JSON_PARAM_POSITIVE},
	{"mid", JANUS_JSON_STRING, JANUS_JSON_PARAM_REQUIRED},
	{"sub_mid", JANUS_JSON_STRING, JANUS_JSON_PARAM_REQUIRED}
};

/* Static configuration instance */
static janus_config *config = NULL;
static const char *config_folder = NULL;
static janus_mutex config_mutex = JANUS_MUTEX_INITIALIZER;

/* Useful stuff */
static volatile gint initialized = 0, stopping = 0;
static gboolean notify_events = TRUE;
static janus_callbacks *gateway = NULL;
static GThread *handler_thread;
static void *janus_videoroom_handler(void *data);
static void janus_videoroom_relay_rtp_packet(gpointer data, gpointer user_data);
static void janus_videoroom_relay_data_packet(gpointer data, gpointer user_data);
static void janus_videoroom_hangup_media_internal(janus_plugin_session *handle);

typedef enum janus_videoroom_p_type {
	janus_videoroom_p_type_none = 0,
	janus_videoroom_p_type_subscriber,			/* Generic subscriber */
	janus_videoroom_p_type_publisher,			/* Participant (for receiving events) and optionally publisher */
} janus_videoroom_p_type;

typedef enum janus_videoroom_media {
	JANUS_VIDEOROOM_MEDIA_NONE = 0,
	JANUS_VIDEOROOM_MEDIA_AUDIO,
	JANUS_VIDEOROOM_MEDIA_VIDEO,
	JANUS_VIDEOROOM_MEDIA_DATA
} janus_videoroom_media;
static const char *janus_videoroom_media_str(janus_videoroom_media type) {
	switch(type) {
		case JANUS_VIDEOROOM_MEDIA_AUDIO: return "audio";
		case JANUS_VIDEOROOM_MEDIA_VIDEO: return "video";
		case JANUS_VIDEOROOM_MEDIA_DATA: return "data";
		case JANUS_VIDEOROOM_MEDIA_NONE:
		default:
			break;
	}
	return NULL;
}
static janus_sdp_mtype janus_videoroom_media_sdptype(janus_videoroom_media type) {
	switch(type) {
		case JANUS_VIDEOROOM_MEDIA_AUDIO: return JANUS_SDP_AUDIO;
		case JANUS_VIDEOROOM_MEDIA_VIDEO: return JANUS_SDP_VIDEO;
		case JANUS_VIDEOROOM_MEDIA_DATA: return JANUS_SDP_APPLICATION;
		case JANUS_VIDEOROOM_MEDIA_NONE:
		default:
			break;
	}
	return JANUS_SDP_OTHER;
}

typedef struct janus_videoroom_message {
	janus_plugin_session *handle;
	char *transaction;
	json_t *message;
	json_t *jsep;
} janus_videoroom_message;
static GAsyncQueue *messages = NULL;
static janus_videoroom_message exit_message;


typedef struct janus_videoroom {
	guint64 room_id;			/* Unique room ID */
	gchar *room_name;			/* Room description */
	gchar *room_secret;			/* Secret needed to manipulate (e.g., destroy) this room */
	gchar *room_pin;			/* Password needed to join this room, if any */
	gboolean is_private;		/* Whether this room is 'private' (as in hidden) or not */
	gboolean require_pvtid;		/* Whether subscriptions in this room require a private_id */
	int max_publishers;			/* Maximum number of concurrent publishers */
	uint32_t bitrate;			/* Global bitrate limit */
	gboolean bitrate_cap;		/* Whether the above limit is insormountable */
	uint16_t pli_freq;			/* Regular PLI frequency (0=disabled) */
	janus_audiocodec acodec[3];	/* Audio codec(s) to force on publishers */
	janus_videocodec vcodec[3];	/* Video codec(s) to force on publishers */
	gboolean do_opusfec;		/* Whether inband FEC must be negotiated (note: only available for Opus) */
	gboolean do_svc;			/* Whether SVC must be done for video (note: only available for VP9 right now) */
	gboolean audiolevel_ext;	/* Whether the ssrc-audio-level extension must be negotiated or not for new publishers */
	gboolean audiolevel_event;	/* Whether to emit event to other users about audiolevel */
	int audio_active_packets;	/* Amount of packets with audio level for checkup */
	int audio_level_average;	/* Average audio level */
	gboolean videoorient_ext;	/* Whether the video-orientation extension must be negotiated or not for new publishers */
	gboolean playoutdelay_ext;	/* Whether the playout-delay extension must be negotiated or not for new publishers */
	gboolean transport_wide_cc_ext;	/* Whether the transport wide cc extension must be negotiated or not for new publishers */
	gboolean record;			/* Whether the feeds from publishers in this room should be recorded */
	char *rec_dir;				/* Where to save the recordings of this room, if enabled */
	GHashTable *participants;	/* Map of potential publishers (we get subscribers from them) */
	GHashTable *private_ids;	/* Map of existing private IDs */
	volatile gint destroyed;	/* Whether this room has been destroyed */
	gboolean check_allowed;		/* Whether to check tokens when participants join (see below) */
	GHashTable *allowed;		/* Map of participants (as tokens) allowed to join */
	gboolean notify_joining;	/* Whether an event is sent to notify all participants if a new participant joins the room */
	janus_mutex mutex;			/* Mutex to lock this room instance */
	janus_refcount ref;			/* Reference counter for this room */
} janus_videoroom;
static GHashTable *rooms;
static janus_mutex rooms_mutex = JANUS_MUTEX_INITIALIZER;
static char *admin_key = NULL;

typedef struct janus_videoroom_session {
	janus_plugin_session *handle;
	gint64 sdp_sessid;
	gint64 sdp_version;
	janus_videoroom_p_type participant_type;
	gpointer participant;
	gboolean started;
	gboolean stopping;
	volatile gint hangingup;
	volatile gint destroyed;
	janus_mutex mutex;
	janus_refcount ref;
} janus_videoroom_session;
static GHashTable *sessions;
static janus_mutex sessions_mutex = JANUS_MUTEX_INITIALIZER;

/* A host whose ports gets streamed RTP packets of the corresponding type */
typedef struct janus_videoroom_srtp_context janus_videoroom_srtp_context;
typedef struct janus_videoroom_rtp_forwarder {
	GSource base;
	void *source;
	guint32 stream_id;
	gboolean is_video;
	gboolean is_data;
	uint32_t ssrc;
	int payload_type;
	int substream;
	struct sockaddr_in serv_addr;
	/* Only needed for RTCP */
	int rtcp_fd;
	uint16_t local_rtcp_port, remote_rtcp_port;
	/* Only needed when forwarding simulcasted streams to a single endpoint */
	gboolean simulcast;
	janus_rtp_switching_context context;
	janus_rtp_simulcasting_context sim_context;
	/* Only needed for SRTP forwarders */
	gboolean is_srtp;
	janus_videoroom_srtp_context *srtp_ctx;
	/* Reference */
	volatile gint destroyed;
	janus_refcount ref;
} janus_videoroom_rtp_forwarder;
static void janus_videoroom_rtp_forwarder_destroy(janus_videoroom_rtp_forwarder *forward);
static void janus_videoroom_rtp_forwarder_free(const janus_refcount *f_ref);
/* SRTP encryption may be needed, and potentially shared */
struct janus_videoroom_srtp_context {
	GHashTable *contexts;
	char *id;
	srtp_t ctx;
	srtp_policy_t policy;
	char sbuf[1500];
	int slen;
	/* Keep track of how many forwarders are using this context */
	uint8_t count;
};
static void janus_videoroom_srtp_context_free(gpointer data);
/* RTCP support in RTP forwarders */
static void janus_videoroom_rtp_forwarder_rtcp_receive(janus_videoroom_rtp_forwarder *forward);
static gboolean janus_videoroom_rtp_forwarder_rtcp_prepare(GSource *source, gint *timeout) {
	*timeout = -1;
	return FALSE;
}
static gboolean janus_videoroom_rtp_forwarder_rtcp_dispatch(GSource *source, GSourceFunc callback, gpointer user_data) {
	janus_videoroom_rtp_forwarder *f = (janus_videoroom_rtp_forwarder *)source;
	/* Receive the packet */
	janus_videoroom_rtp_forwarder_rtcp_receive(f);
	return G_SOURCE_CONTINUE;
}
static void janus_videoroom_rtp_forwarder_rtcp_finalize(GSource *source) {
	janus_videoroom_rtp_forwarder *f = (janus_videoroom_rtp_forwarder *)source;
	/* Remove the reference to the forwarder */
	janus_refcount_decrease(&f->ref);
}
static GSourceFuncs janus_videoroom_rtp_forwarder_rtcp_funcs = {
	janus_videoroom_rtp_forwarder_rtcp_prepare,
	NULL,
	janus_videoroom_rtp_forwarder_rtcp_dispatch,
	janus_videoroom_rtp_forwarder_rtcp_finalize,
	NULL, NULL
};
static GMainContext *rtcpfwd_ctx = NULL;
static GMainLoop *rtcpfwd_loop = NULL;
static GThread *rtcpfwd_thread = NULL;
static void *janus_videoroom_rtp_forwarder_rtcp_thread(void *data);

typedef struct janus_videoroom_publisher {
	janus_videoroom_session *session;
<<<<<<< HEAD
	janus_videoroom *room;		/* Room */
	guint64 room_id;			/* Unique room ID */
	guint64 user_id;			/* Unique ID in the room */
	guint32 pvt_id;				/* This is sent to the publisher for mapping purposes, but shouldn't be shared with others */
	gchar *display;				/* Display name (just for fun) */
	gboolean firefox;			/* Firefox and Chrome use different b= attributes (TIAS vs AS) */
	GList *streams;				/* List of media streams sent by this publisher (audio, video and/or data) */
	GHashTable *streams_byid;	/* As above, indexed by mindex */
	GHashTable *streams_bymid;	/* As above, indexed by mid */
	int data_mindex;			/* We keep track of the mindex for data, as there can only be one */
	janus_mutex streams_mutex;
=======
	janus_videoroom *room;	/* Room */
	guint64 room_id;	/* Unique room ID */
	guint64 user_id;	/* Unique ID in the room */
	guint32 pvt_id;		/* This is sent to the publisher for mapping purposes, but shouldn't be shared with others */
	gchar *display;		/* Display name (just for fun) */
	gchar *sdp;			/* The SDP this publisher negotiated, if any */
	gboolean audio, video, data;		/* Whether audio, video and/or data is going to be sent by this publisher */
	janus_audiocodec acodec;	/* Audio codec this publisher is using */
	janus_videocodec vcodec;	/* Video codec this publisher is using */
	guint32 audio_pt;		/* Audio payload type (Opus) */
	guint32 video_pt;		/* Video payload type (depends on room configuration) */
	guint32 audio_ssrc;		/* Audio SSRC of this publisher */
	guint32 video_ssrc;		/* Video SSRC of this publisher */
	gboolean do_opusfec;	/* Whether this publisher is sending inband Opus FEC */
	uint32_t ssrc[3];		/* Only needed in case VP8 (or H.264) simulcasting is involved */
	int rtpmapid_extmap_id;	/* Only needed for debugging in case Firefox's RID-based simulcasting is involved */
	char *rid[3];			/* Only needed for debugging in case Firefox's RID-based simulcasting is involved */
	guint8 audio_level_extmap_id;		/* Audio level extmap ID */
	guint8 video_orient_extmap_id;		/* Video orientation extmap ID */
	guint8 playout_delay_extmap_id;		/* Playout delay extmap ID */
	guint8 transport_wide_cc_extmap_id; /* Transport wide cc extmap ID */
	gboolean audio_active;
	gboolean video_active;
	int audio_dBov_level;		/* Value in dBov of the audio level (last value from extension) */
	int audio_active_packets;	/* Participant's number of audio packets to accumulate */
	int audio_dBov_sum;			/* Participant's accumulated dBov value for audio level*/
	gboolean talking;			/* Whether this participant is currently talking (uses audio levels extension) */
	gboolean data_active;
	gboolean firefox;	/* We send Firefox users a different kind of FIR */
>>>>>>> 82e5db8f
	uint32_t bitrate;
	gint64 remb_startup;		/* Incremental changes on REMB to reach the target at startup */
	gint64 remb_latest;			/* Time of latest sent REMB (to avoid flooding) */
	gboolean recording_active;	/* Whether this publisher has to be recorded or not */
	gchar *recording_base;		/* Base name for the recording (e.g., /path/to/filename, will generate /path/to/filename-audio.mjr and/or /path/to/filename-video.mjr */
	janus_mutex rec_mutex;		/* Mutex to protect the recorders from race conditions */
	GSList *subscriptions;		/* Subscriptions this publisher has created (who this publisher is watching) */
	janus_mutex subscribers_mutex;
	GHashTable *srtp_contexts;	/* SRTP contexts that we can share among RTP forwarders */
	/* Index of RTP (or data) forwarders for this stream, if any */
	GHashTable *rtp_forwarders;
	janus_mutex rtp_forwarders_mutex;
	int udp_sock; 				/* The udp socket on which to forward rtp packets */
	gboolean kicked;			/* Whether this participant has been kicked */
	volatile gint destroyed;
	janus_refcount ref;
} janus_videoroom_publisher;
/* Each VideoRoom publisher can share multiple streams, so each stream is its own structure */
typedef struct janus_videoroom_publisher_stream {
	janus_videoroom_publisher *publisher;	/* Publisher instance this stream belongs to */
	janus_videoroom_media type;				/* Type of this stream (audio, video or data) */
	int mindex;								/* mindex of this stream */
	char *mid;								/* mid of this stream */
	char *description;						/* Description of this stream (user provided) */
	gboolean active;						/* Whether this stream is active or not */
	janus_audiocodec acodec;				/* Audio codec this publisher is using (if audio) */
	janus_videocodec vcodec;				/* Video codec this publisher is using (if video) */
	int pt;									/* Payload type of this stream (if audio or video) */
	guint32 ssrc;							/* Internal SSRC of this stream */
	gint64 pli_latest;						/* Time of latest sent PLI (to avoid flooding) */
	gboolean simulcast, svc;				/* Whether this stream uses simulcast or VP9 SVC */
	uint32_t vssrc[3];						/* Only needed in case VP8 (or H.264) simulcasting is involved */
	int rtpmapid_extmap_id;					/* Only needed for debugging in case Firefox's RID-based simulcasting is involved */
	char *rid[3];							/* Only needed for debugging in case Firefox's RID-based simulcasting is involved */
	/* RTP extensions, if negotiated */
	guint8 audio_level_extmap_id;			/* Audio level extmap ID */
	guint8 video_orient_extmap_id;			/* Video orientation extmap ID */
	guint8 playout_delay_extmap_id;			/* Playout delay extmap ID */
	guint8 transport_wide_cc_extmap_id; 	/* Transport wide cc extmap ID */
	janus_sdp_mdirection audio_level_mdir, video_orient_mdir, playout_delay_mdir;
	/* Audio level processing, if enabled */
	int audio_dBov_level;					/* Value in dBov of the audio level (last value from extension) */
	int audio_active_packets;				/* Participant's number of audio packets to accumulate */
	int audio_dBov_sum;						/* Participant's accumulated dBov value for audio level */
	gboolean talking;						/* Whether this participant is currently talking (uses audio levels extension) */
	/* Recording related stuff, if enabled */
	janus_recorder *rc;
	janus_rtp_switching_context rec_ctx;
	janus_rtp_simulcasting_context rec_simctx;
	/* RTP (or data) forwarders for this stream, if any */
	GHashTable *rtp_forwarders;
	janus_mutex rtp_forwarders_mutex;
	/* Subscriptions to this publisher stream (who's receiving it)  */
	GSList *subscribers;
	janus_mutex subscribers_mutex;
	volatile gint destroyed;
	janus_refcount ref;
} janus_videoroom_publisher_stream;
static janus_videoroom_rtp_forwarder *janus_videoroom_rtp_forwarder_add_helper(janus_videoroom_publisher *p,
	janus_videoroom_publisher_stream *stream,
	const gchar *host, int port, int rtcp_port, int pt, uint32_t ssrc,
	gboolean simulcast, int srtp_suite, const char *srtp_crypto,
	int substream, gboolean is_video, gboolean is_data);
static json_t *janus_videoroom_rtp_forwarder_summary(janus_videoroom_rtp_forwarder *f);

typedef struct janus_videoroom_subscriber {
	janus_videoroom_session *session;
	janus_videoroom *room;		/* Room */
	guint64 room_id;			/* Unique room ID */
	GList *streams;				/* List of media stream subscriptions originated by this subscriber (audio, video and/or data) */
	GHashTable *streams_byid;	/* As above, indexed by mindex */
	GHashTable *streams_bymid;	/* As above, indexed by mid */
	janus_mutex streams_mutex;
	gboolean close_pc;			/* Whether we should automatically close the PeerConnection when the last stream goes away */
	guint32 pvt_id;				/* Private ID of the participant that is subscribing (if available/provided) */
	gboolean paused;
	gboolean kicked;			/* Whether this subscription belongs to a participant that has been kicked */
	volatile gint answered, pending_offer, pending_restart;
	volatile gint destroyed;
	janus_refcount ref;
} janus_videoroom_subscriber;
/* Each VideoRoom subscriber can be subscribed to multiple streams, belonging to
 * the same or different publishers: as such, each stream is its own structure */
typedef struct janus_videoroom_subscriber_stream {
	janus_videoroom_subscriber *subscriber;			/* Subscriber instance this stream belongs to */
	janus_videoroom_publisher_stream *ps;			/* Publisher stream */
	int mindex;				/* The media index of this stream (may not be the same as the publisher stream) */
	char *mid;				/* The mid of this stream (may not be the same as the publisher stream) */
	gboolean send;			/* Whether this stream media must be sent to this subscriber */
	/* The following properties are copied from the source, in case this stream becomes inactive */
	janus_videoroom_media type;			/* Type of this stream (audio, video or data) */
	janus_audiocodec acodec;			/* Audio codec this publisher is using (if audio) */
	janus_videocodec vcodec;			/* Video codec this publisher is using (if video) */
	int pt;								/* Payload type of this stream (if audio or video) */
	guint8 audio_level_extmap_id;		/* Audio level extmap ID */
	guint8 video_orient_extmap_id;		/* Video orientation extmap ID */
	guint8 playout_delay_extmap_id;		/* Playout delay extmap ID */
	guint8 transport_wide_cc_extmap_id; /* Transport wide cc extmap ID */
	/* RTP and simulcasting contexts */
	janus_rtp_switching_context context;
	janus_rtp_simulcasting_context sim_context;
	janus_vp8_simulcast_context vp8_context;
	/* The following are only relevant if we're doing VP9 SVC, and are not to be confused with plain
	 * simulcast, which has similar info (substream/templayer) but in a completely different context */
	int spatial_layer, target_spatial_layer;
	int temporal_layer, target_temporal_layer;
	volatile gint ready, destroyed;
	janus_refcount ref;
} janus_videoroom_subscriber_stream;

typedef struct janus_videoroom_rtp_relay_packet {
	janus_videoroom_publisher_stream *source;
	janus_rtp_header *data;
	gint length;
	gboolean is_video;
	uint32_t ssrc[3];
	uint32_t timestamp;
	uint16_t seq_number;
	/* The following are only relevant if we're doing VP9 SVC*/
	gboolean svc;
	int spatial_layer;
	int temporal_layer;
	uint8_t pbit, dbit, ubit, bbit, ebit;
} janus_videoroom_rtp_relay_packet;


/* Freeing stuff */
static void janus_videoroom_subscriber_stream_destroy(janus_videoroom_subscriber_stream *s) {
	if(s && g_atomic_int_compare_and_exchange(&s->destroyed, 0, 1))
		janus_refcount_decrease(&s->ref);
	/* TODO Should unref the subscriber instance? */
}

static void janus_videoroom_subscriber_stream_unref(janus_videoroom_subscriber_stream *s) {
	/* Decrease the counter */
	if(s)
		janus_refcount_decrease(&s->ref);
}

static void janus_videoroom_subscriber_stream_free(const janus_refcount *s_ref) {
	janus_videoroom_subscriber_stream *s = janus_refcount_containerof(s_ref, janus_videoroom_subscriber_stream, ref);
	/* This subscriber stream can be destroyed, free all the resources */
		/* TODO Anything else we should free? */
	g_free(s->mid);
	g_free(s);
}

static void janus_videoroom_subscriber_destroy(janus_videoroom_subscriber *s) {
	if(s && g_atomic_int_compare_and_exchange(&s->destroyed, 0, 1))
		janus_refcount_decrease(&s->ref);
}

static void janus_videoroom_subscriber_free(const janus_refcount *s_ref) {
	janus_videoroom_subscriber *s = janus_refcount_containerof(s_ref, janus_videoroom_subscriber, ref);
	/* This subscriber can be destroyed, free all the resources */
	/* TODO Get rid of all the streams */
	g_list_free_full(s->streams, (GDestroyNotify)(janus_videoroom_subscriber_stream_destroy));
	g_hash_table_unref(s->streams_byid);
	g_hash_table_unref(s->streams_bymid);
		/* TODO Unref the publisher stream? */

	g_free(s);
}

static void janus_videoroom_publisher_stream_destroy(janus_videoroom_publisher_stream *ps) {
	if(ps && g_atomic_int_compare_and_exchange(&ps->destroyed, 0, 1)) {
		if(ps->publisher)
			janus_refcount_decrease(&ps->publisher->ref);
		ps->publisher = NULL;
		janus_refcount_decrease(&ps->ref);
	}
	/* TODO Should unref the publisher instance? */
}

static void janus_videoroom_publisher_stream_unref(janus_videoroom_publisher_stream *ps) {
	/* Decrease the counter */
	if(ps)
		janus_refcount_decrease(&ps->ref);
}

static void janus_videoroom_publisher_stream_free(const janus_refcount *ps_ref) {
	janus_videoroom_publisher_stream *ps = janus_refcount_containerof(ps_ref, janus_videoroom_publisher_stream, ref);
	/* This publisher stream can be destroyed, free all the resources */
		/* TODO Anything else we should free? */
	g_free(ps->mid);
	g_free(ps->description);
	janus_recorder_destroy(ps->rc);
	g_hash_table_destroy(ps->rtp_forwarders);
	ps->rtp_forwarders = NULL;
	janus_mutex_destroy(&ps->rtp_forwarders_mutex);
	g_slist_free(ps->subscribers);
	janus_mutex_destroy(&ps->subscribers_mutex);
	g_free(ps);
}

static void janus_videoroom_publisher_dereference(janus_videoroom_publisher *p) {
	/* This is used by g_pointer_clear and g_hash_table_new_full so that NULL is only possible if that was inserted into the hash table. */
	janus_refcount_decrease(&p->ref);
}

static void janus_videoroom_publisher_dereference_nodebug(janus_videoroom_publisher *p) {
	janus_refcount_decrease_nodebug(&p->ref);
}

static void janus_videoroom_publisher_destroy(janus_videoroom_publisher *p) {
	if(p && g_atomic_int_compare_and_exchange(&p->destroyed, 0, 1))
		janus_refcount_decrease(&p->ref);
}

static void janus_videoroom_publisher_free(const janus_refcount *p_ref) {
	janus_videoroom_publisher *p = janus_refcount_containerof(p_ref, janus_videoroom_publisher, ref);
	g_free(p->display);
	p->display = NULL;
	g_free(p->recording_base);
	p->recording_base = NULL;
	/* Get rid of all the streams */
	g_list_free_full(p->streams, (GDestroyNotify)(janus_videoroom_publisher_stream_destroy));
	g_hash_table_unref(p->streams_byid);
	g_hash_table_unref(p->streams_bymid);

	if(p->udp_sock > 0)
		close(p->udp_sock);
	g_hash_table_destroy(p->rtp_forwarders);
	janus_mutex_destroy(&p->rtp_forwarders_mutex);
	g_hash_table_destroy(p->srtp_contexts);
	p->srtp_contexts = NULL;

	g_slist_free(p->subscriptions);
	janus_mutex_destroy(&p->subscribers_mutex);
	g_free(p);
}

static void janus_videoroom_session_destroy(janus_videoroom_session *session) {
	if(session && g_atomic_int_compare_and_exchange(&session->destroyed, 0, 1))
		janus_refcount_decrease(&session->ref);
}

static void janus_videoroom_session_free(const janus_refcount *session_ref) {
	janus_videoroom_session *session = janus_refcount_containerof(session_ref, janus_videoroom_session, ref);
	/* Remove the reference to the core plugin session */
	janus_refcount_decrease(&session->handle->ref);
	/* This session can be destroyed, free all the resources */
	janus_mutex_destroy(&session->mutex);
	g_free(session);
}

static void janus_videoroom_room_dereference(janus_videoroom *room) {
	janus_refcount_decrease(&room->ref);
}

static void janus_videoroom_room_destroy(janus_videoroom *room) {
	if(room && g_atomic_int_compare_and_exchange(&room->destroyed, 0, 1))
		janus_refcount_decrease(&room->ref);
}

static void janus_videoroom_room_free(const janus_refcount *room_ref) {
	janus_videoroom *room = janus_refcount_containerof(room_ref, janus_videoroom, ref);
	/* This room can be destroyed, free all the resources */
	g_free(room->room_name);
	g_free(room->room_secret);
	g_free(room->room_pin);
	g_free(room->rec_dir);
	g_hash_table_destroy(room->participants);
	g_hash_table_destroy(room->private_ids);
	g_hash_table_destroy(room->allowed);
	g_free(room);
}

static void janus_videoroom_message_free(janus_videoroom_message *msg) {
	if(!msg || msg == &exit_message)
		return;

	if(msg->handle && msg->handle->plugin_handle) {
		janus_videoroom_session *session = (janus_videoroom_session *)msg->handle->plugin_handle;
		janus_refcount_decrease(&session->ref);
	}
	msg->handle = NULL;

	g_free(msg->transaction);
	msg->transaction = NULL;
	if(msg->message)
		json_decref(msg->message);
	msg->message = NULL;
	if(msg->jsep)
		json_decref(msg->jsep);
	msg->jsep = NULL;

	g_free(msg);
}

static void janus_videoroom_codecstr(janus_videoroom *videoroom, char *audio_codecs, char *video_codecs, int str_len, const char *split) {
	if (audio_codecs) {
		audio_codecs[0] = 0;
		g_snprintf(audio_codecs, str_len, "%s", janus_audiocodec_name(videoroom->acodec[0]));
		if (videoroom->acodec[1] != JANUS_AUDIOCODEC_NONE) {
			g_strlcat(audio_codecs, split, str_len);
			g_strlcat(audio_codecs, janus_audiocodec_name(videoroom->acodec[1]), str_len);
		}
		if (videoroom->acodec[2] != JANUS_AUDIOCODEC_NONE) {
			g_strlcat(audio_codecs, split, str_len);
			g_strlcat(audio_codecs, janus_audiocodec_name(videoroom->acodec[2]), str_len);
		}
	}
	if (video_codecs) {
		video_codecs[0] = 0;
		g_snprintf(video_codecs, str_len, "%s", janus_videocodec_name(videoroom->vcodec[0]));
		if (videoroom->vcodec[1] != JANUS_VIDEOCODEC_NONE) {
			g_strlcat(video_codecs, split, str_len);
			g_strlcat(video_codecs, janus_videocodec_name(videoroom->vcodec[1]), str_len);
		}
		if (videoroom->vcodec[2] != JANUS_VIDEOCODEC_NONE) {
			g_strlcat(video_codecs, split, str_len);
			g_strlcat(video_codecs, janus_videocodec_name(videoroom->vcodec[2]), str_len);
		}
	}
}

static void janus_videoroom_reqpli(janus_videoroom_publisher_stream *ps, const char *reason) {
	/* Send a PLI */
	char buf[12];
	janus_rtcp_pli((char *)&buf, 12);
	JANUS_LOG(LOG_VERB, "%s sending PLI to %"SCNu64" (%s)\n", reason,
		ps->publisher->user_id, ps->publisher->display ? ps->publisher->display : "??");
	gateway->relay_rtcp(ps->publisher->session->handle, ps->mindex, TRUE, buf, 12);
	/* Update the time of when we last sent a keyframe request */
	ps->pli_latest = janus_get_monotonic_time();
}

/* Error codes */
#define JANUS_VIDEOROOM_ERROR_UNKNOWN_ERROR		499
#define JANUS_VIDEOROOM_ERROR_NO_MESSAGE		421
#define JANUS_VIDEOROOM_ERROR_INVALID_JSON		422
#define JANUS_VIDEOROOM_ERROR_INVALID_REQUEST	423
#define JANUS_VIDEOROOM_ERROR_JOIN_FIRST		424
#define JANUS_VIDEOROOM_ERROR_ALREADY_JOINED	425
#define JANUS_VIDEOROOM_ERROR_NO_SUCH_ROOM		426
#define JANUS_VIDEOROOM_ERROR_ROOM_EXISTS		427
#define JANUS_VIDEOROOM_ERROR_NO_SUCH_FEED		428
#define JANUS_VIDEOROOM_ERROR_MISSING_ELEMENT	429
#define JANUS_VIDEOROOM_ERROR_INVALID_ELEMENT	430
#define JANUS_VIDEOROOM_ERROR_INVALID_SDP_TYPE	431
#define JANUS_VIDEOROOM_ERROR_PUBLISHERS_FULL	432
#define JANUS_VIDEOROOM_ERROR_UNAUTHORIZED		433
#define JANUS_VIDEOROOM_ERROR_ALREADY_PUBLISHED	434
#define JANUS_VIDEOROOM_ERROR_NOT_PUBLISHED		435
#define JANUS_VIDEOROOM_ERROR_ID_EXISTS			436
#define JANUS_VIDEOROOM_ERROR_INVALID_SDP		437


/* RTP forwarder helpers */
static janus_videoroom_rtp_forwarder *janus_videoroom_rtp_forwarder_add_helper(janus_videoroom_publisher *p,
		janus_videoroom_publisher_stream *stream,
		const gchar *host, int port, int rtcp_port, int pt, uint32_t ssrc,
		gboolean simulcast, int srtp_suite, const char *srtp_crypto,
		int substream, gboolean is_video, gboolean is_data) {
	if(!p || !stream || !host) {
		return NULL;
	}
	janus_mutex_lock(&stream->rtp_forwarders_mutex);
	/* Do we need to bind to a port for RTCP? */
	int fd = -1;
	uint16_t local_rtcp_port = 0;
	if(!is_data && rtcp_port > -1) {
		fd = socket(AF_INET, SOCK_DGRAM, IPPROTO_UDP);
		if(fd < 0) {
			JANUS_LOG(LOG_ERR, "Error creating RTCP socket for new RTP forwarder... %d (%s)\n",
				errno, strerror(errno));
			return NULL;
		}
		struct sockaddr_in address;
		socklen_t len = sizeof(address);
		memset(&address, 0, sizeof(address));
		address.sin_family = AF_INET;
		address.sin_port = htons(0);	/* The RTCP port we received is the remote one */
		address.sin_addr.s_addr = INADDR_ANY;
		if(bind(fd, (struct sockaddr *)&address, sizeof(struct sockaddr)) < 0 ||
				getsockname(fd, (struct sockaddr *)&address, &len) < 0) {
			JANUS_LOG(LOG_ERR, "Error binding RTCP socket for new RTP forwarder... %d (%s)\n",
				errno, strerror(errno));
			close(fd);
			return NULL;
		}
		local_rtcp_port = ntohs(address.sin_port);
		JANUS_LOG(LOG_VERB, "Bound local %s RTCP port: %"SCNu16"\n",
			is_video ? "video" : "audio", local_rtcp_port);
	}
	janus_videoroom_rtp_forwarder *forward = NULL;
	if(fd < 0) {
		forward = g_malloc0(sizeof(janus_videoroom_rtp_forwarder));
	} else {
		GSource *source = g_source_new(&janus_videoroom_rtp_forwarder_rtcp_funcs, sizeof(janus_videoroom_rtp_forwarder));
		g_source_set_priority(source, G_PRIORITY_DEFAULT);
		g_source_add_unix_fd(source, fd, G_IO_IN | G_IO_ERR);
		forward = (janus_videoroom_rtp_forwarder *)source;
	}
	forward->source = stream;
	forward->rtcp_fd = fd;
	forward->local_rtcp_port = local_rtcp_port;
	forward->remote_rtcp_port = rtcp_port;
	/* First of all, let's check if we need to setup an SRTP forwarder */
	if(!is_data && srtp_suite > 0 && srtp_crypto != NULL) {
		/* First of all, let's check if there's already an RTP forwarder with
		 * the same SRTP context: make sure SSRC and pt are the same too */
		char media[10] = {0};
		if(!is_video) {
			g_sprintf(media, "audio");
		} else if(is_video) {
			g_sprintf(media, "video%d", substream);
		}
		char srtp_id[256] = {0};
		g_snprintf(srtp_id, 255, "%s-%s-%"SCNu32"-%d", srtp_crypto, media, ssrc, pt);
		JANUS_LOG(LOG_VERB, "SRTP context ID: %s\n", srtp_id);
		janus_videoroom_srtp_context *srtp_ctx = g_hash_table_lookup(p->srtp_contexts, srtp_id);
		if(srtp_ctx != NULL) {
			JANUS_LOG(LOG_VERB, "  -- Reusing existing SRTP context\n");
			srtp_ctx->count++;
			forward->srtp_ctx = srtp_ctx;
		} else {
			/* Nope, base64 decode the crypto string and set it as a new SRTP context */
			JANUS_LOG(LOG_VERB, "  -- Creating new SRTP context\n");
			srtp_ctx = g_malloc0(sizeof(janus_videoroom_srtp_context));
			gsize len = 0;
			guchar *decoded = g_base64_decode(srtp_crypto, &len);
			if(len < SRTP_MASTER_LENGTH) {
				janus_mutex_unlock(&stream->rtp_forwarders_mutex);
				JANUS_LOG(LOG_ERR, "Invalid SRTP crypto (%s)\n", srtp_crypto);
				g_free(decoded);
				g_free(srtp_ctx);
				if(forward->rtcp_fd > -1)
					close(forward->rtcp_fd);
				g_free(forward);
				return NULL;
			}
			/* Set SRTP policy */
			srtp_policy_t *policy = &srtp_ctx->policy;
			srtp_crypto_policy_set_rtp_default(&(policy->rtp));
			if(srtp_suite == 32) {
				srtp_crypto_policy_set_aes_cm_128_hmac_sha1_32(&(policy->rtp));
			} else if(srtp_suite == 80) {
				srtp_crypto_policy_set_aes_cm_128_hmac_sha1_80(&(policy->rtp));
			}
			policy->ssrc.type = ssrc_any_inbound;
			policy->key = decoded;
			policy->next = NULL;
			/* Create SRTP context */
			srtp_err_status_t res = srtp_create(&srtp_ctx->ctx, policy);
			if(res != srtp_err_status_ok) {
				/* Something went wrong... */
				janus_mutex_unlock(&stream->rtp_forwarders_mutex);
				JANUS_LOG(LOG_ERR, "Error creating forwarder SRTP session: %d (%s)\n", res, janus_srtp_error_str(res));
				g_free(decoded);
				policy->key = NULL;
				g_free(srtp_ctx);
				if(forward->rtcp_fd > -1)
					close(forward->rtcp_fd);
				g_free(forward);
				return NULL;
			}
			srtp_ctx->contexts = p->srtp_contexts;
			srtp_ctx->id = g_strdup(srtp_id);
			srtp_ctx->count = 1;
			g_hash_table_insert(p->srtp_contexts, srtp_ctx->id, srtp_ctx);
			forward->srtp_ctx = srtp_ctx;
		}
		forward->is_srtp = TRUE;
	}
	forward->is_video = is_video;
	forward->payload_type = pt;
	forward->ssrc = ssrc;
	forward->substream = substream;
	forward->is_data = is_data;
	forward->serv_addr.sin_family = AF_INET;
	inet_pton(AF_INET, host, &(forward->serv_addr.sin_addr));
	forward->serv_addr.sin_port = htons(port);
	if(is_video && simulcast) {
		forward->simulcast = TRUE;
		janus_rtp_switching_context_reset(&forward->context);
		janus_rtp_simulcasting_context_reset(&forward->sim_context);
		forward->sim_context.substream_target = 2;
		forward->sim_context.templayer_target = 2;
	}
	janus_refcount_init(&forward->ref, janus_videoroom_rtp_forwarder_free);
	guint32 stream_id = janus_random_uint32();
	while(g_hash_table_lookup(stream->publisher->rtp_forwarders, GUINT_TO_POINTER(stream_id)) != NULL &&
			g_hash_table_lookup(stream->rtp_forwarders, GUINT_TO_POINTER(stream_id)) != NULL) {
		stream_id = janus_random_uint32();
	}
	forward->stream_id = stream_id;
	g_hash_table_insert(stream->rtp_forwarders, GUINT_TO_POINTER(stream_id), forward);
	g_hash_table_insert(stream->publisher->rtp_forwarders, GUINT_TO_POINTER(stream_id), GUINT_TO_POINTER(stream_id));
	if(fd > -1) {
		/* We need RTCP: track this file descriptor, and ref the forwarder */
		janus_refcount_increase(&forward->ref);
		g_source_attach((GSource *)forward, rtcpfwd_ctx);
		/* Send a couple of empty RTP packets to the remote port to do latching */
		struct sockaddr_in address;
		socklen_t addrlen = sizeof(address);
		memset(&address, 0, addrlen);
		address.sin_family = AF_INET;
		address.sin_addr.s_addr = forward->serv_addr.sin_addr.s_addr;
		address.sin_port = htons(forward->remote_rtcp_port);
		janus_rtp_header rtp;
		memset(&rtp, 0, sizeof(rtp));
		rtp.version = 2;
		(void)sendto(fd, &rtp, 12, 0, (struct sockaddr *)&address, addrlen);
		(void)sendto(fd, &rtp, 12, 0, (struct sockaddr *)&address, addrlen);
	}
	janus_mutex_unlock(&stream->rtp_forwarders_mutex);
	JANUS_LOG(LOG_VERB, "Added %s/%d rtp_forward to participant %"SCNu64" host: %s:%d stream_id: %"SCNu32"\n",
		is_data ? "data" : (is_video ? "video" : "audio"), substream, p->user_id, host, port, stream_id);
	return forward;
}

static json_t *janus_videoroom_rtp_forwarder_summary(janus_videoroom_rtp_forwarder *f) {
	if(f == NULL)
		return NULL;
	json_t *json = json_object();
	json_object_set_new(json, "stream_id", json_integer(f->stream_id));
	json_object_set_new(json, "ip", json_string(inet_ntoa(f->serv_addr.sin_addr)));
	json_object_set_new(json, "port", json_integer(ntohs(f->serv_addr.sin_port)));
	if(f->is_data) {
		json_object_set_new(json, "type", json_string("data"));
	} else if(f->is_video) {
		json_object_set_new(json, "type", json_string("video"));
		if(f->local_rtcp_port > 0)
			json_object_set_new(json, "local_rtcp_port", json_integer(f->local_rtcp_port));
		if(f->remote_rtcp_port > 0)
			json_object_set_new(json, "remote_rtcp_port", json_integer(f->remote_rtcp_port));
		if(f->payload_type)
			json_object_set_new(json, "pt", json_integer(f->payload_type));
		if(f->ssrc)
			json_object_set_new(json, "ssrc", json_integer(f->ssrc));
		if(f->substream)
			json_object_set_new(json, "substream", json_integer(f->substream));
	} else {
		json_object_set_new(json, "type", json_string("audio"));
		if(f->local_rtcp_port > 0)
			json_object_set_new(json, "local_rtcp_port", json_integer(f->local_rtcp_port));
		if(f->remote_rtcp_port > 0)
			json_object_set_new(json, "remote_rtcp_port", json_integer(f->remote_rtcp_port));
		if(f->payload_type)
			json_object_set_new(json, "pt", json_integer(f->payload_type));
		if(f->ssrc)
			json_object_set_new(json, "ssrc", json_integer(f->ssrc));
	}
	if(f->is_srtp)
		json_object_set_new(json, "srtp", json_true());
	return json;
}

static void janus_videoroom_rtp_forwarder_destroy(janus_videoroom_rtp_forwarder *forward) {
	if(forward && g_atomic_int_compare_and_exchange(&forward->destroyed, 0, 1)) {
		if(forward->rtcp_fd > -1)
			g_source_destroy((GSource *)forward);
		janus_refcount_decrease(&forward->ref);
	}
}
static void janus_videoroom_rtp_forwarder_free(const janus_refcount *f_ref) {
	janus_videoroom_rtp_forwarder *forward = janus_refcount_containerof(f_ref, janus_videoroom_rtp_forwarder, ref);
	if(!forward)
		return;
	if(forward->rtcp_fd > -1)
		close(forward->rtcp_fd);
	if(forward->is_srtp && forward->srtp_ctx) {
		forward->srtp_ctx->count--;
		if(forward->srtp_ctx->count == 0 && forward->srtp_ctx->contexts != NULL)
			g_hash_table_remove(forward->srtp_ctx->contexts, forward->srtp_ctx->id);
	}
	g_free(forward);
	forward = NULL;
}

static void janus_videoroom_srtp_context_free(gpointer data) {
	if(data) {
		janus_videoroom_srtp_context *srtp_ctx = (janus_videoroom_srtp_context *)data;
		if(srtp_ctx) {
			g_free(srtp_ctx->id);
			srtp_dealloc(srtp_ctx->ctx);
			g_free(srtp_ctx->policy.key);
			g_free(srtp_ctx);
			srtp_ctx = NULL;
		}
	}
}


/* Helpers for subscription streams */
static void janus_videoroom_subscriber_stream_add(janus_videoroom_subscriber *subscriber,
		janus_videoroom_publisher_stream *ps,
		gboolean legacy, gboolean do_audio, gboolean do_video, gboolean do_data) {
	/* If this is a legacy subscription ("feed"), use the deprecated properties */
	if(legacy && ((ps->type == JANUS_VIDEOROOM_MEDIA_AUDIO && !do_audio) ||
			(ps->type == JANUS_VIDEOROOM_MEDIA_VIDEO && !do_video) ||
			(ps->type == JANUS_VIDEOROOM_MEDIA_DATA && !do_data))) {
		/* Skip this */
		JANUS_LOG(LOG_WARN, "Skipping %s stream (legacy subscription)\n", janus_videoroom_media_str(ps->type));
		return;
	}
	/* Allocate a new subscriber stream instance */
	janus_videoroom_subscriber_stream *stream = g_malloc0(sizeof(janus_videoroom_subscriber_stream));
	stream->mindex = g_list_length(subscriber->streams);
	stream->subscriber = subscriber;
	stream->ps = ps;
	/* Copy properties from the source */
	stream->type = ps->type;
	stream->acodec = ps->acodec;
	stream->vcodec = ps->vcodec;
	stream->pt = ps->pt;
	char mid[5];
	g_snprintf(mid, sizeof(mid), "%d", stream->mindex);
	stream->mid = g_strdup(mid);
	subscriber->streams = g_list_append(subscriber->streams, stream);
	g_hash_table_insert(subscriber->streams_byid, GINT_TO_POINTER(stream->mindex), stream);
	g_hash_table_insert(subscriber->streams_bymid, g_strdup(stream->mid), stream);
	/* Initialize the stream */
	janus_rtp_switching_context_reset(&stream->context);
	stream->send = TRUE;
	g_atomic_int_set(&stream->destroyed, 0);
	janus_refcount_init(&stream->ref, janus_videoroom_subscriber_stream_free);
	janus_refcount_increase(&stream->ref);	/* This is for the mid-indexed hashtable */
	janus_rtp_simulcasting_context_reset(&stream->sim_context);
	stream->sim_context.substream_target = 2;
	stream->sim_context.templayer_target = 2;
	janus_vp8_simulcast_context_reset(&stream->vp8_context);
	/* This stream may belong to a room where VP9 SVC has been enabled,
	 * let's assume we're interested in all layers for the time being */
	stream->spatial_layer = -1;
	stream->target_spatial_layer = 1;		/* FIXME Chrome sends 0 and 1 */
	stream->temporal_layer = -1;
	stream->target_temporal_layer = 2;	/* FIXME Chrome sends 0, 1 and 2 */
	janus_mutex_lock(&ps->subscribers_mutex);
	ps->subscribers = g_slist_append(ps->subscribers, stream);
	/* The two streams reference each other */
	janus_refcount_increase(&stream->ref);
	janus_refcount_increase(&ps->ref);
	janus_mutex_unlock(&ps->subscribers_mutex);
	return;
}

static int janus_videoroom_subscriber_stream_add_or_replace(janus_videoroom_subscriber *subscriber,
		janus_videoroom_publisher_stream *ps) {
	if(subscriber == NULL || ps == NULL)
		return -1;
	/* First of all, let's check if there's an m-line we can reuse */
	gboolean found = FALSE;
	GList *temp = subscriber->streams;
	while(temp) {
		janus_videoroom_subscriber_stream *stream = (janus_videoroom_subscriber_stream *)temp->data;
		if(stream->ps != NULL && stream->type == ps->type && stream->type == JANUS_VIDEOROOM_MEDIA_DATA) {
			/* We already have a datachannel m-line, no need for others */
			return -2;
		}
		if(stream->ps == NULL && stream->type == ps->type) {
			/* There's an empty m-line of the right type, check if codecs match */
			if(stream->type == JANUS_VIDEOROOM_MEDIA_DATA ||
					(stream->type == JANUS_VIDEOROOM_MEDIA_AUDIO && stream->acodec == ps->acodec) ||
					(stream->type == JANUS_VIDEOROOM_MEDIA_VIDEO && stream->vcodec == ps->vcodec)) {
				found = TRUE;
				JANUS_LOG(LOG_VERB, "Reusing m-line %d for this subscription\n", stream->mindex);
				stream->ps = ps;
				janus_rtp_simulcasting_context_reset(&stream->sim_context);
				if(ps->simulcast) {
					stream->sim_context.substream_target = 2;
					stream->sim_context.templayer_target = 2;
				}
				janus_vp8_simulcast_context_reset(&stream->vp8_context);
				if(ps->svc) {
					/* This stream belongs to a room where VP9 SVC has been enabled,
					 * let's assume we're interested in all layers for the time being */
					stream->spatial_layer = -1;
					stream->target_spatial_layer = 1;		/* FIXME Chrome sends 0 and 1 */
					stream->temporal_layer = -1;
					stream->target_temporal_layer = 2;	/* FIXME Chrome sends 0, 1 and 2 */
				}
				janus_mutex_lock(&ps->subscribers_mutex);
				ps->subscribers = g_slist_append(ps->subscribers, stream);
				/* The two streams reference each other */
				janus_refcount_increase(&stream->ref);
				janus_refcount_increase(&ps->ref);
				janus_mutex_unlock(&ps->subscribers_mutex);
				break;
			}
		}
		temp = temp->next;
	}
	if(found)
		return 0;
	/* We couldn't find any, add a new one */
	janus_videoroom_subscriber_stream_add(subscriber, ps, FALSE, FALSE, FALSE, FALSE);
	return 0;
}

static void janus_videoroom_subscriber_stream_remove(janus_videoroom_subscriber_stream *s, gboolean lock_ps) {
	janus_videoroom_subscriber *subscriber = s->subscriber;
	if(subscriber && subscriber->pvt_id > 0 && subscriber->room != NULL) {
		janus_mutex_lock(&subscriber->room->mutex);
		janus_videoroom_publisher *owner = g_hash_table_lookup(subscriber->room->private_ids, GUINT_TO_POINTER(subscriber->pvt_id));
		if(owner != NULL) {
			janus_mutex_lock(&owner->subscribers_mutex);
			/* Note: we should refcount these subscription-publisher mappings as well */
			owner->subscriptions = g_slist_remove(owner->subscriptions, s);
			janus_mutex_unlock(&owner->subscribers_mutex);
		}
		janus_mutex_unlock(&subscriber->room->mutex);
		//~ if(subscriber->room)
			//~ g_clear_pointer(&subscriber->room, janus_videoroom_room_dereference);
		//~ /* If the subscriber itself has no more active active subscriptions, should we close it? */
		//~ if(subscriber->streams == NULL && subscriber->session && subscriber->close_pc)
			//~ gateway->close_pc(subscriber->session->handle);
	}
	janus_videoroom_publisher_stream *ps = s->ps;
	g_atomic_int_set(&s->ready, 0);
	s->ps = NULL;
	if(ps) {
		/* Remove the subscription from the list of recipients */
		if(lock_ps)
			janus_mutex_lock(&ps->subscribers_mutex);
		ps->subscribers = g_slist_remove(ps->subscribers, s);
		if(lock_ps)
			janus_mutex_unlock(&ps->subscribers_mutex);
		/* Unref the two streams, as they're not related anymore */
		janus_refcount_decrease(&ps->ref);
		janus_refcount_decrease(&s->ref);
	}
}

static json_t *janus_videoroom_subscriber_streams_summary(janus_videoroom_subscriber *subscriber, gboolean legacy, json_t *event) {
	json_t *media = json_array();
	GList *temp = subscriber->streams;
	while(temp) {
		janus_videoroom_subscriber_stream *stream = (janus_videoroom_subscriber_stream *)temp->data;
		janus_refcount_increase(&stream->ref);
		janus_videoroom_publisher_stream *ps = stream->ps;
		if(ps)
			janus_refcount_increase(&ps->ref);
		json_t *m = json_object();
		json_object_set_new(m, "type", json_string(janus_videoroom_media_str(stream->type)));
		json_object_set_new(m, "active", ps ? json_true() : json_false());
		json_object_set_new(m, "mindex", json_integer(stream->mindex));
		json_object_set_new(m, "mid", json_string(stream->mid));
		json_object_set_new(m, "ready", g_atomic_int_get(&stream->ready) ? json_true() : json_false());
		json_object_set_new(m, "send", stream->send ? json_true() : json_false());
		if(ps) {
			if(ps->publisher) {
				json_object_set_new(m, "feed_id", json_integer(ps->publisher->user_id));
				if(ps->publisher->display)
					json_object_set_new(m, "feed_display", json_string(ps->publisher->display));
				/* If this is a legacy subscription, put the info in the generic part too */
				if(legacy && event) {
					json_object_set_new(event, "id", json_integer(ps->publisher->user_id));
					if(ps->publisher->display)
						json_object_set_new(event, "display", json_string(ps->publisher->display));
				}
			}
			if(ps->mid)
				json_object_set_new(m, "feed_mid", json_string(ps->mid));
			if(ps->description)
				json_object_set_new(m, "feed_description", json_string(ps->description));
			if(ps->simulcast) {
				json_t *simulcast = json_object();
				json_object_set_new(simulcast, "substream", json_integer(stream->sim_context.substream));
				json_object_set_new(simulcast, "substream-target", json_integer(stream->sim_context.substream_target));
				json_object_set_new(simulcast, "temporal-layer", json_integer(stream->sim_context.templayer));
				json_object_set_new(simulcast, "temporal-layer-target", json_integer(stream->sim_context.templayer_target));
				json_object_set_new(m, "simulcast", simulcast);
			}
			if(ps->svc) {
				json_t *svc = json_object();
				json_object_set_new(svc, "spatial-layer", json_integer(stream->spatial_layer));
				json_object_set_new(svc, "target-spatial-layer", json_integer(stream->target_spatial_layer));
				json_object_set_new(svc, "temporal-layer", json_integer(stream->temporal_layer));
				json_object_set_new(svc, "target-temporal-layer", json_integer(stream->target_temporal_layer));
				json_object_set_new(m, "svc", svc);
			}
			janus_refcount_decrease(&ps->ref);
		}
		janus_refcount_decrease(&stream->ref);
		json_array_append_new(media, m);
		temp = temp->next;
	}
	return media;
}

/* Helper to generate a new offer with the subscriber streams */
static json_t *janus_videoroom_subscriber_offer(janus_videoroom_subscriber *subscriber) {
	g_atomic_int_set(&subscriber->answered, 0);
	char s_name[100];
	g_snprintf(s_name, sizeof(s_name), "VideoRoom %"SCNu64, subscriber->room->room_id);
	janus_sdp *offer = janus_sdp_generate_offer(s_name, "0.0.0.0",
		JANUS_SDP_OA_DONE);
	GList *temp = subscriber->streams;
	while(temp) {
		janus_videoroom_subscriber_stream *stream = (janus_videoroom_subscriber_stream *)temp->data;
		janus_videoroom_publisher_stream *ps = stream->ps;
		int pt = -1;
		const char *codec = NULL;
		if(stream->type != JANUS_VIDEOROOM_MEDIA_DATA) {
			pt = stream->pt;
			codec = (stream->type == JANUS_VIDEOROOM_MEDIA_AUDIO ?
				janus_audiocodec_name(stream->acodec) : janus_videocodec_name(stream->vcodec));
		}
		janus_sdp_generate_offer_mline(offer,
			JANUS_SDP_OA_MLINE, janus_videoroom_media_sdptype(stream->type),
			JANUS_SDP_OA_MID, stream->mid,
			JANUS_SDP_OA_PT, pt,
			JANUS_SDP_OA_CODEC, codec,
			JANUS_SDP_OA_DIRECTION, ps ? JANUS_SDP_SENDONLY : JANUS_SDP_INACTIVE,
			/* TODO Add other properties from original SDP */
			JANUS_SDP_OA_DONE);
		/* Add the extmap attributes, if needed */
		if(ps) {
			janus_sdp_mline *m = janus_sdp_mline_find_by_index(offer, stream->mindex);
			if(ps->type == JANUS_VIDEOROOM_MEDIA_AUDIO && ps->audio_level_extmap_id > 0) {
				if(m != NULL) {
					janus_sdp_attribute *a = janus_sdp_attribute_create("extmap",
						"%d %s\r\n", ps->audio_level_extmap_id, JANUS_RTP_EXTMAP_AUDIO_LEVEL);
					janus_sdp_attribute_add_to_mline(m, a);
				}
			}
			if(ps->type == JANUS_VIDEOROOM_MEDIA_VIDEO && ps->video_orient_extmap_id > 0) {
				if(m != NULL) {
					janus_sdp_attribute *a = janus_sdp_attribute_create("extmap",
						"%d %s\r\n", ps->video_orient_extmap_id, JANUS_RTP_EXTMAP_VIDEO_ORIENTATION);
					janus_sdp_attribute_add_to_mline(m, a);
				}
			}
			if(ps->type == JANUS_VIDEOROOM_MEDIA_VIDEO && ps->playout_delay_extmap_id > 0) {
				if(m != NULL) {
					janus_sdp_attribute *a = janus_sdp_attribute_create("extmap",
						"%d %s\r\n", ps->playout_delay_extmap_id, JANUS_RTP_EXTMAP_PLAYOUT_DELAY);
					janus_sdp_attribute_add_to_mline(m, a);
				}
			}
		}
		temp = temp->next;
	}
	/* Update (or set) the SDP version */
	subscriber->session->sdp_version++;
	offer->o_version = subscriber->session->sdp_version;
	char *sdp = janus_sdp_write(offer);
	janus_sdp_destroy(offer);
	json_t *jsep = json_pack("{ssss}", "type", "offer", "sdp", sdp);
	g_free(sdp);
	/* Done */
	return jsep;
}


/* Plugin implementation */
int janus_videoroom_init(janus_callbacks *callback, const char *config_path) {
	if(g_atomic_int_get(&stopping)) {
		/* Still stopping from before */
		return -1;
	}
	if(callback == NULL || config_path == NULL) {
		/* Invalid arguments */
		return -1;
	}

	/* Read configuration */
	char filename[255];
	g_snprintf(filename, 255, "%s/%s.jcfg", config_path, JANUS_VIDEOROOM_PACKAGE);
	JANUS_LOG(LOG_VERB, "Configuration file: %s\n", filename);
	config = janus_config_parse(filename);
	if(config == NULL) {
		JANUS_LOG(LOG_WARN, "Couldn't find .jcfg configuration file (%s), trying .cfg\n", JANUS_VIDEOROOM_PACKAGE);
		g_snprintf(filename, 255, "%s/%s.cfg", config_path, JANUS_VIDEOROOM_PACKAGE);
		JANUS_LOG(LOG_VERB, "Configuration file: %s\n", filename);
		config = janus_config_parse(filename);
	}
	config_folder = config_path;
	if(config != NULL)
		janus_config_print(config);

	rooms = g_hash_table_new_full(g_int64_hash, g_int64_equal,
		(GDestroyNotify)g_free, (GDestroyNotify) janus_videoroom_room_destroy);
	sessions = g_hash_table_new_full(NULL, NULL, NULL, (GDestroyNotify)janus_videoroom_session_destroy);

	messages = g_async_queue_new_full((GDestroyNotify) janus_videoroom_message_free);

	/* This is the callback we'll need to invoke to contact the Janus core */
	gateway = callback;

	/* Parse configuration to populate the rooms list */
	if(config != NULL) {
		janus_config_category *config_general = janus_config_get_create(config, NULL, janus_config_type_category, "general");
		/* Any admin key to limit who can "create"? */
		janus_config_item *key = janus_config_get(config, config_general, janus_config_type_item, "admin_key");
		if(key != NULL && key->value != NULL)
			admin_key = g_strdup(key->value);
		janus_config_item *events = janus_config_get(config, config_general, janus_config_type_item, "events");
		if(events != NULL && events->value != NULL)
			notify_events = janus_is_true(events->value);
		if(!notify_events && callback->events_is_enabled()) {
			JANUS_LOG(LOG_WARN, "Notification of events to handlers disabled for %s\n", JANUS_VIDEOROOM_NAME);
		}
		/* Iterate on all rooms */
		GList *clist = janus_config_get_categories(config, NULL), *cl = clist;
		while(cl != NULL) {
			janus_config_category *cat = (janus_config_category *)cl->data;
			if(cat->name == NULL || !strcasecmp(cat->name, "general")) {
				cl = cl->next;
				continue;
			}
			JANUS_LOG(LOG_VERB, "Adding video room '%s'\n", cat->name);
			janus_config_item *desc = janus_config_get(config, cat, janus_config_type_item, "description");
			janus_config_item *priv = janus_config_get(config, cat, janus_config_type_item, "is_private");
			janus_config_item *secret = janus_config_get(config, cat, janus_config_type_item, "secret");
			janus_config_item *pin = janus_config_get(config, cat, janus_config_type_item, "pin");
			janus_config_item *req_pvtid = janus_config_get(config, cat, janus_config_type_item, "require_pvtid");
			janus_config_item *bitrate = janus_config_get(config, cat, janus_config_type_item, "bitrate");
			janus_config_item *bitrate_cap = janus_config_get(config, cat, janus_config_type_item, "bitrate_cap");
			janus_config_item *maxp = janus_config_get(config, cat, janus_config_type_item, "publishers");
			janus_config_item *plifreq = janus_config_get(config, cat, janus_config_type_item, "pli_freq");
			if(plifreq == NULL)	/* For backwards compatibility, we accept fir_freq as well */
				plifreq = janus_config_get(config, cat, janus_config_type_item, "fir_freq");
			janus_config_item *audiocodec = janus_config_get(config, cat, janus_config_type_item, "audiocodec");
			janus_config_item *videocodec = janus_config_get(config, cat, janus_config_type_item, "videocodec");
			janus_config_item *fec = janus_config_get(config, cat, janus_config_type_item, "opus_fec");
			janus_config_item *svc = janus_config_get(config, cat, janus_config_type_item, "video_svc");
			janus_config_item *audiolevel_ext = janus_config_get(config, cat, janus_config_type_item, "audiolevel_ext");
			janus_config_item *audiolevel_event = janus_config_get(config, cat, janus_config_type_item, "audiolevel_event");
			janus_config_item *audio_active_packets = janus_config_get(config, cat, janus_config_type_item, "audio_active_packets");
			janus_config_item *audio_level_average = janus_config_get(config, cat, janus_config_type_item, "audio_level_average");
			janus_config_item *videoorient_ext = janus_config_get(config, cat, janus_config_type_item, "videoorient_ext");
			janus_config_item *playoutdelay_ext = janus_config_get(config, cat, janus_config_type_item, "playoutdelay_ext");
			janus_config_item *transport_wide_cc_ext = janus_config_get(config, cat, janus_config_type_item, "transport_wide_cc_ext");
			janus_config_item *notify_joining = janus_config_get(config, cat, janus_config_type_item, "notify_joining");
			janus_config_item *record = janus_config_get(config, cat, janus_config_type_item, "record");
			janus_config_item *rec_dir = janus_config_get(config, cat, janus_config_type_item, "rec_dir");
			/* Create the video room */
			janus_videoroom *videoroom = g_malloc0(sizeof(janus_videoroom));
			const char *room_num = cat->name;
			if(strstr(room_num, "room-") == room_num)
				room_num += 5;
			videoroom->room_id = g_ascii_strtoull(room_num, NULL, 0);
			char *description = NULL;
			if(desc != NULL && desc->value != NULL && strlen(desc->value) > 0)
				description = g_strdup(desc->value);
			else
				description = g_strdup(cat->name);
			videoroom->room_name = description;
			if(secret != NULL && secret->value != NULL) {
				videoroom->room_secret = g_strdup(secret->value);
			}
			if(pin != NULL && pin->value != NULL) {
				videoroom->room_pin = g_strdup(pin->value);
			}
			videoroom->is_private = priv && priv->value && janus_is_true(priv->value);
			videoroom->require_pvtid = req_pvtid && req_pvtid->value && janus_is_true(req_pvtid->value);
			videoroom->max_publishers = 3;	/* FIXME How should we choose a default? */
			if(maxp != NULL && maxp->value != NULL)
				videoroom->max_publishers = atol(maxp->value);
			if(videoroom->max_publishers < 0)
				videoroom->max_publishers = 3;	/* FIXME How should we choose a default? */
			videoroom->bitrate = 0;
			if(bitrate != NULL && bitrate->value != NULL)
				videoroom->bitrate = atol(bitrate->value);
			if(videoroom->bitrate > 0 && videoroom->bitrate < 64000)
				videoroom->bitrate = 64000;	/* Don't go below 64k */
			videoroom->bitrate_cap = bitrate_cap && bitrate_cap->value && janus_is_true(bitrate_cap->value);
			videoroom->pli_freq = 0;
			if(plifreq != NULL && plifreq->value != NULL)
				videoroom->pli_freq = atol(plifreq->value);
			/* By default, we force Opus as the only audio codec */
			videoroom->acodec[0] = JANUS_AUDIOCODEC_OPUS;
			videoroom->acodec[1] = JANUS_AUDIOCODEC_NONE;
			videoroom->acodec[2] = JANUS_AUDIOCODEC_NONE;
			/* Check if we're forcing a different single codec, or allowing more than one */
			if(audiocodec && audiocodec->value) {
				gchar **list = g_strsplit(audiocodec->value, ",", 4);
				gchar *codec = list[0];
				if(codec != NULL) {
					int i=0;
					while(codec != NULL) {
						if(i == 3) {
							JANUS_LOG(LOG_WARN, "Ignoring extra audio codecs: %s\n", codec);
							break;
						}
						if(strlen(codec) > 0)
							videoroom->acodec[i] = janus_audiocodec_from_name(codec);
						i++;
						codec = list[i];
					}
				}
				g_clear_pointer(&list, g_strfreev);
			}
			/* By default, we force VP8 as the only video codec */
			videoroom->vcodec[0] = JANUS_VIDEOCODEC_VP8;
			videoroom->vcodec[1] = JANUS_VIDEOCODEC_NONE;
			videoroom->vcodec[2] = JANUS_VIDEOCODEC_NONE;
			/* Check if we're forcing a different single codec, or allowing more than one */
			if(videocodec && videocodec->value) {
				gchar **list = g_strsplit(videocodec->value, ",", 4);
				gchar *codec = list[0];
				if(codec != NULL) {
					int i=0;
					while(codec != NULL) {
						if(i == 3) {
							JANUS_LOG(LOG_WARN, "Ignoring extra video codecs: %s\n", codec);
							break;
						}
						if(strlen(codec) > 0)
							videoroom->vcodec[i] = janus_videocodec_from_name(codec);
						i++;
						codec = list[i];
					}
				}
				g_clear_pointer(&list, g_strfreev);
			}
			if(fec && fec->value) {
				videoroom->do_opusfec = janus_is_true(fec->value);
				if(videoroom->acodec[0] != JANUS_AUDIOCODEC_OPUS &&
						videoroom->acodec[1] != JANUS_AUDIOCODEC_OPUS &&
						videoroom->acodec[2] != JANUS_AUDIOCODEC_OPUS) {
					videoroom->do_opusfec = FALSE;
					JANUS_LOG(LOG_WARN, "Inband FEC is only supported for rooms that allow Opus: disabling it...\n");
				}
			}
			if(svc && svc->value && janus_is_true(svc->value)) {
				if(videoroom->vcodec[0] == JANUS_VIDEOCODEC_VP9 &&
						videoroom->vcodec[1] == JANUS_VIDEOCODEC_NONE &&
						videoroom->vcodec[2] == JANUS_VIDEOCODEC_NONE) {
					videoroom->do_svc = TRUE;
				} else {
					JANUS_LOG(LOG_WARN, "SVC is only supported, in an experimental way, for VP9 only rooms: disabling it...\n");
				}
			}
			videoroom->audiolevel_ext = TRUE;
			if(audiolevel_ext != NULL && audiolevel_ext->value != NULL)
				videoroom->audiolevel_ext = janus_is_true(audiolevel_ext->value);
			videoroom->audiolevel_event = FALSE;
			if(audiolevel_event != NULL && audiolevel_event->value != NULL)
				videoroom->audiolevel_event = janus_is_true(audiolevel_event->value);
			if(videoroom->audiolevel_event) {
				videoroom->audio_active_packets = 100;
				if(audio_active_packets != NULL && audio_active_packets->value != NULL){
					if(atoi(audio_active_packets->value) > 0) {
						videoroom->audio_active_packets = atoi(audio_active_packets->value);
					} else {
						JANUS_LOG(LOG_WARN, "Invalid audio_active_packets value, using default: %d\n", videoroom->audio_active_packets);
					}
				}
				videoroom->audio_level_average = 25;
				if(audio_level_average != NULL && audio_level_average->value != NULL) {
					if(atoi(audio_level_average->value) > 0) {
						videoroom->audio_level_average = atoi(audio_level_average->value);
					} else {
						JANUS_LOG(LOG_WARN, "Invalid audio_level_average value provided, using default: %d\n", videoroom->audio_level_average);
					}
				}
			}
			videoroom->videoorient_ext = TRUE;
			if(videoorient_ext != NULL && videoorient_ext->value != NULL)
				videoroom->videoorient_ext = janus_is_true(videoorient_ext->value);
			videoroom->playoutdelay_ext = TRUE;
			if(playoutdelay_ext != NULL && playoutdelay_ext->value != NULL)
				videoroom->playoutdelay_ext = janus_is_true(playoutdelay_ext->value);
			videoroom->transport_wide_cc_ext = FALSE;
			if(transport_wide_cc_ext != NULL && transport_wide_cc_ext->value != NULL)
				videoroom->transport_wide_cc_ext = janus_is_true(transport_wide_cc_ext->value);
			if(record && record->value) {
				videoroom->record = janus_is_true(record->value);
			}
			if(rec_dir && rec_dir->value) {
				videoroom->rec_dir = g_strdup(rec_dir->value);
			}
			/* By default, the videoroom plugin does not notify about participants simply joining the room.
			   It only notifies when the participant actually starts publishing media. */
			videoroom->notify_joining = FALSE;
			if(notify_joining != NULL && notify_joining->value != NULL)
				videoroom->notify_joining = janus_is_true(notify_joining->value);
			g_atomic_int_set(&videoroom->destroyed, 0);
			janus_mutex_init(&videoroom->mutex);
			janus_refcount_init(&videoroom->ref, janus_videoroom_room_free);
			videoroom->participants = g_hash_table_new_full(g_int64_hash, g_int64_equal, (GDestroyNotify)g_free, (GDestroyNotify)janus_videoroom_publisher_dereference);
			videoroom->private_ids = g_hash_table_new(NULL, NULL);
			videoroom->check_allowed = FALSE;	/* Static rooms can't have an "allowed" list yet, no hooks to the configuration file */
			videoroom->allowed = g_hash_table_new_full(g_str_hash, g_str_equal, (GDestroyNotify)g_free, NULL);
			janus_mutex_lock(&rooms_mutex);
			g_hash_table_insert(rooms, janus_uint64_dup(videoroom->room_id), videoroom);
			janus_mutex_unlock(&rooms_mutex);
			/* Compute a list of the supported codecs for the summary */
			char audio_codecs[100], video_codecs[100];
			janus_videoroom_codecstr(videoroom, audio_codecs, video_codecs, sizeof(audio_codecs), "|");
			JANUS_LOG(LOG_VERB, "Created videoroom: %"SCNu64" (%s, %s, %s/%s codecs, secret: %s, pin: %s, pvtid: %s)\n",
				videoroom->room_id, videoroom->room_name,
				videoroom->is_private ? "private" : "public",
				audio_codecs, video_codecs,
				videoroom->room_secret ? videoroom->room_secret : "no secret",
				videoroom->room_pin ? videoroom->room_pin : "no pin",
				videoroom->require_pvtid ? "required" : "optional");
			if(videoroom->record) {
				JANUS_LOG(LOG_VERB, "  -- Room is going to be recorded in %s\n", videoroom->rec_dir ? videoroom->rec_dir : "the current folder");
			}
			cl = cl->next;
		}
		/* Done: we keep the configuration file open in case we get a "create" or "destroy" with permanent=true */
	}

	/* Show available rooms */
	janus_mutex_lock(&rooms_mutex);
	GHashTableIter iter;
	gpointer value;
	g_hash_table_iter_init(&iter, rooms);
	while (g_hash_table_iter_next(&iter, NULL, &value)) {
		janus_videoroom *vr = value;
		/* Compute a list of the supported codecs for the summary */
		char audio_codecs[100], video_codecs[100];
		janus_videoroom_codecstr(vr, audio_codecs, video_codecs, sizeof(audio_codecs), "|");
		JANUS_LOG(LOG_VERB, "  ::: [%"SCNu64"][%s] %"SCNu32", max %d publishers, PLI frequency of %d seconds, %s audio codec(s), %s video codec(s)\n",
			vr->room_id, vr->room_name, vr->bitrate, vr->max_publishers, vr->pli_freq,
			audio_codecs, video_codecs);
	}
	janus_mutex_unlock(&rooms_mutex);

	/* Thread for handling incoming RTCP packets from RTP forwarders, if any */
	rtcpfwd_ctx = g_main_context_new();
	rtcpfwd_loop = g_main_loop_new(rtcpfwd_ctx, FALSE);
	GError *error = NULL;
	rtcpfwd_thread = g_thread_try_new("videoroom rtcpfwd", janus_videoroom_rtp_forwarder_rtcp_thread, NULL, &error);
	if(error != NULL) {
		/* We show the error but it's not fatal */
		JANUS_LOG(LOG_ERR, "Got error %d (%s) trying to launch the VideoRoom RTCP thread for RTP forwarders...\n",
			error->code, error->message ? error->message : "??");
		g_error_free(error);
	}

	g_atomic_int_set(&initialized, 1);

	/* Launch the thread that will handle incoming messages */
	error = NULL;
	handler_thread = g_thread_try_new("videoroom handler", janus_videoroom_handler, NULL, &error);
	if(error != NULL) {
		g_atomic_int_set(&initialized, 0);
		JANUS_LOG(LOG_ERR, "Got error %d (%s) trying to launch the VideoRoom handler thread...\n",
			error->code, error->message ? error->message : "??");
		janus_config_destroy(config);
		return -1;
	}
	JANUS_LOG(LOG_INFO, "%s initialized!\n", JANUS_VIDEOROOM_NAME);
	return 0;
}

void janus_videoroom_destroy(void) {
	if(!g_atomic_int_get(&initialized))
		return;
	g_atomic_int_set(&stopping, 1);

	g_async_queue_push(messages, &exit_message);
	if(handler_thread != NULL) {
		g_thread_join(handler_thread);
		handler_thread = NULL;
	}
	if(rtcpfwd_thread != NULL) {
		if(g_main_loop_is_running(rtcpfwd_loop)) {
			g_main_loop_quit(rtcpfwd_loop);
			g_main_context_wakeup(rtcpfwd_ctx);
		}
		g_thread_join(rtcpfwd_thread);
		rtcpfwd_thread = NULL;
	}

	/* FIXME We should destroy the sessions cleanly */
	janus_mutex_lock(&sessions_mutex);
	g_hash_table_destroy(sessions);
	sessions = NULL;
	janus_mutex_unlock(&sessions_mutex);

	janus_mutex_lock(&rooms_mutex);
	g_hash_table_destroy(rooms);
	rooms = NULL;
	janus_mutex_unlock(&rooms_mutex);

	g_async_queue_unref(messages);
	messages = NULL;

	janus_config_destroy(config);
	g_free(admin_key);

	g_atomic_int_set(&initialized, 0);
	g_atomic_int_set(&stopping, 0);
	JANUS_LOG(LOG_INFO, "%s destroyed!\n", JANUS_VIDEOROOM_NAME);
}

int janus_videoroom_get_api_compatibility(void) {
	/* Important! This is what your plugin MUST always return: don't lie here or bad things will happen */
	return JANUS_PLUGIN_API_VERSION;
}

int janus_videoroom_get_version(void) {
	return JANUS_VIDEOROOM_VERSION;
}

const char *janus_videoroom_get_version_string(void) {
	return JANUS_VIDEOROOM_VERSION_STRING;
}

const char *janus_videoroom_get_description(void) {
	return JANUS_VIDEOROOM_DESCRIPTION;
}

const char *janus_videoroom_get_name(void) {
	return JANUS_VIDEOROOM_NAME;
}

const char *janus_videoroom_get_author(void) {
	return JANUS_VIDEOROOM_AUTHOR;
}

const char *janus_videoroom_get_package(void) {
	return JANUS_VIDEOROOM_PACKAGE;
}

static janus_videoroom_session *janus_videoroom_lookup_session(janus_plugin_session *handle) {
	janus_videoroom_session *session = NULL;
	if (g_hash_table_contains(sessions, handle)) {
		session = (janus_videoroom_session *)handle->plugin_handle;
	}
	return session;
}

void janus_videoroom_create_session(janus_plugin_session *handle, int *error) {
	if(g_atomic_int_get(&stopping) || !g_atomic_int_get(&initialized)) {
		*error = -1;
		return;
	}
	janus_videoroom_session *session = g_malloc0(sizeof(janus_videoroom_session));
	session->handle = handle;
	session->participant_type = janus_videoroom_p_type_none;
	session->participant = NULL;
	g_atomic_int_set(&session->hangingup, 0);
	g_atomic_int_set(&session->destroyed, 0);
	handle->plugin_handle = session;
	janus_mutex_init(&session->mutex);
	janus_refcount_init(&session->ref, janus_videoroom_session_free);

	janus_mutex_lock(&sessions_mutex);
	g_hash_table_insert(sessions, handle, session);
	janus_mutex_unlock(&sessions_mutex);

	return;
}

static janus_videoroom_publisher *janus_videoroom_session_get_publisher(janus_videoroom_session *session) {
	janus_mutex_lock(&session->mutex);
	janus_videoroom_publisher *publisher = (janus_videoroom_publisher *)session->participant;
	if(publisher)
		janus_refcount_increase(&publisher->ref);
	janus_mutex_unlock(&session->mutex);
	return publisher;
}

static janus_videoroom_publisher *janus_videoroom_session_get_publisher_nodebug(janus_videoroom_session *session) {
	janus_mutex_lock(&session->mutex);
	janus_videoroom_publisher *publisher = (janus_videoroom_publisher *)session->participant;
	if(publisher)
		janus_refcount_increase_nodebug(&publisher->ref);
	janus_mutex_unlock(&session->mutex);
	return publisher;
}

static void janus_videoroom_notify_participants(janus_videoroom_publisher *participant, json_t *msg) {
	/* participant->room->mutex has to be locked. */
	if(participant->room == NULL)
		return;
	GHashTableIter iter;
	gpointer value;
	g_hash_table_iter_init(&iter, participant->room->participants);
	while (participant->room && !g_atomic_int_get(&participant->room->destroyed) && g_hash_table_iter_next(&iter, NULL, &value)) {
		janus_videoroom_publisher *p = value;
		if(p && p->session && p != participant) {
			JANUS_LOG(LOG_VERB, "Notifying participant %"SCNu64" (%s)\n", p->user_id, p->display ? p->display : "??");
			int ret = gateway->push_event(p->session->handle, &janus_videoroom_plugin, NULL, msg, NULL);
			JANUS_LOG(LOG_VERB, "  >> %d (%s)\n", ret, janus_get_api_error(ret));
		}
	}
}

static void janus_videoroom_participant_joining(janus_videoroom_publisher *p) {
	/* we need to check if the room still exists, may have been destroyed already */
	if(p->room == NULL)
		return;
	if(!g_atomic_int_get(&p->room->destroyed) && p->room->notify_joining) {
		json_t *event = json_object();
		json_t *user = json_object();
		json_object_set_new(user, "id", json_integer(p->user_id));
		if (p->display) {
			json_object_set_new(user, "display", json_string(p->display));
		}
		json_object_set_new(event, "videoroom", json_string("event"));
		json_object_set_new(event, "room", json_integer(p->room_id));
		json_object_set_new(event, "joining", user);
		janus_videoroom_notify_participants(p, event);
		/* user gets deref-ed by the owner event */
		json_decref(event);
	}
}

static void janus_videoroom_leave_or_unpublish(janus_videoroom_publisher *participant, gboolean is_leaving, gboolean kicked) {
	/* we need to check if the room still exists, may have been destroyed already */
	if(participant->room == NULL)
		return;
	janus_mutex_lock(&rooms_mutex);
	if (!g_hash_table_lookup(rooms, &participant->room_id)) {
		JANUS_LOG(LOG_ERR, "No such room (%"SCNu64")\n", participant->room_id);
		janus_mutex_unlock(&rooms_mutex);
		return;
	}
	janus_mutex_unlock(&rooms_mutex);
	if(!participant->room || g_atomic_int_get(&participant->room->destroyed))
		return;
	json_t *event = json_object();
	json_object_set_new(event, "videoroom", json_string("event"));
	json_object_set_new(event, "room", json_integer(participant->room_id));
	json_object_set_new(event, is_leaving ? (kicked ? "kicked" : "leaving") : "unpublished",
		json_integer(participant->user_id));
	janus_mutex_lock(&participant->room->mutex);
	janus_videoroom_notify_participants(participant, event);
	/* Also notify event handlers */
	if(notify_events && gateway->events_is_enabled()) {
		json_t *info = json_object();
		json_object_set_new(info, "event", json_string(is_leaving ? (kicked ? "kicked" : "leaving") : "unpublished"));
		json_object_set_new(info, "room", json_integer(participant->room_id));
		json_object_set_new(info, "id", json_integer(participant->user_id));
		gateway->notify_event(&janus_videoroom_plugin, NULL, info);
	}
	if(is_leaving) {
		g_hash_table_remove(participant->room->participants, &participant->user_id);
		g_hash_table_remove(participant->room->private_ids, GUINT_TO_POINTER(participant->pvt_id));
	}
	janus_mutex_unlock(&participant->room->mutex);
	json_decref(event);
}

void janus_videoroom_destroy_session(janus_plugin_session *handle, int *error) {
	if(g_atomic_int_get(&stopping) || !g_atomic_int_get(&initialized)) {
		*error = -1;
		return;
	}
	janus_mutex_lock(&sessions_mutex);
	janus_videoroom_session *session = janus_videoroom_lookup_session(handle);
	if(!session) {
		janus_mutex_unlock(&sessions_mutex);
		JANUS_LOG(LOG_ERR, "No VideoRoom session associated with this handle...\n");
		*error = -2;
		return;
	}
	if(g_atomic_int_get(&session->destroyed)) {
		janus_mutex_unlock(&sessions_mutex);
		JANUS_LOG(LOG_WARN, "VideoRoom session already marked as destroyed...\n");
		return;
	}
	/* Cleaning up and removing the session is done in a lazy way */
	if(!g_atomic_int_get(&session->destroyed)) {
		/* Any related WebRTC PeerConnection is not available anymore either */
		janus_videoroom_hangup_media_internal(handle);
		if(session->participant_type == janus_videoroom_p_type_publisher) {
			/* Get rid of publisher */
			janus_mutex_lock(&session->mutex);
			janus_videoroom_publisher *p = (janus_videoroom_publisher *)session->participant;
			if(p)
				janus_refcount_increase(&p->ref);
			session->participant = NULL;
			janus_mutex_unlock(&session->mutex);
			if(p && p->room) {
				janus_videoroom_leave_or_unpublish(p, TRUE, FALSE);
				/* Don't clear p->room.  Another thread calls janus_videoroom_leave_or_unpublish,
					 too, and there is no mutex to protect this change. */
				g_clear_pointer(&p->room, janus_videoroom_room_dereference);
			}
			janus_videoroom_publisher_destroy(p);
			if(p)
				janus_refcount_decrease(&p->ref);
		} else if(session->participant_type == janus_videoroom_p_type_subscriber) {
			janus_videoroom_subscriber *s = (janus_videoroom_subscriber *)session->participant;
			session->participant = NULL;
			if(s->room) {
				janus_refcount_decrease(&s->room->ref);
			}
			janus_videoroom_subscriber_destroy(s);
		}
		g_hash_table_remove(sessions, handle);
	}
	janus_mutex_unlock(&sessions_mutex);
	return;
}

json_t *janus_videoroom_query_session(janus_plugin_session *handle) {
	if(g_atomic_int_get(&stopping) || !g_atomic_int_get(&initialized)) {
		return NULL;
	}
	janus_mutex_lock(&sessions_mutex);
	janus_videoroom_session *session = janus_videoroom_lookup_session(handle);
	if(!session) {
		janus_mutex_unlock(&sessions_mutex);
		JANUS_LOG(LOG_ERR, "No session associated with this handle...\n");
		return NULL;
	}
	janus_refcount_increase(&session->ref);
	janus_mutex_unlock(&sessions_mutex);
	/* Show the participant/room info, if any */
	json_t *info = json_object();
	if(session->participant) {
		if(session->participant_type == janus_videoroom_p_type_none) {
			json_object_set_new(info, "type", json_string("none"));
		} else if(session->participant_type == janus_videoroom_p_type_publisher) {
			json_object_set_new(info, "type", json_string("publisher"));
			janus_videoroom_publisher *participant = janus_videoroom_session_get_publisher(session);
			if(participant && participant->room) {
				janus_videoroom *room = participant->room;
				json_object_set_new(info, "room", room ? json_integer(room->room_id) : NULL);
				json_object_set_new(info, "id", json_integer(participant->user_id));
				json_object_set_new(info, "private_id", json_integer(participant->pvt_id));
				if(participant->display)
					json_object_set_new(info, "display", json_string(participant->display));
				/* TODO Fix the summary of viewers, since everything is stream based now */
				//~ if(participant->subscribers)
					//~ json_object_set_new(info, "viewers", json_integer(g_slist_length(participant->subscribers)));
				json_object_set_new(info, "bitrate", json_integer(participant->bitrate));
				json_t *media = json_array();
				GList *temp = participant->streams;
				while(temp) {
					janus_videoroom_publisher_stream *stream = (janus_videoroom_publisher_stream *)temp->data;
					janus_refcount_increase(&stream->ref);
					json_t *m = json_object();
					json_object_set_new(m, "type", json_string(janus_videoroom_media_str(stream->type)));
					json_object_set_new(m, "mindex", json_integer(stream->mindex));
					json_object_set_new(m, "mid", json_string(stream->mid));
					if(stream->description)
						json_object_set_new(m, "description", json_string(stream->description));
					if(stream->type == JANUS_VIDEOROOM_MEDIA_AUDIO)
						json_object_set_new(m, "codec", json_string(janus_audiocodec_name(stream->acodec)));
					else if(stream->type == JANUS_VIDEOROOM_MEDIA_VIDEO)
						json_object_set_new(m, "codec", json_string(janus_videocodec_name(stream->vcodec)));
					if(stream->simulcast)
						json_object_set_new(m, "simulcast", json_true());
					if(stream->svc)
						json_object_set_new(m, "vp9-svc", json_true());
					if(stream->rc && stream->rc->filename)
						json_object_set_new(m, "recording", json_string(stream->rc->filename));
					if(stream->audio_level_extmap_id > 0) {
						json_object_set_new(m, "audio-level-dBov", json_integer(stream->audio_dBov_level));
						json_object_set_new(m, "talking", stream->talking ? json_true() : json_false());
					}
					janus_refcount_decrease(&stream->ref);
					json_array_append_new(media, m);
					temp = temp->next;
				}
				json_object_set_new(info, "streams", media);
				janus_refcount_decrease(&participant->ref);
			}
		} else if(session->participant_type == janus_videoroom_p_type_subscriber) {
			json_object_set_new(info, "type", json_string("subscriber"));
			janus_videoroom_subscriber *participant = (janus_videoroom_subscriber *)session->participant;
			if(participant && participant->room) {
				janus_videoroom *room = participant->room;
				json_object_set_new(info, "room", room ? json_integer(room->room_id) : NULL);
				json_object_set_new(info, "answered", g_atomic_int_get(&participant->answered) ? json_true() : json_false());
				json_object_set_new(info, "pending_offer", g_atomic_int_get(&participant->pending_offer) ? json_true() : json_false());
				json_object_set_new(info, "pending_restart", g_atomic_int_get(&participant->pending_restart) ? json_true() : json_false());
				json_object_set_new(info, "paused", participant->paused ? json_true() : json_false());
				json_t *media = janus_videoroom_subscriber_streams_summary(participant, FALSE, NULL);
				json_object_set_new(info, "streams", media);
			}
		}
	}
	json_object_set_new(info, "hangingup", g_atomic_int_get(&session->hangingup) ? json_true() : json_false());
	json_object_set_new(info, "destroyed", g_atomic_int_get(&session->destroyed) ? json_true() : json_false());
	janus_refcount_decrease(&session->ref);
	return info;
}

static int janus_videoroom_access_room(json_t *root, gboolean check_modify, gboolean check_join, janus_videoroom **videoroom, char *error_cause, int error_cause_size) {
	/* rooms_mutex has to be locked */
	int error_code = 0;
	json_t *room = json_object_get(root, "room");
	guint64 room_id = json_integer_value(room);
	*videoroom = g_hash_table_lookup(rooms, &room_id);
	if(*videoroom == NULL) {
		JANUS_LOG(LOG_ERR, "No such room (%"SCNu64")\n", room_id);
		error_code = JANUS_VIDEOROOM_ERROR_NO_SUCH_ROOM;
		if(error_cause)
			g_snprintf(error_cause, error_cause_size, "No such room (%"SCNu64")", room_id);
		return error_code;
	}
	if((*videoroom)->destroyed) {
		JANUS_LOG(LOG_ERR, "No such room (%"SCNu64")\n", room_id);
		error_code = JANUS_VIDEOROOM_ERROR_NO_SUCH_ROOM;
		if(error_cause)
			g_snprintf(error_cause, error_cause_size, "No such room (%"SCNu64")", room_id);
		return error_code;
	}
	if(check_modify) {
		char error_cause2[100];
		JANUS_CHECK_SECRET((*videoroom)->room_secret, root, "secret", error_code, error_cause2,
			JANUS_VIDEOROOM_ERROR_MISSING_ELEMENT, JANUS_VIDEOROOM_ERROR_INVALID_ELEMENT, JANUS_VIDEOROOM_ERROR_UNAUTHORIZED);
		if(error_code != 0) {
			g_strlcpy(error_cause, error_cause2, error_cause_size);
			return error_code;
		}
	}
	if(check_join) {
		char error_cause2[100];
		/* signed tokens bypass pin validation */
		json_t *token = json_object_get(root, "token");
		if(token) {
			char room_descriptor[26];
			g_snprintf(room_descriptor, sizeof(room_descriptor), "room=%"SCNu64, room_id);
			if(gateway->auth_signature_contains(&janus_videoroom_plugin, json_string_value(token), room_descriptor))
				return 0;
		}
		JANUS_CHECK_SECRET((*videoroom)->room_pin, root, "pin", error_code, error_cause2,
			JANUS_VIDEOROOM_ERROR_MISSING_ELEMENT, JANUS_VIDEOROOM_ERROR_INVALID_ELEMENT, JANUS_VIDEOROOM_ERROR_UNAUTHORIZED);
		if(error_code != 0) {
			g_strlcpy(error_cause, error_cause2, error_cause_size);
			return error_code;
		}
	}
	return 0;
}

struct janus_plugin_result *janus_videoroom_handle_message(janus_plugin_session *handle, char *transaction, json_t *message, json_t *jsep) {
	if(g_atomic_int_get(&stopping) || !g_atomic_int_get(&initialized))
		return janus_plugin_result_new(JANUS_PLUGIN_ERROR, g_atomic_int_get(&stopping) ? "Shutting down" : "Plugin not initialized", NULL);

	/* Pre-parse the message */
	int error_code = 0;
	char error_cause[512];
	json_t *root = message;
	json_t *response = NULL;

	janus_mutex_lock(&sessions_mutex);
	janus_videoroom_session *session = janus_videoroom_lookup_session(handle);
	if(!session) {
		janus_mutex_unlock(&sessions_mutex);
		JANUS_LOG(LOG_ERR, "No session associated with this handle...\n");
		error_code = JANUS_VIDEOROOM_ERROR_UNKNOWN_ERROR;
		g_snprintf(error_cause, 512, "%s", "No session associated with this handle...");
		goto plugin_response;
	}
	/* Increase the reference counter for this session: we'll decrease it after we handle the message */
	janus_refcount_increase(&session->ref);
	janus_mutex_unlock(&sessions_mutex);
	if(g_atomic_int_get(&session->destroyed)) {
		JANUS_LOG(LOG_ERR, "Session has already been marked as destroyed...\n");
		error_code = JANUS_VIDEOROOM_ERROR_UNKNOWN_ERROR;
		g_snprintf(error_cause, 512, "%s", "Session has already been marked as destroyed...");
		goto plugin_response;
	}

	if(message == NULL) {
		JANUS_LOG(LOG_ERR, "No message??\n");
		error_code = JANUS_VIDEOROOM_ERROR_NO_MESSAGE;
		g_snprintf(error_cause, 512, "%s", "No message??");
		goto plugin_response;
	}
	if(!json_is_object(root)) {
		JANUS_LOG(LOG_ERR, "JSON error: not an object\n");
		error_code = JANUS_VIDEOROOM_ERROR_INVALID_JSON;
		g_snprintf(error_cause, 512, "JSON error: not an object");
		goto plugin_response;
	}
	/* Get the request first */
	JANUS_VALIDATE_JSON_OBJECT(root, request_parameters,
		error_code, error_cause, TRUE,
		JANUS_VIDEOROOM_ERROR_MISSING_ELEMENT, JANUS_VIDEOROOM_ERROR_INVALID_ELEMENT);
	if(error_code != 0)
		goto plugin_response;
	json_t *request = json_object_get(root, "request");
	/* Some requests ('create', 'destroy', 'exists', 'list') can be handled synchronously */
	const char *request_text = json_string_value(request);
	if(!strcasecmp(request_text, "create")) {
		/* Create a new videoroom */
		JANUS_LOG(LOG_VERB, "Creating a new videoroom\n");
		JANUS_VALIDATE_JSON_OBJECT(root, create_parameters,
			error_code, error_cause, TRUE,
			JANUS_VIDEOROOM_ERROR_MISSING_ELEMENT, JANUS_VIDEOROOM_ERROR_INVALID_ELEMENT);
		if(error_code != 0)
			goto plugin_response;
		if(admin_key != NULL) {
			/* An admin key was specified: make sure it was provided, and that it's valid */
			JANUS_VALIDATE_JSON_OBJECT(root, adminkey_parameters,
				error_code, error_cause, TRUE,
				JANUS_VIDEOROOM_ERROR_MISSING_ELEMENT, JANUS_VIDEOROOM_ERROR_INVALID_ELEMENT);
			if(error_code != 0)
				goto plugin_response;
			JANUS_CHECK_SECRET(admin_key, root, "admin_key", error_code, error_cause,
				JANUS_VIDEOROOM_ERROR_MISSING_ELEMENT, JANUS_VIDEOROOM_ERROR_INVALID_ELEMENT, JANUS_VIDEOROOM_ERROR_UNAUTHORIZED);
			if(error_code != 0)
				goto plugin_response;
		}
		json_t *desc = json_object_get(root, "description");
		json_t *is_private = json_object_get(root, "is_private");
		json_t *req_pvtid = json_object_get(root, "require_pvtid");
		json_t *secret = json_object_get(root, "secret");
		json_t *pin = json_object_get(root, "pin");
		json_t *bitrate = json_object_get(root, "bitrate");
		json_t *bitrate_cap = json_object_get(root, "bitrate_cap");
		json_t *pli_freq = json_object_get(root, "pli_freq");
		if(pli_freq == NULL)	/* For backwards compatibility, we accept fir_freq as well */
			pli_freq = json_object_get(root, "fir_freq");
		json_t *publishers = json_object_get(root, "publishers");
		json_t *allowed = json_object_get(root, "allowed");
		json_t *audiocodec = json_object_get(root, "audiocodec");
		if(audiocodec) {
			const char *audiocodec_value = json_string_value(audiocodec);
			gchar **list = g_strsplit(audiocodec_value, ",", 4);
			gchar *codec = list[0];
			if(codec != NULL) {
				int i=0;
				while(codec != NULL) {
					if(i == 3) {
						break;
					}
					if(strlen(codec) == 0 || JANUS_AUDIOCODEC_NONE == janus_audiocodec_from_name(codec)) {
						JANUS_LOG(LOG_ERR, "Invalid element (audiocodec can only be or contain opus, isac32, isac16, pcmu, pcma or g722)\n");
						error_code = JANUS_VIDEOROOM_ERROR_INVALID_ELEMENT;
						g_snprintf(error_cause, 512, "Invalid element (audiocodec can only be or contain opus, isac32, isac16, pcmu, pcma or g722)");
						goto plugin_response;
					}
					i++;
					codec = list[i];
				}
			}
			g_clear_pointer(&list, g_strfreev);
		}
		json_t *videocodec = json_object_get(root, "videocodec");
		if(videocodec) {
			const char *videocodec_value = json_string_value(videocodec);
			gchar **list = g_strsplit(videocodec_value, ",", 4);
			gchar *codec = list[0];
			if(codec != NULL) {
				int i=0;
				while(codec != NULL) {
					if(i == 3) {
						break;
					}
					if(strlen(codec) == 0 || JANUS_VIDEOCODEC_NONE == janus_videocodec_from_name(codec)) {
						JANUS_LOG(LOG_ERR, "Invalid element (videocodec can only be or contain vp8, vp9 or h264)\n");
						error_code = JANUS_VIDEOROOM_ERROR_INVALID_ELEMENT;
						g_snprintf(error_cause, 512, "Invalid element (videocodec can only be or contain vp8, vp9 or h264)");
						goto plugin_response;
					}
					i++;
					codec = list[i];
				}
			}
			g_clear_pointer(&list, g_strfreev);
		}
		json_t *fec = json_object_get(root, "opus_fec");
		json_t *svc = json_object_get(root, "video_svc");
		json_t *audiolevel_ext = json_object_get(root, "audiolevel_ext");
		json_t *audiolevel_event = json_object_get(root, "audiolevel_event");
		json_t *audio_active_packets = json_object_get(root, "audio_active_packets");
		json_t *audio_level_average = json_object_get(root, "audio_level_average");
		json_t *videoorient_ext = json_object_get(root, "videoorient_ext");
		json_t *playoutdelay_ext = json_object_get(root, "playoutdelay_ext");
		json_t *transport_wide_cc_ext = json_object_get(root, "transport_wide_cc_ext");
		json_t *notify_joining = json_object_get(root, "notify_joining");
		json_t *record = json_object_get(root, "record");
		json_t *rec_dir = json_object_get(root, "rec_dir");
		json_t *permanent = json_object_get(root, "permanent");
		if(allowed) {
			/* Make sure the "allowed" array only contains strings */
			gboolean ok = TRUE;
			if(json_array_size(allowed) > 0) {
				size_t i = 0;
				for(i=0; i<json_array_size(allowed); i++) {
					json_t *a = json_array_get(allowed, i);
					if(!a || !json_is_string(a)) {
						ok = FALSE;
						break;
					}
				}
			}
			if(!ok) {
				JANUS_LOG(LOG_ERR, "Invalid element in the allowed array (not a string)\n");
				error_code = JANUS_VIDEOROOM_ERROR_INVALID_ELEMENT;
				g_snprintf(error_cause, 512, "Invalid element in the allowed array (not a string)");
				goto plugin_response;
			}
		}
		gboolean save = permanent ? json_is_true(permanent) : FALSE;
		if(save && config == NULL) {
			JANUS_LOG(LOG_ERR, "No configuration file, can't create permanent room\n");
			error_code = JANUS_VIDEOROOM_ERROR_UNKNOWN_ERROR;
			g_snprintf(error_cause, 512, "No configuration file, can't create permanent room");
			goto plugin_response;
		}
		guint64 room_id = 0;
		json_t *room = json_object_get(root, "room");
		if(room) {
			room_id = json_integer_value(room);
			if(room_id == 0) {
				JANUS_LOG(LOG_WARN, "Desired room ID is 0, which is not allowed... picking random ID instead\n");
			}
		}
		janus_mutex_lock(&rooms_mutex);
		if(room_id > 0) {
			/* Let's make sure the room doesn't exist already */
			if(g_hash_table_lookup(rooms, &room_id) != NULL) {
				/* It does... */
				janus_mutex_unlock(&rooms_mutex);
				JANUS_LOG(LOG_ERR, "Room %"SCNu64" already exists!\n", room_id);
				error_code = JANUS_VIDEOROOM_ERROR_ROOM_EXISTS;
				g_snprintf(error_cause, 512, "Room %"SCNu64" already exists", room_id);
				goto plugin_response;
			}
		}
		/* Create the room */
		janus_videoroom *videoroom = g_malloc0(sizeof(janus_videoroom));
		/* Generate a random ID */
		if(room_id == 0) {
			while(room_id == 0) {
				room_id = janus_random_uint64();
				if(g_hash_table_lookup(rooms, &room_id) != NULL) {
					/* Room ID already taken, try another one */
					room_id = 0;
				}
			}
		}
		videoroom->room_id = room_id;
		char *description = NULL;
		if(desc != NULL && strlen(json_string_value(desc)) > 0) {
			description = g_strdup(json_string_value(desc));
		} else {
			char roomname[255];
			g_snprintf(roomname, 255, "Room %"SCNu64"", videoroom->room_id);
			description = g_strdup(roomname);
		}
		videoroom->room_name = description;
		videoroom->is_private = is_private ? json_is_true(is_private) : FALSE;
		videoroom->require_pvtid = req_pvtid ? json_is_true(req_pvtid) : FALSE;
		if(secret)
			videoroom->room_secret = g_strdup(json_string_value(secret));
		if(pin)
			videoroom->room_pin = g_strdup(json_string_value(pin));
		videoroom->max_publishers = 3;	/* FIXME How should we choose a default? */
		if(publishers)
			videoroom->max_publishers = json_integer_value(publishers);
		if(videoroom->max_publishers < 0)
			videoroom->max_publishers = 3;	/* FIXME How should we choose a default? */
		videoroom->bitrate = 0;
		if(bitrate)
			videoroom->bitrate = json_integer_value(bitrate);
		if(videoroom->bitrate > 0 && videoroom->bitrate < 64000)
			videoroom->bitrate = 64000;	/* Don't go below 64k */
		videoroom->bitrate_cap = bitrate_cap ? json_is_true(bitrate_cap) : FALSE;
		videoroom->pli_freq = 0;
		if(pli_freq)
			videoroom->pli_freq = json_integer_value(pli_freq);
		/* By default, we force Opus as the only audio codec */
		videoroom->acodec[0] = JANUS_AUDIOCODEC_OPUS;
		videoroom->acodec[1] = JANUS_AUDIOCODEC_NONE;
		videoroom->acodec[2] = JANUS_AUDIOCODEC_NONE;
		/* Check if we're forcing a different single codec, or allowing more than one */
		if(audiocodec) {
			const char *audiocodec_value = json_string_value(audiocodec);
			gchar **list = g_strsplit(audiocodec_value, ",", 4);
			gchar *codec = list[0];
			if(codec != NULL) {
				int i=0;
				while(codec != NULL) {
					if(i == 3) {
						JANUS_LOG(LOG_WARN, "Ignoring extra audio codecs: %s\n", codec);
						break;
					}
					if(strlen(codec) > 0)
						videoroom->acodec[i] = janus_audiocodec_from_name(codec);
					i++;
					codec = list[i];
				}
			}
			g_clear_pointer(&list, g_strfreev);
		}
		/* By default, we force VP8 as the only video codec */
		videoroom->vcodec[0] = JANUS_VIDEOCODEC_VP8;
		videoroom->vcodec[1] = JANUS_VIDEOCODEC_NONE;
		videoroom->vcodec[2] = JANUS_VIDEOCODEC_NONE;
		/* Check if we're forcing a different single codec, or allowing more than one */
		if(videocodec) {
			const char *videocodec_value = json_string_value(videocodec);
			gchar **list = g_strsplit(videocodec_value, ",", 4);
			gchar *codec = list[0];
			if(codec != NULL) {
				int i=0;
				while(codec != NULL) {
					if(i == 3) {
						JANUS_LOG(LOG_WARN, "Ignoring extra video codecs: %s\n", codec);
						break;
					}
					if(strlen(codec) > 0)
						videoroom->vcodec[i] = janus_videocodec_from_name(codec);
					i++;
					codec = list[i];
				}
			}
			g_clear_pointer(&list, g_strfreev);
		}
		if(fec) {
			videoroom->do_opusfec = json_is_true(fec);
			if(videoroom->acodec[0] != JANUS_AUDIOCODEC_OPUS &&
					videoroom->acodec[1] != JANUS_AUDIOCODEC_OPUS &&
					videoroom->acodec[2] != JANUS_AUDIOCODEC_OPUS) {
				videoroom->do_opusfec = FALSE;
				JANUS_LOG(LOG_WARN, "Inband FEC is only supported for rooms that allow Opus: disabling it...\n");
			}
		}
		if(svc && json_is_true(svc)) {
			if(videoroom->vcodec[0] == JANUS_VIDEOCODEC_VP9 &&
					videoroom->vcodec[1] == JANUS_VIDEOCODEC_NONE &&
					videoroom->vcodec[2] == JANUS_VIDEOCODEC_NONE) {
				videoroom->do_svc = TRUE;
			} else {
				JANUS_LOG(LOG_WARN, "SVC is only supported, in an experimental way, for VP9 only rooms: disabling it...\n");
			}
		}
		videoroom->audiolevel_ext = audiolevel_ext ? json_is_true(audiolevel_ext) : TRUE;
		videoroom->audiolevel_event = audiolevel_event ? json_is_true(audiolevel_event) : FALSE;
		if(videoroom->audiolevel_event) {
			videoroom->audio_active_packets = 100;
			if(json_integer_value(audio_active_packets) > 0) {
				videoroom->audio_active_packets = json_integer_value(audio_active_packets);
			} else {
				JANUS_LOG(LOG_WARN, "Invalid audio_active_packets value provided, using default: %d\n", videoroom->audio_active_packets);
			}
			videoroom->audio_level_average = 25;
			if(json_integer_value(audio_level_average) > 0) {
				videoroom->audio_level_average = json_integer_value(audio_level_average);
			} else {
				JANUS_LOG(LOG_WARN, "Invalid audio_level_average value provided, using default: %d\n", videoroom->audio_level_average);
			}
		}
		videoroom->videoorient_ext = videoorient_ext ? json_is_true(videoorient_ext) : TRUE;
		videoroom->playoutdelay_ext = playoutdelay_ext ? json_is_true(playoutdelay_ext) : TRUE;
		videoroom->transport_wide_cc_ext = transport_wide_cc_ext ? json_is_true(transport_wide_cc_ext) : FALSE;
		/* By default, the videoroom plugin does not notify about participants simply joining the room.
		   It only notifies when the participant actually starts publishing media. */
		videoroom->notify_joining = notify_joining ? json_is_true(notify_joining) : FALSE;
		if(record) {
			videoroom->record = json_is_true(record);
		}
		if(rec_dir) {
			videoroom->rec_dir = g_strdup(json_string_value(rec_dir));
		}
		g_atomic_int_set(&videoroom->destroyed, 0);
		janus_mutex_init(&videoroom->mutex);
		janus_refcount_init(&videoroom->ref, janus_videoroom_room_free);
		videoroom->participants = g_hash_table_new_full(g_int64_hash, g_int64_equal, (GDestroyNotify)g_free, (GDestroyNotify)janus_videoroom_publisher_dereference);
		videoroom->private_ids = g_hash_table_new(NULL, NULL);
		videoroom->allowed = g_hash_table_new_full(g_str_hash, g_str_equal, (GDestroyNotify)g_free, NULL);
		if(allowed != NULL) {
			/* Populate the "allowed" list as an ACL for people trying to join */
			if(json_array_size(allowed) > 0) {
				size_t i = 0;
				for(i=0; i<json_array_size(allowed); i++) {
					const char *token = json_string_value(json_array_get(allowed, i));
					if(!g_hash_table_lookup(videoroom->allowed, token))
						g_hash_table_insert(videoroom->allowed, g_strdup(token), GINT_TO_POINTER(TRUE));
				}
			}
			videoroom->check_allowed = TRUE;
		}
		/* Compute a list of the supported codecs for the summary */
		char audio_codecs[100], video_codecs[100];
		janus_videoroom_codecstr(videoroom, audio_codecs, video_codecs, sizeof(audio_codecs), "|");
		JANUS_LOG(LOG_VERB, "Created videoroom: %"SCNu64" (%s, %s, %s/%s codecs, secret: %s, pin: %s, pvtid: %s)\n",
			videoroom->room_id, videoroom->room_name,
			videoroom->is_private ? "private" : "public",
			audio_codecs, video_codecs,
			videoroom->room_secret ? videoroom->room_secret : "no secret",
			videoroom->room_pin ? videoroom->room_pin : "no pin",
			videoroom->require_pvtid ? "required" : "optional");
		if(videoroom->record) {
			JANUS_LOG(LOG_VERB, "  -- Room is going to be recorded in %s\n", videoroom->rec_dir ? videoroom->rec_dir : "the current folder");
		}
		if(save) {
			/* This room is permanent: save to the configuration file too
			 * FIXME: We should check if anything fails... */
			JANUS_LOG(LOG_VERB, "Saving room %"SCNu64" permanently in config file\n", videoroom->room_id);
			janus_mutex_lock(&config_mutex);
			char cat[BUFSIZ], value[BUFSIZ];
			/* The room ID is the category (prefixed by "room-") */
			g_snprintf(cat, BUFSIZ, "room-%"SCNu64, videoroom->room_id);
			janus_config_category *c = janus_config_get_create(config, NULL, janus_config_type_category, cat);
			/* Now for the values */
			janus_config_add(config, c, janus_config_item_create("description", videoroom->room_name));
			if(videoroom->is_private)
				janus_config_add(config, c, janus_config_item_create("is_private", "yes"));
			if(videoroom->require_pvtid)
				janus_config_add(config, c, janus_config_item_create("require_pvtid", "yes"));
			g_snprintf(value, BUFSIZ, "%"SCNu32, videoroom->bitrate);
			janus_config_add(config, c, janus_config_item_create("bitrate", value));
			if(videoroom->bitrate_cap)
				janus_config_add(config, c, janus_config_item_create("bitrate_cap", "yes"));
			g_snprintf(value, BUFSIZ, "%d", videoroom->max_publishers);
			janus_config_add(config, c, janus_config_item_create("publishers", value));
			if(videoroom->pli_freq) {
				g_snprintf(value, BUFSIZ, "%"SCNu16, videoroom->pli_freq);
				janus_config_add(config, c, janus_config_item_create("pli_freq", value));
			}
			char video_codecs[100];
			char audio_codecs[100];
			janus_videoroom_codecstr(videoroom, audio_codecs, video_codecs, sizeof(audio_codecs), ",");
			janus_config_add(config, c, janus_config_item_create("audiocodec", audio_codecs));
			janus_config_add(config, c, janus_config_item_create("videocodec", video_codecs));
			if(videoroom->do_opusfec)
				janus_config_add(config, c, janus_config_item_create("opus_fec", "yes"));
			if(videoroom->do_svc)
				janus_config_add(config, c, janus_config_item_create("video_svc", "yes"));
			if(videoroom->room_secret)
				janus_config_add(config, c, janus_config_item_create("secret", videoroom->room_secret));
			if(videoroom->room_pin)
				janus_config_add(config, c, janus_config_item_create("pin", videoroom->room_pin));
			if(videoroom->audiolevel_ext) {
				janus_config_add(config, c, janus_config_item_create("audiolevel_ext", "yes"));
				if(videoroom->audiolevel_event)
					janus_config_add(config, c, janus_config_item_create("audiolevel_event", "yes"));
				if(videoroom->audio_active_packets > 0) {
					g_snprintf(value, BUFSIZ, "%d", videoroom->audio_active_packets);
					janus_config_add(config, c, janus_config_item_create("audio_active_packets", value));
				}
				if(videoroom->audio_level_average > 0) {
					g_snprintf(value, BUFSIZ, "%d", videoroom->audio_level_average);
					janus_config_add(config, c, janus_config_item_create("audio_level_average", value));
				}
			}
			if(videoroom->videoorient_ext)
				janus_config_add(config, c, janus_config_item_create("videoorient_ext", "yes"));
			if(videoroom->playoutdelay_ext)
				janus_config_add(config, c, janus_config_item_create("playoutdelay_ext", "yes"));
			if(videoroom->transport_wide_cc_ext)
				janus_config_add(config, c, janus_config_item_create("transport_wide_cc_ext", "yes"));
			if(videoroom->notify_joining)
				janus_config_add(config, c, janus_config_item_create("notify_joining", "yes"));
			if(videoroom->record)
				janus_config_add(config, c, janus_config_item_create("record", "yes"));
			if(videoroom->rec_dir)
				janus_config_add(config, c, janus_config_item_create("rec_dir", videoroom->rec_dir));
			/* Save modified configuration */
			if(janus_config_save(config, config_folder, JANUS_VIDEOROOM_PACKAGE) < 0)
				save = FALSE;	/* This will notify the user the room is not permanent */
			janus_mutex_unlock(&config_mutex);
		}

		g_hash_table_insert(rooms, janus_uint64_dup(videoroom->room_id), videoroom);
		/* Show updated rooms list */
		GHashTableIter iter;
		gpointer value;
		g_hash_table_iter_init(&iter, rooms);
		while (g_hash_table_iter_next(&iter, NULL, &value)) {
			janus_videoroom *vr = value;
			JANUS_LOG(LOG_VERB, "  ::: [%"SCNu64"][%s] %"SCNu32", max %d publishers, PLI frequency of %d seconds\n", vr->room_id, vr->room_name, vr->bitrate, vr->max_publishers, vr->pli_freq);
		}
		janus_mutex_unlock(&rooms_mutex);
		/* Send info back */
		response = json_object();
		json_object_set_new(response, "videoroom", json_string("created"));
		json_object_set_new(response, "room", json_integer(videoroom->room_id));
		json_object_set_new(response, "permanent", save ? json_true() : json_false());
		/* Also notify event handlers */
		if(notify_events && gateway->events_is_enabled()) {
			json_t *info = json_object();
			json_object_set_new(info, "event", json_string("created"));
			json_object_set_new(info, "room", json_integer(videoroom->room_id));
			gateway->notify_event(&janus_videoroom_plugin, session->handle, info);
		}
		goto plugin_response;
	} else if(!strcasecmp(request_text, "edit")) {
		/* Edit the properties for an existing videoroom */
		JANUS_LOG(LOG_VERB, "Attempt to edit the properties of an existing videoroom room\n");
		JANUS_VALIDATE_JSON_OBJECT(root, edit_parameters,
			error_code, error_cause, TRUE,
			JANUS_VIDEOROOM_ERROR_MISSING_ELEMENT, JANUS_VIDEOROOM_ERROR_INVALID_ELEMENT);
		if(error_code != 0)
			goto plugin_response;
		/* We only allow for a limited set of properties to be edited */
		json_t *desc = json_object_get(root, "new_description");
		json_t *is_private = json_object_get(root, "new_is_private");
		json_t *req_pvtid = json_object_get(root, "new_require_pvtid");
		json_t *secret = json_object_get(root, "new_secret");
		json_t *pin = json_object_get(root, "new_pin");
		json_t *bitrate = json_object_get(root, "new_bitrate");
		json_t *pli_freq = json_object_get(root, "new_pli_freq");
		if(pli_freq == NULL)	/* For backwards compatibility, we accept new_fir_freq as well */
			pli_freq = json_object_get(root, "new_fir_freq");
		json_t *publishers = json_object_get(root, "new_publishers");
		json_t *permanent = json_object_get(root, "permanent");
		gboolean save = permanent ? json_is_true(permanent) : FALSE;
		if(save && config == NULL) {
			JANUS_LOG(LOG_ERR, "No configuration file, can't edit room permanently\n");
			error_code = JANUS_VIDEOROOM_ERROR_UNKNOWN_ERROR;
			g_snprintf(error_cause, 512, "No configuration file, can't edit room permanently");
			goto plugin_response;
		}
		janus_mutex_lock(&rooms_mutex);
		janus_videoroom *videoroom = NULL;
		error_code = janus_videoroom_access_room(root, TRUE, FALSE, &videoroom, error_cause, sizeof(error_cause));
		if(error_code != 0) {
			janus_mutex_unlock(&rooms_mutex);
			goto plugin_response;
		}
		/* Edit the room properties that were provided */
		if(desc != NULL && strlen(json_string_value(desc)) > 0) {
			char *old_description = videoroom->room_name;
			char *new_description = g_strdup(json_string_value(desc));
			videoroom->room_name = new_description;
			g_free(old_description);
		}
		if(is_private)
			videoroom->is_private = json_is_true(is_private);
		if(req_pvtid)
			videoroom->require_pvtid = json_is_true(req_pvtid);
		if(publishers)
			videoroom->max_publishers = json_integer_value(publishers);
		if(bitrate) {
			videoroom->bitrate = json_integer_value(bitrate);
			if(videoroom->bitrate > 0 && videoroom->bitrate < 64000)
				videoroom->bitrate = 64000;	/* Don't go below 64k */
		}
		if(pli_freq)
			videoroom->pli_freq = json_integer_value(pli_freq);
		if(secret && strlen(json_string_value(secret)) > 0) {
			char *old_secret = videoroom->room_secret;
			char *new_secret = g_strdup(json_string_value(secret));
			videoroom->room_secret = new_secret;
			g_free(old_secret);
		}
		if(pin && strlen(json_string_value(pin)) > 0) {
			char *old_pin = videoroom->room_pin;
			char *new_pin = g_strdup(json_string_value(pin));
			videoroom->room_pin = new_pin;
			g_free(old_pin);
		}
		if(save) {
			/* This room is permanent: save to the configuration file too
			 * FIXME: We should check if anything fails... */
			JANUS_LOG(LOG_VERB, "Modifying room %"SCNu64" permanently in config file\n", videoroom->room_id);
			janus_mutex_lock(&config_mutex);
			char cat[BUFSIZ], value[BUFSIZ];
			/* The room ID is the category (prefixed by "room-") */
			g_snprintf(cat, BUFSIZ, "room-%"SCNu64, videoroom->room_id);
			/* Remove the old category first */
			janus_config_remove(config, NULL, cat);
			/* Now write the room details again */
			janus_config_category *c = janus_config_get_create(config, NULL, janus_config_type_category, cat);
			janus_config_add(config, c, janus_config_item_create("description", videoroom->room_name));
			if(videoroom->is_private)
				janus_config_add(config, c, janus_config_item_create("is_private", "yes"));
			if(videoroom->require_pvtid)
				janus_config_add(config, c, janus_config_item_create("require_pvtid", "yes"));
			g_snprintf(value, BUFSIZ, "%"SCNu32, videoroom->bitrate);
			janus_config_add(config, c, janus_config_item_create("bitrate", value));
			if(videoroom->bitrate_cap)
				janus_config_add(config, c, janus_config_item_create("bitrate_cap", "yes"));
			g_snprintf(value, BUFSIZ, "%d", videoroom->max_publishers);
			janus_config_add(config, c, janus_config_item_create("publishers", value));
			if(videoroom->pli_freq) {
				g_snprintf(value, BUFSIZ, "%"SCNu16, videoroom->pli_freq);
				janus_config_add(config, c, janus_config_item_create("pli_freq", value));
			}
			char audio_codecs[100];
			char video_codecs[100];
			janus_videoroom_codecstr(videoroom, audio_codecs, video_codecs, sizeof(audio_codecs), ",");
			janus_config_add(config, c, janus_config_item_create("audiocodec", audio_codecs));
			janus_config_add(config, c, janus_config_item_create("videocodec", video_codecs));
			if(videoroom->do_opusfec)
				janus_config_add(config, c, janus_config_item_create("opus_fec", "yes"));
			if(videoroom->do_svc)
				janus_config_add(config, c, janus_config_item_create("video_svc", "yes"));
			if(videoroom->room_secret)
				janus_config_add(config, c, janus_config_item_create("secret", videoroom->room_secret));
			if(videoroom->room_pin)
				janus_config_add(config, c, janus_config_item_create("pin", videoroom->room_pin));
			if(videoroom->audiolevel_ext) {
				janus_config_add(config, c, janus_config_item_create("audiolevel_ext", "yes"));
				if(videoroom->audiolevel_event)
					janus_config_add(config, c, janus_config_item_create("audiolevel_event", "yes"));
				if(videoroom->audio_active_packets > 0) {
					g_snprintf(value, BUFSIZ, "%d", videoroom->audio_active_packets);
					janus_config_add(config, c, janus_config_item_create("audio_active_packets", value));
				}
				if(videoroom->audio_level_average > 0) {
					g_snprintf(value, BUFSIZ, "%d", videoroom->audio_level_average);
					janus_config_add(config, c, janus_config_item_create("audio_level_average", value));
				}
			}
			if(videoroom->videoorient_ext)
				janus_config_add(config, c, janus_config_item_create("videoorient_ext", "yes"));
			if(videoroom->playoutdelay_ext)
				janus_config_add(config, c, janus_config_item_create("playoutdelay_ext", "yes"));
			if(videoroom->transport_wide_cc_ext)
				janus_config_add(config, c, janus_config_item_create("transport_wide_cc_ext", "yes"));
			if(videoroom->notify_joining)
				janus_config_add(config, c, janus_config_item_create("notify_joining", "yes"));
			if(videoroom->record)
				janus_config_add(config, c, janus_config_item_create("record", "yes"));
			if(videoroom->rec_dir)
				janus_config_add(config, c, janus_config_item_create("rec_dir", videoroom->rec_dir));
			/* Save modified configuration */
			if(janus_config_save(config, config_folder, JANUS_VIDEOROOM_PACKAGE) < 0)
				save = FALSE;	/* This will notify the user the room changes are not permanent */
			janus_mutex_unlock(&config_mutex);
		}
		janus_mutex_unlock(&rooms_mutex);
		/* Send info back */
		response = json_object();
		json_object_set_new(response, "videoroom", json_string("edited"));
		json_object_set_new(response, "room", json_integer(videoroom->room_id));
		json_object_set_new(response, "permanent", save ? json_true() : json_false());
		/* Also notify event handlers */
		if(notify_events && gateway->events_is_enabled()) {
			json_t *info = json_object();
			json_object_set_new(info, "event", json_string("edited"));
			json_object_set_new(info, "room", json_integer(videoroom->room_id));
			gateway->notify_event(&janus_videoroom_plugin, session->handle, info);
		}
		goto plugin_response;
	} else if(!strcasecmp(request_text, "destroy")) {
		JANUS_LOG(LOG_VERB, "Attempt to destroy an existing videoroom room\n");
		JANUS_VALIDATE_JSON_OBJECT(root, destroy_parameters,
			error_code, error_cause, TRUE,
			JANUS_VIDEOROOM_ERROR_MISSING_ELEMENT, JANUS_VIDEOROOM_ERROR_INVALID_ELEMENT);
		if(error_code != 0)
			goto plugin_response;
		json_t *room = json_object_get(root, "room");
		json_t *permanent = json_object_get(root, "permanent");
		gboolean save = permanent ? json_is_true(permanent) : FALSE;
		if(save && config == NULL) {
			JANUS_LOG(LOG_ERR, "No configuration file, can't destroy room permanently\n");
			error_code = JANUS_VIDEOROOM_ERROR_UNKNOWN_ERROR;
			g_snprintf(error_cause, 512, "No configuration file, can't destroy room permanently");
			goto plugin_response;
		}
		guint64 room_id = json_integer_value(room);
		janus_mutex_lock(&rooms_mutex);
		janus_videoroom *videoroom = NULL;
		error_code = janus_videoroom_access_room(root, TRUE, FALSE, &videoroom, error_cause, sizeof(error_cause));
		if(error_code != 0) {
			janus_mutex_unlock(&rooms_mutex);
			goto plugin_response;
		}
		/* Remove room, but add a reference until we're done */
		janus_refcount_increase(&videoroom->ref);
		g_hash_table_remove(rooms, &room_id);
		/* Notify all participants that the fun is over, and that they'll be kicked */
		JANUS_LOG(LOG_VERB, "Notifying all participants\n");
		json_t *destroyed = json_object();
		json_object_set_new(destroyed, "videoroom", json_string("destroyed"));
		json_object_set_new(destroyed, "room", json_integer(room_id));
		GHashTableIter iter;
		gpointer value;
		janus_mutex_lock(&videoroom->mutex);
		g_hash_table_iter_init(&iter, videoroom->participants);
		while (g_hash_table_iter_next(&iter, NULL, &value)) {
			janus_videoroom_publisher *p = value;
			if(p && p->session) {
				g_clear_pointer(&p->room, janus_videoroom_room_dereference);
				/* Notify the user we're going to destroy the room... */
				int ret = gateway->push_event(p->session->handle, &janus_videoroom_plugin, NULL, destroyed, NULL);
				JANUS_LOG(LOG_VERB, "  >> %d (%s)\n", ret, janus_get_api_error(ret));
				/* ... and then ask the core to close the PeerConnection */
				gateway->close_pc(p->session->handle);
			}
		}
		json_decref(destroyed);
		janus_mutex_unlock(&videoroom->mutex);
		/* Also notify event handlers */
		if(notify_events && gateway->events_is_enabled()) {
			json_t *info = json_object();
			json_object_set_new(info, "event", json_string("destroyed"));
			json_object_set_new(info, "room", json_integer(room_id));
			gateway->notify_event(&janus_videoroom_plugin, session->handle, info);
		}
		janus_mutex_unlock(&rooms_mutex);
		if(save) {
			/* This change is permanent: save to the configuration file too
			 * FIXME: We should check if anything fails... */
			JANUS_LOG(LOG_VERB, "Destroying room %"SCNu64" permanently in config file\n", room_id);
			janus_mutex_lock(&config_mutex);
			char cat[BUFSIZ];
			/* The room ID is the category (prefixed by "room-") */
			g_snprintf(cat, BUFSIZ, "room-%"SCNu64, room_id);
			janus_config_remove(config, NULL, cat);
			/* Save modified configuration */
			if(janus_config_save(config, config_folder, JANUS_VIDEOROOM_PACKAGE) < 0)
				save = FALSE;	/* This will notify the user the room destruction is not permanent */
			janus_mutex_unlock(&config_mutex);
		}
		janus_refcount_decrease(&videoroom->ref);
		/* Done */
		response = json_object();
		json_object_set_new(response, "videoroom", json_string("destroyed"));
		json_object_set_new(response, "room", json_integer(room_id));
		json_object_set_new(response, "permanent", save ? json_true() : json_false());
		goto plugin_response;
	} else if(!strcasecmp(request_text, "list")) {
		/* List all rooms (but private ones) and their details (except for the secret, of course...) */
		json_t *list = json_array();
		JANUS_LOG(LOG_VERB, "Getting the list of video rooms\n");
		janus_mutex_lock(&rooms_mutex);
		GHashTableIter iter;
		gpointer value;
		g_hash_table_iter_init(&iter, rooms);
		while(g_hash_table_iter_next(&iter, NULL, &value)) {
			janus_videoroom *room = value;
			if(!room)
				continue;
			janus_refcount_increase(&room->ref);
			if(room->is_private) {
				/* Skip private room */
				JANUS_LOG(LOG_VERB, "Skipping private room '%s'\n", room->room_name);
				janus_refcount_decrease(&room->ref);
				continue;
			}
			if(!g_atomic_int_get(&room->destroyed)) {
				json_t *rl = json_object();
				json_object_set_new(rl, "room", json_integer(room->room_id));
				json_object_set_new(rl, "description", json_string(room->room_name));
				json_object_set_new(rl, "pin_required", room->room_pin ? json_true() : json_false());
				json_object_set_new(rl, "max_publishers", json_integer(room->max_publishers));
				json_object_set_new(rl, "bitrate", json_integer(room->bitrate));
				if(room->bitrate_cap)
					json_object_set_new(rl, "bitrate_cap", json_true());
				json_object_set_new(rl, "pli_freq", json_integer(room->pli_freq));
				json_object_set_new(rl, "require_pvtid", room->require_pvtid ? json_true() : json_false());
				json_object_set_new(rl, "notify_joining", room->notify_joining ? json_true() : json_false());
				char audio_codecs[100];
				char video_codecs[100];
				janus_videoroom_codecstr(room, audio_codecs, video_codecs, sizeof(audio_codecs), ",");
				json_object_set_new(rl, "audiocodec", json_string(audio_codecs));
				json_object_set_new(rl, "videocodec", json_string(video_codecs));
				if(room->do_opusfec)
					json_object_set_new(rl, "opus_fec", json_true());
				if(room->do_svc)
					json_object_set_new(rl, "video_svc", json_true());
				json_object_set_new(rl, "record", room->record ? json_true() : json_false());
				json_object_set_new(rl, "rec_dir", json_string(room->rec_dir));
				/* TODO: Should we list participants as well? or should there be a separate API call on a specific room for this? */
				json_object_set_new(rl, "num_participants", json_integer(g_hash_table_size(room->participants)));
				json_array_append_new(list, rl);
			}
			janus_refcount_decrease(&room->ref);
		}
		janus_mutex_unlock(&rooms_mutex);
		response = json_object();
		json_object_set_new(response, "videoroom", json_string("success"));
		json_object_set_new(response, "list", list);
		goto plugin_response;
	} else if(!strcasecmp(request_text, "rtp_forward")) {
		JANUS_VALIDATE_JSON_OBJECT(root, rtp_forward_parameters,
			error_code, error_cause, TRUE,
			JANUS_VIDEOROOM_ERROR_MISSING_ELEMENT, JANUS_VIDEOROOM_ERROR_INVALID_ELEMENT);
		if(error_code != 0)
			goto plugin_response;
		json_t *room = json_object_get(root, "room");
		json_t *pub_id = json_object_get(root, "publisher_id");
		json_t *json_host = json_object_get(root, "host");
		const char *host = json_string_value(json_host);

		json_t *streams = json_object_get(root, "streams");
		if(streams == NULL || json_array_size(streams) == 0) {
			/* No streams array, we'll use the legacy approach: make sure the host attribute was set */
			if(host == NULL) {
				error_code = JANUS_VIDEOROOM_ERROR_MISSING_ELEMENT;
				g_snprintf(error_cause, sizeof(error_cause), "Missing mandatory element host (deprecated API)");
				goto plugin_response;
			}
		} else {
			/* Iterate on the streams objects and validate them all */
			size_t i = 0;
			for(i=0; i<json_array_size(streams); i++) {
				json_t *s = json_array_get(streams, i);
				JANUS_VALIDATE_JSON_OBJECT(s, rtp_forward_stream_parameters,
					error_code, error_cause, TRUE,
					JANUS_VIDEOROOM_ERROR_MISSING_ELEMENT, JANUS_VIDEOROOM_ERROR_INVALID_ELEMENT);
				if(error_code != 0)
					goto plugin_response;
				/* Make sure we have a host attribute, either global or stream-specific */
				json_t *stream_host = json_object_get(s, "host");
				const char *s_host = json_string_value(stream_host);
				if(host == NULL && s_host == NULL) {
					error_code = JANUS_VIDEOROOM_ERROR_MISSING_ELEMENT;
					g_snprintf(error_cause, sizeof(error_cause), "Missing mandatory element host (global or local)");
					goto plugin_response;
				}
			}
		}
		/* We may need to SRTP-encrypt this stream */
		int srtp_suite = 0;
		const char *srtp_crypto = NULL;
		json_t *s_suite = json_object_get(root, "srtp_suite");
		json_t *s_crypto = json_object_get(root, "srtp_crypto");
		if(s_suite && s_crypto) {
			srtp_suite = json_integer_value(s_suite);
			if(srtp_suite != 32 && srtp_suite != 80) {
				JANUS_LOG(LOG_ERR, "Invalid SRTP suite (%d)\n", srtp_suite);
				error_code = JANUS_VIDEOROOM_ERROR_INVALID_ELEMENT;
				g_snprintf(error_cause, 512, "Invalid SRTP suite (%d)", srtp_suite);
				goto plugin_response;
			}
			srtp_crypto = json_string_value(s_crypto);
		}
		/* Look for room and publisher */
		guint64 room_id = json_integer_value(room);
		guint64 publisher_id = json_integer_value(pub_id);
		janus_mutex_lock(&rooms_mutex);
		janus_videoroom *videoroom = NULL;
		error_code = janus_videoroom_access_room(root, TRUE, FALSE, &videoroom, error_cause, sizeof(error_cause));
		janus_mutex_unlock(&rooms_mutex);
		if(error_code != 0)
			goto plugin_response;
		janus_refcount_increase(&videoroom->ref);
		janus_mutex_lock(&videoroom->mutex);
		janus_videoroom_publisher *publisher = g_hash_table_lookup(videoroom->participants, &publisher_id);
		if(publisher == NULL) {
			janus_mutex_unlock(&videoroom->mutex);
			janus_refcount_decrease(&videoroom->ref);
			JANUS_LOG(LOG_ERR, "No such publisher (%"SCNu64")\n", publisher_id);
			error_code = JANUS_VIDEOROOM_ERROR_NO_SUCH_FEED;
			g_snprintf(error_cause, 512, "No such feed (%"SCNu64")", publisher_id);
			goto plugin_response;
		}
		janus_refcount_increase(&publisher->ref);	/* This is just to handle the request for now */
		janus_mutex_lock(&publisher->rtp_forwarders_mutex);
		if(publisher->udp_sock <= 0) {
			publisher->udp_sock = socket(AF_INET, SOCK_DGRAM, IPPROTO_UDP);
			if(publisher->udp_sock <= 0) {
				janus_mutex_unlock(&publisher->rtp_forwarders_mutex);
				janus_refcount_decrease(&publisher->ref);
				janus_mutex_unlock(&videoroom->mutex);
				janus_refcount_decrease(&videoroom->ref);
				JANUS_LOG(LOG_ERR, "Could not open UDP socket for rtp stream for publisher (%"SCNu64")\n", publisher_id);
				error_code = JANUS_VIDEOROOM_ERROR_UNKNOWN_ERROR;
				g_snprintf(error_cause, 512, "Could not open UDP socket for rtp stream");
				goto plugin_response;
			}
		}
		/* Are we using the new approach, or the old deprecated one? */
		response = json_object();
		json_t *rtp_stream = json_object();
		janus_videoroom_publisher_stream *stream = NULL;
		json_t *new_forwarders = NULL;
		if(streams != NULL) {
			/* New approach: iterate on all objects, and create the related forwarder(s) */
			new_forwarders = json_array();
			size_t i = 0;
			for(i=0; i<json_array_size(streams); i++) {
				json_t *s = json_array_get(streams, i);
				json_t *stream_mid = json_object_get(s, "mid");
				const char *mid = json_string_value(stream_mid);
				janus_mutex_lock(&publisher->streams_mutex);
				stream = g_hash_table_lookup(publisher->streams_bymid, mid);
				janus_mutex_unlock(&publisher->streams_mutex);
				if(stream == NULL) {
					/* FIXME Should we return an error instead? */
					JANUS_LOG(LOG_WARN, "No such stream with mid '%s', skipping forwarder...\n", mid);
					continue;
				}
				janus_videoroom_rtp_forwarder *f = NULL;
				json_t *stream_host = json_object_get(s, "host");
				host = json_string_value(stream_host) ? json_string_value(stream_host) : json_string_value(json_host);
				json_t *stream_port = json_object_get(s, "port");
				if(stream->type == JANUS_VIDEOROOM_MEDIA_DATA) {
					/* We have all we need */
					f = janus_videoroom_rtp_forwarder_add_helper(publisher, stream,
						host, json_integer_value(stream_port), 0, 0, 0, FALSE, 0, NULL, 0, FALSE, TRUE);
					if(f) {
						json_t *rtpf = janus_videoroom_rtp_forwarder_summary(f);
						json_array_append_new(new_forwarders, rtpf);
					}
					continue;
				}
				/* If we got here, it's RTP media, check the other properties too */
				json_t *stream_pt = json_object_get(root, "pt");
				json_t *stream_ssrc = json_object_get(root, "ssrc");
				json_t *stream_rtcp_port = json_object_get(s, "rtcp_port");
				if(stream->type == JANUS_VIDEOROOM_MEDIA_AUDIO) {
					f = janus_videoroom_rtp_forwarder_add_helper(publisher, stream,
						host, json_integer_value(stream_port), stream_rtcp_port ? json_integer_value(stream_rtcp_port) : -1,
						json_integer_value(stream_pt), json_integer_value(stream_ssrc),
						FALSE, srtp_suite, srtp_crypto, 0, FALSE, FALSE);
					if(f) {
						json_t *rtpf = janus_videoroom_rtp_forwarder_summary(f);
						json_array_append_new(new_forwarders, rtpf);
					}
				} else {
					json_t *stream_simulcast = json_object_get(root, "simulcast");
					f = janus_videoroom_rtp_forwarder_add_helper(publisher, stream,
						host, json_integer_value(stream_port), stream_rtcp_port ? json_integer_value(stream_rtcp_port) : -1,
						json_integer_value(stream_pt), json_integer_value(stream_ssrc),
						json_is_true(stream_simulcast), srtp_suite, srtp_crypto, 0, TRUE, FALSE);
					if(f) {
						json_t *rtpf = janus_videoroom_rtp_forwarder_summary(f);
						json_array_append_new(new_forwarders, rtpf);
					}
					if(!json_is_true(stream_simulcast)) {
						/* Check if there's simulcast substreams we need to relay */
						stream_port = json_object_get(s, "port_2");
						stream_pt = json_object_get(root, "pt_2");
						stream_ssrc = json_object_get(root, "ssrc_2");
						if(json_integer_value(stream_port) > 0) {
							f = janus_videoroom_rtp_forwarder_add_helper(publisher, stream,
								host, json_integer_value(stream_port), 0,
								json_integer_value(stream_pt), json_integer_value(stream_ssrc),
								FALSE, srtp_suite, srtp_crypto, 1, TRUE, FALSE);
							if(f) {
								json_t *rtpf = janus_videoroom_rtp_forwarder_summary(f);
								json_array_append_new(new_forwarders, rtpf);
							}
						}
						stream_port = json_object_get(s, "port_3");
						stream_pt = json_object_get(root, "pt_3");
						stream_ssrc = json_object_get(root, "ssrc_3");
						if(json_integer_value(stream_port) > 0) {
							f = janus_videoroom_rtp_forwarder_add_helper(publisher, stream,
								host, json_integer_value(stream_port), 0,
								json_integer_value(stream_pt), json_integer_value(stream_ssrc),
								FALSE, srtp_suite, srtp_crypto, 2, TRUE, FALSE);
							if(f) {
								json_t *rtpf = janus_videoroom_rtp_forwarder_summary(f);
								json_array_append_new(new_forwarders, rtpf);
							}
						}
					}
				}
			}
		} else {
			/* Old deprecated approach: return the legacy info as well */
			int video_port[3] = {-1, -1, -1}, video_rtcp_port = -1, video_pt[3] = {0, 0, 0};
			uint32_t video_ssrc[3] = {0, 0, 0};
			int audio_port = -1, audio_rtcp_port = -1, audio_pt = 0;
			uint32_t audio_ssrc = 0;
			int data_port = -1;
			/* There may be multiple target video ports (e.g., publisher simulcasting) */
			json_t *vid_port = json_object_get(root, "video_port");
			if(vid_port) {
				video_port[0] = json_integer_value(vid_port);
				json_t *pt = json_object_get(root, "video_pt");
				if(pt)
					video_pt[0] = json_integer_value(pt);
				json_t *ssrc = json_object_get(root, "video_ssrc");
				if(ssrc)
					video_ssrc[0] = json_integer_value(ssrc);
			}
			vid_port = json_object_get(root, "video_port_2");
			if(vid_port) {
				video_port[1] = json_integer_value(vid_port);
				json_t *pt = json_object_get(root, "video_pt_2");
				if(pt)
					video_pt[1] = json_integer_value(pt);
				json_t *ssrc = json_object_get(root, "video_ssrc_2");
				if(ssrc)
					video_ssrc[1] = json_integer_value(ssrc);
			}
			vid_port = json_object_get(root, "video_port_3");
			if(vid_port) {
				video_port[2] = json_integer_value(vid_port);
				json_t *pt = json_object_get(root, "video_pt_3");
				if(pt)
					video_pt[2] = json_integer_value(pt);
				json_t *ssrc = json_object_get(root, "video_ssrc_3");
				if(ssrc)
					video_ssrc[2] = json_integer_value(ssrc);
			}
			json_t *vid_rtcp_port = json_object_get(root, "video_rtcp_port");
			if(vid_rtcp_port)
				video_rtcp_port = json_integer_value(vid_rtcp_port);
			/* Audio target */
			json_t *au_port = json_object_get(root, "audio_port");
			if(au_port) {
				audio_port = json_integer_value(au_port);
				json_t *pt = json_object_get(root, "audio_pt");
				if(pt)
					audio_pt = json_integer_value(pt);
				json_t *ssrc = json_object_get(root, "audio_ssrc");
				if(ssrc)
					audio_ssrc = json_integer_value(ssrc);
			}
			json_t *au_rtcp_port = json_object_get(root, "audio_rtcp_port");
			if(au_rtcp_port)
				audio_rtcp_port = json_integer_value(au_rtcp_port);
			/* Data target */
			json_t *d_port = json_object_get(root, "data_port");
			if(d_port) {
				data_port = json_integer_value(d_port);
			}
			/* Do we need to forward multiple simulcast streams to a single endpoint? */
			gboolean simulcast = FALSE;
			if(json_object_get(root, "simulcast") != NULL)
				simulcast = json_is_true(json_object_get(root, "simulcast"));
			if(simulcast) {
				/* We do, disable the other video ports if they were requested */
				video_port[1] = -1;
				video_port[2] = -1;
			}
			/* Create all the forwarders we need */
			janus_videoroom_rtp_forwarder *f = NULL;
			guint32 audio_handle = 0;
			guint32 video_handle[3] = {0, 0, 0};
			guint32 data_handle = 0;
			janus_mutex_lock(&publisher->streams_mutex);
			if(audio_port > 0) {
				/* FIXME Find the audio stream */
				GList *temp = publisher->streams;
				while(temp) {
					stream = (janus_videoroom_publisher_stream *)temp->data;
					if(stream && stream->type == JANUS_VIDEOROOM_MEDIA_AUDIO) {
						/* FIXME Found */
						break;
					}
					stream = NULL;
					temp = temp->next;
				}
				if(stream == NULL) {
					JANUS_LOG(LOG_WARN, "Couldn't find any audio stream to forward, skipping...\n");
				} else {
					f = janus_videoroom_rtp_forwarder_add_helper(publisher, stream,
						host, audio_port, audio_rtcp_port, audio_pt, audio_ssrc,
						FALSE, srtp_suite, srtp_crypto, 0, FALSE, FALSE);
					audio_handle = f ? f->stream_id : 0;
				}
			}
			if(video_port[0] > 0 || video_port[1] > 0 || video_port[2] > 0) {
				/* FIXME Find the video stream */
				GList *temp = publisher->streams;
				while(temp) {
					stream = (janus_videoroom_publisher_stream *)temp->data;
					if(stream && stream->type == JANUS_VIDEOROOM_MEDIA_VIDEO) {
						/* FIXME Found */
						break;
					}
					stream = NULL;
					temp = temp->next;
				}
				if(stream == NULL) {
					JANUS_LOG(LOG_WARN, "Couldn't find any video stream to forward, skipping...\n");
				} else {
					if(video_port[0] > 0) {
						f = janus_videoroom_rtp_forwarder_add_helper(publisher, stream,
							host, video_port[0], video_rtcp_port, video_pt[0], video_ssrc[0],
							simulcast, srtp_suite, srtp_crypto, 0, TRUE, FALSE);
						video_handle[0] = f ? f->stream_id : 0;
					}
					if(video_port[1] > 0) {
						f = janus_videoroom_rtp_forwarder_add_helper(publisher, stream,
							host, video_port[1], 0, video_pt[1], video_ssrc[1],
							FALSE, srtp_suite, srtp_crypto, 1, TRUE, FALSE);
						video_handle[1] = f ? f->stream_id : 0;
					}
					if(video_port[2] > 0) {
						f = janus_videoroom_rtp_forwarder_add_helper(publisher, stream,
							host, video_port[2], 0, video_pt[2], video_ssrc[2],
							FALSE, srtp_suite, srtp_crypto, 2, TRUE, FALSE);
						video_handle[2] = f ? f->stream_id : 0;
					}
					janus_videoroom_reqpli(stream, "New RTP forward publisher");
				}
			}
			if(data_port > 0) {
				/* FIXME Find the data stream */
				GList *temp = publisher->streams;
				while(temp) {
					stream = (janus_videoroom_publisher_stream *)temp->data;
					if(stream && stream->type == JANUS_VIDEOROOM_MEDIA_DATA) {
						/* FIXME Found */
						break;
					}
					stream = NULL;
					temp = temp->next;
				}
				if(stream == NULL) {
					JANUS_LOG(LOG_WARN, "Couldn't find any data stream to forward, skipping...\n");
				} else {
					f = janus_videoroom_rtp_forwarder_add_helper(publisher, stream,
						host, data_port, 0, 0, 0, FALSE, 0, NULL, 0, FALSE, TRUE);
					data_handle = f ? f->stream_id : 0;
				}
			}
			janus_mutex_unlock(&publisher->streams_mutex);
			if(audio_handle > 0) {
				json_object_set_new(rtp_stream, "audio_stream_id", json_integer(audio_handle));
				json_object_set_new(rtp_stream, "audio", json_integer(audio_port));
			}
			if(video_handle[0] > 0 || video_handle[1] > 0 || video_handle[2] > 0) {
				/* Done */
				if(video_handle[0] > 0) {
					json_object_set_new(rtp_stream, "video_stream_id", json_integer(video_handle[0]));
					json_object_set_new(rtp_stream, "video", json_integer(video_port[0]));
				}
				if(video_handle[1] > 0) {
					json_object_set_new(rtp_stream, "video_stream_id_2", json_integer(video_handle[1]));
					json_object_set_new(rtp_stream, "video_2", json_integer(video_port[1]));
				}
				if(video_handle[2] > 0) {
					json_object_set_new(rtp_stream, "video_stream_id_3", json_integer(video_handle[2]));
					json_object_set_new(rtp_stream, "video_3", json_integer(video_port[2]));
				}
			}
			if(data_handle > 0) {
				json_object_set_new(rtp_stream, "data_stream_id", json_integer(data_handle));
				json_object_set_new(rtp_stream, "data", json_integer(data_port));
			}
		}
		janus_mutex_unlock(&publisher->rtp_forwarders_mutex);
		janus_mutex_unlock(&videoroom->mutex);
		/* These two unrefs are related to the message handling */
		janus_refcount_decrease(&publisher->ref);
		janus_refcount_decrease(&videoroom->ref);
		json_object_set_new(rtp_stream, "host", json_string(host));
		if(new_forwarders != NULL)
			json_object_set_new(rtp_stream, "forwarders", new_forwarders);
		json_object_set_new(response, "publisher_id", json_integer(publisher_id));
		json_object_set_new(response, "rtp_stream", rtp_stream);
		json_object_set_new(response, "room", json_integer(room_id));
		json_object_set_new(response, "videoroom", json_string("rtp_forward"));
		goto plugin_response;
	} else if(!strcasecmp(request_text, "stop_rtp_forward")) {
		JANUS_VALIDATE_JSON_OBJECT(root, stop_rtp_forward_parameters,
			error_code, error_cause, TRUE,
			JANUS_VIDEOROOM_ERROR_MISSING_ELEMENT, JANUS_VIDEOROOM_ERROR_INVALID_ELEMENT);
		if(error_code != 0)
			goto plugin_response;
		json_t *room = json_object_get(root, "room");
		json_t *pub_id = json_object_get(root, "publisher_id");
		json_t *id = json_object_get(root, "stream_id");

		guint64 room_id = json_integer_value(room);
		guint64 publisher_id = json_integer_value(pub_id);
		guint32 stream_id = json_integer_value(id);
		janus_mutex_lock(&rooms_mutex);
		janus_videoroom *videoroom = NULL;
		error_code = janus_videoroom_access_room(root, TRUE, FALSE, &videoroom, error_cause, sizeof(error_cause));
		janus_mutex_unlock(&rooms_mutex);
		if(error_code != 0)
			goto plugin_response;
		janus_mutex_lock(&videoroom->mutex);
		janus_refcount_increase(&videoroom->ref);
		janus_videoroom_publisher *publisher = g_hash_table_lookup(videoroom->participants, &publisher_id);
		if(publisher == NULL) {
			janus_mutex_unlock(&videoroom->mutex);
			janus_refcount_decrease(&videoroom->ref);
			JANUS_LOG(LOG_ERR, "No such publisher (%"SCNu64")\n", publisher_id);
			error_code = JANUS_VIDEOROOM_ERROR_NO_SUCH_FEED;
			g_snprintf(error_cause, 512, "No such feed (%"SCNu64")", publisher_id);
			goto plugin_response;
		}
		janus_refcount_increase(&publisher->ref);	/* Just to handle the message now */
		janus_mutex_lock(&publisher->rtp_forwarders_mutex);
		/* FIXME Find the forwarder by iterating on all the streams */
		gboolean found = FALSE;
		GList *temp = publisher->streams;
		while(temp) {
			janus_videoroom_publisher_stream *stream = (janus_videoroom_publisher_stream *)temp->data;
			janus_mutex_lock(&stream->rtp_forwarders_mutex);
			if(g_hash_table_remove(stream->rtp_forwarders, GUINT_TO_POINTER(stream_id))) {
				janus_mutex_unlock(&stream->rtp_forwarders_mutex);
				/* Found, remove from global index too */
				g_hash_table_remove(publisher->rtp_forwarders, GUINT_TO_POINTER(stream_id));
				found = TRUE;
				break;
			}
			janus_mutex_unlock(&stream->rtp_forwarders_mutex);
			temp = temp->next;
		}
		janus_mutex_unlock(&publisher->rtp_forwarders_mutex);
		janus_refcount_decrease(&publisher->ref);
		janus_mutex_unlock(&videoroom->mutex);
		janus_refcount_decrease(&videoroom->ref);
		if(!found) {
			JANUS_LOG(LOG_ERR, "No such stream (%"SCNu32")\n", stream_id);
			error_code = JANUS_VIDEOROOM_ERROR_NO_SUCH_FEED;
			g_snprintf(error_cause, 512, "No such stream (%"SCNu32")", stream_id);
			goto plugin_response;
		}
		response = json_object();
		json_object_set_new(response, "videoroom", json_string("stop_rtp_forward"));
		json_object_set_new(response, "room", json_integer(room_id));
		json_object_set_new(response, "publisher_id", json_integer(publisher_id));
		json_object_set_new(response, "stream_id", json_integer(stream_id));
		goto plugin_response;
	} else if(!strcasecmp(request_text, "exists")) {
		/* Check whether a given room exists or not, returns true/false */
		JANUS_VALIDATE_JSON_OBJECT(root, room_parameters,
			error_code, error_cause, TRUE,
			JANUS_VIDEOROOM_ERROR_MISSING_ELEMENT, JANUS_VIDEOROOM_ERROR_INVALID_ELEMENT);
		if(error_code != 0)
			goto plugin_response;
		json_t *room = json_object_get(root, "room");
		guint64 room_id = json_integer_value(room);
		janus_mutex_lock(&rooms_mutex);
		gboolean room_exists = g_hash_table_contains(rooms, &room_id);
		janus_mutex_unlock(&rooms_mutex);
		response = json_object();
		json_object_set_new(response, "videoroom", json_string("success"));
		json_object_set_new(response, "room", json_integer(room_id));
		json_object_set_new(response, "exists", room_exists ? json_true() : json_false());
		goto plugin_response;
	} else if(!strcasecmp(request_text, "allowed")) {
		JANUS_LOG(LOG_VERB, "Attempt to edit the list of allowed participants in an existing videoroom room\n");
		JANUS_VALIDATE_JSON_OBJECT(root, allowed_parameters,
			error_code, error_cause, TRUE,
			JANUS_VIDEOROOM_ERROR_MISSING_ELEMENT, JANUS_VIDEOROOM_ERROR_INVALID_ELEMENT);
		if(error_code != 0)
			goto plugin_response;
		json_t *action = json_object_get(root, "action");
		json_t *room = json_object_get(root, "room");
		json_t *allowed = json_object_get(root, "allowed");
		const char *action_text = json_string_value(action);
		if(strcasecmp(action_text, "enable") && strcasecmp(action_text, "disable") &&
				strcasecmp(action_text, "add") && strcasecmp(action_text, "remove")) {
			JANUS_LOG(LOG_ERR, "Unsupported action '%s' (allowed)\n", action_text);
			error_code = JANUS_VIDEOROOM_ERROR_INVALID_ELEMENT;
			g_snprintf(error_cause, 512, "Unsupported action '%s' (allowed)", action_text);
			goto plugin_response;
		}
		guint64 room_id = json_integer_value(room);
		janus_mutex_lock(&rooms_mutex);
		janus_videoroom *videoroom = NULL;
		error_code = janus_videoroom_access_room(root, TRUE, FALSE, &videoroom, error_cause, sizeof(error_cause));
		if(error_code != 0) {
			janus_mutex_unlock(&rooms_mutex);
			goto plugin_response;
		}
		janus_refcount_increase(&videoroom->ref);
		janus_mutex_unlock(&rooms_mutex);
		/* A secret may be required for this action */
		JANUS_CHECK_SECRET(videoroom->room_secret, root, "secret", error_code, error_cause,
			JANUS_VIDEOROOM_ERROR_MISSING_ELEMENT, JANUS_VIDEOROOM_ERROR_INVALID_ELEMENT, JANUS_VIDEOROOM_ERROR_UNAUTHORIZED);
		if(error_code != 0) {
			janus_refcount_decrease(&videoroom->ref);
			goto plugin_response;
		}
		if(!strcasecmp(action_text, "enable")) {
			JANUS_LOG(LOG_VERB, "Enabling the check on allowed authorization tokens for room %"SCNu64"\n", room_id);
			videoroom->check_allowed = TRUE;
		} else if(!strcasecmp(action_text, "disable")) {
			JANUS_LOG(LOG_VERB, "Disabling the check on allowed authorization tokens for room %"SCNu64" (free entry)\n", room_id);
			videoroom->check_allowed = FALSE;
		} else {
			gboolean add = !strcasecmp(action_text, "add");
			if(allowed) {
				/* Make sure the "allowed" array only contains strings */
				gboolean ok = TRUE;
				if(json_array_size(allowed) > 0) {
					size_t i = 0;
					for(i=0; i<json_array_size(allowed); i++) {
						json_t *a = json_array_get(allowed, i);
						if(!a || !json_is_string(a)) {
							ok = FALSE;
							break;
						}
					}
				}
				if(!ok) {
					JANUS_LOG(LOG_ERR, "Invalid element in the allowed array (not a string)\n");
					error_code = JANUS_VIDEOROOM_ERROR_INVALID_ELEMENT;
					g_snprintf(error_cause, 512, "Invalid element in the allowed array (not a string)");
					janus_refcount_decrease(&videoroom->ref);
					goto plugin_response;
				}
				size_t i = 0;
				for(i=0; i<json_array_size(allowed); i++) {
					const char *token = json_string_value(json_array_get(allowed, i));
					if(add) {
						if(!g_hash_table_lookup(videoroom->allowed, token))
							g_hash_table_insert(videoroom->allowed, g_strdup(token), GINT_TO_POINTER(TRUE));
					} else {
						g_hash_table_remove(videoroom->allowed, token);
					}
				}
			}
		}
		/* Prepare response */
		response = json_object();
		json_object_set_new(response, "videoroom", json_string("success"));
		json_object_set_new(response, "room", json_integer(videoroom->room_id));
		json_t *list = json_array();
		if(strcasecmp(action_text, "disable")) {
			if(g_hash_table_size(videoroom->allowed) > 0) {
				GHashTableIter iter;
				gpointer key;
				g_hash_table_iter_init(&iter, videoroom->allowed);
				while(g_hash_table_iter_next(&iter, &key, NULL)) {
					char *token = key;
					json_array_append_new(list, json_string(token));
				}
			}
			json_object_set_new(response, "allowed", list);
		}
		/* Done */
		janus_refcount_decrease(&videoroom->ref);
		JANUS_LOG(LOG_VERB, "VideoRoom room allowed list updated\n");
		goto plugin_response;
	} else if(!strcasecmp(request_text, "kick")) {
		JANUS_LOG(LOG_VERB, "Attempt to kick a participant from an existing videoroom room\n");
		JANUS_VALIDATE_JSON_OBJECT(root, kick_parameters,
			error_code, error_cause, TRUE,
			JANUS_VIDEOROOM_ERROR_MISSING_ELEMENT, JANUS_VIDEOROOM_ERROR_INVALID_ELEMENT);
		if(error_code != 0)
			goto plugin_response;
		json_t *room = json_object_get(root, "room");
		json_t *id = json_object_get(root, "id");
		guint64 room_id = json_integer_value(room);
		janus_mutex_lock(&rooms_mutex);
		janus_videoroom *videoroom = NULL;
		error_code = janus_videoroom_access_room(root, TRUE, FALSE, &videoroom, error_cause, sizeof(error_cause));
		if(error_code != 0) {
			janus_mutex_unlock(&rooms_mutex);
			goto plugin_response;
		}
		janus_refcount_increase(&videoroom->ref);
		janus_mutex_lock(&videoroom->mutex);
		janus_mutex_unlock(&rooms_mutex);
		/* A secret may be required for this action */
		JANUS_CHECK_SECRET(videoroom->room_secret, root, "secret", error_code, error_cause,
			JANUS_VIDEOROOM_ERROR_MISSING_ELEMENT, JANUS_VIDEOROOM_ERROR_INVALID_ELEMENT, JANUS_VIDEOROOM_ERROR_UNAUTHORIZED);
		if(error_code != 0) {
			janus_mutex_unlock(&videoroom->mutex);
			janus_refcount_decrease(&videoroom->ref);
			goto plugin_response;
		}
		guint64 user_id = json_integer_value(id);
		janus_videoroom_publisher *participant = g_hash_table_lookup(videoroom->participants, &user_id);
		if(participant == NULL) {
			janus_mutex_unlock(&videoroom->mutex);
			janus_refcount_decrease(&videoroom->ref);
			JANUS_LOG(LOG_ERR, "No such user %"SCNu64" in room %"SCNu64"\n", user_id, room_id);
			error_code = JANUS_VIDEOROOM_ERROR_NO_SUCH_FEED;
			g_snprintf(error_cause, 512, "No such user %"SCNu64" in room %"SCNu64, user_id, room_id);
			goto plugin_response;
		}
		if(participant->kicked) {
			/* Already kicked */
			janus_mutex_unlock(&videoroom->mutex);
			janus_refcount_decrease(&videoroom->ref);
			response = json_object();
			json_object_set_new(response, "videoroom", json_string("success"));
			/* Done */
			goto plugin_response;
		}
		participant->kicked = TRUE;
		participant->session->started = FALSE;
		/* Prepare an event for this */
		json_t *kicked = json_object();
		json_object_set_new(kicked, "videoroom", json_string("event"));
		json_object_set_new(kicked, "room", json_integer(participant->room_id));
		json_object_set_new(kicked, "leaving", json_string("ok"));
		json_object_set_new(kicked, "reason", json_string("kicked"));
		int ret = gateway->push_event(participant->session->handle, &janus_videoroom_plugin, NULL, kicked, NULL);
		JANUS_LOG(LOG_VERB, "  >> %d (%s)\n", ret, janus_get_api_error(ret));
		json_decref(kicked);
		janus_mutex_unlock(&videoroom->mutex);
		/* If this room requires valid private_id values, we can kick subscriptions too */
		if(videoroom->require_pvtid && participant->subscriptions != NULL) {
			/* Iterate on the subscriptions we know this user has */
			janus_mutex_lock(&participant->subscribers_mutex);
			GSList *s = participant->subscriptions;
			while(s) {
				janus_videoroom_subscriber *subscriber = (janus_videoroom_subscriber *)s->data;
				if(subscriber) {
					subscriber->kicked = TRUE;
					/* FIXME We should also close the PeerConnection, but we risk race conditions if we do it here,
					 * so for now we mark the subscriber as kicked and prevent it from getting any media after this */
				}
				s = s->next;
			}
			janus_mutex_unlock(&participant->subscribers_mutex);
		}
		/* This publisher is leaving, tell everybody */
		janus_videoroom_leave_or_unpublish(participant, TRUE, TRUE);
		/* Tell the core to tear down the PeerConnection, hangup_media will do the rest */
		if(participant && participant->session)
			gateway->close_pc(participant->session->handle);
		JANUS_LOG(LOG_INFO, "Kicked user %"SCNu64" from room %"SCNu64"\n", user_id, room_id);
		/* Prepare response */
		response = json_object();
		json_object_set_new(response, "videoroom", json_string("success"));
		/* Done */
		janus_refcount_decrease(&videoroom->ref);
		goto plugin_response;
	} else if(!strcasecmp(request_text, "listparticipants")) {
		/* List all participants in a room, specifying whether they're publishers or just attendees */
		JANUS_VALIDATE_JSON_OBJECT(root, room_parameters,
			error_code, error_cause, TRUE,
			JANUS_VIDEOROOM_ERROR_MISSING_ELEMENT, JANUS_VIDEOROOM_ERROR_INVALID_ELEMENT);
		if(error_code != 0)
			goto plugin_response;
		json_t *room = json_object_get(root, "room");
		guint64 room_id = json_integer_value(room);
		janus_mutex_lock(&rooms_mutex);
		janus_videoroom *videoroom = NULL;
		error_code = janus_videoroom_access_room(root, FALSE, FALSE, &videoroom, error_cause, sizeof(error_cause));
		janus_mutex_unlock(&rooms_mutex);
		if(error_code != 0)
			goto plugin_response;
		janus_refcount_increase(&videoroom->ref);
		/* Return a list of all participants (whether they're publishing or not) */
		json_t *list = json_array();
		GHashTableIter iter;
		gpointer value;
		janus_mutex_lock(&videoroom->mutex);
		g_hash_table_iter_init(&iter, videoroom->participants);
		while (!g_atomic_int_get(&videoroom->destroyed) && g_hash_table_iter_next(&iter, NULL, &value)) {
			janus_videoroom_publisher *p = value;
			json_t *pl = json_object();
			json_object_set_new(pl, "id", json_integer(p->user_id));
			if(p->display)
				json_object_set_new(pl, "display", json_string(p->display));
			json_object_set_new(pl, "publisher", p->session->started ? json_true() : json_false());
			/* FIXME To see if the participant is talking, we need to find the audio stream(s) */
			if(p->session->started) {
				gboolean found = FALSE, talking = FALSE;
				GList *temp = p->streams;
				while(temp) {
					janus_videoroom_publisher_stream *ps = (janus_videoroom_publisher_stream *)temp->data;
					if(ps && ps->type == JANUS_VIDEOROOM_MEDIA_AUDIO &&
							ps->audio_level_extmap_id > 0) {
						found = TRUE;
						talking |= ps->talking;
					}
					temp = temp->next;
				}
				if(found)
					json_object_set_new(pl, "talking", talking ? json_true() : json_false());
			}
			json_array_append_new(list, pl);
		}
		janus_mutex_unlock(&videoroom->mutex);
		janus_refcount_decrease(&videoroom->ref);
		response = json_object();
		json_object_set_new(response, "videoroom", json_string("participants"));
		json_object_set_new(response, "room", json_integer(room_id));
		json_object_set_new(response, "participants", list);
		goto plugin_response;
	} else if(!strcasecmp(request_text, "listforwarders")) {
		/* List all forwarders in a room */
		JANUS_VALIDATE_JSON_OBJECT(root, room_parameters,
			error_code, error_cause, TRUE,
			JANUS_VIDEOROOM_ERROR_MISSING_ELEMENT, JANUS_VIDEOROOM_ERROR_INVALID_ELEMENT);
		if(error_code != 0)
			goto plugin_response;
		json_t *room = json_object_get(root, "room");
		guint64 room_id = json_integer_value(room);
		janus_mutex_lock(&rooms_mutex);
		janus_videoroom *videoroom = g_hash_table_lookup(rooms, &room_id);
		if(videoroom == NULL) {
			JANUS_LOG(LOG_ERR, "No such room (%"SCNu64")\n", room_id);
			error_code = JANUS_VIDEOROOM_ERROR_NO_SUCH_ROOM;
			g_snprintf(error_cause, 512, "No such room (%"SCNu64")", room_id);
			janus_mutex_unlock(&rooms_mutex);
			goto plugin_response;
		}
		if(g_atomic_int_get(&videoroom->destroyed)) {
			JANUS_LOG(LOG_ERR, "No such room (%"SCNu64")\n", room_id);
			error_code = JANUS_VIDEOROOM_ERROR_NO_SUCH_ROOM;
			g_snprintf(error_cause, 512, "No such room (%"SCNu64")", room_id);
			janus_mutex_unlock(&rooms_mutex);
			goto plugin_response;
		}
		/* A secret may be required for this action */
		JANUS_CHECK_SECRET(videoroom->room_secret, root, "secret", error_code, error_cause,
			JANUS_VIDEOROOM_ERROR_MISSING_ELEMENT, JANUS_VIDEOROOM_ERROR_INVALID_ELEMENT, JANUS_VIDEOROOM_ERROR_UNAUTHORIZED);
		if(error_code != 0) {
			janus_mutex_unlock(&rooms_mutex);
			goto plugin_response;
		}
		/* Return a list of all forwarders */
		json_t *list = json_array();
		GHashTableIter iter;
		gpointer value;
		janus_mutex_lock(&videoroom->mutex);
		g_hash_table_iter_init(&iter, videoroom->participants);
		while (!g_atomic_int_get(&videoroom->destroyed) && g_hash_table_iter_next(&iter, NULL, &value)) {
			janus_videoroom_publisher *p = value;
			janus_videoroom_publisher_stream *ps = NULL;
			json_t *pl = json_object();
			json_object_set_new(pl, "publisher_id", json_integer(p->user_id));
			if(p->display)
				json_object_set_new(pl, "display", json_string(p->display));
			json_t *flist = json_array();
			/* FIXME We need to iterate on all media streams */
			GList *temp = p->streams;
			while(temp) {
				ps = (janus_videoroom_publisher_stream *)temp->data;
				janus_mutex_lock(&ps->rtp_forwarders_mutex);
				if(g_hash_table_size(ps->rtp_forwarders) == 0) {
					janus_mutex_unlock(&ps->rtp_forwarders_mutex);
					temp = temp->next;
					continue;
				}
				GHashTableIter iter_f;
				gpointer key_f, value_f;
				g_hash_table_iter_init(&iter_f, ps->rtp_forwarders);
				while(g_hash_table_iter_next(&iter_f, &key_f, &value_f)) {
					janus_videoroom_rtp_forwarder *rpv = value_f;
					/* Return a different, media-agnostic, format */
					json_t *fl = janus_videoroom_rtp_forwarder_summary(rpv);
					json_array_append_new(flist, fl);
				}
				janus_mutex_unlock(&ps->rtp_forwarders_mutex);
				json_object_set_new(pl, "forwarders", flist);
				temp = temp->next;
			}
			json_array_append_new(list, pl);
		}
		janus_mutex_unlock(&videoroom->mutex);
		janus_mutex_unlock(&rooms_mutex);
		response = json_object();
		json_object_set_new(response, "videoroom", json_string("forwarders"));
		json_object_set_new(response, "room", json_integer(room_id));
		json_object_set_new(response, "publishers", list);
		goto plugin_response;
	} else if(!strcasecmp(request_text, "join") || !strcasecmp(request_text, "joinandconfigure")
			|| !strcasecmp(request_text, "configure") || !strcasecmp(request_text, "publish") || !strcasecmp(request_text, "unpublish")
			|| !strcasecmp(request_text, "start") || !strcasecmp(request_text, "pause") || !strcasecmp(request_text, "switch")
			|| !strcasecmp(request_text, "subscribe") || !strcasecmp(request_text, "unsubscribe") || !strcasecmp(request_text, "leave")) {
		/* These messages are handled asynchronously */

		janus_videoroom_message *msg = g_malloc(sizeof(janus_videoroom_message));
		msg->handle = handle;
		msg->transaction = transaction;
		msg->message = root;
		msg->jsep = jsep;
		g_async_queue_push(messages, msg);

		return janus_plugin_result_new(JANUS_PLUGIN_OK_WAIT, NULL, NULL);
	} else {
		JANUS_LOG(LOG_VERB, "Unknown request '%s'\n", request_text);
		error_code = JANUS_VIDEOROOM_ERROR_INVALID_REQUEST;
		g_snprintf(error_cause, 512, "Unknown request '%s'", request_text);
	}

plugin_response:
		{
			if(error_code == 0 && !response) {
				error_code = JANUS_VIDEOROOM_ERROR_UNKNOWN_ERROR;
				g_snprintf(error_cause, 512, "Invalid response");
			}
			if(error_code != 0) {
				/* Prepare JSON error event */
				json_t *event = json_object();
				json_object_set_new(event, "videoroom", json_string("event"));
				json_object_set_new(event, "error_code", json_integer(error_code));
				json_object_set_new(event, "error", json_string(error_cause));
				response = event;
			}
			if(root != NULL)
				json_decref(root);
			if(jsep != NULL)
				json_decref(jsep);
			g_free(transaction);

			if(session != NULL)
				janus_refcount_decrease(&session->ref);
			return janus_plugin_result_new(JANUS_PLUGIN_OK, NULL, response);
		}

}

void janus_videoroom_setup_media(janus_plugin_session *handle) {
	JANUS_LOG(LOG_INFO, "[%s-%p] WebRTC media is now available\n", JANUS_VIDEOROOM_PACKAGE, handle);
	if(g_atomic_int_get(&stopping) || !g_atomic_int_get(&initialized))
		return;
	janus_mutex_lock(&sessions_mutex);
	janus_videoroom_session *session = janus_videoroom_lookup_session(handle);
	if(!session) {
		janus_mutex_unlock(&sessions_mutex);
		JANUS_LOG(LOG_ERR, "No session associated with this handle...\n");
		return;
	}
	if(g_atomic_int_get(&session->destroyed)) {
		janus_mutex_unlock(&sessions_mutex);
		return;
	}
	g_atomic_int_set(&session->hangingup, 0);

	/* Media relaying can start now */
	session->started = TRUE;
	if(session->participant) {
		/* If this is a publisher, notify all subscribers about the fact they can
		 * now subscribe; if this is a subscriber, instead, ask the publisher a PLI */
		if(session->participant_type == janus_videoroom_p_type_publisher) {
			janus_videoroom_publisher *participant = janus_videoroom_session_get_publisher(session);
			/* Notify all other participants that there's a new boy in town */
			json_t *list = json_array();
			json_t *pl = json_object();
			json_object_set_new(pl, "id", json_integer(participant->user_id));
			if(participant->display)
				json_object_set_new(pl, "display", json_string(participant->display));
			/* Add proper info on all the streams */
			gboolean audio_added = FALSE, video_added = FALSE;
			json_t *media = json_array();
			GList *temp = participant->streams;
			while(temp) {
				janus_videoroom_publisher_stream *ps = (janus_videoroom_publisher_stream *)temp->data;
				json_t *info = json_object();
				json_object_set_new(info, "type", json_string(janus_videoroom_media_str(ps->type)));
				json_object_set_new(info, "mindex", json_integer(ps->mindex));
				json_object_set_new(info, "mid", json_string(ps->mid));
				if(ps->description)
					json_object_set_new(info, "description", json_string(ps->description));
				if(ps->type == JANUS_VIDEOROOM_MEDIA_AUDIO) {
					json_object_set_new(info, "codec", json_string(janus_audiocodec_name(ps->acodec)));
					/* FIXME For backwards compatibility, we need audio_codec in the global info */
					if(!audio_added) {
						audio_added = TRUE;
						json_object_set_new(pl, "audio_codec", json_string(janus_audiocodec_name(ps->acodec)));
					}
				} else if(ps->type == JANUS_VIDEOROOM_MEDIA_VIDEO) {
					json_object_set_new(info, "codec", json_string(janus_videocodec_name(ps->vcodec)));
					/* FIXME For backwards compatibility, we need video_codec in the global info */
					if(!video_added) {
						video_added = TRUE;
						json_object_set_new(pl, "video_codec", json_string(janus_videocodec_name(ps->vcodec)));
					}
					if(ps->simulcast)
						json_object_set_new(info, "simulcast", json_true());
					if(ps->svc)
						json_object_set_new(info, "svc", json_true());
				}
				json_array_append_new(media, info);
				temp = temp->next;
			}
			json_object_set_new(pl, "streams", media);
			json_array_append_new(list, pl);
			json_t *pub = json_object();
			json_object_set_new(pub, "videoroom", json_string("event"));
			json_object_set_new(pub, "room", json_integer(participant->room_id));
			json_object_set_new(pub, "publishers", list);
			janus_mutex_lock(&participant->room->mutex);
			janus_videoroom_notify_participants(participant, pub);
			janus_mutex_unlock(&participant->room->mutex);
			json_decref(pub);
			/* Also notify event handlers */
			if(notify_events && gateway->events_is_enabled()) {
				json_t *info = json_object();
				json_object_set_new(info, "event", json_string("published"));
				json_object_set_new(info, "room", json_integer(participant->room_id));
				json_object_set_new(info, "id", json_integer(participant->user_id));
				gateway->notify_event(&janus_videoroom_plugin, session->handle, info);
			}
			janus_refcount_decrease(&participant->ref);
		} else if(session->participant_type == janus_videoroom_p_type_subscriber) {
			janus_videoroom_subscriber *s = (janus_videoroom_subscriber *)session->participant;
			if(s && s->streams) {
				/* Send a PLI for all the video streams we subscribed to */
				GList *temp = s->streams;
				while(temp) {
					janus_videoroom_subscriber_stream *ss = (janus_videoroom_subscriber_stream *)temp->data;
					janus_videoroom_publisher_stream *ps = ss->ps;
					if(ps && ps->type == JANUS_VIDEOROOM_MEDIA_VIDEO && ps->publisher && ps->publisher->session) {
						janus_videoroom_reqpli(ps, "New subscriber available");
					}
					temp = temp->next;
				}
				/* Also notify event handlers */
				if(notify_events && gateway->events_is_enabled()) {
					json_t *info = json_object();
					json_object_set_new(info, "event", json_string("subscribed"));
					json_object_set_new(info, "room", json_integer(s->room_id));
					/* TODO Fix the event to event handlers, we don't have a single feed anymore */
					//~ json_object_set_new(info, "feed", json_integer(p->user_id));
					gateway->notify_event(&janus_videoroom_plugin, session->handle, info);
				}
			}
		}
	}
	janus_mutex_unlock(&sessions_mutex);
}

void janus_videoroom_incoming_rtp(janus_plugin_session *handle, int mindex, gboolean video, char *buf, int len) {
	if(handle == NULL || g_atomic_int_get(&handle->stopped) || g_atomic_int_get(&stopping) || !g_atomic_int_get(&initialized) || !gateway)
		return;
	janus_videoroom_session *session = (janus_videoroom_session *)handle->plugin_handle;
	if(!session || g_atomic_int_get(&session->destroyed) || session->participant_type != janus_videoroom_p_type_publisher)
		return;
	janus_videoroom_publisher *participant = janus_videoroom_session_get_publisher_nodebug(session);
	if(participant == NULL)
		return;
	if(g_atomic_int_get(&participant->destroyed) || participant->kicked || !participant->streams || participant->room == NULL) {
		janus_videoroom_publisher_dereference_nodebug(participant);
		return;
	}
	janus_videoroom *videoroom = participant->room;

	/* Find the stream this packet belongs to */
	janus_mutex_lock(&participant->streams_mutex);
	janus_videoroom_publisher_stream *ps = g_hash_table_lookup(participant->streams_byid, GINT_TO_POINTER(mindex));
	janus_mutex_unlock(&participant->streams_mutex);
	if(ps == NULL) {
		/* No stream..? */
		janus_videoroom_publisher_dereference_nodebug(participant);
		return;
	}

	/* In case this is an audio packet and we're doing talk detection, check the audio level extension */
	if(!video && videoroom->audiolevel_event && ps->active && ps->audio_level_extmap_id > 0) {
		int level = 0;
		if(janus_rtp_header_extension_parse_audio_level(buf, len, ps->audio_level_extmap_id, &level) == 0) {
			ps->audio_dBov_sum += level;
			ps->audio_active_packets++;
			ps->audio_dBov_level = level;
			if(ps->audio_active_packets > 0 && ps->audio_active_packets == videoroom->audio_active_packets) {
				gboolean notify_talk_event = FALSE;
				if((float)ps->audio_dBov_sum/(float)ps->audio_active_packets < videoroom->audio_level_average) {
					/* Participant talking, should we notify all participants? */
					if(!ps->talking)
						notify_talk_event = TRUE;
					ps->talking = TRUE;
				} else {
					/* Participant not talking anymore, should we notify all participants? */
					if(ps->talking)
						notify_talk_event = TRUE;
					ps->talking = FALSE;
				}
				ps->audio_active_packets = 0;
				ps->audio_dBov_sum = 0;
				/* Only notify in case of state changes */
				if(notify_talk_event) {
					janus_mutex_lock(&videoroom->mutex);
					json_t *event = json_object();
					json_object_set_new(event, "videoroom", json_string(ps->talking ? "talking" : "stopped-talking"));
					json_object_set_new(event, "room", json_integer(videoroom->room_id));
					json_object_set_new(event, "id", json_integer(participant->user_id));
					/* FIXME Which other properties should we notify here? Just mindex and mid? */
					json_object_set_new(event, "mindex", json_integer(ps->mindex));
					json_object_set_new(event, "mid", json_string(ps->mid));
					janus_videoroom_notify_participants(participant, event);
					json_decref(event);
					janus_mutex_unlock(&videoroom->mutex);
					/* Also notify event handlers */
					if(notify_events && gateway->events_is_enabled()) {
						json_t *info = json_object();
						json_object_set_new(info, "videoroom", json_string(ps->talking ? "talking" : "stopped-talking"));
						json_object_set_new(info, "room", json_integer(videoroom->room_id));
						json_object_set_new(info, "id", json_integer(participant->user_id));
						gateway->notify_event(&janus_videoroom_plugin, session->handle, info);
					}
				}
			}
		}
	}

	if(ps->active) {
		janus_rtp_header *rtp = (janus_rtp_header *)buf;
		int sc = video ? 0 : -1;
		/* Check if we're simulcasting, and if so, keep track of the "layer" */
		if(video && ps->simulcast) {
			uint32_t ssrc = ntohl(rtp->ssrc);
			if(ssrc == ps->vssrc[0])
				sc = 0;
			else if(ssrc == ps->vssrc[1])
				sc = 1;
			else if(ssrc == ps->vssrc[2])
				sc = 2;
		}
		/* Forward RTP to the appropriate port for the rtp_forwarders associated with this publisher, if there are any */
		janus_mutex_lock(&ps->rtp_forwarders_mutex);
		if(participant->srtp_contexts && g_hash_table_size(participant->srtp_contexts) > 0) {
			GHashTableIter iter;
			gpointer value;
			g_hash_table_iter_init(&iter, participant->srtp_contexts);
			while(g_hash_table_iter_next(&iter, NULL, &value)) {
				janus_videoroom_srtp_context *srtp_ctx = (janus_videoroom_srtp_context *)value;
				srtp_ctx->slen = 0;
			}
		}
		GHashTableIter iter;
		gpointer value;
		g_hash_table_iter_init(&iter, ps->rtp_forwarders);
		while(participant->udp_sock > 0 && g_hash_table_iter_next(&iter, NULL, &value)) {
			janus_videoroom_rtp_forwarder *rtp_forward = (janus_videoroom_rtp_forwarder *)value;
			if(rtp_forward->is_data || (video && !rtp_forward->is_video) || (!video && rtp_forward->is_video))
				continue;
			/* Backup the RTP header info, as we may rewrite part of it */
			uint32_t seq_number = ntohs(rtp->seq_number);
			uint32_t timestamp = ntohl(rtp->timestamp);
			int pt = rtp->type;
			uint32_t ssrc = ntohl(rtp->ssrc);
			/* First of all, check if we're simulcasting and if we need to forward or ignore this frame */
			if(video && !rtp_forward->simulcast && rtp_forward->substream != sc) {
				continue;
			} else if(video && rtp_forward->simulcast) {
				/* This is video and we're simulcasting, check if we need to forward this frame */
				if(!janus_rtp_simulcasting_context_process_rtp(&rtp_forward->sim_context,
						buf, len, ps->vssrc, ps->vcodec, &rtp_forward->context))
					continue;
				janus_rtp_header_update(rtp, &rtp_forward->context, TRUE);
				/* By default we use the main SSRC (it may be overwritten later) */
				rtp->ssrc = htonl(ps->vssrc[0]);
			}
			/* Check if payload type and/or SSRC need to be overwritten for this forwarder */
			if(rtp_forward->payload_type > 0)
				rtp->type = rtp_forward->payload_type;
			if(rtp_forward->ssrc > 0)
				rtp->ssrc = htonl(rtp_forward->ssrc);
			/* Check if this is an RTP or SRTP forwarder */
			if(!rtp_forward->is_srtp) {
				/* Plain RTP */
				if(sendto(participant->udp_sock, buf, len, 0, (struct sockaddr*)&rtp_forward->serv_addr, sizeof(rtp_forward->serv_addr)) < 0) {
					JANUS_LOG(LOG_HUGE, "Error forwarding RTP %s packet for %s... %s (len=%d)...\n",
						(video ? "video" : "audio"), participant->display, strerror(errno), len);
				}
			} else {
				/* SRTP: check if we already encrypted the packet before */
				if(rtp_forward->srtp_ctx->slen == 0) {
					memcpy(&rtp_forward->srtp_ctx->sbuf, buf, len);
					int protected = len;
					int res = srtp_protect(rtp_forward->srtp_ctx->ctx, &rtp_forward->srtp_ctx->sbuf, &protected);
					if(res != srtp_err_status_ok) {
						janus_rtp_header *header = (janus_rtp_header *)&rtp_forward->srtp_ctx->sbuf;
						guint32 timestamp = ntohl(header->timestamp);
						guint16 seq = ntohs(header->seq_number);
						JANUS_LOG(LOG_ERR, "Error encrypting %s packet for %s... %s (len=%d-->%d, ts=%"SCNu32", seq=%"SCNu16")...\n",
							(video ? "Video" : "Audio"), participant->display, janus_srtp_error_str(res), len, protected, timestamp, seq);
					} else {
						rtp_forward->srtp_ctx->slen = protected;
					}
				}
				if(rtp_forward->srtp_ctx->slen > 0 && sendto(participant->udp_sock, rtp_forward->srtp_ctx->sbuf, rtp_forward->srtp_ctx->slen, 0, (struct sockaddr*)&rtp_forward->serv_addr, sizeof(rtp_forward->serv_addr)) < 0) {
					JANUS_LOG(LOG_HUGE, "Error forwarding SRTP %s packet for %s... %s (len=%d)...\n",
						(video ? "video" : "audio"), participant->display, strerror(errno), rtp_forward->srtp_ctx->slen);
				}
			}
			/* Restore original values of payload type and SSRC before going on */
			rtp->type = pt;
			rtp->ssrc = htonl(ssrc);
			rtp->timestamp = htonl(timestamp);
			rtp->seq_number = htons(seq_number);
		}
		janus_mutex_unlock(&ps->rtp_forwarders_mutex);
		/* Set the payload type of the publisher */
		rtp->type = ps->pt;
		/* Save the frame if we're recording */
		if(!video || !ps->simulcast) {
			janus_recorder_save_frame(ps->rc, buf, len);
		} else {
			/* We're simulcasting, save the best video quality */
			gboolean save = janus_rtp_simulcasting_context_process_rtp(&ps->rec_simctx,
				buf, len, ps->vssrc, ps->vcodec, &ps->rec_ctx);
			if(save) {
				uint32_t seq_number = ntohs(rtp->seq_number);
				uint32_t timestamp = ntohl(rtp->timestamp);
				uint32_t ssrc = ntohl(rtp->ssrc);
				janus_rtp_header_update(rtp, &ps->rec_ctx, TRUE);
				/* We use the main SSRC for the whole recording */
				rtp->ssrc = htonl(ps->vssrc[0]);
				janus_recorder_save_frame(ps->rc, buf, len);
				/* Restore the header, as it will be needed by subscribers */
				rtp->ssrc = htonl(ssrc);
				rtp->timestamp = htonl(timestamp);
				rtp->seq_number = htons(seq_number);
			}
		}
		/* Done, relay it */
		janus_videoroom_rtp_relay_packet packet;
		packet.source = ps;
		packet.data = rtp;
		packet.length = len;
		packet.is_video = video;
		packet.svc = FALSE;
		if(video && ps->svc) {
			/* We're doing SVC: let's parse this packet to see which layers are there */
			int plen = 0;
			char *payload = janus_rtp_payload(buf, len, &plen);
			if(payload == NULL)
				return;
			uint8_t pbit = 0, dbit = 0, ubit = 0, bbit = 0, ebit = 0;
			int found = 0, spatial_layer = 0, temporal_layer = 0;
			if(janus_vp9_parse_svc(payload, plen, &found, &spatial_layer, &temporal_layer, &pbit, &dbit, &ubit, &bbit, &ebit) == 0) {
				if(found) {
					packet.svc = TRUE;
					packet.spatial_layer = spatial_layer;
					packet.temporal_layer = temporal_layer;
					packet.pbit = pbit;
					packet.dbit = dbit;
					packet.ubit = ubit;
					packet.bbit = bbit;
					packet.ebit = ebit;
					/* Update the stream properties, if needed */
					if(!ps->svc)
						ps->svc = TRUE;
				}
			}
		}
		packet.ssrc[0] = (sc != -1 ? ps->vssrc[0] : 0);
		packet.ssrc[1] = (sc != -1 ? ps->vssrc[1] : 0);
		packet.ssrc[2] = (sc != -1 ? ps->vssrc[2] : 0);
		/* Backup the actual timestamp and sequence number set by the publisher, in case switching is involved */
		packet.timestamp = ntohl(packet.data->timestamp);
		packet.seq_number = ntohs(packet.data->seq_number);
		/* Go: some viewers may decide to drop the packet, but that's up to them */
		janus_mutex_lock_nodebug(&ps->subscribers_mutex);
		g_slist_foreach(ps->subscribers, janus_videoroom_relay_rtp_packet, &packet);
		janus_mutex_unlock_nodebug(&ps->subscribers_mutex);

		/* Check if we need to send any REMB or PLI back to this publisher */
		if(video && ps->active) {
			/* Did we send a REMB already, or is it time to send one? */
			gboolean send_remb = FALSE;
			if(participant->remb_latest == 0 && participant->remb_startup > 0) {
				/* Still in the starting phase, send the ramp-up REMB feedback */
				send_remb = TRUE;
			} else if(participant->remb_latest > 0 && janus_get_monotonic_time()-participant->remb_latest >= 5*G_USEC_PER_SEC) {
				/* 5 seconds have passed since the last REMB, send a new one */
				send_remb = TRUE;
			}

			if(send_remb && participant->bitrate) {
				/* We send a few incremental REMB messages at startup */
				uint32_t bitrate = participant->bitrate;
				if(participant->remb_startup > 0) {
					bitrate = bitrate/participant->remb_startup;
					participant->remb_startup--;
				}
				JANUS_LOG(LOG_VERB, "Sending REMB (%s, %"SCNu32")\n", participant->display, bitrate);
				char rtcpbuf[24];
				janus_rtcp_remb((char *)(&rtcpbuf), 24, bitrate);
				gateway->relay_rtcp(handle, -1, video, rtcpbuf, 24);
				if(participant->remb_startup == 0)
					participant->remb_latest = janus_get_monotonic_time();
			}
			/* Generate PLI too, if needed */
			if(video && ps->active && (videoroom->pli_freq > 0)) {
				/* We generate RTCP every tot seconds/frames */
				gint64 now = janus_get_monotonic_time();
				/* First check if this is a keyframe, though: if so, we reset the timer */
				int plen = 0;
				char *payload = janus_rtp_payload(buf, len, &plen);
				if(payload == NULL)
					return;
				if(ps->vcodec == JANUS_VIDEOCODEC_VP8) {
					if(janus_vp8_is_keyframe(payload, plen))
						ps->pli_latest = now;
				} else if(ps->vcodec == JANUS_VIDEOCODEC_VP9) {
					if(janus_vp9_is_keyframe(payload, plen))
						ps->pli_latest = now;
				} else if(ps->vcodec == JANUS_VIDEOCODEC_H264) {
					if(janus_h264_is_keyframe(payload, plen))
						ps->pli_latest = now;
				}
				if((now-ps->pli_latest) >= ((gint64)videoroom->pli_freq*G_USEC_PER_SEC)) {
					/* We send a PLI every tot seconds */
					janus_videoroom_reqpli(ps, "Regular keyframe request");
				}
			}
		}
	}
	janus_videoroom_publisher_dereference_nodebug(participant);
}

void janus_videoroom_incoming_rtcp(janus_plugin_session *handle, int mindex, gboolean video, char *buf, int len) {
	if(g_atomic_int_get(&stopping) || !g_atomic_int_get(&initialized))
		return;
	janus_videoroom_session *session = (janus_videoroom_session *)handle->plugin_handle;
	if(!session) {
		JANUS_LOG(LOG_ERR, "No session associated with this handle...\n");
		return;
	}
	if(g_atomic_int_get(&session->destroyed))
		return;
	if(session->participant_type == janus_videoroom_p_type_subscriber) {
		/* A subscriber sent some RTCP, check what it is and if we need to forward it to the publisher */
		janus_videoroom_subscriber *s = (janus_videoroom_subscriber *)session->participant;
		if(s == NULL || g_atomic_int_get(&s->destroyed))
			return;
		/* Find the stream this packet belongs to */
		janus_mutex_lock(&s->streams_mutex);
		janus_videoroom_subscriber_stream *ss = g_hash_table_lookup(s->streams_byid, GINT_TO_POINTER(mindex));
		janus_mutex_unlock(&s->streams_mutex);
		if(ss == NULL || ss->ps == NULL) {
			/* No stream..? */
			return;
		}
		janus_videoroom_publisher_stream *ps = ss->ps;
		if(ps->type != JANUS_VIDEOROOM_MEDIA_VIDEO)
			return;		/* The only feedback we handle is video related anyway... */
		if(janus_rtcp_has_fir(buf, len) || janus_rtcp_has_pli(buf, len)) {
			/* We got a FIR or PLI, forward a PLI to the publisher */
			janus_videoroom_publisher *p = ps->publisher;
			if(p && p->session)
				janus_videoroom_reqpli(ps, "PLI from subscriber");
		}
		uint32_t bitrate = janus_rtcp_get_remb(buf, len);
		if(bitrate > 0) {
			/* FIXME We got a REMB from this subscriber, should we do something about it? */
		}
	}
}

void janus_videoroom_incoming_data(janus_plugin_session *handle, char *buf, int len) {
	if(handle == NULL || g_atomic_int_get(&handle->stopped) || g_atomic_int_get(&stopping) || !g_atomic_int_get(&initialized) || !gateway)
		return;
	if(buf == NULL || len <= 0)
		return;
	janus_videoroom_session *session = (janus_videoroom_session *)handle->plugin_handle;
	if(!session || g_atomic_int_get(&session->destroyed) || session->participant_type != janus_videoroom_p_type_publisher)
		return;
	janus_videoroom_publisher *participant = janus_videoroom_session_get_publisher_nodebug(session);
	if(participant == NULL)
		return;
	if(g_atomic_int_get(&participant->destroyed) || participant->data_mindex < 0 || !participant->streams || participant->kicked) {
		janus_videoroom_publisher_dereference_nodebug(participant);
		return;
	}
	/* Find the stream this packet belongs to */
	janus_mutex_lock(&participant->streams_mutex);
	janus_videoroom_publisher_stream *ps = g_hash_table_lookup(participant->streams_byid, GINT_TO_POINTER(participant->data_mindex));
	janus_mutex_unlock(&participant->streams_mutex);
	if(ps == NULL || !ps->active) {
		/* No or inactive stream..? */
		janus_videoroom_publisher_dereference_nodebug(participant);
		return;
	}

	/* Any forwarder involved? */
	janus_mutex_lock(&ps->rtp_forwarders_mutex);
	/* Forward RTP to the appropriate port for the rtp_forwarders associated with this publisher, if there are any */
	GHashTableIter iter;
	gpointer value;
	g_hash_table_iter_init(&iter, ps->rtp_forwarders);
	while(participant->udp_sock > 0 && g_hash_table_iter_next(&iter, NULL, &value)) {
		janus_videoroom_rtp_forwarder* rtp_forward = (janus_videoroom_rtp_forwarder*)value;
		if(rtp_forward->is_data) {
			if(sendto(participant->udp_sock, buf, len, 0, (struct sockaddr*)&rtp_forward->serv_addr, sizeof(rtp_forward->serv_addr)) < 0) {
				JANUS_LOG(LOG_HUGE, "Error forwarding data packet for %s... %s (len=%d)...\n",
					participant->display, strerror(errno), len);
			}
		}
	}
	janus_mutex_unlock(&ps->rtp_forwarders_mutex);
	/* Get a string out of the data */
	char *text = g_malloc(len+1);
	memcpy(text, buf, len);
	*(text+len) = '\0';
	JANUS_LOG(LOG_VERB, "Got a DataChannel message (%zu bytes) to forward: %s\n", strlen(text), text);
	/* Save the message if we're recording */
	janus_recorder_save_frame(ps->rc, text, strlen(text));
	/* Relay to all subscribers */
	janus_mutex_lock_nodebug(&ps->subscribers_mutex);
	g_slist_foreach(ps->subscribers, janus_videoroom_relay_data_packet, text);
	janus_mutex_unlock_nodebug(&ps->subscribers_mutex);
	g_free(text);
	janus_videoroom_publisher_dereference_nodebug(participant);
}

void janus_videoroom_slow_link(janus_plugin_session *handle, int uplink, int video) {
	/* The core is informing us that our peer got too many NACKs, are we pushing media too hard? */
	if(handle == NULL || g_atomic_int_get(&handle->stopped) || g_atomic_int_get(&stopping) || !g_atomic_int_get(&initialized) || !gateway)
		return;
	janus_mutex_lock(&sessions_mutex);
	janus_videoroom_session *session = janus_videoroom_lookup_session(handle);
	if(!session || g_atomic_int_get(&session->destroyed) || !session->participant) {
		janus_mutex_unlock(&sessions_mutex);
		return;
	}
	janus_refcount_increase(&session->ref);
	janus_mutex_unlock(&sessions_mutex);
	/* Check if it's an uplink (publisher) or downlink (viewer) issue */
	if(session->participant_type == janus_videoroom_p_type_publisher) {
		if(!uplink) {
			janus_videoroom_publisher *publisher = janus_videoroom_session_get_publisher(session);
			if(publisher == NULL || g_atomic_int_get(&publisher->destroyed)) {
				janus_refcount_decrease(&session->ref);
				janus_refcount_decrease(&publisher->ref);
				return;
			}
			/* Send an event on the handle to notify the application: it's
			 * up to the application to then choose a policy and enforce it */
			json_t *event = json_object();
			json_object_set_new(event, "videoroom", json_string("slow_link"));
			/* Also add info on what the current bitrate cap is */
			uint32_t bitrate = publisher->bitrate;
			json_object_set_new(event, "current-bitrate", json_integer(bitrate));
			gateway->push_event(session->handle, &janus_videoroom_plugin, NULL, event, NULL);
			json_decref(event);
			janus_refcount_decrease(&publisher->ref);
		} else {
			JANUS_LOG(LOG_WARN, "Got a slow uplink on a VideoRoom publisher? Weird, because it doesn't receive media...\n");
		}
	} else if(session->participant_type == janus_videoroom_p_type_subscriber) {
		if(uplink) {
			janus_videoroom_subscriber *viewer = (janus_videoroom_subscriber *)session->participant;
			if(viewer == NULL || g_atomic_int_get(&viewer->destroyed)) {
				janus_refcount_decrease(&session->ref);
				return;
			}
			/* Send an event on the handle to notify the application: it's
			 * up to the application to then choose a policy and enforce it */
			json_t *event = json_object();
			json_object_set_new(event, "videoroom", json_string("slow_link"));
			gateway->push_event(session->handle, &janus_videoroom_plugin, NULL, event, NULL);
			json_decref(event);
		} else {
			JANUS_LOG(LOG_WARN, "Got a slow downlink on a VideoRoom viewer? Weird, because it doesn't send media...\n");
		}
	}
	janus_refcount_decrease(&session->ref);
}

static void janus_videoroom_recorder_create(janus_videoroom_publisher_stream *stream) {
	char filename[255];
	gint64 now = janus_get_real_time();
	if(stream->publisher && stream->rc == NULL) {
		const char *type = NULL;
		switch(stream->type) {
			case JANUS_VIDEOROOM_MEDIA_AUDIO:
				type = janus_audiocodec_name(stream->acodec);
				break;
			case JANUS_VIDEOROOM_MEDIA_VIDEO:
				type = janus_videocodec_name(stream->vcodec);
				break;
			case JANUS_VIDEOROOM_MEDIA_DATA:
				type = "text";
				break;
			default:
				return;
		}
		janus_rtp_switching_context_reset(&stream->rec_ctx);
		janus_rtp_simulcasting_context_reset(&stream->rec_simctx);
		if(stream->type == JANUS_VIDEOROOM_MEDIA_VIDEO) {
			stream->rec_simctx.substream_target = 2;
			stream->rec_simctx.templayer_target = 2;
		}
		memset(filename, 0, 255);
		if(stream->publisher->recording_base) {
			/* Use the filename and path we have been provided */
			g_snprintf(filename, 255, "%s-%s-%d", stream->publisher->recording_base,
				janus_videoroom_media_str(stream->type), stream->mindex);
			stream->rc = janus_recorder_create(stream->publisher->room->rec_dir, type, filename);
			if(stream->rc == NULL) {
				JANUS_LOG(LOG_ERR, "Couldn't open a %s recording file for this publisher!\n", janus_videoroom_media_str(stream->type));
			}
		} else {
			/* Build a filename */
			g_snprintf(filename, 255, "videoroom-%"SCNu64"-user-%"SCNu64"-%"SCNi64"-%s-%d",
				stream->publisher->room_id, stream->publisher->user_id, now,
				janus_videoroom_media_str(stream->type), stream->mindex);
			stream->rc = janus_recorder_create(stream->publisher->room->rec_dir, type, filename);
			if(stream->rc == NULL) {
				JANUS_LOG(LOG_ERR, "Couldn't open an video recording file for this publisher!\n");
			}
		}
	}
}

static void janus_videoroom_recorder_close(janus_videoroom_publisher *participant) {
	GList *temp = participant->streams;
	while(temp) {
		janus_videoroom_publisher_stream *ps = (janus_videoroom_publisher_stream *)temp->data;
		if(ps->rc) {
			janus_recorder *rc = ps->rc;
			ps->rc = NULL;
			janus_recorder_close(rc);
			JANUS_LOG(LOG_INFO, "Closed %s recording %s\n", janus_videoroom_media_str(ps->type),
				rc->filename ? rc->filename : "??");
			janus_recorder_destroy(rc);
		}
		temp = temp->next;
	}
}

void janus_videoroom_hangup_media(janus_plugin_session *handle) {
	JANUS_LOG(LOG_INFO, "[%s-%p] No WebRTC media anymore; %p %p\n", JANUS_VIDEOROOM_PACKAGE, handle, handle->gateway_handle, handle->plugin_handle);
	janus_mutex_lock(&sessions_mutex);
	janus_videoroom_hangup_media_internal(handle);
	janus_mutex_unlock(&sessions_mutex);
}

static void janus_videoroom_hangup_media_internal(janus_plugin_session *handle) {
	if(g_atomic_int_get(&stopping) || !g_atomic_int_get(&initialized))
		return;
	janus_videoroom_session *session = janus_videoroom_lookup_session(handle);
	if(!session) {
		JANUS_LOG(LOG_ERR, "No session associated with this handle...\n");
		return;
	}
	session->started = FALSE;
	if(g_atomic_int_get(&session->destroyed))
		return;
	if(!g_atomic_int_compare_and_exchange(&session->hangingup, 0, 1))
		return;
	/* Send an event to the browser and tell the PeerConnection is over */
	if(session->participant_type == janus_videoroom_p_type_publisher) {
		/* This publisher just 'unpublished' */
		janus_videoroom_publisher *participant = janus_videoroom_session_get_publisher(session);
		/* Get rid of the recorders, if available */
		janus_mutex_lock(&participant->rec_mutex);
		g_free(participant->recording_base);
		participant->recording_base = NULL;
		janus_videoroom_recorder_close(participant);
		janus_mutex_unlock(&participant->rec_mutex);
		/* Use subscribers_mutex to protect fields used in janus_videoroom_incoming_rtp */
		participant->firefox = FALSE;
		participant->remb_startup = 4;
		participant->remb_latest = 0;
		/* TODO Get rid of streams */
		janus_mutex_lock(&participant->streams_mutex);
		GList *subscribers = NULL;
		GList *temp = participant->streams;
		while(temp) {
			janus_videoroom_publisher_stream *ps = (janus_videoroom_publisher_stream *)temp->data;
			/* Close all subscriptions to this stream */
			janus_mutex_lock(&ps->subscribers_mutex);
			GSList *temp2 = ps->subscribers;
			while(temp2) {
				janus_videoroom_subscriber_stream *ss = (janus_videoroom_subscriber_stream *)temp2->data;
				if(ss) {
					/* Remove the subscription (turns the m-line to inactive) */
					janus_videoroom_subscriber_stream_remove(ss, FALSE);
					/* Take note of the subscriber, so that we can send an updated offer */
					if(g_list_find(subscribers, ss->subscriber) == NULL) {
						janus_refcount_increase(&ss->subscriber->ref);
						subscribers = g_list_append(subscribers, ss->subscriber);
					}
				}
				temp2 = temp2->next;
			}
			g_slist_free(ps->subscribers);
			ps->subscribers = NULL;
			janus_mutex_unlock(&ps->subscribers_mutex);
			temp = temp->next;
		}
		/* Any subscriber session to update? */
		if(subscribers != NULL) {
			temp = subscribers;
			while(temp) {
				janus_videoroom_subscriber *subscriber = (janus_videoroom_subscriber *)temp->data;
				/* Send (or schedule) a new offer */
				janus_mutex_lock(&subscriber->streams_mutex);
				if(!g_atomic_int_get(&subscriber->answered)) {
					/* We're still waiting for an answer to a previous offer, postpone this */
					g_atomic_int_set(&subscriber->pending_offer, 1);
					janus_mutex_unlock(&subscriber->streams_mutex);
				} else {
					json_t *event = json_object();
					json_object_set_new(event, "videoroom", json_string("updated"));
					json_object_set_new(event, "room", json_integer(subscriber->room_id));
					json_t *media = janus_videoroom_subscriber_streams_summary(subscriber, FALSE, NULL);
					json_object_set_new(event, "streams", media);
					/* Generate a new offer */
					json_t *jsep = janus_videoroom_subscriber_offer(subscriber);
					janus_mutex_unlock(&subscriber->streams_mutex);
					/* How long will the Janus core take to push the event? */
					gint64 start = janus_get_monotonic_time();
					int res = gateway->push_event(subscriber->session->handle, &janus_videoroom_plugin, NULL, event, jsep);
					JANUS_LOG(LOG_VERB, "  >> Pushing event: %d (took %"SCNu64" us)\n", res, janus_get_monotonic_time()-start);
					json_decref(event);
					json_decref(jsep);
					/* Also notify event handlers */
					if(notify_events && gateway->events_is_enabled()) {
						json_t *info = json_object();
						json_object_set_new(info, "event", json_string("updated"));
						json_object_set_new(info, "room", json_integer(subscriber->room_id));
						json_t *media = janus_videoroom_subscriber_streams_summary(subscriber, FALSE, NULL);
						json_object_set_new(info, "streams", media);
						json_object_set_new(info, "private_id", json_integer(subscriber->pvt_id));
						gateway->notify_event(&janus_videoroom_plugin, session->handle, info);
					}
				}
				janus_refcount_decrease(&subscriber->ref);
				temp = temp->next;
			}
		}
		g_list_free(subscribers);
		/* Free streams */
		g_list_free(participant->streams);
		participant->streams = NULL;
		g_hash_table_remove_all(participant->streams_byid);
		g_hash_table_remove_all(participant->streams_bymid);
		janus_mutex_unlock(&participant->streams_mutex);
		janus_videoroom_leave_or_unpublish(participant, FALSE, FALSE);
		janus_refcount_decrease(&participant->ref);
	} else if(session->participant_type == janus_videoroom_p_type_subscriber) {
		/* Get rid of subscriber */
		janus_videoroom_subscriber *subscriber = (janus_videoroom_subscriber *)session->participant;
		if(subscriber) {
			subscriber->paused = TRUE;
			g_atomic_int_set(&subscriber->answered, 0);
			g_atomic_int_set(&subscriber->pending_offer, 0);
			g_atomic_int_set(&subscriber->pending_restart, 0);
			/* TODO Get rid of streams */
			janus_mutex_lock(&subscriber->streams_mutex);
			GList *temp = subscriber->streams;
			while(temp) {
				janus_videoroom_subscriber_stream *s = (janus_videoroom_subscriber_stream *)temp->data;
				janus_videoroom_publisher_stream *ps = s->ps;
				if(ps && ps->publisher != NULL) {
					/* Also notify event handlers */
					if(notify_events && gateway->events_is_enabled()) {
						json_t *info = json_object();
						json_object_set_new(info, "event", json_string("unsubscribed"));
						json_object_set_new(info, "room", json_integer(ps->publisher->room_id));
						json_object_set_new(info, "feed", json_integer(ps->publisher->user_id));
						json_object_set_new(info, "mid", json_string(ps->mid));
						gateway->notify_event(&janus_videoroom_plugin, session->handle, info);
					}
				}
				janus_videoroom_subscriber_stream_remove(s, TRUE);
				temp = temp->next;
			}
			/* TODO Free streams */
			g_list_free(subscriber->streams);
			subscriber->streams = NULL;
			g_hash_table_remove_all(subscriber->streams_byid);
			g_hash_table_remove_all(subscriber->streams_bymid);
			janus_mutex_unlock(&subscriber->streams_mutex);
		}
		/* TODO Should we close the handle as well? */
	}
	g_atomic_int_set(&session->hangingup, 0);
}

/* Thread to handle incoming messages */
static void *janus_videoroom_handler(void *data) {
	JANUS_LOG(LOG_VERB, "Joining VideoRoom handler thread\n");
	janus_videoroom_message *msg = NULL;
	int error_code = 0;
	char error_cause[512];
	json_t *root = NULL;
	while(g_atomic_int_get(&initialized) && !g_atomic_int_get(&stopping)) {
		msg = g_async_queue_pop(messages);
		if(msg == &exit_message)
			break;
		if(msg->handle == NULL) {
			janus_videoroom_message_free(msg);
			continue;
		}
		janus_videoroom *videoroom = NULL;
		janus_videoroom_publisher *participant = NULL;
		janus_mutex_lock(&sessions_mutex);
		janus_videoroom_session *session = janus_videoroom_lookup_session(msg->handle);
		if(!session) {
			janus_mutex_unlock(&sessions_mutex);
			JANUS_LOG(LOG_ERR, "No session associated with this handle...\n");
			janus_videoroom_message_free(msg);
			continue;
		}
		if(g_atomic_int_get(&session->destroyed)) {
			janus_mutex_unlock(&sessions_mutex);
			janus_videoroom_message_free(msg);
			continue;
		}
		janus_mutex_unlock(&sessions_mutex);
		/* Handle request */
		error_code = 0;
		root = NULL;
		if(msg->message == NULL) {
			JANUS_LOG(LOG_ERR, "No message??\n");
			error_code = JANUS_VIDEOROOM_ERROR_NO_MESSAGE;
			g_snprintf(error_cause, 512, "%s", "No message??");
			goto error;
		}
		root = msg->message;
		/* Get the request first */
		JANUS_VALIDATE_JSON_OBJECT(root, request_parameters,
			error_code, error_cause, TRUE,
			JANUS_VIDEOROOM_ERROR_MISSING_ELEMENT, JANUS_VIDEOROOM_ERROR_INVALID_ELEMENT);
		if(error_code != 0)
			goto error;
		json_t *request = json_object_get(root, "request");
		const char *request_text = json_string_value(request);
		json_t *event = NULL;
		gboolean sdp_update = FALSE;
		if(json_object_get(msg->jsep, "update") != NULL)
			sdp_update = json_is_true(json_object_get(msg->jsep, "update"));
		/* 'create' and 'destroy' are handled synchronously: what kind of participant is this session referring to? */
		if(session->participant_type == janus_videoroom_p_type_none) {
			JANUS_LOG(LOG_VERB, "Configuring new participant\n");
			/* Not configured yet, we need to do this now */
			if(strcasecmp(request_text, "join") && strcasecmp(request_text, "joinandconfigure")) {
				JANUS_LOG(LOG_ERR, "Invalid request on unconfigured participant\n");
				error_code = JANUS_VIDEOROOM_ERROR_JOIN_FIRST;
				g_snprintf(error_cause, 512, "Invalid request on unconfigured participant");
				goto error;
			}
			JANUS_VALIDATE_JSON_OBJECT(root, join_parameters,
				error_code, error_cause, TRUE,
				JANUS_VIDEOROOM_ERROR_MISSING_ELEMENT, JANUS_VIDEOROOM_ERROR_INVALID_ELEMENT);
			if(error_code != 0)
				goto error;
			janus_mutex_lock(&rooms_mutex);
			error_code = janus_videoroom_access_room(root, FALSE, TRUE, &videoroom, error_cause, sizeof(error_cause));
			if(error_code != 0) {
				janus_mutex_unlock(&rooms_mutex);
				goto error;
			}
			janus_refcount_increase(&videoroom->ref);
			janus_mutex_lock(&videoroom->mutex);
			janus_mutex_unlock(&rooms_mutex);
			json_t *ptype = json_object_get(root, "ptype");
			const char *ptype_text = json_string_value(ptype);
			if(!strcasecmp(ptype_text, "publisher")) {
				JANUS_LOG(LOG_VERB, "Configuring new publisher\n");
				JANUS_VALIDATE_JSON_OBJECT(root, publisher_parameters,
					error_code, error_cause, TRUE,
					JANUS_VIDEOROOM_ERROR_MISSING_ELEMENT, JANUS_VIDEOROOM_ERROR_INVALID_ELEMENT);
				if(error_code != 0) {
					janus_mutex_unlock(&videoroom->mutex);
					janus_refcount_decrease(&videoroom->ref);
					goto error;
				}
				json_t *descriptions = json_object_get(root, "descriptions");
				if(descriptions != NULL && json_array_size(descriptions) > 0) {
					size_t i = 0;
					for(i=0; i<json_array_size(descriptions); i++) {
						json_t *d = json_array_get(descriptions, i);
						JANUS_VALIDATE_JSON_OBJECT(d, publish_desc_parameters,
							error_code, error_cause, TRUE,
							JANUS_VIDEOROOM_ERROR_MISSING_ELEMENT, JANUS_VIDEOROOM_ERROR_INVALID_ELEMENT);
						if(error_code != 0) {
							janus_mutex_unlock(&videoroom->mutex);
							janus_refcount_decrease(&videoroom->ref);
							goto error;

						}
					}
				}
				/* A token might be required to join */
				if(videoroom->check_allowed) {
					json_t *token = json_object_get(root, "token");
					const char *token_text = token ? json_string_value(token) : NULL;
					if(token_text == NULL || g_hash_table_lookup(videoroom->allowed, token_text) == NULL) {
						janus_mutex_unlock(&videoroom->mutex);
						janus_refcount_decrease(&videoroom->ref);
						JANUS_LOG(LOG_ERR, "Unauthorized (not in the allowed list)\n");
						error_code = JANUS_VIDEOROOM_ERROR_UNAUTHORIZED;
						g_snprintf(error_cause, 512, "Unauthorized (not in the allowed list)");
						goto error;
					}
				}
				json_t *display = json_object_get(root, "display");
				const char *display_text = display ? json_string_value(display) : NULL;
				guint64 user_id = 0;
				json_t *id = json_object_get(root, "id");
				if(id) {
					user_id = json_integer_value(id);
					if(g_hash_table_lookup(videoroom->participants, &user_id) != NULL) {
						janus_mutex_unlock(&videoroom->mutex);
						janus_refcount_decrease(&videoroom->ref);
						/* User ID already taken */
						JANUS_LOG(LOG_ERR, "User ID %"SCNu64" already exists\n", user_id);
						error_code = JANUS_VIDEOROOM_ERROR_ID_EXISTS;
						g_snprintf(error_cause, 512, "User ID %"SCNu64" already exists", user_id);
						goto error;
					}
				}
				if(user_id == 0) {
					/* Generate a random ID */
					while(user_id == 0) {
						user_id = janus_random_uint64();
						if(g_hash_table_lookup(videoroom->participants, &user_id) != NULL) {
							/* User ID already taken, try another one */
							user_id = 0;
						}
					}
				}
				JANUS_LOG(LOG_VERB, "  -- Publisher ID: %"SCNu64"\n", user_id);
				/* Process the request */
				json_t *bitrate = NULL, *record = NULL, *recfile = NULL;
				if(!strcasecmp(request_text, "joinandconfigure")) {
					bitrate = json_object_get(root, "bitrate");
					record = json_object_get(root, "record");
					recfile = json_object_get(root, "filename");
				}
				janus_videoroom_publisher *publisher = g_malloc0(sizeof(janus_videoroom_publisher));
				publisher->session = session;
				publisher->room_id = videoroom->room_id;
				publisher->room = videoroom;
				videoroom = NULL;
				publisher->user_id = user_id;
				publisher->display = display_text ? g_strdup(display_text) : NULL;
<<<<<<< HEAD
=======
				publisher->sdp = NULL;		/* We'll deal with this later */
				publisher->audio = FALSE;	/* We'll deal with this later */
				publisher->video = FALSE;	/* We'll deal with this later */
				publisher->data = FALSE;	/* We'll deal with this later */
				publisher->acodec = JANUS_AUDIOCODEC_NONE;	/* We'll deal with this later */
				publisher->vcodec = JANUS_VIDEOCODEC_NONE;	/* We'll deal with this later */
				publisher->audio_active = TRUE;
				publisher->video_active = TRUE;
				publisher->data_active = TRUE;
>>>>>>> 82e5db8f
				publisher->recording_active = FALSE;
				publisher->recording_base = NULL;
				publisher->firefox = FALSE;
				publisher->bitrate = publisher->room->bitrate;
				publisher->subscriptions = NULL;
				publisher->streams_byid = g_hash_table_new_full(NULL, NULL,
					NULL, (GDestroyNotify)janus_videoroom_publisher_stream_destroy);
				publisher->streams_bymid = g_hash_table_new_full(g_str_hash, g_str_equal,
					(GDestroyNotify)g_free, (GDestroyNotify)janus_videoroom_publisher_stream_unref);
				janus_mutex_init(&publisher->streams_mutex);
				janus_mutex_init(&publisher->subscribers_mutex);
				publisher->remb_startup = 4;
				publisher->remb_latest = 0;
				publisher->srtp_contexts = g_hash_table_new_full(g_str_hash, g_str_equal, NULL, (GDestroyNotify)janus_videoroom_srtp_context_free);
				publisher->udp_sock = -1;
				janus_mutex_init(&publisher->rtp_forwarders_mutex);
				publisher->rtp_forwarders = g_hash_table_new(NULL, NULL);
				/* Finally, generate a private ID: this is only needed in case the participant
				 * wants to allow the plugin to know which subscriptions belong to them */
				publisher->pvt_id = 0;
				while(publisher->pvt_id == 0) {
					publisher->pvt_id = janus_random_uint32();
					if(g_hash_table_lookup(publisher->room->private_ids, GUINT_TO_POINTER(publisher->pvt_id)) != NULL) {
						/* Private ID already taken, try another one */
						publisher->pvt_id = 0;
					}
					g_hash_table_insert(publisher->room->private_ids, GUINT_TO_POINTER(publisher->pvt_id), publisher);
				}
				g_atomic_int_set(&publisher->destroyed, 0);
				janus_refcount_init(&publisher->ref, janus_videoroom_publisher_free);
				/* In case we also wanted to configure */
				if(bitrate) {
					publisher->bitrate = json_integer_value(bitrate);
					JANUS_LOG(LOG_VERB, "Setting video bitrate: %"SCNu32" (room %"SCNu64", user %"SCNu64")\n", publisher->bitrate, publisher->room_id, publisher->user_id);
				}
				if(record) {
					publisher->recording_active = json_is_true(record);
					JANUS_LOG(LOG_VERB, "Setting record property: %s (room %"SCNu64", user %"SCNu64")\n", publisher->recording_active ? "true" : "false", publisher->room_id, publisher->user_id);
				}
				if(recfile) {
					publisher->recording_base = g_strdup(json_string_value(recfile));
					JANUS_LOG(LOG_VERB, "Setting recording basename: %s (room %"SCNu64", user %"SCNu64")\n", publisher->recording_base, publisher->room_id, publisher->user_id);
				}
				/* Done */
				janus_mutex_lock(&session->mutex);
				session->participant_type = janus_videoroom_p_type_publisher;
				session->participant = publisher;
				janus_mutex_unlock(&session->mutex);
				/* Return a list of all available publishers (those with an SDP available, that is) */
				json_t *list = json_array();
				GHashTableIter iter;
				gpointer value;
				janus_refcount_increase(&publisher->ref);
				g_hash_table_insert(publisher->room->participants, janus_uint64_dup(publisher->user_id), publisher);
				g_hash_table_iter_init(&iter, publisher->room->participants);
				while(!g_atomic_int_get(&publisher->room->destroyed) && g_hash_table_iter_next(&iter, NULL, &value)) {
					janus_videoroom_publisher *p = value;
					if(p == publisher || !p->session->started) {
						continue;
					}
					json_t *pl = json_object();
					json_object_set_new(pl, "id", json_integer(p->user_id));
					if(p->display)
						json_object_set_new(pl, "display", json_string(p->display));
					/* Add proper info on all the streams */
					gboolean audio_added = FALSE, video_added = FALSE, talking_found = FALSE, talking = FALSE;
					json_t *media = json_array();
					GList *temp = p->streams;
					while(temp) {
						janus_videoroom_publisher_stream *ps = (janus_videoroom_publisher_stream *)temp->data;
						/* Are we updating the description? */
						if(descriptions != NULL && json_array_size(descriptions) > 0) {
							size_t i = 0;
							for(i=0; i<json_array_size(descriptions); i++) {
								json_t *d = json_array_get(descriptions, i);
								const char *d_mid = json_string_value(json_object_get(d, "mid"));
								const char *d_desc = json_string_value(json_object_get(d, "description"));
								if(d_desc && d_mid && ps->mid && !strcasecmp(d_mid, ps->mid)) {
									g_free(ps->description);
									ps->description = g_strdup(d_desc);
									break;
								}
							}
						}
						json_t *info = json_object();
						json_object_set_new(info, "type", json_string(janus_videoroom_media_str(ps->type)));
						json_object_set_new(info, "mindex", json_integer(ps->mindex));
						json_object_set_new(info, "mid", json_string(ps->mid));
						if(ps->description)
							json_object_set_new(info, "description", json_string(ps->description));
						if(ps->type == JANUS_VIDEOROOM_MEDIA_AUDIO) {
							json_object_set_new(info, "codec", json_string(janus_audiocodec_name(ps->acodec)));
							/* FIXME For backwards compatibility, we need audio_codec in the global info */
							if(!audio_added) {
								audio_added = TRUE;
								json_object_set_new(pl, "audio_codec", json_string(janus_audiocodec_name(ps->acodec)));
							}
							if(ps->audio_level_extmap_id > 0) {
								talking_found = TRUE;
								talking |= ps->talking;
							}
						} else if(ps->type == JANUS_VIDEOROOM_MEDIA_VIDEO) {
							/* FIXME For backwards compatibility, we need video_codec in the global info */
							json_object_set_new(info, "codec", json_string(janus_videocodec_name(ps->vcodec)));
							if(!video_added) {
								video_added = TRUE;
								json_object_set_new(pl, "video_codec", json_string(janus_videocodec_name(ps->vcodec)));
							}
							if(ps->simulcast)
								json_object_set_new(info, "simulcast", json_true());
							if(ps->svc)
								json_object_set_new(info, "svc", json_true());
						}
						json_array_append_new(media, info);
						temp = temp->next;
					}
					json_object_set_new(pl, "streams", media);
					if(talking_found)
						json_object_set_new(pl, "talking", talking ? json_true() : json_false());
					json_array_append_new(list, pl);
				}
				event = json_object();
				json_object_set_new(event, "videoroom", json_string("joined"));
				json_object_set_new(event, "room", json_integer(publisher->room->room_id));
				json_object_set_new(event, "description", json_string(publisher->room->room_name));
				json_object_set_new(event, "id", json_integer(user_id));
				json_object_set_new(event, "private_id", json_integer(publisher->pvt_id));
				json_object_set_new(event, "publishers", list);
				/* See if we need to notify about a new participant joined the room (by default, we don't). */
				janus_videoroom_participant_joining(publisher);

				/* Also notify event handlers */
				if(notify_events && gateway->events_is_enabled()) {
					json_t *info = json_object();
					json_object_set_new(info, "event", json_string("joined"));
					json_object_set_new(info, "room", json_integer(publisher->room->room_id));
					json_object_set_new(info, "id", json_integer(user_id));
					json_object_set_new(info, "private_id", json_integer(publisher->pvt_id));
					if(display_text != NULL)
						json_object_set_new(info, "display", json_string(display_text));
					gateway->notify_event(&janus_videoroom_plugin, session->handle, info);
				}
				janus_mutex_unlock(&publisher->room->mutex);
			} else if(!strcasecmp(ptype_text, "subscriber")) {
				JANUS_LOG(LOG_VERB, "Configuring new subscriber\n");
				/* This is a new subscriber */
				JANUS_VALIDATE_JSON_OBJECT(root, subscriber_parameters,
					error_code, error_cause, TRUE,
					JANUS_VIDEOROOM_ERROR_MISSING_ELEMENT, JANUS_VIDEOROOM_ERROR_INVALID_ELEMENT);
				if(error_code != 0) {
					janus_mutex_unlock(&videoroom->mutex);
					goto error;
				}
				/* Who does this subscription belong to? */
				json_t *pvt = json_object_get(root, "private_id");
				guint64 pvt_id = json_integer_value(pvt), feed_id = 0;
				/* The new way of subscribing is specifying the streams we're interested in */
				json_t *feeds = json_object_get(root, "streams");
				gboolean legacy = FALSE;
				if(feeds == NULL || json_array_size(feeds) == 0) {
					/* For backwards compatibility, we still support the old "feed" property, which means
					 * "subscribe to all the feeds from this publisher" (depending on offer_audio, etc.) */
					json_t *feed = json_object_get(root, "feed");
					feed_id = json_integer_value(feed);
					if(feed_id == 0) {
						JANUS_LOG(LOG_ERR, "At least one between 'streams' and 'feed' must be specified\n");
						error_code = JANUS_VIDEOROOM_ERROR_MISSING_ELEMENT;
						g_snprintf(error_cause, 512, "At least one between 'streams' and 'feed' must be specified");
						janus_mutex_unlock(&videoroom->mutex);
						goto error;
					}
					/* Create a fake "streams" array and put the only feed there */
					json_t *m = json_array();
					json_t *s = json_object();
					json_object_set_new(s, "feed", json_integer(feed_id));
					json_array_append_new(m, s);
					json_object_set_new(root, "streams", m);
					feeds = json_object_get(root, "streams");
					legacy = TRUE;
				}
				json_t *cpc = json_object_get(root, "close_pc");
				gboolean close_pc  = cpc ? json_is_true(cpc) : TRUE;
				/* Make sure all the feeds we're subscribing to exist */
				GList *publishers = NULL;
				size_t i = 0;
				for(i=0; i<json_array_size(feeds); i++) {
					json_t *s = json_array_get(feeds, i);
					JANUS_VALIDATE_JSON_OBJECT(s, subscriber_stream_parameters,
						error_code, error_cause, TRUE,
						JANUS_VIDEOROOM_ERROR_MISSING_ELEMENT, JANUS_VIDEOROOM_ERROR_INVALID_ELEMENT);
					if(error_code != 0) {
						janus_mutex_unlock(&videoroom->mutex);
						/* Unref publishers we may have taken note of so far */
						while(publishers) {
							janus_videoroom_publisher *publisher = (janus_videoroom_publisher *)publishers->data;
							janus_refcount_decrease(&publisher->ref);
							janus_refcount_decrease(&publisher->session->ref);
							publishers = g_list_remove(publishers, publisher);
						}
						goto error;
					}
					json_t *feed = json_object_get(s, "feed");
					guint64 feed_id = json_integer_value(feed);
					janus_videoroom_publisher *publisher = g_hash_table_lookup(videoroom->participants, &feed_id);
					if(publisher == NULL || g_atomic_int_get(&publisher->destroyed) || !publisher->session->started) {
						JANUS_LOG(LOG_ERR, "No such feed (%"SCNu64")\n", feed_id);
						error_code = JANUS_VIDEOROOM_ERROR_NO_SUCH_FEED;
						g_snprintf(error_cause, 512, "No such feed (%"SCNu64")", feed_id);
						janus_mutex_unlock(&videoroom->mutex);
						/* Unref publishers we may have taken note of so far */
						while(publishers) {
							publisher = (janus_videoroom_publisher *)publishers->data;
							janus_refcount_decrease(&publisher->ref);
							janus_refcount_decrease(&publisher->session->ref);
							publishers = g_list_remove(publishers, publisher);
						}
						goto error;
					}
					const char *mid = json_string_value(json_object_get(s, "mid"));
					if(mid != NULL) {
						/* Check the mid too */
						janus_mutex_lock(&publisher->streams_mutex);
						if(g_hash_table_lookup(publisher->streams_bymid, mid) == NULL) {
							janus_mutex_unlock(&publisher->streams_mutex);
							JANUS_LOG(LOG_ERR, "No such mid '%s' in feed (%"SCNu64")\n", mid, feed_id);
							error_code = JANUS_VIDEOROOM_ERROR_NO_SUCH_FEED;
							g_snprintf(error_cause, 512, "No such mid '%s' in feed (%"SCNu64")", mid, feed_id);
							janus_mutex_unlock(&videoroom->mutex);
							/* Unref publishers we may have taken note of so far */
							while(publishers) {
								publisher = (janus_videoroom_publisher *)publishers->data;
								janus_refcount_decrease(&publisher->ref);
								janus_refcount_decrease(&publisher->session->ref);
								publishers = g_list_remove(publishers, publisher);
							}
							goto error;
						}
						janus_mutex_unlock(&publisher->streams_mutex);
					}
					/* Increase the refcount before unlocking so that nobody can remove and free the publisher in the meantime. */
					janus_refcount_increase(&publisher->ref);
					janus_refcount_increase(&publisher->session->ref);
					publishers = g_list_append(publishers, publisher);
				}
				/* TODO These properties are only there for backwards compatibility */
				json_t *offer_audio = json_object_get(root, "offer_audio");
				json_t *offer_video = json_object_get(root, "offer_video");
				json_t *offer_data = json_object_get(root, "offer_data");
				janus_videoroom_publisher *owner = NULL;
				/* Let's check if this room requires valid private_id values */
				if(videoroom->require_pvtid) {
					/* It does, let's make sure this subscription complies */
					owner = g_hash_table_lookup(videoroom->private_ids, GUINT_TO_POINTER(pvt_id));
					if(pvt_id == 0 || owner == NULL) {
						JANUS_LOG(LOG_ERR, "Unauthorized (this room requires a valid private_id)\n");
						error_code = JANUS_VIDEOROOM_ERROR_UNAUTHORIZED;
						g_snprintf(error_cause, 512, "Unauthorized (this room requires a valid private_id)");
						janus_mutex_unlock(&videoroom->mutex);
						/* Unref publishers */
						while(publishers) {
							janus_videoroom_publisher *publisher = (janus_videoroom_publisher *)publishers->data;
							janus_refcount_decrease(&publisher->ref);
							janus_refcount_decrease(&publisher->session->ref);
							publishers = g_list_remove(publishers, publisher);
						}
						goto error;
					}
					janus_refcount_increase(&owner->ref);
					janus_refcount_increase(&owner->session->ref);
				}
				janus_mutex_unlock(&videoroom->mutex);
				/* Allocate a new subscriber instance */
				janus_videoroom_subscriber *subscriber = g_malloc0(sizeof(janus_videoroom_subscriber));
				subscriber->session = session;
				subscriber->room_id = videoroom->room_id;
				subscriber->room = videoroom;
				videoroom = NULL;
				subscriber->pvt_id = pvt_id;
				subscriber->close_pc = close_pc;
				subscriber->paused = TRUE;	/* We need an explicit start from the stream */
				subscriber->streams_byid = g_hash_table_new_full(NULL, NULL,
					NULL, (GDestroyNotify)janus_videoroom_subscriber_stream_destroy);
				subscriber->streams_bymid = g_hash_table_new_full(g_str_hash, g_str_equal,
					(GDestroyNotify)g_free, (GDestroyNotify)janus_videoroom_subscriber_stream_unref);
				janus_mutex_init(&subscriber->streams_mutex);
				g_atomic_int_set(&subscriber->destroyed, 0);
				janus_refcount_init(&subscriber->ref, janus_videoroom_subscriber_free);
				/* FIXME backwards compatibility */
				gboolean do_audio = offer_audio ? json_is_true(offer_audio) : TRUE;
				gboolean do_video = offer_video ? json_is_true(offer_video) : TRUE;
				gboolean do_data = offer_data ? json_is_true(offer_data) : TRUE;
				/* Initialize the subscriber streams */
				gboolean data_added = FALSE;
				for(i=0; i<json_array_size(feeds); i++) {
					json_t *s = json_array_get(feeds, i);
					json_t *feed = json_object_get(s, "feed");
					guint64 feed_id = json_integer_value(feed);
					janus_videoroom_publisher *publisher = g_hash_table_lookup(subscriber->room->participants, &feed_id);
					if(publisher == NULL) {
						/* TODO We shouldn't let this happen... */
						JANUS_LOG(LOG_WARN, "Skipping feed %"SCNu64"...\n", feed_id);
						continue;
					}
					janus_mutex_lock(&publisher->streams_mutex);
					const char *mid = json_string_value(json_object_get(s, "mid"));
					if(mid) {
						/* Subscribe to a specific mid */
						janus_videoroom_publisher_stream *ps = g_hash_table_lookup(publisher->streams_bymid, mid);
						if(ps == NULL) {
							/* TODO We shouldn't let this happen either... */
							JANUS_LOG(LOG_WARN, "Skipping mid %s in feed %"SCNu64"...\n", mid, feed_id);
							janus_mutex_unlock(&publisher->streams_mutex);
							continue;
						}
						if(ps->type == JANUS_VIDEOROOM_MEDIA_DATA && data_added) {
							/* We already have a datachannel m-line */
							continue;
						}
						janus_videoroom_subscriber_stream_add(subscriber, ps, legacy, do_audio, do_video, do_data);
						if(ps->type == JANUS_VIDEOROOM_MEDIA_DATA)
							data_added = TRUE;
					} else {
						/* Subscribe to all streams */
						GList *temp = publisher->streams;
						while(temp) {
							janus_videoroom_publisher_stream *ps = (janus_videoroom_publisher_stream *)temp->data;
							if(ps->type == JANUS_VIDEOROOM_MEDIA_DATA && data_added) {
								/* We already have a datachannel m-line */
								temp = temp->next;
								continue;
							}
							janus_videoroom_subscriber_stream_add(subscriber, ps, legacy, do_audio, do_video, do_data);
							if(ps->type == JANUS_VIDEOROOM_MEDIA_DATA)
								data_added = TRUE;
							temp = temp->next;
						}
					}
					janus_mutex_unlock(&publisher->streams_mutex);
				}
				/* Make sure we subscribed to at least something */
				if(subscriber->streams == NULL) {
					/* No subscription created? */
					g_free(subscriber);
					/* Unref publishers */
					if(owner) {
						janus_refcount_decrease(&owner->session->ref);
						janus_refcount_decrease(&owner->ref);
					}
					while(publishers) {
						janus_videoroom_publisher *publisher = (janus_videoroom_publisher *)publishers->data;
						janus_refcount_decrease(&publisher->ref);
						janus_refcount_decrease(&publisher->session->ref);
						publishers = g_list_remove(publishers, publisher);
					}
					JANUS_LOG(LOG_ERR, "Can't offer an SDP with no stream\n");
					error_code = JANUS_VIDEOROOM_ERROR_INVALID_SDP;
					g_snprintf(error_cause, 512, "Can't offer an SDP with no stream");
					goto error;
				}
				session->participant = subscriber;
				if(owner != NULL) {
					/* Note: we should refcount these subscription-publisher mappings as well */
					janus_mutex_lock(&owner->subscribers_mutex);
					owner->subscriptions = g_slist_append(owner->subscriptions, subscriber);
					janus_mutex_unlock(&owner->subscribers_mutex);
					/* Done adding the subscription, owner is safe to be released */
					janus_refcount_decrease(&owner->session->ref);
					janus_refcount_decrease(&owner->ref);
				}
				event = json_object();
				json_object_set_new(event, "videoroom", json_string("attached"));
				json_object_set_new(event, "room", json_integer(subscriber->room_id));
				/* If this is a legacy subscription, put the feed ID too */
				if(legacy)
					json_object_set_new(event, "id", json_integer(feed_id));
				json_t *media = janus_videoroom_subscriber_streams_summary(subscriber, legacy, event);
				json_object_set_new(event, "streams", media);
				session->participant_type = janus_videoroom_p_type_subscriber;
				JANUS_LOG(LOG_VERB, "Preparing JSON event as a reply\n");
				/* Negotiate by crafting a new SDP matching the subscriptions */
				janus_mutex_lock(&subscriber->streams_mutex);
				json_t *jsep = janus_videoroom_subscriber_offer(subscriber);
				janus_mutex_unlock(&subscriber->streams_mutex);
				/* How long will the Janus core take to push the event? */
				g_atomic_int_set(&session->hangingup, 0);
				gint64 start = janus_get_monotonic_time();
				int res = gateway->push_event(msg->handle, &janus_videoroom_plugin, msg->transaction, event, jsep);
				JANUS_LOG(LOG_VERB, "  >> Pushing event: %d (took %"SCNu64" us)\n", res, janus_get_monotonic_time()-start);
				json_decref(event);
				json_decref(jsep);
				janus_videoroom_message_free(msg);
				/* Also notify event handlers */
				if(notify_events && gateway->events_is_enabled()) {
					json_t *info = json_object();
					json_object_set_new(info, "event", json_string("subscribing"));
					json_object_set_new(info, "room", json_integer(subscriber->room_id));
					json_t *media = janus_videoroom_subscriber_streams_summary(subscriber, FALSE, NULL);
					json_object_set_new(info, "streams", media);
					json_object_set_new(info, "private_id", json_integer(pvt_id));
					gateway->notify_event(&janus_videoroom_plugin, session->handle, info);
				}
				/* Decrease the references we took before */
				while(publishers) {
					janus_videoroom_publisher *publisher = (janus_videoroom_publisher *)publishers->data;
					janus_refcount_decrease(&publisher->ref);
					janus_refcount_decrease(&publisher->session->ref);
					publishers = g_list_remove(publishers, publisher);
				}
				continue;
			} else {
				janus_mutex_unlock(&videoroom->mutex);
				JANUS_LOG(LOG_ERR, "Invalid element (ptype)\n");
				error_code = JANUS_VIDEOROOM_ERROR_INVALID_ELEMENT;
				g_snprintf(error_cause, 512, "Invalid element (ptype)");
				goto error;
			}
		} else if(session->participant_type == janus_videoroom_p_type_publisher) {
			/* Handle this publisher */
			participant = janus_videoroom_session_get_publisher(session);
			if(participant == NULL) {
				JANUS_LOG(LOG_ERR, "Invalid participant instance\n");
				error_code = JANUS_VIDEOROOM_ERROR_UNKNOWN_ERROR;
				g_snprintf(error_cause, 512, "Invalid participant instance");
				goto error;
			}
			if(participant->room == NULL) {
				janus_refcount_decrease(&participant->ref);
				JANUS_LOG(LOG_ERR, "No such room\n");
				error_code = JANUS_VIDEOROOM_ERROR_NO_SUCH_ROOM;
				g_snprintf(error_cause, 512, "No such room");
				goto error;
			}
			if(!strcasecmp(request_text, "join") || !strcasecmp(request_text, "joinandconfigure")) {
				janus_refcount_decrease(&participant->ref);
				JANUS_LOG(LOG_ERR, "Already in as a publisher on this handle\n");
				error_code = JANUS_VIDEOROOM_ERROR_ALREADY_JOINED;
				g_snprintf(error_cause, 512, "Already in as a publisher on this handle");
				goto error;
			} else if(!strcasecmp(request_text, "configure") || !strcasecmp(request_text, "publish")) {
				if(!strcasecmp(request_text, "publish") && participant->session->started) {
					janus_refcount_decrease(&participant->ref);
					JANUS_LOG(LOG_ERR, "Can't publish, already published\n");
					error_code = JANUS_VIDEOROOM_ERROR_ALREADY_PUBLISHED;
					g_snprintf(error_cause, 512, "Can't publish, already published");
					goto error;
				}
				if(participant->kicked) {
					janus_refcount_decrease(&participant->ref);
					JANUS_LOG(LOG_ERR, "Unauthorized, you have been kicked\n");
					error_code = JANUS_VIDEOROOM_ERROR_UNAUTHORIZED;
					g_snprintf(error_cause, 512, "Unauthorized, you have been kicked");
					goto error;
				}
				/* Configure (or publish a new feed) audio/video/bitrate for this publisher */
				JANUS_VALIDATE_JSON_OBJECT(root, publish_parameters,
					error_code, error_cause, TRUE,
					JANUS_VIDEOROOM_ERROR_MISSING_ELEMENT, JANUS_VIDEOROOM_ERROR_INVALID_ELEMENT);
				if(error_code != 0) {
					janus_refcount_decrease(&participant->ref);
					goto error;
				}
				json_t *descriptions = json_object_get(root, "descriptions");
				if(descriptions != NULL && json_array_size(descriptions) > 0) {
					size_t i = 0;
					for(i=0; i<json_array_size(descriptions); i++) {
						json_t *d = json_array_get(descriptions, i);
						JANUS_VALIDATE_JSON_OBJECT(d, publish_desc_parameters,
							error_code, error_cause, TRUE,
							JANUS_VIDEOROOM_ERROR_MISSING_ELEMENT, JANUS_VIDEOROOM_ERROR_INVALID_ELEMENT);
						if(error_code != 0) {
							janus_mutex_unlock(&videoroom->mutex);
							janus_refcount_decrease(&videoroom->ref);
							goto error;

						}
					}
				}
				json_t *audiocodec = json_object_get(root, "audiocodec");
				json_t *videocodec = json_object_get(root, "videocodec");
				json_t *bitrate = json_object_get(root, "bitrate");
				json_t *keyframe = json_object_get(root, "keyframe");
				json_t *record = json_object_get(root, "record");
				json_t *recfile = json_object_get(root, "filename");
				json_t *display = json_object_get(root, "display");
				json_t *update = json_object_get(root, "update");
				/* Audio, video and data are deprecated properties */
				json_t *audio = json_object_get(root, "audio");
				json_t *video = json_object_get(root, "video");
				json_t *data = json_object_get(root, "data");
				/* Better to specify the 'send' property of a specific 'mid' */
				const char *mid = json_string_value(json_object_get(root, "mid"));
				json_t *send = json_object_get(root, "send");
				/* A renegotiation may be taking place */
				gboolean do_update = update ? json_is_true(update) : FALSE;
				if(do_update && !sdp_update) {
					JANUS_LOG(LOG_WARN, "Got an 'update' request, but no SDP update? Ignoring...\n");
					do_update = FALSE;
				}
				/* Check if there's an SDP to take into account */
				if(json_string_value(json_object_get(msg->jsep, "sdp"))) {
					if(audiocodec && !sdp_update) {
						/* The participant would like to use an audio codec in particular */
						janus_audiocodec acodec = janus_audiocodec_from_name(json_string_value(audiocodec));
						if(acodec == JANUS_AUDIOCODEC_NONE ||
								(acodec != participant->room->acodec[0] &&
								acodec != participant->room->acodec[1] &&
								acodec != participant->room->acodec[2])) {
							JANUS_LOG(LOG_ERR, "Participant asked for audio codec '%s', but it's not allowed (room %"SCNu64", user %"SCNu64")\n",
								json_string_value(audiocodec), participant->room_id, participant->user_id);
							janus_refcount_decrease(&participant->ref);
							error_code = JANUS_VIDEOROOM_ERROR_INVALID_ELEMENT;
							g_snprintf(error_cause, 512, "Audio codec unavailable in this room");
							goto error;
						}
						JANUS_LOG(LOG_VERB, "Participant asked for audio codec '%s' (room %"SCNu64", user %"SCNu64")\n",
							json_string_value(audiocodec), participant->room_id, participant->user_id);
					}
					if(videocodec && !sdp_update) {
						/* The participant would like to use a video codec in particular */
						janus_videocodec vcodec = janus_videocodec_from_name(json_string_value(videocodec));
						if(vcodec == JANUS_VIDEOCODEC_NONE ||
								(vcodec != participant->room->vcodec[0] &&
								vcodec != participant->room->vcodec[1] &&
								vcodec != participant->room->vcodec[2])) {
							JANUS_LOG(LOG_ERR, "Participant asked for video codec '%s', but it's not allowed (room %"SCNu64", user %"SCNu64")\n",
								json_string_value(videocodec), participant->room_id, participant->user_id);
							janus_refcount_decrease(&participant->ref);
							error_code = JANUS_VIDEOROOM_ERROR_INVALID_ELEMENT;
							g_snprintf(error_cause, 512, "Video codec unavailable in this room");
							goto error;
						}
						JANUS_LOG(LOG_VERB, "Participant asked for video codec '%s' (room %"SCNu64", user %"SCNu64")\n",
							json_string_value(videocodec), participant->room_id, participant->user_id);
					}
				}
				/* Update the audio/video/data flags, if set (and just configuring) */
				if(audio || video || data || (mid && send)) {
					janus_mutex_lock(&participant->streams_mutex);
					GList *temp = participant->streams;
					while(temp) {
						janus_videoroom_publisher_stream *ps = (janus_videoroom_publisher_stream *)temp->data;
						gboolean mid_found = (mid && send && strcasecmp(ps->mid, mid));
						if(ps->type == JANUS_VIDEOROOM_MEDIA_AUDIO && (audio || mid_found)) {
							gboolean audio_active = mid_found ? json_is_true(send) : json_is_true(audio);
							if(!ps->active && audio_active) {
								/* Audio was just resumed, try resetting the RTP headers for viewers */
								janus_mutex_lock(&ps->subscribers_mutex);
								GSList *slist = ps->subscribers;
								while(slist) {
									janus_videoroom_subscriber_stream *s = (janus_videoroom_subscriber_stream *)slist->data;
									if(s)
										s->context.seq_reset = TRUE;
									slist = slist->next;
								}
								janus_mutex_unlock(&ps->subscribers_mutex);
							}
							ps->active = audio_active;
							JANUS_LOG(LOG_VERB, "Setting audio property (%s): %s (room %"SCNu64", user %"SCNu64")\n",
								ps->mid, ps->active ? "true" : "false", participant->room_id, participant->user_id);
						} else if(ps->type == JANUS_VIDEOROOM_MEDIA_VIDEO && (video || mid_found)) {
							gboolean video_active = mid_found ? json_is_true(send) : json_is_true(video);
							if(!ps->active && video_active) {
								/* Video was just resumed, try resetting the RTP headers for viewers */
								janus_mutex_lock(&participant->subscribers_mutex);
								GSList *slist = ps->subscribers;
								while(slist) {
									janus_videoroom_subscriber_stream *s = (janus_videoroom_subscriber_stream *)slist->data;
									if(s)
										s->context.seq_reset = TRUE;
									slist = slist->next;
								}
								janus_mutex_unlock(&participant->subscribers_mutex);
							}
							ps->active = video_active;
							JANUS_LOG(LOG_VERB, "Setting video property (%s): %s (room %"SCNu64", user %"SCNu64")\n",
								ps->mid, ps->active ? "true" : "false", participant->room_id, participant->user_id);
						} else if(ps->type == JANUS_VIDEOROOM_MEDIA_DATA && (data || mid_found)) {
							gboolean data_active = mid_found ? json_is_true(send) : json_is_true(data);
							ps->active = data_active;
							JANUS_LOG(LOG_VERB, "Setting data property (%s): %s (room %"SCNu64", user %"SCNu64")\n",
								ps->mid, ps->active ? "true" : "false", participant->room_id, participant->user_id);
						}
						temp = temp->next;
					}
					janus_mutex_unlock(&participant->streams_mutex);
				}
				if(bitrate) {
					participant->bitrate = json_integer_value(bitrate);
					JANUS_LOG(LOG_VERB, "Setting video bitrate: %"SCNu32" (room %"SCNu64", user %"SCNu64")\n", participant->bitrate, participant->room_id, participant->user_id);
					/* Send a new REMB */
					if(session->started)
						participant->remb_latest = janus_get_monotonic_time();
					char rtcpbuf[24];
					janus_rtcp_remb((char *)(&rtcpbuf), 24, participant->bitrate);
					gateway->relay_rtcp(msg->handle, -1, TRUE, rtcpbuf, 24);
				}
				if(keyframe && json_is_true(keyframe)) {
					/* FIXME Send a PLI on all video streams */
					GList *temp = participant->streams;
					while(temp) {
						janus_videoroom_publisher_stream *ps = (janus_videoroom_publisher_stream *)temp->data;
						if(ps->type == JANUS_VIDEOROOM_MEDIA_VIDEO)
							janus_videoroom_reqpli(ps, "Keyframe request");
						temp = temp->next;
					}
				}
				janus_mutex_lock(&participant->rec_mutex);
				gboolean prev_recording_active = participant->recording_active;
				if(record) {
					participant->recording_active = json_is_true(record);
					JANUS_LOG(LOG_VERB, "Setting record property: %s (room %"SCNu64", user %"SCNu64")\n", participant->recording_active ? "true" : "false", participant->room_id, participant->user_id);
				}
				if(recfile) {
					participant->recording_base = g_strdup(json_string_value(recfile));
					JANUS_LOG(LOG_VERB, "Setting recording basename: %s (room %"SCNu64", user %"SCNu64")\n", participant->recording_base, participant->room_id, participant->user_id);
				}
				/* Do we need to do something with the recordings right now? */
				if(participant->recording_active != prev_recording_active) {
					/* Something changed */
					if(!participant->recording_active) {
						/* Not recording (anymore?) */
						janus_videoroom_recorder_close(participant);
					} else if(participant->recording_active && participant->session->started) {
						/* We've started recording, send a PLI and go on */
						GList *temp = participant->streams;
						while(temp) {
							janus_videoroom_publisher_stream *ps = (janus_videoroom_publisher_stream *)temp->data;
							janus_videoroom_recorder_create(ps);
							if(ps->type == JANUS_VIDEOROOM_MEDIA_VIDEO) {
								/* Send a PLI */
								janus_videoroom_reqpli(ps, "Recording video");
							}
							temp = temp->next;
						}
					}
				}
				janus_mutex_unlock(&participant->rec_mutex);
				if(display) {
					janus_mutex_lock(&participant->room->mutex);
					char *old_display = participant->display;
					char *new_display = g_strdup(json_string_value(display));
					participant->display = new_display;
					if(old_display != NULL) {
						/* The display name changed, notify this */
						json_t *display_event = json_object();
						json_object_set_new(display_event, "videoroom", json_string("event"));
						json_object_set_new(display_event, "id", json_integer(participant->user_id));
						json_object_set_new(display_event, "display", json_string(participant->display));
						if(participant->room && !participant->room->destroyed) {
							janus_videoroom_notify_participants(participant, display_event);
						}
						json_decref(display_event);
					}
					g_free(old_display);
					janus_mutex_unlock(&participant->room->mutex);
				}
				/* Done */
				event = json_object();
				json_object_set_new(event, "videoroom", json_string("event"));
				json_object_set_new(event, "room", json_integer(participant->room_id));
				json_object_set_new(event, "configured", json_string("ok"));
				/* Also notify event handlers */
				if(notify_events && gateway->events_is_enabled()) {
					json_t *info = json_object();
					json_object_set_new(info, "event", json_string("configured"));
					json_object_set_new(info, "room", json_integer(participant->room_id));
					json_object_set_new(info, "id", json_integer(participant->user_id));
						/* TODO Add info on all the streams, here */
					//~ json_object_set_new(info, "audio_active", participant->audio_active ? json_true() : json_false());
					//~ json_object_set_new(info, "video_active", participant->video_active ? json_true() : json_false());
					//~ json_object_set_new(info, "data_active", participant->data_active ? json_true() : json_false());
					json_object_set_new(info, "bitrate", json_integer(participant->bitrate));
					//~ if(participant->arc || participant->vrc || participant->drc) {
						//~ json_t *recording = json_object();
						//~ if(participant->arc && participant->arc->filename)
							//~ json_object_set_new(recording, "audio", json_string(participant->arc->filename));
						//~ if(participant->vrc && participant->vrc->filename)
							//~ json_object_set_new(recording, "video", json_string(participant->vrc->filename));
						//~ if(participant->drc && participant->drc->filename)
							//~ json_object_set_new(recording, "data", json_string(participant->drc->filename));
						//~ json_object_set_new(info, "recording", recording);
					//~ }
					gateway->notify_event(&janus_videoroom_plugin, session->handle, info);
				}
			} else if(!strcasecmp(request_text, "unpublish")) {
				/* This participant wants to unpublish */
				if(!participant->session->started) {
					janus_refcount_decrease(&participant->ref);
					JANUS_LOG(LOG_ERR, "Can't unpublish, not published\n");
					error_code = JANUS_VIDEOROOM_ERROR_NOT_PUBLISHED;
					g_snprintf(error_cause, 512, "Can't unpublish, not published");
					goto error;
				}
				/* Tell the core to tear down the PeerConnection, hangup_media will do the rest */
				janus_videoroom_hangup_media(session->handle);
				gateway->close_pc(session->handle);
				/* Done */
				event = json_object();
				json_object_set_new(event, "videoroom", json_string("event"));
				json_object_set_new(event, "room", json_integer(participant->room_id));
				json_object_set_new(event, "unpublished", json_string("ok"));
			} else if(!strcasecmp(request_text, "leave")) {
				/* Prepare an event to confirm the request */
				event = json_object();
				json_object_set_new(event, "videoroom", json_string("event"));
				json_object_set_new(event, "room", json_integer(participant->room_id));
				json_object_set_new(event, "leaving", json_string("ok"));
				/* This publisher is leaving, tell everybody */
				janus_videoroom_leave_or_unpublish(participant, TRUE, FALSE);
				/* Done */
				session->started = FALSE;
				//~ session->destroy = TRUE;
			} else {
				janus_refcount_decrease(&participant->ref);
				JANUS_LOG(LOG_ERR, "Unknown request '%s'\n", request_text);
				error_code = JANUS_VIDEOROOM_ERROR_INVALID_REQUEST;
				g_snprintf(error_cause, 512, "Unknown request '%s'", request_text);
				goto error;
			}
			janus_refcount_decrease(&participant->ref);
		} else if(session->participant_type == janus_videoroom_p_type_subscriber) {
			/* Handle this subscriber */
			janus_videoroom_subscriber *subscriber = (janus_videoroom_subscriber *)session->participant;
			if(subscriber == NULL) {
				JANUS_LOG(LOG_ERR, "Invalid subscriber instance\n");
				error_code = JANUS_VIDEOROOM_ERROR_UNKNOWN_ERROR;
				g_snprintf(error_cause, 512, "Invalid subscriber instance");
				goto error;
			}
			if(subscriber->room == NULL) {
				JANUS_LOG(LOG_ERR, "No such room\n");
				error_code = JANUS_VIDEOROOM_ERROR_NO_SUCH_ROOM;
				g_snprintf(error_cause, 512, "No such room");
				goto error;
			}
			if(!strcasecmp(request_text, "join")) {
				JANUS_LOG(LOG_ERR, "Already in as a subscriber on this handle\n");
				error_code = JANUS_VIDEOROOM_ERROR_ALREADY_JOINED;
				g_snprintf(error_cause, 512, "Already in as a subscriber on this handle");
				goto error;
			} else if(!strcasecmp(request_text, "start")) {
				/* Start/restart receiving the publisher streams */
				if(subscriber->paused && msg->jsep == NULL) {
					/* This is just resuming a paused subscription, reset the RTP sequence numbers on all streams */
					GList *temp = subscriber->streams;
					while(temp) {
						janus_videoroom_subscriber_stream *stream = (janus_videoroom_subscriber_stream *)temp->data;
						stream->context.seq_reset = TRUE;
						temp = temp->next;
					}
				}
				subscriber->paused = FALSE;
				event = json_object();
				json_object_set_new(event, "videoroom", json_string("event"));
				json_object_set_new(event, "room", json_integer(subscriber->room_id));
				json_object_set_new(event, "started", json_string("ok"));
			} else if(!strcasecmp(request_text, "subscribe")) {
				/* Update a subscription by adding new streams */
				JANUS_LOG(LOG_VERB, "Adding new subscriber streams\n");
				JANUS_VALIDATE_JSON_OBJECT(root, subscriber_update_parameters,
					error_code, error_cause, TRUE,
					JANUS_VIDEOROOM_ERROR_MISSING_ELEMENT, JANUS_VIDEOROOM_ERROR_INVALID_ELEMENT);
				if(error_code != 0)
					goto error;
				json_t *feeds = json_object_get(root, "streams");
				if(json_array_size(feeds) == 0) {
					JANUS_LOG(LOG_ERR, "Empty subscription list\n");
					error_code = JANUS_VIDEOROOM_ERROR_INVALID_ELEMENT;
					g_snprintf(error_cause, 512, "Empty subscription list");
					goto error;
				}
				/* Make sure all the feeds we're subscribing to exist */
				GList *publishers = NULL;
				size_t i = 0;
				for(i=0; i<json_array_size(feeds); i++) {
					json_t *s = json_array_get(feeds, i);
					JANUS_VALIDATE_JSON_OBJECT(s, subscriber_stream_parameters,
						error_code, error_cause, TRUE,
						JANUS_VIDEOROOM_ERROR_MISSING_ELEMENT, JANUS_VIDEOROOM_ERROR_INVALID_ELEMENT);
					if(error_code != 0) {
						/* Unref publishers we may have taken note of so far */
						while(publishers) {
							janus_videoroom_publisher *publisher = (janus_videoroom_publisher *)publishers->data;
							janus_refcount_decrease(&publisher->ref);
							janus_refcount_decrease(&publisher->session->ref);
							publishers = g_list_remove(publishers, publisher);
						}
						goto error;
					}
					json_t *feed = json_object_get(s, "feed");
					guint64 feed_id = json_integer_value(feed);
					janus_mutex_lock(&subscriber->room->mutex);
					janus_videoroom_publisher *publisher = g_hash_table_lookup(subscriber->room->participants, &feed_id);
					janus_mutex_unlock(&subscriber->room->mutex);
					if(publisher == NULL || g_atomic_int_get(&publisher->destroyed) || !publisher->session->started) {
						JANUS_LOG(LOG_ERR, "No such feed (%"SCNu64")\n", feed_id);
						error_code = JANUS_VIDEOROOM_ERROR_NO_SUCH_FEED;
						g_snprintf(error_cause, 512, "No such feed (%"SCNu64")", feed_id);
						/* Unref publishers we may have taken note of so far */
						while(publishers) {
							publisher = (janus_videoroom_publisher *)publishers->data;
							janus_refcount_decrease(&publisher->ref);
							janus_refcount_decrease(&publisher->session->ref);
							publishers = g_list_remove(publishers, publisher);
						}
						goto error;
					}
					const char *mid = json_string_value(json_object_get(s, "mid"));
					if(mid != NULL) {
						/* Check the mid too */
						janus_mutex_lock(&publisher->streams_mutex);
						if(g_hash_table_lookup(publisher->streams_bymid, mid) == NULL) {
							janus_mutex_unlock(&publisher->streams_mutex);
							JANUS_LOG(LOG_ERR, "No such mid '%s' in feed (%"SCNu64")\n", mid, feed_id);
							error_code = JANUS_VIDEOROOM_ERROR_NO_SUCH_FEED;
							g_snprintf(error_cause, 512, "No such mid '%s' in feed (%"SCNu64")", mid, feed_id);
							/* Unref publishers we may have taken note of so far */
							while(publishers) {
								publisher = (janus_videoroom_publisher *)publishers->data;
								janus_refcount_decrease(&publisher->ref);
								janus_refcount_decrease(&publisher->session->ref);
								publishers = g_list_remove(publishers, publisher);
							}
							goto error;
						}
						janus_mutex_unlock(&publisher->streams_mutex);
					}
					/* Increase the refcount before unlocking so that nobody can remove and free the publisher in the meantime. */
					janus_refcount_increase(&publisher->ref);
					janus_refcount_increase(&publisher->session->ref);
					publishers = g_list_append(publishers, publisher);
				}
				/* Update subscriptions, adding streams or replacing existing and inactive ones */
				int changes = 0;
				janus_mutex_lock(&subscriber->streams_mutex);
				for(i=0; i<json_array_size(feeds); i++) {
					json_t *s = json_array_get(feeds, i);
					json_t *feed = json_object_get(s, "feed");
					guint64 feed_id = json_integer_value(feed);
					janus_mutex_lock(&subscriber->room->mutex);
					janus_videoroom_publisher *publisher = g_hash_table_lookup(subscriber->room->participants, &feed_id);
					janus_mutex_unlock(&subscriber->room->mutex);
					if(publisher == NULL || g_atomic_int_get(&publisher->destroyed) || !publisher->session->started) {
						JANUS_LOG(LOG_WARN, "Publisher '%"SCNu64"' not found, not subscribing...\n", feed_id);
						continue;
					}
					/* Are we subscribing to this publisher as a whole or only to a single stream? */
					const char *mid = json_string_value(json_object_get(s, "mid"));
					if(mid != NULL) {
						janus_mutex_lock(&publisher->streams_mutex);
						janus_videoroom_publisher_stream *ps = g_hash_table_lookup(publisher->streams_bymid, mid);
						janus_mutex_unlock(&publisher->streams_mutex);
						if(ps == NULL) {
							JANUS_LOG(LOG_WARN, "No mid '%s' in publisher '%"SCNu64"', not subscribing...\n", mid, feed_id);
							continue;
						}
						if(janus_videoroom_subscriber_stream_add_or_replace(subscriber, ps) == 0)
							changes++;
					} else {
						janus_mutex_lock(&publisher->streams_mutex);
						GList *temp = publisher->streams;
						while(temp) {
							janus_videoroom_publisher_stream *ps = (janus_videoroom_publisher_stream *)temp->data;
							if(janus_videoroom_subscriber_stream_add_or_replace(subscriber, ps) == 0)
								changes++;
							temp = temp->next;
						}
						janus_mutex_unlock(&publisher->streams_mutex);
					}
				}
				if(changes == 0) {
					janus_mutex_unlock(&subscriber->streams_mutex);
					/* Nothing changes, don't do anything */
					JANUS_LOG(LOG_WARN, "No unsubscription done, skipping renegotiation\n");
					janus_videoroom_message_free(msg);
					/* Decrease the references we took before */
					while(publishers) {
						janus_videoroom_publisher *publisher = (janus_videoroom_publisher *)publishers->data;
						janus_refcount_decrease(&publisher->ref);
						janus_refcount_decrease(&publisher->session->ref);
						publishers = g_list_remove(publishers, publisher);
					}
					continue;
				}
				if(!g_atomic_int_get(&subscriber->answered)) {
					/* We're still waiting for an answer to a previous offer, postpone this */
					g_atomic_int_set(&subscriber->pending_offer, 1);
					janus_mutex_unlock(&subscriber->streams_mutex);
					JANUS_LOG(LOG_VERB, "Post-poning new offer, waiting for previous answer\n");
					/* Decrease the references we took before */
					while(publishers) {
						janus_videoroom_publisher *publisher = (janus_videoroom_publisher *)publishers->data;
						janus_refcount_decrease(&publisher->ref);
						janus_refcount_decrease(&publisher->session->ref);
						publishers = g_list_remove(publishers, publisher);
					}
					janus_videoroom_message_free(msg);
					continue;
				}
				event = json_object();
				json_object_set_new(event, "videoroom", json_string("updated"));
				json_object_set_new(event, "room", json_integer(subscriber->room_id));
				json_t *media = janus_videoroom_subscriber_streams_summary(subscriber, FALSE, NULL);
				json_object_set_new(event, "streams", media);
				/* Generate a new offer */
				json_t *jsep = janus_videoroom_subscriber_offer(subscriber);
				janus_mutex_unlock(&subscriber->streams_mutex);
				/* How long will the Janus core take to push the event? */
				gint64 start = janus_get_monotonic_time();
				int res = gateway->push_event(msg->handle, &janus_videoroom_plugin, msg->transaction, event, jsep);
				JANUS_LOG(LOG_VERB, "  >> Pushing event: %d (took %"SCNu64" us)\n", res, janus_get_monotonic_time()-start);
				json_decref(event);
				json_decref(jsep);
				/* Also notify event handlers */
				if(notify_events && gateway->events_is_enabled()) {
					json_t *info = json_object();
					json_object_set_new(info, "event", json_string("updated"));
					json_object_set_new(info, "room", json_integer(subscriber->room_id));
					json_t *media = janus_videoroom_subscriber_streams_summary(subscriber, FALSE, NULL);
					json_object_set_new(info, "streams", media);
					json_object_set_new(info, "private_id", json_integer(subscriber->pvt_id));
					gateway->notify_event(&janus_videoroom_plugin, session->handle, info);
				}
				/* Decrease the references we took before */
				while(publishers) {
					janus_videoroom_publisher *publisher = (janus_videoroom_publisher *)publishers->data;
					janus_refcount_decrease(&publisher->ref);
					janus_refcount_decrease(&publisher->session->ref);
					publishers = g_list_remove(publishers, publisher);
				}
				/* Done */
				janus_videoroom_message_free(msg);
				continue;
			} else if(!strcasecmp(request_text, "unsubscribe")) {
				/* TODO Update a subscription by removing existing streams */
				JANUS_LOG(LOG_VERB, "Removing subscriber streams\n");
				JANUS_VALIDATE_JSON_OBJECT(root, subscriber_update_parameters,
					error_code, error_cause, TRUE,
					JANUS_VIDEOROOM_ERROR_MISSING_ELEMENT, JANUS_VIDEOROOM_ERROR_INVALID_ELEMENT);
				if(error_code != 0)
					goto error;
				json_t *feeds = json_object_get(root, "streams");
				if(json_array_size(feeds) == 0) {
					JANUS_LOG(LOG_ERR, "Empty unsubscription list\n");
					error_code = JANUS_VIDEOROOM_ERROR_INVALID_ELEMENT;
					g_snprintf(error_cause, 512, "Empty unsubscription list");
					goto error;
				}
				/* Validate the request first */
				size_t i = 0;
				for(i=0; i<json_array_size(feeds); i++) {
					json_t *s = json_array_get(feeds, i);
					JANUS_VALIDATE_JSON_OBJECT(s, subscriber_remove_parameters,
						error_code, error_cause, TRUE,
						JANUS_VIDEOROOM_ERROR_MISSING_ELEMENT, JANUS_VIDEOROOM_ERROR_INVALID_ELEMENT);
					if(error_code != 0)
						goto error;
				}
				/* Now remove the specified subscriptions */
				int changes = 0;
				janus_mutex_lock(&subscriber->streams_mutex);
				for(i=0; i<json_array_size(feeds); i++) {
					json_t *s = json_array_get(feeds, i);
					json_t *feed = json_object_get(s, "feed");
					guint64 feed_id = json_integer_value(feed);
					const char *sub_mid = json_string_value(json_object_get(s, "sub_mid"));
					janus_videoroom_subscriber_stream *stream = NULL;
					if(sub_mid) {
						/* A specific subscription mid has been provided */
						stream = g_hash_table_lookup(subscriber->streams_bymid, sub_mid);
						if(stream == NULL) {
							JANUS_LOG(LOG_WARN, "Subscriber stream with mid '%s' not found, not unsubscribing...\n", sub_mid);
							continue;
						}
						janus_videoroom_subscriber_stream_remove(stream, TRUE);
						changes++;
					} else if(feed_id > 0) {
						janus_mutex_lock(&subscriber->room->mutex);
						janus_videoroom_publisher *publisher = g_hash_table_lookup(subscriber->room->participants, &feed_id);
						janus_mutex_unlock(&subscriber->room->mutex);
						if(publisher == NULL || g_atomic_int_get(&publisher->destroyed) || !publisher->session->started) {
							JANUS_LOG(LOG_WARN, "Publisher '%"SCNu64"' not found, not unsubscribing...\n", feed_id);
							continue;
						}
						/* Are we unsubscribing from the publisher as a whole or only a single stream? */
						const char *mid = json_string_value(json_object_get(s, "mid"));
						/* Iterate on all subscriptions, and remove those that don't match */
						GList *temp = subscriber->streams;
						while(temp) {
							/* We need more fine grained mechanisms for changing streaming properties */
							janus_videoroom_subscriber_stream *stream = (janus_videoroom_subscriber_stream *)temp->data;
							if(stream->ps == NULL || stream->ps->publisher != publisher) {
								/* Not the publisher we're interested in */
								temp = temp->next;
								continue;
							}
							janus_videoroom_publisher_stream *ps = stream->ps;
							if(mid && ps->mid && strcasecmp(ps->mid, mid)) {
								/* Not the mid we're interested in */
								temp = temp->next;
								continue;
							}
							janus_videoroom_subscriber_stream_remove(stream, TRUE);
							changes++;
							temp = temp->next;
						}
					}
				}
				if(changes == 0) {
					janus_mutex_unlock(&subscriber->streams_mutex);
					/* Nothing changes, don't do anything */
					JANUS_LOG(LOG_VERB, "No unsubscription done, skipping renegotiation\n");
					janus_videoroom_message_free(msg);
					continue;
				}
				if(!g_atomic_int_get(&subscriber->answered)) {
					/* We're still waiting for an answer to a previous offer, postpone this */
					g_atomic_int_set(&subscriber->pending_offer, 1);
					janus_mutex_unlock(&subscriber->streams_mutex);
					JANUS_LOG(LOG_VERB, "Post-poning new offer, waiting for previous answer\n");
					janus_videoroom_message_free(msg);
					continue;
				}
				event = json_object();
				json_object_set_new(event, "videoroom", json_string("updated"));
				json_object_set_new(event, "room", json_integer(subscriber->room_id));
				json_t *media = janus_videoroom_subscriber_streams_summary(subscriber, FALSE, NULL);
				json_object_set_new(event, "streams", media);
				/* Generate a new offer */
				json_t *jsep = janus_videoroom_subscriber_offer(subscriber);
				janus_mutex_unlock(&subscriber->streams_mutex);
				/* How long will the Janus core take to push the event? */
				gint64 start = janus_get_monotonic_time();
				int res = gateway->push_event(msg->handle, &janus_videoroom_plugin, msg->transaction, event, jsep);
				JANUS_LOG(LOG_VERB, "  >> Pushing event: %d (took %"SCNu64" us)\n", res, janus_get_monotonic_time()-start);
				json_decref(event);
				json_decref(jsep);
				/* Done */
				janus_videoroom_message_free(msg);
				continue;
			} else if(!strcasecmp(request_text, "configure")) {
				JANUS_VALIDATE_JSON_OBJECT(root, configure_parameters,
					error_code, error_cause, TRUE,
					JANUS_VIDEOROOM_ERROR_MISSING_ELEMENT, JANUS_VIDEOROOM_ERROR_INVALID_ELEMENT);
				if(error_code != 0)
					goto error;
				if(subscriber->kicked) {
					JANUS_LOG(LOG_ERR, "Unauthorized, you have been kicked\n");
					error_code = JANUS_VIDEOROOM_ERROR_UNAUTHORIZED;
					g_snprintf(error_cause, 512, "Unauthorized, you have been kicked");
					goto error;
				}
				/* Audio, video and data are deprecated properties */
				json_t *audio = json_object_get(root, "audio");
				json_t *video = json_object_get(root, "video");
				json_t *data = json_object_get(root, "data");
				/* Better to specify the 'send' property of a specific 'mid' */
				const char *mid = json_string_value(json_object_get(root, "mid"));
				json_t *send = json_object_get(root, "send");
				json_t *restart = json_object_get(root, "restart");
				json_t *update = json_object_get(root, "update");
				json_t *spatial = json_object_get(root, "spatial_layer");
				json_t *temporal = json_object_get(root, "temporal_layer");
				json_t *sc_substream = json_object_get(root, "substream");
				if(json_integer_value(sc_substream) > 2) {
					JANUS_LOG(LOG_ERR, "Invalid element (substream should be 0, 1 or 2)\n");
					error_code = JANUS_VIDEOROOM_ERROR_INVALID_ELEMENT;
					g_snprintf(error_cause, 512, "Invalid value (substream should be 0, 1 or 2)");
					goto error;
				}
				json_t *sc_temporal = json_object_get(root, "temporal");
				if(json_integer_value(sc_temporal) > 2) {
					JANUS_LOG(LOG_ERR, "Invalid element (temporal should be 0, 1 or 2)\n");
					error_code = JANUS_VIDEOROOM_ERROR_INVALID_ELEMENT;
					g_snprintf(error_cause, 512, "Invalid value (temporal should be 0, 1 or 2)");
					goto error;
				}
				/* Update the audio/video/data flags, if set */
				janus_mutex_lock(&subscriber->streams_mutex);
				GList *temp = subscriber->streams;
				while(temp) {
					/* We need more fine grained mechanisms for changing streaming properties */
					janus_videoroom_subscriber_stream *stream = (janus_videoroom_subscriber_stream *)temp->data;
					janus_videoroom_publisher_stream *ps = stream->ps;
					if(audio && ps->type == JANUS_VIDEOROOM_MEDIA_AUDIO) {
						gboolean oldaudio = stream->send;
						gboolean newaudio = json_is_true(audio);
						if(!oldaudio && newaudio) {
							/* Audio just resumed, reset the RTP sequence numbers */
							stream->context.seq_reset = TRUE;
						}
						stream->send = newaudio;
					}
					if(video && ps->type == JANUS_VIDEOROOM_MEDIA_VIDEO) {
						gboolean oldvideo = stream->send;
						gboolean newvideo = json_is_true(video);
						if(!oldvideo && newvideo) {
							/* Audio just resumed, reset the RTP sequence numbers */
							stream->context.seq_reset = TRUE;
						}
						stream->send = newvideo;
						if(newvideo) {
							/* Send a PLI */
							janus_videoroom_reqpli(ps, "Restoring video for subscriber");
						}
					}
					if(data && ps->type == JANUS_VIDEOROOM_MEDIA_DATA)
						stream->send = json_is_true(data);
					/* Let's also see if this is the right mid */
					if(mid && strcasecmp(stream->mid, mid)) {
						temp = temp->next;
						continue;
					}
					if(send) {
						gboolean oldsend = stream->send;
						gboolean newsend = json_is_true(send);
						if(!oldsend && newsend) {
							/* Medium just resumed, reset the RTP sequence numbers */
							stream->context.seq_reset = TRUE;
						}
						stream->send = json_is_true(send);
					}
					/* Next properties are for video only */
					if(ps->type != JANUS_VIDEOROOM_MEDIA_VIDEO) {
						temp = temp->next;
						continue;
					}
					/* Check if a simulcasting-related request is involved */
					if(ps->simulcast) {
						if(sc_substream) {
							stream->sim_context.substream_target = json_integer_value(sc_substream);
							JANUS_LOG(LOG_VERB, "Setting video SSRC to let through (simulcast): %"SCNu32" (index %d, was %d)\n",
								ps->vssrc[stream->sim_context.substream],
								stream->sim_context.substream_target,
								stream->sim_context.substream);
							if(stream->sim_context.substream_target == stream->sim_context.substream) {
								/* No need to do anything, we're already getting the right substream, so notify the user */
								json_t *event = json_object();
								json_object_set_new(event, "videoroom", json_string("event"));
								json_object_set_new(event, "room", json_integer(subscriber->room_id));
								json_object_set_new(event, "mid", json_string(stream->mid));
								json_object_set_new(event, "substream", json_integer(stream->sim_context.substream));
								gateway->push_event(msg->handle, &janus_videoroom_plugin, NULL, event, NULL);
								json_decref(event);
							} else {
								/* Send a PLI */
								janus_videoroom_reqpli(ps, "Simulcasting substream change");
							}
						}
						if(ps->vcodec == JANUS_VIDEOCODEC_VP8 && ps->simulcast && sc_temporal) {
							stream->sim_context.templayer_target = json_integer_value(sc_temporal);
							JANUS_LOG(LOG_VERB, "Setting video temporal layer to let through (simulcast): %d (was %d)\n",
								stream->sim_context.templayer_target, stream->sim_context.templayer);
							if(stream->sim_context.templayer_target == stream->sim_context.templayer) {
								/* No need to do anything, we're already getting the right temporal, so notify the user */
								json_t *event = json_object();
								json_object_set_new(event, "videoroom", json_string("event"));
								json_object_set_new(event, "room", json_integer(subscriber->room_id));
								json_object_set_new(event, "mid", json_string(stream->mid));
								json_object_set_new(event, "temporal", json_integer(stream->sim_context.templayer));
								gateway->push_event(msg->handle, &janus_videoroom_plugin, NULL, event, NULL);
								json_decref(event);
							} else {
								/* Send a PLI */
								janus_videoroom_reqpli(ps, "Simulcasting temporal layer change");
							}
						}
					} else if(ps->svc) {
						/* Also check if the viewer is trying to configure a layer change */
						if(spatial) {
							int spatial_layer = json_integer_value(spatial);
							if(spatial_layer > 1) {
								JANUS_LOG(LOG_WARN, "Spatial layer higher than 1, will probably be ignored\n");
							}
							if(spatial_layer == stream->spatial_layer) {
								/* No need to do anything, we're already getting the right spatial layer, so notify the user */
								json_t *event = json_object();
								json_object_set_new(event, "videoroom", json_string("event"));
								json_object_set_new(event, "room", json_integer(subscriber->room_id));
								json_object_set_new(event, "mid", json_string(stream->mid));
								json_object_set_new(event, "spatial_layer", json_integer(stream->spatial_layer));
								gateway->push_event(msg->handle, &janus_videoroom_plugin, NULL, event, NULL);
								json_decref(event);
							} else if(spatial_layer != stream->target_spatial_layer) {
								/* Send a PLI to the new RTP forward publisher */
								janus_videoroom_reqpli(ps, "Need to downscale spatially");
							}
							stream->target_spatial_layer = spatial_layer;
						}
						if(temporal) {
							int temporal_layer = json_integer_value(temporal);
							if(temporal_layer > 2) {
								JANUS_LOG(LOG_WARN, "Temporal layer higher than 2, will probably be ignored\n");
							}
							if(temporal_layer == stream->temporal_layer) {
								/* No need to do anything, we're already getting the right temporal layer, so notify the user */
								json_t *event = json_object();
								json_object_set_new(event, "videoroom", json_string("event"));
								json_object_set_new(event, "room", json_integer(subscriber->room_id));
								json_object_set_new(event, "mid", json_string(stream->mid));
								json_object_set_new(event, "temporal_layer", json_integer(stream->temporal_layer));
								gateway->push_event(msg->handle, &janus_videoroom_plugin, NULL, event, NULL);
								json_decref(event);
							}
							stream->target_temporal_layer = temporal_layer;
						}
					}
					temp = temp->next;
				}
				event = json_object();
				json_object_set_new(event, "videoroom", json_string("event"));
				json_object_set_new(event, "room", json_integer(subscriber->room_id));
				json_object_set_new(event, "configured", json_string("ok"));
				/* The user may be interested in an ICE restart */
				gboolean do_restart = restart ? json_is_true(restart) : FALSE;
				gboolean do_update = update ? json_is_true(update) : FALSE;
				if(sdp_update || do_restart || do_update) {
					/* Negotiate by sending the selected publisher SDP back, and/or force an ICE restart */
					if(!g_atomic_int_get(&subscriber->answered)) {
						/* We're still waiting for an answer to a previous offer, postpone this */
						g_atomic_int_set(&subscriber->pending_offer, 1);
						g_atomic_int_set(&subscriber->pending_restart, 1);
						janus_mutex_unlock(&subscriber->streams_mutex);
						JANUS_LOG(LOG_VERB, "Post-poning new ICE restart offer, waiting for previous answer\n");
						janus_videoroom_message_free(msg);
						continue;
					}
					json_t *jsep = janus_videoroom_subscriber_offer(subscriber);
					janus_mutex_unlock(&subscriber->streams_mutex);
					if(do_restart)
						json_object_set_new(jsep, "restart", json_true());
					/* How long will the Janus core take to push the event? */
					gint64 start = janus_get_monotonic_time();
					int res = gateway->push_event(msg->handle, &janus_videoroom_plugin, msg->transaction, event, jsep);
					JANUS_LOG(LOG_VERB, "  >> Pushing event: %d (took %"SCNu64" us)\n", res, janus_get_monotonic_time()-start);
					json_decref(event);
					json_decref(jsep);
					/* Done */
					janus_videoroom_message_free(msg);
					continue;
				}
				janus_mutex_unlock(&subscriber->streams_mutex);
			} else if(!strcasecmp(request_text, "pause")) {
				/* Stop receiving the publisher streams for a while */
				subscriber->paused = TRUE;
				event = json_object();
				json_object_set_new(event, "videoroom", json_string("event"));
				json_object_set_new(event, "room", json_integer(subscriber->room_id));
				json_object_set_new(event, "paused", json_string("ok"));
			} else if(!strcasecmp(request_text, "switch")) {
				/* This subscriber wants to switch to a different publisher */
				JANUS_VALIDATE_JSON_OBJECT(root, switch_parameters,
					error_code, error_cause, TRUE,
					JANUS_VIDEOROOM_ERROR_MISSING_ELEMENT, JANUS_VIDEOROOM_ERROR_INVALID_ELEMENT);
				if(!subscriber->room || g_atomic_int_get(&subscriber->room->destroyed)) {
					JANUS_LOG(LOG_ERR, "Room Destroyed \n");
					error_code = JANUS_VIDEOROOM_ERROR_NO_SUCH_ROOM;
					g_snprintf(error_cause, 512, "No such room ");
					goto error;
				}
				if(g_atomic_int_get(&subscriber->destroyed)) {
					JANUS_LOG(LOG_ERR, "Room Destroyed (%"SCNu64")\n", subscriber->room_id);
					error_code = JANUS_VIDEOROOM_ERROR_NO_SUCH_ROOM;
					g_snprintf(error_cause, 512, "No such room (%"SCNu64")", subscriber->room_id);
					goto error;
				}
				/* While the legacy way of switching by just providing a feed ID is
				 * still supported (at least for now), it isn't flexible enough: the
				 * new proper way of doing that is providing the list of changes that
				 * need to be done, in terms of which stream to switch to, and which
				 * subscription mid to attach it to. This allows for partial switches
				 * (e.g., change the second video source to Bob's camera), while the
				 * old approach simply forces a single publisher as the new source. */
				json_t *feeds = json_object_get(root, "streams");
				json_t *feed = json_object_get(root, "feed");
				GList *publishers = NULL;
				gboolean legacy = FALSE;
				if(feeds == NULL || json_array_size(feeds) == 0) {
					/* For backwards compatibility, we still support the old "feed" property, which means
					 * "switch to all the feeds from this publisher" (much less sophisticated, though) */
					guint64 feed_id = json_integer_value(feed);
					if(feed_id == 0) {
						JANUS_LOG(LOG_ERR, "At least one between 'streams' and 'feed' must be specified\n");
						error_code = JANUS_VIDEOROOM_ERROR_MISSING_ELEMENT;
						g_snprintf(error_cause, 512, "At least one between 'streams' and 'feed' must be specified");
						goto error;
					}
					janus_mutex_lock(&subscriber->room->mutex);
					janus_videoroom_publisher *publisher = g_hash_table_lookup(subscriber->room->participants, &feed_id);
					janus_mutex_unlock(&subscriber->room->mutex);
					if(publisher == NULL || g_atomic_int_get(&publisher->destroyed) || !publisher->session->started) {
						JANUS_LOG(LOG_ERR, "No such feed (%"SCNu64")\n", feed_id);
						error_code = JANUS_VIDEOROOM_ERROR_NO_SUCH_FEED;
						g_snprintf(error_cause, 512, "No such feed (%"SCNu64")", feed_id);
						goto error;
					}
					/* Increase the refcount before unlocking so that nobody can remove and free the publisher in the meantime. */
					janus_refcount_increase(&publisher->ref);
					janus_refcount_increase(&publisher->session->ref);
					publishers = g_list_append(publishers, publisher);
					/* Take note of the fact this is a legacy request */
					legacy = TRUE;
					/* TODO This doesn't work yet: we should create a fake feeds list here */
				} else {
					/* Make sure we have everything we need */
					if(json_array_size(feeds) == 0) {
						JANUS_LOG(LOG_ERR, "Empty switch list\n");
						error_code = JANUS_VIDEOROOM_ERROR_INVALID_ELEMENT;
						g_snprintf(error_cause, 512, "Empty switch list");
						goto error;
					}
					/* Make sure all the feeds we're subscribing to exist */
					size_t i = 0;
					for(i=0; i<json_array_size(feeds); i++) {
						json_t *s = json_array_get(feeds, i);
						JANUS_VALIDATE_JSON_OBJECT(s, switch_update_parameters,
							error_code, error_cause, TRUE,
							JANUS_VIDEOROOM_ERROR_MISSING_ELEMENT, JANUS_VIDEOROOM_ERROR_INVALID_ELEMENT);
						if(error_code != 0) {
							/* Unref publishers we may have taken note of so far */
							while(publishers) {
								janus_videoroom_publisher *publisher = (janus_videoroom_publisher *)publishers->data;
								janus_refcount_decrease(&publisher->ref);
								janus_refcount_decrease(&publisher->session->ref);
								publishers = g_list_remove(publishers, publisher);
							}
							goto error;
						}
						json_t *feed = json_object_get(s, "feed");
						guint64 feed_id = json_integer_value(feed);
						janus_mutex_lock(&subscriber->room->mutex);
						janus_videoroom_publisher *publisher = g_hash_table_lookup(subscriber->room->participants, &feed_id);
						janus_mutex_unlock(&subscriber->room->mutex);
						if(publisher == NULL || g_atomic_int_get(&publisher->destroyed) || !publisher->session->started) {
							JANUS_LOG(LOG_ERR, "No such feed (%"SCNu64")\n", feed_id);
							error_code = JANUS_VIDEOROOM_ERROR_NO_SUCH_FEED;
							g_snprintf(error_cause, 512, "No such feed (%"SCNu64")", feed_id);
							/* Unref publishers we may have taken note of so far */
							while(publishers) {
								publisher = (janus_videoroom_publisher *)publishers->data;
								janus_refcount_decrease(&publisher->ref);
								janus_refcount_decrease(&publisher->session->ref);
								publishers = g_list_remove(publishers, publisher);
							}
							goto error;
						}
						const char *mid = json_string_value(json_object_get(s, "mid"));
						if(mid != NULL) {
							/* Check the mid too */
							janus_mutex_lock(&publisher->streams_mutex);
							if(g_hash_table_lookup(publisher->streams_bymid, mid) == NULL) {
								janus_mutex_unlock(&publisher->streams_mutex);
								JANUS_LOG(LOG_ERR, "No such mid '%s' in feed (%"SCNu64")\n", mid, feed_id);
								error_code = JANUS_VIDEOROOM_ERROR_NO_SUCH_FEED;
								g_snprintf(error_cause, 512, "No such mid '%s' in feed (%"SCNu64")", mid, feed_id);
								/* Unref publishers we may have taken note of so far */
								while(publishers) {
									publisher = (janus_videoroom_publisher *)publishers->data;
									janus_refcount_decrease(&publisher->ref);
									janus_refcount_decrease(&publisher->session->ref);
									publishers = g_list_remove(publishers, publisher);
								}
								goto error;
							}
							janus_mutex_unlock(&publisher->streams_mutex);
						}
						/* Increase the refcount before unlocking so that nobody can remove and free the publisher in the meantime. */
						janus_refcount_increase(&publisher->ref);
						janus_refcount_increase(&publisher->session->ref);
						publishers = g_list_append(publishers, publisher);
					}
				}
				gboolean paused = subscriber->paused;
				subscriber->paused = TRUE;
				/* Switch to the new streams, unsubscribing from the ones we replace:
				 * notice that no renegotiation happens, we just switch the sources */
				size_t i = 0;
				int changes = 0;
				janus_mutex_lock(&subscriber->streams_mutex);
				for(i=0; i<json_array_size(feeds); i++) {
					json_t *s = json_array_get(feeds, i);
					/* Look for the specific subscription mid to update */
					const char *sub_mid = json_string_value(json_object_get(s, "sub_mid"));
					janus_videoroom_subscriber_stream *stream = g_hash_table_lookup(subscriber->streams_bymid, sub_mid);
					if(stream == NULL) {
						JANUS_LOG(LOG_WARN, "Subscriber stream with mid '%s' not found, not switching...\n", sub_mid);
						continue;
					}
					/* Look for the publisher stream to switch to */
					json_t *feed = json_object_get(s, "feed");
					guint64 feed_id = json_integer_value(feed);
					const char *mid = json_string_value(json_object_get(s, "mid"));
					janus_mutex_lock(&subscriber->room->mutex);
					janus_videoroom_publisher *publisher = g_hash_table_lookup(subscriber->room->participants, &feed_id);
					janus_mutex_unlock(&subscriber->room->mutex);
					if(publisher == NULL || g_atomic_int_get(&publisher->destroyed) || !publisher->session->started) {
						JANUS_LOG(LOG_WARN, "Publisher '%"SCNu64"' not found, not switching...\n", feed_id);
						continue;
					}
					janus_mutex_lock(&publisher->streams_mutex);
					janus_videoroom_publisher_stream *ps = g_hash_table_lookup(publisher->streams_bymid, mid);
					janus_mutex_unlock(&publisher->streams_mutex);
					if(ps == NULL || g_atomic_int_get(&ps->destroyed)) {
						JANUS_LOG(LOG_WARN, "Publisher '%"SCNu64"' doesn't have any mid '%s', not switching...\n", feed_id, mid);
						continue;
					}
					/* If this mapping already exists, do nothing */
					if(stream->ps == ps) {
						JANUS_LOG(LOG_WARN, "Publisher '%"SCNu64"'/'%s' is already feeding mid '%s', not switching...\n",
							feed_id, mid, sub_mid);
						continue;
					}
					/* If the streams are not of the same type, do nothing */
					if(stream->type != ps->type) {
						JANUS_LOG(LOG_WARN, "Publisher '%"SCNu64"'/'%s' is not the same type as subscription mid '%s', not switching...\n",
							feed_id, mid, sub_mid);
						continue;
					}
					/* If the streams are not using the same codec, do nothing */
					if((stream->type == JANUS_VIDEOROOM_MEDIA_AUDIO && stream->acodec != ps->acodec) ||
							(stream->type == JANUS_VIDEOROOM_MEDIA_VIDEO && stream->vcodec != ps->vcodec)) {
						JANUS_LOG(LOG_WARN, "Publisher '%"SCNu64"'/'%s' is not using same codec as subscription mid '%s', not switching...\n",
							feed_id, mid, sub_mid);
						continue;
					}
					/* Unsubscribe the old stream and update it: we don't replace streams like we
					 * do when doing new subscriptions, as that might change payload type, etc. */
					changes++;
					/* Unsubscribe from the previous source first */
					janus_mutex_lock(&stream->ps->subscribers_mutex);
					stream->ps->subscribers = g_slist_remove(stream->ps->subscribers, stream);
					janus_refcount_decrease(&stream->ps->ref);
					janus_mutex_unlock(&stream->ps->subscribers_mutex);
					/* Subscribe to the new one */
					janus_mutex_lock(&ps->subscribers_mutex);
					stream->ps = ps;
					ps->subscribers = g_slist_append(ps->subscribers, stream);
					janus_refcount_increase(&ps->ref);
					janus_mutex_unlock(&ps->subscribers_mutex);
				}
				janus_mutex_unlock(&subscriber->streams_mutex);
				/* Decrease the references we took before */
				while(publishers) {
					janus_videoroom_publisher *publisher = (janus_videoroom_publisher *)publishers->data;
					janus_refcount_decrease(&publisher->ref);
					janus_refcount_decrease(&publisher->session->ref);
					publishers = g_list_remove(publishers, publisher);
				}
				/* Done */
				subscriber->paused = paused;
				event = json_object();
				json_object_set_new(event, "videoroom", json_string("event"));
				json_object_set_new(event, "switched", json_string("ok"));
				json_object_set_new(event, "room", json_integer(subscriber->room_id));
				json_object_set_new(event, "changes", json_integer(changes));
				json_t *media = janus_videoroom_subscriber_streams_summary(subscriber, FALSE, NULL);
				json_object_set_new(event, "streams", media);
				/* Also notify event handlers */
				if(notify_events && gateway->events_is_enabled()) {
					json_t *info = json_object();
					json_object_set_new(info, "event", json_string("switched"));
					json_object_set_new(info, "room", json_integer(subscriber->room_id));
					json_object_set_new(event, "changes", json_integer(changes));
					media = janus_videoroom_subscriber_streams_summary(subscriber, FALSE, NULL);
					json_object_set_new(event, "streams", media);
					gateway->notify_event(&janus_videoroom_plugin, session->handle, info);
				}
			} else if(!strcasecmp(request_text, "leave")) {
				guint64 room_id = subscriber ? subscriber->room_id : 0;
				/* Tell the core to tear down the PeerConnection, hangup_media will do the rest */
				janus_videoroom_hangup_media(session->handle);
				gateway->close_pc(session->handle);
				/* Send an event back */
				event = json_object();
				json_object_set_new(event, "videoroom", json_string("event"));
				json_object_set_new(event, "room", json_integer(room_id));
				json_object_set_new(event, "left", json_string("ok"));
				session->started = FALSE;
			} else {
				JANUS_LOG(LOG_ERR, "Unknown request '%s'\n", request_text);
				error_code = JANUS_VIDEOROOM_ERROR_INVALID_REQUEST;
				g_snprintf(error_cause, 512, "Unknown request '%s'", request_text);
				goto error;
			}
		}

		/* Prepare JSON event */
		JANUS_LOG(LOG_VERB, "Preparing JSON event as a reply\n");
		/* Any SDP or update to handle? */
		const char *msg_sdp_type = json_string_value(json_object_get(msg->jsep, "type"));
		const char *msg_sdp = json_string_value(json_object_get(msg->jsep, "sdp"));
		json_t *msg_simulcast = json_object_get(msg->jsep, "simulcast");
		if(!msg_sdp) {
			/* No SDP to send */
			int ret = gateway->push_event(msg->handle, &janus_videoroom_plugin, msg->transaction, event, NULL);
			JANUS_LOG(LOG_VERB, "  >> %d (%s)\n", ret, janus_get_api_error(ret));
			json_decref(event);
		} else {
			/* Generate offer or answer */
			JANUS_LOG(LOG_VERB, "This is involving a negotiation (%s) as well:\n%s\n", msg_sdp_type, msg_sdp);
			if(sdp_update) {
				/* Renegotiation: make sure the user provided an offer, and send answer */
				JANUS_LOG(LOG_VERB, "  -- Updating existing publisher\n");
				session->sdp_version++;		/* This needs to be increased when it changes */
			} else {
				/* New PeerConnection */
				session->sdp_version = 1;	/* This needs to be increased when it changes */
				session->sdp_sessid = janus_get_real_time();
			}
			const char *type = NULL;
			if(!strcasecmp(msg_sdp_type, "offer")) {
				/* We need to answer */
				type = "answer";
			} else if(!strcasecmp(msg_sdp_type, "answer")) {
				/* We got an answer (from a subscriber?), no need to negotiate */
				g_atomic_int_set(&session->hangingup, 0);
				int ret = gateway->push_event(msg->handle, &janus_videoroom_plugin, msg->transaction, event, NULL);
				JANUS_LOG(LOG_VERB, "  >> %d (%s)\n", ret, janus_get_api_error(ret));
				json_decref(event);
				/* Take note of the fact we got our answer */
				janus_videoroom_subscriber *subscriber = (janus_videoroom_subscriber *)session->participant;
				janus_mutex_lock(&subscriber->streams_mutex);
				/* Mark all streams that were answered to as ready */
				char error_str[512];
				janus_sdp *answer = janus_sdp_parse(msg_sdp, error_str, sizeof(error_str));
				GList *temp = answer->m_lines;
				while(temp) {
					janus_sdp_mline *m = (janus_sdp_mline *)temp->data;
					if(m->direction != JANUS_SDP_INACTIVE) {
						janus_videoroom_subscriber_stream *stream = g_hash_table_lookup(subscriber->streams_byid, GINT_TO_POINTER(m->index));
						if(stream)
							g_atomic_int_set(&stream->ready, 1);
					}
					temp = temp->next;
				}
				janus_sdp_destroy(answer);
				janus_videoroom_message_free(msg);
				/* Check if we have other pending offers to send for this subscriber */
				if(g_atomic_int_compare_and_exchange(&subscriber->pending_offer, 1, 0)) {
					JANUS_LOG(LOG_VERB, "Pending offer, sending it now\n");
					event = json_object();
					json_object_set_new(event, "videoroom", json_string("updated"));
					json_object_set_new(event, "room", json_integer(subscriber->room_id));
					json_t *media = janus_videoroom_subscriber_streams_summary(subscriber, FALSE, NULL);
					json_object_set_new(event, "streams", media);
					/* Generate a new offer */
					json_t *jsep = janus_videoroom_subscriber_offer(subscriber);
					/* Do we need an ICE restart as well? */
					if(g_atomic_int_compare_and_exchange(&subscriber->pending_restart, 1, 0))
						json_object_set_new(jsep, "restart", json_true());
					janus_mutex_unlock(&subscriber->streams_mutex);
					/* How long will the Janus core take to push the event? */
					gint64 start = janus_get_monotonic_time();
					int res = gateway->push_event(session->handle, &janus_videoroom_plugin, NULL, event, jsep);
					JANUS_LOG(LOG_VERB, "  >> Pushing event: %d (took %"SCNu64" us)\n", res, janus_get_monotonic_time()-start);
					json_decref(event);
					json_decref(jsep);
					/* Also notify event handlers */
					if(notify_events && gateway->events_is_enabled()) {
						json_t *info = json_object();
						json_object_set_new(info, "event", json_string("updated"));
						json_object_set_new(info, "room", json_integer(subscriber->room_id));
						json_t *media = janus_videoroom_subscriber_streams_summary(subscriber, FALSE, NULL);
						json_object_set_new(info, "streams", media);
						json_object_set_new(info, "private_id", json_integer(subscriber->pvt_id));
						gateway->notify_event(&janus_videoroom_plugin, session->handle, info);
					}
				} else {
					g_atomic_int_set(&subscriber->answered, 1);
					janus_mutex_unlock(&subscriber->streams_mutex);
				}
				continue;
			} else {
				/* TODO We don't support anything else right now... */
				JANUS_LOG(LOG_ERR, "Unknown SDP type '%s'\n", msg_sdp_type);
				error_code = JANUS_VIDEOROOM_ERROR_INVALID_SDP_TYPE;
				g_snprintf(error_cause, 512, "Unknown SDP type '%s'", msg_sdp_type);
				goto error;
			}
			if(session->participant_type != janus_videoroom_p_type_publisher) {
				/* We shouldn't be here, we always offer ourselves */
				JANUS_LOG(LOG_ERR, "Only publishers send offers\n");
				error_code = JANUS_VIDEOROOM_ERROR_INVALID_SDP_TYPE;
				g_snprintf(error_cause, 512, "Only publishers send offers");
				goto error;
			} else {
				/* This is a new publisher: is there room? */
				participant = janus_videoroom_session_get_publisher(session);
				janus_videoroom *videoroom = participant->room;
				int count = 0;
				GHashTableIter iter;
				gpointer value;
				if(!videoroom) {
					error_code = JANUS_VIDEOROOM_ERROR_NO_SUCH_ROOM;
					goto error;
				}
				if(g_atomic_int_get(&videoroom->destroyed)) {
					error_code = JANUS_VIDEOROOM_ERROR_NO_SUCH_ROOM;
					goto error;
				}
				janus_mutex_lock(&videoroom->mutex);
				g_hash_table_iter_init(&iter, videoroom->participants);
				while (!g_atomic_int_get(&videoroom->destroyed) && g_hash_table_iter_next(&iter, NULL, &value)) {
					janus_videoroom_publisher *p = value;
					if(p != participant && p->session->started)
						count++;
				}
				janus_mutex_unlock(&videoroom->mutex);
				if(count == videoroom->max_publishers) {
					JANUS_LOG(LOG_ERR, "Maximum number of publishers (%d) already reached\n", videoroom->max_publishers);
					error_code = JANUS_VIDEOROOM_ERROR_PUBLISHERS_FULL;
					g_snprintf(error_cause, 512, "Maximum number of publishers (%d) already reached", videoroom->max_publishers);
					goto error;
				}
				/* Now prepare the SDP to give back */
				if(strstr(msg_sdp, "mozilla") || strstr(msg_sdp, "Mozilla")) {
					participant->firefox = TRUE;
				}
				/* Start by parsing the offer */
				char error_str[512];
				janus_sdp *offer = janus_sdp_parse(msg_sdp, error_str, sizeof(error_str));
				if(offer == NULL) {
					json_decref(event);
					JANUS_LOG(LOG_ERR, "Error parsing offer: %s\n", error_str);
					error_code = JANUS_VIDEOROOM_ERROR_INVALID_SDP;
					g_snprintf(error_cause, 512, "Error parsing offer: %s", error_str);
					goto error;
				}
				/* Prepare an answer, by iterating on all m-lines */
				janus_sdp *answer = janus_sdp_generate_answer(offer);
				json_t *media = json_array();
				json_t *descriptions = json_object_get(root, "descriptions");
				const char *audiocodec = NULL, *videocodec = NULL;
				GList *temp = offer->m_lines;
				while(temp) {
					/* Which media are available? */
					janus_sdp_mline *m = (janus_sdp_mline *)temp->data;
					/* Initialize a new publisher stream */
					janus_videoroom_publisher_stream *ps = g_malloc0(sizeof(janus_videoroom_publisher_stream));
					ps->type = JANUS_VIDEOROOM_MEDIA_NONE;
					if(m->type == JANUS_SDP_AUDIO)
						ps->type = JANUS_VIDEOROOM_MEDIA_AUDIO;
					else if(m->type == JANUS_SDP_VIDEO)
						ps->type = JANUS_VIDEOROOM_MEDIA_VIDEO;
					if(m->type == JANUS_SDP_APPLICATION)
						ps->type = JANUS_VIDEOROOM_MEDIA_DATA;
					ps->mindex = g_list_length(participant->streams);
					ps->publisher = participant;
					janus_refcount_increase(&participant->ref);	/* Add a reference to the publisher */
					/* Initialize the stream */
					ps->active = TRUE;
					g_atomic_int_set(&ps->destroyed, 0);
					janus_refcount_init(&ps->ref, janus_videoroom_publisher_stream_free);
					janus_refcount_increase(&ps->ref);	/* This is for the mid-indexed hashtable */
					janus_mutex_init(&ps->subscribers_mutex);
					janus_mutex_init(&ps->rtp_forwarders_mutex);
					ps->rtp_forwarders = g_hash_table_new_full(NULL, NULL, NULL, (GDestroyNotify)janus_videoroom_rtp_forwarder_destroy);
					if(m->type == JANUS_SDP_AUDIO || m->type == JANUS_SDP_VIDEO) {
						/* Are the extmaps we care about there? */
						GList *ma = m->attributes;
						while(ma) {
							janus_sdp_attribute *a = (janus_sdp_attribute *)ma->data;
							if(a->name && a->value) {
								if(ps->mid == NULL && !strcasecmp(a->name, "mid")) {
									ps->mid = g_strdup(a->value);
								} else if(videoroom->audiolevel_ext && m->type == JANUS_SDP_AUDIO && strstr(a->value, JANUS_RTP_EXTMAP_AUDIO_LEVEL)) {
									ps->audio_level_extmap_id = atoi(a->value);
									ps->audio_level_mdir = a->direction;
								} else if(videoroom->videoorient_ext && m->type == JANUS_SDP_VIDEO && strstr(a->value, JANUS_RTP_EXTMAP_VIDEO_ORIENTATION)) {
									ps->video_orient_extmap_id = atoi(a->value);
									ps->video_orient_mdir = a->direction;
								} else if(videoroom->transport_wide_cc_ext && strstr(a->value, JANUS_RTP_EXTMAP_TRANSPORT_WIDE_CC)) {
									ps->transport_wide_cc_extmap_id = atoi(a->value);
								} else if(videoroom->playoutdelay_ext && m->type == JANUS_SDP_VIDEO && strstr(a->value, JANUS_RTP_EXTMAP_PLAYOUT_DELAY)) {
<<<<<<< HEAD
									ps->playout_delay_extmap_id = atoi(a->value);
									ps->playout_delay_mdir = a->direction;
=======
									participant->playout_delay_extmap_id = atoi(a->value);
									playout_delay_extmap = TRUE;
									playout_delay_mdir = a->direction;
								} else if(m->type == JANUS_SDP_AUDIO && !strcasecmp(a->name, "fmtp") && strstr(a->value, "useinbandfec=1")) {
									participant->do_opusfec = videoroom->do_opusfec;
>>>>>>> 82e5db8f
								}
							}
							ma = ma->next;
						}
					}
					/* Check the codecs we can use, or the ones we should */
					ps->acodec = JANUS_AUDIOCODEC_NONE;
					ps->vcodec = JANUS_VIDEOCODEC_NONE;
					ps->pt = -1;
					if(m->type == JANUS_SDP_AUDIO) {
						int i=0;
						for(i=0; i<3; i++) {
							if(videoroom->acodec[i] == JANUS_AUDIOCODEC_NONE)
								continue;
							if(janus_sdp_get_codec_pt(offer, m->index, janus_audiocodec_name(videoroom->acodec[i])) != -1) {
								ps->acodec = videoroom->acodec[i];
								ps->pt = janus_audiocodec_pt(ps->acodec);
								break;
							}
						}
					} else if(m->type == JANUS_SDP_VIDEO) {
						int i=0;
						for(i=0; i<3; i++) {
							if(videoroom->vcodec[i] == JANUS_VIDEOCODEC_NONE)
								continue;
							if(janus_sdp_get_codec_pt(offer, m->index, janus_videocodec_name(videoroom->vcodec[i])) != -1) {
								ps->vcodec = videoroom->vcodec[i];
								ps->pt = janus_videocodec_pt(ps->vcodec);
								break;
							}
						}
						/* Check if simulcast is in place */
						if(msg_simulcast != NULL && json_array_size(msg_simulcast) > 0 &&
								(ps->vcodec == JANUS_VIDEOCODEC_VP8 || ps->vcodec == JANUS_VIDEOCODEC_H264)) {
							size_t i = 0;
							for(i=0; i<json_array_size(msg_simulcast); i++) {
								json_t *s = json_array_get(msg_simulcast, i);
								int mindex = json_integer_value(json_object_get(s, "mindex"));
								if(mindex != ps->mindex)
									continue;
								JANUS_LOG(LOG_WARN, "Publisher is going to do simulcasting (#%d, %s)\n", ps->mindex, ps->mid);
								ps->simulcast = TRUE;
								ps->vssrc[0] = json_integer_value(json_object_get(s, "ssrc-0"));
								ps->vssrc[1] = json_integer_value(json_object_get(s, "ssrc-1"));
								ps->vssrc[2] = json_integer_value(json_object_get(s, "ssrc-2"));
							}
						}
					}
					/* Add a new m-line to the answer */
					if(m->type == JANUS_SDP_AUDIO) {
						janus_sdp_generate_answer_mline(offer, answer, m,
							JANUS_SDP_OA_MLINE, JANUS_SDP_AUDIO,
								JANUS_SDP_OA_DIRECTION, ps->acodec != JANUS_AUDIOCODEC_NONE ? JANUS_SDP_RECVONLY : JANUS_SDP_INACTIVE,
								JANUS_SDP_OA_CODEC, janus_audiocodec_name(ps->acodec),
							JANUS_SDP_OA_DONE);
						/* TODO Remove, this is just here for backwards compatibility */
						if(audiocodec == NULL)
							audiocodec = janus_audiocodec_name(ps->acodec);
						/* Add the extmap attributes, if needed */
						if(ps->audio_level_extmap_id > 0) {
							/* First of all, let's check if the extmap attribute had a direction */
							const char *direction = NULL;
							switch(ps->audio_level_mdir) {
								case JANUS_SDP_SENDONLY:
									direction = "/recvonly";
									break;
								case JANUS_SDP_RECVONLY:
								case JANUS_SDP_INACTIVE:
									direction = "/inactive";
									break;
								default:
									direction = "";
									break;
							}
							janus_sdp_attribute *a = janus_sdp_attribute_create("extmap",
								"%d%s %s\r\n", ps->audio_level_extmap_id, direction, JANUS_RTP_EXTMAP_AUDIO_LEVEL);
							janus_sdp_attribute_add_to_mline(m, a);
						}
					} else if(m->type == JANUS_SDP_VIDEO) {
						janus_sdp_generate_answer_mline(offer, answer, m,
							JANUS_SDP_OA_MLINE, JANUS_SDP_VIDEO,
								JANUS_SDP_OA_DIRECTION, ps->vcodec != JANUS_VIDEOCODEC_NONE ? JANUS_SDP_RECVONLY : JANUS_SDP_INACTIVE,
								JANUS_SDP_OA_CODEC, janus_videocodec_name(ps->vcodec),
							JANUS_SDP_OA_DONE);
						/* TODO Remove, this is just here for backwards compatibility */
						if(videocodec == NULL)
							videocodec = janus_videocodec_name(ps->vcodec);
						/* Also add a bandwidth SDP attribute if we're capping the bitrate in the room */
						if(videoroom->bitrate > 0 && videoroom->bitrate_cap) {
							if(participant->firefox) {
								/* Use TIAS (bps) instead of AS (kbps) for the b= attribute, as explained here:
								 * https://github.com/meetecho/janus-gateway/issues/1277#issuecomment-397677746 */
								m->b_name = g_strdup("TIAS");
								m->b_value = videoroom->bitrate;
							} else {
								m->b_name = g_strdup("AS");
								m->b_value = videoroom->bitrate/1000;
							}
						}
						if(ps->video_orient_extmap_id > 0) {
							/* First of all, let's check if the extmap attribute had a direction */
							const char *direction = NULL;
							switch(ps->video_orient_mdir) {
								case JANUS_SDP_SENDONLY:
									direction = "/recvonly";
									break;
								case JANUS_SDP_RECVONLY:
								case JANUS_SDP_INACTIVE:
									direction = "/inactive";
									break;
								default:
									direction = "";
									break;
							}
							janus_sdp_attribute *a = janus_sdp_attribute_create("extmap",
								"%d%s %s\r\n", ps->video_orient_extmap_id, direction, JANUS_RTP_EXTMAP_VIDEO_ORIENTATION);
							janus_sdp_attribute_add_to_mline(m, a);
						}
						if(ps->playout_delay_extmap_id > 0) {
							/* First of all, let's check if the extmap attribute had a direction */
							const char *direction = NULL;
							switch(ps->playout_delay_mdir) {
								case JANUS_SDP_SENDONLY:
									direction = "/recvonly";
									break;
								case JANUS_SDP_RECVONLY:
								case JANUS_SDP_INACTIVE:
									direction = "/inactive";
									break;
								default:
									direction = "";
									break;
							}
							janus_sdp_attribute *a = janus_sdp_attribute_create("extmap",
								"%d%s %s\r\n", ps->playout_delay_extmap_id, direction, JANUS_RTP_EXTMAP_PLAYOUT_DELAY);
							janus_sdp_attribute_add_to_mline(m, a);
						}
						if(ps->transport_wide_cc_extmap_id > 0) {
							janus_sdp_attribute *a = janus_sdp_attribute_create("extmap",
								"%d %s\r\n", ps->transport_wide_cc_extmap_id, JANUS_RTP_EXTMAP_TRANSPORT_WIDE_CC);
							janus_sdp_attribute_add_to_mline(m, a);
						}
					} else if(m->type == JANUS_SDP_APPLICATION) {
						janus_sdp_generate_answer_mline(offer, answer, m,
							JANUS_SDP_OA_MLINE, JANUS_SDP_APPLICATION,
							JANUS_SDP_OA_DONE);
					}
					/* Make sure we have a mid */
					if(ps->mid == NULL) {
						char mid[5];
						g_snprintf(mid, sizeof(mid), "%d", ps->mindex);
						ps->mid = g_strdup(mid);
					}
					/* Do we have a description as well? */
					if(descriptions != NULL && json_array_size(descriptions) > 0) {
						size_t i = 0;
						for(i=0; i<json_array_size(descriptions); i++) {
							json_t *d = json_array_get(descriptions, i);
							const char *d_mid = json_string_value(json_object_get(d, "mid"));
							const char *d_desc = json_string_value(json_object_get(d, "description"));
							if(d_desc && d_mid && ps->mid && !strcasecmp(d_mid, ps->mid)) {
								ps->description = g_strdup(d_desc);
								break;
							}
						}
					}
					/* Add the stream to the list */
					janus_mutex_lock(&participant->streams_mutex);
					participant->streams = g_list_append(participant->streams, ps);
					g_hash_table_insert(participant->streams_byid, GINT_TO_POINTER(ps->mindex), ps);
					g_hash_table_insert(participant->streams_bymid, g_strdup(ps->mid), ps);
					janus_mutex_unlock(&participant->streams_mutex);
					temp = temp->next;
					/* Add to the info we send back to he publisher */
					json_t *info = json_object();
					json_object_set_new(info, "type", json_string(janus_videoroom_media_str(ps->type)));
					json_object_set_new(info, "mindex", json_integer(ps->mindex));
					json_object_set_new(info, "mid", json_string(ps->mid));
					if(ps->description)
						json_object_set_new(info, "description", json_string(ps->description));
					if(ps->type == JANUS_VIDEOROOM_MEDIA_AUDIO) {
						json_object_set_new(info, "codec", json_string(janus_audiocodec_name(ps->acodec)));
					} else if(ps->type == JANUS_VIDEOROOM_MEDIA_VIDEO) {
						json_object_set_new(info, "codec", json_string(janus_videocodec_name(ps->vcodec)));
						if(ps->simulcast)
							json_object_set_new(info, "simulcast", json_true());
						if(ps->svc)
							json_object_set_new(info, "svc", json_true());
					}
					json_array_append_new(media, info);
				}
<<<<<<< HEAD
=======
				JANUS_LOG(LOG_VERB, "The publisher is going to use the %s video codec\n", janus_videocodec_name(participant->vcodec));
				participant->video_pt = janus_videocodec_pt(participant->vcodec);
				janus_sdp *answer = janus_sdp_generate_answer(offer,
					JANUS_SDP_OA_AUDIO_CODEC, janus_audiocodec_name(participant->acodec),
					JANUS_SDP_OA_AUDIO_DIRECTION, JANUS_SDP_RECVONLY,
					JANUS_SDP_OA_AUDIO_FMTP, participant->do_opusfec ? "useinbandfec=1" : NULL,
					JANUS_SDP_OA_VIDEO_CODEC, janus_videocodec_name(participant->vcodec),
					JANUS_SDP_OA_VIDEO_DIRECTION, JANUS_SDP_RECVONLY,
					JANUS_SDP_OA_DONE);
>>>>>>> 82e5db8f
				janus_sdp_destroy(offer);
				/* Replace the session name */
				g_free(answer->s_name);
				char s_name[100];
				g_snprintf(s_name, sizeof(s_name), "VideoRoom %"SCNu64, videoroom->room_id);
				answer->s_name = g_strdup(s_name);
				/* Generate an SDP string we can send back to the publisher */
				char *answer_sdp = janus_sdp_write(answer);
<<<<<<< HEAD
				janus_sdp_destroy(answer);
				/* For backwards compatibility, update the event with info on the codecs that we'll be handling
				 * TODO This will make no sense in the future, as different streams may use different codecs */
				if(event) {
					if(audiocodec)
						json_object_set_new(event, "audio_codec", json_string(audiocodec));
					if(videocodec)
						json_object_set_new(event, "video_codec", json_string(videocodec));
=======
				/* Now turn the SDP into what we'll send subscribers, using the static payload types for making switching easier */
				offer = janus_sdp_generate_offer(s_name, answer->c_addr,
					JANUS_SDP_OA_AUDIO, participant->audio,
					JANUS_SDP_OA_AUDIO_CODEC, janus_audiocodec_name(participant->acodec),
					JANUS_SDP_OA_AUDIO_PT, janus_audiocodec_pt(participant->acodec),
					JANUS_SDP_OA_AUDIO_DIRECTION, JANUS_SDP_SENDONLY,
					JANUS_SDP_OA_AUDIO_FMTP, participant->do_opusfec ? "useinbandfec=1" : NULL,
					JANUS_SDP_OA_VIDEO, participant->video,
					JANUS_SDP_OA_VIDEO_CODEC, janus_videocodec_name(participant->vcodec),
					JANUS_SDP_OA_VIDEO_PT, janus_videocodec_pt(participant->vcodec),
					JANUS_SDP_OA_VIDEO_DIRECTION, JANUS_SDP_SENDONLY,
					JANUS_SDP_OA_DATA, participant->data,
					JANUS_SDP_OA_DONE);
				/* Add the extmap attributes, if needed */
				if(audio_level_extmap) {
					janus_sdp_mline *m = janus_sdp_mline_find(offer, JANUS_SDP_AUDIO);
					if(m != NULL) {
						janus_sdp_attribute *a = janus_sdp_attribute_create("extmap",
							"%d %s\r\n", participant->audio_level_extmap_id, JANUS_RTP_EXTMAP_AUDIO_LEVEL);
						janus_sdp_attribute_add_to_mline(m, a);
					}
				}
				if(video_orient_extmap) {
					janus_sdp_mline *m = janus_sdp_mline_find(offer, JANUS_SDP_VIDEO);
					if(m != NULL) {
						janus_sdp_attribute *a = janus_sdp_attribute_create("extmap",
							"%d %s\r\n", participant->video_orient_extmap_id, JANUS_RTP_EXTMAP_VIDEO_ORIENTATION);
						janus_sdp_attribute_add_to_mline(m, a);
					}
				}
				if(playout_delay_extmap) {
					janus_sdp_mline *m = janus_sdp_mline_find(offer, JANUS_SDP_VIDEO);
					if(m != NULL) {
						janus_sdp_attribute *a = janus_sdp_attribute_create("extmap",
							"%d %s\r\n", participant->playout_delay_extmap_id, JANUS_RTP_EXTMAP_PLAYOUT_DELAY);
						janus_sdp_attribute_add_to_mline(m, a);
					}
>>>>>>> 82e5db8f
				}
				json_object_set_new(event, "streams", media);
				/* Is this room recorded, or are we recording this publisher already? */
				janus_mutex_lock(&participant->rec_mutex);
				if(videoroom->record || participant->recording_active) {
					GList *temp = participant->streams;
					while(temp) {
						janus_videoroom_publisher_stream *ps = (janus_videoroom_publisher_stream *)temp->data;
						janus_videoroom_recorder_create(ps);
						temp = temp->next;
					}
				}
				janus_mutex_unlock(&participant->rec_mutex);
				/* Send the answer back to the publisher */
				JANUS_LOG(LOG_VERB, "Handling publisher: turned this into an '%s':\n%s\n", type, answer_sdp);
				json_t *jsep = json_pack("{ssss}", "type", type, "sdp", answer_sdp);
				g_free(answer_sdp);
				/* How long will the Janus core take to push the event? */
				g_atomic_int_set(&session->hangingup, 0);
				gint64 start = janus_get_monotonic_time();
				int res = gateway->push_event(msg->handle, &janus_videoroom_plugin, msg->transaction, event, jsep);
				JANUS_LOG(LOG_VERB, "  >> Pushing event: %d (took %"SCNu64" us)\n", res, janus_get_monotonic_time()-start);
				/* Done */
				if(res != JANUS_OK) {
					/* TODO Failed to negotiate? We should remove this publisher */
				} else {
					/* We'll wait for the setup_media event before actually telling subscribers */
				}
				/* Unless this is an update, in which case schedule a new offer for all viewers */
				if(sdp_update) {
					json_t *update = json_object();
					json_object_set_new(update, "request", json_string("configure"));
					json_object_set_new(update, "update", json_true());
					janus_mutex_lock(&participant->subscribers_mutex);
						/* TODO When there's an update, we should check what changed
						 * and how that impacts existing streams in subscriptions:
						 * what we had before won't work as there may be partial
						 * subscriptions, or subscribers that include this publisher */
					//~ GSList *s = participant->subscribers;
					//~ while(s) {
						//~ janus_videoroom_subscriber *subscriber = (janus_videoroom_subscriber *)s->data;
						//~ if(subscriber && subscriber->session && subscriber->session->handle) {
							//~ /* Enqueue the fake request: this will trigger a renegotiation */
							//~ janus_videoroom_message *msg = g_malloc(sizeof(janus_videoroom_message));
							//~ janus_refcount_increase(&subscriber->session->ref);
							//~ msg->handle = subscriber->session->handle;
							//~ msg->message = update;
							//~ msg->transaction = NULL;
							//~ msg->jsep = NULL;
							//~ json_incref(update);
							//~ g_async_queue_push(messages, msg);
						//~ }
						//~ s = s->next;
					//~ }
					//~ janus_mutex_unlock(&participant->subscribers_mutex);
					json_decref(update);
				}
				json_decref(event);
				json_decref(jsep);
			}
			if(participant != NULL)
				janus_refcount_decrease(&participant->ref);
		}
		janus_videoroom_message_free(msg);

		continue;

error:
		{
			/* Prepare JSON error event */
			json_t *event = json_object();
			json_object_set_new(event, "videoroom", json_string("event"));
			json_object_set_new(event, "error_code", json_integer(error_code));
			json_object_set_new(event, "error", json_string(error_cause));
			int ret = gateway->push_event(msg->handle, &janus_videoroom_plugin, msg->transaction, event, NULL);
			JANUS_LOG(LOG_VERB, "  >> Pushing event: %d (%s)\n", ret, janus_get_api_error(ret));
			json_decref(event);
			janus_videoroom_message_free(msg);
		}
	}
	JANUS_LOG(LOG_VERB, "Leaving VideoRoom handler thread\n");
	return NULL;
}

/* Helper to quickly relay RTP packets from publishers to subscribers */
static void janus_videoroom_relay_rtp_packet(gpointer data, gpointer user_data) {
	janus_videoroom_rtp_relay_packet *packet = (janus_videoroom_rtp_relay_packet *)user_data;
	if(!packet || !packet->data || packet->length < 1) {
		JANUS_LOG(LOG_ERR, "Invalid packet...\n");
		return;
	}
	janus_videoroom_subscriber_stream *stream = (janus_videoroom_subscriber_stream *)data;
	if(!stream || !g_atomic_int_get(&stream->ready) || g_atomic_int_get(&stream->destroyed) ||
			!stream->send || !stream->ps || stream->ps != packet->source ||
			!stream->subscriber || stream->subscriber->paused || stream->subscriber->kicked ||
			!stream->subscriber->session || !stream->subscriber->session->handle || !stream->subscriber->session->started)
		return;
	janus_videoroom_publisher_stream *ps = stream->ps;
	janus_videoroom_subscriber *subscriber = stream->subscriber;
	janus_videoroom_session *session = subscriber->session;

	/* Make sure there hasn't been a publisher switch by checking the SSRC */
	if(packet->is_video) {
		/* Check if there's any SVC info to take into account */
		if(packet->svc) {
			/* There is: check if this is a layer that can be dropped for this viewer
			 * Note: Following core inspired by the excellent job done by Sergio Garcia Murillo here:
			 * https://github.com/medooze/media-server/blob/master/src/vp9/VP9LayerSelector.cpp */
			gboolean override_mark_bit = FALSE, has_marker_bit = packet->data->markerbit;
			int temporal_layer = stream->temporal_layer;
			if(stream->target_temporal_layer > stream->temporal_layer) {
				/* We need to upscale */
				JANUS_LOG(LOG_HUGE, "We need to upscale temporally:\n");
				if(packet->ubit && packet->bbit && packet->temporal_layer <= stream->target_temporal_layer) {
					JANUS_LOG(LOG_HUGE, "  -- Upscaling temporal layer: %u --> %u\n",
						packet->temporal_layer, stream->target_temporal_layer);
					stream->temporal_layer = packet->temporal_layer;
					temporal_layer = stream->temporal_layer;
					/* Notify the viewer */
					json_t *event = json_object();
					json_object_set_new(event, "videoroom", json_string("event"));
					json_object_set_new(event, "room", json_integer(subscriber->room_id));
					json_object_set_new(event, "mid", json_string(stream->mid));
					json_object_set_new(event, "temporal_layer", json_integer(stream->temporal_layer));
					gateway->push_event(session->handle, &janus_videoroom_plugin, NULL, event, NULL);
					json_decref(event);
				}
			} else if(stream->target_temporal_layer < stream->temporal_layer) {
				/* We need to downscale */
				JANUS_LOG(LOG_HUGE, "We need to downscale temporally:\n");
				if(packet->ebit) {
					JANUS_LOG(LOG_HUGE, "  -- Downscaling temporal layer: %u --> %u\n",
						stream->temporal_layer, stream->target_temporal_layer);
					stream->temporal_layer = stream->target_temporal_layer;
					/* Notify the viewer */
					json_t *event = json_object();
					json_object_set_new(event, "videoroom", json_string("event"));
					json_object_set_new(event, "room", json_integer(subscriber->room_id));
					json_object_set_new(event, "mid", json_string(stream->mid));
					json_object_set_new(event, "temporal_layer", json_integer(stream->temporal_layer));
					gateway->push_event(session->handle, &janus_videoroom_plugin, NULL, event, NULL);
					json_decref(event);
				}
			}
			if(temporal_layer < packet->temporal_layer) {
				/* Drop the packet: update the context to make sure sequence number is increased normally later */
				JANUS_LOG(LOG_HUGE, "Dropping packet (temporal layer %d < %d)\n", temporal_layer, packet->temporal_layer);
				stream->context.base_seq++;
				return;
			}
			int spatial_layer = stream->spatial_layer;
			if(stream->target_spatial_layer > stream->spatial_layer) {
				JANUS_LOG(LOG_HUGE, "We need to upscale spatially:\n");
				/* We need to upscale */
				if(packet->pbit == 0 && packet->bbit && packet->spatial_layer == stream->spatial_layer+1) {
					JANUS_LOG(LOG_HUGE, "  -- Upscaling spatial layer: %u --> %u\n",
						packet->spatial_layer, stream->target_spatial_layer);
					stream->spatial_layer = packet->spatial_layer;
					spatial_layer = stream->spatial_layer;
					/* Notify the viewer */
					json_t *event = json_object();
					json_object_set_new(event, "videoroom", json_string("event"));
					json_object_set_new(event, "room", json_integer(subscriber->room_id));
					json_object_set_new(event, "mid", json_string(stream->mid));
					json_object_set_new(event, "spatial_layer", json_integer(stream->spatial_layer));
					gateway->push_event(session->handle, &janus_videoroom_plugin, NULL, event, NULL);
					json_decref(event);
				}
			} else if(stream->target_spatial_layer < stream->spatial_layer) {
				/* We need to downscale */
				JANUS_LOG(LOG_HUGE, "We need to downscale spatially:\n");
				if(packet->ebit) {
					JANUS_LOG(LOG_HUGE, "  -- Downscaling spatial layer: %u --> %u\n",
						stream->spatial_layer, stream->target_spatial_layer);
					stream->spatial_layer = stream->target_spatial_layer;
					/* Notify the viewer */
					json_t *event = json_object();
					json_object_set_new(event, "videoroom", json_string("event"));
					json_object_set_new(event, "room", json_integer(subscriber->room_id));
					json_object_set_new(event, "mid", json_string(stream->mid));
					json_object_set_new(event, "spatial_layer", json_integer(stream->spatial_layer));
					gateway->push_event(session->handle, &janus_videoroom_plugin, NULL, event, NULL);
					json_decref(event);
				}
			}
			if(spatial_layer < packet->spatial_layer) {
				/* Drop the packet: update the context to make sure sequence number is increased normally later */
				JANUS_LOG(LOG_HUGE, "Dropping packet (spatial layer %d < %d)\n", spatial_layer, packet->spatial_layer);
				stream->context.base_seq++;
				return;
			} else if(packet->ebit && spatial_layer == packet->spatial_layer) {
				/* If we stop at layer 0, we need a marker bit now, as the one from layer 1 will not be received */
				override_mark_bit = TRUE;
			}
			/* If we got here, we can send the frame: this doesn't necessarily mean it's
			 * one of the layers the user wants, as there may be dependencies involved */
			JANUS_LOG(LOG_HUGE, "Sending packet (spatial=%d, temporal=%d)\n",
				packet->spatial_layer, packet->temporal_layer);
			/* Fix sequence number and timestamp (publisher switching may be involved) */
			janus_rtp_header_update(packet->data, &stream->context, TRUE);
			if(override_mark_bit && !has_marker_bit) {
				packet->data->markerbit = 1;
			}
			if(gateway != NULL)
				gateway->relay_rtp(session->handle, ps->mindex, TRUE, (char *)packet->data, packet->length);
			if(override_mark_bit && !has_marker_bit) {
				packet->data->markerbit = 0;
			}
			/* Restore the timestamp and sequence number to what the publisher set them to */
			packet->data->timestamp = htonl(packet->timestamp);
			packet->data->seq_number = htons(packet->seq_number);
		} else if(packet->ssrc[0] != 0) {
			/* Handle simulcast: make sure we have a payload to work with */
			int plen = 0;
			char *payload = janus_rtp_payload((char *)packet->data, packet->length, &plen);
			if(payload == NULL)
				return;
			/* Process this packet: don't relay if it's not the SSRC/layer we wanted to handle */
			gboolean relay = janus_rtp_simulcasting_context_process_rtp(&stream->sim_context,
				(char *)packet->data, packet->length, packet->ssrc, ps->vcodec, &stream->context);
			/* Do we need to drop this? */
			if(!relay)
				return;
			/* Any event we should notify? */
			if(stream->sim_context.changed_substream) {
				/* Notify the user about the substream change */
				json_t *event = json_object();
				json_object_set_new(event, "videoroom", json_string("event"));
				json_object_set_new(event, "room", json_integer(subscriber->room_id));
				json_object_set_new(event, "mid", json_string(stream->mid));
				json_object_set_new(event, "substream", json_integer(stream->sim_context.substream));
				gateway->push_event(session->handle, &janus_videoroom_plugin, NULL, event, NULL);
				json_decref(event);
			}
			if(stream->sim_context.need_pli && ps->publisher && ps->publisher->session &&
					ps->publisher->session->handle) {
				/* Send a PLI */
				JANUS_LOG(LOG_VERB, "We need a PLI for the simulcast context\n");
				janus_videoroom_reqpli(ps, "Simulcast");
			}
			if(stream->sim_context.changed_temporal) {
				/* Notify the user about the temporal layer change */
				json_t *event = json_object();
				json_object_set_new(event, "videoroom", json_string("event"));
				json_object_set_new(event, "room", json_integer(subscriber->room_id));
				json_object_set_new(event, "mid", json_string(stream->mid));
				json_object_set_new(event, "temporal", json_integer(stream->sim_context.templayer));
				gateway->push_event(session->handle, &janus_videoroom_plugin, NULL, event, NULL);
				json_decref(event);
			}
			/* If we got here, update the RTP header and send the packet */
			janus_rtp_header_update(packet->data, &stream->context, TRUE);
			char vp8pd[6];
			if(ps->vcodec == JANUS_VIDEOCODEC_VP8) {
				/* For VP8, we save the original payload descriptor, to restore it after */
				memcpy(vp8pd, payload, sizeof(vp8pd));
				janus_vp8_simulcast_descriptor_update(payload, plen, &stream->vp8_context,
					stream->sim_context.changed_substream);
			}
			/* Send the packet */
			if(gateway != NULL)
				gateway->relay_rtp(session->handle, stream->mindex, TRUE, (char *)packet->data, packet->length);
			/* Restore the timestamp and sequence number to what the publisher set them to */
			packet->data->timestamp = htonl(packet->timestamp);
			packet->data->seq_number = htons(packet->seq_number);
			if(ps->vcodec == JANUS_VIDEOCODEC_VP8) {
				/* Restore the original payload descriptor as well, as it will be needed by the next viewer */
				memcpy(payload, vp8pd, sizeof(vp8pd));
			}
		} else {
			/* Fix sequence number and timestamp (publisher switching may be involved) */
			janus_rtp_header_update(packet->data, &stream->context, TRUE);
			/* Send the packet */
			if(gateway != NULL)
				gateway->relay_rtp(session->handle, stream->mindex, FALSE, (char *)packet->data, packet->length);
			/* Restore the timestamp and sequence number to what the publisher set them to */
			packet->data->timestamp = htonl(packet->timestamp);
			packet->data->seq_number = htons(packet->seq_number);
		}
	} else {
		/* Fix sequence number and timestamp (publisher switching may be involved) */
		janus_rtp_header_update(packet->data, &stream->context, FALSE);
		/* Send the packet */
		if(gateway != NULL)
			gateway->relay_rtp(session->handle, stream->mindex, TRUE, (char *)packet->data, packet->length);
		/* Restore the timestamp and sequence number to what the publisher set them to */
		packet->data->timestamp = htonl(packet->timestamp);
		packet->data->seq_number = htons(packet->seq_number);
	}

	return;
}

static void janus_videoroom_relay_data_packet(gpointer data, gpointer user_data) {
	char *text = (char *)user_data;
	janus_videoroom_subscriber_stream *stream = (janus_videoroom_subscriber_stream *)data;
	if(!stream || !stream->send || !stream->subscriber || stream->subscriber->paused || stream->subscriber->kicked ||
			!stream->subscriber->session || !stream->subscriber->session->handle || !stream->subscriber->session->started)
		return;
	janus_videoroom_subscriber *subscriber = stream->subscriber;
	janus_videoroom_session *session = subscriber->session;

	if(gateway != NULL && text != NULL) {
		JANUS_LOG(LOG_VERB, "Forwarding DataChannel message (%zu bytes) to viewer: %s\n", strlen(text), text);
		gateway->relay_data(session->handle, text, strlen(text));
	}
	return;
}

/* The following methods are only relevant if RTCP is used for RTP forwarders */
static void janus_videoroom_rtp_forwarder_rtcp_receive(janus_videoroom_rtp_forwarder *forward) {
	char buffer[1500];
	struct sockaddr_storage remote_addr;
	socklen_t addrlen = sizeof(remote_addr);
	int len = recvfrom(forward->rtcp_fd, buffer, sizeof(buffer), 0, (struct sockaddr *)&remote_addr, &addrlen);
	if(janus_is_rtcp(buffer, len)) {
		JANUS_LOG(LOG_HUGE, "Got %s RTCP packet: %d bytes\n", forward->is_video ? "video" : "audio", len);
		/* We only handle incoming video PLI or FIR at the moment */
		if(!janus_rtcp_has_fir(buffer, len) && !janus_rtcp_has_pli(buffer, len))
			return;
		janus_videoroom_reqpli((janus_videoroom_publisher_stream *)forward->source, "RTCP from forwarder");
	}
}

static void *janus_videoroom_rtp_forwarder_rtcp_thread(void *data) {
	JANUS_LOG(LOG_VERB, "Joining RTCP thread for RTP forwarders...\n");
	/* Run the main loop */
	g_main_loop_run(rtcpfwd_loop);
	/* When the loop ends, we're done */
	JANUS_LOG(LOG_VERB, "Leaving RTCP thread for RTP forwarders...\n");
	return NULL;
}<|MERGE_RESOLUTION|>--- conflicted
+++ resolved
@@ -1347,19 +1347,12 @@
 	{"require_pvtid", JANUS_JSON_BOOL, 0},
 	{"bitrate", JANUS_JSON_INTEGER, JANUS_JSON_PARAM_POSITIVE},
 	{"bitrate_cap", JANUS_JSON_BOOL, 0},
-<<<<<<< HEAD
 	{"pli_freq", JANUS_JSON_INTEGER, JANUS_JSON_PARAM_POSITIVE},
 	{"fir_freq", JANUS_JSON_INTEGER, JANUS_JSON_PARAM_POSITIVE},	/* Deprecated! */
 	{"publishers", JANUS_JSON_INTEGER, JANUS_JSON_PARAM_POSITIVE},
 	{"audiocodec", JANUS_JSON_STRING, 0},
 	{"videocodec", JANUS_JSON_STRING, 0},
-=======
-	{"fir_freq", JSON_INTEGER, JANUS_JSON_PARAM_POSITIVE},
-	{"publishers", JSON_INTEGER, JANUS_JSON_PARAM_POSITIVE},
-	{"audiocodec", JSON_STRING, 0},
-	{"videocodec", JSON_STRING, 0},
 	{"opus_fec", JANUS_JSON_BOOL, 0},
->>>>>>> 82e5db8f
 	{"video_svc", JANUS_JSON_BOOL, 0},
 	{"audiolevel_ext", JANUS_JSON_BOOL, 0},
 	{"audiolevel_event", JANUS_JSON_BOOL, 0},
@@ -1723,7 +1716,6 @@
 
 typedef struct janus_videoroom_publisher {
 	janus_videoroom_session *session;
-<<<<<<< HEAD
 	janus_videoroom *room;		/* Room */
 	guint64 room_id;			/* Unique room ID */
 	guint64 user_id;			/* Unique ID in the room */
@@ -1735,37 +1727,6 @@
 	GHashTable *streams_bymid;	/* As above, indexed by mid */
 	int data_mindex;			/* We keep track of the mindex for data, as there can only be one */
 	janus_mutex streams_mutex;
-=======
-	janus_videoroom *room;	/* Room */
-	guint64 room_id;	/* Unique room ID */
-	guint64 user_id;	/* Unique ID in the room */
-	guint32 pvt_id;		/* This is sent to the publisher for mapping purposes, but shouldn't be shared with others */
-	gchar *display;		/* Display name (just for fun) */
-	gchar *sdp;			/* The SDP this publisher negotiated, if any */
-	gboolean audio, video, data;		/* Whether audio, video and/or data is going to be sent by this publisher */
-	janus_audiocodec acodec;	/* Audio codec this publisher is using */
-	janus_videocodec vcodec;	/* Video codec this publisher is using */
-	guint32 audio_pt;		/* Audio payload type (Opus) */
-	guint32 video_pt;		/* Video payload type (depends on room configuration) */
-	guint32 audio_ssrc;		/* Audio SSRC of this publisher */
-	guint32 video_ssrc;		/* Video SSRC of this publisher */
-	gboolean do_opusfec;	/* Whether this publisher is sending inband Opus FEC */
-	uint32_t ssrc[3];		/* Only needed in case VP8 (or H.264) simulcasting is involved */
-	int rtpmapid_extmap_id;	/* Only needed for debugging in case Firefox's RID-based simulcasting is involved */
-	char *rid[3];			/* Only needed for debugging in case Firefox's RID-based simulcasting is involved */
-	guint8 audio_level_extmap_id;		/* Audio level extmap ID */
-	guint8 video_orient_extmap_id;		/* Video orientation extmap ID */
-	guint8 playout_delay_extmap_id;		/* Playout delay extmap ID */
-	guint8 transport_wide_cc_extmap_id; /* Transport wide cc extmap ID */
-	gboolean audio_active;
-	gboolean video_active;
-	int audio_dBov_level;		/* Value in dBov of the audio level (last value from extension) */
-	int audio_active_packets;	/* Participant's number of audio packets to accumulate */
-	int audio_dBov_sum;			/* Participant's accumulated dBov value for audio level*/
-	gboolean talking;			/* Whether this participant is currently talking (uses audio levels extension) */
-	gboolean data_active;
-	gboolean firefox;	/* We send Firefox users a different kind of FIR */
->>>>>>> 82e5db8f
 	uint32_t bitrate;
 	gint64 remb_startup;		/* Incremental changes on REMB to reach the target at startup */
 	gint64 remb_latest;			/* Time of latest sent REMB (to avoid flooding) */
@@ -1796,6 +1757,7 @@
 	int pt;									/* Payload type of this stream (if audio or video) */
 	guint32 ssrc;							/* Internal SSRC of this stream */
 	gint64 pli_latest;						/* Time of latest sent PLI (to avoid flooding) */
+	gboolean opusfec;						/* Whether this stream is sending inband Opus FEC */
 	gboolean simulcast, svc;				/* Whether this stream uses simulcast or VP9 SVC */
 	uint32_t vssrc[3];						/* Only needed in case VP8 (or H.264) simulcasting is involved */
 	int rtpmapid_extmap_id;					/* Only needed for debugging in case Firefox's RID-based simulcasting is involved */
@@ -1860,6 +1822,7 @@
 	janus_audiocodec acodec;			/* Audio codec this publisher is using (if audio) */
 	janus_videocodec vcodec;			/* Video codec this publisher is using (if video) */
 	int pt;								/* Payload type of this stream (if audio or video) */
+	gboolean opusfec;					/* Whether this stream is using inband Opus FEC */
 	guint8 audio_level_extmap_id;		/* Audio level extmap ID */
 	guint8 video_orient_extmap_id;		/* Video orientation extmap ID */
 	guint8 playout_delay_extmap_id;		/* Playout delay extmap ID */
@@ -2374,6 +2337,7 @@
 	stream->acodec = ps->acodec;
 	stream->vcodec = ps->vcodec;
 	stream->pt = ps->pt;
+	stream->opusfec = ps->opusfec;
 	char mid[5];
 	g_snprintf(mid, sizeof(mid), "%d", stream->mindex);
 	stream->mid = g_strdup(mid);
@@ -2426,6 +2390,7 @@
 				found = TRUE;
 				JANUS_LOG(LOG_VERB, "Reusing m-line %d for this subscription\n", stream->mindex);
 				stream->ps = ps;
+				stream->opusfec = ps->opusfec;
 				janus_rtp_simulcasting_context_reset(&stream->sim_context);
 				if(ps->simulcast) {
 					stream->sim_context.substream_target = 2;
@@ -2479,6 +2444,7 @@
 	janus_videoroom_publisher_stream *ps = s->ps;
 	g_atomic_int_set(&s->ready, 0);
 	s->ps = NULL;
+	s->opusfec = FALSE;
 	if(ps) {
 		/* Remove the subscription from the list of recipients */
 		if(lock_ps)
@@ -2572,6 +2538,7 @@
 			JANUS_SDP_OA_MID, stream->mid,
 			JANUS_SDP_OA_PT, pt,
 			JANUS_SDP_OA_CODEC, codec,
+			JANUS_SDP_OA_FMTP, (stream->type == JANUS_VIDEOROOM_MEDIA_AUDIO && stream->opusfec ? "useinbandfec=1" : NULL),
 			JANUS_SDP_OA_DIRECTION, ps ? JANUS_SDP_SENDONLY : JANUS_SDP_INACTIVE,
 			/* TODO Add other properties from original SDP */
 			JANUS_SDP_OA_DONE);
@@ -5740,18 +5707,6 @@
 				videoroom = NULL;
 				publisher->user_id = user_id;
 				publisher->display = display_text ? g_strdup(display_text) : NULL;
-<<<<<<< HEAD
-=======
-				publisher->sdp = NULL;		/* We'll deal with this later */
-				publisher->audio = FALSE;	/* We'll deal with this later */
-				publisher->video = FALSE;	/* We'll deal with this later */
-				publisher->data = FALSE;	/* We'll deal with this later */
-				publisher->acodec = JANUS_AUDIOCODEC_NONE;	/* We'll deal with this later */
-				publisher->vcodec = JANUS_VIDEOCODEC_NONE;	/* We'll deal with this later */
-				publisher->audio_active = TRUE;
-				publisher->video_active = TRUE;
-				publisher->data_active = TRUE;
->>>>>>> 82e5db8f
 				publisher->recording_active = FALSE;
 				publisher->recording_base = NULL;
 				publisher->firefox = FALSE;
@@ -7426,16 +7381,10 @@
 								} else if(videoroom->transport_wide_cc_ext && strstr(a->value, JANUS_RTP_EXTMAP_TRANSPORT_WIDE_CC)) {
 									ps->transport_wide_cc_extmap_id = atoi(a->value);
 								} else if(videoroom->playoutdelay_ext && m->type == JANUS_SDP_VIDEO && strstr(a->value, JANUS_RTP_EXTMAP_PLAYOUT_DELAY)) {
-<<<<<<< HEAD
 									ps->playout_delay_extmap_id = atoi(a->value);
 									ps->playout_delay_mdir = a->direction;
-=======
-									participant->playout_delay_extmap_id = atoi(a->value);
-									playout_delay_extmap = TRUE;
-									playout_delay_mdir = a->direction;
-								} else if(m->type == JANUS_SDP_AUDIO && !strcasecmp(a->name, "fmtp") && strstr(a->value, "useinbandfec=1")) {
-									participant->do_opusfec = videoroom->do_opusfec;
->>>>>>> 82e5db8f
+								} else if(videoroom->do_opusfec && m->type == JANUS_SDP_AUDIO && !strcasecmp(a->name, "fmtp") && strstr(a->value, "useinbandfec=1")) {
+									ps->opusfec = TRUE;
 								}
 							}
 							ma = ma->next;
@@ -7490,6 +7439,7 @@
 							JANUS_SDP_OA_MLINE, JANUS_SDP_AUDIO,
 								JANUS_SDP_OA_DIRECTION, ps->acodec != JANUS_AUDIOCODEC_NONE ? JANUS_SDP_RECVONLY : JANUS_SDP_INACTIVE,
 								JANUS_SDP_OA_CODEC, janus_audiocodec_name(ps->acodec),
+								JANUS_SDP_OA_FMTP, ps->opusfec ? "useinbandfec=1" : NULL,
 							JANUS_SDP_OA_DONE);
 						/* TODO Remove, this is just here for backwards compatibility */
 						if(audiocodec == NULL)
@@ -7609,7 +7559,7 @@
 					g_hash_table_insert(participant->streams_bymid, g_strdup(ps->mid), ps);
 					janus_mutex_unlock(&participant->streams_mutex);
 					temp = temp->next;
-					/* Add to the info we send back to he publisher */
+					/* Add to the info we send back to the publisher */
 					json_t *info = json_object();
 					json_object_set_new(info, "type", json_string(janus_videoroom_media_str(ps->type)));
 					json_object_set_new(info, "mindex", json_integer(ps->mindex));
@@ -7618,6 +7568,8 @@
 						json_object_set_new(info, "description", json_string(ps->description));
 					if(ps->type == JANUS_VIDEOROOM_MEDIA_AUDIO) {
 						json_object_set_new(info, "codec", json_string(janus_audiocodec_name(ps->acodec)));
+						if(ps->opusfec)
+							json_object_set_new(info, "opus-fec", json_true());
 					} else if(ps->type == JANUS_VIDEOROOM_MEDIA_VIDEO) {
 						json_object_set_new(info, "codec", json_string(janus_videocodec_name(ps->vcodec)));
 						if(ps->simulcast)
@@ -7627,18 +7579,6 @@
 					}
 					json_array_append_new(media, info);
 				}
-<<<<<<< HEAD
-=======
-				JANUS_LOG(LOG_VERB, "The publisher is going to use the %s video codec\n", janus_videocodec_name(participant->vcodec));
-				participant->video_pt = janus_videocodec_pt(participant->vcodec);
-				janus_sdp *answer = janus_sdp_generate_answer(offer,
-					JANUS_SDP_OA_AUDIO_CODEC, janus_audiocodec_name(participant->acodec),
-					JANUS_SDP_OA_AUDIO_DIRECTION, JANUS_SDP_RECVONLY,
-					JANUS_SDP_OA_AUDIO_FMTP, participant->do_opusfec ? "useinbandfec=1" : NULL,
-					JANUS_SDP_OA_VIDEO_CODEC, janus_videocodec_name(participant->vcodec),
-					JANUS_SDP_OA_VIDEO_DIRECTION, JANUS_SDP_RECVONLY,
-					JANUS_SDP_OA_DONE);
->>>>>>> 82e5db8f
 				janus_sdp_destroy(offer);
 				/* Replace the session name */
 				g_free(answer->s_name);
@@ -7647,7 +7587,6 @@
 				answer->s_name = g_strdup(s_name);
 				/* Generate an SDP string we can send back to the publisher */
 				char *answer_sdp = janus_sdp_write(answer);
-<<<<<<< HEAD
 				janus_sdp_destroy(answer);
 				/* For backwards compatibility, update the event with info on the codecs that we'll be handling
 				 * TODO This will make no sense in the future, as different streams may use different codecs */
@@ -7656,45 +7595,6 @@
 						json_object_set_new(event, "audio_codec", json_string(audiocodec));
 					if(videocodec)
 						json_object_set_new(event, "video_codec", json_string(videocodec));
-=======
-				/* Now turn the SDP into what we'll send subscribers, using the static payload types for making switching easier */
-				offer = janus_sdp_generate_offer(s_name, answer->c_addr,
-					JANUS_SDP_OA_AUDIO, participant->audio,
-					JANUS_SDP_OA_AUDIO_CODEC, janus_audiocodec_name(participant->acodec),
-					JANUS_SDP_OA_AUDIO_PT, janus_audiocodec_pt(participant->acodec),
-					JANUS_SDP_OA_AUDIO_DIRECTION, JANUS_SDP_SENDONLY,
-					JANUS_SDP_OA_AUDIO_FMTP, participant->do_opusfec ? "useinbandfec=1" : NULL,
-					JANUS_SDP_OA_VIDEO, participant->video,
-					JANUS_SDP_OA_VIDEO_CODEC, janus_videocodec_name(participant->vcodec),
-					JANUS_SDP_OA_VIDEO_PT, janus_videocodec_pt(participant->vcodec),
-					JANUS_SDP_OA_VIDEO_DIRECTION, JANUS_SDP_SENDONLY,
-					JANUS_SDP_OA_DATA, participant->data,
-					JANUS_SDP_OA_DONE);
-				/* Add the extmap attributes, if needed */
-				if(audio_level_extmap) {
-					janus_sdp_mline *m = janus_sdp_mline_find(offer, JANUS_SDP_AUDIO);
-					if(m != NULL) {
-						janus_sdp_attribute *a = janus_sdp_attribute_create("extmap",
-							"%d %s\r\n", participant->audio_level_extmap_id, JANUS_RTP_EXTMAP_AUDIO_LEVEL);
-						janus_sdp_attribute_add_to_mline(m, a);
-					}
-				}
-				if(video_orient_extmap) {
-					janus_sdp_mline *m = janus_sdp_mline_find(offer, JANUS_SDP_VIDEO);
-					if(m != NULL) {
-						janus_sdp_attribute *a = janus_sdp_attribute_create("extmap",
-							"%d %s\r\n", participant->video_orient_extmap_id, JANUS_RTP_EXTMAP_VIDEO_ORIENTATION);
-						janus_sdp_attribute_add_to_mline(m, a);
-					}
-				}
-				if(playout_delay_extmap) {
-					janus_sdp_mline *m = janus_sdp_mline_find(offer, JANUS_SDP_VIDEO);
-					if(m != NULL) {
-						janus_sdp_attribute *a = janus_sdp_attribute_create("extmap",
-							"%d %s\r\n", participant->playout_delay_extmap_id, JANUS_RTP_EXTMAP_PLAYOUT_DELAY);
-						janus_sdp_attribute_add_to_mline(m, a);
-					}
->>>>>>> 82e5db8f
 				}
 				json_object_set_new(event, "streams", media);
 				/* Is this room recorded, or are we recording this publisher already? */
@@ -7722,35 +7622,6 @@
 					/* TODO Failed to negotiate? We should remove this publisher */
 				} else {
 					/* We'll wait for the setup_media event before actually telling subscribers */
-				}
-				/* Unless this is an update, in which case schedule a new offer for all viewers */
-				if(sdp_update) {
-					json_t *update = json_object();
-					json_object_set_new(update, "request", json_string("configure"));
-					json_object_set_new(update, "update", json_true());
-					janus_mutex_lock(&participant->subscribers_mutex);
-						/* TODO When there's an update, we should check what changed
-						 * and how that impacts existing streams in subscriptions:
-						 * what we had before won't work as there may be partial
-						 * subscriptions, or subscribers that include this publisher */
-					//~ GSList *s = participant->subscribers;
-					//~ while(s) {
-						//~ janus_videoroom_subscriber *subscriber = (janus_videoroom_subscriber *)s->data;
-						//~ if(subscriber && subscriber->session && subscriber->session->handle) {
-							//~ /* Enqueue the fake request: this will trigger a renegotiation */
-							//~ janus_videoroom_message *msg = g_malloc(sizeof(janus_videoroom_message));
-							//~ janus_refcount_increase(&subscriber->session->ref);
-							//~ msg->handle = subscriber->session->handle;
-							//~ msg->message = update;
-							//~ msg->transaction = NULL;
-							//~ msg->jsep = NULL;
-							//~ json_incref(update);
-							//~ g_async_queue_push(messages, msg);
-						//~ }
-						//~ s = s->next;
-					//~ }
-					//~ janus_mutex_unlock(&participant->subscribers_mutex);
-					json_decref(update);
 				}
 				json_decref(event);
 				json_decref(jsep);
