/*! \file   janus_sip.c
 * \author Lorenzo Miniero <lorenzo@meetecho.com>
 * \copyright GNU General Public License v3
 * \brief  Janus SIP plugin
 * \details Check the \ref sipsofia for more details.
 *
 * \ingroup plugins
 * \ref plugins
 *
 * \page sipsofia SIP plugin documentation
 * This is a simple SIP plugin for Janus, allowing WebRTC peers
 * to register at a SIP server (e.g., Asterisk) and call SIP user agents
 * through a Janus instance. Specifically, when attaching to the plugin peers
 * are requested to provide their SIP server credentials, i.e., the address
 * of the SIP server and their username/secret. This results in the plugin
 * registering at the SIP server and acting as a SIP client on behalf of
 * the web peer. Most of the SIP states and lifetime are masked by the plugin,
 * and only the relevant events (e.g., INVITEs and BYEs) and functionality
 * (call, hangup) are made available to the web peer: peers can call
 * extensions at the SIP server or wait for incoming INVITEs, and during
 * a call they can send DTMF tones. Calls can do plain RTP or SDES-SRTP.
 *
 * The concept behind this plugin is to allow different web pages associated
 * to the same peer, and hence the same SIP user, to attach to the plugin
 * at the same time and yet just do a SIP REGISTER once. The same should
 * apply for calls: while an incoming call would be notified to all the
 * web UIs associated to the peer, only one would be able to pick up and
 * answer, in pretty much the same way as SIP forking works but without the
 * need to fork in the same place. This specific functionality, though, has
 * not been implemented as of yet.
 *
 * \section sipapi SIP Plugin API
 *
 * All requests you can send in the SIP Plugin API are asynchronous,
 * which means all responses (successes and errors) will be delivered
 * as events with the same transaction.
 *
 * The supported requests are \c register , \c unregister , \c call ,
 * \c accept, \c decline , \c info , \c message , \c dtmf_info ,
 * \c subscribe , \c unsubscribe , \c transfer , \c recording ,
 * \c hold , \c unhold , \c update and \c hangup . \c register can be used,
 * as the name suggests, to register a username at a SIP registrar to
 * call and be called, while \c unregister unregisters it; \c call is used
 * to send an INVITE to a different SIP URI through the plugin, while
 * \c accept and \c decline are used to accept or reject the call in
 * case one is invited instead of inviting; \c transfer takes care of
 * attended and blind transfers (see \ref siptr for more details);
 * \c hold and \c unhold can be used respectively to put a
 * call on-hold and to resume it; \c info allows you to send a generic
 * SIP INFO request, while \c dtmf_info is focused on using INFO for DTMF
 * instead; \c message is the method you use to send a SIP message
 * to the other peer; \c subscribe and \c unsubscribe are used to deal
 * with SIP events, i.e., to send SUBSCRIBE requests that will result in
 * NOTIFY asynchronous events; \c recording is used, instead, to record the
 * conversation to one or more .mjr files (depending on the direction you
 * want to record); \c update allows you to update an existing session
 * (e.g., to do a renegotiation or force an ICE restart); finally, \c hangup
 * can be used to terminate the communication at any time, either to
 * hangup (BYE) an ongoing call or to cancel/decline (CANCEL/BYE) a call
 * that hasn't started yet.
 *
 * No matter the request, an error response or event is always formatted
 * like this:
 *
\verbatim
{
	"sip" : "event",
	"error_code" : <numeric ID, check Macros below>,
	"error" : "<error description as a string>"
}
\endverbatim
 *
 * Notice that the error syntax above refers to the plugin API messaging,
 * and not SIP error codes obtained in response to SIP requests, which
 * are notified using a different syntax:
 *
\verbatim
{
	"sip" : "event",
	"result" : {
		"event" : "<name of the error event>",
		"code" : <SIP error code>,
		"reason" : "<SIP error reason>",
		"reason_header" : "<SIP reason header; optional>"
	}
}
\endverbatim
 *
 * Coming to the available requests, you send a SIP REGISTER using the
 * \c register request. To be more precise, a \c register request MAY result
 * in a SIP REGISTER, as this method actually provides ways to start using
 * a SIP account with no need for a registration. It is the case, for instance,
 * of the so-called \c guest registrations: if you register as a \c guest ,
 * it means you'll use the provided SIP URI in your \c From headers for calls,
 * but you will actually not send a SIP REGISTER; this is especially useful
 * for outgoing calls to services that don't require registration (e.g., IVR
 * systems, or conference bridges), but also means you won't be able to
 * receive calls unless peers know what your private SIP address is. A SIP
 * REGISTER isn't sent also when registering as a \c helper : as we'll
 * explain later, \c helper sessions are sessions only meant to facilitate
 * the setup of \ref sipmc.
 *
 * That said, a \c register request has to be formatted as follows:
 *
\verbatim
{
	"request" : "register",
	"type" : "<if guest or helper, no SIP REGISTER is actually sent; optional>",
	"send_register" : <true|false; if false, no SIP REGISTER is actually sent; optional>,
	"force_udp" : <true|false; if true, forces UDP for the SIP messaging; optional>,
	"force_tcp" : <true|false; if true, forces TCP for the SIP messaging; optional>,
	"sips" : <true|false; if true, configures a SIPS URI too when registering; optional>,
	"username" : "<SIP URI to register; mandatory>",
	"secret" : "<password to use to register; optional>",
	"ha1_secret" : "<prehashed password to use to register; optional>",
	"authuser" : "<username to use to authenticate (overrides the one in the SIP URI); optional>",
	"display_name" : "<display name to use when sending SIP REGISTER; optional>",
	"user_agent" : "<user agent to use when sending SIP REGISTER; optional>",
	"proxy" : "<server to register at; optional, as won't be needed in case the REGISTER is not goint to be sent (e.g., guests)>",
	"outbound_proxy" : "<outbound proxy to use, if any; optional>",
	"headers" : "<array of key/value objects, to specify custom headers to add to the SIP REGISTER; optional>",
<<<<<<< HEAD
	"incoming_header_prefixes" : "<array of strings, to specify custom headers to read on incoming SIP events; optional>",
=======
	"contact_params" : "<array of key/value objects, to specify custom Contact URI params to add to the SIP REGISTER; optional>",
>>>>>>> 1db40ad1
	"refresh" : <true|false; if true, only uses the SIP REGISTER as an update and not a new registration; optional>",
	"master_id" : <ID of an already registered account, if this is an helper for multiple calls (more on that later); optional>
}
\endverbatim
 *
 * A \c registering event will be sent back, as this is an asynchronous request.
 *
 * In case it is required to, this request will originate a SIP REGISTER to the
 * specified server with the right credentials. 401 and 407 responses will be
 * handled automatically, and so errors will not be notified back to the caller
 * unless they're definitive (e.g., wrong credentials). A failure to register
 * will return an error with name \c registration_failed. A successful registration,
 * instead, is notified in a \c registered event formatted like this:
 *
\verbatim
{
	"sip" : "event",
	"result" : {
		"event" : "registered",
		"username" : <SIP URI username>,
		"register_sent" : <true|false, depending on whether a REGISTER was sent or not>,
		"master_id" : <unique ID of this registered session in the plugin, if a potential master>
	}
}
\endverbatim
 *
 * To unregister, just send an \c unregister request with no other arguments:
 *
\verbatim
{
	"request" : "unregister"
}
\endverbatim
 *
 * As before, an \c unregistering event will be sent back. Just as before,
 * this will also send a SIP REGISTER in case it had been sent originally.
 * A successful unregistration is notified in an \c unregistered event:
 *
\verbatim
{
	"sip" : "event",
	"result" : {
		"event" : "unregistered",
		"username" : <SIP URI username>,
		"register_sent" : <true|false, depending on whether a REGISTER was sent or not>
	}
}
\endverbatim
 *
 * Once registered, you can call or wait to be called: notice that you won't
 * be able to get incoming calls if you chose never to send a REGISTER at
 * all, though.
 *
 * To send a SIP INVITE, you can use the \c call request, which has to
 * be formatted like this:
 *
\verbatim
{
	"request" : "call",
	"call_id" : "<user-defined value of Call-ID SIP header used in all SIP requests throughout the call; optional>",
	"uri" : "<SIP URI to call; mandatory>",
	"refer_id" : <in case this is the result of a REFER, the unique identifier that addresses it; optional>,
	"headers" : "<array of key/value objects, to specify custom headers to add to the SIP INVITE; optional>",
	"srtp" : "<whether to mandate (sdes_mandatory) or offer (sdes_optional) SRTP support; optional>",
	"srtp_profile" : "<SRTP profile to negotiate, in case SRTP is offered; optional>",
	"secret" : "<password to use to call, only needed in case authentication is needed and no REGISTER was sent; optional>",
	"ha1_secret" : "<prehashed password to use to call, only needed in case authentication is needed and no REGISTER was sent; optional>",
	"authuser" : "<username to use to authenticate as to call, only needed in case authentication is needed and no REGISTER was sent; optional>",
	"autoaccept_reinvites" : <true|false, whether we should blindly accept re-INVITEs with a 200 OK instead of relaying the SDP to the application; optional, TRUE by default>
}
\endverbatim
 *
 * A \c calling event will be sent back, as this is an asynchronous request.
 *
 * Notice that this request MUST be associated to a JSEP offer: there's no
 * way to send an offerless INVITE via the SIP plugin. This will generate
 * a SIP INVITE and send it according to the instructions. While a
 * <code>100 Trying</code> will not be notified back to the user, a
 * <code>180 Ringing</code> will, in a \c ringing event:
 *
\verbatim
{
	"sip" : "event",
	"call_id" : "<value of SIP Call-ID header for related call>",
	"result" : {
		"event" : "ringing",
		"headers" : "<array of key/value objects, optional>"
	}
}
\endverbatim
 *
 * If the call is declined, or any other error occurs, a \c hangup error
 * event will be sent back. If the call is accepted, instead, an \c accepted
 * event will be sent back to the user, along with the JSEP answer originated
 * by the callee:
 *
\verbatim
{
	"sip" : "event",
	"call_id" : "<value of SIP Call-ID header for related call>",
	"result" : {
		"event" : "accepted",
		"username" : "<SIP URI of the callee>",
		"headers" : "<array of key/value objects, optional>"
	}
}
\endverbatim
 *
 * At this point, PeerConnection-related considerations aside, the call
 * can be considered established. A SIP ACK is sent automatically by the
 * SIP plugin, so there's no action required of the application to do
 * that manually.
 *
 * Notice that the SIP plugin supports early-media via \c 183 responses
 * responses. In case a \c 183 response is received, it's sent back to
 * the user, along with the JSEP answer originated by the callee, in
 * a \c progress event:
 *
\verbatim
{
	"sip" : "event",
	"call_id" : "<value of SIP Call-ID header for related call>",
	"result" : {
		"event" : "progress",
		"username" : "<SIP URI of the callee>",
		"headers" : "<array of key/value objects, optional>"
	}
}
\endverbatim
 *
 * In case the caller received a \c progress event, the following
 * \c accepted event will NOT contain a JSEP answer, as the one received
 * in the "Session Progress" event will act as the SDP answer for the session.
 *
 * Notice that you only use \c call to start a conversation, that is for
 * the first INVITE. To update a session via a re-INVITE, e.g., to renegotiate
 * a session to add/remove streams or force an ICE restart, you do NOT
 * use \c call, but another request called \c update instead. This request
 * needs no arguments, as the whole context is derived from the current
 * state of the session. It does need the new JSEP offer to provide, though,
 * as part of the renegotiation.
 *
\verbatim
{
	"request" : "update"
}
\endverbatim
 *
 * An \c updating event will be sent back, as this is an asynchronous request.
 *
 * While the \c call request allows you to send a SIP INVITE (and the
 * \c update request allows you to update an existing session), there is
 * a way to react to SIP INVITEs as well, that is to handle incoming calls.
 * Incoming calls are notified to the application via \c incomingcall
 * events:
 *
\verbatim
{
	"sip" : "event",
	"call_id" : "<value of SIP Call-ID header for related call>",
	"result" : {
		"event" : "incomingcall",
		"username" : "<SIP URI of the caller>",
		"displayname" : "<display name of the caller, if available; optional>",
		"referred_by" : "<SIP URI of the transferor, if this is a transfer; optional>",
		"replaces" : "<call-ID of the call that this is supposed to replace, if this is an attended transfer; optional>",
		"srtp" : "<whether the caller mandates (sdes_mandatory) or offers (sdes_optional) SRTP support; optional>",
		"headers" : "<array of key/value objects, optional>"
	}
}
\endverbatim
 *
 * The \c incomingcall may or may not be accompanied by a JSEP offer, depending
 * on whether the caller sent an offerless INVITE or a regular one. Either
 * way, you can accept the incoming call with the \c accept request:
 *
\verbatim
{
	"request" : "accept",
	"srtp" : "<whether to mandate (sdes_mandatory) or offer (sdes_optional) SRTP support; optional>",
	"headers" : "<array of key/value objects, to specify custom headers to add to the SIP OK; optional>"
	"autoaccept_reinvites" : <true|false, whether we should blindly accept re-INVITEs with a 200 OK instead of relaying the SDP to the browser; optional, TRUE by default>
}
\endverbatim
 *
 * An \c accepting event will be sent back, as this is an asynchronous request.
 *
 * This will result in a <code>200 OK</code> to be sent back to the caller.
 * An \c accept request must always be accompanied by a JSEP answer (if the
 * \c incomingcall event contained an offer) or offer (in case it was an
 * offerless INVITE). In the former case, an \c accepted event will be
 * sent back just to confirm the call can be considered established;
 * in the latter case, instead, an \c accepting event will be sent back
 * instead, and an \c accepted event will only follow later, as soon as
 * a JSEP answer is available in the SIP ACK the caller sent back.
 *
 * Notice that in case you get an incoming call while you're in another
 * call, you will NOT get an \c incomingcall event, but a \c missed_call
 * event instead, and just as a notification as there's no way to have
 * two calls at the same time on the same handle in the SIP plugin:
 *
\verbatim
{
	"sip" : "event",
	"call_id" : "<value of SIP Call-ID header for related call>",
	"result" : {
		"event" : "missed_call",
		"caller" : "<SIP URI of the caller>",
		"displayname" : "<display name of the caller, if available; optional>"
	}
}
\endverbatim
 *
 * Besides, you only use \c accept to answer the first INVITE. To accept a
 * re-INVITE instead, which would be notified via an \c updatingcall event,
 * you do NOT use \c accept, but the previously introduced \c update instead.
 * This request needs no arguments, as the whole context is derived from the current
 * state of the session. It does need the new JSEP answer to provide, though,
 * as part of the renegotiation. As before, an \c updated event will be
 * sent back, as this is an asynchronous request.
 *
 * Closing a session depends on the call state. If you have an incoming
 * call that you don't want to accept, use the \c decline request; in all
 * other cases, use the \c hangup request instead. Both requests need no
 * additional arguments, as the whole context can be extracted from the
 * current state of the session in the plugin:
 *
\verbatim
{
	"request" : "decline",
	"code" : <SIP code to be sent, if not set, 486 is used; optional>"
}
\endverbatim
 *
\verbatim
{
	"request" : "hangup",
	"headers" : "<array of key/value objects, to specify custom headers to add to the SIP BYE; optional>"
}
\endverbatim
 *
 * Since these are asynchronous requests, you'll get an event in response:
 * \c declining if you used \c decline and \c hangingup if you used \c hangup.
 *
 * As anticipated before, when a call is declined or being hung up, a
 * \c hangup event is sent instead, which is basically a SIP error event
 * notification as it includes the \c code and \c reason . A regular BYE,
 * for instance, would be notified with \c 200 and <code>SIP BYE</code>,
 * although a more verbose description may be provided as well.
 *
 * When a session has been established, there are different requests that
 * you can use to interact with the session.
 *
 * The \c message request allows you to send a SIP MESSAGE to the peer:
 *
\verbatim
{
	"request" : "message",
	"content" : "<text to send>"
}
\endverbatim
 *
 * A \c messagesent event will be sent back. Incoming SIP MESSAGEs, instead,
 * are notified in \c message events:
 *
\verbatim
{
	"sip" : "event",
	"result" : {
		"event" : "message",
		"sender" : "<SIP URI of the message sender>",
		"displayname" : "<display name of the sender, if available; optional>",
		"content" : "<content of the message>",
		"headers" : "<array of key/value objects, optional>"
	}
}
\endverbatim
 *
 * SIP INFO works pretty much the same way, except that you use an \c info
 * request to one to the peer:
 *
\verbatim
{
	"request" : "info",
	"type" : "<content type>"
	"content" : "<message to send>"
}
\endverbatim
 *
 * A \c infosent event will be sent back. Incoming SIP INFOs, instead,
 * are notified in \c info events:
 *
\verbatim
{
	"sip" : "event",
	"result" : {
		"event" : "info",
		"sender" : "<SIP URI of the message sender>",
		"displayname" : "<display name of the sender, if available; optional>",
		"type" : "<content type of the message>",
		"content" : "<content of the message>",
		"headers" : "<array of key/value objects, optional>"
	}
}
\endverbatim
 *
 * As anticipated, SIP events are supported as well, using the SUBSCRIBE
 * and NOTIFY mechanism. To do that, you need to use the \c subscribe
 * request, which has to be formatted like this:
 *
\verbatim
{
	"request" : "subscribe",
	"event" : "<the event to subscribe to, e.g., 'message-summary'; mandatory>",
	"accept" : "<what should be put in the Accept header; optional>",
	"to" : "<who should be the SUBSCRIBE addressed to; optional, will use the user's identity if missing>"
}
\endverbatim
 *
 * A \c subscribing event will be sent back, followed by a \c subscribe_succeeded if
 * the SUBSCRIBE request was accepted, and a \c subscribe_failed if the transaction
 * failed instead. Incoming SIP NOTIFY events, instead, are notified in \c notify events:
 *
\verbatim
{
	"sip" : "event",
	"result" : {
		"event" : "notify",
		"notify" : "<name of the event that the user is subscribed to, e.g., 'message-summary'>",
		"substate" : "<substate of the subscription, e.g., 'active'>",
		"content-type" : "<content-type of the message>"
		"content" : "<content of the message>",
		"headers" : "<array of key/value objects, optional>"
	}
}
\endverbatim
 *
 * You can also record a SIP call, and it works pretty much the same the
 * VideoCall plugin does. Specifically, you make use of the \c recording
 * request to either start or stop a recording, using the following syntax:
 *
\verbatim
{
	"request" : "recording",
	"action" : "<start|stop, depending on whether you want to start or stop recording something>"
	"audio" : <true|false; whether or not our audio should be recorded>,
	"video" : <true|false; whether or not our video should be recorded>,
	"peer_audio" : <true|false; whether or not our peer's audio should be recorded>,
	"peer_video" : <true|false; whether or not our peer's video should be recorded>,
	"filename" : "<base path/filename to use for all the recordings>"
}
\endverbatim
 *
 * As you can see, this means that the two sides of conversation are recorded
 * separately, and so are the audio and video streams if available. You can
 * choose which ones to record, in case you're interested in just a subset.
 * The \c filename part is just a prefix, and dictates the actual filenames
 * that will be used for the up-to-four recordings that may need to be enabled.
 *
 * A \c recordingupdated event is sent back in case the request is successful.
 *
 * \section sipmc Simultaneous SIP calls using the same account
 *
 * As anticipated in the previous sections, attaching to the SIP plugin
 * with a Janus handle means creating a SIP stack on behalf of a user
 * or application: this typically means registering an account, and being
 * able to start or receive calls, handle subscriptions, and so on. This
 * also means that, since in Janus each core handle can only be associated
 * with a single PeerConnection, each SIP account is limited to a single
 * call per time: if a user is in a SIP session already, and another call
 * comes in, it's automatically rejected with a \c 486 \c Busy .
 *
 * While usually not a big deal, there are use cases where it might make
 * sense to be able to support multiple concurrent calls, and maybe switch
 * from one to the other seamlessly. This is possible in the SIP plugin
 * using the so-called \c helper sessions. Specifically, \c helper sessions
 * work under the assumption that there's a \c master session that is
 * registered normally (the "regular" SIP plugin handle, that is), and
 * that these \c helper sessions can simply be associated to that: any time
 * another concurrent call is needed, if the \c master session is busy
 * one of the \c helpers can be used; the more \c helper sessions are
 * available, the more simultaneous calls can be established.
 *
 * The way this works is simple:
 *
 * 1. you create a SIP session the usual way, and send a regular \c register
 * there; this will be the \c master session, and will return a \c master_id
 * when successfully registered;
 * 2. for each \c helper you want to add, you attach a new Janus handle
 * to the SIP plugin, and send a \c register with \c type: \c "helper" and
 * providing the same \c username as the master, plus a \c master_id attribute
 * referencing the main session;
 * 3. at this point, the new \c helper is associated to the \c master ,
 * meaning it can be used to start new calls or receive calls exactly
 * as the main session, and using the same account information, credentials,
 * etc.
 *
 * Notice that, as soon as the \c master unregisters, or the Janus handle
 * it's on is detached, all the \c helper sessions associated to it are
 * automatically torn down as well. Specifically, the plugin will forcibly
 * detach the related handles. Should you need to register again, and want
 * some helpers there too, you'll have to add them again.
 *
 * If you want to see this in practice, the SIP plugin demo has a "hidden"
 * function you can invoke from the JavaScript console to play with helpers:
 * calling the \c addHelper() function will add a new helper, and show additional
 * controls. You can add as many helpers as you want.
 *
 * \section siptr Attended and blind transfers
 *
 * The Janus SIP plugin supports both attended and blind transfers, and to
 * do so mostly relies on the multiple calls functionality: as such, make
 * sure you've read and are familiar with the section on \ref sipmc .
 *
 * Most of the transfer-related functionality are based on existing messages
 * and events already documented in the previous section, but there are a
 * few aspects you need to be aware of. First of all, if you're the transferor,
 * you need to use a new request called \c transfer , that allows you to
 * send a SIP REFER to the transferee so to reach a different target. The
 * \c transfer request must be formatted like this:
 *
\verbatim
{
	"request" : "transfer",
	"uri" : "<SIP URI to send the transferee too>",
	"replace" : "<call-ID of the call this attended transfer is supposed to replace; default is none, which means blind/unattended transfer>"
}
\endverbatim
 *
 * Whether this is a blind (no call to replace) or attended transfer,
 * a \c transferring event will be sent back, as this is an asynchronous
 * request. Further updates will come in the form of NOTIFY-related events,
 * as a REFER implicitly creates a subscription.
 *
 * The recipient of a REFER, instead, will receive an asynchronous event
 * called \c transfer as well, with info it needs to be aware of. In fact,
 * the SIP plugin doesn't do anything automatically: an incoming REFER is
 * notified to the application, so that it can decide whether to follow
 * up on the transfer or not. The syntax of the event is the following:
 *
\verbatim
{
	"sip" : "event",
	"result" : {
		"event" : "transfer",
		"refer_id" : <unique ID, internal to Janus, of this referral>,
		"refer_to" : "<SIP URI to call>",
		"referred_by" : "<SIP URI of the transferor; optional>",
		"replaces" : "<call-ID of the call this transfer is supposed to replace; optional, and only present for attended transfers>",
		"headers" : "<array of key/value objects, optional>"
	}
}
\endverbatim
 *
 * The most important property in that list is \c refer_id as that value
 * must be included in the \c call request to call the target, if the
 * transfer is accepted: in fact, that's the only way the SIP plugin has
 * to correlate the new outgoing call to the previous transfer request,
 * and thus be able to notify the transferor about how the call is
 * proceeding by means of NOTIFY events. Notice that, if the transferee
 * decides to follow up on the transfer request, and they're already in
 * a call (e.g., with the transferor), then they must use a different
 * handle for the purpose, e.g., via a helper as described in the
 * \c sipmc section.
 *
 * The transfer target will receive the call exactly as previously discussed,
 * with the difference that it may or may not include a \c referred_by
 * property for information purposes. Just as the transferee, if they're
 * already in a call, it's up to the application to create a helper to
 * setup a new Janus handle to accept the transfer.
 *
 * Notice that the plugin will NOT put the involved calls on-hold, or
 * automatically close calls that are meant to be replaced by a transfer.
 * All this is the application responsibility, and as such it's up to
 * the developer to react to events accordingly.
 *
 */

#include "plugin.h"

#include <arpa/inet.h>
#include <net/if.h>

#include <jansson.h>

#include <sofia-sip/msg_header.h>
#include <sofia-sip/nua.h>
#include <sofia-sip/nua_tag.h>
#include <sofia-sip/sdp.h>
#include <sofia-sip/sip_header.h>
#include <sofia-sip/sip_status.h>
#include <sofia-sip/url.h>
#include <sofia-sip/tport_tag.h>
#include <sofia-sip/su_log.h>

#include "../debug.h"
#include "../apierror.h"
#include "../config.h"
#include "../mutex.h"
#include "../record.h"
#include "../rtp.h"
#include "../rtpsrtp.h"
#include "../rtcp.h"
#include "../sdp-utils.h"
#include "../utils.h"
#include "../ip-utils.h"


/* Plugin information */
#define JANUS_SIP_VERSION			8
#define JANUS_SIP_VERSION_STRING	"0.0.8"
#define JANUS_SIP_DESCRIPTION		"This is a simple SIP plugin for Janus, allowing WebRTC peers to register at a SIP server and call SIP user agents through a Janus instance."
#define JANUS_SIP_NAME				"JANUS SIP plugin"
#define JANUS_SIP_AUTHOR			"Meetecho s.r.l."
#define JANUS_SIP_PACKAGE			"janus.plugin.sip"

/* Plugin methods */
janus_plugin *create(void);
int janus_sip_init(janus_callbacks *callback, const char *config_path);
void janus_sip_destroy(void);
int janus_sip_get_api_compatibility(void);
int janus_sip_get_version(void);
const char *janus_sip_get_version_string(void);
const char *janus_sip_get_description(void);
const char *janus_sip_get_name(void);
const char *janus_sip_get_author(void);
const char *janus_sip_get_package(void);
void janus_sip_create_session(janus_plugin_session *handle, int *error);
struct janus_plugin_result *janus_sip_handle_message(janus_plugin_session *handle, char *transaction, json_t *message, json_t *jsep);
void janus_sip_setup_media(janus_plugin_session *handle);
void janus_sip_incoming_rtp(janus_plugin_session *handle, int video, char *buf, int len);
void janus_sip_incoming_rtcp(janus_plugin_session *handle, int video, char *buf, int len);
void janus_sip_hangup_media(janus_plugin_session *handle);
void janus_sip_destroy_session(janus_plugin_session *handle, int *error);
json_t *janus_sip_query_session(janus_plugin_session *handle);

/* Plugin setup */
static janus_plugin janus_sip_plugin =
	JANUS_PLUGIN_INIT (
		.init = janus_sip_init,
		.destroy = janus_sip_destroy,

		.get_api_compatibility = janus_sip_get_api_compatibility,
		.get_version = janus_sip_get_version,
		.get_version_string = janus_sip_get_version_string,
		.get_description = janus_sip_get_description,
		.get_name = janus_sip_get_name,
		.get_author = janus_sip_get_author,
		.get_package = janus_sip_get_package,

		.create_session = janus_sip_create_session,
		.handle_message = janus_sip_handle_message,
		.setup_media = janus_sip_setup_media,
		.incoming_rtp = janus_sip_incoming_rtp,
		.incoming_rtcp = janus_sip_incoming_rtcp,
		.hangup_media = janus_sip_hangup_media,
		.destroy_session = janus_sip_destroy_session,
		.query_session = janus_sip_query_session,
	);

/* Plugin creator */
janus_plugin *create(void) {
	JANUS_LOG(LOG_VERB, "%s created!\n", JANUS_SIP_NAME);
	return &janus_sip_plugin;
}

/* Parameter validation */
static struct janus_json_parameter request_parameters[] = {
	{"request", JSON_STRING, JANUS_JSON_PARAM_REQUIRED}
};
static struct janus_json_parameter register_parameters[] = {
	{"type", JSON_STRING, 0},
	{"send_register", JANUS_JSON_BOOL, 0},
	{"force_udp", JANUS_JSON_BOOL, 0},
	{"force_tcp", JANUS_JSON_BOOL, 0},
	{"sips", JANUS_JSON_BOOL, 0},
	{"username", JSON_STRING, JANUS_JSON_PARAM_REQUIRED},
	{"secret", JSON_STRING, 0},
	{"ha1_secret", JSON_STRING, 0},
	{"authuser", JSON_STRING, 0},
	{"display_name", JSON_STRING, 0},
	{"user_agent", JSON_STRING, 0},
	{"headers", JSON_OBJECT, 0},
	{"contact_params", JSON_OBJECT, 0},
	{"master_id", JANUS_JSON_INTEGER, 0},
	{"refresh", JANUS_JSON_BOOL, 0},
	{"incoming_header_prefixes", JSON_ARRAY, 0}
};
static struct janus_json_parameter subscribe_parameters[] = {
	{"to", JSON_STRING, 0},
	{"event", JSON_STRING, JANUS_JSON_PARAM_REQUIRED},
	{"accept", JSON_STRING, 0}
};
static struct janus_json_parameter proxy_parameters[] = {
	{"proxy", JSON_STRING, 0},
	{"outbound_proxy", JSON_STRING, 0}
};
static struct janus_json_parameter call_parameters[] = {
	{"uri", JSON_STRING, JANUS_JSON_PARAM_REQUIRED},
	{"headers", JSON_OBJECT, 0},
	{"srtp", JSON_STRING, 0},
	{"srtp_profile", JSON_STRING, 0},
	{"autoaccept_reinvites", JANUS_JSON_BOOL, 0},
	{"refer_id", JANUS_JSON_INTEGER, 0},
	/* The following are only needed in case "guest" registrations
	 * still need an authenticated INVITE for some reason */
	{"secret", JSON_STRING, 0},
	{"ha1_secret", JSON_STRING, 0},
	{"authuser", JSON_STRING, 0}
};
static struct janus_json_parameter accept_parameters[] = {
	{"srtp", JSON_STRING, 0},
	{"headers", JSON_OBJECT, 0},
	{"autoaccept_reinvites", JANUS_JSON_BOOL, 0}
};
static struct janus_json_parameter decline_parameters[] = {
	{"code", JANUS_JSON_INTEGER, 0},
	{"refer_id", JANUS_JSON_INTEGER, 0}
};
static struct janus_json_parameter transfer_parameters[] = {
	{"uri", JSON_STRING, JANUS_JSON_PARAM_REQUIRED},
	{"call_id", JANUS_JSON_STRING, 0}
};
static struct janus_json_parameter recording_parameters[] = {
	{"action", JSON_STRING, JANUS_JSON_PARAM_REQUIRED},
	{"audio", JANUS_JSON_BOOL, 0},
	{"video", JANUS_JSON_BOOL, 0},
	{"peer_audio", JANUS_JSON_BOOL, 0},
	{"peer_video", JANUS_JSON_BOOL, 0},
	{"filename", JSON_STRING, 0}
};
static struct janus_json_parameter dtmf_info_parameters[] = {
	{"digit", JSON_STRING, JANUS_JSON_PARAM_REQUIRED},
	{"duration", JSON_INTEGER, JANUS_JSON_PARAM_POSITIVE}
};
static struct janus_json_parameter info_parameters[] = {
	{"type", JSON_STRING, JANUS_JSON_PARAM_REQUIRED},
	{"content", JSON_STRING, JANUS_JSON_PARAM_REQUIRED}
};
static struct janus_json_parameter sipmessage_parameters[] = {
	{"content", JSON_STRING, JANUS_JSON_PARAM_REQUIRED}
};

/* Useful stuff */
static volatile gint initialized = 0, stopping = 0;
static gboolean notify_events = TRUE;
static janus_callbacks *gateway = NULL;

static char *local_ip = NULL, *sdp_ip = NULL, *local_media_ip = NULL;
static int keepalive_interval = 120;
static gboolean behind_nat = FALSE;
static char *user_agent;
#define JANUS_DEFAULT_REGISTER_TTL	3600
static int register_ttl = JANUS_DEFAULT_REGISTER_TTL;
static uint16_t rtp_range_min = 10000;
static uint16_t rtp_range_max = 60000;

static GThread *handler_thread;
static void *janus_sip_handler(void *data);
static void janus_sip_hangup_media_internal(janus_plugin_session *handle);

typedef struct janus_sip_message {
	janus_plugin_session *handle;
	char *transaction;
	json_t *message;
	json_t *jsep;
} janus_sip_message;
static GAsyncQueue *messages = NULL;
static janus_sip_message exit_message;


typedef enum {
	janus_sip_registration_status_disabled = -2,
	janus_sip_registration_status_failed = -1,
	janus_sip_registration_status_unregistered = 0,
	janus_sip_registration_status_registering,
	janus_sip_registration_status_registered,
	janus_sip_registration_status_unregistering,
} janus_sip_registration_status;

static const char *janus_sip_registration_status_string(janus_sip_registration_status status) {
	switch(status) {
		case janus_sip_registration_status_disabled:
			return "disabled";
		case janus_sip_registration_status_failed:
			return "failed";
		case janus_sip_registration_status_unregistered:
			return "unregistered";
		case janus_sip_registration_status_registering:
			return "registering";
		case janus_sip_registration_status_registered:
			return "registered";
		case janus_sip_registration_status_unregistering:
			return "unregistering";
		default:
			return "unknown";
	}
}


typedef enum {
	janus_sip_call_status_idle = 0,
	janus_sip_call_status_inviting,
	janus_sip_call_status_invited,
	janus_sip_call_status_incall,
	janus_sip_call_status_incall_reinviting,
	janus_sip_call_status_incall_reinvited,
	janus_sip_call_status_closing,
} janus_sip_call_status;

static const char *janus_sip_call_status_string(janus_sip_call_status status) {
	switch(status) {
		case janus_sip_call_status_idle:
			return "idle";
		case janus_sip_call_status_inviting:
			return "inviting";
		case janus_sip_call_status_invited:
			return "invited";
		case janus_sip_call_status_incall:
			return "incall";
		case janus_sip_call_status_incall_reinviting:
			return "incall_reinviting";
		case janus_sip_call_status_incall_reinvited:
			return "incall_reinvited";
		case janus_sip_call_status_closing:
			return "closing";
		default:
			return "unknown";
	}
}


/* Sofia stuff */
typedef struct ssip_s ssip_t;
typedef struct ssip_oper_s ssip_oper_t;

#undef SU_ROOT_MAGIC_T
#define SU_ROOT_MAGIC_T	ssip_t
#undef NUA_MAGIC_T
#define NUA_MAGIC_T		ssip_t
#undef NUA_HMAGIC_T
#define NUA_HMAGIC_T	ssip_oper_t

struct ssip_s {
	su_home_t s_home[1];
	su_root_t *s_root;
	nua_t *s_nua;
	nua_handle_t *s_nh_r, *s_nh_i;
	GHashTable *subscriptions;
	janus_mutex smutex;
	struct janus_sip_session *session;
};

typedef struct janus_sip_transfer {
	struct janus_sip_session *session;
	char *referred_by;
	char *custom_headers;
	nua_handle_t *nh_s;
	nua_saved_event_t saved[1];
} janus_sip_transfer;

typedef enum {
	janus_sip_secret_type_plaintext = 1,
	janus_sip_secret_type_hashed = 2,
	janus_sip_secret_type_unknown
} janus_sip_secret_type;

typedef struct janus_sip_account {
	char *identity;
	char *user_agent;		/* Used to override the general UA string */
	gboolean force_udp;
	gboolean force_tcp;
	gboolean sips;
	char *username;
	char *display_name;		/* Used for outgoing calls in the From header */
	char *authuser;			/**< username to use for authentication */
	char *secret;
	janus_sip_secret_type secret_type;
	int sip_port;
	char *proxy;
	char *outbound_proxy;
	janus_sip_registration_status registration_status;
} janus_sip_account;

typedef struct janus_sip_media {
	char *remote_audio_ip;			/* Peer audio media IP address */
	char *remote_video_ip;			/* Peer video media IP address */
	gboolean earlymedia;
	gboolean update;
	gboolean autoaccept_reinvites;
	gboolean ready;
	gboolean require_srtp,
		has_srtp_local_audio, has_srtp_local_video,
		has_srtp_remote_audio, has_srtp_remote_video;
	janus_srtp_profile srtp_profile;
	gboolean on_hold;
	gboolean has_audio;
	int audio_rtp_fd, audio_rtcp_fd;
	int local_audio_rtp_port, remote_audio_rtp_port;
	int local_audio_rtcp_port, remote_audio_rtcp_port;
	guint32 audio_ssrc, audio_ssrc_peer;
	int audio_pt;
	const char *audio_pt_name;
	srtp_t audio_srtp_in, audio_srtp_out;
	srtp_policy_t audio_remote_policy, audio_local_policy;
	gboolean audio_send;
	janus_sdp_mdirection pre_hold_audio_dir;
	gboolean has_video;
	int video_rtp_fd, video_rtcp_fd;
	int local_video_rtp_port, remote_video_rtp_port;
	int local_video_rtcp_port, remote_video_rtcp_port;
	guint32 video_ssrc, video_ssrc_peer;
	guint32 simulcast_ssrc;
	int video_pt;
	const char *video_pt_name;
	srtp_t video_srtp_in, video_srtp_out;
	srtp_policy_t video_remote_policy, video_local_policy;
	gboolean video_send;
	janus_sdp_mdirection pre_hold_video_dir;
	janus_rtp_switching_context context;
	int pipefd[2];
	gboolean updated;
} janus_sip_media;

typedef struct janus_sip_session {
	janus_plugin_session *handle;
	ssip_t *stack;
	janus_sip_account account;
	janus_sip_call_status status;
	janus_sip_media media;
	char *transaction;
	char *callee;
	char *callid;
	guint32 refer_id;			/* In case we were asked to transfer, keep track of the ID */
	janus_sdp *sdp;				/* The SDP this user sent */
	janus_recorder *arc;		/* The Janus recorder instance for this user's audio, if enabled */
	janus_recorder *arc_peer;	/* The Janus recorder instance for the peer's audio, if enabled */
	janus_recorder *vrc;		/* The Janus recorder instance for this user's video, if enabled */
	janus_recorder *vrc_peer;	/* The Janus recorder instance for the peer's video, if enabled */
	janus_mutex rec_mutex;		/* Mutex to protect the recorders from race conditions */
	GThread *relayer_thread;
	volatile gint establishing, established;
	volatile gint hangingup;
	volatile gint destroyed;
	/* Sessions may be helpers under a "master" (e.g., for multiple calls from/to the same account) */
	guint32 master_id;		/* Master ID the helpers refer to */
	struct janus_sip_session *master;
	gboolean helper;		/* Whether this session is a helper or not */
	GList *helpers;			/* The helper sessions, if this is the "master" */
	janus_refcount ref;
	janus_mutex mutex;
	char *hangup_reason_header;
	GList *incoming_header_prefixes;
} janus_sip_session;
static GHashTable *sessions;
static GHashTable *identities;
static GHashTable *callids;
static GHashTable *masters;
static GHashTable *transfers;
static janus_mutex sessions_mutex = JANUS_MUTEX_INITIALIZER;

static void janus_sip_srtp_cleanup(janus_sip_session *session);
static void janus_sip_media_reset(janus_sip_session *session);

static void janus_sip_call_update_status(janus_sip_session *session, janus_sip_call_status new_status) {
	if(session->status != new_status) {
		JANUS_LOG(LOG_VERB, "[%s] Call status change: [%s]-->[%s]\n", session->account.username == NULL ? "null" : session->account.username, janus_sip_call_status_string(session->status), janus_sip_call_status_string(new_status));
		session->status = new_status;
	}
}

static gboolean janus_sip_call_is_established(janus_sip_session *session) {
	return (session->status == janus_sip_call_status_incall ||
		session->status == janus_sip_call_status_incall_reinviting ||
		session->status == janus_sip_call_status_incall_reinvited) ? TRUE : FALSE;
}

static void janus_sip_media_reset(janus_sip_session *session);

static void janus_sip_session_destroy(janus_sip_session *session) {
	if(session && g_atomic_int_compare_and_exchange(&session->destroyed, 0, 1))
		janus_refcount_decrease(&session->ref);
}

static void janus_sip_session_free(const janus_refcount *session_ref) {
	janus_sip_session *session = janus_refcount_containerof(session_ref, janus_sip_session, ref);
	/* Remove the reference to the core plugin session */
	janus_refcount_decrease(&session->handle->ref);
	/* This session can be destroyed, free all the resources */
	if(session->master == NULL && session->account.identity) {
		g_hash_table_remove(identities, session->account.identity);
		g_free(session->account.identity);
		session->account.identity = NULL;
	}
	if(session->stack != NULL) {
		su_home_deinit(session->stack->s_home);
		su_home_unref(session->stack->s_home);
		janus_mutex_lock(&session->stack->smutex);
		if(session->stack->subscriptions != NULL)
			g_hash_table_unref(session->stack->subscriptions);
		session->stack->subscriptions = NULL;
		janus_mutex_unlock(&session->stack->smutex);
		g_free(session->stack);
		session->stack = NULL;
	}
	if(session->account.proxy) {
		g_free(session->account.proxy);
		session->account.proxy = NULL;
	}
	if(session->account.outbound_proxy) {
		g_free(session->account.outbound_proxy);
		session->account.outbound_proxy = NULL;
	}
	if(session->account.secret) {
		g_free(session->account.secret);
		session->account.secret = NULL;
	}
	if(session->account.username) {
		g_free(session->account.username);
		session->account.username = NULL;
	}
	if(session->account.display_name) {
		g_free(session->account.display_name);
		session->account.display_name = NULL;
	}
	if(session->account.user_agent) {
		g_free(session->account.user_agent);
		session->account.user_agent = NULL;
	}
	if(session->account.authuser) {
		g_free(session->account.authuser);
		session->account.authuser = NULL;
	}
	if(session->callee) {
		g_free(session->callee);
		session->callee = NULL;
	}
	if(session->callid) {
		g_hash_table_remove(callids, session->callid);
		g_free(session->callid);
		session->callid = NULL;
	}
	if(session->sdp) {
		janus_sdp_destroy(session->sdp);
		session->sdp = NULL;
	}
	if(session->transaction) {
		g_free(session->transaction);
		session->transaction = NULL;
	}
	if(session->media.remote_audio_ip) {
		g_free(session->media.remote_audio_ip);
		session->media.remote_audio_ip = NULL;
	}
	if(session->media.remote_video_ip) {
		g_free(session->media.remote_video_ip);
		session->media.remote_video_ip = NULL;
	}
	if(session->hangup_reason_header) {
		g_free(session->hangup_reason_header);
		session->hangup_reason_header = NULL;
	}
	if(session->incoming_header_prefixes) {
		g_list_free_full(session->incoming_header_prefixes, g_free);
		session->incoming_header_prefixes = NULL;
	}
	janus_sip_srtp_cleanup(session);
	g_free(session);
}

static void janus_sip_message_free(janus_sip_message *msg) {
	if(!msg || msg == &exit_message)
		return;

	if(msg->handle && msg->handle->plugin_handle) {
		janus_sip_session *session = (janus_sip_session *)msg->handle->plugin_handle;
		janus_refcount_decrease(&session->ref);
	}
	msg->handle = NULL;

	g_free(msg->transaction);
	msg->transaction = NULL;
	if(msg->message)
		json_decref(msg->message);
	msg->message = NULL;
	if(msg->jsep)
		json_decref(msg->jsep);
	msg->jsep = NULL;

	g_free(msg);
}

static void janus_sip_transfer_destroy(janus_sip_transfer *t) {
	if(t == NULL)
		return;
	g_free(t->referred_by);
	g_free(t->custom_headers);
	if(t->session != NULL)
		janus_refcount_decrease(&t->session->ref);
	g_free(t);
}

/* SRTP stuff (in case we need SDES) */
static int janus_sip_srtp_set_local(janus_sip_session *session, gboolean video, char **profile, char **crypto) {
	if(session == NULL)
		return -1;
	/* Which SRTP profile are we going to negotiate? */
	int key_length = 0, salt_length = 0, master_length = 0;
	if(session->media.srtp_profile == JANUS_SRTP_AES128_CM_SHA1_32) {
		key_length = SRTP_MASTER_KEY_LENGTH;
		salt_length = SRTP_MASTER_SALT_LENGTH;
		master_length = SRTP_MASTER_LENGTH;
		*profile = g_strdup("AES_CM_128_HMAC_SHA1_32");
	} else if(session->media.srtp_profile == JANUS_SRTP_AES128_CM_SHA1_80) {
		key_length = SRTP_MASTER_KEY_LENGTH;
		salt_length = SRTP_MASTER_SALT_LENGTH;
		master_length = SRTP_MASTER_LENGTH;
		*profile = g_strdup("AES_CM_128_HMAC_SHA1_80");
#ifdef HAVE_SRTP_AESGCM
	} else if(session->media.srtp_profile == JANUS_SRTP_AEAD_AES_128_GCM) {
		key_length = SRTP_AESGCM128_MASTER_KEY_LENGTH;
		salt_length = SRTP_AESGCM128_MASTER_SALT_LENGTH;
		master_length = SRTP_AESGCM128_MASTER_LENGTH;
		*profile = g_strdup("AEAD_AES_128_GCM");
	} else if(session->media.srtp_profile == JANUS_SRTP_AEAD_AES_256_GCM) {
		key_length = SRTP_AESGCM256_MASTER_KEY_LENGTH;
		salt_length = SRTP_AESGCM256_MASTER_SALT_LENGTH;
		master_length = SRTP_AESGCM256_MASTER_LENGTH;
		*profile = g_strdup("AEAD_AES_256_GCM");
#endif
	} else {
		JANUS_LOG(LOG_ERR, "[SIP-%s] Unsupported SRTP profile\n", session->account.username);
		return -2;
	}
	JANUS_LOG(LOG_VERB, "[SIP-%s] %s\n", session->account.username, *profile);
	JANUS_LOG(LOG_VERB, "[SIP-%s] Key/Salt/Master: %d/%d/%d\n",
		session->account.username, master_length, key_length, salt_length);
	/* Generate key/salt */
	uint8_t *key = g_malloc0(master_length);
	srtp_crypto_get_random(key, master_length);
	/* Set SRTP policies */
	srtp_policy_t *policy = video ? &session->media.video_local_policy : &session->media.audio_local_policy;
	switch(session->media.srtp_profile) {
		case JANUS_SRTP_AES128_CM_SHA1_32:
			srtp_crypto_policy_set_aes_cm_128_hmac_sha1_32(&(policy->rtp));
			srtp_crypto_policy_set_aes_cm_128_hmac_sha1_80(&(policy->rtcp));
			break;
		case JANUS_SRTP_AES128_CM_SHA1_80:
			srtp_crypto_policy_set_aes_cm_128_hmac_sha1_80(&(policy->rtp));
			srtp_crypto_policy_set_aes_cm_128_hmac_sha1_80(&(policy->rtcp));
			break;
#ifdef HAVE_SRTP_AESGCM
		case JANUS_SRTP_AEAD_AES_128_GCM:
			srtp_crypto_policy_set_aes_gcm_128_16_auth(&(policy->rtp));
			srtp_crypto_policy_set_aes_gcm_128_16_auth(&(policy->rtcp));
			break;
		case JANUS_SRTP_AEAD_AES_256_GCM:
			srtp_crypto_policy_set_aes_gcm_256_16_auth(&(policy->rtp));
			srtp_crypto_policy_set_aes_gcm_256_16_auth(&(policy->rtcp));
			break;
#endif
		default:
			/* Will never happen? */
			JANUS_LOG(LOG_WARN, "[SIP-%s] Unsupported SRTP profile\n", session->account.username);
			break;
	}
	policy->ssrc.type = ssrc_any_inbound;
	policy->key = key;
	policy->next = NULL;
	/* Create SRTP context */
	srtp_err_status_t res = srtp_create(video ? &session->media.video_srtp_out : &session->media.audio_srtp_out, policy);
	if(res != srtp_err_status_ok) {
		/* Something went wrong... */
		JANUS_LOG(LOG_ERR, "Oops, error creating outbound SRTP session: %d (%s)\n", res, janus_srtp_error_str(res));
		g_free(*profile);
		*profile = NULL;
		g_free(key);
		policy->key = NULL;
		return -2;
	}
	/* Base64 encode the salt */
	*crypto = g_base64_encode(key, master_length);
	if((video && session->media.video_srtp_out) || (!video && session->media.audio_srtp_out)) {
		JANUS_LOG(LOG_VERB, "%s outbound SRTP session created\n", video ? "Video" : "Audio");
	}
	return 0;
}
static int janus_sip_srtp_set_remote(janus_sip_session *session, gboolean video, const char *profile, const char *crypto) {
	if(session == NULL || profile == NULL || crypto == NULL)
		return -1;
	/* Which SRTP profile is being negotiated? */
	JANUS_LOG(LOG_VERB, "[SIP-%s] %s\n", session->account.username, profile);
	gsize key_length = 0, salt_length = 0, master_length = 0;
	if(!strcasecmp(profile, "AES_CM_128_HMAC_SHA1_32")) {
		session->media.srtp_profile = JANUS_SRTP_AES128_CM_SHA1_32;
		key_length = SRTP_MASTER_KEY_LENGTH;
		salt_length = SRTP_MASTER_SALT_LENGTH;
		master_length = SRTP_MASTER_LENGTH;
	} else if(!strcasecmp(profile, "AES_CM_128_HMAC_SHA1_80")) {
		session->media.srtp_profile = JANUS_SRTP_AES128_CM_SHA1_80;
		key_length = SRTP_MASTER_KEY_LENGTH;
		salt_length = SRTP_MASTER_SALT_LENGTH;
		master_length = SRTP_MASTER_LENGTH;
#ifdef HAVE_SRTP_AESGCM
	} else if(!strcasecmp(profile, "AEAD_AES_128_GCM")) {
		session->media.srtp_profile = JANUS_SRTP_AEAD_AES_128_GCM;
		key_length = SRTP_AESGCM128_MASTER_KEY_LENGTH;
		salt_length = SRTP_AESGCM128_MASTER_SALT_LENGTH;
		master_length = SRTP_AESGCM128_MASTER_LENGTH;
	} else if(!strcasecmp(profile, "AEAD_AES_256_GCM")) {
		session->media.srtp_profile = JANUS_SRTP_AEAD_AES_256_GCM;
		key_length = SRTP_AESGCM256_MASTER_KEY_LENGTH;
		salt_length = SRTP_AESGCM256_MASTER_SALT_LENGTH;
		master_length = SRTP_AESGCM256_MASTER_LENGTH;
#endif
	} else {
		JANUS_LOG(LOG_ERR, "[SIP-%s] Unsupported SRTP profile %s\n", session->account.username, profile);
		return -2;
	}
	JANUS_LOG(LOG_VERB, "[SIP-%s] Key/Salt/Master: %zu/%zu/%zu\n",
		session->account.username, master_length, key_length, salt_length);
	/* Base64 decode the crypto string and set it as the remote SRTP context */
	gsize len = 0;
	guchar *decoded = g_base64_decode(crypto, &len);
	if(len < master_length) {
		/* FIXME Can this happen? */
		g_free(decoded);
		return -3;
	}
	/* Set SRTP policies */
	srtp_policy_t *policy = video ? &session->media.video_remote_policy : &session->media.audio_remote_policy;
	switch(session->media.srtp_profile) {
		case JANUS_SRTP_AES128_CM_SHA1_32:
			srtp_crypto_policy_set_aes_cm_128_hmac_sha1_32(&(policy->rtp));
			srtp_crypto_policy_set_aes_cm_128_hmac_sha1_80(&(policy->rtcp));
			break;
		case JANUS_SRTP_AES128_CM_SHA1_80:
			srtp_crypto_policy_set_aes_cm_128_hmac_sha1_80(&(policy->rtp));
			srtp_crypto_policy_set_aes_cm_128_hmac_sha1_80(&(policy->rtcp));
			break;
#ifdef HAVE_SRTP_AESGCM
		case JANUS_SRTP_AEAD_AES_128_GCM:
			srtp_crypto_policy_set_aes_gcm_128_16_auth(&(policy->rtp));
			srtp_crypto_policy_set_aes_gcm_128_16_auth(&(policy->rtcp));
			break;
		case JANUS_SRTP_AEAD_AES_256_GCM:
			srtp_crypto_policy_set_aes_gcm_256_16_auth(&(policy->rtp));
			srtp_crypto_policy_set_aes_gcm_256_16_auth(&(policy->rtcp));
			break;
#endif
		default:
			/* Will never happen? */
			JANUS_LOG(LOG_WARN, "[SIP-%s] Unsupported SRTP profile\n", session->account.username);
			break;
	}
	policy->ssrc.type = ssrc_any_inbound;
	policy->key = decoded;
	policy->next = NULL;
	/* Create SRTP context */
	srtp_err_status_t res = srtp_create(video ? &session->media.video_srtp_in : &session->media.audio_srtp_in, policy);
	if(res != srtp_err_status_ok) {
		/* Something went wrong... */
		JANUS_LOG(LOG_ERR, "Oops, error creating inbound SRTP session: %d (%s)\n", res, janus_srtp_error_str(res));
		g_free(decoded);
		policy->key = NULL;
		return -2;
	}
	if((video && session->media.video_srtp_in) || (!video && session->media.audio_srtp_in)) {
		JANUS_LOG(LOG_VERB, "%s inbound SRTP session created\n", video ? "Video" : "Audio");
	}
	return 0;
}
static void janus_sip_srtp_cleanup(janus_sip_session *session) {
	if(session == NULL)
		return;
	session->media.require_srtp = FALSE;
	session->media.has_srtp_local_audio = FALSE;
	session->media.has_srtp_local_video = FALSE;
	session->media.has_srtp_remote_audio = FALSE;
	session->media.has_srtp_remote_video = FALSE;
	session->media.srtp_profile = 0;
	/* Audio */
	if(session->media.audio_srtp_out)
		srtp_dealloc(session->media.audio_srtp_out);
	session->media.audio_srtp_out = NULL;
	g_free(session->media.audio_local_policy.key);
	session->media.audio_local_policy.key = NULL;
	if(session->media.audio_srtp_in)
		srtp_dealloc(session->media.audio_srtp_in);
	session->media.audio_srtp_in = NULL;
	g_free(session->media.audio_remote_policy.key);
	session->media.audio_remote_policy.key = NULL;
	/* Video */
	if(session->media.video_srtp_out)
		srtp_dealloc(session->media.video_srtp_out);
	session->media.video_srtp_out = NULL;
	g_free(session->media.video_local_policy.key);
	session->media.video_local_policy.key = NULL;
	if(session->media.video_srtp_in)
		srtp_dealloc(session->media.video_srtp_in);
	session->media.video_srtp_in = NULL;
	g_free(session->media.video_remote_policy.key);
	session->media.video_remote_policy.key = NULL;
}

static void janus_sip_media_reset(janus_sip_session *session) {
	if(session == NULL)
		return;
	g_free(session->media.remote_audio_ip);
	session->media.remote_audio_ip = NULL;
	g_free(session->media.remote_video_ip);
	session->media.remote_video_ip = NULL;
	session->media.earlymedia = FALSE;
	session->media.update = FALSE;
	session->media.updated = FALSE;
	session->media.autoaccept_reinvites = TRUE;
	session->media.ready = FALSE;
	session->media.require_srtp = FALSE;
	session->media.on_hold = FALSE;
	session->media.has_audio = FALSE;
	session->media.audio_pt = -1;
	session->media.audio_pt_name = NULL;	/* Immutable string, no need to free*/
	session->media.audio_send = TRUE;
	session->media.pre_hold_audio_dir = JANUS_SDP_DEFAULT;
	session->media.has_video = FALSE;
	session->media.video_pt = -1;
	session->media.video_pt_name = NULL;	/* Immutable string, no need to free*/
	session->media.video_send = TRUE;
	session->media.pre_hold_video_dir = JANUS_SDP_DEFAULT;
	janus_rtp_switching_context_reset(&session->media.context);
}


/* Sofia Event thread */
gpointer janus_sip_sofia_thread(gpointer user_data);
/* Sofia callbacks */
void janus_sip_sofia_callback(nua_event_t event, int status, char const *phrase, nua_t *nua, nua_magic_t *magic, nua_handle_t *nh, nua_hmagic_t *hmagic, sip_t const *sip, tagi_t tags[]);
/* SDP parsing and manipulation */
void janus_sip_sdp_process(janus_sip_session *session, janus_sdp *sdp, gboolean answer, gboolean update, gboolean *changed);
char *janus_sip_sdp_manipulate(janus_sip_session *session, janus_sdp *sdp, gboolean answer);
/* Media */
static int janus_sip_allocate_local_ports(janus_sip_session *session);
static void *janus_sip_relay_thread(void *data);
static void janus_sip_media_cleanup(janus_sip_session *session);


/* URI parsing utilies */

#define JANUS_SIP_URI_MAXLEN	1024
typedef struct {
	char data[JANUS_SIP_URI_MAXLEN];
	url_t url[1];
} janus_sip_uri_t;

/* Parses a SIP URI (SIPS is not supported), returns 0 on success, -1 otherwise */
static int janus_sip_parse_uri(janus_sip_uri_t *sip_uri, const char *data) {
	g_strlcpy(sip_uri->data, data, JANUS_SIP_URI_MAXLEN);
	if(url_d(sip_uri->url, sip_uri->data) < 0 || sip_uri->url->url_type != url_sip)
		return -1;
	return 0;
}

/* Similar to the above function, but it also accepts SIPS URIs */
static int janus_sip_parse_proxy_uri(janus_sip_uri_t *sip_uri, const char *data) {
	g_strlcpy(sip_uri->data, data, JANUS_SIP_URI_MAXLEN);
	if(url_d(sip_uri->url, sip_uri->data) < 0 || (sip_uri->url->url_type != url_sip && sip_uri->url->url_type != url_sips))
		return -1;
	return 0;
}

/* Helper to strip quotes from a SIP Reason Header */
static void janus_sip_remove_quotes(char *str) {
	size_t len = strlen(str);
	if(len > 2 && str[0] == '"' && str[len-1] == '"') {
		memmove(str, str+1, len-2);
		str[len-2] = 0;
	}
}

static json_t *janus_sip_get_incoming_headers(const sip_t *sip, const janus_sip_session *session) {
	json_t *headers = json_object();
	if(!sip)
		return headers;
	sip_unknown_t *unknown_header = sip->sip_unknown;
	while(unknown_header != NULL) {
		GList *temp = session->incoming_header_prefixes;
		while(temp != NULL) {
			char *header_prefix = (char *) temp->data;
			if(header_prefix != NULL && unknown_header->un_name != NULL) {
				if(strncmp(unknown_header->un_name, header_prefix, strlen(header_prefix)) == 0) {
					const char *header_name = g_strdup(unknown_header->un_name);
					json_object_set(headers, header_name, json_string(unknown_header->un_value));
					break;
				}
			}
			temp = temp->next;
		}
		unknown_header = unknown_header->un_next;
	}
	return headers;
}

/* Error codes */
#define JANUS_SIP_ERROR_UNKNOWN_ERROR		499
#define JANUS_SIP_ERROR_NO_MESSAGE			440
#define JANUS_SIP_ERROR_INVALID_JSON		441
#define JANUS_SIP_ERROR_INVALID_REQUEST		442
#define JANUS_SIP_ERROR_MISSING_ELEMENT		443
#define JANUS_SIP_ERROR_INVALID_ELEMENT		444
#define JANUS_SIP_ERROR_ALREADY_REGISTERED	445
#define JANUS_SIP_ERROR_INVALID_ADDRESS		446
#define JANUS_SIP_ERROR_WRONG_STATE			447
#define JANUS_SIP_ERROR_MISSING_SDP			448
#define JANUS_SIP_ERROR_LIBSOFIA_ERROR		449
#define JANUS_SIP_ERROR_IO_ERROR			450
#define JANUS_SIP_ERROR_RECORDING_ERROR		451
#define JANUS_SIP_ERROR_TOO_STRICT			452
#define JANUS_SIP_ERROR_HELPER_ERROR		453
#define JANUS_SIP_ERROR_NO_SUCH_CALLID		454


/* Random string helper (for call-ids) */
static char charset[] = "abcdefghijklmnopqrstuvwxyzABCDEFGHIJKLMNOPQRSTUVWXYZ0123456789";
static void janus_sip_random_string(int length, char *buffer) {
	if(length > 0 && buffer) {
		int l = (int)(sizeof(charset)-1);
		int i=0;
		for(i=0; i<length; i++) {
			int key = rand() % l;
			buffer[i] = charset[key];
		}
		buffer[length-1] = '\0';
	}
}

static void janus_sip_parse_custom_headers(json_t *root, char *custom_headers, size_t size) {
	custom_headers[0] = '\0';
	json_t *headers = json_object_get(root, "headers");
	if(headers) {
		if(json_object_size(headers) > 0) {
			/* Parse custom headers */
			const char *key = NULL;
			json_t *value = NULL;
			void *iter = json_object_iter(headers);
			while(iter != NULL) {
				key = json_object_iter_key(iter);
				value = json_object_get(headers, key);
				if(value == NULL || !json_is_string(value)) {
					JANUS_LOG(LOG_WARN, "Skipping header '%s': value is not a string\n", key);
					iter = json_object_iter_next(headers, iter);
					continue;
				}
				char h[255];
				g_snprintf(h, 255, "%s: %s\r\n", key, json_string_value(value));
				JANUS_LOG(LOG_VERB, "Adding custom header, %s\n", h);
				g_strlcat(custom_headers, h, size);
				iter = json_object_iter_next(headers, iter);
			}
		}
	}
}

static void janus_sip_parse_custom_contact_params(json_t *root, char *custom_params, size_t size) {
	custom_params[0] = '\0';
	json_t *params = json_object_get(root, "contact_params");
	gboolean first = TRUE;
	if(params) {
		if(json_object_size(params) > 0) {
			/* Parse custom Contact URI params */
			const char *key = NULL;
			json_t *value = NULL;
			void *iter = json_object_iter(params);
			while(iter != NULL) {
				key = json_object_iter_key(iter);
				value = json_object_get(params, key);
				if(value == NULL || !json_is_string(value)) {
					JANUS_LOG(LOG_WARN, "Skipping param '%s': value is not a string\n", key);
					iter = json_object_iter_next(params, iter);
					continue;
				}
				char h[255];
				if(first) {
					first = FALSE;
					g_snprintf(h, 255, "%s=%s", key, json_string_value(value));
				} else {
					g_snprintf(h, 255, ";%s=%s", key, json_string_value(value));
				}
				JANUS_LOG(LOG_VERB, "Adding custom param, %s\n", h);
				g_strlcat(custom_params, h, size);
				iter = json_object_iter_next(params, iter);
			}
		}
	}
}

/* Sofia SIP logger function: when the Event Handlers mechanism is enabled,
 * we use this to intercept SIP messages sent by the stack (received
 * messages are more easily recoverable in janus_sip_sofia_callback) */
char sofia_log[2048];
char call_id[255];
gboolean skip = FALSE, started = FALSE, append = FALSE;
static void janus_sip_sofia_logger(void *stream, char const *fmt, va_list ap) {
	if(!fmt)
		return;
	char line[255];
#pragma GCC diagnostic ignored "-Wformat-nonliteral"
	g_vsnprintf(line, sizeof(line), fmt, ap);
#pragma GCC diagnostic warning "-Wformat-nonliteral"
	if(skip) {
		/* This is a message we're not interested in: just check when it ends */
		if(line[3] == '-') {
			skip = FALSE;
			append = FALSE;
		}
		return;
	}
	if(append) {
		/* We're copying a message in our buffer: check if this is the end */
		if(line[3] == '-') {
			if(!started) {
				/* Ok, start appending from now on */
				started = TRUE;
				sofia_log[0] = '\0';
				call_id[0] = '\0';
			} else {
				/* Message ended, handle it */
				skip = FALSE;
				append = FALSE;
				/* Look for the session this message belongs to */
				janus_sip_session *session = NULL;
				janus_mutex_lock(&sessions_mutex);
				if(strlen(call_id))
					session = g_hash_table_lookup(callids, call_id);
				if(!session) {
					/* Couldn't find any SIP session with that Call-ID, check the request */
					if(strstr(sofia_log, "REGISTER") == sofia_log || strstr(sofia_log, "SIP/2.0 ") == sofia_log) {
						/* FIXME This is a REGISTER or a response code:
						 * check the To header and get the identity from there */
						char *from = strstr(sofia_log, "To: ");
						if(from) {
							from = from+4;
							char *start = strstr(from, "<");
							if(start) {
								start++;
								char *end = strstr(from, ">");
								if(end) {
									*end = '\0';
									g_snprintf(call_id, sizeof(call_id), "%s", start);
									*end = '>';
									session = g_hash_table_lookup(identities, call_id);
								}
							}
						}
					}
				}
				if(session)
					janus_refcount_increase(&session->ref);
				janus_mutex_unlock(&sessions_mutex);
				if(session) {
					/* Notify event handlers about the content of the whole outgoing SIP message */
					json_t *info = json_object();
					json_object_set_new(info, "event", json_string("sip-out"));
					json_object_set_new(info, "sip", json_string(sofia_log));
					gateway->notify_event(&janus_sip_plugin, session->handle, info);
					janus_refcount_decrease(&session->ref);
				} else {
					JANUS_LOG(LOG_WARN, "Couldn't find a session associated to this message, dropping it...\n%s", sofia_log);
				}
				/* Done, reset the buffers */
				sofia_log[0] = '\0';
				call_id[0] = '\0';
			}
			return;
		}
		if(strlen(line) == 1) {
			/* Append a carriage and return */
			g_strlcat(sofia_log, "\r\n", sizeof(sofia_log));
		} else {
			/* If this is an OPTIONS, we don't care: drop it */
			char *header = &line[3];
			if(strstr(header, "OPTIONS") == header) {
				skip = TRUE;
				return;
			}
			/* Is this a Call-ID header? Keep note of it */
			if(strstr(header, "Call-ID") == header) {
				g_snprintf(call_id, sizeof(call_id), "%s", header+9);
			}
			/* Append the line to our buffer, skipping the indent */
			g_strlcat(sofia_log, &line[3], sizeof(sofia_log));
		}
		return;
	}
	/* Still waiting to decide if this is a message we need */
	if(line[0] == 's' && line[1] == 'e' && line[2] == 'n' && line[3] == 'd' && line[4] == ' ') {
		/* An outgoing message is going to be logged, prepare for that */
		skip = FALSE;
		started = FALSE;
		append = TRUE;
		int length = atoi(&line[5]);
		JANUS_LOG(LOG_HUGE, "Intercepting message (%d bytes)\n", length);
		if(strstr(line, "-----"))
			started = TRUE;
	}
}


/* Plugin implementation */
int janus_sip_init(janus_callbacks *callback, const char *config_path) {
	if(g_atomic_int_get(&stopping)) {
		/* Still stopping from before */
		return -1;
	}
	if(callback == NULL || config_path == NULL) {
		/* Invalid arguments */
		return -1;
	}

	/* Read configuration */
	char filename[255];
	g_snprintf(filename, 255, "%s/%s.jcfg", config_path, JANUS_SIP_PACKAGE);
	JANUS_LOG(LOG_VERB, "Configuration file: %s\n", filename);
	janus_config *config = janus_config_parse(filename);
	if(config == NULL) {
		JANUS_LOG(LOG_WARN, "Couldn't find .jcfg configuration file (%s), trying .cfg\n", JANUS_SIP_PACKAGE);
		g_snprintf(filename, 255, "%s/%s.cfg", config_path, JANUS_SIP_PACKAGE);
		JANUS_LOG(LOG_VERB, "Configuration file: %s\n", filename);
		config = janus_config_parse(filename);
	}
	if(config != NULL) {
		janus_config_print(config);

		janus_config_category *config_general = janus_config_get_create(config, NULL, janus_config_type_category, "general");
		janus_config_item *item = janus_config_get(config, config_general, janus_config_type_item, "local_ip");
		if(item && item->value) {
			/* Verify that the address is valid */
			struct ifaddrs *ifas = NULL;
			janus_network_address iface;
			janus_network_address_string_buffer ibuf;
			if(getifaddrs(&ifas) == -1) {
				JANUS_LOG(LOG_ERR, "Unable to acquire list of network devices/interfaces; some configurations may not work as expected...\n");
			} else {
				if(janus_network_lookup_interface(ifas, item->value, &iface) != 0) {
					JANUS_LOG(LOG_WARN, "Error setting local IP address to %s, falling back to detecting IP address...\n", item->value);
				} else {
					if(janus_network_address_to_string_buffer(&iface, &ibuf) != 0 || janus_network_address_string_buffer_is_null(&ibuf)) {
						JANUS_LOG(LOG_WARN, "Error getting local IP address from %s, falling back to detecting IP address...\n", item->value);
					} else {
						local_ip = g_strdup(janus_network_address_string_from_buffer(&ibuf));
					}
				}
				freeifaddrs(ifas);
			}
		}

		item = janus_config_get(config, config_general, janus_config_type_item, "local_media_ip");
		if(item && item->value)
			local_media_ip = g_strdup(item->value);

		item = janus_config_get(config, config_general, janus_config_type_item, "sdp_ip");
		if(item && item->value) {
			sdp_ip = g_strdup(item->value);
			JANUS_LOG(LOG_VERB, "IP to advertise in SDP: %s\n", sdp_ip);
		}

		item = janus_config_get(config, config_general, janus_config_type_item, "keepalive_interval");
		if(item && item->value)
			keepalive_interval = atoi(item->value);
		if(keepalive_interval < 0) {
			JANUS_LOG(LOG_ERR, "Invalid SIP keep-alive interval: %s (falling back to default)\n", item->value);
			keepalive_interval = 120;
		} else {
			JANUS_LOG(LOG_VERB, "SIP keep-alive interval set to %d seconds\n", keepalive_interval);
		}

		item = janus_config_get(config, config_general, janus_config_type_item, "register_ttl");
		if(item && item->value)
			register_ttl = atoi(item->value);
		if(register_ttl < 0) {
			JANUS_LOG(LOG_ERR, "Invalid SIP registration TTL: %s (falling back to default)\n", item->value);
			register_ttl = JANUS_DEFAULT_REGISTER_TTL;
		} else {
			JANUS_LOG(LOG_VERB, "SIP registration TTL set to %d seconds\n", register_ttl);
		}

		item = janus_config_get(config, config_general, janus_config_type_item, "behind_nat");
		if(item && item->value)
			behind_nat = janus_is_true(item->value);

		item = janus_config_get(config, config_general, janus_config_type_item, "user_agent");
		if(item && item->value)
			user_agent = g_strdup(item->value);
		else
			user_agent = g_strdup("Janus WebRTC Server SIP Plugin "JANUS_SIP_VERSION_STRING);
		JANUS_LOG(LOG_VERB, "SIP User-Agent set to %s\n", user_agent);

		item = janus_config_get(config, config_general, janus_config_type_item, "rtp_port_range");
		if(item && item->value) {
			/* Split in min and max port */
			char *maxport = strrchr(item->value, '-');
			if(maxport != NULL) {
				*maxport = '\0';
				maxport++;
				if(janus_string_to_uint16(item->value, &rtp_range_min) < 0)
					JANUS_LOG(LOG_WARN, "Invalid RTP min port value: %s (assuming 0)\n", item->value);
				if(janus_string_to_uint16(maxport, &rtp_range_max) < 0)
					JANUS_LOG(LOG_WARN, "Invalid RTP max port value: %s (assuming 0)\n", maxport);
				maxport--;
				*maxport = '-';
			}
			if(rtp_range_min > rtp_range_max) {
				uint16_t temp_port = rtp_range_min;
				rtp_range_min = rtp_range_max;
				rtp_range_max = temp_port;
			}
			if(rtp_range_max == 0)
				rtp_range_max = 65535;
			JANUS_LOG(LOG_VERB, "SIP RTP/RTCP port range: %u -- %u\n", rtp_range_min, rtp_range_max);
		}

		item = janus_config_get(config, config_general, janus_config_type_item, "events");
		if(item != NULL && item->value != NULL)
			notify_events = janus_is_true(item->value);
		if(!notify_events && callback->events_is_enabled()) {
			JANUS_LOG(LOG_WARN, "Notification of events to handlers disabled for %s\n", JANUS_SIP_NAME);
		}

		janus_config_destroy(config);
	}
	config = NULL;

	if(local_ip == NULL) {
		local_ip = janus_network_detect_local_ip_as_string(janus_network_query_options_any_ip);
		if(local_ip == NULL) {
			JANUS_LOG(LOG_WARN, "Couldn't find any address! using 127.0.0.1 as the local IP... (which is NOT going to work out of your machine)\n");
			local_ip = g_strdup("127.0.0.1");
		}
	}
	JANUS_LOG(LOG_VERB, "Local IP set to %s\n", local_ip);

#ifdef HAVE_SRTP_2
	/* Init randomizer (for randum numbers in SRTP) */
	RAND_poll();
#endif

	/* Setup sofia */
	su_init();
	if(notify_events && callback->events_is_enabled()) {
		/* Enable the transport logging, as we want to have access to the SIP messages */
		setenv("TPORT_LOG", "1", 1);
		su_log_redirect(NULL, janus_sip_sofia_logger, NULL);
	}

	sessions = g_hash_table_new_full(NULL, NULL, NULL, (GDestroyNotify)janus_sip_session_destroy);
	identities = g_hash_table_new(g_str_hash, g_str_equal);
	callids = g_hash_table_new(g_str_hash, g_str_equal);
	masters = g_hash_table_new(NULL, NULL);
	transfers = g_hash_table_new_full(NULL, NULL, NULL, (GDestroyNotify)janus_sip_transfer_destroy);
	messages = g_async_queue_new_full((GDestroyNotify) janus_sip_message_free);
	/* This is the callback we'll need to invoke to contact the Janus core */
	gateway = callback;

	g_atomic_int_set(&initialized, 1);

	/* Launch the thread that will handle incoming messages */
	GError *error = NULL;
	handler_thread = g_thread_try_new("sip handler", janus_sip_handler, NULL, &error);
	if(error != NULL) {
		g_atomic_int_set(&initialized, 0);
		JANUS_LOG(LOG_ERR, "Got error %d (%s) trying to launch the SIP handler thread...\n", error->code, error->message ? error->message : "??");
		return -1;
	}
	JANUS_LOG(LOG_INFO, "%s initialized!\n", JANUS_SIP_NAME);
	return 0;
}

void janus_sip_destroy(void) {
	if(!g_atomic_int_get(&initialized))
		return;
	g_atomic_int_set(&stopping, 1);

	g_async_queue_push(messages, &exit_message);
	if(handler_thread != NULL) {
		g_thread_join(handler_thread);
		handler_thread = NULL;
	}
	/* FIXME We should destroy the sessions cleanly */
	janus_mutex_lock(&sessions_mutex);
	g_hash_table_destroy(sessions);
	g_hash_table_destroy(callids);
	g_hash_table_destroy(identities);
	g_hash_table_destroy(masters);
	g_hash_table_destroy(transfers);
	sessions = NULL;
	callids = NULL;
	identities = NULL;
	masters = NULL;
	transfers = NULL;
	janus_mutex_unlock(&sessions_mutex);
	g_async_queue_unref(messages);
	messages = NULL;
	g_atomic_int_set(&initialized, 0);
	g_atomic_int_set(&stopping, 0);

	/* Deinitialize sofia */
	su_deinit();

	g_free(local_ip);
	g_free(local_media_ip);
	g_free(sdp_ip);

	JANUS_LOG(LOG_INFO, "%s destroyed!\n", JANUS_SIP_NAME);
}

int janus_sip_get_api_compatibility(void) {
	/* Important! This is what your plugin MUST always return: don't lie here or bad things will happen */
	return JANUS_PLUGIN_API_VERSION;
}

int janus_sip_get_version(void) {
	return JANUS_SIP_VERSION;
}

const char *janus_sip_get_version_string(void) {
	return JANUS_SIP_VERSION_STRING;
}

const char *janus_sip_get_description(void) {
	return JANUS_SIP_DESCRIPTION;
}

const char *janus_sip_get_name(void) {
	return JANUS_SIP_NAME;
}

const char *janus_sip_get_author(void) {
	return JANUS_SIP_AUTHOR;
}

const char *janus_sip_get_package(void) {
	return JANUS_SIP_PACKAGE;
}

static janus_sip_session *janus_sip_lookup_session(janus_plugin_session *handle) {
	janus_sip_session *session = NULL;
	if(g_hash_table_contains(sessions, handle)) {
		session = (janus_sip_session *)handle->plugin_handle;
	}
	return session;
}

void janus_sip_create_session(janus_plugin_session *handle, int *error) {
	if(g_atomic_int_get(&stopping) || !g_atomic_int_get(&initialized)) {
		*error = -1;
		return;
	}
	janus_sip_session *session = g_malloc0(sizeof(janus_sip_session));
	session->handle = handle;
	session->account.identity = NULL;
	session->account.force_udp = FALSE;
	session->account.force_tcp = FALSE;
	session->account.sips = TRUE;
	session->account.username = NULL;
	session->account.display_name = NULL;
	session->account.user_agent = NULL;
	session->account.authuser = NULL;
	session->account.secret = NULL;
	session->account.secret_type = janus_sip_secret_type_unknown;
	session->account.sip_port = 0;
	session->account.proxy = NULL;
	session->account.outbound_proxy = NULL;
	session->account.registration_status = janus_sip_registration_status_unregistered;
	session->status = janus_sip_call_status_idle;
	session->stack = NULL;
	session->transaction = NULL;
	session->callee = NULL;
	session->callid = NULL;
	session->sdp = NULL;
	session->hangup_reason_header = NULL;
	session->media.remote_audio_ip = NULL;
	session->media.remote_video_ip = NULL;
	session->media.earlymedia = FALSE;
	session->media.update = FALSE;
	session->media.autoaccept_reinvites = TRUE;
	session->media.ready = FALSE;
	session->media.require_srtp = FALSE;
	session->media.has_srtp_local_audio = FALSE;
	session->media.has_srtp_local_video = FALSE;
	session->media.has_srtp_remote_audio = FALSE;
	session->media.has_srtp_remote_video = FALSE;
	session->media.srtp_profile = 0;
	session->media.on_hold = FALSE;
	session->media.has_audio = FALSE;
	session->media.audio_rtp_fd = -1;
	session->media.audio_rtcp_fd= -1;
	session->media.local_audio_rtp_port = 0;
	session->media.remote_audio_rtp_port = 0;
	session->media.local_audio_rtcp_port = 0;
	session->media.remote_audio_rtcp_port = 0;
	session->media.audio_ssrc = 0;
	session->media.audio_ssrc_peer = 0;
	session->media.audio_pt = -1;
	session->media.audio_pt_name = NULL;
	session->media.audio_send = TRUE;
	session->media.pre_hold_audio_dir = JANUS_SDP_DEFAULT;
	session->media.has_video = FALSE;
	session->media.video_rtp_fd = -1;
	session->media.video_rtcp_fd= -1;
	session->media.local_video_rtp_port = 0;
	session->media.remote_video_rtp_port = 0;
	session->media.local_video_rtcp_port = 0;
	session->media.remote_video_rtcp_port = 0;
	session->media.video_ssrc = 0;
	session->media.video_ssrc_peer = 0;
	session->media.simulcast_ssrc = 0;
	session->media.video_pt = -1;
	session->media.video_pt_name = NULL;
	session->media.video_send = TRUE;
	session->media.pre_hold_video_dir = JANUS_SDP_DEFAULT;
	/* Initialize the RTP context */
	janus_rtp_switching_context_reset(&session->media.context);
	session->media.pipefd[0] = -1;
	session->media.pipefd[1] = -1;
	session->media.updated = FALSE;
	session->media.audio_remote_policy.ssrc.type = ssrc_any_inbound;
	session->media.audio_local_policy.ssrc.type = ssrc_any_inbound;
	session->media.video_remote_policy.ssrc.type = ssrc_any_inbound;
	session->media.video_local_policy.ssrc.type = ssrc_any_inbound;
	janus_mutex_init(&session->rec_mutex);
	g_atomic_int_set(&session->establishing, 0);
	g_atomic_int_set(&session->established, 0);
	g_atomic_int_set(&session->hangingup, 0);
	g_atomic_int_set(&session->destroyed, 0);
	janus_mutex_init(&session->mutex);
	handle->plugin_handle = session;
	janus_refcount_init(&session->ref, janus_sip_session_free);

	janus_mutex_lock(&sessions_mutex);
	g_hash_table_insert(sessions, handle, session);
	janus_mutex_unlock(&sessions_mutex);

	return;
}

void janus_sip_destroy_session(janus_plugin_session *handle, int *error) {
	if(g_atomic_int_get(&stopping) || !g_atomic_int_get(&initialized)) {
		*error = -1;
		return;
	}
	janus_mutex_lock(&sessions_mutex);
	janus_sip_session *session = janus_sip_lookup_session(handle);
	if(!session) {
		janus_mutex_unlock(&sessions_mutex);
		JANUS_LOG(LOG_ERR, "No SIP session associated with this handle...\n");
		*error = -2;
		return;
	}
	JANUS_LOG(LOG_VERB, "Destroying SIP session (%s)...\n", session->account.username ? session->account.username : "unregistered user");
	janus_sip_hangup_media_internal(handle);
	/* If this is a master or helper session, update the related sessions */
	if(session->master_id != 0) {
		if(session->master == NULL) {
			/* This is the master, remove it from the list */
			g_hash_table_remove(masters, GUINT_TO_POINTER(session->master_id));
			/* TODO Remove the helper sessions */
			janus_mutex_lock(&session->mutex);
			GList *temp = NULL;
			while(session->helpers != NULL) {
				temp = session->helpers;
				session->helpers = g_list_remove_link(session->helpers, temp);
				janus_sip_session *helper = (janus_sip_session *)temp->data;
				if(helper != NULL && helper->handle != NULL) {
					/* TODO Get rid of this helper */
					janus_refcount_decrease(&session->ref);
					janus_refcount_decrease(&helper->ref);
					gateway->end_session(helper->handle);
				}
				g_list_free(temp);
			}
			janus_mutex_unlock(&session->mutex);
		} else {
			/* This is a helper session, remove it from the list and remove the references */
			janus_sip_session *master = session->master;
			janus_mutex_lock(&master->mutex);
			gboolean found = (g_list_find(master->helpers, session) != NULL);
			if(found) {
				master->helpers = g_list_remove(master->helpers, session);
				janus_refcount_decrease(&session->ref);
				janus_refcount_decrease(&master->ref);
			}
			janus_mutex_unlock(&master->mutex);
			session->master = NULL;
		}
	}
	/* Shutdown the NUA */
	if(session->stack && session->stack->s_nua)
		nua_shutdown(session->stack->s_nua);
	g_hash_table_remove(sessions, handle);
	janus_mutex_unlock(&sessions_mutex);
	return;
}

json_t *janus_sip_query_session(janus_plugin_session *handle) {
	if(g_atomic_int_get(&stopping) || !g_atomic_int_get(&initialized)) {
		return NULL;
	}
	janus_mutex_lock(&sessions_mutex);
	janus_sip_session *session = janus_sip_lookup_session(handle);
	if(!session) {
		janus_mutex_unlock(&sessions_mutex);
		JANUS_LOG(LOG_ERR, "No session associated with this handle...\n");
		return NULL;
	}
	janus_refcount_increase(&session->ref);
	janus_mutex_unlock(&sessions_mutex);
	/* Provide some generic info, e.g., if we're in a call and with whom */
	json_t *info = json_object();
	if(session->master != NULL) {
		/* This is an helper session, provide the details for the master session */
		json_object_set_new(info, "helper", json_true());
		json_t *master = json_object();
		json_object_set_new(master, "username", session->master->account.username ? json_string(session->master->account.username) : NULL);
		json_object_set_new(master, "authuser", session->master->account.authuser ? json_string(session->master->account.authuser) : NULL);
		json_object_set_new(master, "secret", session->master->account.secret ? json_string("(hidden)") : NULL);
		json_object_set_new(master, "display_name", session->master->account.display_name ? json_string(session->master->account.display_name) : NULL);
		json_object_set_new(master, "user_agent", session->master->account.user_agent ? json_string(session->master->account.user_agent) : NULL);
		json_object_set_new(master, "identity", session->master->account.identity ? json_string(session->master->account.identity) : NULL);
		json_object_set_new(master, "registration_status", json_string(janus_sip_registration_status_string(session->master->account.registration_status)));
		json_object_set_new(info, "master", master);
	}
	json_object_set_new(info, "username", session->account.username ? json_string(session->account.username) : NULL);
	json_object_set_new(info, "authuser", session->account.authuser ? json_string(session->account.authuser) : NULL);
	json_object_set_new(info, "secret", session->account.secret ? json_string("(hidden)") : NULL);
	json_object_set_new(info, "display_name", session->account.display_name ? json_string(session->account.display_name) : NULL);
	json_object_set_new(info, "user_agent", session->account.user_agent ? json_string(session->account.user_agent) : NULL);
	json_object_set_new(info, "identity", session->account.identity ? json_string(session->account.identity) : NULL);
	json_object_set_new(info, "registration_status", json_string(janus_sip_registration_status_string(session->account.registration_status)));
	json_object_set_new(info, "call_status", json_string(janus_sip_call_status_string(session->status)));
	janus_mutex_lock(&session->mutex);
	if(session->helpers != NULL)
		json_object_set_new(info, "helpers", json_integer(g_list_length(session->helpers)));
	janus_mutex_unlock(&session->mutex);
	if(session->callee) {
		json_object_set_new(info, "callee", json_string(session->callee));
		json_object_set_new(info, "srtp-required", json_string(session->media.require_srtp ? "yes" : "no"));
		json_object_set_new(info, "sdes-local-audio", json_string(session->media.has_srtp_local_audio ? "yes" : "no"));
		json_object_set_new(info, "sdes-local-video", json_string(session->media.has_srtp_local_video ? "yes" : "no"));
		json_object_set_new(info, "sdes-remote-audio", json_string(session->media.has_srtp_remote_audio ? "yes" : "no"));
		json_object_set_new(info, "sdes-remote-video", json_string(session->media.has_srtp_remote_video ? "yes" : "no"));
	}
	if(session->arc || session->vrc || session->arc_peer || session->vrc_peer) {
		json_t *recording = json_object();
		if(session->arc && session->arc->filename)
			json_object_set_new(recording, "audio", json_string(session->arc->filename));
		if(session->vrc && session->vrc->filename)
			json_object_set_new(recording, "video", json_string(session->vrc->filename));
		if(session->arc_peer && session->arc_peer->filename)
			json_object_set_new(recording, "audio-peer", json_string(session->arc_peer->filename));
		if(session->vrc_peer && session->vrc_peer->filename)
			json_object_set_new(recording, "video-peer", json_string(session->vrc_peer->filename));
		json_object_set_new(info, "recording", recording);
	}
	json_object_set_new(info, "establishing", json_integer(g_atomic_int_get(&session->establishing)));
	json_object_set_new(info, "established", json_integer(g_atomic_int_get(&session->established)));
	json_object_set_new(info, "hangingup", json_integer(g_atomic_int_get(&session->hangingup)));
	json_object_set_new(info, "destroyed", json_integer(g_atomic_int_get(&session->destroyed)));
	janus_refcount_decrease(&session->ref);
	return info;
}

struct janus_plugin_result *janus_sip_handle_message(janus_plugin_session *handle, char *transaction, json_t *message, json_t *jsep) {
	if(g_atomic_int_get(&stopping) || !g_atomic_int_get(&initialized))
		return janus_plugin_result_new(JANUS_PLUGIN_ERROR, g_atomic_int_get(&stopping) ? "Shutting down" : "Plugin not initialized", NULL);

	janus_mutex_lock(&sessions_mutex);
	janus_sip_session *session = janus_sip_lookup_session(handle);
	if(!session) {
		janus_mutex_unlock(&sessions_mutex);
		return janus_plugin_result_new(JANUS_PLUGIN_ERROR, "No session associated with this handle", NULL);
	}
	/* Increase the reference counter for this session: we'll decrease it after we handle the message */
	janus_refcount_increase(&session->ref);
	janus_mutex_unlock(&sessions_mutex);

	janus_sip_message *msg = g_malloc(sizeof(janus_sip_message));
	msg->handle = handle;
	msg->transaction = transaction;
	msg->message = message;
	msg->jsep = jsep;
	g_async_queue_push(messages, msg);

	/* All the requests to this plugin are handled asynchronously */
	return janus_plugin_result_new(JANUS_PLUGIN_OK_WAIT, NULL, NULL);
}

void janus_sip_setup_media(janus_plugin_session *handle) {
	JANUS_LOG(LOG_INFO, "[%s-%p] WebRTC media is now available\n", JANUS_SIP_PACKAGE, handle);
	if(g_atomic_int_get(&stopping) || !g_atomic_int_get(&initialized))
		return;
	janus_mutex_lock(&sessions_mutex);
	janus_sip_session *session = janus_sip_lookup_session(handle);
	if(!session) {
		janus_mutex_unlock(&sessions_mutex);
		JANUS_LOG(LOG_ERR, "No session associated with this handle...\n");
		return;
	}
	if(g_atomic_int_get(&session->destroyed)) {
		janus_mutex_unlock(&sessions_mutex);
		return;
	}
	g_atomic_int_set(&session->established, 1);
	g_atomic_int_set(&session->establishing, 0);
	g_atomic_int_set(&session->hangingup, 0);
	janus_mutex_unlock(&sessions_mutex);
	/* TODO Only relay RTP/RTCP when we get this event */
}

void janus_sip_incoming_rtp(janus_plugin_session *handle, int video, char *buf, int len) {
	if(handle == NULL || g_atomic_int_get(&handle->stopped) || g_atomic_int_get(&stopping) || !g_atomic_int_get(&initialized))
		return;
	if(gateway) {
		/* Honour the audio/video active flags */
		janus_sip_session *session = (janus_sip_session *)handle->plugin_handle;
		if(!session || g_atomic_int_get(&session->destroyed)) {
			JANUS_LOG(LOG_ERR, "No session associated with this handle...\n");
			return;
		}
		if(!janus_sip_call_is_established(session))
			return;
		/* Forward to our SIP peer */
		if(video) {
			if(!session->media.video_send) {
				/* Dropping video packet, peer doesn't want to receive it */
				return;
			}
			if(session->media.simulcast_ssrc) {
				/* The user is simulcasting: drop everything except the base layer */
				janus_rtp_header *header = (janus_rtp_header *)buf;
				uint32_t ssrc = ntohl(header->ssrc);
				if(ssrc != session->media.simulcast_ssrc) {
					JANUS_LOG(LOG_DBG, "Dropping packet (not base simulcast substream)\n");
					return;
				}
			}
			if(session->media.video_ssrc == 0) {
				janus_rtp_header *header = (janus_rtp_header *)buf;
				session->media.video_ssrc = ntohl(header->ssrc);
				JANUS_LOG(LOG_VERB, "Got SIP video SSRC: %"SCNu32"\n", session->media.video_ssrc);
			}
			if(session->media.has_video && session->media.video_rtp_fd != -1) {
				/* Save the frame if we're recording */
				janus_recorder_save_frame(session->vrc, buf, len);
				/* Is SRTP involved? */
				if(session->media.has_srtp_local_video) {
					char sbuf[2048];
					memcpy(&sbuf, buf, len);
					int protected = len;
					int res = srtp_protect(session->media.video_srtp_out, &sbuf, &protected);
					if(res != srtp_err_status_ok) {
						janus_rtp_header *header = (janus_rtp_header *)&sbuf;
						guint32 timestamp = ntohl(header->timestamp);
						guint16 seq = ntohs(header->seq_number);
						JANUS_LOG(LOG_ERR, "[SIP-%s] Video SRTP protect error... %s (len=%d-->%d, ts=%"SCNu32", seq=%"SCNu16")...\n",
							session->account.username, janus_srtp_error_str(res), len, protected, timestamp, seq);
					} else {
						/* Forward the frame to the peer */
						if(send(session->media.video_rtp_fd, sbuf, protected, 0) < 0) {
							janus_rtp_header *header = (janus_rtp_header *)&sbuf;
							guint32 timestamp = ntohl(header->timestamp);
							guint16 seq = ntohs(header->seq_number);
							JANUS_LOG(LOG_HUGE, "[SIP-%s] Error sending SRTP video packet... %s (len=%d, ts=%"SCNu32", seq=%"SCNu16")...\n",
								session->account.username, strerror(errno), protected, timestamp, seq);
						}
					}
				} else {
					/* Forward the frame to the peer */
					if(send(session->media.video_rtp_fd, buf, len, 0) < 0) {
						janus_rtp_header *header = (janus_rtp_header *)&buf;
						guint32 timestamp = ntohl(header->timestamp);
						guint16 seq = ntohs(header->seq_number);
						JANUS_LOG(LOG_HUGE, "[SIP-%s] Error sending RTP video packet... %s (len=%d, ts=%"SCNu32", seq=%"SCNu16")...\n",
							session->account.username, strerror(errno), len, timestamp, seq);
					}
				}
			}
		} else {
			if(!session->media.audio_send) {
				/* Dropping audio packet, peer doesn't want to receive it */
				return;
			}
			if(session->media.audio_ssrc == 0) {
				janus_rtp_header *header = (janus_rtp_header *)buf;
				session->media.audio_ssrc = ntohl(header->ssrc);
				JANUS_LOG(LOG_VERB, "Got SIP audio SSRC: %"SCNu32"\n", session->media.audio_ssrc);
			}
			if(session->media.has_audio && session->media.audio_rtp_fd != -1) {
				/* Save the frame if we're recording */
				janus_recorder_save_frame(session->arc, buf, len);
				/* Is SRTP involved? */
				if(session->media.has_srtp_local_audio) {
					char sbuf[2048];
					memcpy(&sbuf, buf, len);
					int protected = len;
					int res = srtp_protect(session->media.audio_srtp_out, &sbuf, &protected);
					if(res != srtp_err_status_ok) {
						janus_rtp_header *header = (janus_rtp_header *)&sbuf;
						guint32 timestamp = ntohl(header->timestamp);
						guint16 seq = ntohs(header->seq_number);
						JANUS_LOG(LOG_ERR, "[SIP-%s] Audio SRTP protect error... %s (len=%d-->%d, ts=%"SCNu32", seq=%"SCNu16")...\n",
							session->account.username, janus_srtp_error_str(res), len, protected, timestamp, seq);
					} else {
						/* Forward the frame to the peer */
						if(send(session->media.audio_rtp_fd, sbuf, protected, 0) < 0) {
							janus_rtp_header *header = (janus_rtp_header *)&sbuf;
							guint32 timestamp = ntohl(header->timestamp);
							guint16 seq = ntohs(header->seq_number);
							JANUS_LOG(LOG_HUGE, "[SIP-%s] Error sending SRTP audio packet... %s (len=%d, ts=%"SCNu32", seq=%"SCNu16")...\n",
								session->account.username, strerror(errno), protected, timestamp, seq);
						}
					}
				} else {
					/* Forward the frame to the peer */
					if(send(session->media.audio_rtp_fd, buf, len, 0) < 0) {
						janus_rtp_header *header = (janus_rtp_header *)&buf;
						guint32 timestamp = ntohl(header->timestamp);
						guint16 seq = ntohs(header->seq_number);
						JANUS_LOG(LOG_HUGE, "[SIP-%s] Error sending RTP audio packet... %s (len=%d, ts=%"SCNu32", seq=%"SCNu16")...\n",
							session->account.username, strerror(errno), len, timestamp, seq);
					}
				}
			}
		}
	}
}

void janus_sip_incoming_rtcp(janus_plugin_session *handle, int video, char *buf, int len) {
	if(handle == NULL || g_atomic_int_get(&handle->stopped) || g_atomic_int_get(&stopping) || !g_atomic_int_get(&initialized))
		return;
	if(gateway) {
		janus_sip_session *session = (janus_sip_session *)handle->plugin_handle;
		if(!session || g_atomic_int_get(&session->destroyed)) {
			JANUS_LOG(LOG_ERR, "No session associated with this handle...\n");
			return;
		}
		if(!janus_sip_call_is_established(session))
			return;
		/* Forward to our SIP peer */
		if(video) {
			if(session->media.has_video && session->media.video_rtcp_fd != -1) {
				/* Fix SSRCs as the Janus core does */
				JANUS_LOG(LOG_HUGE, "[SIP] Fixing SSRCs (local %u, peer %u)\n",
					session->media.video_ssrc, session->media.video_ssrc_peer);
				janus_rtcp_fix_ssrc(NULL, (char *)buf, len, 1, session->media.video_ssrc, session->media.video_ssrc_peer);
				/* Is SRTP involved? */
				if(session->media.has_srtp_local_video) {
					char sbuf[2048];
					memcpy(&sbuf, buf, len);
					int protected = len;
					int res = srtp_protect_rtcp(session->media.video_srtp_out, &sbuf, &protected);
					if(res != srtp_err_status_ok) {
						JANUS_LOG(LOG_ERR, "[SIP-%s] Video SRTCP protect error... %s (len=%d-->%d)...\n",
							session->account.username, janus_srtp_error_str(res), len, protected);
					} else {
						/* Forward the message to the peer */
						if(send(session->media.video_rtcp_fd, sbuf, protected, 0) < 0) {
							JANUS_LOG(LOG_HUGE, "[SIP-%s] Error sending SRTCP video packet... %s (len=%d)...\n",
								session->account.username, strerror(errno), protected);
						}
					}
				} else {
					/* Forward the message to the peer */
					if(send(session->media.video_rtcp_fd, buf, len, 0) < 0) {
						JANUS_LOG(LOG_HUGE, "[SIP-%s] Error sending RTCP video packet... %s (len=%d)...\n",
							session->account.username, strerror(errno), len);
					}
				}
			}
		} else {
			if(session->media.has_audio && session->media.audio_rtcp_fd != -1) {
				/* Fix SSRCs as the Janus core does */
				JANUS_LOG(LOG_HUGE, "[SIP] Fixing SSRCs (local %u, peer %u)\n",
					session->media.audio_ssrc, session->media.audio_ssrc_peer);
				janus_rtcp_fix_ssrc(NULL, (char *)buf, len, 1, session->media.audio_ssrc, session->media.audio_ssrc_peer);
				/* Is SRTP involved? */
				if(session->media.has_srtp_local_audio) {
					char sbuf[2048];
					memcpy(&sbuf, buf, len);
					int protected = len;
					int res = srtp_protect_rtcp(session->media.audio_srtp_out, &sbuf, &protected);
					if(res != srtp_err_status_ok) {
						JANUS_LOG(LOG_ERR, "[SIP-%s] Audio SRTCP protect error... %s (len=%d-->%d)...\n",
							session->account.username, janus_srtp_error_str(res), len, protected);
					} else {
						/* Forward the message to the peer */
						if(send(session->media.audio_rtcp_fd, sbuf, protected, 0) < 0) {
							JANUS_LOG(LOG_HUGE, "[SIP-%s] Error sending SRTCP audio packet... %s (len=%d)...\n",
								session->account.username, strerror(errno), protected);
						}
					}
				} else {
					/* Forward the message to the peer */
					if(send(session->media.audio_rtcp_fd, buf, len, 0) < 0) {
						JANUS_LOG(LOG_HUGE, "[SIP-%s] Error sending RTCP audio packet... %s (len=%d)...\n",
							session->account.username, strerror(errno), len);
					}
				}
			}
		}
	}
}

static void janus_sip_recorder_close(janus_sip_session *session,
		gboolean stop_audio, gboolean stop_audio_peer, gboolean stop_video, gboolean stop_video_peer) {
	if(session->arc && stop_audio) {
		janus_recorder *rc = session->arc;
		session->arc = NULL;
		janus_recorder_close(rc);
		JANUS_LOG(LOG_INFO, "Closed user's audio recording %s\n", rc->filename ? rc->filename : "??");
		janus_recorder_destroy(rc);
	}
	if(session->arc_peer && stop_audio_peer) {
		janus_recorder *rc = session->arc_peer;
		session->arc_peer = NULL;
		janus_recorder_close(rc);
		JANUS_LOG(LOG_INFO, "Closed peer's audio recording %s\n", rc->filename ? rc->filename : "??");
		janus_recorder_destroy(rc);
	}
	if(session->vrc && stop_video) {
		janus_recorder *rc = session->vrc;
		session->vrc = NULL;
		janus_recorder_close(rc);
		JANUS_LOG(LOG_INFO, "Closed user's video recording %s\n", rc->filename ? rc->filename : "??");
		janus_recorder_destroy(rc);
	}
	if(session->vrc_peer && stop_video_peer) {
		janus_recorder *rc = session->vrc_peer;
		session->vrc_peer = NULL;
		janus_recorder_close(rc);
		JANUS_LOG(LOG_INFO, "Closed peer's video recording %s\n", rc->filename ? rc->filename : "??");
		janus_recorder_destroy(rc);
	}
}

void janus_sip_hangup_media(janus_plugin_session *handle) {
	JANUS_LOG(LOG_INFO, "[%s-%p] No WebRTC media anymore\n", JANUS_SIP_PACKAGE, handle);
	janus_mutex_lock(&sessions_mutex);
	janus_sip_hangup_media_internal(handle);
	janus_mutex_unlock(&sessions_mutex);
}

static void janus_sip_hangup_media_internal(janus_plugin_session *handle) {
	if(g_atomic_int_get(&stopping) || !g_atomic_int_get(&initialized))
		return;
	janus_sip_session *session = janus_sip_lookup_session(handle);
	if(!session) {
		JANUS_LOG(LOG_ERR, "No session associated with this handle...\n");
		return;
	}
	if(g_atomic_int_get(&session->destroyed))
		return;
	if(!g_atomic_int_compare_and_exchange(&session->hangingup, 0, 1))
		return;
	session->media.simulcast_ssrc = 0;
	/* Do cleanup if media thread has not been created */
	if(!session->media.ready && !session->relayer_thread) {
		janus_sip_media_cleanup(session);
	}
	/* Get rid of the recorders, if available */
	janus_mutex_lock(&session->rec_mutex);
	janus_sip_recorder_close(session, TRUE, TRUE, TRUE, TRUE);
	janus_mutex_unlock(&session->rec_mutex);
	if(!(session->status == janus_sip_call_status_inviting ||
			session->status == janus_sip_call_status_invited ||
			janus_sip_call_is_established(session))) {
		g_atomic_int_set(&session->establishing, 0);
		g_atomic_int_set(&session->established, 0);
		g_atomic_int_set(&session->hangingup, 0);
		return;
	}
	/* Involve SIP if needed */
	if(session->stack->s_nh_i != NULL && session->callee != NULL) {
		/* Send a BYE */
		session->media.earlymedia = FALSE;
		session->media.update = FALSE;
		session->media.autoaccept_reinvites = TRUE;
		session->media.ready = FALSE;
		session->media.on_hold = FALSE;
		janus_sip_call_update_status(session, janus_sip_call_status_closing);
		nua_bye(session->stack->s_nh_i, TAG_END());
		g_free(session->callee);
		session->callee = NULL;
		/* Notify the operation */
		json_t *event = json_object();
		json_object_set_new(event, "sip", json_string("event"));
		json_t *result = json_object();
		json_object_set_new(result, "event", json_string("hangingup"));
		json_object_set_new(event, "result", result);
		json_object_set_new(event, "call_id", json_string(session->callid));
		int ret = gateway->push_event(session->handle, &janus_sip_plugin, NULL, event, NULL);
		JANUS_LOG(LOG_VERB, "  >> Pushing event: %d (%s)\n", ret, janus_get_api_error(ret));
		json_decref(event);
	}
	g_atomic_int_set(&session->establishing, 0);
	g_atomic_int_set(&session->established, 0);
	g_atomic_int_set(&session->hangingup, 0);
}

/* Thread to handle incoming messages */
static void *janus_sip_handler(void *data) {
	JANUS_LOG(LOG_VERB, "Joining SIP handler thread\n");
	janus_sip_message *msg = NULL;
	int error_code = 0;
	char error_cause[512];
	json_t *root = NULL;
	while(g_atomic_int_get(&initialized) && !g_atomic_int_get(&stopping)) {
		msg = g_async_queue_pop(messages);
		if(msg == &exit_message)
			break;
		if(msg->handle == NULL) {
			janus_sip_message_free(msg);
			continue;
		}
		janus_mutex_lock(&sessions_mutex);
		janus_sip_session *session = janus_sip_lookup_session(msg->handle);
		if(!session) {
			janus_mutex_unlock(&sessions_mutex);
			JANUS_LOG(LOG_ERR, "No session associated with this handle...\n");
			janus_sip_message_free(msg);
			continue;
		}
		if(g_atomic_int_get(&session->destroyed)) {
			janus_mutex_unlock(&sessions_mutex);
			janus_sip_message_free(msg);
			continue;
		}
		janus_mutex_unlock(&sessions_mutex);
		/* Handle request */
		error_code = 0;
		root = msg->message;
		if(msg->message == NULL) {
			JANUS_LOG(LOG_ERR, "No message??\n");
			error_code = JANUS_SIP_ERROR_NO_MESSAGE;
			g_snprintf(error_cause, 512, "%s", "No message??");
			goto error;
		}
		if(!json_is_object(root)) {
			JANUS_LOG(LOG_ERR, "JSON error: not an object\n");
			error_code = JANUS_SIP_ERROR_INVALID_JSON;
			g_snprintf(error_cause, 512, "JSON error: not an object");
			goto error;
		}
		JANUS_VALIDATE_JSON_OBJECT(root, request_parameters,
			error_code, error_cause, TRUE,
			JANUS_SIP_ERROR_MISSING_ELEMENT, JANUS_SIP_ERROR_INVALID_ELEMENT);
		if(error_code != 0)
			goto error;
		json_t *request = json_object_get(root, "request");
		const char *request_text = json_string_value(request);
		json_t *result = NULL;

		if(!strcasecmp(request_text, "register")) {
			/* Send a REGISTER */
			JANUS_VALIDATE_JSON_OBJECT(root, register_parameters,
				error_code, error_cause, TRUE,
				JANUS_SIP_ERROR_MISSING_ELEMENT, JANUS_SIP_ERROR_INVALID_ELEMENT);
			if(error_code != 0)
				goto error;
			gboolean refresh = json_is_true(json_object_get(root, "refresh"));
			if(session->account.registration_status > janus_sip_registration_status_unregistered && !refresh) {
				JANUS_LOG(LOG_ERR, "Already registered (%s)\n", session->account.username);
				error_code = JANUS_SIP_ERROR_ALREADY_REGISTERED;
				g_snprintf(error_cause, 512, "Already registered (%s)", session->account.username);
				goto error;
			}
			/* Parse the request */
			gboolean guest = FALSE, helper = FALSE;
			json_t *type = json_object_get(root, "type");
			if(type != NULL) {
				const char *type_text = json_string_value(type);
				if(!strcmp(type_text, "guest")) {
					JANUS_LOG(LOG_INFO, "Registering as a guest\n");
					guest = TRUE;
				} else if(!strcmp(type_text, "helper")) {
					JANUS_LOG(LOG_INFO, "Registering as a helper\n");
					helper = TRUE;
				} else {
					JANUS_LOG(LOG_WARN, "Unknown type '%s', ignoring...\n", type_text);
				}
			}
			if(helper) {
				/* This is actually an helper session, for an already registered one */
				json_t *master = json_object_get(root, "master_id");
				if(master == NULL) {
					JANUS_LOG(LOG_ERR, "Missing mandatory element for helper (master_id)\n");
					error_code = JANUS_SIP_ERROR_MISSING_ELEMENT;
					g_snprintf(error_cause, 512, "Missing mandatory element for helper (master_id)");
					goto error;
				}
				guint32 master_id = json_integer_value(master);
				janus_mutex_lock(&sessions_mutex);
				if(session->master != NULL) {
					janus_mutex_unlock(&sessions_mutex);
					JANUS_LOG(LOG_ERR, "Session already a helper (%"SCNu32")\n", session->master_id);
					error_code = JANUS_SIP_ERROR_HELPER_ERROR;
					g_snprintf(error_cause, 512, "Session already a helper (%"SCNu32")", master_id);
					goto error;
				}
				janus_sip_session *ms = g_hash_table_lookup(masters, GUINT_TO_POINTER(master_id));
				if(ms == NULL) {
					janus_mutex_unlock(&sessions_mutex);
					JANUS_LOG(LOG_ERR, "No such master session (%"SCNu32")\n", master_id);
					error_code = JANUS_SIP_ERROR_HELPER_ERROR;
					g_snprintf(error_cause, 512, "No such master session (%"SCNu32")", master_id);
					goto error;
				}
				/* TODO Add this session as an helper for the master */
				janus_refcount_increase(&session->ref);
				janus_refcount_increase(&ms->ref);
				session->helper = TRUE;
				session->master = ms;
				session->master_id = master_id;
				janus_mutex_lock(&ms->mutex);
				ms->helpers = g_list_append(ms->helpers, session);
				janus_mutex_unlock(&ms->mutex);
				session->account.registration_status = janus_sip_registration_status_disabled;
				g_free(session->account.username);
				session->account.username = ms->account.username ? g_strdup(ms->account.username) : NULL;
				if(session->stack == NULL) {
					session->stack = g_malloc0(sizeof(ssip_t));
					su_home_init(session->stack->s_home);
				}
				session->stack->session = session;
				janus_mutex_unlock(&sessions_mutex);
				/* Send an event back */
				result = json_object();
				json_object_set_new(result, "event", json_string("registered"));
				json_object_set_new(result, "username", json_string(ms->account.username));
				json_object_set_new(result, "register_sent", json_false());
				json_object_set_new(result, "helper", json_true());
				json_object_set_new(result, "master_id", json_integer(session->master_id));
				/* Also notify event handlers */
				if(notify_events && gateway->events_is_enabled()) {
					json_t *info = json_object();
					json_object_set_new(info, "event", json_string("registered"));
					json_object_set_new(info, "identity", json_string(ms->account.identity));
					json_object_set_new(info, "type", json_string("guest"));
					json_object_set_new(info, "helper", json_true());
					json_object_set_new(info, "master_id", json_integer(session->master_id));
					gateway->notify_event(&janus_sip_plugin, session->handle, info);
				}
				goto done;
			}
			if(session->master != NULL) {
				JANUS_LOG(LOG_ERR, "Can't register on a helper session\n");
				error_code = JANUS_SIP_ERROR_HELPER_ERROR;
				g_snprintf(error_cause, 512, "Can't register on a helper session");
				goto error;
			}

			gboolean send_register = TRUE;
			json_t *do_register = json_object_get(root, "send_register");
			if(do_register != NULL) {
				if(guest) {
					JANUS_LOG(LOG_ERR, "Conflicting elements: send_register cannot be true if guest is true\n");
					error_code = JANUS_SIP_ERROR_INVALID_ELEMENT;
					g_snprintf(error_cause, 512, "Conflicting elements: send_register cannot be true if guest is true");
					goto error;
				}
				send_register = json_is_true(do_register);
			}

			gboolean sips = TRUE;
			json_t *do_sips = json_object_get(root, "sips");
			if(do_sips != NULL) {
				sips = json_is_true(do_sips);
			}
			gboolean force_udp = FALSE;
			json_t *do_udp = json_object_get(root, "force_udp");
			if(do_udp != NULL) {
				force_udp = json_is_true(do_udp);
			}
			gboolean force_tcp = FALSE;
			json_t *do_tcp = json_object_get(root, "force_tcp");
			if(do_tcp != NULL) {
				force_tcp = json_is_true(do_tcp);
			}
			if(force_udp && force_tcp) {
				JANUS_LOG(LOG_ERR, "Conflicting elements: force_udp and force_tcp cannot both be true\n");
				error_code = JANUS_SIP_ERROR_INVALID_ELEMENT;
				g_snprintf(error_cause, 512, "Conflicting elements: force_udp and force_tcp cannot both be true");
				goto error;
			}

			/* Parse addresses */
			json_t *proxy = json_object_get(root, "proxy");
			const char *proxy_text = NULL;
			if(proxy && !json_is_null(proxy)) {
				/* Has to be validated separately because it could be null */
				JANUS_VALIDATE_JSON_OBJECT(root, proxy_parameters,
					error_code, error_cause, TRUE,
					JANUS_SIP_ERROR_MISSING_ELEMENT, JANUS_SIP_ERROR_INVALID_ELEMENT);
				if(error_code != 0)
					goto error;
				proxy_text = json_string_value(proxy);
				janus_sip_uri_t proxy_uri;
				if(janus_sip_parse_proxy_uri(&proxy_uri, proxy_text) < 0) {
					JANUS_LOG(LOG_ERR, "Invalid proxy address %s\n", proxy_text);
					error_code = JANUS_SIP_ERROR_INVALID_ADDRESS;
					g_snprintf(error_cause, 512, "Invalid proxy address %s\n", proxy_text);
					goto error;
				}
			}
			json_t *outbound_proxy = json_object_get(root, "outbound_proxy");
			const char *obproxy_text = NULL;
			if(outbound_proxy && !json_is_null(outbound_proxy)) {
				/* Has to be validated separately because it could be null */
				JANUS_VALIDATE_JSON_OBJECT(root, proxy_parameters,
					error_code, error_cause, TRUE,
					JANUS_SIP_ERROR_MISSING_ELEMENT, JANUS_SIP_ERROR_INVALID_ELEMENT);
				if(error_code != 0)
					goto error;
				obproxy_text = json_string_value(outbound_proxy);
				janus_sip_uri_t outbound_proxy_uri;
				if(janus_sip_parse_proxy_uri(&outbound_proxy_uri, obproxy_text) < 0) {
					JANUS_LOG(LOG_ERR, "Invalid outbound_proxy address %s\n", obproxy_text);
					error_code = JANUS_SIP_ERROR_INVALID_ADDRESS;
					g_snprintf(error_cause, 512, "Invalid outbound_proxy address %s\n", obproxy_text);
					goto error;
				}
			}

			/* Parse register TTL */
			int ttl = register_ttl;
			json_t *reg_ttl = json_object_get(root, "register_ttl");
			if(reg_ttl && json_is_integer(reg_ttl))
				ttl = json_integer_value(reg_ttl);
			if(ttl <= 0)
				ttl = JANUS_DEFAULT_REGISTER_TTL;

			/* Parse display name */
			const char *display_name_text = NULL;
			json_t *display_name = json_object_get(root, "display_name");
			if(display_name && json_is_string(display_name))
				display_name_text = json_string_value(display_name);

			/* Parse user agent */
			const char *user_agent_text = NULL;
			json_t *user_agent = json_object_get(root, "user_agent");
			if(user_agent && json_is_string(user_agent))
				user_agent_text = json_string_value(user_agent);

			/* Now the user part (always needed, even for the guest case) */
			json_t *username = json_object_get(root, "username");
			if(!username) {
				/* The username is mandatory even when registering as guests */
				JANUS_LOG(LOG_ERR, "Missing element (username)\n");
				error_code = JANUS_SIP_ERROR_MISSING_ELEMENT;
				g_snprintf(error_cause, 512, "Missing element (username)");
				goto error;
			}
			const char *username_text = NULL;
			const char *secret_text = NULL;
			const char *authuser_text = NULL;
			janus_sip_secret_type secret_type = janus_sip_secret_type_plaintext;
			janus_sip_uri_t username_uri;
			char user_id[256];
			/* Parse address */
			username_text = json_string_value(username);
			if(janus_sip_parse_uri(&username_uri, username_text) < 0) {
				JANUS_LOG(LOG_ERR, "Invalid user address %s\n", username_text);
				error_code = JANUS_SIP_ERROR_INVALID_ADDRESS;
				g_snprintf(error_cause, 512, "Invalid user address %s\n", username_text);
				goto error;
			}
			g_strlcpy(user_id, username_uri.url->url_user, sizeof(user_id));
			if(guest) {
				/* Not needed, we can stop here: just say we're registered */
				JANUS_LOG(LOG_INFO, "Guest will have username %s\n", user_id);
				send_register = FALSE;
			} else {
				json_t *secret = json_object_get(root, "secret");
				json_t *ha1_secret = json_object_get(root, "ha1_secret");
				json_t *authuser = json_object_get(root, "authuser");
				if(!secret && !ha1_secret) {
					JANUS_LOG(LOG_ERR, "Missing element (secret or ha1_secret)\n");
					error_code = JANUS_SIP_ERROR_MISSING_ELEMENT;
					g_snprintf(error_cause, 512, "Missing element (secret or ha1_secret)");
					goto error;
				}
				if(secret && ha1_secret) {
					JANUS_LOG(LOG_ERR, "Conflicting elements specified (secret and ha1_secret)\n");
					error_code = JANUS_SIP_ERROR_INVALID_ELEMENT;
					g_snprintf(error_cause, 512, "Conflicting elements specified (secret and ha1_secret)");
					goto error;
				}
				if(secret) {
					secret_text = json_string_value(secret);
					secret_type = janus_sip_secret_type_plaintext;
				} else {
					secret_text = json_string_value(ha1_secret);
					secret_type = janus_sip_secret_type_hashed;
				}
				if(authuser) {
					authuser_text = json_string_value(authuser);
				}
				/* Got the values, try registering now */
				JANUS_LOG(LOG_VERB, "Registering user %s (auth=%s, secret %s) @ %s through %s (outbound proxy: %s)\n",
					username_text, secret_text, username_uri.url->url_host,
					authuser_text != NULL ? authuser_text : username_text,
					proxy_text != NULL ? proxy_text : "(null)",
					obproxy_text != NULL ? obproxy_text : "none");
			}
			/* Create a master ID if we don't have one yet */
			if(session->master_id == 0) {
				janus_mutex_lock(&sessions_mutex);
				while(session->master_id == 0) {
					session->master_id = janus_random_uint32();
					if(g_hash_table_lookup(masters, GUINT_TO_POINTER(session->master_id)) != NULL)
						session->master_id = 0;
				}
				g_hash_table_insert(masters, GUINT_TO_POINTER(session->master_id), session);
				janus_mutex_unlock(&sessions_mutex);
			}

			json_t *header_prefixes_json = json_object_get(root, "incoming_header_prefixes");
			if(header_prefixes_json) {
				size_t index;
				json_t *value;

				json_array_foreach(header_prefixes_json, index, value) {
					const char *header_prefix = json_string_value(value);
					if(header_prefix)
						session->incoming_header_prefixes = g_list_append(session->incoming_header_prefixes, g_strdup(header_prefix));
				}
			}

			/* If this is a refresh, get rid of the old values */
			if(refresh) {
				/* Cleanup old values */
				if(session->account.identity != NULL) {
					janus_mutex_lock(&sessions_mutex);
					g_hash_table_remove(identities, session->account.identity);
					janus_mutex_unlock(&sessions_mutex);
					g_free(session->account.identity);
				}
				session->account.identity = NULL;
				session->account.force_udp = FALSE;
				session->account.force_tcp = FALSE;
				session->account.sips = TRUE;
				if(session->account.username != NULL)
					g_free(session->account.username);
				session->account.username = NULL;
				if(session->account.display_name != NULL)
					g_free(session->account.display_name);
				session->account.display_name = NULL;
				if(session->account.authuser != NULL)
					g_free(session->account.authuser);
				session->account.authuser = NULL;
				if(session->account.secret != NULL)
					g_free(session->account.secret);
				session->account.secret = NULL;
				session->account.secret_type = janus_sip_secret_type_unknown;
				if(session->account.proxy != NULL)
					g_free(session->account.proxy);
				session->account.proxy = NULL;
				if(session->account.outbound_proxy != NULL)
					g_free(session->account.outbound_proxy);
				session->account.outbound_proxy = NULL;
				if(session->account.user_agent != NULL)
					g_free(session->account.user_agent);
				session->account.user_agent = NULL;
				session->account.registration_status = janus_sip_registration_status_unregistered;
			}
			session->account.identity = g_strdup(username_text);
			janus_mutex_lock(&sessions_mutex);
			g_hash_table_insert(identities, session->account.identity, session);
			janus_mutex_unlock(&sessions_mutex);
			session->account.force_udp = force_udp;
			session->account.force_tcp = force_tcp;
			session->account.sips = sips;
			session->account.username = g_strdup(user_id);
			session->account.authuser = g_strdup(authuser_text ? authuser_text : user_id);
			session->account.secret = secret_text ? g_strdup(secret_text) : NULL;
			session->account.secret_type = secret_type;
			if(display_name_text) {
				session->account.display_name = g_strdup(display_name_text);
			}
			if(user_agent_text) {
				session->account.user_agent = g_strdup(user_agent_text);
			}
			if(proxy_text) {
				session->account.proxy = g_strdup(proxy_text);
			}
			if(obproxy_text) {
				session->account.outbound_proxy = g_strdup(obproxy_text);
			}

			session->account.registration_status = janus_sip_registration_status_registering;
			if(!refresh && session->stack == NULL) {
				/* Start the thread first */
				GError *error = NULL;
				char tname[16];
				g_snprintf(tname, sizeof(tname), "sip %s", session->account.username);
				janus_refcount_increase(&session->ref);
				g_thread_try_new(tname, janus_sip_sofia_thread, session, &error);
				if(error != NULL) {
					janus_refcount_decrease(&session->ref);
					JANUS_LOG(LOG_ERR, "Got error %d (%s) trying to launch the SIP Sofia thread...\n", error->code, error->message ? error->message : "??");
					error_code = JANUS_SIP_ERROR_UNKNOWN_ERROR;
					g_snprintf(error_cause, 512, "Got error %d (%s) trying to launch the SIP Sofia thread", error->code, error->message ? error->message : "??");
					goto error;
				}
				long int timeout = 0;
				while(session->stack == NULL || session->stack->s_nua == NULL) {
					g_usleep(100000);
					timeout += 100000;
					if(timeout >= 2000000) {
						break;
					}
				}
				if(timeout >= 2000000) {
					JANUS_LOG(LOG_ERR, "Two seconds passed and still no NUA, problems with the thread?\n");
					error_code = JANUS_SIP_ERROR_UNKNOWN_ERROR;
					g_snprintf(error_cause, 512, "Two seconds passed and still no NUA, problems with the thread?");
					goto error;
				}
			}
			if(session == NULL || session->stack == NULL) {
				JANUS_LOG(LOG_ERR, "Missing session or Sofia stack\n");
				error_code = JANUS_SIP_ERROR_UNKNOWN_ERROR;
				g_snprintf(error_cause, 512, "Missing session or Sofia stack");
				goto error;
			}
			if(session->stack->s_nh_r != NULL) {
				nua_handle_destroy(session->stack->s_nh_r);
				session->stack->s_nh_r = NULL;
			}

			if(send_register) {
				/* Check if the REGISTER needs to be enriched with custom headers */
				char custom_headers[2048];
				janus_sip_parse_custom_headers(root, (char *)&custom_headers, sizeof(custom_headers));
				/* Do the same in case there are custom Contact URI params */
				char custom_params[2048];
				janus_sip_parse_custom_contact_params(root, (char *)&custom_params, sizeof(custom_params));
				/* Create a new NUA handle */
				session->stack->s_nh_r = nua_handle(session->stack->s_nua, session, TAG_END());
				if(session->stack->s_nh_r == NULL) {
					JANUS_LOG(LOG_ERR, "NUA Handle for REGISTER still null??\n");
					error_code = JANUS_SIP_ERROR_LIBSOFIA_ERROR;
					g_snprintf(error_cause, 512, "Invalid NUA Handle");
					goto error;
				}
				/* TTL */
				char ttl_text[20];
				g_snprintf(ttl_text, sizeof(ttl_text), "%d", ttl);
				/* Send the REGISTER */
				nua_register(session->stack->s_nh_r,
					NUTAG_M_USERNAME(session->account.authuser),
					NUTAG_M_DISPLAY(session->account.display_name),
					SIPTAG_FROM_STR(username_text),
					SIPTAG_TO_STR(username_text),
					TAG_IF(strlen(custom_headers) > 0, SIPTAG_HEADER_STR(custom_headers)),
					TAG_IF(strlen(custom_params) > 0, NUTAG_M_PARAMS(custom_params)),
					SIPTAG_EXPIRES_STR(ttl_text),
					NUTAG_REGISTRAR(proxy_text),
					NUTAG_PROXY(obproxy_text),
					TAG_END());
				result = json_object();
				json_object_set_new(result, "event", json_string("registering"));
			} else {
				JANUS_LOG(LOG_VERB, "Not sending a SIP REGISTER: either send_register was set to false or guest mode was enabled\n");
				session->account.registration_status = janus_sip_registration_status_disabled;
				result = json_object();
				json_object_set_new(result, "event", json_string("registered"));
				json_object_set_new(result, "username", json_string(session->account.username));
				json_object_set_new(result, "register_sent", json_false());
				json_object_set_new(result, "master_id", json_integer(session->master_id));
				/* Also notify event handlers */
				if(notify_events && gateway->events_is_enabled()) {
					json_t *info = json_object();
					json_object_set_new(info, "event", json_string("registered"));
					json_object_set_new(info, "identity", json_string(session->account.identity));
					json_object_set_new(info, "type", json_string("guest"));
					json_object_set_new(info, "master_id", json_integer(session->master_id));
					gateway->notify_event(&janus_sip_plugin, session->handle, info);
				}
			}
		} else if(!strcasecmp(request_text, "unregister")) {
			if(session->stack == NULL) {
				JANUS_LOG(LOG_ERR, "Wrong state (register first)\n");
				error_code = JANUS_SIP_ERROR_WRONG_STATE;
				g_snprintf(error_cause, 512, "Wrong state (register first)");
				goto error;
			}
			if(session->helper) {
				/* Not really "unregistering", we're just removing the association to the "master" */
				janus_sip_session *master = session->master;
				janus_mutex_lock(&master->mutex);
				gboolean found = (g_list_find(master->helpers, session) != NULL);
				if(found) {
					master->helpers = g_list_remove(master->helpers, session);
					janus_refcount_decrease(&session->ref);
					janus_refcount_decrease(&master->ref);
				}
				janus_mutex_unlock(&master->mutex);
				session->helper = FALSE;
				session->master = NULL;
				session->master_id = FALSE;
				/* Done */
				session->account.registration_status = janus_sip_registration_status_unregistered;
				result = json_object();
				json_object_set_new(result, "event", json_string("unregistering"));
				goto done;
			}
			if(session->account.registration_status < janus_sip_registration_status_registered) {
				JANUS_LOG(LOG_ERR, "Wrong state (not registered)\n");
				error_code = JANUS_SIP_ERROR_WRONG_STATE;
				g_snprintf(error_cause, 512, "Wrong state (not registered)");
				goto error;
			}
			if(session->stack->s_nh_r == NULL) {
				JANUS_LOG(LOG_ERR, "NUA Handle for REGISTER still null??\n");
				error_code = JANUS_SIP_ERROR_LIBSOFIA_ERROR;
				g_snprintf(error_cause, 512, "Invalid NUA Handle");
				goto error;
			}
			/* Unregister now */
			session->account.registration_status = janus_sip_registration_status_unregistering;
			nua_unregister(session->stack->s_nh_r, TAG_END());
			result = json_object();
			json_object_set_new(result, "event", json_string("unregistering"));
		} else if(!strcasecmp(request_text, "subscribe")) {
			/* Subscribe to some SIP events */
			JANUS_VALIDATE_JSON_OBJECT(root, subscribe_parameters,
				error_code, error_cause, TRUE,
				JANUS_SIP_ERROR_MISSING_ELEMENT, JANUS_SIP_ERROR_INVALID_ELEMENT);
			if(error_code != 0)
				goto error;
			if(session->account.registration_status < janus_sip_registration_status_registered) {
				JANUS_LOG(LOG_ERR, "Wrong state (not registered)\n");
				error_code = JANUS_SIP_ERROR_WRONG_STATE;
				g_snprintf(error_cause, 512, "Wrong state (not registered)");
				goto error;
			}
			const char *to = json_string_value(json_object_get(root, "to"));
			if(to == NULL)
				to = session->account.identity;
			const char *event_type = json_string_value(json_object_get(root, "event"));
			const char *accept = json_string_value(json_object_get(root, "accept"));
			/* Do we have a handle for this subscription already? */
			janus_mutex_lock(&session->stack->smutex);
			nua_handle_t *nh = NULL;
			if(session->stack->subscriptions != NULL)
				nh = g_hash_table_lookup(session->stack->subscriptions, (char *)event_type);
			if(nh == NULL) {
				/* We don't, create one now */
				if(!session->helper)
					nh = nua_handle(session->stack->s_nua, session, TAG_END());
				else {
					/* This is a helper, we need to use the master's SIP stack */
					if(session->master == NULL || session->master->stack == NULL) {
						error_code = JANUS_SIP_ERROR_HELPER_ERROR;
						g_snprintf(error_cause, 512, "Invalid master SIP stack");
						goto error;
					}
					nh = nua_handle(session->master->stack->s_nua, session, TAG_END());
				}
				if(session->stack->subscriptions == NULL) {
					/* We still need a table for mapping these subscriptions as well */
					session->stack->subscriptions = g_hash_table_new_full(g_int64_hash, g_int64_equal,
						(GDestroyNotify)g_free, (GDestroyNotify)nua_handle_destroy);
				}
				g_hash_table_insert(session->stack->subscriptions, g_strdup(event_type), nh);
			}
			janus_mutex_unlock(&session->stack->smutex);
			/* Send the SUBSCRIBE */
			nua_subscribe(nh,
				SIPTAG_TO_STR(to),
				SIPTAG_EVENT_STR(event_type),
				SIPTAG_ACCEPT_STR(accept),
				NUTAG_PROXY(session->helper && session->master ?
					session->master->account.outbound_proxy : session->account.outbound_proxy),
				TAG_END());
			result = json_object();
			json_object_set_new(result, "event", json_string("subscribing"));
		} else if(!strcasecmp(request_text, "unsubscribe")) {
			/* Unsubscribe from some SIP events */
			JANUS_VALIDATE_JSON_OBJECT(root, subscribe_parameters,
				error_code, error_cause, TRUE,
				JANUS_SIP_ERROR_MISSING_ELEMENT, JANUS_SIP_ERROR_INVALID_ELEMENT);
			if(error_code != 0)
				goto error;
			if(session->account.registration_status < janus_sip_registration_status_registered) {
				JANUS_LOG(LOG_ERR, "Wrong state (not registered)\n");
				error_code = JANUS_SIP_ERROR_WRONG_STATE;
				g_snprintf(error_cause, 512, "Wrong state (not registered)");
				goto error;
			}
			const char *to = json_string_value(json_object_get(root, "to"));
			if(to == NULL)
				to = session->account.identity;
			const char *event_type = json_string_value(json_object_get(root, "event"));
			/* Get the handle we used for this subscription */
			janus_mutex_lock(&session->stack->smutex);
			nua_handle_t *nh = NULL;
			if(session->stack->subscriptions != NULL)
				nh = g_hash_table_lookup(session->stack->subscriptions, (char *)event_type);
			janus_mutex_unlock(&session->stack->smutex);
			if(nh == NULL) {
				JANUS_LOG(LOG_ERR, "Wrong state (not subscribed to this event)\n");
				error_code = JANUS_SIP_ERROR_WRONG_STATE;
				g_snprintf(error_cause, 512, "Wrong state (not subscribed to this event)");
				goto error;
			}
			/* Send the SUBSCRIBE with Expires set to 0 */
			nua_subscribe(nh, SIPTAG_TO_STR(to), SIPTAG_EVENT_STR(event_type),
				SIPTAG_EXPIRES_STR("0"), TAG_END());
			result = json_object();
			json_object_set_new(result, "event", json_string("unsubscribing"));
		} else if(!strcasecmp(request_text, "call")) {
			/* Call another peer */
			if(session->stack == NULL) {
				JANUS_LOG(LOG_ERR, "Wrong state (register first)\n");
				error_code = JANUS_SIP_ERROR_WRONG_STATE;
				g_snprintf(error_cause, 512, "Wrong state (register first)");
				goto error;
			}
			if(session->account.registration_status != janus_sip_registration_status_registered &&
					session->account.registration_status != janus_sip_registration_status_disabled) {
				JANUS_LOG(LOG_ERR, "Wrong state (not registered)\n");
				error_code = JANUS_SIP_ERROR_WRONG_STATE;
				g_snprintf(error_cause, 512, "Wrong state (not registered)");
				goto error;
			}
			if(session->status >= janus_sip_call_status_inviting) {
				JANUS_LOG(LOG_ERR, "Wrong state (already in a call? status=%s)\n", janus_sip_call_status_string(session->status));
				error_code = JANUS_SIP_ERROR_WRONG_STATE;
				g_snprintf(error_cause, 512, "Wrong state (already in a call? status=%s)", janus_sip_call_status_string(session->status));
				goto error;
			}
			JANUS_VALIDATE_JSON_OBJECT(root, call_parameters,
				error_code, error_cause, TRUE,
				JANUS_SIP_ERROR_MISSING_ELEMENT, JANUS_SIP_ERROR_INVALID_ELEMENT);
			if(error_code != 0)
				goto error;
			json_t *secret = json_object_get(root, "secret");
			json_t *ha1_secret = json_object_get(root, "ha1_secret");
			json_t *authuser = json_object_get(root, "authuser");
			if(secret && ha1_secret) {
				JANUS_LOG(LOG_ERR, "Conflicting elements specified (secret and ha1_secret)\n");
				error_code = JANUS_SIP_ERROR_INVALID_ELEMENT;
				g_snprintf(error_cause, 512, "Conflicting elements specified (secret and ha1_secret)");
				goto error;
			}
			json_t *uri = json_object_get(root, "uri");
			/* Check if the INVITE needs to be enriched with custom headers */
			char custom_headers[2048];
			janus_sip_parse_custom_headers(root, (char *)&custom_headers, sizeof(custom_headers));
			/* SDES-SRTP is disabled by default, let's see if we need to enable it */
			gboolean offer_srtp = FALSE, require_srtp = FALSE;
			janus_srtp_profile srtp_profile = JANUS_SRTP_AES128_CM_SHA1_80;
			json_t *srtp = json_object_get(root, "srtp");
			if(srtp) {
				const char *srtp_text = json_string_value(srtp);
				if(!strcasecmp(srtp_text, "sdes_optional")) {
					/* Negotiate SDES, but make it optional */
					offer_srtp = TRUE;
				} else if(!strcasecmp(srtp_text, "sdes_mandatory")) {
					/* Negotiate SDES, and require it */
					offer_srtp = TRUE;
					require_srtp = TRUE;
				} else {
					JANUS_LOG(LOG_ERR, "Invalid element (srtp can only be sdes_optional or sdes_mandatory)\n");
					error_code = JANUS_SIP_ERROR_INVALID_ELEMENT;
					g_snprintf(error_cause, 512, "Invalid element (srtp can only be sdes_optional or sdes_mandatory)");
					goto error;
				}
				if(offer_srtp) {
					/* Any SRTP profile different from the default? */
					srtp_profile = JANUS_SRTP_AES128_CM_SHA1_80;
					const char *profile = json_string_value(json_object_get(root, "srtp_profile"));
					if(profile) {
						if(!strcmp(profile, "AES_CM_128_HMAC_SHA1_32")) {
							srtp_profile = JANUS_SRTP_AES128_CM_SHA1_32;
						} else if(!strcmp(profile, "AES_CM_128_HMAC_SHA1_80")) {
							srtp_profile = JANUS_SRTP_AES128_CM_SHA1_80;
#ifdef HAVE_SRTP_AESGCM
						} else if(!strcmp(profile, "AEAD_AES_128_GCM")) {
							srtp_profile = JANUS_SRTP_AEAD_AES_128_GCM;
						} else if(!strcmp(profile, "AEAD_AES_256_GCM")) {
							srtp_profile = JANUS_SRTP_AEAD_AES_256_GCM;
#endif
						} else {
							JANUS_LOG(LOG_ERR, "Invalid element (unsupported SRTP profile)\n");
							error_code = JANUS_SIP_ERROR_INVALID_ELEMENT;
							g_snprintf(error_cause, 512, "Invalid element (unsupported SRTP profile)");
							goto error;
						}
					}
				}
			}
			json_t *aar = json_object_get(root, "autoaccept_reinvites");
			session->media.autoaccept_reinvites = aar ? json_is_true(aar) : TRUE;
			/* Parse address */
			const char *uri_text = json_string_value(uri);
			janus_sip_uri_t target_uri;
			if(janus_sip_parse_uri(&target_uri, uri_text) < 0) {
				JANUS_LOG(LOG_ERR, "Invalid user address %s\n", uri_text);
				error_code = JANUS_SIP_ERROR_INVALID_ADDRESS;
				g_snprintf(error_cause, 512, "Invalid user address %s\n", uri_text);
				goto error;
			}
			/* Any SDP to handle? if not, something's wrong */
			const char *msg_sdp_type = json_string_value(json_object_get(msg->jsep, "type"));
			const char *msg_sdp = json_string_value(json_object_get(msg->jsep, "sdp"));
			if(!msg_sdp) {
				JANUS_LOG(LOG_ERR, "Missing SDP\n");
				error_code = JANUS_SIP_ERROR_MISSING_SDP;
				g_snprintf(error_cause, 512, "Missing SDP");
				goto error;
			}
			if(strstr(msg_sdp, "m=application")) {
				JANUS_LOG(LOG_ERR, "The SIP plugin does not support DataChannels\n");
				error_code = JANUS_SIP_ERROR_MISSING_SDP;
				g_snprintf(error_cause, 512, "The SIP plugin does not support DataChannels");
				goto error;
			}
			JANUS_LOG(LOG_VERB, "%s is calling %s\n", session->account.username, uri_text);
			JANUS_LOG(LOG_VERB, "This is involving a negotiation (%s) as well:\n%s\n", msg_sdp_type, msg_sdp);
			/* Clean up SRTP stuff from before first, in case it's still needed */
			janus_sip_srtp_cleanup(session);
			session->media.require_srtp = require_srtp;
			session->media.has_srtp_local_audio = offer_srtp;
			session->media.has_srtp_local_video = offer_srtp;
			session->media.srtp_profile = srtp_profile;
			if(offer_srtp) {
				JANUS_LOG(LOG_VERB, "Going to negotiate SDES-SRTP (%s)...\n", require_srtp ? "mandatory" : "optional");
			}
			/* Parse the SDP we got, manipulate some things, and generate a new one */
			char sdperror[100];
			janus_sdp *parsed_sdp = janus_sdp_parse(msg_sdp, sdperror, sizeof(sdperror));
			if(!parsed_sdp) {
				JANUS_LOG(LOG_ERR, "Error parsing SDP: %s\n", sdperror);
				error_code = JANUS_SIP_ERROR_MISSING_SDP;
				g_snprintf(error_cause, 512, "Error parsing SDP: %s", sdperror);
				goto error;
			}
			/* Allocate RTP ports and merge them with the anonymized SDP */
			if(strstr(msg_sdp, "m=audio") && !strstr(msg_sdp, "m=audio 0")) {
				JANUS_LOG(LOG_VERB, "Going to negotiate audio...\n");
				session->media.has_audio = TRUE;	/* FIXME Maybe we need a better way to signal this */
			}
			if(strstr(msg_sdp, "m=video") && !strstr(msg_sdp, "m=video 0")) {
				JANUS_LOG(LOG_VERB, "Going to negotiate video...\n");
				session->media.has_video = TRUE;	/* FIXME Maybe we need a better way to signal this */
			}
			if(janus_sip_allocate_local_ports(session) < 0) {
				JANUS_LOG(LOG_ERR, "Could not allocate RTP/RTCP ports\n");
				janus_sdp_destroy(parsed_sdp);
				error_code = JANUS_SIP_ERROR_IO_ERROR;
				g_snprintf(error_cause, 512, "Could not allocate RTP/RTCP ports");
				goto error;
			}
			char *sdp = janus_sip_sdp_manipulate(session, parsed_sdp, FALSE);
			if(sdp == NULL) {
				JANUS_LOG(LOG_ERR, "Error manipulating SDP\n");
				janus_sdp_destroy(parsed_sdp);
				error_code = JANUS_SIP_ERROR_IO_ERROR;
				g_snprintf(error_cause, 512, "Error manipulating SDP");
				goto error;
			}
			/* Take note of the SDP (may be useful for UPDATEs or re-INVITEs) */
			janus_sdp_destroy(session->sdp);
			session->sdp = parsed_sdp;
			JANUS_LOG(LOG_VERB, "Prepared SDP for INVITE:\n%s", sdp);
			/* Prepare the From header */
			char from_hdr[1024];
			/* Prepare the stack */
			if(session->stack->s_nh_i != NULL)
				nua_handle_destroy(session->stack->s_nh_i);
			if(!session->helper) {
				session->stack->s_nh_i = nua_handle(session->stack->s_nua, session, TAG_END());
				if(session->account.display_name) {
					g_snprintf(from_hdr, sizeof(from_hdr), "\"%s\" <%s>", session->account.display_name, session->account.identity);
				} else {
					g_snprintf(from_hdr, sizeof(from_hdr), "%s", session->account.identity);
				}
			} else {
				/* This is a helper, we need to use the master's SIP stack */
				if(session->master == NULL || session->master->stack == NULL) {
					g_free(sdp);
					session->sdp = NULL;
					janus_sdp_destroy(parsed_sdp);
					error_code = JANUS_SIP_ERROR_HELPER_ERROR;
					g_snprintf(error_cause, 512, "Invalid master SIP stack");
					goto error;
				}
				session->stack->s_nh_i = nua_handle(session->master->stack->s_nua, session, TAG_END());
				if(session->master->account.display_name) {
					g_snprintf(from_hdr, sizeof(from_hdr), "\"%s\" <%s>", session->master->account.display_name, session->master->account.identity);
				} else {
					g_snprintf(from_hdr, sizeof(from_hdr), "%s", session->master->account.identity);
				}
			}
			if(session->stack->s_nh_i == NULL) {
				JANUS_LOG(LOG_WARN, "NUA Handle for INVITE still null??\n");
				g_free(sdp);
				session->sdp = NULL;
				janus_sdp_destroy(parsed_sdp);
				error_code = JANUS_SIP_ERROR_LIBSOFIA_ERROR;
				g_snprintf(error_cause, 512, "Invalid NUA Handle");
				goto error;
			}
			g_atomic_int_set(&session->hangingup, 0);
			janus_sip_call_update_status(session, janus_sip_call_status_inviting);
			char *callid;
			json_t *request_callid = json_object_get(root, "call_id");
			/* Take call-id from request, if it exists */
			if(request_callid) {
				callid = g_strdup(json_string_value(request_callid));
			} else {
				/* If call-id does not exist in request, create a random one */
				callid = g_malloc0(24);
				janus_sip_random_string(24, callid);
			}
			/* Also notify event handlers */
			if(notify_events && gateway->events_is_enabled()) {
				json_t *info = json_object();
				json_object_set_new(info, "event", json_string("calling"));
				json_object_set_new(info, "callee", json_string(uri_text));
				json_object_set_new(info, "call-id", json_string(callid));
				json_object_set_new(info, "sdp", json_string(sdp));
				gateway->notify_event(&janus_sip_plugin, session->handle, info);
			}
			/* If we're here because of a REFER, tell the transferer the request was accepted */
			guint32 refer_id = json_integer_value(json_object_get(root, "refer_id"));
			char *referred_by = NULL;
			if(refer_id > 0) {
				JANUS_LOG(LOG_WARN, "Call is after a refer (%"SCNu32")\n", refer_id);
				janus_mutex_lock(&sessions_mutex);
				janus_sip_transfer *transfer = g_hash_table_lookup(transfers, GUINT_TO_POINTER(refer_id));
				janus_mutex_unlock(&sessions_mutex);
				if(transfer != NULL && transfer->nh_s != NULL) {
					/* Send a 202 */
					nua_respond(transfer->nh_s, 202, sip_status_phrase(202),
						NUTAG_WITH_SAVED(transfer->saved), TAG_END());
					JANUS_LOG(LOG_WARN, "[%p] 202\n", transfer->nh_s);
					session->refer_id = refer_id;
					referred_by = transfer->referred_by ? g_strdup(transfer->referred_by) : NULL;
				}
				/* Any custom headers we should include? (e.g., Replaces) */
				if(transfer->custom_headers != NULL) {
					g_strlcat(custom_headers, transfer->custom_headers, sizeof(custom_headers));
				}
			}
			/* If the user negotiated simulcasting, just stick with the base substream */
			json_t *msg_simulcast = json_object_get(msg->jsep, "simulcast");
			if(msg_simulcast) {
				JANUS_LOG(LOG_WARN, "Client negotiated simulcasting which we don't do here, falling back to base substream...\n");
				json_t *s = json_object_get(msg_simulcast, "ssrcs");
				if(s && json_array_size(s) > 0)
					session->media.simulcast_ssrc = json_integer_value(json_array_get(s, 0));
			}
			/* Check if there are new credentials to authenticate the INVITE */
			if(authuser) {
				JANUS_LOG(LOG_VERB, "Updating credentials (authuser) for authenticating the INVITE\n");
				if(!session->helper) {
					g_free(session->account.authuser);
					session->account.authuser = g_strdup(json_string_value(authuser));
				} else if(session->master != NULL) {
					g_free(session->master->account.authuser);
					session->master->account.authuser = g_strdup(json_string_value(authuser));
				}
			}
			if(secret) {
				JANUS_LOG(LOG_VERB, "Updating credentials (secret) for authenticating the INVITE\n");
				if(!session->helper) {
					g_free(session->account.secret);
					session->account.secret = g_strdup(json_string_value(secret));
					session->account.secret_type = janus_sip_secret_type_plaintext;
				} else if(session->master != NULL) {
					g_free(session->master->account.secret);
					session->master->account.secret = g_strdup(json_string_value(secret));
					session->master->account.secret_type = janus_sip_secret_type_plaintext;
				}
			} else if(ha1_secret) {
				JANUS_LOG(LOG_VERB, "Updating credentials (ha1_secret) for authenticating the INVITE\n");
				if(!session->helper) {
					g_free(session->account.secret);
					session->account.secret = g_strdup(json_string_value(ha1_secret));
					session->account.secret_type = janus_sip_secret_type_hashed;
				} else if(session->master != NULL) {
					g_free(session->master->account.secret);
					session->master->account.secret = g_strdup(json_string_value(ha1_secret));
					session->master->account.secret_type = janus_sip_secret_type_hashed;
				}
			}
			/* Send INVITE */
			g_free(session->callee);
			session->callee = g_strdup(uri_text);
			g_free(session->callid);
			session->callid = callid;
			janus_mutex_lock(&sessions_mutex);
			g_hash_table_insert(callids, session->callid, session);
			janus_mutex_unlock(&sessions_mutex);
			g_atomic_int_set(&session->establishing, 1);
			nua_invite(session->stack->s_nh_i,
				SIPTAG_FROM_STR(from_hdr),
				SIPTAG_TO_STR(uri_text),
				SIPTAG_CALL_ID_STR(callid),
				SOATAG_USER_SDP_STR(sdp),
				NUTAG_PROXY(session->helper && session->master ?
					session->master->account.outbound_proxy : session->account.outbound_proxy),
				TAG_IF(referred_by != NULL, SIPTAG_REFERRED_BY_STR(referred_by)),
				TAG_IF(strlen(custom_headers) > 0, SIPTAG_HEADER_STR(custom_headers)),
				NUTAG_AUTOANSWER(0),
				NUTAG_AUTOACK(FALSE),
				TAG_END());
			g_free(sdp);
			g_free(session->transaction);
			g_free(referred_by);
			session->transaction = msg->transaction ? g_strdup(msg->transaction) : NULL;
			/* Send an ack back */
			result = json_object();
			json_object_set_new(result, "event", json_string("calling"));
		} else if(!strcasecmp(request_text, "accept")) {
			if(session->status != janus_sip_call_status_invited) {
				JANUS_LOG(LOG_ERR, "Wrong state (not invited? status=%s)\n", janus_sip_call_status_string(session->status));
				error_code = JANUS_SIP_ERROR_WRONG_STATE;
				g_snprintf(error_cause, 512, "Wrong state (not invited? status=%s)", janus_sip_call_status_string(session->status));
				goto error;
			}
			if(session->callee == NULL) {
				JANUS_LOG(LOG_ERR, "Wrong state (no caller?)\n");
				error_code = JANUS_SIP_ERROR_WRONG_STATE;
				g_snprintf(error_cause, 512, "Wrong state (no caller?)");
				goto error;
			}
			JANUS_VALIDATE_JSON_OBJECT(root, accept_parameters,
				error_code, error_cause, TRUE,
				JANUS_SIP_ERROR_MISSING_ELEMENT, JANUS_SIP_ERROR_INVALID_ELEMENT);
			if(error_code != 0)
				goto error;
			json_t *srtp = json_object_get(root, "srtp");
			gboolean answer_srtp = FALSE;
			if(srtp) {
				const char *srtp_text = json_string_value(srtp);
				if(!strcasecmp(srtp_text, "sdes_optional")) {
					/* Negotiate SDES, but make it optional */
					answer_srtp = TRUE;
				} else if(!strcasecmp(srtp_text, "sdes_mandatory")) {
					/* Negotiate SDES, and require it */
					answer_srtp = TRUE;
					session->media.require_srtp = TRUE;
				} else {
					JANUS_LOG(LOG_ERR, "Invalid element (srtp can only be sdes_optional or sdes_mandatory)\n");
					error_code = JANUS_SIP_ERROR_INVALID_ELEMENT;
					g_snprintf(error_cause, 512, "Invalid element (srtp can only be sdes_optional or sdes_mandatory)");
					goto error;
				}
			}
			gboolean has_srtp = TRUE;
			if(session->media.has_audio)
				has_srtp = (has_srtp && session->media.has_srtp_remote_audio);
			if(session->media.has_video)
				has_srtp = (has_srtp && session->media.has_srtp_remote_video);
			if(session->media.require_srtp && !has_srtp) {
				JANUS_LOG(LOG_ERR, "Can't accept the call: SDES-SRTP required, but caller didn't offer it\n");
				error_code = JANUS_SIP_ERROR_TOO_STRICT;
				g_snprintf(error_cause, 512, "Can't accept the call: SDES-SRTP required, but caller didn't offer it");
				goto error;
			}
			answer_srtp = answer_srtp || session->media.has_srtp_remote_audio || session->media.has_srtp_remote_video;
			json_t *aar = json_object_get(root, "autoaccept_reinvites");
			session->media.autoaccept_reinvites = aar ? json_is_true(aar) : TRUE;
			/* Any SDP to handle? if not, something's wrong */
			const char *msg_sdp_type = json_string_value(json_object_get(msg->jsep, "type"));
			const char *msg_sdp = json_string_value(json_object_get(msg->jsep, "sdp"));
			if(!msg_sdp) {
				JANUS_LOG(LOG_ERR, "Missing SDP\n");
				error_code = JANUS_SIP_ERROR_MISSING_SDP;
				g_snprintf(error_cause, 512, "Missing SDP");
				goto error;
			}
			/* Accept a call from another peer */
			JANUS_LOG(LOG_VERB, "We're accepting the call from %s\n", session->callee);
			gboolean answer = !strcasecmp(msg_sdp_type, "answer");
			if(!answer) {
				JANUS_LOG(LOG_VERB, "This is a response to an offerless INVITE\n");
			}
			JANUS_LOG(LOG_VERB, "This is involving a negotiation (%s) as well:\n%s\n", msg_sdp_type, msg_sdp);
			session->media.has_srtp_local_audio = answer_srtp && session->media.has_srtp_remote_audio;
			session->media.has_srtp_local_video = answer_srtp && session->media.has_srtp_remote_video;
			if(answer_srtp) {
				JANUS_LOG(LOG_VERB, "Going to negotiate SDES-SRTP (%s)...\n", session->media.require_srtp ? "mandatory" : "optional");
			}
			/* Parse the SDP we got, manipulate some things, and generate a new one */
			char sdperror[100];
			janus_sdp *parsed_sdp = janus_sdp_parse(msg_sdp, sdperror, sizeof(sdperror));
			if(!parsed_sdp) {
				JANUS_LOG(LOG_ERR, "Error parsing SDP: %s\n", sdperror);
				error_code = JANUS_SIP_ERROR_MISSING_SDP;
				g_snprintf(error_cause, 512, "Error parsing SDP: %s", sdperror);
				goto error;
			}
			/* Allocate RTP ports and merge them with the anonymized SDP */
			if(strstr(msg_sdp, "m=audio") && !strstr(msg_sdp, "m=audio 0")) {
				JANUS_LOG(LOG_VERB, "Going to negotiate audio...\n");
				session->media.has_audio = TRUE;	/* FIXME Maybe we need a better way to signal this */
			}
			if(strstr(msg_sdp, "m=video") && !strstr(msg_sdp, "m=video 0")) {
				JANUS_LOG(LOG_VERB, "Going to negotiate video...\n");
				session->media.has_video = TRUE;	/* FIXME Maybe we need a better way to signal this */
			}
			if(janus_sip_allocate_local_ports(session) < 0) {
				JANUS_LOG(LOG_ERR, "Could not allocate RTP/RTCP ports\n");
				janus_sdp_destroy(parsed_sdp);
				error_code = JANUS_SIP_ERROR_IO_ERROR;
				g_snprintf(error_cause, 512, "Could not allocate RTP/RTCP ports");
				goto error;
			}
			char *sdp = janus_sip_sdp_manipulate(session, parsed_sdp, TRUE);
			if(sdp == NULL) {
				JANUS_LOG(LOG_ERR, "Could not allocate RTP/RTCP ports\n");
				janus_sdp_destroy(parsed_sdp);
				error_code = JANUS_SIP_ERROR_IO_ERROR;
				g_snprintf(error_cause, 512, "Could not allocate RTP/RTCP ports");
				goto error;
			}
			if(session->media.audio_pt > -1) {
				session->media.audio_pt_name = janus_get_codec_from_pt(sdp, session->media.audio_pt);
				JANUS_LOG(LOG_VERB, "Detected audio codec: %d (%s)\n", session->media.audio_pt, session->media.audio_pt_name);
			}
			if(session->media.video_pt > -1) {
				session->media.video_pt_name = janus_get_codec_from_pt(sdp, session->media.video_pt);
				JANUS_LOG(LOG_VERB, "Detected video codec: %d (%s)\n", session->media.video_pt, session->media.video_pt_name);
			}
			/* Take note of the SDP (may be useful for UPDATEs or re-INVITEs) */
			janus_sdp_destroy(session->sdp);
			session->sdp = parsed_sdp;
			JANUS_LOG(LOG_VERB, "Prepared SDP for 200 OK:\n%s", sdp);
			/* If the user negotiated simulcasting, just stick with the base substream */
			json_t *msg_simulcast = json_object_get(msg->jsep, "simulcast");
			if(msg_simulcast) {
				JANUS_LOG(LOG_WARN, "Client negotiated simulcasting which we don't do here, falling back to base substream...\n");
				json_t *s = json_object_get(msg_simulcast, "ssrcs");
				if(s && json_array_size(s) > 0)
					session->media.simulcast_ssrc = json_integer_value(json_array_get(s, 0));
			}
			/* Also notify event handlers */
			if(notify_events && gateway->events_is_enabled()) {
				json_t *info = json_object();
				json_object_set_new(info, "event", json_string(answer ? "accepted" : "accepting"));
				if(session->callid)
					json_object_set_new(info, "call-id", json_string(session->callid));
				gateway->notify_event(&janus_sip_plugin, session->handle, info);
			}
			/* Check if the OK needs to be enriched with custom headers */
			char custom_headers[2048];
			janus_sip_parse_custom_headers(root, (char *)&custom_headers, sizeof(custom_headers));
			/* Send 200 OK */
			if(!answer) {
				if(session->transaction)
					g_free(session->transaction);
				session->transaction = msg->transaction ? g_strdup(msg->transaction) : NULL;
			}
			g_atomic_int_set(&session->hangingup, 0);
			janus_sip_call_update_status(session, janus_sip_call_status_incall);
			if(session->stack->s_nh_i == NULL) {
				JANUS_LOG(LOG_WARN, "NUA Handle for 200 OK still null??\n");
			}
			nua_respond(session->stack->s_nh_i,
				200, sip_status_phrase(200),
				SOATAG_USER_SDP_STR(sdp),
				SOATAG_RTP_SELECT(SOA_RTP_SELECT_COMMON),
				NUTAG_AUTOANSWER(0),
				TAG_IF(strlen(custom_headers) > 0, SIPTAG_HEADER_STR(custom_headers)),
				TAG_END());
			g_free(sdp);
			/* Send an ack back */
			result = json_object();
			json_object_set_new(result, "event", json_string(answer ? "accepted" : "accepting"));
			if(answer) {
				/* Start the media */
				session->media.ready = TRUE;	/* FIXME Maybe we need a better way to signal this */
				GError *error = NULL;
				char tname[16];
				g_snprintf(tname, sizeof(tname), "siprtp %s", session->account.username);
				janus_refcount_increase(&session->ref);
				session->relayer_thread = g_thread_try_new(tname, janus_sip_relay_thread, session, &error);
				if(error != NULL) {
					session->relayer_thread = NULL;
					session->media.ready = FALSE;
					janus_refcount_decrease(&session->ref);
					JANUS_LOG(LOG_ERR, "Got error %d (%s) trying to launch the RTP/RTCP thread...\n", error->code, error->message ? error->message : "??");
				}
			}
		} else if(!strcasecmp(request_text, "update")) {
			/* Update an existing call */
			if(!(session->status == janus_sip_call_status_incall_reinvited || session->status == janus_sip_call_status_incall)) {
				JANUS_LOG(LOG_ERR, "Wrong state (not in a call? status=%s)\n", janus_sip_call_status_string(session->status));
				g_snprintf(error_cause, 512, "Wrong state (not in a call?)");
				goto error;
			}
			if(session->callee == NULL) {
				JANUS_LOG(LOG_ERR, "Wrong state (no callee?)\n");
				error_code = JANUS_SIP_ERROR_WRONG_STATE;
				g_snprintf(error_cause, 512, "Wrong state (no callee?)");
				goto error;
			}
			if(session->sdp == NULL) {
				JANUS_LOG(LOG_ERR, "Wrong state (no local SDP?)\n");
				error_code = JANUS_SIP_ERROR_WRONG_STATE;
				g_snprintf(error_cause, 512, "Wrong state (no local SDP?)");
				goto error;
			}
			/* Any SDP to handle? if not, something's wrong */
			const char *msg_sdp = json_string_value(json_object_get(msg->jsep, "sdp"));
			if(!msg_sdp) {
				JANUS_LOG(LOG_ERR, "Missing SDP update\n");
				error_code = JANUS_SIP_ERROR_MISSING_SDP;
				g_snprintf(error_cause, 512, "Missing SDP update");
				goto error;
			}
			if(!json_is_true(json_object_get(msg->jsep, "update"))) {
				JANUS_LOG(LOG_ERR, "Missing SDP update\n");
				error_code = JANUS_SIP_ERROR_MISSING_SDP;
				g_snprintf(error_cause, 512, "Missing SDP update");
				goto error;
			}
			const char *msg_sdp_type = json_string_value(json_object_get(msg->jsep, "type"));
			gboolean offer = !strcasecmp(msg_sdp_type, "offer");
			if(!offer && session->status == janus_sip_call_status_incall) {
				JANUS_LOG(LOG_ERR, "[SIP-%s] SDP type %s is incompatible with session status %s\n", session->account.username, msg_sdp_type, janus_sip_call_status_string(session->status));
				error_code = JANUS_SIP_ERROR_MISSING_SDP;
				g_snprintf(error_cause, 512, "[SIP-%s] SDP type %s is incompatible with session status %s\n", session->account.username, msg_sdp_type, janus_sip_call_status_string(session->status));
				goto error;
			}
			/* Parse the SDP we got, manipulate some things, and generate a new one */
			char sdperror[100];
			janus_sdp *parsed_sdp = janus_sdp_parse(msg_sdp, sdperror, sizeof(sdperror));
			if(!parsed_sdp) {
				JANUS_LOG(LOG_ERR, "Error parsing SDP: %s\n", sdperror);
				error_code = JANUS_SIP_ERROR_MISSING_SDP;
				g_snprintf(error_cause, 512, "Error parsing SDP: %s", sdperror);
				goto error;
			}

			if(session->status == janus_sip_call_status_incall_reinvited && offer) {
				/* We have re-INVITE in progress */
				JANUS_LOG(LOG_VERB, "[SIP-%s] We have incoming offereless re-INVITE in progress\n", session->account.username);
			}

			if(offer)
				session->sdp->o_version++;
			char *sdp = janus_sip_sdp_manipulate(session, parsed_sdp, !offer);
			if(sdp == NULL) {
				JANUS_LOG(LOG_ERR, "Error manipulating SDP\n");
				janus_sdp_destroy(parsed_sdp);
				error_code = JANUS_SIP_ERROR_IO_ERROR;
				g_snprintf(error_cause, 512, "Error manipulating SDP");
				goto error;
			}
			/* Take note of the new SDP */
			janus_sdp_destroy(session->sdp);
			session->sdp = parsed_sdp;
			session->media.update = offer;
			JANUS_LOG(LOG_VERB, "Prepared SDP for update:\n%s", sdp);
			if(session->status == janus_sip_call_status_incall) {
				/* We're sending a re-INVITE ourselves */
				nua_invite(session->stack->s_nh_i,
					SOATAG_USER_SDP_STR(sdp),
					TAG_END());
			} else {
				/* We're answering to a re-INVITE we received */
				nua_respond(session->stack->s_nh_i,
					200, sip_status_phrase(200),
					SOATAG_USER_SDP_STR(sdp),
					SOATAG_RTP_SELECT(SOA_RTP_SELECT_COMMON),
					NUTAG_AUTOANSWER(0),
					TAG_END());
			}
			g_free(sdp);
			/* Send an ack back */
			result = json_object();
			json_object_set_new(result, "event", json_string(offer ? "updating" : "updated"));
		} else if(!strcasecmp(request_text, "decline")) {
			JANUS_VALIDATE_JSON_OBJECT(root, decline_parameters,
				error_code, error_cause, TRUE,
				JANUS_SIP_ERROR_MISSING_ELEMENT, JANUS_SIP_ERROR_INVALID_ELEMENT);
			if(error_code != 0)
				goto error;
			/* Wheck if we're declining a call transfer, rather than an incoming call */
			guint32 refer_id = json_integer_value(json_object_get(root, "refer_id"));
			if(refer_id > 0) {
				janus_mutex_lock(&sessions_mutex);
				janus_sip_transfer *transfer = g_hash_table_lookup(transfers, GUINT_TO_POINTER(refer_id));
				janus_mutex_unlock(&sessions_mutex);
				if(transfer != NULL && transfer->nh_s != NULL) {
					/* Send an error response */
					int response_code = 486;
					json_t *code_json = json_object_get(root, "code");
					if(code_json)
						response_code = json_integer_value(code_json);
					if(response_code <= 399) {
						JANUS_LOG(LOG_WARN, "Invalid SIP response code specified, using 486 to decline transfer\n");
						response_code = 486;
					}
					nua_respond(transfer->nh_s, response_code, sip_status_phrase(response_code),
						NUTAG_WITH_SAVED(transfer->saved), TAG_END());
					/* Also notify event handlers */
					if(notify_events && gateway->events_is_enabled()) {
						json_t *info = json_object();
						json_object_set_new(info, "event", json_string("declined"));
						json_object_set_new(info, "refer_id", json_integer(refer_id));
						json_object_set_new(info, "code", json_integer(response_code));
						gateway->notify_event(&janus_sip_plugin, session->handle, info);
					}
					/* Notify the operation */
					result = json_object();
					json_object_set_new(result, "event", json_string("declining"));
					json_object_set_new(result, "refer_id", json_integer(refer_id));
					json_object_set_new(result, "code", json_integer(response_code));
					goto done;
				} else {
					JANUS_LOG(LOG_ERR, "Wrong state (no transfer?)\n");
					error_code = JANUS_SIP_ERROR_WRONG_STATE;
					g_snprintf(error_cause, 512, "Wrong state (no transfer?)");
					goto error;
				}
			}
			/* Reject an incoming call */
			if(session->status != janus_sip_call_status_invited) {
				JANUS_LOG(LOG_ERR, "Wrong state (not invited? status=%s)\n", janus_sip_call_status_string(session->status));
				/* Ignore */
				janus_sip_message_free(msg);
				continue;
				//~ g_snprintf(error_cause, 512, "Wrong state (not in a call?)");
				//~ goto error;
			}
			if(session->callee == NULL) {
				JANUS_LOG(LOG_ERR, "Wrong state (no callee?)\n");
				error_code = JANUS_SIP_ERROR_WRONG_STATE;
				g_snprintf(error_cause, 512, "Wrong state (no callee?)");
				goto error;
			}
			session->media.earlymedia = FALSE;
			session->media.update = FALSE;
			session->media.autoaccept_reinvites = TRUE;
			session->media.ready = FALSE;
			session->media.on_hold = FALSE;
			janus_sip_call_update_status(session, janus_sip_call_status_closing);
			if(session->stack->s_nh_i == NULL) {
				JANUS_LOG(LOG_WARN, "NUA Handle for 200 OK still null??\n");
			}
			int response_code = 486;
			json_t *code_json = json_object_get(root, "code");
			if(code_json)
				response_code = json_integer_value(code_json);
			if(response_code <= 399) {
				JANUS_LOG(LOG_WARN, "Invalid SIP response code specified, using 486 to decline call\n");
				response_code = 486;
			}
			nua_respond(session->stack->s_nh_i, response_code, sip_status_phrase(response_code), TAG_END());
			/* Also notify event handlers */
			if(notify_events && gateway->events_is_enabled()) {
				json_t *info = json_object();
				json_object_set_new(info, "event", json_string("declined"));
				json_object_set_new(info, "callee", json_string(session->callee));
				if(session->callid)
					json_object_set_new(info, "call-id", json_string(session->callid));
				json_object_set_new(info, "code", json_integer(response_code));
				gateway->notify_event(&janus_sip_plugin, session->handle, info);
			}
			g_free(session->callee);
			session->callee = NULL;
			/* Notify the operation */
			result = json_object();
			json_object_set_new(result, "event", json_string("declining"));
			json_object_set_new(result, "code", json_integer(response_code));
		} else if(!strcasecmp(request_text, "transfer")) {
			/* Transfer an existing call */
			JANUS_VALIDATE_JSON_OBJECT(root, transfer_parameters,
				error_code, error_cause, TRUE,
				JANUS_SIP_ERROR_MISSING_ELEMENT, JANUS_SIP_ERROR_INVALID_ELEMENT);
			if(error_code != 0)
				goto error;
			if(!janus_sip_call_is_established(session)) {
				JANUS_LOG(LOG_ERR, "Wrong state (not in a call? status=%s)\n", janus_sip_call_status_string(session->status));
				g_snprintf(error_cause, 512, "Wrong state (not in a call?)");
				goto error;
			}
			if(session->callee == NULL) {
				JANUS_LOG(LOG_ERR, "Wrong state (no callee?)\n");
				error_code = JANUS_SIP_ERROR_WRONG_STATE;
				g_snprintf(error_cause, 512, "Wrong state (no callee?)");
				goto error;
			}
			if(session->sdp == NULL) {
				JANUS_LOG(LOG_ERR, "Wrong state (no local SDP?)\n");
				error_code = JANUS_SIP_ERROR_WRONG_STATE;
				g_snprintf(error_cause, 512, "Wrong state (no local SDP?)");
				goto error;
			}
			/* Transfer to the following URI */
			json_t *uri = json_object_get(root, "uri");
			const char *uri_text = json_string_value(uri);
			janus_sip_uri_t target_uri;
			if(janus_sip_parse_uri(&target_uri, uri_text) < 0) {
				JANUS_LOG(LOG_ERR, "Invalid user address %s\n", uri_text);
				error_code = JANUS_SIP_ERROR_INVALID_ADDRESS;
				g_snprintf(error_cause, 512, "Invalid user address %s\n", uri_text);
				goto error;
			}
			/* Is this a blind (unattended) or warm (attended) transfer? (default=blind) */
			const char *callid = json_string_value(json_object_get(root, "replace"));
			sip_refer_to_t *refer_to = NULL;
			if(callid != NULL) {
				/* This is an attended transfer, make sure this call exists */
				janus_mutex_lock(&sessions_mutex);
				janus_sip_session *replaced = g_hash_table_lookup(callids, callid);
				janus_mutex_unlock(&sessions_mutex);
				if(replaced == NULL || replaced->stack == NULL || replaced->stack->s_nh_i == NULL) {
					JANUS_LOG(LOG_ERR, "No such call-ID %s\n", callid);
					error_code = JANUS_SIP_ERROR_NO_SUCH_CALLID;
					g_snprintf(error_cause, 512, "No such call-ID %s", callid);
					goto error;
				}
				/* Craft the Replaces header field */
				sip_replaces_t *r = nua_handle_make_replaces(replaced->stack->s_nh_i, session->stack->s_home, 0);
				char *replaces = sip_headers_as_url_query(session->stack->s_home, SIPTAG_REPLACES(r), TAG_END());
				refer_to = sip_refer_to_format(session->stack->s_home, "<%s?%s>", uri_text, replaces);
				JANUS_LOG(LOG_WARN, "Attended transfer: <%s?%s>\n", uri_text, replaces);
				su_free(session->stack->s_home, r);
				su_free(session->stack->s_home, replaces);
			}
			if(refer_to == NULL)
				refer_to = sip_refer_to_format(session->stack->s_home, "<%s>", uri_text);
			/* Send the REFER */
			nua_refer(session->stack->s_nh_i,
				SIPTAG_REFER_TO(refer_to),
				TAG_END());

			/* Notify the operation */
			result = json_object();
			json_object_set_new(result, "event", json_string("transferring"));
		} else if(!strcasecmp(request_text, "hold") || !strcasecmp(request_text, "unhold")) {
			/* We either need to put the call on-hold, or resume it */
			if(session->status != janus_sip_call_status_incall) {
				JANUS_LOG(LOG_ERR, "Wrong state (not in a call? status=%s)\n", janus_sip_call_status_string(session->status));
				/* Ignore */
				janus_sip_message_free(msg);
				continue;
				//~ g_snprintf(error_cause, 512, "Wrong state (not in a call?)");
				//~ goto error;
			}
			if(session->callee == NULL) {
				JANUS_LOG(LOG_ERR, "Wrong state (no callee?)\n");
				error_code = JANUS_SIP_ERROR_WRONG_STATE;
				g_snprintf(error_cause, 512, "Wrong state (no callee?)");
				goto error;
			}
			if(session->sdp == NULL) {
				JANUS_LOG(LOG_ERR, "Wrong state (no SDP?)\n");
				error_code = JANUS_SIP_ERROR_WRONG_STATE;
				g_snprintf(error_cause, 512, "Wrong state (no SDP?)");
				goto error;
			}
			gboolean hold = !strcasecmp(request_text, "hold");
			if(hold != session->media.on_hold) {
				/* To put the call on-hold, we need to set the direction to recvonly:
				 * resuming it means resuming the direction we had before */
				session->media.on_hold = hold;
				janus_sdp_mline *m = janus_sdp_mline_find(session->sdp, JANUS_SDP_AUDIO);
				if(m) {
					if(hold) {
						/* Take note of the original media direction */
						session->media.pre_hold_audio_dir = m->direction;
						/* Update the media direction */
						switch(m->direction) {
							case JANUS_SDP_DEFAULT:
							case JANUS_SDP_SENDRECV:
								m->direction = JANUS_SDP_SENDONLY;
								break;
							default:
								m->direction = JANUS_SDP_INACTIVE;
								break;
						}
					} else {
						m->direction = session->media.pre_hold_audio_dir;
					}
				}
				m = janus_sdp_mline_find(session->sdp, JANUS_SDP_VIDEO);
				if(m) {
					if(hold) {
						/* Take note of the original media direction */
						session->media.pre_hold_video_dir = m->direction;
						/* Update the media direction */
						switch(m->direction) {
							case JANUS_SDP_DEFAULT:
							case JANUS_SDP_SENDRECV:
								m->direction = JANUS_SDP_SENDONLY;
								break;
							default:
								m->direction = JANUS_SDP_INACTIVE;
								break;
						}
					} else {
						m->direction = session->media.pre_hold_video_dir;
					}
				}
				/* Send the re-INVITE */
				char *sdp = janus_sdp_write(session->sdp);
				nua_invite(session->stack->s_nh_i,
					SOATAG_USER_SDP_STR(sdp),
					TAG_END());
				g_free(sdp);
			}
			/* Send an ack back */
			result = json_object();
			json_object_set_new(result, "event", json_string(hold ? "holding" : "resuming"));
		} else if(!strcasecmp(request_text, "hangup")) {
			/* Hangup an ongoing call */
			if(!janus_sip_call_is_established(session) && session->status != janus_sip_call_status_inviting) {
				JANUS_LOG(LOG_ERR, "Wrong state (not established/inviting? status=%s)\n",
					janus_sip_call_status_string(session->status));
				/* Ignore */
				janus_sip_message_free(msg);
				continue;
			}
			if(session->callee == NULL) {
				JANUS_LOG(LOG_ERR, "Wrong state (no callee?)\n");
				error_code = JANUS_SIP_ERROR_WRONG_STATE;
				g_snprintf(error_cause, 512, "Wrong state (no callee?)");
				goto error;
			}
			session->media.earlymedia = FALSE;
			session->media.update = FALSE;
			session->media.autoaccept_reinvites = TRUE;
			session->media.ready = FALSE;
			session->media.on_hold = FALSE;
			janus_sip_call_update_status(session, janus_sip_call_status_closing);
			char custom_headers[2048];
			janus_sip_parse_custom_headers(root, (char *)&custom_headers, sizeof(custom_headers));
			nua_bye(session->stack->s_nh_i,
			    TAG_IF(strlen(custom_headers) > 0, SIPTAG_HEADER_STR(custom_headers)),
			    TAG_END());
			g_free(session->callee);
			session->callee = NULL;
			/* Notify the operation */
			result = json_object();
			json_object_set_new(result, "event", json_string("hangingup"));
		} else if(!strcasecmp(request_text, "recording")) {
			/* Start or stop recording */
			if(!(session->status == janus_sip_call_status_inviting || /* Presume it makes sense to start recording with early media? */
					janus_sip_call_is_established(session))) {
				JANUS_LOG(LOG_ERR, "Wrong state (not in a call? status=%s)\n", janus_sip_call_status_string(session->status));
				g_snprintf(error_cause, 512, "Wrong state (not in a call?)");
				goto error;
			}
			if(session->callee == NULL) {
				JANUS_LOG(LOG_ERR, "Wrong state (no callee?)\n");
				error_code = JANUS_SIP_ERROR_WRONG_STATE;
				g_snprintf(error_cause, 512, "Wrong state (no callee?)");
				goto error;
			}
			JANUS_VALIDATE_JSON_OBJECT(root, recording_parameters,
				error_code, error_cause, TRUE,
				JANUS_SIP_ERROR_MISSING_ELEMENT, JANUS_SIP_ERROR_INVALID_ELEMENT);
			if(error_code != 0)
				goto error;
			json_t *action = json_object_get(root, "action");
			const char *action_text = json_string_value(action);
			if(strcasecmp(action_text, "start") && strcasecmp(action_text, "stop")) {
				JANUS_LOG(LOG_ERR, "Invalid action (should be start|stop)\n");
				error_code = JANUS_SIP_ERROR_INVALID_ELEMENT;
				g_snprintf(error_cause, 512, "Invalid action (should be start|stop)");
				goto error;
			}
			gboolean record_audio = FALSE, record_video = FALSE,	/* No media is recorded by default */
				record_peer_audio = FALSE, record_peer_video = FALSE;
			json_t *audio = json_object_get(root, "audio");
			record_audio = audio ? json_is_true(audio) : FALSE;
			json_t *video = json_object_get(root, "video");
			record_video = video ? json_is_true(video) : FALSE;
			json_t *peer_audio = json_object_get(root, "peer_audio");
			record_peer_audio = peer_audio ? json_is_true(peer_audio) : FALSE;
			json_t *peer_video = json_object_get(root, "peer_video");
			record_peer_video = peer_video ? json_is_true(peer_video) : FALSE;
			if(!record_audio && !record_video && !record_peer_audio && !record_peer_video) {
				JANUS_LOG(LOG_ERR, "Invalid request (at least one of audio, video, peer_audio and peer_video should be true)\n");
				error_code = JANUS_SIP_ERROR_RECORDING_ERROR;
				g_snprintf(error_cause, 512, "Invalid request (at least one of audio, video, peer_audio and peer_video should be true)");
				goto error;
			}
			json_t *recfile = json_object_get(root, "filename");
			const char *recording_base = json_string_value(recfile);
			janus_mutex_lock(&session->rec_mutex);
			if(!strcasecmp(action_text, "start")) {
				/* Start recording something */
				char filename[255];
				gint64 now = janus_get_real_time();
				if(record_peer_audio || record_peer_video) {
					JANUS_LOG(LOG_INFO, "Starting recording of peer's %s (user %s, call %s)\n",
						(record_peer_audio && record_peer_video ? "audio and video" : (record_peer_audio ? "audio" : "video")),
						session->account.username, session->transaction);
					/* Start recording this peer's audio and/or video */
					if(record_peer_audio) {
						memset(filename, 0, 255);
						if(recording_base) {
							/* Use the filename and path we have been provided */
							g_snprintf(filename, 255, "%s-peer-audio", recording_base);
							/* FIXME This only works if offer/answer happened */
							session->arc_peer = janus_recorder_create(NULL, session->media.audio_pt_name, filename);
							if(session->arc_peer == NULL) {
								/* FIXME We should notify the fact the recorder could not be created */
								JANUS_LOG(LOG_ERR, "Couldn't open an audio recording file for this peer!\n");
							}
						} else {
							/* Build a filename */
							g_snprintf(filename, 255, "sip-%s-%s-%"SCNi64"-peer-audio",
								session->account.username ? session->account.username : "unknown",
								session->transaction ? session->transaction : "unknown",
								now);
							/* FIXME This only works if offer/answer happened */
							session->arc_peer = janus_recorder_create(NULL, session->media.audio_pt_name, filename);
							if(session->arc_peer == NULL) {
								/* FIXME We should notify the fact the recorder could not be created */
								JANUS_LOG(LOG_ERR, "Couldn't open an audio recording file for this peer!\n");
							}
						}
					}
					if(record_peer_video) {
						memset(filename, 0, 255);
						if(recording_base) {
							/* Use the filename and path we have been provided */
							g_snprintf(filename, 255, "%s-peer-video", recording_base);
							/* FIXME This only works if offer/answer happened */
							session->vrc_peer = janus_recorder_create(NULL, session->media.video_pt_name, filename);
							if(session->vrc_peer == NULL) {
								/* FIXME We should notify the fact the recorder could not be created */
								JANUS_LOG(LOG_ERR, "Couldn't open an video recording file for this peer!\n");
							}
						} else {
							/* Build a filename */
							g_snprintf(filename, 255, "sip-%s-%s-%"SCNi64"-peer-video",
								session->account.username ? session->account.username : "unknown",
								session->transaction ? session->transaction : "unknown",
								now);
							/* FIXME This only works if offer/answer happened */
							session->vrc_peer = janus_recorder_create(NULL, session->media.video_pt_name, filename);
							if(session->vrc_peer == NULL) {
								/* FIXME We should notify the fact the recorder could not be created */
								JANUS_LOG(LOG_ERR, "Couldn't open an video recording file for this peer!\n");
							}
						}
						/* TODO We should send a FIR/PLI to this peer... */
					}
				}
				if(record_audio || record_video) {
					/* Start recording the user's audio and/or video */
					JANUS_LOG(LOG_INFO, "Starting recording of user's %s (user %s, call %s)\n",
						(record_audio && record_video ? "audio and video" : (record_audio ? "audio" : "video")),
						session->account.username, session->transaction);
					if(record_audio) {
						memset(filename, 0, 255);
						if(recording_base) {
							/* Use the filename and path we have been provided */
							g_snprintf(filename, 255, "%s-user-audio", recording_base);
							/* FIXME This only works if offer/answer happened */
							session->arc = janus_recorder_create(NULL, session->media.audio_pt_name, filename);
							if(session->arc == NULL) {
								/* FIXME We should notify the fact the recorder could not be created */
								JANUS_LOG(LOG_ERR, "Couldn't open an audio recording file for this peer!\n");
							}
						} else {
							/* Build a filename */
							g_snprintf(filename, 255, "sip-%s-%s-%"SCNi64"-own-audio",
								session->account.username ? session->account.username : "unknown",
								session->transaction ? session->transaction : "unknown",
								now);
							/* FIXME This only works if offer/answer happened */
							session->arc = janus_recorder_create(NULL, session->media.audio_pt_name, filename);
							if(session->arc == NULL) {
								/* FIXME We should notify the fact the recorder could not be created */
								JANUS_LOG(LOG_ERR, "Couldn't open an audio recording file for this peer!\n");
							}
						}
					}
					if(record_video) {
						memset(filename, 0, 255);
						if(recording_base) {
							/* Use the filename and path we have been provided */
							g_snprintf(filename, 255, "%s-user-video", recording_base);
							/* FIXME This only works if offer/answer happened */
							session->vrc = janus_recorder_create(NULL, session->media.video_pt_name, filename);
							if(session->vrc == NULL) {
								/* FIXME We should notify the fact the recorder could not be created */
								JANUS_LOG(LOG_ERR, "Couldn't open an video recording file for this user!\n");
							}
						} else {
							/* Build a filename */
							g_snprintf(filename, 255, "sip-%s-%s-%"SCNi64"-own-video",
								session->account.username ? session->account.username : "unknown",
								session->transaction ? session->transaction : "unknown",
								now);
							/* FIXME This only works if offer/answer happened */
							session->vrc = janus_recorder_create(NULL, session->media.video_pt_name, filename);
							if(session->vrc == NULL) {
								/* FIXME We should notify the fact the recorder could not be created */
								JANUS_LOG(LOG_ERR, "Couldn't open an video recording file for this user!\n");
							}
						}
						/* Send a PLI */
						JANUS_LOG(LOG_VERB, "Recording video, sending a PLI to kickstart it\n");
						char buf[12];
						janus_rtcp_pli((char *)&buf, 12);
						gateway->relay_rtcp(session->handle, 1, buf, 12);
					}
				}
			} else {
				/* Stop recording something: notice that this never returns an error, even when we were not recording anything */
				janus_sip_recorder_close(session, record_audio, record_peer_audio, record_video, record_peer_video);
			}
			janus_mutex_unlock(&session->rec_mutex);
			/* Notify the result */
			result = json_object();
			json_object_set_new(result, "event", json_string("recordingupdated"));
		} else if(!strcasecmp(request_text, "info")) {
			/* Send a SIP INFO request: we'll need the payload type and content */
			if(!janus_sip_call_is_established(session)) {
				JANUS_LOG(LOG_ERR, "Wrong state (not established? status=%s)\n", janus_sip_call_status_string(session->status));
				g_snprintf(error_cause, 512, "Wrong state (not in a call?)");
				goto error;
			}
			if(session->callee == NULL) {
				JANUS_LOG(LOG_ERR, "Wrong state (no callee?)\n");
				error_code = JANUS_SIP_ERROR_WRONG_STATE;
				g_snprintf(error_cause, 512, "Wrong state (no callee?)");
				goto error;
			}
			JANUS_VALIDATE_JSON_OBJECT(root, info_parameters,
				error_code, error_cause, TRUE,
				JANUS_SIP_ERROR_MISSING_ELEMENT, JANUS_SIP_ERROR_INVALID_ELEMENT);
			if(error_code != 0)
				goto error;
			const char *info_type = json_string_value(json_object_get(root, "type"));
			const char *info_content = json_string_value(json_object_get(root, "content"));
			nua_info(session->stack->s_nh_i,
				SIPTAG_CONTENT_TYPE_STR(info_type),
				SIPTAG_PAYLOAD_STR(info_content),
				TAG_END());
			/* Notify the operation */
			result = json_object();
			json_object_set_new(result, "event", json_string("infosent"));
		} else if(!strcasecmp(request_text, "message")) {
			/* Send a SIP MESSAGE request: we'll only need the content */
			if(!(session->status == janus_sip_call_status_inviting ||
					janus_sip_call_is_established(session))) {
				JANUS_LOG(LOG_ERR, "Wrong state (not established? status=%s)\n", janus_sip_call_status_string(session->status));
				g_snprintf(error_cause, 512, "Wrong state (not in a call?)");
				goto error;
			}
			if(session->callee == NULL) {
				JANUS_LOG(LOG_ERR, "Wrong state (no callee?)\n");
				error_code = JANUS_SIP_ERROR_WRONG_STATE;
				g_snprintf(error_cause, 512, "Wrong state (no callee?)");
				goto error;
			}
			JANUS_VALIDATE_JSON_OBJECT(root, sipmessage_parameters,
				error_code, error_cause, TRUE,
				JANUS_SIP_ERROR_MISSING_ELEMENT, JANUS_SIP_ERROR_INVALID_ELEMENT);
			if(error_code != 0)
				goto error;
			const char *msg_content = json_string_value(json_object_get(root, "content"));
			nua_message(session->stack->s_nh_i,
				NUTAG_URL(session->callee),
				SIPTAG_CONTENT_TYPE_STR("text/plain"),
				SIPTAG_PAYLOAD_STR(msg_content),
				TAG_END());
			/* Notify the operation */
			result = json_object();
			json_object_set_new(result, "event", json_string("messagesent"));
		} else if(!strcasecmp(request_text, "dtmf_info")) {
			/* Send DMTF tones using SIP INFO
			 * (https://tools.ietf.org/html/draft-kaplan-dispatch-info-dtmf-package-00)
			 */
			if(!janus_sip_call_is_established(session)) {
				JANUS_LOG(LOG_ERR, "Wrong state (not established? status=%s)\n", janus_sip_call_status_string(session->status));
				g_snprintf(error_cause, 512, "Wrong state (not in a call?)");
				goto error;
			}
			if(session->callee == NULL) {
				JANUS_LOG(LOG_ERR, "Wrong state (no callee?)\n");
				error_code = JANUS_SIP_ERROR_WRONG_STATE;
				g_snprintf(error_cause, 512, "Wrong state (no callee?)");
				goto error;
			}
			JANUS_VALIDATE_JSON_OBJECT(root, dtmf_info_parameters,
				error_code, error_cause, TRUE,
				JANUS_SIP_ERROR_MISSING_ELEMENT, JANUS_SIP_ERROR_INVALID_ELEMENT);
			if(error_code != 0)
				goto error;
			json_t *digit = json_object_get(root, "digit");
			const char *digit_text = json_string_value(digit);
			if(strlen(digit_text) != 1) {
				JANUS_LOG(LOG_ERR, "Invalid element (digit should be one character))\n");
				error_code = JANUS_SIP_ERROR_INVALID_ELEMENT;
				g_snprintf(error_cause, 512, "Invalid element (digit should be one character)");
				goto error;
			}
			int duration_ms = 0;
			json_t *duration = json_object_get(root, "duration");
			duration_ms = duration ? json_integer_value(duration) : 0;
			if(duration_ms <= 0 || duration_ms > 5000) {
				duration_ms = 160; /* default value */
			}
			char payload[64];
			g_snprintf(payload, sizeof(payload), "Signal=%s\r\nDuration=%d", digit_text, duration_ms);
			nua_info(session->stack->s_nh_i,
				SIPTAG_CONTENT_TYPE_STR("application/dtmf-relay"),
				SIPTAG_PAYLOAD_STR(payload),
				TAG_END());
			/* Notify the result */
			result = json_object();
			json_object_set_new(result, "event", json_string("dtmfsent"));
		} else {
			JANUS_LOG(LOG_ERR, "Unknown request (%s)\n", request_text);
			error_code = JANUS_SIP_ERROR_INVALID_REQUEST;
			g_snprintf(error_cause, 512, "Unknown request (%s)", request_text);
			goto error;
		}

done:
		{
			/* Prepare JSON event */
			json_t *event = json_object();
			json_object_set_new(event, "sip", json_string("event"));
			if(result != NULL)
				json_object_set_new(event, "result", result);
			json_object_set_new(event, "call_id", json_string(session->callid));
			int ret = gateway->push_event(msg->handle, &janus_sip_plugin, msg->transaction, event, NULL);
			JANUS_LOG(LOG_VERB, "  >> Pushing event: %d (%s)\n", ret, janus_get_api_error(ret));
			json_decref(event);
			janus_sip_message_free(msg);
			continue;
		}

error:
		{
			/* Prepare JSON error event */
			json_t *event = json_object();
			json_object_set_new(event, "sip", json_string("event"));
			json_object_set_new(event, "error_code", json_integer(error_code));
			json_object_set_new(event, "error", json_string(error_cause));
			json_object_set_new(event, "call_id", json_string(session->callid));
			int ret = gateway->push_event(msg->handle, &janus_sip_plugin, msg->transaction, event, NULL);
			JANUS_LOG(LOG_VERB, "  >> Pushing event: %d (%s)\n", ret, janus_get_api_error(ret));
			json_decref(event);
			janus_sip_message_free(msg);
		}
	}
	JANUS_LOG(LOG_VERB, "Leaving SIP handler thread\n");
	return NULL;
}


/* Sofia callbacks */
void janus_sip_sofia_callback(nua_event_t event, int status, char const *phrase, nua_t *nua, nua_magic_t *magic, nua_handle_t *nh, nua_hmagic_t *hmagic, sip_t const *sip, tagi_t tags[])
{
	janus_sip_session *session = (janus_sip_session *)(hmagic ? hmagic : magic);
	ssip_t *ssip = session->stack;

	/* Notify event handlers about the content of the whole incoming SIP message, if any */
	if(notify_events && gateway->events_is_enabled() && ssip) {
		/* Print the incoming message */
		size_t msg_size = 0;
		msg_t *msg = nua_current_request(nua);
		if(msg) {
			char *msg_str = msg_as_string(ssip->s_home, msg, NULL, 0, &msg_size);
			json_t *info = json_object();
			json_object_set_new(info, "event", json_string("sip-in"));
			json_object_set_new(info, "sip", json_string(msg_str));
			gateway->notify_event(&janus_sip_plugin, session->handle, info);
			su_free(ssip->s_home, msg_str);
		}
	}

	switch (event) {
	/* Status or Error Indications */
		case nua_i_active:
			JANUS_LOG(LOG_VERB, "[%s][%s]: %d %s\n", session->account.username, nua_event_name(event), status, phrase ? phrase : "??");
			break;
		case nua_i_error:
			JANUS_LOG(LOG_WARN, "[%s][%s]: %d %s\n", session->account.username, nua_event_name(event), status, phrase ? phrase : "??");
			break;
		case nua_i_fork:
			JANUS_LOG(LOG_VERB, "[%s][%s]: %d %s\n", session->account.username, nua_event_name(event), status, phrase ? phrase : "??");
			break;
		case nua_i_media_error:
			JANUS_LOG(LOG_VERB, "[%s][%s]: %d %s\n", session->account.username, nua_event_name(event), status, phrase ? phrase : "??");
			break;
		case nua_i_subscription:
			JANUS_LOG(LOG_VERB, "[%s][%s]: %d %s\n", session->account.username, nua_event_name(event), status, phrase ? phrase : "??");
			break;
		case nua_i_state:;
			tagi_t const *ti = tl_find(tags, nutag_callstate);
			enum nua_callstate callstate = ti ? ti->t_value : -1;
			JANUS_LOG(LOG_VERB, "[%s][%s]: %d %s, call state [%s]\n", session->account.username, nua_event_name(event), status, phrase ? phrase : "??", nua_callstate_name(callstate));
			/* There are several call states, but we care about the terminated state in order to send the 'hangup' event
			 * and the proceeding state in order to send the 'proceeding' event so the client can play a ringback tone for
			 * the user since we don't send early media. (assuming this is the right session, of course).
			 * http://sofia-sip.sourceforge.net/refdocs/nua/nua__tag_8h.html#a516dc237722dc8ca4f4aa3524b2b444b
			 */
			if(callstate == nua_callstate_proceeding &&
					(session->stack->s_nh_i == nh || session->stack->s_nh_i == NULL)) {
				json_t *call = json_object();
				json_object_set_new(call, "sip", json_string("event"));
				json_t *calling = json_object();
				json_object_set_new(calling, "event", json_string("proceeding"));
				json_object_set_new(calling, "code", json_integer(status));
				json_object_set_new(call, "result", calling);
				json_object_set_new(call, "call_id", json_string(session->callid));
				int ret = gateway->push_event(session->handle, &janus_sip_plugin, session->transaction, call, NULL);
				JANUS_LOG(LOG_VERB, "  >> Pushing event: %d (%s)\n", ret, janus_get_api_error(ret));
				json_decref(call);
				/* Also notify event handlers */
				if(notify_events && gateway->events_is_enabled()) {
					json_t *info = json_object();
					json_object_set_new(info, "event", json_string("proceeding"));
					if(session->callid)
						json_object_set_new(info, "call-id", json_string(session->callid));
					json_object_set_new(info, "code", json_integer(status));
					gateway->notify_event(&janus_sip_plugin, session->handle, info);
				}
			} else if(callstate == nua_callstate_terminated &&
					(session->stack->s_nh_i == nh || session->stack->s_nh_i == NULL)) {
				session->media.earlymedia = FALSE;
				session->media.update = FALSE;
				session->media.autoaccept_reinvites = TRUE;
				session->media.ready = FALSE;
				session->media.on_hold = FALSE;
				janus_sip_call_update_status(session, janus_sip_call_status_idle);
				session->stack->s_nh_i = NULL;
				json_t *call = json_object();
				json_object_set_new(call, "sip", json_string("event"));
				json_t *calling = json_object();
				json_object_set_new(calling, "event", json_string("hangup"));
				json_object_set_new(calling, "code", json_integer(status));
				json_object_set_new(calling, "reason", json_string(phrase ? phrase : ""));
				if(session->hangup_reason_header)
					json_object_set_new(calling, "reason_header", json_string(session->hangup_reason_header));
				json_object_set_new(call, "result", calling);
				json_object_set_new(call, "call_id", json_string(session->callid));
				int ret = gateway->push_event(session->handle, &janus_sip_plugin, session->transaction, call, NULL);
				JANUS_LOG(LOG_VERB, "  >> Pushing event: %d (%s)\n", ret, janus_get_api_error(ret));
				json_decref(call);
				/* Also notify event handlers */
				if(notify_events && gateway->events_is_enabled()) {
					json_t *info = json_object();
					json_object_set_new(info, "event", json_string("hangup"));
					if(session->callid)
						json_object_set_new(info, "call-id", json_string(session->callid));
					json_object_set_new(info, "code", json_integer(status));
					if(phrase)
						json_object_set_new(info, "reason", json_string(phrase));
					if(session->hangup_reason_header)
						json_object_set_new(info, "reason_header", json_string(session->hangup_reason_header));
					gateway->notify_event(&janus_sip_plugin, session->handle, info);
				}
				/* Get rid of any PeerConnection that may have been set up */
				if(session->callid) {
					janus_mutex_lock(&sessions_mutex);
					g_hash_table_remove(callids, session->callid);
					janus_mutex_unlock(&sessions_mutex);
				}
				g_free(session->callid);
				session->callid = NULL;
				g_free(session->transaction);
				session->transaction = NULL;
				g_free(session->hangup_reason_header);
				session->hangup_reason_header = NULL;
				if(g_atomic_int_get(&session->establishing) || g_atomic_int_get(&session->established))
					gateway->close_pc(session->handle);
			} else if(session->stack->s_nh_i == nh && callstate == nua_callstate_calling && session->status == janus_sip_call_status_incall) {
				/* Have just sent re-INVITE */
				janus_sip_call_update_status(session, janus_sip_call_status_incall_reinviting);
			} else if(session->stack->s_nh_i == nh && callstate == nua_callstate_ready &&
					(session->status == janus_sip_call_status_incall_reinviting || session->status == janus_sip_call_status_incall_reinvited)) {
				/* Clear re-INVITE progress status */
				janus_sip_call_update_status(session, janus_sip_call_status_incall);
			}
			break;
		case nua_i_terminated:
			JANUS_LOG(LOG_VERB, "[%s][%s]: %d %s\n", session->account.username, nua_event_name(event), status, phrase ? phrase : "??");
			break;
	/* SIP requests */
		case nua_i_ack: {
			JANUS_LOG(LOG_VERB, "[%s][%s]: %d %s\n", session->account.username, nua_event_name(event), status, phrase ? phrase : "??");
			/* We're only interested in this when there's been an offerless INVITE, as here's where we'd get our answer */
			if(sip->sip_payload && sip->sip_payload->pl_data) {
				JANUS_LOG(LOG_VERB, "This ACK contains a payload, probably as a result of an offerless INVITE: simulating 200 OK...\n");
				janus_sip_sofia_callback(nua_r_invite, 700, "ACK", nua, magic, nh, hmagic, sip, tags);
			}
			break;
		}
		case nua_i_outbound:
			JANUS_LOG(LOG_VERB, "[%s][%s]: %d %s\n", session->account.username, nua_event_name(event), status, phrase ? phrase : "??");
			break;
		case nua_i_bye: {
			JANUS_LOG(LOG_VERB, "[%s][%s]: %d %s\n", session->account.username, nua_event_name(event), status, phrase ? phrase : "??");
			if(sip->sip_reason && sip->sip_reason->re_text) {
				session->hangup_reason_header = g_strdup(sip->sip_reason->re_text);
				janus_sip_remove_quotes(session->hangup_reason_header);
			}
			break;
		}
		case nua_i_cancel: {
			JANUS_LOG(LOG_VERB, "[%s][%s]: %d %s\n", session->account.username, nua_event_name(event), status, phrase ? phrase : "??");
			if(sip->sip_reason && sip->sip_reason->re_text) {
				session->hangup_reason_header = g_strdup(sip->sip_reason->re_text);
				janus_sip_remove_quotes(session->hangup_reason_header);
			}
			break;
		}
		case nua_i_invite: {
			JANUS_LOG(LOG_VERB, "[%s][%s]: %d %s\n", session->account.username, nua_event_name(event), status, phrase ? phrase : "??");
			if(ssip == NULL) {
				JANUS_LOG(LOG_ERR, "\tInvalid SIP stack\n");
				nua_respond(nh, 500, sip_status_phrase(500), TAG_END());
				break;
			}
			gboolean reinvite = FALSE, busy = FALSE;
			if(session->stack->s_nh_i == NULL) {
				if(g_atomic_int_get(&session->establishing) || g_atomic_int_get(&session->established) || session->relayer_thread != NULL) {
					/* Still busy establishing another call (or maybe still cleaning up the previous call) */
					busy = TRUE;
				}
			} else {
				if(session->stack->s_nh_i == nh) {
					/* re-INVITE, we'll check what changed later */
					reinvite = TRUE;
					JANUS_LOG(LOG_VERB, "Got a re-INVITE...\n");
				} else if(session->status >= janus_sip_call_status_inviting) {
					/* Busy with another call */
					busy = TRUE;
				}
			}
			if(busy) {
				/* This session is busy, any helper that can take it? */
				JANUS_LOG(LOG_VERB, "Busy... maybe a helper can help?\n");
				janus_sip_session *helper = NULL;
				janus_mutex_lock(&session->mutex);
				/* TODO Find a free helper */
				GList *temp = session->helpers;
				while(temp != NULL) {
					helper = (janus_sip_session *)temp->data;
					if(helper->stack->s_nh_i == NULL && !g_atomic_int_get(&helper->establishing) &&
							!g_atomic_int_get(&helper->established) && helper->relayer_thread == NULL) {
						/* Found! */
						break;
					}
					JANUS_LOG(LOG_VERB, "  -- Helper %p is busy too...\n", helper);
					helper = NULL;
					temp = temp->next;
				}
				janus_mutex_unlock(&session->mutex);
				if(helper != NULL) {
					/* Bind the call to the helper and handle it there */
					JANUS_LOG(LOG_VERB, "Passing INVITE to helper %p\n", helper);
					nua_handle_bind(nh, helper);
					janus_sip_sofia_callback(event, status, phrase, nua, magic, nh, helper, sip, tags);
					break;
				}
				JANUS_LOG(LOG_VERB, "\tAlready in a call (busy, status=%s)\n", janus_sip_call_status_string(session->status));
				nua_respond(nh, 486, sip_status_phrase(486), TAG_END());
				/* Notify the web app about the missed invite */
				json_t *missed = json_object();
				json_object_set_new(missed, "sip", json_string("event"));
				json_t *result = json_object();
				json_object_set_new(result, "event", json_string("missed_call"));
				char *caller_text = url_as_string(session->stack->s_home, sip->sip_from->a_url);
				json_object_set_new(result, "caller", json_string(caller_text));
				if(sip->sip_from && sip->sip_from->a_display) {
					json_object_set_new(result, "displayname", json_string(sip->sip_from->a_display));
				}
				json_object_set_new(missed, "result", result);
				json_object_set_new(missed, "call_id", json_string(session->callid));
				int ret = gateway->push_event(session->handle, &janus_sip_plugin, session->transaction, missed, NULL);
				JANUS_LOG(LOG_VERB, "  >> Pushing event to peer: %d (%s)\n", ret, janus_get_api_error(ret));
				json_decref(missed);
				/* Also notify event handlers */
				if(notify_events && gateway->events_is_enabled()) {
					json_t *info = json_object();
					json_object_set_new(info, "event", json_string("missed_call"));
					json_object_set_new(info, "caller", json_string(caller_text));
					gateway->notify_event(&janus_sip_plugin, session->handle, info);
				}
				su_free(session->stack->s_home, caller_text);
				break;
			}
			if(!reinvite) {
				g_atomic_int_set(&session->establishing, 1);
			}
			/* Check if there's an SDP to process */
			janus_sdp *sdp = NULL;
			if(!sip->sip_payload) {
				JANUS_LOG(LOG_VERB,"Received offerless %s\n", reinvite ? "re-INVITE" : "INVITE");
			} else {
				char sdperror[100];
				sdp = janus_sdp_parse(sip->sip_payload->pl_data, sdperror, sizeof(sdperror));
				if(!sdp) {
					JANUS_LOG(LOG_ERR, "\tError parsing SDP! %s\n", sdperror);
					g_atomic_int_set(&session->establishing, 0);
					nua_respond(nh, 488, sip_status_phrase(488), TAG_END());
					break;
				}
			}
			if(!reinvite) {
				/* New incoming call */
				g_free(session->callee);
				char *caller_text = url_as_string(session->stack->s_home, sip->sip_from->a_url);
				session->callee = g_strdup(caller_text);
				su_free(session->stack->s_home, caller_text);
				g_free(session->callid);
				session->callid = sip && sip->sip_call_id ? g_strdup(sip->sip_call_id->i_id) : NULL;
				if(session->callid) {
					janus_mutex_lock(&sessions_mutex);
					g_hash_table_insert(callids, session->callid, session);
					janus_mutex_unlock(&sessions_mutex);
				}
				janus_sip_call_update_status(session, janus_sip_call_status_invited);
				/* Clean up SRTP stuff from before first, in case it's still needed */
				janus_sip_srtp_cleanup(session);
			}
			/* Parse SDP */
			JANUS_LOG(LOG_VERB, "Someone is %s a call:\n%s",
				reinvite ? "updating" : "inviting us in",
				sip->sip_payload ? sip->sip_payload->pl_data : "(no SDP)");
			gboolean changed = FALSE;
			if(sdp) {
				janus_sip_sdp_process(session, sdp, FALSE, reinvite, &changed);
				/* Check if offer has neither audio nor video, fail with 488 */
				if(!session->media.has_audio && !session->media.has_video) {
					g_atomic_int_set(&session->establishing, 0);
					nua_respond(nh, 488, sip_status_phrase(488), TAG_END());
					janus_sdp_destroy(sdp);
					break;
				}
				/* Also fail with 488 if there's no remote IP addresses that can be used for RTP */
				if(!session->media.remote_audio_ip && !session->media.remote_video_ip) {
					g_atomic_int_set(&session->establishing, 0);
					nua_respond(nh, 488, sip_status_phrase(488), TAG_END());
					janus_sdp_destroy(sdp);
					break;
				}
			}
			if(reinvite && session->media.autoaccept_reinvites) {
				/* No need to involve the application: we reply ourselves */
				nua_respond(nh, 200, sip_status_phrase(200), TAG_END());
				janus_sdp_destroy(sdp);
				break;
			}
			/* Check if there's an isfocus feature parameter in the Contact header */
			gboolean is_focus = FALSE;
			if(sip->sip_contact && sip->sip_contact->m_params) {
				int i=0;
				for(i=0; sip->sip_contact->m_params[i]; i++) {
					if(!strcasecmp(sip->sip_contact->m_params[i], "isfocus")) {
						/* The peer is a conference bridge */
						is_focus = TRUE;
						break;
					}
				}
			}
			/* If this is a re-INVITE, take note of that */
			if(reinvite) {
				session->media.update = TRUE;
				/* Mark status as janus_sip_call_status_incall_reinvited only when handling reinvites ourselves*/
				janus_sip_call_update_status(session, janus_sip_call_status_incall_reinvited);
			}

			/* Notify the application about the new incoming call or re-INVITE */
			json_t *jsep = NULL;
			if(sdp)
				jsep = json_pack("{ssss}", "type", "offer", "sdp", sip->sip_payload->pl_data);
			json_t *call = json_object();
			json_object_set_new(call, "sip", json_string("event"));
			json_t *calling = json_object();
			json_object_set_new(calling, "event", json_string(reinvite ? "updatingcall" : "incomingcall"));
			json_object_set_new(calling, "username", json_string(session->callee));
			if(sip->sip_from && sip->sip_from->a_display) {
				json_object_set_new(calling, "displayname", json_string(sip->sip_from->a_display));
			}
			if(session->incoming_header_prefixes) {
				json_t *headers = janus_sip_get_incoming_headers(sip, session);
				json_object_set_new(calling, "headers", headers);
			}
			char *referred_by = NULL;
			if(sip->sip_referred_by && sip->sip_referred_by->b_url) {
				char *rby_text = url_as_string(session->stack->s_home, sip->sip_referred_by->b_url);
				referred_by = g_strdup(rby_text);
				su_free(session->stack->s_home, rby_text);
				json_object_set_new(calling, "referred_by", json_string(referred_by));
			}
			if(sip->sip_replaces && sip->sip_replaces->rp_call_id) {
				json_object_set_new(calling, "replaces", json_string(sip->sip_replaces->rp_call_id));
			}
			if(is_focus)
				json_object_set_new(calling, "isfocus", json_true());
			if(sdp && (session->media.has_srtp_remote_audio || session->media.has_srtp_remote_video)) {
				/* FIXME Maybe a true/false instead? */
				json_object_set_new(calling, "srtp", json_string(session->media.require_srtp ? "sdes_mandatory" : "sdes_optional"));
			}
			json_object_set_new(call, "result", calling);
			json_object_set_new(call, "call_id", json_string(session->callid));
			int ret = gateway->push_event(session->handle, &janus_sip_plugin, session->transaction, call, jsep);
			JANUS_LOG(LOG_VERB, "  >> Pushing event to peer: %d (%s)\n", ret, janus_get_api_error(ret));
			json_decref(call);
			if(jsep)
				json_decref(jsep);
			janus_sdp_destroy(sdp);
			/* Also notify event handlers */
			if(notify_events && gateway->events_is_enabled()) {
				json_t *info = json_object();
				json_object_set_new(info, "event", json_string(reinvite ? "updatingcall" : "incomingcall"));
				if(session->callid)
					json_object_set_new(info, "call-id", json_string(session->callid));
				json_object_set_new(info, "username", json_string(session->callee));
				if(sip->sip_from && sip->sip_from->a_display)
					json_object_set_new(info, "displayname", json_string(sip->sip_from->a_display));
				if(referred_by)
					json_object_set_new(info, "referred_by", json_string(referred_by));
				gateway->notify_event(&janus_sip_plugin, session->handle, info);
			}
			g_free(referred_by);
			if(!reinvite) {
				/* Send a Ringing back */
				nua_respond(nh, 180, sip_status_phrase(180), TAG_END());
				session->stack->s_nh_i = nh;
			}
			break;
		}
		case nua_i_refer: {
			JANUS_LOG(LOG_VERB, "[%s][%s]: %d %s\n", session->account.username, nua_event_name(event), status, phrase ? phrase : "??");
			/* We're being asked to transfer a call */
			if(sip == NULL || sip->sip_refer_to == NULL) {
				JANUS_LOG(LOG_ERR, "Missing Refer-To header\n");
				nua_respond(nh, 400, sip_status_phrase(400), TAG_END());
				break;
			}
			/* Access the headers we need */
			char *refer_to = NULL, *referred_by = NULL, *custom_headers = NULL, *replaces = NULL;
			const char *url_headers = sip->sip_refer_to->r_url->url_headers;
			if(url_headers != NULL) {
				/* Convert to SIP headers */
				sip->sip_refer_to->r_url->url_headers = NULL;
				custom_headers = url_query_as_header_string(session->stack->s_home, url_headers);
				/* FIXME Look for the "replaces" part, to extract the call-id */
				char *start = strstr(custom_headers, "replaces:");
				if(start != NULL) {
					start += strlen("replaces:");
					char *end = strchr(start, ';');
					if(end != NULL) {
						/* Found */
						*end = '\0';
						replaces = g_strdup(start);
						*end = ';';
					}
				}
			}
			refer_to = url_as_string(session->stack->s_home, sip->sip_refer_to->r_url);
			sip->sip_refer_to->r_url->url_headers = url_headers;
			if(sip->sip_referred_by != NULL)
				referred_by = url_as_string(session->stack->s_home, sip->sip_referred_by->b_url);
			else if(sip->sip_from != NULL)
				referred_by = url_as_string(session->stack->s_home, sip->sip_from->a_url);
			JANUS_LOG(LOG_WARN, "Incoming REFER: %s (by %s, headers: %s)\n",
				refer_to, referred_by ? referred_by : "unknown", custom_headers ? custom_headers : "unknown");
			/* Send a 100 back */
			nua_respond(nh, 100, sip_status_phrase(100), NUTAG_WITH_CURRENT(nua), TAG_END());
			JANUS_LOG(LOG_WARN, "[%p] 100\n", nh);
			/* Take note of the session and NUA handle we got the REFER from (for NOTIFY) */
			janus_mutex_lock(&sessions_mutex);
			guint32 refer_id = 0;
			while(refer_id == 0) {
				refer_id = janus_random_uint32();
				if(g_hash_table_lookup(transfers, GUINT_TO_POINTER(refer_id)) != NULL) {
					refer_id = 0;
					continue;
				}
				janus_sip_transfer *t = g_malloc(sizeof(janus_sip_transfer));
				janus_refcount_increase(&session->ref);
				t->session = session;
				t->referred_by = referred_by ? g_strdup(referred_by) : NULL;
				t->custom_headers = custom_headers ? g_strdup(custom_headers) : NULL;
				t->nh_s = nh;
				nua_save_event(nua, t->saved);
				g_hash_table_insert(transfers, GUINT_TO_POINTER(refer_id), t);
			}
			janus_mutex_unlock(&sessions_mutex);
			/* Notify the application */
			json_t *info = json_object();
			json_object_set_new(info, "sip", json_string("event"));
			json_t *result = json_object();
			json_object_set_new(result, "event", json_string("transfer"));
			json_object_set_new(result, "refer_id", json_integer(refer_id));
			json_object_set_new(result, "refer_to", json_string(refer_to));
			if(referred_by != NULL) {
				json_object_set_new(result, "referred_by", json_string(referred_by));
				su_free(session->stack->s_home, referred_by);
			}
			if(replaces != NULL) {
				json_object_set_new(result, "replaces", json_string(replaces));
				g_free(replaces);
			}
			if(session->incoming_header_prefixes) {
				json_t *headers = janus_sip_get_incoming_headers(sip, session);
				json_object_set_new(result, "headers", headers);
			}
			su_free(session->stack->s_home, refer_to);
			if(custom_headers != NULL)
				su_free(session->stack->s_home, custom_headers);
			json_object_set_new(info, "result", result);
			int ret = gateway->push_event(session->handle, &janus_sip_plugin, session->transaction, info, NULL);
			JANUS_LOG(LOG_VERB, "  >> Pushing event to peer: %d (%s)\n", ret, janus_get_api_error(ret));
			json_decref(info);
			break;
		}
		case nua_i_info: {
			JANUS_LOG(LOG_VERB, "[%s][%s]: %d %s\n", session->account.username, nua_event_name(event), status, phrase ? phrase : "??");
			/* We expect a payload */
			if(!sip->sip_content_type || !sip->sip_content_type->c_type || !sip->sip_payload || !sip->sip_payload->pl_data) {
				nua_respond(nh, 488, sip_status_phrase(488),
					NUTAG_WITH_CURRENT(nua), TAG_END());
				return;
			}
			const char *type = sip->sip_content_type->c_type;
			char *payload = sip->sip_payload->pl_data;
			/* Notify the application */
			json_t *info = json_object();
			json_object_set_new(info, "sip", json_string("event"));
			json_t *result = json_object();
			json_object_set_new(result, "event", json_string("info"));
			char *caller_text = url_as_string(session->stack->s_home, sip->sip_from->a_url);
			json_object_set_new(result, "sender", json_string(caller_text));
			su_free(session->stack->s_home, caller_text);
			if(sip->sip_from && sip->sip_from->a_display && strlen(sip->sip_from->a_display) > 0) {
				json_object_set_new(result, "displayname", json_string(sip->sip_from->a_display));
			}
			json_object_set_new(result, "type", json_string(type));
			json_object_set_new(result, "content", json_string(payload));
			if(session->incoming_header_prefixes) {
				json_t *headers = janus_sip_get_incoming_headers(sip, session);
				json_object_set_new(result, "headers", headers);
			}
			json_object_set_new(info, "result", result);
			int ret = gateway->push_event(session->handle, &janus_sip_plugin, session->transaction, info, NULL);
			JANUS_LOG(LOG_VERB, "  >> Pushing event to peer: %d (%s)\n", ret, janus_get_api_error(ret));
			json_decref(info);
			/* Send a 200 back */
			nua_respond(nh, 200, sip_status_phrase(200),
				NUTAG_WITH_CURRENT(nua), TAG_END());
			break;
		}
		case nua_i_message: {
			JANUS_LOG(LOG_VERB, "[%s][%s]: %d %s\n", session->account.username, nua_event_name(event), status, phrase ? phrase : "??");
			/* We expect a payload */
			if(!sip->sip_payload || !sip->sip_payload->pl_data) {
				nua_respond(nh, 488, sip_status_phrase(488),
					NUTAG_WITH_CURRENT(nua), TAG_END());
				return;
			}
			char *payload = sip->sip_payload->pl_data;
			/* Notify the application */
			json_t *message = json_object();
			json_object_set_new(message, "sip", json_string("event"));
			json_t *result = json_object();
			json_object_set_new(result, "event", json_string("message"));
			char *caller_text = url_as_string(session->stack->s_home, sip->sip_from->a_url);
			json_object_set_new(result, "sender", json_string(caller_text));
			su_free(session->stack->s_home, caller_text);
			if(sip->sip_from && sip->sip_from->a_display && strlen(sip->sip_from->a_display) > 0) {
				json_object_set_new(result, "displayname", json_string(sip->sip_from->a_display));
			}
			json_object_set_new(result, "content", json_string(payload));
			if(session->incoming_header_prefixes) {
				json_t *headers = janus_sip_get_incoming_headers(sip, session);
				json_object_set_new(result, "headers", headers);
			}
			json_object_set_new(message, "result", result);
			int ret = gateway->push_event(session->handle, &janus_sip_plugin, session->transaction, message, NULL);
			JANUS_LOG(LOG_VERB, "  >> Pushing event to peer: %d (%s)\n", ret, janus_get_api_error(ret));
			json_decref(message);
			/* Send a 200 back */
			nua_respond(nh, 200, sip_status_phrase(200),
				NUTAG_WITH_CURRENT(nua), TAG_END());
			break;
		}
		case nua_i_notify: {
			JANUS_LOG(LOG_VERB, "[%s][%s]: %d %s\n", session->account.username, nua_event_name(event), status, phrase ? phrase : "??");
			/* We expect a payload */
			if(!sip) {
				/* No SIP message? Maybe an internal message? */
				return;
			}
			if(!sip->sip_payload || !sip->sip_payload->pl_data) {
				/* Send a 200 back and ignore the message */
				nua_respond(nh, 200, sip_status_phrase(200), TAG_END());
				return;
			}
			/* Notify the application */
			json_t *notify = json_object();
			json_object_set_new(notify, "sip", json_string("event"));
			json_t *result = json_object();
			json_object_set_new(result, "event", json_string("notify"));
			if(sip->sip_event != NULL)
				json_object_set_new(result, "notify", json_string(sip->sip_event->o_type));
			const tagi_t *t = tl_find(tags, nutag_substate);
			if(t != NULL) {
				enum nua_substate substate = (enum nua_substate)(t ? t->t_value : 0);
				json_object_set_new(result, "substate", json_string(nua_substate_name(substate)));
			}
			if(sip->sip_content_type != NULL)
				json_object_set_new(result, "content-type", json_string(sip->sip_content_type->c_type));
			json_object_set_new(result, "content", json_string(sip->sip_payload->pl_data));
			if(session->incoming_header_prefixes) {
				json_t *headers = janus_sip_get_incoming_headers(sip, session);
				json_object_set_new(result, "headers", headers);
			}
			json_object_set_new(notify, "result", result);
			int ret = gateway->push_event(session->handle, &janus_sip_plugin, session->transaction, notify, NULL);
			JANUS_LOG(LOG_VERB, "  >> Pushing event to peer: %d (%s)\n", ret, janus_get_api_error(ret));
			json_decref(notify);
			/* Send a 200 back */
			nua_respond(nh, 200, sip_status_phrase(200), TAG_END());
			break;
		}
		case nua_i_options:
			JANUS_LOG(LOG_VERB, "[%s][%s]: %d %s\n", session->account.username, nua_event_name(event), status, phrase ? phrase : "??");
			/* FIXME Should we handle this message? for now we reply with a 405 Method Not Implemented */
			nua_respond(nh, 405, sip_status_phrase(405), TAG_END());
			break;
	/* Responses */
		case nua_r_get_params:
			JANUS_LOG(LOG_VERB, "[%s][%s]: %d %s\n", session->account.username, nua_event_name(event), status, phrase ? phrase : "??");
			break;
		case nua_r_set_params:
			JANUS_LOG(LOG_VERB, "[%s][%s]: %d %s\n", session->account.username, nua_event_name(event), status, phrase ? phrase : "??");
			break;
		case nua_r_notifier:
			JANUS_LOG(LOG_VERB, "[%s][%s]: %d %s\n", session->account.username, nua_event_name(event), status, phrase ? phrase : "??");
			break;
		case nua_r_shutdown:
			JANUS_LOG(LOG_VERB, "[%s][%s]: %d %s\n", session->account.username, nua_event_name(event), status, phrase ? phrase : "??");
			if(status < 200 && !g_atomic_int_get(&stopping)) {
				/* shutdown in progress -> return */
				break;
			}
			if(ssip != NULL) {
				/* end the event loop. su_root_run() will return */
				su_root_break(ssip->s_root);
			}
			break;
		case nua_r_terminate:
			JANUS_LOG(LOG_VERB, "[%s][%s]: %d %s\n", session->account.username, nua_event_name(event), status, phrase ? phrase : "??");
			break;
	/* SIP responses */
		case nua_r_bye:
			JANUS_LOG(LOG_VERB, "[%s][%s]: %d %s\n", session->account.username, nua_event_name(event), status, phrase ? phrase : "??");
			break;
		case nua_r_cancel:
			JANUS_LOG(LOG_VERB, "[%s][%s]: %d %s\n", session->account.username, nua_event_name(event), status, phrase ? phrase : "??");
			break;
		case nua_r_info:
			JANUS_LOG(LOG_VERB, "[%s][%s]: %d %s\n", session->account.username, nua_event_name(event), status, phrase ? phrase : "??");
			/* FIXME Should we notify the user, in case the SIP INFO returned an error? */
			break;
		case nua_r_message:
			JANUS_LOG(LOG_VERB, "[%s][%s]: %d %s\n", session->account.username, nua_event_name(event), status, phrase ? phrase : "??");
			/* FIXME Should we notify the user, in case the SIP MESSAGE returned an error? */
			break;
		case nua_r_refer: {
			JANUS_LOG(LOG_VERB, "[%s][%s]: %d %s\n", session->account.username, nua_event_name(event), status, phrase ? phrase : "??");
			/* TODO We got a response to our REFER */
			JANUS_LOG(LOG_WARN, "Response to REFER received\n");
			break;
		}
		case nua_r_invite: {
			JANUS_LOG(LOG_VERB, "[%s][%s]: %d %s\n", session->account.username, nua_event_name(event), status, phrase ? phrase : "??");

			/* If this INVITE was triggered by a REFER, notify the transferer */
			if(session->refer_id > 0) {
				janus_mutex_lock(&sessions_mutex);
				janus_sip_transfer *transfer = g_hash_table_lookup(transfers, GUINT_TO_POINTER(session->refer_id));
				janus_mutex_unlock(&sessions_mutex);
				if(transfer != NULL && transfer->nh_s != NULL) {
					/* Send a NOTIFY */
					char content[100];
					g_snprintf(content, sizeof(content), "SIP/2.0 %d %s", status, phrase);
					nua_notify(transfer->nh_s,
						NUTAG_SUBSTATE(nua_substate_active),
						SIPTAG_CONTENT_TYPE_STR("message/sipfrag"),
						SIPTAG_PAYLOAD_STR(content),
						TAG_END());
				}
			}

			gboolean in_progress = FALSE;
			if(status < 200) {
				/* Not ready yet, either notify the user (e.g., "ringing") or handle early media (if it's a 183) */
				if(status == 180) {
					/* Ringing, notify the application */
					json_t *ringing = json_object();
					json_object_set_new(ringing, "sip", json_string("event"));
					json_t *result = json_object();
					json_object_set_new(result, "event", json_string("ringing"));
					if(session->incoming_header_prefixes) {
						json_t *headers = janus_sip_get_incoming_headers(sip, session);
						json_object_set_new(result, "headers", headers);
					}
					json_object_set_new(ringing, "result", result);
					json_object_set_new(ringing, "call_id", json_string(session->callid));
					int ret = gateway->push_event(session->handle, &janus_sip_plugin, session->transaction, ringing, NULL);
					JANUS_LOG(LOG_VERB, "  >> Pushing event to peer: %d (%s)\n", ret, janus_get_api_error(ret));
					json_decref(ringing);
					break;
				} else if(status == 183) {
					/* If's a Session Progress: check if there's an SDP, and if so, treat it like a 200 */
					if(!sip->sip_payload || !sip->sip_payload->pl_data)
						break;
					in_progress = TRUE;
				} else {
					/* Nothing to do, let's wait for a 200 OK */
					break;
				}
			} else if(status == 401 || status == 407) {
				const char *scheme = NULL;
				const char *realm = NULL;
				if(status == 401) {
					/* Get scheme/realm from 401 error */
					sip_www_authenticate_t const* www_auth = sip->sip_www_authenticate;
					scheme = www_auth->au_scheme;
					realm = msg_params_find(www_auth->au_params, "realm=");
				} else {
					/* Get scheme/realm from 407 error, proxy-auth */
					sip_proxy_authenticate_t const* proxy_auth = sip->sip_proxy_authenticate;
					scheme = proxy_auth->au_scheme;
					realm = msg_params_find(proxy_auth->au_params, "realm=");
				}
				char authuser[100], secret[100];
				memset(authuser, 0, sizeof(authuser));
				memset(secret, 0, sizeof(secret));
				if(session->helper) {
					/* This is an helper session, we'll need the credentials from the master */
					if(session->master == NULL) {
						JANUS_LOG(LOG_WARN, "No master session for this helper, authentication will fail...\n");
					} else {
						session = session->master;
					}
				}
				if(session->account.authuser && strchr(session->account.authuser, ':')) {
					/* The authuser contains a colon: wrap it in quotes */
					g_snprintf(authuser, sizeof(authuser), "\"%s\"", session->account.authuser);
				} else {
					g_snprintf(authuser, sizeof(authuser), "%s", session->account.authuser);
				}
				if(session->account.secret && strchr(session->account.secret, ':')) {
					/* The secret contains a colon: wrap it in quotes */
					g_snprintf(secret, sizeof(secret), "\"%s\"", session->account.secret);
				} else {
					g_snprintf(secret, sizeof(secret), "%s", session->account.secret);
				}
				char auth[256];
				memset(auth, 0, sizeof(auth));
				g_snprintf(auth, sizeof(auth), "%s%s:%s:%s:%s%s",
					session->account.secret_type == janus_sip_secret_type_hashed ? "HA1+" : "",
					scheme,
					realm,
					authuser,
					session->account.secret_type == janus_sip_secret_type_hashed ? "HA1+" : "",
					secret);
				JANUS_LOG(LOG_VERB, "\t%s\n", auth);
				/* Authenticate */
				nua_authenticate(nh,
					NUTAG_AUTH(auth),
					TAG_END());
				break;
			} else if(status == 700) {
				JANUS_LOG(LOG_VERB, "Handling SDP answer in ACK\n");
			} else if(status >= 400 && status != 700) {
				break;
			}
			if(ssip == NULL) {
				JANUS_LOG(LOG_ERR, "\tInvalid SIP stack\n");
				nua_respond(nh, 500, sip_status_phrase(500), TAG_END());
				break;
			}
			if(sip->sip_payload == NULL) {
				JANUS_LOG(LOG_ERR, "\tMissing SDP\n");
				nua_respond(nh, 488, sip_status_phrase(488), TAG_END());
				break;
			}
			char sdperror[100];
			janus_sdp *sdp = janus_sdp_parse(sip->sip_payload->pl_data, sdperror, sizeof(sdperror));
			if(!sdp) {
				JANUS_LOG(LOG_ERR, "\tError parsing SDP! %s\n", sdperror);
				nua_respond(nh, 488, sip_status_phrase(488), TAG_END());
				break;
			}
			/* Send an ACK, if needed */
			if(!in_progress) {
				char *route = NULL;
				sip_record_route_t *srr = sip->sip_record_route;
				if(srr != NULL) {
					while(srr->r_next != NULL)
						srr = srr->r_next;
					route = srr ? url_as_string(session->stack->s_home, srr->r_url) : NULL;
				}
				JANUS_LOG(LOG_VERB, "Sending ACK (route=%s)\n", route ? route : "none");
				nua_ack(nh,
					TAG_IF(route, NTATAG_DEFAULT_PROXY(route)),
					TAG_END());
				if(route != NULL)
					su_free(session->stack->s_home, route);
			}
			/* Parse SDP */
			JANUS_LOG(LOG_VERB, "Peer accepted our call:\n%s", sip->sip_payload->pl_data);
			janus_sip_call_update_status(session, janus_sip_call_status_incall);
			char *fixed_sdp = sip->sip_payload->pl_data;
			gboolean changed = FALSE;
			gboolean update = session->media.ready;
			janus_sip_sdp_process(session, sdp, TRUE, update, &changed);
			/* If we asked for SRTP and are not getting it, fail */
			gboolean has_srtp = TRUE;
			if(session->media.has_audio)
				has_srtp = (has_srtp && session->media.has_srtp_remote_audio);
			if(session->media.has_video)
				has_srtp = (has_srtp && session->media.has_srtp_remote_video);
			if(session->media.require_srtp && !has_srtp) {
				JANUS_LOG(LOG_ERR, "We asked for mandatory SRTP but didn't get any in the reply!\n");
				janus_sdp_destroy(sdp);
				/* Hangup immediately */
				session->media.earlymedia = FALSE;
				session->media.update = FALSE;
				session->media.autoaccept_reinvites = TRUE;
				session->media.ready = FALSE;
				session->media.on_hold = FALSE;
				janus_sip_call_update_status(session, janus_sip_call_status_closing);
				nua_bye(nh, TAG_END());
				g_free(session->callee);
				session->callee = NULL;
				break;
			}
			if(!session->media.remote_audio_ip && !session->media.remote_video_ip) {
				/* No remote address parsed? Give up */
				JANUS_LOG(LOG_ERR, "\tNo remote IP address found for RTP, something's wrong with the SDP!\n");
				janus_sdp_destroy(sdp);
				/* Hangup immediately */
				session->media.earlymedia = FALSE;
				session->media.update = FALSE;
				session->media.autoaccept_reinvites = TRUE;
				session->media.ready = FALSE;
				session->media.on_hold = FALSE;
				janus_sip_call_update_status(session, janus_sip_call_status_closing);
				nua_bye(nh, TAG_END());
				g_free(session->callee);
				session->callee = NULL;
				break;
			}
			if(session->media.audio_pt > -1) {
				session->media.audio_pt_name = janus_get_codec_from_pt(fixed_sdp, session->media.audio_pt);
				JANUS_LOG(LOG_VERB, "Detected audio codec: %d (%s)\n", session->media.audio_pt, session->media.audio_pt_name);
			}
			if(session->media.video_pt > -1) {
				session->media.video_pt_name = janus_get_codec_from_pt(fixed_sdp, session->media.video_pt);
				JANUS_LOG(LOG_VERB, "Detected video codec: %d (%s)\n", session->media.video_pt, session->media.video_pt_name);
			}
			session->media.ready = TRUE;	/* FIXME Maybe we need a better way to signal this */
			if(update && !session->media.earlymedia && !session->media.update) {
				/* Don't push to the application if this is in response to a hold/unhold we sent ourselves */
				JANUS_LOG(LOG_VERB, "This is an update to an existing call (possibly in response to hold/unhold)\n");
				break;
			}
			if(!session->media.earlymedia && !session->media.update) {
				GError *error = NULL;
				char tname[16];
				g_snprintf(tname, sizeof(tname), "siprtp %s", session->account.username);
				janus_refcount_increase(&session->ref);
				session->relayer_thread = g_thread_try_new(tname, janus_sip_relay_thread, session, &error);
				if(error != NULL) {
					session->relayer_thread = NULL;
					session->media.ready = FALSE;
					janus_refcount_decrease(&session->ref);
					JANUS_LOG(LOG_ERR, "Got error %d (%s) trying to launch the RTP/RTCP thread...\n", error->code, error->message ? error->message : "??");
				}
			}
			/* Check if there's an isfocus feature parameter in the Contact header */
			gboolean is_focus = FALSE;
			if(sip->sip_contact && sip->sip_contact->m_params) {
				int i=0;
				for(i=0; sip->sip_contact->m_params[i]; i++) {
					if(!strcasecmp(sip->sip_contact->m_params[i], "isfocus")) {
						/* The peer is a conference bridge */
						is_focus = TRUE;
						break;
					}
				}
			}
			/* Send event back to the application */
			json_t *jsep = NULL;
			if(!session->media.earlymedia) {
				jsep = json_pack("{ssss}", "type", "answer", "sdp", fixed_sdp);
			} else {
				/* We've received the 200 OK after the 183, we can remove the flag now */
				session->media.earlymedia = FALSE;
			}
			if(in_progress) {
				/* If we just received the 183, set the flag instead so that we can handle the 200 OK differently */
				session->media.earlymedia = TRUE;
			}
			json_t *call = json_object();
			json_object_set_new(call, "sip", json_string("event"));
			json_t *calling = json_object();
			json_object_set_new(calling, "event", json_string(in_progress ? "progress" : "accepted"));
			json_object_set_new(calling, "username", json_string(session->callee));
			if(is_focus)
				json_object_set_new(calling, "isfocus", json_true());
			if(session->incoming_header_prefixes) {
				json_t *headers = janus_sip_get_incoming_headers(sip, session);
				json_object_set_new(calling, "headers", headers);
			}
			json_object_set_new(call, "result", calling);
			json_object_set_new(call, "call_id", json_string(session->callid));
			int ret = gateway->push_event(session->handle, &janus_sip_plugin, session->transaction, call, jsep);
			JANUS_LOG(LOG_VERB, "  >> Pushing event to peer: %d (%s)\n", ret, janus_get_api_error(ret));
			json_decref(call);
			json_decref(jsep);
			janus_sdp_destroy(sdp);
			/* Also notify event handlers */
			if(!session->media.update && notify_events && gateway->events_is_enabled()) {
				json_t *info = json_object();
				json_object_set_new(info, "event", json_string(in_progress ? "progress" : "accepted"));
				if(session->callid)
					json_object_set_new(info, "call-id", json_string(session->callid));
				json_object_set_new(info, "username", json_string(session->callee));
				gateway->notify_event(&janus_sip_plugin, session->handle, info);
			}
			if(session->media.update) {
				/* We just received a 200 OK to an update we sent */
				session->media.update = FALSE;
			}
			break;
		}
		case nua_r_register:
		case nua_r_unregister: {
			JANUS_LOG(LOG_VERB, "[%s][%s]: %d %s\n", session->account.username, nua_event_name(event), status, phrase ? phrase : "??");
			if(status == 200) {
				if(event == nua_r_register) {
					if(session->account.registration_status < janus_sip_registration_status_registered)
						session->account.registration_status = janus_sip_registration_status_registered;
				} else {
					session->account.registration_status = janus_sip_registration_status_unregistered;
				}
				const char *event_name = (event == nua_r_register ? "registered" : "unregistered");
				JANUS_LOG(LOG_VERB, "Successfully %s\n", event_name);
				/* Notify the application */
				json_t *reg = json_object();
				json_object_set_new(reg, "sip", json_string("event"));
				json_t *reging = json_object();
				json_object_set_new(reging, "event", json_string(event_name));
				json_object_set_new(reging, "username", json_string(session->account.username));
				if(event == nua_r_register) {
					json_object_set_new(reging, "register_sent", json_true());
					json_object_set_new(reging, "master_id", json_integer(session->master_id));
				}
				json_object_set_new(reg, "result", reging);
				int ret = gateway->push_event(session->handle, &janus_sip_plugin, session->transaction, reg, NULL);
				JANUS_LOG(LOG_VERB, "  >> Pushing event to peer: %d (%s)\n", ret, janus_get_api_error(ret));
				json_decref(reg);
				/* If we unregistered and this session had helpers, get rid of them */
				if(event == nua_r_unregister) {
					janus_mutex_lock(&session->mutex);
					GList *temp = NULL;
					while(session->helpers != NULL) {
						temp = session->helpers;
						session->helpers = g_list_remove_link(session->helpers, temp);
						janus_sip_session *helper = (janus_sip_session *)temp->data;
						if(helper != NULL && helper->handle != NULL) {
							/* TODO Get rid of this helper */
							janus_refcount_decrease(&session->ref);
							janus_refcount_decrease(&helper->ref);
							gateway->end_session(helper->handle);
						}
						g_list_free(temp);
					}
					janus_mutex_unlock(&session->mutex);
				}
				/* Also notify event handlers */
				if(notify_events && gateway->events_is_enabled()) {
					json_t *info = json_object();
					json_object_set_new(info, "event", json_string(event_name));
					json_object_set_new(info, "identity", json_string(session->account.identity));
					if(session->account.proxy)
						json_object_set_new(info, "proxy", json_string(session->account.proxy));
					gateway->notify_event(&janus_sip_plugin, session->handle, info);
				}
			} else if(status == 401 || status == 407) {
				const char *scheme = NULL;
				const char *realm = NULL;
				if(status == 401) {
					/* Get scheme/realm from 401 error */
					sip_www_authenticate_t const* www_auth = sip->sip_www_authenticate;
					scheme = www_auth->au_scheme;
					realm = msg_params_find(www_auth->au_params, "realm=");
				} else {
					/* Get scheme/realm from 407 error, proxy-auth */
					sip_proxy_authenticate_t const* proxy_auth = sip->sip_proxy_authenticate;
					scheme = proxy_auth->au_scheme;
					realm = msg_params_find(proxy_auth->au_params, "realm=");
				}
				char authuser[100], secret[100];
				memset(authuser, 0, sizeof(authuser));
				memset(secret, 0, sizeof(secret));
				if(session->account.authuser && strchr(session->account.authuser, ':')) {
					/* The authuser contains a colon: wrap it in quotes */
					g_snprintf(authuser, sizeof(authuser), "\"%s\"", session->account.authuser);
				} else {
					g_snprintf(authuser, sizeof(authuser), "%s", session->account.authuser);
				}
				if(session->account.secret && strchr(session->account.secret, ':')) {
					/* The secret contains a colon: wrap it in quotes */
					g_snprintf(secret, sizeof(secret), "\"%s\"", session->account.secret);
				} else {
					g_snprintf(secret, sizeof(secret), "%s", session->account.secret);
				}
				char auth[256];
				memset(auth, 0, sizeof(auth));
				g_snprintf(auth, sizeof(auth), "%s%s:%s:%s:%s%s",
					session->account.secret_type == janus_sip_secret_type_hashed ? "HA1+" : "",
					scheme,
					realm,
					authuser,
					session->account.secret_type == janus_sip_secret_type_hashed ? "HA1+" : "",
					secret);
				JANUS_LOG(LOG_VERB, "\t%s\n", auth);
				/* Authenticate */
				nua_authenticate(nh,
					NUTAG_AUTH(auth),
					TAG_END());
			} else if(status >= 400) {
				/* Authentication failed? */
				session->account.registration_status = janus_sip_registration_status_failed;
				/* Cleanup registration values */
				if(session->account.identity != NULL) {
					janus_mutex_lock(&sessions_mutex);
					g_hash_table_remove(identities, session->account.identity);
					janus_mutex_unlock(&sessions_mutex);
					g_free(session->account.identity);
				}
				session->account.identity = NULL;
				session->account.force_udp = FALSE;
				session->account.force_tcp = FALSE;
				session->account.sips = TRUE;
				if(session->account.username != NULL)
					g_free(session->account.username);
				session->account.username = NULL;
				if(session->account.display_name != NULL)
					g_free(session->account.display_name);
				session->account.display_name = NULL;
				if(session->account.authuser != NULL)
					g_free(session->account.authuser);
				session->account.authuser = NULL;
				if(session->account.secret != NULL)
					g_free(session->account.secret);
				session->account.secret = NULL;
				session->account.secret_type = janus_sip_secret_type_unknown;
				if(session->account.proxy != NULL)
					g_free(session->account.proxy);
				session->account.proxy = NULL;
				if(session->account.outbound_proxy != NULL)
					g_free(session->account.outbound_proxy);
				session->account.outbound_proxy = NULL;
				if(session->account.user_agent != NULL)
					g_free(session->account.user_agent);
				session->account.user_agent = NULL;
				session->account.registration_status = janus_sip_registration_status_unregistered;
				/* Tell the application... */
				json_t *event = json_object();
				json_object_set_new(event, "sip", json_string("event"));
				json_t *result = json_object();
				json_object_set_new(result, "event", json_string("registration_failed"));
				json_object_set_new(result, "code", json_integer(status));
				json_object_set_new(result, "reason", json_string(phrase ? phrase : ""));
				if(session->incoming_header_prefixes) {
					json_t *headers = janus_sip_get_incoming_headers(sip, session);
					json_object_set_new(result, "headers", headers);
				}
				json_object_set_new(event, "result", result);
				int ret = gateway->push_event(session->handle, &janus_sip_plugin, session->transaction, event, NULL);
				JANUS_LOG(LOG_VERB, "  >> Pushing event to peer: %d (%s)\n", ret, janus_get_api_error(ret));
				json_decref(event);
				/* Also notify event handlers */
				if(notify_events && gateway->events_is_enabled()) {
					json_t *info = json_object();
					json_object_set_new(info, "event", json_string("registration_failed"));
					json_object_set_new(info, "code", json_integer(status));
					json_object_set_new(info, "reason", json_string(phrase ? phrase : ""));
					gateway->notify_event(&janus_sip_plugin, session->handle, info);
				}
			}
			break;
		}
		case nua_r_subscribe: {
			JANUS_LOG(LOG_VERB, "[%s][%s]: %d %s\n", session->account.username, nua_event_name(event), status, phrase ? phrase : "??");
			if(status == 200 || status == 202) {
				/* Success */
				json_t *event = json_object();
				json_object_set_new(event, "sip", json_string("event"));
				json_t *result = json_object();
				json_object_set_new(result, "event", json_string("subscribe_succeeded"));
				json_object_set_new(result, "code", json_integer(status));
				if(session->incoming_header_prefixes) {
					json_t *headers = janus_sip_get_incoming_headers(sip, session);
					json_object_set_new(result, "headers", headers);
				}
				json_object_set_new(result, "reason", json_string(phrase ? phrase : ""));
				json_object_set_new(event, "result", result);
				int ret = gateway->push_event(session->handle, &janus_sip_plugin, session->transaction, event, NULL);
				JANUS_LOG(LOG_VERB, "  >> Pushing event to peer: %d (%s)\n", ret, janus_get_api_error(ret));
				json_decref(event);
			} else if(status == 401 || status == 407) {
				const char *scheme = NULL;
				const char *realm = NULL;
				if(status == 401) {
					/* Get scheme/realm from 401 error */
					sip_www_authenticate_t const* www_auth = sip->sip_www_authenticate;
					scheme = www_auth->au_scheme;
					realm = msg_params_find(www_auth->au_params, "realm=");
				} else {
					/* Get scheme/realm from 407 error, proxy-auth */
					sip_proxy_authenticate_t const* proxy_auth = sip->sip_proxy_authenticate;
					scheme = proxy_auth->au_scheme;
					realm = msg_params_find(proxy_auth->au_params, "realm=");
				}
				char authuser[100], secret[100];
				memset(authuser, 0, sizeof(authuser));
				memset(secret, 0, sizeof(secret));
				if(session->helper) {
					/* This is an helper session, we'll need the credentials from the master */
					if(session->master == NULL) {
						JANUS_LOG(LOG_WARN, "No master session for this helper, authentication will fail...\n");
					} else {
						session = session->master;
					}
				}
				if(session->account.authuser && strchr(session->account.authuser, ':')) {
					/* The authuser contains a colon: wrap it in quotes */
					g_snprintf(authuser, sizeof(authuser), "\"%s\"", session->account.authuser);
				} else {
					g_snprintf(authuser, sizeof(authuser), "%s", session->account.authuser);
				}
				if(session->account.secret && strchr(session->account.secret, ':')) {
					/* The secret contains a colon: wrap it in quotes */
					g_snprintf(secret, sizeof(secret), "\"%s\"", session->account.secret);
				} else {
					g_snprintf(secret, sizeof(secret), "%s", session->account.secret);
				}
				char auth[256];
				memset(auth, 0, sizeof(auth));
				g_snprintf(auth, sizeof(auth), "%s%s:%s:%s:%s%s",
					session->account.secret_type == janus_sip_secret_type_hashed ? "HA1+" : "",
					scheme,
					realm,
					authuser,
					session->account.secret_type == janus_sip_secret_type_hashed ? "HA1+" : "",
					secret);
				JANUS_LOG(LOG_VERB, "\t%s\n", auth);
				/* Authenticate */
				nua_authenticate(nh,
					NUTAG_AUTH(auth),
					TAG_END());
				break;
			} else if(status >= 400) {
				/* Something went wrong */
				JANUS_LOG(LOG_WARN, "[%s] SUBSCRIBE failed: %d %s\n", session->account.username, status, phrase ? phrase : "");
				json_t *event = json_object();
				json_object_set_new(event, "sip", json_string("event"));
				json_t *result = json_object();
				json_object_set_new(result, "event", json_string("subscribe_failed"));
				json_object_set_new(result, "code", json_integer(status));
				json_object_set_new(result, "reason", json_string(phrase ? phrase : ""));
				if(session->incoming_header_prefixes) {
					json_t *headers = janus_sip_get_incoming_headers(sip, session);
					json_object_set_new(result, "headers", headers);
				}
				json_object_set_new(event, "result", result);
				int ret = gateway->push_event(session->handle, &janus_sip_plugin, session->transaction, event, NULL);
				JANUS_LOG(LOG_VERB, "  >> Pushing event to peer: %d (%s)\n", ret, janus_get_api_error(ret));
				json_decref(event);
			}
			break;
		}
		case nua_r_notify: {
			JANUS_LOG(LOG_WARN, "[%s][%s]: %d %s\n", session->account.username, nua_event_name(event), status, phrase ? phrase : "??");
			/* We got a response to a NOTIFY we sent, but we really don't care */
			break;
		}
		default:
			/* unknown event -> print out error message */
			JANUS_LOG(LOG_ERR, "Unknown event %d (%s)\n", event, nua_event_name(event));
			break;
	}
}

void janus_sip_sdp_process(janus_sip_session *session, janus_sdp *sdp, gboolean answer, gboolean update, gboolean *changed) {
	if(!session || !sdp)
		return;
	/* c= */
	if(sdp->c_addr) {
		if(update) {
			if(changed && (!session->media.remote_audio_ip || strcmp(sdp->c_addr, session->media.remote_audio_ip))) {
				/* This is an update and an address changed */
				*changed = TRUE;
			}
			if(changed && (!session->media.remote_video_ip || strcmp(sdp->c_addr, session->media.remote_video_ip))) {
				/* This is an update and an address changed */
				*changed = TRUE;
			}
		}
		/* Regardless if we audio and video are being negotiated we set their connection addresses
		 * from session level c= header by default. If media level connection addresses are available
		 * they will be set when processing appropriate media description.*/
		g_free(session->media.remote_audio_ip);
		session->media.remote_audio_ip = g_strdup(sdp->c_addr);
		g_free(session->media.remote_video_ip);
		session->media.remote_video_ip = g_strdup(sdp->c_addr);
	}
	GList *temp = sdp->m_lines;
	while(temp) {
		janus_sdp_mline *m = (janus_sdp_mline *)temp->data;
		session->media.require_srtp = session->media.require_srtp || (m->proto && !strcasecmp(m->proto, "RTP/SAVP"));
		if(m->type == JANUS_SDP_AUDIO) {
			if(m->port) {
				if(m->port != session->media.remote_audio_rtp_port) {
					/* This is an update and an address changed */
					if(changed)
						*changed = TRUE;
				}
				session->media.has_audio = TRUE;
				session->media.remote_audio_rtp_port = m->port;
				session->media.remote_audio_rtcp_port = m->port+1;	/* FIXME We're assuming RTCP is on the next port */
				if(m->direction == JANUS_SDP_SENDONLY || m->direction == JANUS_SDP_INACTIVE)
					session->media.audio_send = FALSE;
				else
					session->media.audio_send = TRUE;
			} else {
				session->media.audio_send = FALSE;
			}
		} else if(m->type == JANUS_SDP_VIDEO) {
			if(m->port) {
				if(m->port != session->media.remote_video_rtp_port) {
					/* This is an update and an address changed */
					if(changed)
						*changed = TRUE;
				}
				session->media.has_video = TRUE;
				session->media.remote_video_rtp_port = m->port;
				session->media.remote_video_rtcp_port = m->port+1;	/* FIXME We're assuming RTCP is on the next port */
				if(m->direction == JANUS_SDP_SENDONLY || m->direction == JANUS_SDP_INACTIVE)
					session->media.video_send = FALSE;
				else
					session->media.video_send = TRUE;
			} else {
				session->media.video_send = FALSE;
			}
		} else {
			JANUS_LOG(LOG_WARN, "Unsupported media line (not audio/video)\n");
			temp = temp->next;
			continue;
		}
		if(m->c_addr && m->type == JANUS_SDP_AUDIO) {
			if(update && (!session->media.remote_audio_ip || strcmp(m->c_addr, session->media.remote_audio_ip))) {
				/* This is an update and an address changed */
				if(changed)
					*changed = TRUE;
			}
			g_free(session->media.remote_audio_ip);
			session->media.remote_audio_ip = g_strdup(m->c_addr);
		}
		else if(m->c_addr && m->type == JANUS_SDP_VIDEO) {
			if(update && (!session->media.remote_video_ip || strcmp(m->c_addr, session->media.remote_video_ip))) {
				/* This is an update and an address changed */
				if(changed)
					*changed = TRUE;
			}
			g_free(session->media.remote_video_ip);
			session->media.remote_video_ip = g_strdup(m->c_addr);
		}
		if(update) {
			/* FIXME This is a session update, we only accept changes in IP/ports */
			temp = temp->next;
			continue;
		}
		GList *tempA = m->attributes;
		while(tempA) {
			janus_sdp_attribute *a = (janus_sdp_attribute *)tempA->data;
			if(a->name) {
				if(!strcasecmp(a->name, "crypto")) {
					if(m->type == JANUS_SDP_AUDIO || m->type == JANUS_SDP_VIDEO) {
						gint32 tag = 0;
						char profile[101], crypto[101];
						/* FIXME inline can be more complex than that, and we're currently only offering SHA1_80 */
						int res = a->value ? (sscanf(a->value, "%"SCNi32" %100s inline:%100s",
							&tag, profile, crypto)) : 0;
						if(res != 3) {
							JANUS_LOG(LOG_WARN, "Failed to parse crypto line, ignoring... %s\n", a->value);
						} else {
							gboolean video = (m->type == JANUS_SDP_VIDEO);
							janus_sip_srtp_set_remote(session, video, profile, crypto);
							if(!video)
								session->media.has_srtp_remote_audio = TRUE;
							else
								session->media.has_srtp_remote_video = TRUE;
						}
					}
				}
			}
			tempA = tempA->next;
		}

		if(answer && (m->type == JANUS_SDP_AUDIO || m->type == JANUS_SDP_VIDEO)) {
			/* Check which codec was negotiated eventually */
			int pt = -1;
			if(m->ptypes)
				pt = GPOINTER_TO_INT(m->ptypes->data);
			if(pt > -1) {
				if(m->type == JANUS_SDP_AUDIO) {
					session->media.audio_pt = pt;
				} else {
					session->media.video_pt = pt;
				}
			}
		}
		temp = temp->next;
	}

	if(update && changed && *changed) {
		/* Something changed: mark this on the session, so that the thread can update the sockets */
		session->media.updated = TRUE;
		if(session->media.pipefd[1] > 0) {
			int code = 1;
			ssize_t res = 0;
			do {
				res = write(session->media.pipefd[1], &code, sizeof(int));
			} while(res == -1 && errno == EINTR);
		}
	}
}

char *janus_sip_sdp_manipulate(janus_sip_session *session, janus_sdp *sdp, gboolean answer) {
	if(!session || !session->stack || !sdp)
		return NULL;
	/* Start replacing stuff */
	JANUS_LOG(LOG_VERB, "Setting protocol to %s\n", session->media.require_srtp ? "RTP/SAVP" : "RTP/AVP");
	if(sdp->c_addr) {
		g_free(sdp->c_addr);
		sdp->c_addr = g_strdup(sdp_ip ? sdp_ip : (local_media_ip ? local_media_ip : local_ip));
	}
	GList *temp = sdp->m_lines;
	while(temp) {
		janus_sdp_mline *m = (janus_sdp_mline *)temp->data;
		g_free(m->proto);
		m->proto = g_strdup(session->media.require_srtp ? "RTP/SAVP" : "RTP/AVP");
		if(m->type == JANUS_SDP_AUDIO) {
			m->port = session->media.local_audio_rtp_port;
			if(session->media.has_srtp_local_audio) {
				char *profile = NULL;
				char *crypto = NULL;
				janus_sip_srtp_set_local(session, FALSE, &profile, &crypto);
				janus_sdp_attribute *a = janus_sdp_attribute_create("crypto", "1 %s inline:%s", profile, crypto);
				g_free(profile);
				g_free(crypto);
				m->attributes = g_list_append(m->attributes, a);
			}
		} else if(m->type == JANUS_SDP_VIDEO) {
			m->port = session->media.local_video_rtp_port;
			if(session->media.has_srtp_local_video) {
				char *profile = NULL;
				char *crypto = NULL;
				janus_sip_srtp_set_local(session, TRUE, &profile, &crypto);
				janus_sdp_attribute *a = janus_sdp_attribute_create("crypto", "1 %s inline:%s", profile, crypto);
				g_free(profile);
				g_free(crypto);
				m->attributes = g_list_append(m->attributes, a);
			}
		}
		g_free(m->c_addr);
		m->c_addr = g_strdup(sdp_ip ? sdp_ip : (local_media_ip ? local_media_ip : local_ip));
		if(answer && (m->type == JANUS_SDP_AUDIO || m->type == JANUS_SDP_VIDEO)) {
			/* Check which codec was negotiated eventually */
			int pt = -1;
			if(m->ptypes)
				pt = GPOINTER_TO_INT(m->ptypes->data);
			if(pt > -1) {
				if(m->type == JANUS_SDP_AUDIO) {
					session->media.audio_pt = pt;
				} else {
					session->media.video_pt = pt;
				}
			}
		}
		temp = temp->next;
	}
	/* Generate a SDP string out of our changes */
	return janus_sdp_write(sdp);
}

 /* Bind local RTP/RTCP sockets */
static int janus_sip_allocate_local_ports(janus_sip_session *session) {
	if(session == NULL) {
		JANUS_LOG(LOG_ERR, "Invalid session\n");
		return -1;
	}
	/* Reset status */
	if(session->media.audio_rtp_fd != -1) {
		close(session->media.audio_rtp_fd);
		session->media.audio_rtp_fd = -1;
	}
	if(session->media.audio_rtcp_fd != -1) {
		close(session->media.audio_rtcp_fd);
		session->media.audio_rtcp_fd = -1;
	}
	session->media.local_audio_rtp_port = 0;
	session->media.local_audio_rtcp_port = 0;
	session->media.audio_ssrc = 0;
	if(session->media.video_rtp_fd != -1) {
		close(session->media.video_rtp_fd);
		session->media.video_rtp_fd = -1;
	}
	if(session->media.video_rtcp_fd != -1) {
		close(session->media.video_rtcp_fd);
		session->media.video_rtcp_fd = -1;
	}
	session->media.local_video_rtp_port = 0;
	session->media.local_video_rtcp_port = 0;
	session->media.video_ssrc = 0;
	if(session->media.pipefd[0] > 0) {
		close(session->media.pipefd[0]);
		session->media.pipefd[0] = -1;
	}
	if(session->media.pipefd[1] > 0) {
		close(session->media.pipefd[1]);
		session->media.pipefd[1] = -1;
	}
	/* Start */
	int attempts = 100;	/* FIXME Don't retry forever */
	if(session->media.has_audio) {
		JANUS_LOG(LOG_VERB, "Allocating audio ports:\n");
		struct sockaddr_in audio_rtp_address, audio_rtcp_address;
		while(session->media.local_audio_rtp_port == 0 || session->media.local_audio_rtcp_port == 0) {
			if(attempts == 0)	/* Too many failures */
				return -1;
			if(session->media.audio_rtp_fd == -1) {
				session->media.audio_rtp_fd = socket(AF_INET, SOCK_DGRAM, 0);
			}
			if(session->media.audio_rtcp_fd == -1) {
				session->media.audio_rtcp_fd = socket(AF_INET, SOCK_DGRAM, 0);
			}
			if(session->media.audio_rtp_fd == -1 || session->media.audio_rtcp_fd == -1) {
				JANUS_LOG(LOG_ERR, "Error creating audio sockets...\n");
				return -1;
			}
			int rtp_port = g_random_int_range(rtp_range_min, rtp_range_max);
			if(rtp_port % 2)
				rtp_port++;	/* Pick an even port for RTP */
			audio_rtp_address.sin_family = AF_INET;
			audio_rtp_address.sin_port = htons(rtp_port);
			inet_pton(AF_INET, (local_media_ip ? local_media_ip : local_ip), &audio_rtp_address.sin_addr.s_addr);
			if(bind(session->media.audio_rtp_fd, (struct sockaddr *)(&audio_rtp_address), sizeof(struct sockaddr)) < 0) {
				JANUS_LOG(LOG_ERR, "Bind failed for audio RTP (port %d), trying a different one...\n", rtp_port);
				close(session->media.audio_rtp_fd);
				session->media.audio_rtp_fd = -1;
				attempts--;
				continue;
			}
			JANUS_LOG(LOG_VERB, "Audio RTP listener bound to %s:%d(%d)\n", (local_media_ip ? local_media_ip : local_ip), rtp_port, session->media.audio_rtp_fd);
			int rtcp_port = rtp_port+1;
			audio_rtcp_address.sin_family = AF_INET;
			audio_rtcp_address.sin_port = htons(rtcp_port);
			inet_pton(AF_INET, (local_media_ip ? local_media_ip : local_ip), &audio_rtcp_address.sin_addr.s_addr);
			if(bind(session->media.audio_rtcp_fd, (struct sockaddr *)(&audio_rtcp_address), sizeof(struct sockaddr)) < 0) {
				JANUS_LOG(LOG_ERR, "Bind failed for audio RTCP (port %d), trying a different one...\n", rtcp_port);
				/* RTP socket is not valid anymore, reset it */
				close(session->media.audio_rtp_fd);
				session->media.audio_rtp_fd = -1;
				close(session->media.audio_rtcp_fd);
				session->media.audio_rtcp_fd = -1;
				attempts--;
				continue;
			}
			JANUS_LOG(LOG_VERB, "Audio RTCP listener bound to %s:%d(%d)\n", (local_media_ip ? local_media_ip : local_ip), rtcp_port, session->media.audio_rtcp_fd);
			session->media.local_audio_rtp_port = rtp_port;
			session->media.local_audio_rtcp_port = rtcp_port;
		}
	}
	if(session->media.has_video) {
		JANUS_LOG(LOG_VERB, "Allocating video ports:\n");
		struct sockaddr_in video_rtp_address, video_rtcp_address;
		while(session->media.local_video_rtp_port == 0 || session->media.local_video_rtcp_port == 0) {
			if(attempts == 0)	/* Too many failures */
				return -1;
			if(session->media.video_rtp_fd == -1) {
				session->media.video_rtp_fd = socket(AF_INET, SOCK_DGRAM, 0);
			}
			if(session->media.video_rtcp_fd == -1) {
				session->media.video_rtcp_fd = socket(AF_INET, SOCK_DGRAM, 0);
			}
			if(session->media.video_rtp_fd == -1 || session->media.video_rtcp_fd == -1) {
				JANUS_LOG(LOG_ERR, "Error creating video sockets...\n");
				return -1;
			}
			int rtp_port = g_random_int_range(rtp_range_min, rtp_range_max);
			if(rtp_port % 2)
				rtp_port++;	/* Pick an even port for RTP */
			video_rtp_address.sin_family = AF_INET;
			video_rtp_address.sin_port = htons(rtp_port);
			inet_pton(AF_INET, (local_media_ip ? local_media_ip : local_ip), &video_rtp_address.sin_addr.s_addr);
			if(bind(session->media.video_rtp_fd, (struct sockaddr *)(&video_rtp_address), sizeof(struct sockaddr)) < 0) {
				JANUS_LOG(LOG_ERR, "Bind failed for video RTP (port %d), trying a different one...\n", rtp_port);
				close(session->media.video_rtp_fd);
				session->media.video_rtp_fd = -1;
				attempts--;
				continue;
			}
			JANUS_LOG(LOG_VERB, "Video RTP listener bound to %s:%d(%d)\n", (local_media_ip ? local_media_ip : local_ip), rtp_port, session->media.video_rtp_fd);
			int rtcp_port = rtp_port+1;
			video_rtcp_address.sin_family = AF_INET;
			video_rtcp_address.sin_port = htons(rtcp_port);
			inet_pton(AF_INET, (local_media_ip ? local_media_ip : local_ip), &video_rtcp_address.sin_addr.s_addr);
			if(bind(session->media.video_rtcp_fd, (struct sockaddr *)(&video_rtcp_address), sizeof(struct sockaddr)) < 0) {
				JANUS_LOG(LOG_ERR, "Bind failed for video RTCP (port %d), trying a different one...\n", rtcp_port);
				/* RTP socket is not valid anymore, reset it */
				close(session->media.video_rtp_fd);
				session->media.video_rtp_fd = -1;
				close(session->media.video_rtcp_fd);
				session->media.video_rtcp_fd = -1;
				attempts--;
				continue;
			}
			JANUS_LOG(LOG_VERB, "Video RTCP listener bound to %s:%d(%d)\n", (local_media_ip ? local_media_ip : local_ip), rtcp_port, session->media.video_rtcp_fd);
			session->media.local_video_rtp_port = rtp_port;
			session->media.local_video_rtcp_port = rtcp_port;
		}
	}
	/* We need this to quickly interrupt the poll when it's time to update a session or wrap up */
	pipe(session->media.pipefd);
	return 0;
}

/* Helper method to (re)connect RTP/RTCP sockets */
static void janus_sip_connect_sockets(janus_sip_session *session, struct sockaddr_in *audio_server_addr, struct sockaddr_in *video_server_addr) {
	if(!session || (!audio_server_addr && !video_server_addr))
		return;

	if(session->media.updated) {
		JANUS_LOG(LOG_VERB, "Updating session sockets\n");
	}

	/* Connect peers (FIXME This pretty much sucks right now) */
	if(session->media.remote_audio_rtp_port && audio_server_addr && session->media.audio_rtp_fd != -1) {
		audio_server_addr->sin_port = htons(session->media.remote_audio_rtp_port);
		if(connect(session->media.audio_rtp_fd, (struct sockaddr *)audio_server_addr, sizeof(struct sockaddr)) == -1) {
			JANUS_LOG(LOG_ERR, "[SIP-%s] Couldn't connect audio RTP? (%s:%d)\n", session->account.username, session->media.remote_audio_ip, session->media.remote_audio_rtp_port);
			JANUS_LOG(LOG_ERR, "[SIP-%s]   -- %d (%s)\n", session->account.username, errno, strerror(errno));
		}
	}
	if(session->media.remote_audio_rtcp_port && audio_server_addr && session->media.audio_rtcp_fd != -1) {
		audio_server_addr->sin_port = htons(session->media.remote_audio_rtcp_port);
		if(connect(session->media.audio_rtcp_fd, (struct sockaddr *)audio_server_addr, sizeof(struct sockaddr)) == -1) {
			JANUS_LOG(LOG_ERR, "[SIP-%s] Couldn't connect audio RTCP? (%s:%d)\n", session->account.username, session->media.remote_audio_ip, session->media.remote_audio_rtcp_port);
			JANUS_LOG(LOG_ERR, "[SIP-%s]   -- %d (%s)\n", session->account.username, errno, strerror(errno));
		}
	}
	if(session->media.remote_video_rtp_port && video_server_addr && session->media.video_rtp_fd != -1) {
		video_server_addr->sin_port = htons(session->media.remote_video_rtp_port);
		if(connect(session->media.video_rtp_fd, (struct sockaddr *)video_server_addr, sizeof(struct sockaddr)) == -1) {
			JANUS_LOG(LOG_ERR, "[SIP-%s] Couldn't connect video RTP? (%s:%d)\n", session->account.username, session->media.remote_video_ip, session->media.remote_video_rtp_port);
			JANUS_LOG(LOG_ERR, "[SIP-%s]   -- %d (%s)\n", session->account.username, errno, strerror(errno));
		}
	}
	if(session->media.remote_video_rtcp_port && video_server_addr && session->media.video_rtcp_fd != -1) {
		video_server_addr->sin_port = htons(session->media.remote_video_rtcp_port);
		if(connect(session->media.video_rtcp_fd, (struct sockaddr *)video_server_addr, sizeof(struct sockaddr)) == -1) {
			JANUS_LOG(LOG_ERR, "[SIP-%s] Couldn't connect video RTCP? (%s:%d)\n", session->account.username, session->media.remote_video_ip, session->media.remote_video_rtcp_port);
			JANUS_LOG(LOG_ERR, "[SIP-%s]   -- %d (%s)\n", session->account.username, errno, strerror(errno));
		}
	}
}

static void janus_sip_media_cleanup(janus_sip_session *session) {
	if(session->media.audio_rtp_fd != -1) {
		close(session->media.audio_rtp_fd);
		session->media.audio_rtp_fd = -1;
	}
	if(session->media.audio_rtcp_fd != -1) {
		close(session->media.audio_rtcp_fd);
		session->media.audio_rtcp_fd = -1;
	}
	session->media.local_audio_rtp_port = 0;
	session->media.local_audio_rtcp_port = 0;
	session->media.remote_audio_rtp_port = 0;
	session->media.remote_audio_rtcp_port = 0;
	session->media.audio_ssrc = 0;
	session->media.audio_ssrc_peer = 0;
	if(session->media.video_rtp_fd != -1) {
		close(session->media.video_rtp_fd);
		session->media.video_rtp_fd = -1;
	}
	if(session->media.video_rtcp_fd != -1) {
		close(session->media.video_rtcp_fd);
		session->media.video_rtcp_fd = -1;
	}
	session->media.local_video_rtp_port = 0;
	session->media.local_video_rtcp_port = 0;
	session->media.remote_video_rtp_port = 0;
	session->media.remote_video_rtcp_port = 0;
	session->media.video_ssrc = 0;
	session->media.video_ssrc_peer = 0;
	session->media.simulcast_ssrc = 0;
	if(session->media.pipefd[0] > 0) {
		close(session->media.pipefd[0]);
		session->media.pipefd[0] = -1;
	}
	if(session->media.pipefd[1] > 0) {
		close(session->media.pipefd[1]);
		session->media.pipefd[1] = -1;
	}
	/* Clean up SRTP stuff, if needed */
	janus_sip_srtp_cleanup(session);

	/* Media fields not cleaned up elsewhere */
	janus_sip_media_reset(session);
}

/* Thread to relay RTP/RTCP frames coming from the SIP peer */
static void *janus_sip_relay_thread(void *data) {
	janus_sip_session *session = (janus_sip_session *)data;
	if(!session) {
		g_thread_unref(g_thread_self());
		return NULL;
	}
	if(!session->account.username || !session->callee) {
		janus_refcount_decrease(&session->ref);
		g_thread_unref(g_thread_self());
		return NULL;
	}
	JANUS_LOG(LOG_VERB, "Starting relay thread (%s <--> %s)\n", session->account.username, session->callee);

	if(!session->callee) {
		JANUS_LOG(LOG_VERB, "[SIP-%s] Leaving thread, no callee...\n", session->account.username);
		janus_refcount_decrease(&session->ref);
		g_thread_unref(g_thread_self());
		return NULL;
	}
	/* File descriptors */
	socklen_t addrlen;
	struct sockaddr_in remote;
	int resfd = 0, bytes = 0, pollerrs = 0;
	struct pollfd fds[5];
	int pipe_fd = session->media.pipefd[0];
	char buffer[1500];
	memset(buffer, 0, 1500);
	/* Loop */
	int num = 0;
	gboolean goon = TRUE;
	int astep = 0, vstep = 0;
	guint32 ats = 0, vts = 0;

	session->media.updated = TRUE; /* Connect UDP sockets upon loop entry */
	gboolean have_audio_server_ip = TRUE;
	gboolean have_video_server_ip = TRUE;

	while(goon && session != NULL && !g_atomic_int_get(&session->destroyed) &&
			session->status > janus_sip_call_status_idle &&
			session->status < janus_sip_call_status_closing) {	/* FIXME We need a per-call watchdog as well */

		if(session->media.updated) {
			/* Apparently there was a session update, or the loop has just been entered */
			session->media.updated = FALSE;

			have_audio_server_ip = session->media.remote_audio_ip != NULL;
			struct sockaddr_in audio_server_addr;
			memset(&audio_server_addr, 0, sizeof(struct sockaddr_in));
			audio_server_addr.sin_family = AF_INET;

			have_video_server_ip = session->media.remote_video_ip != NULL;
			struct sockaddr_in video_server_addr;
			memset(&video_server_addr, 0, sizeof(struct sockaddr_in));
			video_server_addr.sin_family = AF_INET;

			if(session->media.remote_audio_ip && inet_aton(session->media.remote_audio_ip, &audio_server_addr.sin_addr) == 0) {	/* Not a numeric IP... */
				/* Note that gethostbyname() may block waiting for response if it triggers on the wire request.*/
				struct hostent *host = gethostbyname(session->media.remote_audio_ip);	/* ...resolve name */
				if(!host) {
					JANUS_LOG(LOG_ERR, "[SIP-%s] Couldn't get host (%s)\n", session->account.username, session->media.remote_audio_ip);
					have_audio_server_ip = FALSE;
				} else {
					audio_server_addr.sin_addr = *(struct in_addr *)host->h_addr_list;
				}
			}

			if(session->media.remote_video_ip && inet_aton(session->media.remote_video_ip, &video_server_addr.sin_addr) == 0) {	/* Not a numeric IP... */
				/* Note that gethostbyname() may block waiting for response if it triggers on the wire request.*/
				struct hostent *host = gethostbyname(session->media.remote_audio_ip);	/* ...resolve name */
				if(!host) {
					JANUS_LOG(LOG_ERR, "[SIP-%s] Couldn't get host (%s)\n", session->account.username, session->media.remote_video_ip);
					have_video_server_ip = FALSE;
				} else {
					video_server_addr.sin_addr = *(struct in_addr *)host->h_addr_list;
				}
			}

			if(have_audio_server_ip || have_video_server_ip) {
				janus_sip_connect_sockets(session, have_audio_server_ip ? &audio_server_addr : NULL,
					have_video_server_ip ? &video_server_addr : NULL);
			} else if(session->media.remote_audio_ip == NULL &&  session->media.remote_video_ip == NULL) {
				JANUS_LOG(LOG_ERR, "[SIP-%p] Couldn't update session details: both audio and video remote IP addresses are NULL\n",
					session->account.username);
			} else {
				if(session->media.remote_audio_ip)
					JANUS_LOG(LOG_ERR, "[SIP-%p] Couldn't update session details: audio remote IP address (%s) is invalid\n",
						session->account.username, session->media.remote_audio_ip);
				if(session->media.remote_video_ip)
					JANUS_LOG(LOG_ERR, "[SIP-%p] Couldn't update session details: video remote IP address (%s) is invalid\n",
						session->account.username, session->media.remote_video_ip);
			}
		}

		/* Prepare poll */
		num = 0;
		if(session->media.audio_rtp_fd != -1) {
			fds[num].fd = session->media.audio_rtp_fd;
			fds[num].events = POLLIN;
			fds[num].revents = 0;
			num++;
		}
		if(session->media.audio_rtcp_fd != -1) {
			fds[num].fd = session->media.audio_rtcp_fd;
			fds[num].events = POLLIN;
			fds[num].revents = 0;
			num++;
		}
		if(session->media.video_rtp_fd != -1) {
			fds[num].fd = session->media.video_rtp_fd;
			fds[num].events = POLLIN;
			fds[num].revents = 0;
			num++;
		}
		if(session->media.video_rtcp_fd != -1) {
			fds[num].fd = session->media.video_rtcp_fd;
			fds[num].events = POLLIN;
			fds[num].revents = 0;
			num++;
		}
		if(pipe_fd != -1) {
			fds[num].fd = pipe_fd;
			fds[num].events = POLLIN;
			fds[num].revents = 0;
			num++;
		}
		/* Wait for some data */
		resfd = poll(fds, num, 1000);
		if(resfd < 0) {
			if(errno == EINTR) {
				JANUS_LOG(LOG_HUGE, "[SIP-%s] Got an EINTR (%s), ignoring...\n", session->account.username, strerror(errno));
				continue;
			}
			JANUS_LOG(LOG_ERR, "[SIP-%s] Error polling...\n", session->account.username);
			JANUS_LOG(LOG_ERR, "[SIP-%s]   -- %d (%s)\n", session->account.username, errno, strerror(errno));
			break;
		} else if(resfd == 0) {
			/* No data, keep going */
			continue;
		}
		if(session == NULL || g_atomic_int_get(&session->destroyed) ||
				session->status <= janus_sip_call_status_idle ||
				session->status >= janus_sip_call_status_closing)
			break;
		int i = 0;
		for(i=0; i<num; i++) {
			if(fds[i].revents & (POLLERR | POLLHUP)) {
				/* If we just updated the session, let's wait until things have calmed down */
				if(session->media.updated)
					break;
				/* Check the socket error */
				int error = 0;
				socklen_t errlen = sizeof(error);
				getsockopt(fds[i].fd, SOL_SOCKET, SO_ERROR, (void *)&error, &errlen);
				if(error == 0) {
					/* Maybe not a breaking error after all? */
					continue;
				} else if(error == 111) {
					/* ICMP error? If it's related to RTCP, let's just close the RTCP socket and move on */
					if(fds[i].fd == session->media.audio_rtcp_fd) {
						JANUS_LOG(LOG_WARN, "[SIP-%s] Got a '%s' on the audio RTCP socket, closing it\n",
							session->account.username, strerror(error));
						close(session->media.audio_rtcp_fd);
						session->media.audio_rtcp_fd = -1;
						continue;
					} else if(fds[i].fd == session->media.video_rtcp_fd) {
						JANUS_LOG(LOG_WARN, "[SIP-%s] Got a '%s' on the video RTCP socket, closing it\n",
							session->account.username, strerror(error));
						close(session->media.video_rtcp_fd);
						session->media.video_rtcp_fd = -1;
						continue;
					}
				}
				/* FIXME Should we be more tolerant of ICMP errors on RTP sockets as well? */
				pollerrs++;
				if(pollerrs < 100)
					continue;
				JANUS_LOG(LOG_ERR, "[SIP-%s] Too many errors polling %d (socket #%d): %s...\n", session->account.username,
					fds[i].fd, i, fds[i].revents & POLLERR ? "POLLERR" : "POLLHUP");
				JANUS_LOG(LOG_ERR, "[SIP-%s]   -- %d (%s)\n", session->account.username, error, strerror(error));
				goon = FALSE;	/* Can we assume it's pretty much over, after a POLLERR? */
				/* FIXME Simulate a "hangup" coming from the application */
				janus_sip_hangup_media(session->handle);
				break;
			} else if(fds[i].revents & POLLIN) {
				if(pipe_fd != -1 && fds[i].fd == pipe_fd) {
					/* Poll interrupted for a reason, go on */
					int code = 0;
					(void)read(pipe_fd, &code, sizeof(int));
					break;
				}
				/* Got an RTP/RTCP packet */
				if(session->media.audio_rtp_fd != -1 && fds[i].fd == session->media.audio_rtp_fd) {
					/* Got something audio (RTP) */
					addrlen = sizeof(remote);
					bytes = recvfrom(session->media.audio_rtp_fd, buffer, 1500, 0, (struct sockaddr*)&remote, &addrlen);
					if(bytes < 0 || !janus_is_rtp(buffer, bytes)) {
						/* Failed to read or not an RTP packet? */
						continue;
					}
					pollerrs = 0;
					janus_rtp_header *header = (janus_rtp_header *)buffer;
					if(session->media.audio_ssrc_peer != ntohl(header->ssrc)) {
						session->media.audio_ssrc_peer = ntohl(header->ssrc);
						JANUS_LOG(LOG_VERB, "Got SIP peer audio SSRC: %"SCNu32"\n", session->media.audio_ssrc_peer);
					}
					/* Is this SRTP? */
					if(session->media.has_srtp_remote_audio) {
						int buflen = bytes;
						srtp_err_status_t res = srtp_unprotect(session->media.audio_srtp_in, buffer, &buflen);
						if(res != srtp_err_status_ok && res != srtp_err_status_replay_fail && res != srtp_err_status_replay_old) {
							guint32 timestamp = ntohl(header->timestamp);
							guint16 seq = ntohs(header->seq_number);
							JANUS_LOG(LOG_ERR, "[SIP-%s] Audio SRTP unprotect error: %s (len=%d-->%d, ts=%"SCNu32", seq=%"SCNu16")\n",
								session->account.username, janus_srtp_error_str(res), bytes, buflen, timestamp, seq);
							continue;
						}
						bytes = buflen;
					}
					/* Check if the SSRC changed (e.g., after a re-INVITE or UPDATE) */
					guint32 timestamp = ntohl(header->timestamp);
					janus_rtp_header_update(header, &session->media.context, FALSE, astep ? astep : 960);
					if(ats == 0) {
						ats = timestamp;
					} else if(astep == 0) {
						astep = timestamp-ats;
						if(astep < 0)
							astep = 0;
					}
					/* Save the frame if we're recording */
					janus_recorder_save_frame(session->arc_peer, buffer, bytes);
					/* Relay to application */
					gateway->relay_rtp(session->handle, 0, buffer, bytes);
					continue;
				} else if(session->media.audio_rtcp_fd != -1 && fds[i].fd == session->media.audio_rtcp_fd) {
					/* Got something audio (RTCP) */
					addrlen = sizeof(remote);
					bytes = recvfrom(session->media.audio_rtcp_fd, buffer, 1500, 0, (struct sockaddr*)&remote, &addrlen);
					if(bytes < 0 || !janus_is_rtcp(buffer, bytes)) {
						/* Failed to read or not an RTCP packet? */
						continue;
					}
					pollerrs = 0;
					/* Is this SRTCP? */
					if(session->media.has_srtp_remote_audio) {
						int buflen = bytes;
						srtp_err_status_t res = srtp_unprotect_rtcp(session->media.audio_srtp_in, buffer, &buflen);
						if(res != srtp_err_status_ok && res != srtp_err_status_replay_fail && res != srtp_err_status_replay_old) {
							JANUS_LOG(LOG_ERR, "[SIP-%s] Audio SRTCP unprotect error: %s (len=%d-->%d)\n",
								session->account.username, janus_srtp_error_str(res), bytes, buflen);
							continue;
						}
						bytes = buflen;
					}
					/* Relay to application */
					gateway->relay_rtcp(session->handle, 0, buffer, bytes);
					continue;
				} else if(session->media.video_rtp_fd != -1 && fds[i].fd == session->media.video_rtp_fd) {
					/* Got something video (RTP) */
					addrlen = sizeof(remote);
					bytes = recvfrom(session->media.video_rtp_fd, buffer, 1500, 0, (struct sockaddr*)&remote, &addrlen);
					if(bytes < 0 || !janus_is_rtp(buffer, bytes)) {
						/* Failed to read or not an RTP packet? */
						continue;
					}
					pollerrs = 0;
					janus_rtp_header *header = (janus_rtp_header *)buffer;
					if(session->media.video_ssrc_peer != ntohl(header->ssrc)) {
						session->media.video_ssrc_peer = ntohl(header->ssrc);
						JANUS_LOG(LOG_VERB, "Got SIP peer video SSRC: %"SCNu32"\n", session->media.video_ssrc_peer);
					}
					/* Is this SRTP? */
					if(session->media.has_srtp_remote_video) {
						int buflen = bytes;
						srtp_err_status_t res = srtp_unprotect(session->media.video_srtp_in, buffer, &buflen);
						if(res != srtp_err_status_ok && res != srtp_err_status_replay_fail && res != srtp_err_status_replay_old) {
							guint32 timestamp = ntohl(header->timestamp);
							guint16 seq = ntohs(header->seq_number);
							JANUS_LOG(LOG_ERR, "[SIP-%s] Video SRTP unprotect error: %s (len=%d-->%d, ts=%"SCNu32", seq=%"SCNu16")\n",
								session->account.username, janus_srtp_error_str(res), bytes, buflen, timestamp, seq);
							continue;
						}
						bytes = buflen;
					}
					/* Check if the SSRC changed (e.g., after a re-INVITE or UPDATE) */
					janus_rtp_header_update(header, &session->media.context, TRUE, vstep ? vstep : 4500);
					guint32 timestamp = ntohl(header->timestamp);
					if(vts == 0) {
						vts = timestamp;
					} else if(vstep == 0) {
						vstep = timestamp-vts;
						if(vstep < 0)
							vstep = 0;
					}
					/* Save the frame if we're recording */
					janus_recorder_save_frame(session->vrc_peer, buffer, bytes);
					/* Relay to application */
					gateway->relay_rtp(session->handle, 1, buffer, bytes);
					continue;
				} else if(session->media.video_rtcp_fd != -1 && fds[i].fd == session->media.video_rtcp_fd) {
					/* Got something video (RTCP) */
					addrlen = sizeof(remote);
					bytes = recvfrom(session->media.video_rtcp_fd, buffer, 1500, 0, (struct sockaddr*)&remote, &addrlen);
					if(bytes < 0 || !janus_is_rtcp(buffer, bytes)) {
						/* Failed to read or not an RTCP packet? */
						continue;
					}
					pollerrs = 0;
					/* Is this SRTCP? */
					if(session->media.has_srtp_remote_video) {
						int buflen = bytes;
						srtp_err_status_t res = srtp_unprotect_rtcp(session->media.video_srtp_in, buffer, &buflen);
						if(res != srtp_err_status_ok && res != srtp_err_status_replay_fail && res != srtp_err_status_replay_old) {
							JANUS_LOG(LOG_ERR, "[SIP-%s] Video SRTP unprotect error: %s (len=%d-->%d)\n",
								session->account.username, janus_srtp_error_str(res), bytes, buflen);
							continue;
						}
						bytes = buflen;
					}
					/* Relay to application */
					gateway->relay_rtcp(session->handle, 1, buffer, bytes);
					continue;
				}
			}
		}
	}
	/* Cleanup the media session */
	janus_sip_media_cleanup(session);
	/* Done */
	JANUS_LOG(LOG_VERB, "Leaving SIP relay thread\n");
	session->relayer_thread = NULL;
	janus_refcount_decrease(&session->ref);
	g_thread_unref(g_thread_self());
	return NULL;
}


/* Sofia Event thread */
gpointer janus_sip_sofia_thread(gpointer user_data) {
	janus_sip_session *session = (janus_sip_session *)user_data;
	if(session == NULL) {
		g_thread_unref(g_thread_self());
		return NULL;
	}
	if(session->account.username == NULL) {
		janus_refcount_decrease(&session->ref);
		g_thread_unref(g_thread_self());
		return NULL;
	}
	JANUS_LOG(LOG_VERB, "Joining sofia loop thread (%s)...\n", session->account.username);
	session->stack = g_malloc0(sizeof(ssip_t));
	su_home_init(session->stack->s_home);
	session->stack->session = session;
	session->stack->s_nua = NULL;
	session->stack->s_nh_r = NULL;
	session->stack->s_nh_i = NULL;
	session->stack->s_root = su_root_create(session->stack);
	session->stack->subscriptions = NULL;
	janus_mutex_init(&session->stack->smutex);
	su_home_init(session->stack->s_home);
	JANUS_LOG(LOG_VERB, "Setting up sofia stack (sip:%s@%s)\n", session->account.username, local_ip);
	char sip_url[128];
	char sips_url[128];
	char *ipv6;
	ipv6 = strstr(local_ip, ":");
	if(session->account.force_udp)
		g_snprintf(sip_url, sizeof(sip_url), "sip:%s%s%s:*;transport=udp", ipv6 ? "[" : "", local_ip, ipv6 ? "]" : "");
	else if(session->account.force_tcp)
		g_snprintf(sip_url, sizeof(sip_url), "sip:%s%s%s:*;transport=tcp", ipv6 ? "[" : "", local_ip, ipv6 ? "]" : "");
	else
		g_snprintf(sip_url, sizeof(sip_url), "sip:%s%s%s:*", ipv6 ? "[" : "", local_ip, ipv6 ? "]" : "");
	g_snprintf(sips_url, sizeof(sips_url), "sips:%s%s%s:*", ipv6 ? "[" : "", local_ip, ipv6 ? "]" : "");
	char outbound_options[256] = "use-rport no-validate";
	if(keepalive_interval > 0)
		g_strlcat(outbound_options, " options-keepalive", sizeof(outbound_options));
	if(!behind_nat)
		g_strlcat(outbound_options, " no-natify", sizeof(outbound_options));
	session->stack->s_nua = nua_create(session->stack->s_root,
				janus_sip_sofia_callback,
				session,
				SIPTAG_ALLOW_STR("INVITE, ACK, BYE, CANCEL, OPTIONS, UPDATE, REFER, MESSAGE, INFO, NOTIFY"),
				NUTAG_M_USERNAME(session->account.username),
				NUTAG_URL(sip_url),
				TAG_IF(session->account.sips, NUTAG_SIPS_URL(sips_url)),
				SIPTAG_USER_AGENT_STR(session->account.user_agent ? session->account.user_agent : user_agent),
				NUTAG_KEEPALIVE(keepalive_interval * 1000),	/* Sofia expects it in milliseconds */
				NUTAG_OUTBOUND(outbound_options),
				NUTAG_APPL_METHOD("REFER"),			/* We'll respond to incoming REFER messages ourselves */
				SIPTAG_SUPPORTED_STR("replaces"),	/* Advertise that we support the Replaces header */
				SIPTAG_SUPPORTED(NULL),
				TAG_NULL());
	su_root_run(session->stack->s_root);
	/* When we get here, we're done */
	nua_destroy(session->stack->s_nua);
	su_root_destroy(session->stack->s_root);
	session->stack->s_root = NULL;
	janus_refcount_decrease(&session->ref);
	JANUS_LOG(LOG_VERB, "Leaving sofia loop thread...\n");
	g_thread_unref(g_thread_self());
	return NULL;
}<|MERGE_RESOLUTION|>--- conflicted
+++ resolved
@@ -119,11 +119,8 @@
 	"proxy" : "<server to register at; optional, as won't be needed in case the REGISTER is not goint to be sent (e.g., guests)>",
 	"outbound_proxy" : "<outbound proxy to use, if any; optional>",
 	"headers" : "<array of key/value objects, to specify custom headers to add to the SIP REGISTER; optional>",
-<<<<<<< HEAD
-	"incoming_header_prefixes" : "<array of strings, to specify custom headers to read on incoming SIP events; optional>",
-=======
 	"contact_params" : "<array of key/value objects, to specify custom Contact URI params to add to the SIP REGISTER; optional>",
->>>>>>> 1db40ad1
+  "incoming_header_prefixes" : "<array of strings, to specify custom headers to read on incoming SIP events; optional>",
 	"refresh" : <true|false; if true, only uses the SIP REGISTER as an update and not a new registration; optional>",
 	"master_id" : <ID of an already registered account, if this is an helper for multiple calls (more on that later); optional>
 }
