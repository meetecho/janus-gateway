--- conflicted
+++ resolved
@@ -1004,27 +1004,6 @@
 }
 
 
-<<<<<<< HEAD
-=======
-#undef SU_ROOT_MAGIC_T
-#define SU_ROOT_MAGIC_T	ssip_t
-#undef NUA_MAGIC_T
-#define NUA_MAGIC_T		ssip_t
-#undef NUA_HMAGIC_T
-#define NUA_HMAGIC_T	ssip_oper_t
-
-struct ssip_s {
-	su_home_t s_home[1];
-	su_root_t *s_root;
-	nua_t *s_nua;
-	nua_handle_t *s_nh_r, *s_nh_i;
-	GHashTable *subscriptions;
-	janus_mutex smutex;
-	janus_sip_session *session;
-};
-
-
->>>>>>> a0eec8dd
 /* SRTP stuff (in case we need SDES) */
 static int janus_sip_srtp_set_local(janus_sip_session *session, gboolean video, char **profile, char **crypto) {
 	if(session == NULL)
@@ -2789,7 +2768,6 @@
 				nh = g_hash_table_lookup(session->stack->subscriptions, (char *)event_type);
 			if(nh == NULL) {
 				/* We don't, create one now */
-<<<<<<< HEAD
 				if(!session->helper)
 					nh = nua_handle(session->stack->s_nua, session, TAG_END());
 				else {
@@ -2801,9 +2779,6 @@
 					}
 					nh = nua_handle(session->master->stack->s_nua, session, TAG_END());
 				}
-=======
-				nh = nua_handle(session->stack->s_nua, session, TAG_END());
->>>>>>> a0eec8dd
 				if(session->stack->subscriptions == NULL) {
 					/* We still need a table for mapping these subscriptions as well */
 					session->stack->subscriptions = g_hash_table_new_full(g_int64_hash, g_int64_equal,
@@ -2817,11 +2792,8 @@
 				SIPTAG_TO_STR(to),
 				SIPTAG_EVENT_STR(event_type),
 				SIPTAG_ACCEPT_STR(accept),
-<<<<<<< HEAD
 				NUTAG_PROXY(session->helper && session->master ?
 					session->master->account.outbound_proxy : session->account.outbound_proxy),
-=======
->>>>>>> a0eec8dd
 				TAG_END());
 			result = json_object();
 			json_object_set_new(result, "event", json_string("subscribing"));
@@ -4795,7 +4767,6 @@
 				char authuser[100], secret[100];
 				memset(authuser, 0, sizeof(authuser));
 				memset(secret, 0, sizeof(secret));
-<<<<<<< HEAD
 				if(session->helper) {
 					/* This is an helper session, we'll need the credentials from the master */
 					if(session->master == NULL) {
@@ -4804,8 +4775,6 @@
 						session = session->master;
 					}
 				}
-=======
->>>>>>> a0eec8dd
 				if(session->account.authuser && strchr(session->account.authuser, ':')) {
 					/* The authuser contains a colon: wrap it in quotes */
 					g_snprintf(authuser, sizeof(authuser), "\"%s\"", session->account.authuser);
@@ -5680,18 +5649,6 @@
 	nua_destroy(session->stack->s_nua);
 	su_root_destroy(session->stack->s_root);
 	session->stack->s_root = NULL;
-<<<<<<< HEAD
-=======
-	su_home_deinit(session->stack->s_home);
-	su_home_unref(session->stack->s_home);
-	janus_mutex_lock(&session->stack->smutex);
-	if(session->stack->subscriptions != NULL)
-		g_hash_table_unref(session->stack->subscriptions);
-	session->stack->subscriptions = NULL;
-	janus_mutex_unlock(&session->stack->smutex);
-	g_free(session->stack);
-	session->stack = NULL;
->>>>>>> a0eec8dd
 	janus_refcount_decrease(&session->ref);
 	JANUS_LOG(LOG_VERB, "Leaving sofia loop thread...\n");
 	g_thread_unref(g_thread_self());
