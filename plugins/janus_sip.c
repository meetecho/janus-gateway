--- conflicted
+++ resolved
@@ -973,17 +973,10 @@
 		g_free(session->media.remote_video_ip);
 		session->media.remote_video_ip = NULL;
 	}
-<<<<<<< HEAD
-=======
-	if(session->stack) {
-		g_free(session->stack);
-		session->stack = NULL;
-	}
 	if(session->hangup_reason_header) {
 		g_free(session->hangup_reason_header);
 		session->hangup_reason_header = NULL;
 	}
->>>>>>> 5834dd95
 	janus_sip_srtp_cleanup(session);
 	g_free(session);
 }
