--- conflicted
+++ resolved
@@ -36,13 +36,8 @@
  * as events with the same transaction.
  *
  * The supported requests are \c register , \c unregister , \c call ,
-<<<<<<< HEAD
- * \c accept, \c info , \c message , \c dtmf_info , \c subscribe ,
- * \c unsubscribe , \c recording ,
-=======
  * \c accept, \c decline , \c info , \c message , \c dtmf_info ,
  * \c subscribe , \c unsubscribe , \c transfer , \c recording ,
->>>>>>> a71354b8
  * \c hold , \c unhold , \c update and \c hangup . \c register can be used,
  * as the name suggests, to register a username at a SIP registrar to
  * call and be called, while \c unregister unregisters it; \c call is used
@@ -1101,26 +1096,6 @@
 	g_free(msg);
 }
 
-<<<<<<< HEAD
-
-#undef SU_ROOT_MAGIC_T
-#define SU_ROOT_MAGIC_T	ssip_t
-#undef NUA_MAGIC_T
-#define NUA_MAGIC_T		ssip_t
-#undef NUA_HMAGIC_T
-#define NUA_HMAGIC_T	ssip_oper_t
-
-struct ssip_s {
-	su_home_t s_home[1];
-	su_root_t *s_root;
-	nua_t *s_nua;
-	nua_handle_t *s_nh_r, *s_nh_i;
-	GHashTable *subscriptions;
-	janus_mutex smutex;
-	janus_sip_session *session;
-};
-
-=======
 static void janus_sip_transfer_destroy(janus_sip_transfer *t) {
 	if(t == NULL)
 		return;
@@ -1130,7 +1105,6 @@
 		janus_refcount_decrease(&t->session->ref);
 	g_free(t);
 }
->>>>>>> a71354b8
 
 /* SRTP stuff (in case we need SDES) */
 static int janus_sip_srtp_set_local(janus_sip_session *session, gboolean video, char **profile, char **crypto) {
@@ -2912,9 +2886,6 @@
 				nh = g_hash_table_lookup(session->stack->subscriptions, (char *)event_type);
 			if(nh == NULL) {
 				/* We don't, create one now */
-<<<<<<< HEAD
-				nh = nua_handle(session->stack->s_nua, session, TAG_END());
-=======
 				if(!session->helper)
 					nh = nua_handle(session->stack->s_nua, session, TAG_END());
 				else {
@@ -2926,7 +2897,6 @@
 					}
 					nh = nua_handle(session->master->stack->s_nua, session, TAG_END());
 				}
->>>>>>> a71354b8
 				if(session->stack->subscriptions == NULL) {
 					/* We still need a table for mapping these subscriptions as well */
 					session->stack->subscriptions = g_hash_table_new_full(g_int64_hash, g_int64_equal,
@@ -2940,11 +2910,8 @@
 				SIPTAG_TO_STR(to),
 				SIPTAG_EVENT_STR(event_type),
 				SIPTAG_ACCEPT_STR(accept),
-<<<<<<< HEAD
-=======
 				NUTAG_PROXY(session->helper && session->master ?
 					session->master->account.outbound_proxy : session->account.outbound_proxy),
->>>>>>> a71354b8
 				TAG_END());
 			result = json_object();
 			json_object_set_new(result, "event", json_string("subscribing"));
@@ -3806,11 +3773,7 @@
 			session->media.on_hold = FALSE;
 			janus_sip_call_update_status(session, janus_sip_call_status_closing);
 			char custom_headers[2048];
-<<<<<<< HEAD
-			janus_sip_parse_custom_headers(root, (char *)&custom_headers);
-=======
 			janus_sip_parse_custom_headers(root, (char *)&custom_headers, sizeof(custom_headers));
->>>>>>> a71354b8
 			nua_bye(session->stack->s_nh_i,
 			    TAG_IF(strlen(custom_headers) > 0, SIPTAG_HEADER_STR(custom_headers)),
 			    TAG_END());
@@ -4461,8 +4424,6 @@
 			if(sip->sip_from && sip->sip_from->a_display) {
 				json_object_set_new(calling, "displayname", json_string(sip->sip_from->a_display));
 			}
-<<<<<<< HEAD
-=======
 			char *referred_by = NULL;
 			if(sip->sip_referred_by && sip->sip_referred_by->b_url) {
 				char *rby_text = url_as_string(session->stack->s_home, sip->sip_referred_by->b_url);
@@ -4473,7 +4434,6 @@
 			if(sip->sip_replaces && sip->sip_replaces->rp_call_id) {
 				json_object_set_new(calling, "replaces", json_string(sip->sip_replaces->rp_call_id));
 			}
->>>>>>> a71354b8
 			if(is_focus)
 				json_object_set_new(calling, "isfocus", json_true());
 			if(sdp && (session->media.has_srtp_remote_audio || session->media.has_srtp_remote_video)) {
@@ -5182,8 +5142,6 @@
 				char authuser[100], secret[100];
 				memset(authuser, 0, sizeof(authuser));
 				memset(secret, 0, sizeof(secret));
-<<<<<<< HEAD
-=======
 				if(session->helper) {
 					/* This is an helper session, we'll need the credentials from the master */
 					if(session->master == NULL) {
@@ -5192,7 +5150,6 @@
 						session = session->master;
 					}
 				}
->>>>>>> a71354b8
 				if(session->account.authuser && strchr(session->account.authuser, ':')) {
 					/* The authuser contains a colon: wrap it in quotes */
 					g_snprintf(authuser, sizeof(authuser), "\"%s\"", session->account.authuser);
@@ -5236,14 +5193,11 @@
 			}
 			break;
 		}
-<<<<<<< HEAD
-=======
 		case nua_r_notify: {
 			JANUS_LOG(LOG_WARN, "[%s][%s]: %d %s\n", session->account.username, nua_event_name(event), status, phrase ? phrase : "??");
 			/* We got a response to a NOTIFY we sent, but we really don't care */
 			break;
 		}
->>>>>>> a71354b8
 		default:
 			/* unknown event -> print out error message */
 			JANUS_LOG(LOG_ERR, "Unknown event %d (%s)\n", event, nua_event_name(event));
@@ -6061,11 +6015,7 @@
 	session->stack->s_nua = nua_create(session->stack->s_root,
 				janus_sip_sofia_callback,
 				session,
-<<<<<<< HEAD
-				SIPTAG_ALLOW_STR("INVITE, ACK, BYE, CANCEL, OPTIONS, UPDATE, MESSAGE, INFO, NOTIFY"),
-=======
 				SIPTAG_ALLOW_STR("INVITE, ACK, BYE, CANCEL, OPTIONS, UPDATE, REFER, MESSAGE, INFO, NOTIFY"),
->>>>>>> a71354b8
 				NUTAG_M_USERNAME(session->account.username),
 				NUTAG_URL(sip_url),
 				TAG_IF(session->account.sips, NUTAG_SIPS_URL(sips_url)),
@@ -6081,18 +6031,6 @@
 	nua_destroy(session->stack->s_nua);
 	su_root_destroy(session->stack->s_root);
 	session->stack->s_root = NULL;
-<<<<<<< HEAD
-	su_home_deinit(session->stack->s_home);
-	su_home_unref(session->stack->s_home);
-	janus_mutex_lock(&session->stack->smutex);
-	if(session->stack->subscriptions != NULL)
-		g_hash_table_unref(session->stack->subscriptions);
-	session->stack->subscriptions = NULL;
-	janus_mutex_unlock(&session->stack->smutex);
-	g_free(session->stack);
-	session->stack = NULL;
-=======
->>>>>>> a71354b8
 	janus_refcount_decrease(&session->ref);
 	JANUS_LOG(LOG_VERB, "Leaving sofia loop thread...\n");
 	g_thread_unref(g_thread_self());
