/*! \file   janus_sip.c
 * \author Lorenzo Miniero <lorenzo@meetecho.com>
 * \copyright GNU General Public License v3
 * \brief  Janus SIP plugin
 * \details  This is a simple SIP plugin for Janus, allowing WebRTC peers
 * to register at a SIP server (e.g., Asterisk) and call SIP user agents
 * through the gateway. Specifically, when attaching to the plugin peers
 * are requested to provide their SIP server credentials, i.e., the address
 * of the SIP server and their username/secret. This results in the plugin
 * registering at the SIP server and acting as a SIP client on behalf of
 * the web peer. Most of the SIP states and lifetime are masked by the plugin,
 * and only the relevant events (e.g., INVITEs and BYEs) and functionality
 * (call, hangup) are made available to the web peer: peers can call
 * extensions at the SIP server or wait for incoming INVITEs, and during
 * a call they can send DTMF tones. Calls can do plain RTP or SDES-SRTP.
 *
 * The concept behind this plugin is to allow different web pages associated
 * to the same peer, and hence the same SIP user, to attach to the plugin
 * at the same time and yet just do a SIP REGISTER once. The same should
 * apply for calls: while an incoming call would be notified to all the
 * web UIs associated to the peer, only one would be able to pick up and
 * answer, in pretty much the same way as SIP forking works but without the
 * need to fork in the same place. This specific functionality, though, has
 * not been implemented as of yet.
 *
 * \todo Only Asterisk and Kamailio have been tested as a SIP server, and
 * specifically only with basic audio calls: this plugin needs some work
 * to make it more stable and reliable.
 *
 * \section sipapi SIP Plugin API
 *
 * All requests you can send in the SIP Plugin API are asynchronous,
 * which means all responses (successes and errors) will be delivered
 * as events with the same transaction.
 *
 * The supported requests are \c register , \c call , \c accept and
 * \c hangup . \c register can be used, as the name suggests, to register
 * a username at a SIP registrar to call and be called; \c call is used
 * to send an INVITE to a different SIP URI through the plugin, while
 * \c accept is used to accept the call in case one is invited instead
 * of inviting; finally, \c hangup can be used to terminate the
 * communication at any time, either to hangup (BYE) an ongoing call or
 * to cancel/decline (CANCEL/BYE) a call that hasn't started yet.
 *
 * Actual API docs: TBD.
 *
 * \ingroup plugins
 * \ref plugins
 */

#include "plugin.h"

#include <arpa/inet.h>
#include <net/if.h>

#include <jansson.h>

#include <sofia-sip/msg_header.h>
#include <sofia-sip/nua.h>
#include <sofia-sip/sdp.h>
#include <sofia-sip/sip_status.h>
#include <sofia-sip/url.h>
#include <sofia-sip/tport_tag.h>

#include <srtp/srtp.h>
#include <srtp/crypto_kernel.h>

#include "../debug.h"
#include "../apierror.h"
#include "../config.h"
#include "../mutex.h"
#include "../record.h"
#include "../rtp.h"
#include "../rtcp.h"
#include "../utils.h"


/* Plugin information */
#define JANUS_SIP_VERSION			6
#define JANUS_SIP_VERSION_STRING	"0.0.6"
#define JANUS_SIP_DESCRIPTION		"This is a simple SIP plugin for Janus, allowing WebRTC peers to register at a SIP server and call SIP user agents through the gateway."
#define JANUS_SIP_NAME				"JANUS SIP plugin"
#define JANUS_SIP_AUTHOR			"Meetecho s.r.l."
#define JANUS_SIP_PACKAGE			"janus.plugin.sip"

/* Plugin methods */
janus_plugin *create(void);
int janus_sip_init(janus_callbacks *callback, const char *config_path);
void janus_sip_destroy(void);
int janus_sip_get_api_compatibility(void);
int janus_sip_get_version(void);
const char *janus_sip_get_version_string(void);
const char *janus_sip_get_description(void);
const char *janus_sip_get_name(void);
const char *janus_sip_get_author(void);
const char *janus_sip_get_package(void);
void janus_sip_create_session(janus_plugin_session *handle, int *error);
struct janus_plugin_result *janus_sip_handle_message(janus_plugin_session *handle, char *transaction, char *message, char *sdp_type, char *sdp);
void janus_sip_setup_media(janus_plugin_session *handle);
void janus_sip_incoming_rtp(janus_plugin_session *handle, int video, char *buf, int len);
void janus_sip_incoming_rtcp(janus_plugin_session *handle, int video, char *buf, int len);
void janus_sip_hangup_media(janus_plugin_session *handle);
void janus_sip_destroy_session(janus_plugin_session *handle, int *error);
char *janus_sip_query_session(janus_plugin_session *handle);

/* Plugin setup */
static janus_plugin janus_sip_plugin =
	JANUS_PLUGIN_INIT (
		.init = janus_sip_init,
		.destroy = janus_sip_destroy,

		.get_api_compatibility = janus_sip_get_api_compatibility,
		.get_version = janus_sip_get_version,
		.get_version_string = janus_sip_get_version_string,
		.get_description = janus_sip_get_description,
		.get_name = janus_sip_get_name,
		.get_author = janus_sip_get_author,
		.get_package = janus_sip_get_package,

		.create_session = janus_sip_create_session,
		.handle_message = janus_sip_handle_message,
		.setup_media = janus_sip_setup_media,
		.incoming_rtp = janus_sip_incoming_rtp,
		.incoming_rtcp = janus_sip_incoming_rtcp,
		.hangup_media = janus_sip_hangup_media,
		.destroy_session = janus_sip_destroy_session,
		.query_session = janus_sip_query_session,
	);

/* Plugin creator */
janus_plugin *create(void) {
	JANUS_LOG(LOG_VERB, "%s created!\n", JANUS_SIP_NAME);
	return &janus_sip_plugin;
}

/* Parameter validation */
static struct janus_json_parameter request_parameters[] = {
	{"request", JSON_STRING, JANUS_JSON_PARAM_REQUIRED}
};
static struct janus_json_parameter register_parameters[] = {
	{"type", JSON_STRING, 0},
	{"send_register", JANUS_JSON_BOOL, 0},
	{"sips", JANUS_JSON_BOOL, 0},
	{"username", JSON_STRING, 0},
	{"secret", JSON_STRING, 0},
	{"ha1_secret", JSON_STRING, 0},
	{"authuser", JSON_STRING, 0}
};
static struct janus_json_parameter proxy_parameters[] = {
	{"proxy", JSON_STRING, 0}
};
static struct janus_json_parameter call_parameters[] = {
	{"uri", JSON_STRING, JANUS_JSON_PARAM_REQUIRED},
	{"headers", JSON_OBJECT, 0},
	{"srtp", JSON_STRING, 0}
};
static struct janus_json_parameter accept_parameters[] = {
	{"srtp", JSON_STRING, 0}
};
static struct janus_json_parameter recording_parameters[] = {
	{"action", JSON_STRING, JANUS_JSON_PARAM_REQUIRED},
	{"audio", JANUS_JSON_BOOL, 0},
	{"video", JANUS_JSON_BOOL, 0},
	{"peer_audio", JANUS_JSON_BOOL, 0},
	{"peer_video", JANUS_JSON_BOOL, 0},
	{"filename", JSON_STRING, 0}
};
static struct janus_json_parameter dtmf_info_parameters[] = {
	{"digit", JSON_STRING, JANUS_JSON_PARAM_REQUIRED},
	{"duration", JSON_INTEGER, JANUS_JSON_PARAM_POSITIVE}
};

/* Useful stuff */
static volatile gint initialized = 0, stopping = 0;
static janus_callbacks *gateway = NULL;

static char local_ip[INET6_ADDRSTRLEN];
static int keepalive_interval = 120;
static gboolean behind_nat = FALSE;
static char *user_agent;
#define JANUS_DEFAULT_REGISTER_TTL	3600
static int register_ttl = JANUS_DEFAULT_REGISTER_TTL;

static GThread *handler_thread;
static void *janus_sip_handler(void *data);

typedef struct janus_sip_message {
	janus_plugin_session *handle;
	char *transaction;
	char *message;
	char *sdp_type;
	char *sdp;
} janus_sip_message;
static GAsyncQueue *messages = NULL;
static janus_sip_message exit_message;


typedef enum {
	janus_sip_registration_status_disabled = -2,
	janus_sip_registration_status_failed = -1,
	janus_sip_registration_status_unregistered = 0,
	janus_sip_registration_status_registering,
	janus_sip_registration_status_registered,
	janus_sip_registration_status_unregistering,
} janus_sip_registration_status;

static const char *janus_sip_registration_status_string(janus_sip_registration_status status) {
	switch(status) {
		case janus_sip_registration_status_disabled:
			return "disabled";
		case janus_sip_registration_status_failed:
			return "failed";
		case janus_sip_registration_status_unregistered:
			return "unregistered";
		case janus_sip_registration_status_registering:
			return "registering";
		case janus_sip_registration_status_registered:
			return "registered";
		case janus_sip_registration_status_unregistering:
			return "unregistering";
		default:
			return "unknown";
	}
}


typedef enum {
	janus_sip_call_status_idle = 0,
	janus_sip_call_status_inviting,
	janus_sip_call_status_invited,
	janus_sip_call_status_incall,
	janus_sip_call_status_closing,
} janus_sip_call_status;

static const char *janus_sip_call_status_string(janus_sip_call_status status) {
	switch(status) {
		case janus_sip_call_status_idle:
			return "idle";
		case janus_sip_call_status_inviting:
			return "inviting";
		case janus_sip_call_status_invited:
			return "invited";
		case janus_sip_call_status_incall:
			return "incall";
		case janus_sip_call_status_closing:
			return "closing";
		default:
			return "unknown";
	}
}


/* Sofia stuff */
typedef struct ssip_s ssip_t;
typedef struct ssip_oper_s ssip_oper_t;

typedef enum {
	janus_sip_secret_type_plaintext = 1,
	janus_sip_secret_type_hashed = 2,
	janus_sip_secret_type_unknown
} janus_sip_secret_type;

typedef struct janus_sip_account {
	char *identity;
	char *user_agent;		/* Used to override the general UA string */
	gboolean sips;
	char *username;
	char *display_name;		/* Used for outgoing calls in the From header */
	char *authuser;			/**< username to use for authentication */
	char *secret;
	janus_sip_secret_type secret_type;
	int sip_port;
	char *proxy;
	janus_sip_registration_status registration_status;
} janus_sip_account;

typedef struct janus_sip_media {
	char *remote_ip;
	int ready:1;
	gboolean require_srtp, has_srtp_local, has_srtp_remote;
	int has_audio:1;
	int audio_rtp_fd, audio_rtcp_fd;
	int local_audio_rtp_port, remote_audio_rtp_port;
	int local_audio_rtcp_port, remote_audio_rtcp_port;
	guint32 audio_ssrc, audio_ssrc_peer;
	int audio_pt;
	const char *audio_pt_name;
	srtp_t audio_srtp_in, audio_srtp_out;
	srtp_policy_t audio_remote_policy, audio_local_policy;
	int audio_srtp_suite_in, audio_srtp_suite_out;
	int has_video:1;
	int video_rtp_fd, video_rtcp_fd;
	int local_video_rtp_port, remote_video_rtp_port;
	int local_video_rtcp_port, remote_video_rtcp_port;
	guint32 video_ssrc, video_ssrc_peer;
	int video_pt;
	const char *video_pt_name;
	srtp_t video_srtp_in, video_srtp_out;
	srtp_policy_t video_remote_policy, video_local_policy;
	int video_srtp_suite_in, video_srtp_suite_out;
} janus_sip_media;

typedef struct janus_sip_session {
	janus_plugin_session *handle;
	ssip_t *stack;
	janus_sip_account account;
	janus_sip_call_status status;
	janus_sip_media media;
	char *transaction;
	char *callee;
	janus_recorder *arc;		/* The Janus recorder instance for this user's audio, if enabled */
	janus_recorder *arc_peer;	/* The Janus recorder instance for the peer's audio, if enabled */
	janus_recorder *vrc;		/* The Janus recorder instance for this user's video, if enabled */
	janus_recorder *vrc_peer;	/* The Janus recorder instance for the peer's video, if enabled */
	janus_mutex rec_mutex;		/* Mutex to protect the recorders from race conditions */
	volatile gint hangingup;
	volatile gint destroyed;
	janus_refcount ref;
	janus_mutex mutex;
} janus_sip_session;
static GHashTable *sessions;
static janus_mutex sessions_mutex;

static void janus_sip_srtp_cleanup(janus_sip_session *session);

static void janus_sip_session_destroy(janus_sip_session *session) {
	if(!session)
		return;
	if(!g_atomic_int_compare_and_exchange(&session->destroyed, 0, 1))
		return;
	janus_refcount_decrease(&session->ref);
}

static void janus_sip_session_free(const janus_refcount *session_ref) {
	janus_sip_session *session = janus_refcount_containerof(session_ref, janus_sip_session, ref);
	/* Remove the reference to the core plugin session */
	janus_refcount_decrease(&session->handle->ref);
	/* This session can be destroyed, free all the resources */
	if(session->account.identity) {
		g_free(session->account.identity);
		session->account.identity = NULL;
	}
	session->account.sips = TRUE;
	if(session->account.proxy) {
		g_free(session->account.proxy);
		session->account.proxy = NULL;
	}
	if(session->account.secret) {
		g_free(session->account.secret);
		session->account.secret = NULL;
	}
	if(session->account.username) {
		g_free(session->account.username);
		session->account.username = NULL;
	}
	if(session->account.authuser) {
		g_free(session->account.authuser);
		session->account.authuser = NULL;
	}
	if(session->callee) {
		g_free(session->callee);
		session->callee = NULL;
	}
	if(session->transaction) {
		g_free(session->transaction);
		session->transaction = NULL;
	}
	if(session->media.remote_ip) {
		g_free(session->media.remote_ip);
		session->media.remote_ip = NULL;
	}
	if(session->stack) {
		g_free(session->stack);
		session->stack = NULL;
	}
	janus_sip_srtp_cleanup(session);
	g_free(session);
}

static void janus_sip_message_free(janus_sip_message *msg) {
	if(!msg || msg == &exit_message)
		return;

	if(msg->handle && msg->handle->plugin_handle) {
		janus_sip_session *session = (janus_sip_session *)msg->handle->plugin_handle;
		janus_refcount_decrease(&session->ref);
	}
	msg->handle = NULL;

	g_free(msg->transaction);
	msg->transaction = NULL;
	g_free(msg->message);
	msg->message = NULL;
	g_free(msg->sdp_type);
	msg->sdp_type = NULL;
	g_free(msg->sdp);
	msg->sdp = NULL;

	g_free(msg);
}


#undef SU_ROOT_MAGIC_T
#define SU_ROOT_MAGIC_T	ssip_t
#undef NUA_MAGIC_T
#define NUA_MAGIC_T		ssip_t
#undef NUA_HMAGIC_T
#define NUA_HMAGIC_T	ssip_oper_t

struct ssip_s {
	su_home_t s_home[1];
	su_root_t *s_root;
	nua_t *s_nua;
	nua_handle_t *s_nh_r, *s_nh_i;
	janus_sip_session *session;
};


/* SRTP stuff (in case we need SDES) */
#define SRTP_MASTER_KEY_LENGTH	16
#define SRTP_MASTER_SALT_LENGTH	14
#define SRTP_MASTER_LENGTH (SRTP_MASTER_KEY_LENGTH + SRTP_MASTER_SALT_LENGTH)
static const char *janus_sip_srtp_error[] =
{
	"err_status_ok",
	"err_status_fail",
	"err_status_bad_param",
	"err_status_alloc_fail",
	"err_status_dealloc_fail",
	"err_status_init_fail",
	"err_status_terminus",
	"err_status_auth_fail",
	"err_status_cipher_fail",
	"err_status_replay_fail",
	"err_status_replay_old",
	"err_status_algo_fail",
	"err_status_no_such_op",
	"err_status_no_ctx",
	"err_status_cant_check",
	"err_status_key_expired",
	"err_status_socket_err",
	"err_status_signal_err",
	"err_status_nonce_bad",
	"err_status_read_fail",
	"err_status_write_fail",
	"err_status_parse_err",
	"err_status_encode_err",
	"err_status_semaphore_err",
	"err_status_pfkey_err",
};
static const gchar *janus_sip_get_srtp_error(int error) {
	if(error < 0 || error > 24)
		return NULL;
	return janus_sip_srtp_error[error];
}
static int janus_sip_srtp_set_local(janus_sip_session *session, gboolean video, char **crypto) {
	if(session == NULL)
		return -1;
	/* Generate key/salt */
	uint8_t *key = g_malloc0(SRTP_MASTER_LENGTH);
	crypto_get_random(key, SRTP_MASTER_LENGTH);
	/* Set SRTP policies */
	srtp_policy_t *policy = video ? &session->media.video_local_policy : &session->media.audio_local_policy;
	crypto_policy_set_rtp_default(&(policy->rtp));
	crypto_policy_set_rtcp_default(&(policy->rtcp));
	policy->ssrc.type = ssrc_any_inbound;
	policy->key = key;
	policy->next = NULL;
	/* Create SRTP context */
	err_status_t res = srtp_create(video ? &session->media.video_srtp_out : &session->media.audio_srtp_out, policy);
	if(res != err_status_ok) {
		/* Something went wrong... */
		JANUS_LOG(LOG_ERR, "Oops, error creating outbound SRTP session: %d (%s)\n", res, janus_sip_get_srtp_error(res));
		g_free(key);
		policy->key = NULL;
		return -2;
	}
	/* Base64 encode the salt */
	*crypto = g_base64_encode(key, SRTP_MASTER_LENGTH);
	if((video && session->media.video_srtp_out) || (!video && session->media.audio_srtp_out)) {
		JANUS_LOG(LOG_VERB, "%s outbound SRTP session created\n", video ? "Video" : "Audio");
	}
	return 0;
}
static int janus_sip_srtp_set_remote(janus_sip_session *session, gboolean video, const char *crypto, int suite) {
	if(session == NULL || crypto == NULL)
		return -1;
	/* Base64 decode the crypto string and set it as the remote SRTP context */
	gsize len = 0;
	guchar *decoded = g_base64_decode(crypto, &len);
	if(len < SRTP_MASTER_LENGTH) {
		/* FIXME Can this happen? */
		g_free(decoded);
		return -2;
	}
	/* Set SRTP policies */
	srtp_policy_t *policy = video ? &session->media.video_remote_policy : &session->media.audio_remote_policy;
	crypto_policy_set_rtp_default(&(policy->rtp));
	crypto_policy_set_rtcp_default(&(policy->rtcp));
	if(suite == 32) {
		crypto_policy_set_aes_cm_128_hmac_sha1_32(&(policy->rtp));
		crypto_policy_set_aes_cm_128_hmac_sha1_32(&(policy->rtcp));
	} else if(suite == 80) {
		crypto_policy_set_aes_cm_128_hmac_sha1_80(&(policy->rtp));
		crypto_policy_set_aes_cm_128_hmac_sha1_80(&(policy->rtcp));
	}
	policy->ssrc.type = ssrc_any_inbound;
	policy->key = decoded;
	policy->next = NULL;
	/* Create SRTP context */
	err_status_t res = srtp_create(video ? &session->media.video_srtp_in : &session->media.audio_srtp_in, policy);
	if(res != err_status_ok) {
		/* Something went wrong... */
		JANUS_LOG(LOG_ERR, "Oops, error creating inbound SRTP session: %d (%s)\n", res, janus_sip_get_srtp_error(res));
		g_free(decoded);
		policy->key = NULL;
		return -2;
	}
	if((video && session->media.video_srtp_in) || (!video && session->media.audio_srtp_in)) {
		JANUS_LOG(LOG_VERB, "%s inbound SRTP session created\n", video ? "Video" : "Audio");
	}
	return 0;
}
static void janus_sip_srtp_cleanup(janus_sip_session *session) {
	if(session == NULL)
		return;
	session->media.require_srtp = FALSE;
	session->media.has_srtp_local = FALSE;
	session->media.has_srtp_remote = FALSE;
	/* Audio */
	if(session->media.audio_srtp_out)
		srtp_dealloc(session->media.audio_srtp_out);
	session->media.audio_srtp_out = NULL;
	g_free(session->media.audio_local_policy.key);
	session->media.audio_local_policy.key = NULL;
	session->media.audio_srtp_suite_out = 0;
	if(session->media.audio_srtp_in)
		srtp_dealloc(session->media.audio_srtp_in);
	session->media.audio_srtp_in = NULL;
	g_free(session->media.audio_remote_policy.key);
	session->media.audio_remote_policy.key = NULL;
	session->media.audio_srtp_suite_in = 0;
	/* Video */
	if(session->media.video_srtp_out)
		srtp_dealloc(session->media.video_srtp_out);
	session->media.video_srtp_out = NULL;
	g_free(session->media.video_local_policy.key);
	session->media.video_local_policy.key = NULL;
	session->media.video_srtp_suite_out = 0;
	if(session->media.video_srtp_in)
		srtp_dealloc(session->media.video_srtp_in);
	session->media.video_srtp_in = NULL;
	g_free(session->media.video_remote_policy.key);
	session->media.video_remote_policy.key = NULL;
	session->media.video_srtp_suite_in = 0;
}


/* Sofia Event thread */
gpointer janus_sip_sofia_thread(gpointer user_data);
/* Sofia callbacks */
void janus_sip_sofia_callback(nua_event_t event, int status, char const *phrase, nua_t *nua, nua_magic_t *magic, nua_handle_t *nh, nua_hmagic_t *hmagic, sip_t const *sip, tagi_t tags[]);
/* SDP parsing and manipulation */
void janus_sip_sdp_process(janus_sip_session *session, sdp_session_t *sdp, gboolean answer);
char *janus_sip_sdp_manipulate(janus_sip_session *session, sdp_session_t *sdp, gboolean answer);
/* Media */
static int janus_sip_allocate_local_ports(janus_sip_session *session);
static void *janus_sip_relay_thread(void *data);


/* URI parsing utilies */

#define JANUS_SIP_URI_MAXLEN	1024
typedef struct {
	char data[JANUS_SIP_URI_MAXLEN];
	url_t url[1];
} janus_sip_uri_t;

/* Parses a SIP URI (SIPS is not supported), returns 0 on success, -1 otherwise */
static int janus_sip_parse_uri(janus_sip_uri_t *sip_uri, const char *data) {
	g_strlcpy(sip_uri->data, data, JANUS_SIP_URI_MAXLEN);
	if (url_d(sip_uri->url, sip_uri->data) < 0 || sip_uri->url->url_type != url_sip)
		return -1;
	return 0;
}

/* Similar to the above function, but it also accepts SIPS URIs */
static int janus_sip_parse_proxy_uri(janus_sip_uri_t *sip_uri, const char *data) {
	g_strlcpy(sip_uri->data, data, JANUS_SIP_URI_MAXLEN);
	if (url_d(sip_uri->url, sip_uri->data) < 0 || (sip_uri->url->url_type != url_sip && sip_uri->url->url_type != url_sips))
		return -1;
	return 0;
}

/* Error codes */
#define JANUS_SIP_ERROR_UNKNOWN_ERROR		499
#define JANUS_SIP_ERROR_NO_MESSAGE			440
#define JANUS_SIP_ERROR_INVALID_JSON		441
#define JANUS_SIP_ERROR_INVALID_REQUEST		442
#define JANUS_SIP_ERROR_MISSING_ELEMENT		443
#define JANUS_SIP_ERROR_INVALID_ELEMENT		444
#define JANUS_SIP_ERROR_ALREADY_REGISTERED	445
#define JANUS_SIP_ERROR_INVALID_ADDRESS		446
#define JANUS_SIP_ERROR_WRONG_STATE			447
#define JANUS_SIP_ERROR_MISSING_SDP			448
#define JANUS_SIP_ERROR_LIBSOFIA_ERROR		449
#define JANUS_SIP_ERROR_IO_ERROR			450
#define JANUS_SIP_ERROR_RECORDING_ERROR		451
#define JANUS_SIP_ERROR_TOO_STRICT			452


<<<<<<< HEAD
=======
/* SIP watchdog/garbage collector (sort of) */
void *janus_sip_watchdog(void *data);
void *janus_sip_watchdog(void *data) {
	JANUS_LOG(LOG_INFO, "SIP watchdog started\n");
	gint64 now = 0;
	while(g_atomic_int_get(&initialized) && !g_atomic_int_get(&stopping)) {
		janus_mutex_lock(&sessions_mutex);
		/* Iterate on all the sessions */
		now = janus_get_monotonic_time();
		if(old_sessions != NULL) {
			GList *sl = old_sessions;
			JANUS_LOG(LOG_HUGE, "Checking %d old SIP sessions...\n", g_list_length(old_sessions));
			while(sl) {
				janus_sip_session *session = (janus_sip_session *)sl->data;
				if(!session) {
					sl = sl->next;
					continue;
				}
				if (now-session->destroyed >= 5*G_USEC_PER_SEC) {
					/* We're lazy and actually get rid of the stuff only after a few seconds */
					JANUS_LOG(LOG_VERB, "Freeing old SIP session\n");
					GList *rm = sl->next;
					old_sessions = g_list_delete_link(old_sessions, sl);
					sl = rm;
					if (session->account.identity) {
					    g_free(session->account.identity);
					    session->account.identity = NULL;
					}
					session->account.sips = TRUE;
					if (session->account.proxy) {
					    g_free(session->account.proxy);
					    session->account.proxy = NULL;
					}
					if (session->account.secret) {
					    g_free(session->account.secret);
					    session->account.secret = NULL;
					}
					if (session->account.username) {
					    g_free(session->account.username);
					    session->account.username = NULL;
					}
					if (session->account.display_name) {
					    g_free(session->account.display_name);
					    session->account.display_name = NULL;
					}
					if (session->account.user_agent) {
					    g_free(session->account.user_agent);
					    session->account.user_agent = NULL;
					}
					if (session->account.authuser) {
					    g_free(session->account.authuser);
					    session->account.authuser = NULL;
					}
					if (session->callee) {
					    g_free(session->callee);
					    session->callee = NULL;
					}
					if (session->transaction) {
					    g_free(session->transaction);
					    session->transaction = NULL;
					}
					if (session->media.remote_ip) {
					    g_free(session->media.remote_ip);
					    session->media.remote_ip = NULL;
					}
					janus_sip_srtp_cleanup(session);
					session->handle = NULL;
					g_free(session);
					session = NULL;
					continue;
				}
				sl = sl->next;
			}
		}
		janus_mutex_unlock(&sessions_mutex);
		g_usleep(500000);
	}
	JANUS_LOG(LOG_INFO, "SIP watchdog stopped\n");
	return NULL;
}


>>>>>>> 9b224003
static void janus_sip_detect_local_ip(char *buf, size_t buflen) {
	JANUS_LOG(LOG_VERB, "Autodetecting local IP...\n");

	struct sockaddr_in addr;
	socklen_t len;
	int fd = socket(AF_INET, SOCK_DGRAM, 0);
	if (fd == -1)
		goto error;
	addr.sin_family = AF_INET;
	addr.sin_port = htons(1);
	inet_pton(AF_INET, "1.2.3.4", &addr.sin_addr.s_addr);
	if (connect(fd, (const struct sockaddr*) &addr, sizeof(addr)) < 0)
		goto error;
	len = sizeof(addr);
	if (getsockname(fd, (struct sockaddr*) &addr, &len) < 0)
		goto error;
	if (getnameinfo((const struct sockaddr*) &addr, sizeof(addr),
			buf, buflen,
			NULL, 0, NI_NUMERICHOST) != 0)
		goto error;
	close(fd);
	return;

error:
	if (fd != -1)
		close(fd);
	JANUS_LOG(LOG_VERB, "Couldn't find any address! using 127.0.0.1 as the local IP... (which is NOT going to work out of your machine)\n");
	g_strlcpy(buf, "127.0.0.1", buflen);
}


/* Plugin implementation */
int janus_sip_init(janus_callbacks *callback, const char *config_path) {
	if(g_atomic_int_get(&stopping)) {
		/* Still stopping from before */
		return -1;
	}
	if(callback == NULL || config_path == NULL) {
		/* Invalid arguments */
		return -1;
	}

	/* Read configuration */
	char filename[255];
	g_snprintf(filename, 255, "%s/%s.cfg", config_path, JANUS_SIP_PACKAGE);
	JANUS_LOG(LOG_VERB, "Configuration file: %s\n", filename);
	janus_config *config = janus_config_parse(filename);
	if(config != NULL)
		janus_config_print(config);

	gboolean local_ip_set = FALSE;
	janus_config_item *item = janus_config_get_item_drilldown(config, "general", "local_ip");
	if(item && item->value) {
		int family;
		if (!janus_is_ip_valid(item->value, &family)) {
			JANUS_LOG(LOG_WARN, "Invalid local IP specified: %s, guessing the default...\n", item->value);
		} else {
			/* Verify that we can actually bind to that address */
			int fd = socket(family, SOCK_DGRAM, 0);
			if (fd == -1) {
				JANUS_LOG(LOG_WARN, "Error creating test socket, falling back to detecting IP address...\n");
			} else {
				int r;
				struct sockaddr_storage ss;
				socklen_t addrlen;
				memset(&ss, 0, sizeof(ss));
				if (family == AF_INET) {
					struct sockaddr_in *addr4 = (struct sockaddr_in*)&ss;
					addr4->sin_family = AF_INET;
					addr4->sin_port = 0;
					inet_pton(AF_INET, item->value, &(addr4->sin_addr.s_addr));
					addrlen = sizeof(struct sockaddr_in);
				} else {
					struct sockaddr_in6 *addr6 = (struct sockaddr_in6*)&ss;
					addr6->sin6_family = AF_INET6;
					addr6->sin6_port = 0;
					inet_pton(AF_INET6, item->value, &(addr6->sin6_addr.s6_addr));
					addrlen = sizeof(struct sockaddr_in6);
				}
				r = bind(fd, (const struct sockaddr*)&ss, addrlen);
				close(fd);
				if (r < 0) {
					JANUS_LOG(LOG_WARN, "Error setting local IP address to %s, falling back to detecting IP address...\n", item->value);
				} else {
					g_strlcpy(local_ip, item->value, sizeof(local_ip));
					local_ip_set = TRUE;
				}
			}
		}
	}
	if (!local_ip_set)
		janus_sip_detect_local_ip(local_ip, sizeof(local_ip));
	JANUS_LOG(LOG_VERB, "Local IP set to %s\n", local_ip);

	item = janus_config_get_item_drilldown(config, "general", "keepalive_interval");
	if(item && item->value)
		keepalive_interval = atoi(item->value);
	JANUS_LOG(LOG_VERB, "SIP keep-alive interval set to %d seconds\n", keepalive_interval);

	item = janus_config_get_item_drilldown(config, "general", "register_ttl");
	if(item && item->value)
		register_ttl = atoi(item->value);
	JANUS_LOG(LOG_VERB, "SIP registration TTL set to %d seconds\n", register_ttl);

	item = janus_config_get_item_drilldown(config, "general", "behind_nat");
	if(item && item->value)
		behind_nat = janus_is_true(item->value);

	item = janus_config_get_item_drilldown(config, "general", "user_agent");
	if(item && item->value)
		user_agent = g_strdup(item->value);
	else
		user_agent = g_strdup("Janus WebRTC Gateway SIP Plugin "JANUS_SIP_VERSION_STRING);
	JANUS_LOG(LOG_VERB, "SIP User-Agent set to %s\n", user_agent);

	/* This plugin actually has nothing to configure... */
	janus_config_destroy(config);
	config = NULL;

	/* Setup sofia */
	su_init();

	sessions = g_hash_table_new_full(NULL, NULL, NULL, (GDestroyNotify)janus_sip_session_destroy);
	janus_mutex_init(&sessions_mutex);
	messages = g_async_queue_new_full((GDestroyNotify) janus_sip_message_free);
	/* This is the callback we'll need to invoke to contact the gateway */
	gateway = callback;

	g_atomic_int_set(&initialized, 1);

	/* Launch the thread that will handle incoming messages */
	GError *error = NULL;
	handler_thread = g_thread_try_new("janus sip handler", janus_sip_handler, NULL, &error);
	if(error != NULL) {
		g_atomic_int_set(&initialized, 0);
		JANUS_LOG(LOG_ERR, "Got error %d (%s) trying to launch the SIP handler thread...\n", error->code, error->message ? error->message : "??");
		return -1;
	}
	JANUS_LOG(LOG_INFO, "%s initialized!\n", JANUS_SIP_NAME);
	return 0;
}

void janus_sip_destroy(void) {
	if(!g_atomic_int_get(&initialized))
		return;
	g_atomic_int_set(&stopping, 1);

	g_async_queue_push(messages, &exit_message);
	if(handler_thread != NULL) {
		g_thread_join(handler_thread);
		handler_thread = NULL;
	}
	/* FIXME We should destroy the sessions cleanly */
	janus_mutex_lock(&sessions_mutex);
	g_hash_table_destroy(sessions);
	janus_mutex_unlock(&sessions_mutex);
	g_async_queue_unref(messages);
	messages = NULL;
	sessions = NULL;
	g_atomic_int_set(&initialized, 0);
	g_atomic_int_set(&stopping, 0);
	JANUS_LOG(LOG_INFO, "%s destroyed!\n", JANUS_SIP_NAME);
}

int janus_sip_get_api_compatibility(void) {
	/* Important! This is what your plugin MUST always return: don't lie here or bad things will happen */
	return JANUS_PLUGIN_API_VERSION;
}

int janus_sip_get_version(void) {
	return JANUS_SIP_VERSION;
}

const char *janus_sip_get_version_string(void) {
	return JANUS_SIP_VERSION_STRING;
}

const char *janus_sip_get_description(void) {
	return JANUS_SIP_DESCRIPTION;
}

const char *janus_sip_get_name(void) {
	return JANUS_SIP_NAME;
}

const char *janus_sip_get_author(void) {
	return JANUS_SIP_AUTHOR;
}

const char *janus_sip_get_package(void) {
	return JANUS_SIP_PACKAGE;
}

void janus_sip_create_session(janus_plugin_session *handle, int *error) {
	if(g_atomic_int_get(&stopping) || !g_atomic_int_get(&initialized)) {
		*error = -1;
		return;
	}
	janus_sip_session *session = g_malloc0(sizeof(janus_sip_session));
	session->handle = handle;
	session->account.identity = NULL;
	session->account.sips = TRUE;
	session->account.username = NULL;
	session->account.display_name = NULL;
	session->account.user_agent = NULL;
	session->account.authuser = NULL;
	session->account.secret = NULL;
	session->account.secret_type = janus_sip_secret_type_unknown;
	session->account.sip_port = 0;
	session->account.proxy = NULL;
	session->account.registration_status = janus_sip_registration_status_unregistered;
	session->status = janus_sip_call_status_idle;
	session->stack = NULL;
	session->transaction = NULL;
	session->callee = NULL;
	session->media.remote_ip = NULL;
	session->media.ready = 0;
	session->media.require_srtp = FALSE;
	session->media.has_srtp_local = FALSE;
	session->media.has_srtp_remote = FALSE;
	session->media.has_audio = 0;
	session->media.audio_rtp_fd = -1;
	session->media.audio_rtcp_fd= -1;
	session->media.local_audio_rtp_port = 0;
	session->media.remote_audio_rtp_port = 0;
	session->media.local_audio_rtcp_port = 0;
	session->media.remote_audio_rtcp_port = 0;
	session->media.audio_ssrc = 0;
	session->media.audio_ssrc_peer = 0;
	session->media.audio_pt = -1;
	session->media.audio_pt_name = NULL;
	session->media.audio_srtp_suite_in = 0;
	session->media.audio_srtp_suite_out = 0;
	session->media.has_video = 0;
	session->media.video_rtp_fd = -1;
	session->media.video_rtcp_fd= -1;
	session->media.local_video_rtp_port = 0;
	session->media.remote_video_rtp_port = 0;
	session->media.local_video_rtcp_port = 0;
	session->media.remote_video_rtcp_port = 0;
	session->media.video_ssrc = 0;
	session->media.video_ssrc_peer = 0;
	session->media.video_pt = -1;
	session->media.video_pt_name = NULL;
	session->media.video_srtp_suite_in = 0;
	session->media.video_srtp_suite_out = 0;
	janus_mutex_init(&session->rec_mutex);
	g_atomic_int_set(&session->hangingup, 0);
	g_atomic_int_set(&session->destroyed, 0);
	su_home_init(session->stack->s_home);
	janus_mutex_init(&session->mutex);
	handle->plugin_handle = session;
	janus_refcount_init(&session->ref, janus_sip_session_free);

	janus_mutex_lock(&sessions_mutex);
	g_hash_table_insert(sessions, handle, session);
	janus_mutex_unlock(&sessions_mutex);

	return;
}

void janus_sip_destroy_session(janus_plugin_session *handle, int *error) {
	if(g_atomic_int_get(&stopping) || !g_atomic_int_get(&initialized)) {
		*error = -1;
		return;
	}
	janus_sip_session *session = (janus_sip_session *)handle->plugin_handle;
	if(!session) {
		JANUS_LOG(LOG_ERR, "No SIP session associated with this handle...\n");
		*error = -2;
		return;
	}
	janus_mutex_lock(&sessions_mutex);
	janus_sip_hangup_media(handle);
	JANUS_LOG(LOG_VERB, "Destroying SIP session (%s)...\n", session->account.username ? session->account.username : "unregistered user");
	/* Shutdown the NUA */
	if(session->stack && session->stack->s_nua)
		nua_shutdown(session->stack->s_nua);
	g_hash_table_remove(sessions, handle);
	janus_mutex_unlock(&sessions_mutex);
	return;
}

char *janus_sip_query_session(janus_plugin_session *handle) {
	if(g_atomic_int_get(&stopping) || !g_atomic_int_get(&initialized)) {
		return NULL;
	}
	janus_sip_session *session = (janus_sip_session *)handle->plugin_handle;
	if(!session) {
		JANUS_LOG(LOG_ERR, "No session associated with this handle...\n");
		return NULL;
	}
	janus_refcount_increase(&session->ref);
	/* Provide some generic info, e.g., if we're in a call and with whom */
	json_t *info = json_object();
	json_object_set_new(info, "username", session->account.username ? json_string(session->account.username) : NULL);
	json_object_set_new(info, "display_name", session->account.display_name ? json_string(session->account.display_name) : NULL);
	json_object_set_new(info, "user_agent", session->account.user_agent ? json_string(session->account.user_agent) : NULL);
	json_object_set_new(info, "identity", session->account.identity ? json_string(session->account.identity) : NULL);
	json_object_set_new(info, "registration_status", json_string(janus_sip_registration_status_string(session->account.registration_status)));
	json_object_set_new(info, "call_status", json_string(janus_sip_call_status_string(session->status)));
	if(session->callee) {
		json_object_set_new(info, "callee", json_string(session->callee));
		json_object_set_new(info, "srtp-required", json_string(session->media.require_srtp ? "yes" : "no"));
		json_object_set_new(info, "sdes-local", json_string(session->media.has_srtp_local ? "yes" : "no"));
		json_object_set_new(info, "sdes-remote", json_string(session->media.has_srtp_remote ? "yes" : "no"));
	}
	if(session->arc || session->vrc || session->arc_peer || session->vrc_peer) {
		json_t *recording = json_object();
		if(session->arc && session->arc->filename)
			json_object_set_new(recording, "audio", json_string(session->arc->filename));
		if(session->vrc && session->vrc->filename)
			json_object_set_new(recording, "video", json_string(session->vrc->filename));
		if(session->arc_peer && session->arc_peer->filename)
			json_object_set_new(recording, "audio-peer", json_string(session->arc_peer->filename));
		if(session->vrc_peer && session->vrc_peer->filename)
			json_object_set_new(recording, "video-peer", json_string(session->vrc_peer->filename));
		json_object_set_new(info, "recording", recording);
	}
	json_object_set_new(info, "hangingup", json_integer(g_atomic_int_get(&session->hangingup)));
	json_object_set_new(info, "destroyed", json_integer(g_atomic_int_get(&session->destroyed)));
	char *info_text = json_dumps(info, JSON_INDENT(3) | JSON_PRESERVE_ORDER);
	json_decref(info);
	janus_refcount_decrease(&session->ref);
	return info_text;
}

struct janus_plugin_result *janus_sip_handle_message(janus_plugin_session *handle, char *transaction, char *message, char *sdp_type, char *sdp) {
	if(g_atomic_int_get(&stopping) || !g_atomic_int_get(&initialized))
		return janus_plugin_result_new(JANUS_PLUGIN_ERROR, g_atomic_int_get(&stopping) ? "Shutting down" : "Plugin not initialized");
	janus_sip_session *session = (janus_sip_session *)handle->plugin_handle;
	if(!session)
		return janus_plugin_result_new(JANUS_PLUGIN_ERROR, "No session associated with this handle");

	JANUS_LOG(LOG_VERB, "%s\n", message);
	/* Increase the reference counter for this session: we'll decrease it after we handle the message */
	janus_refcount_increase(&session->ref);
	janus_sip_message *msg = g_malloc0(sizeof(janus_sip_message));
	msg->handle = handle;
	msg->transaction = transaction;
	msg->message = message;
	msg->sdp_type = sdp_type;
	msg->sdp = sdp;
	g_async_queue_push(messages, msg);

	/* All the requests to this plugin are handled asynchronously */
	return janus_plugin_result_new(JANUS_PLUGIN_OK_WAIT, NULL);
}

void janus_sip_setup_media(janus_plugin_session *handle) {
	JANUS_LOG(LOG_INFO, "[%s-%p] WebRTC media is now available\n", JANUS_SIP_PACKAGE, handle);
	if(g_atomic_int_get(&stopping) || !g_atomic_int_get(&initialized))
		return;
	janus_sip_session *session = (janus_sip_session *)handle->plugin_handle;
	if(!session) {
		JANUS_LOG(LOG_ERR, "No session associated with this handle...\n");
		return;
	}
	if(g_atomic_int_get(&session->destroyed))
		return;
	g_atomic_int_set(&session->hangingup, 0);
	/* TODO Only relay RTP/RTCP when we get this event */
}

void janus_sip_incoming_rtp(janus_plugin_session *handle, int video, char *buf, int len) {
	if(handle == NULL || g_atomic_int_get(&handle->stopped) || g_atomic_int_get(&stopping) || !g_atomic_int_get(&initialized))
		return;
	if(gateway) {
		/* Honour the audio/video active flags */
		janus_sip_session *session = (janus_sip_session *)handle->plugin_handle;
		if(!session || g_atomic_int_get(&session->destroyed)) {
			JANUS_LOG(LOG_ERR, "No session associated with this handle...\n");
			return;
		}
		if(session->status != janus_sip_call_status_incall)
			return;
		/* Forward to our SIP peer */
		if(video) {
			if(session->media.video_ssrc == 0) {
				rtp_header *header = (rtp_header *)buf;
				session->media.video_ssrc = ntohl(header->ssrc);
				JANUS_LOG(LOG_VERB, "Got SIP video SSRC: %"SCNu32"\n", session->media.video_ssrc);
			}
			if(session->media.has_video && session->media.video_rtp_fd) {
				/* Save the frame if we're recording */
				janus_recorder_save_frame(session->vrc, buf, len);
				/* Is SRTP involved? */
				if(session->media.has_srtp_local) {
					char sbuf[2048];
					memcpy(&sbuf, buf, len);
					int protected = len;
					int res = srtp_protect(session->media.video_srtp_out, &sbuf, &protected);
					if(res != err_status_ok) {
						rtp_header *header = (rtp_header *)&sbuf;
						guint32 timestamp = ntohl(header->timestamp);
						guint16 seq = ntohs(header->seq_number);
						JANUS_LOG(LOG_ERR, "[SIP-%s] Video SRTP protect error... %s (len=%d-->%d, ts=%"SCNu32", seq=%"SCNu16")...\n",
							session->account.username, janus_sip_get_srtp_error(res), len, protected, timestamp, seq);
					} else {
						/* Forward the frame to the peer */
						send(session->media.video_rtp_fd, sbuf, protected, 0);
					}
				} else {
					/* Forward the frame to the peer */
					send(session->media.video_rtp_fd, buf, len, 0);
				}
			}
		} else {
			if(session->media.audio_ssrc == 0) {
				rtp_header *header = (rtp_header *)buf;
				session->media.audio_ssrc = ntohl(header->ssrc);
				JANUS_LOG(LOG_VERB, "Got SIP audio SSRC: %"SCNu32"\n", session->media.audio_ssrc);
			}
			if(session->media.has_audio && session->media.audio_rtp_fd) {
				/* Save the frame if we're recording */
				janus_recorder_save_frame(session->arc, buf, len);
				/* Is SRTP involved? */
				if(session->media.has_srtp_local) {
					char sbuf[2048];
					memcpy(&sbuf, buf, len);
					int protected = len;
					int res = srtp_protect(session->media.audio_srtp_out, &sbuf, &protected);
					if(res != err_status_ok) {
						rtp_header *header = (rtp_header *)&sbuf;
						guint32 timestamp = ntohl(header->timestamp);
						guint16 seq = ntohs(header->seq_number);
						JANUS_LOG(LOG_ERR, "[SIP-%s] Audio SRTP protect error... %s (len=%d-->%d, ts=%"SCNu32", seq=%"SCNu16")...\n",
							session->account.username, janus_sip_get_srtp_error(res), len, protected, timestamp, seq);
					} else {
						/* Forward the frame to the peer */
						send(session->media.audio_rtp_fd, sbuf, protected, 0);
					}
				} else {
					/* Forward the frame to the peer */
					send(session->media.audio_rtp_fd, buf, len, 0);
				}
			}
		}
	}
}

void janus_sip_incoming_rtcp(janus_plugin_session *handle, int video, char *buf, int len) {
	if(handle == NULL || g_atomic_int_get(&handle->stopped) || g_atomic_int_get(&stopping) || !g_atomic_int_get(&initialized))
		return;
	if(gateway) {
		janus_sip_session *session = (janus_sip_session *)handle->plugin_handle;
		if(!session || g_atomic_int_get(&session->destroyed)) {
			JANUS_LOG(LOG_ERR, "No session associated with this handle...\n");
			return;
		}
		if(session->status != janus_sip_call_status_incall)
			return;
		/* Forward to our SIP peer */
		if(video) {
			if(session->media.has_video && session->media.video_rtcp_fd) {
				/* Is SRTP involved? */
				if(session->media.has_srtp_local) {
					char sbuf[2048];
					memcpy(&sbuf, buf, len);
					int protected = len;
					int res = srtp_protect_rtcp(session->media.video_srtp_out, &sbuf, &protected);
					if(res != err_status_ok) {
						JANUS_LOG(LOG_ERR, "[SIP-%s] Video SRTCP protect error... %s (len=%d-->%d)...\n",
							session->account.username, janus_sip_get_srtp_error(res), len, protected);
					} else {
						/* Fix SSRCs as the gateway does */
						JANUS_LOG(LOG_HUGE, "[SIP] Fixing SSRCs (local %u, peer %u)\n",
							session->media.video_ssrc, session->media.video_ssrc_peer);
						janus_rtcp_fix_ssrc(NULL, (char *)buf, len, 1, session->media.video_ssrc, session->media.video_ssrc_peer);
						/* Forward the message to the peer */
						send(session->media.video_rtcp_fd, sbuf, protected, 0);
					}
				} else {
					/* Fix SSRCs as the gateway does */
					JANUS_LOG(LOG_HUGE, "[SIP] Fixing SSRCs (local %u, peer %u)\n",
						session->media.video_ssrc, session->media.video_ssrc_peer);
					janus_rtcp_fix_ssrc(NULL, (char *)buf, len, 1, session->media.video_ssrc, session->media.video_ssrc_peer);
					/* Forward the message to the peer */
					send(session->media.video_rtcp_fd, buf, len, 0);
				}
			}
		} else {
			if(session->media.has_audio && session->media.audio_rtcp_fd) {
				/* Is SRTP involved? */
				if(session->media.has_srtp_local) {
					char sbuf[2048];
					memcpy(&sbuf, buf, len);
					int protected = len;
					int res = srtp_protect_rtcp(session->media.audio_srtp_out, &sbuf, &protected);
					if(res != err_status_ok) {
						JANUS_LOG(LOG_ERR, "[SIP-%s] Audio SRTCP protect error... %s (len=%d-->%d)...\n",
							session->account.username, janus_sip_get_srtp_error(res), len, protected);
					} else {
						/* Fix SSRCs as the gateway does */
						JANUS_LOG(LOG_HUGE, "[SIP] Fixing SSRCs (local %u, peer %u)\n",
							session->media.audio_ssrc, session->media.audio_ssrc_peer);
						janus_rtcp_fix_ssrc(NULL, (char *)buf, len, 1, session->media.audio_ssrc, session->media.audio_ssrc_peer);
						/* Forward the message to the peer */
						send(session->media.audio_rtcp_fd, sbuf, protected, 0);
					}
				} else {
					/* Fix SSRCs as the gateway does */
					JANUS_LOG(LOG_HUGE, "[SIP] Fixing SSRCs (local %u, peer %u)\n",
						session->media.audio_ssrc, session->media.audio_ssrc_peer);
					janus_rtcp_fix_ssrc(NULL, (char *)buf, len, 1, session->media.audio_ssrc, session->media.audio_ssrc_peer);
					/* Forward the message to the peer */
					send(session->media.audio_rtcp_fd, buf, len, 0);
				}
			}
		}
	}
}

void janus_sip_hangup_media(janus_plugin_session *handle) {
	JANUS_LOG(LOG_INFO, "[%s-%p] No WebRTC media anymore\n", JANUS_SIP_PACKAGE, handle);
	if(g_atomic_int_get(&stopping) || !g_atomic_int_get(&initialized))
		return;
	janus_sip_session *session = (janus_sip_session *)handle->plugin_handle;
	if(!session) {
		JANUS_LOG(LOG_ERR, "No session associated with this handle...\n");
		return;
	}
	if(g_atomic_int_get(&session->destroyed))
		return;
	if(g_atomic_int_add(&session->hangingup, 1))
		return;
	if(!(session->status == janus_sip_call_status_inviting ||
		 session->status == janus_sip_call_status_invited ||
		 session->status == janus_sip_call_status_incall))
		return;
	/* Get rid of the recorders, if available */
	janus_mutex_lock(&session->rec_mutex);
	if(session->arc) {
		janus_recorder_close(session->arc);
		JANUS_LOG(LOG_INFO, "Closed user's audio recording %s\n", session->arc->filename ? session->arc->filename : "??");
		janus_recorder_free(session->arc);
	}
	session->arc = NULL;
	if(session->arc_peer) {
		janus_recorder_close(session->arc_peer);
		JANUS_LOG(LOG_INFO, "Closed peer's audio recording %s\n", session->arc_peer->filename ? session->arc_peer->filename : "??");
		janus_recorder_free(session->arc_peer);
	}
	session->arc_peer = NULL;
	if(session->vrc) {
		janus_recorder_close(session->vrc);
		JANUS_LOG(LOG_INFO, "Closed user's video recording %s\n", session->vrc->filename ? session->vrc->filename : "??");
		janus_recorder_free(session->vrc);
	}
	session->vrc = NULL;
	if(session->vrc_peer) {
		janus_recorder_close(session->vrc_peer);
		JANUS_LOG(LOG_INFO, "Closed peer's video recording %s\n", session->vrc_peer->filename ? session->vrc_peer->filename : "??");
		janus_recorder_free(session->vrc_peer);
	}
	session->vrc_peer = NULL;
	janus_mutex_unlock(&session->rec_mutex);
	/* FIXME Simulate a "hangup" coming from the browser */
	janus_refcount_increase(&session->ref);
	janus_sip_message *msg = g_malloc0(sizeof(janus_sip_message));
	msg->handle = handle;
	msg->message = g_strdup("{\"request\":\"hangup\"}");
	msg->transaction = NULL;
	msg->sdp_type = NULL;
	msg->sdp = NULL;
	g_async_queue_push(messages, msg);
}

/* Thread to handle incoming messages */
static void *janus_sip_handler(void *data) {
	JANUS_LOG(LOG_VERB, "Joining SIP handler thread\n");
	janus_sip_message *msg = NULL;
	int error_code = 0;
	char error_cause[512];
	json_t *root = NULL;
	while(g_atomic_int_get(&initialized) && !g_atomic_int_get(&stopping)) {
		msg = g_async_queue_pop(messages);
		if(msg == NULL)
			continue;
		if(msg == &exit_message)
			break;
		if(msg->handle == NULL) {
			janus_sip_message_free(msg);
			continue;
		}
		janus_sip_session *session = NULL;
		janus_mutex_lock(&sessions_mutex);
		if(g_hash_table_lookup(sessions, msg->handle) != NULL ) {
			session = (janus_sip_session *)msg->handle->plugin_handle;
		}
		janus_mutex_unlock(&sessions_mutex);
		if(!session) {
			JANUS_LOG(LOG_ERR, "No session associated with this handle...\n");
			janus_sip_message_free(msg);
			continue;
		}
		if(g_atomic_int_get(&session->destroyed)) {
			janus_sip_message_free(msg);
			continue;
		}
		/* Handle request */
		error_code = 0;
		root = NULL;
		JANUS_LOG(LOG_VERB, "Handling message: %s\n", msg->message);
		if(msg->message == NULL) {
			JANUS_LOG(LOG_ERR, "No message??\n");
			error_code = JANUS_SIP_ERROR_NO_MESSAGE;
			g_snprintf(error_cause, 512, "%s", "No message??");
			goto error;
		}
		json_error_t error;
		root = json_loads(msg->message, 0, &error);
		if(!root) {
			JANUS_LOG(LOG_ERR, "JSON error: on line %d: %s\n", error.line, error.text);
			error_code = JANUS_SIP_ERROR_INVALID_JSON;
			g_snprintf(error_cause, 512, "JSON error: on line %d: %s", error.line, error.text);
			goto error;
		}
		if(!json_is_object(root)) {
			JANUS_LOG(LOG_ERR, "JSON error: not an object\n");
			error_code = JANUS_SIP_ERROR_INVALID_JSON;
			g_snprintf(error_cause, 512, "JSON error: not an object");
			goto error;
		}
		JANUS_VALIDATE_JSON_OBJECT(root, request_parameters,
			error_code, error_cause, TRUE,
			JANUS_SIP_ERROR_MISSING_ELEMENT, JANUS_SIP_ERROR_INVALID_ELEMENT);
		if(error_code != 0)
			goto error;
		json_t *request = json_object_get(root, "request");
		const char *request_text = json_string_value(request);
		json_t *result = NULL;
		char *sdp_type = NULL, *sdp = NULL;

		if(!strcasecmp(request_text, "register")) {
			/* Send a REGISTER */
			if(session->account.registration_status > janus_sip_registration_status_unregistered) {
				JANUS_LOG(LOG_ERR, "Already registered (%s)\n", session->account.username);
				error_code = JANUS_SIP_ERROR_ALREADY_REGISTERED;
				g_snprintf(error_cause, 512, "Already registered (%s)", session->account.username);
				goto error;
			}

			/* Cleanup old values */
			g_free(session->account.identity);
			session->account.identity = NULL;
			session->account.sips = TRUE;
			g_free(session->account.username);
			session->account.username = NULL;
			g_free(session->account.authuser);
			session->account.authuser = NULL;
			g_free(session->account.display_name);
			session->account.display_name = NULL;
			g_free(session->account.secret);
			session->account.secret = NULL;
			session->account.secret_type = janus_sip_secret_type_unknown;
			g_free(session->account.proxy);
			session->account.proxy = NULL;
			if(session->account.user_agent != NULL)
				g_free(session->account.user_agent);
			session->account.user_agent = NULL;
			session->account.registration_status = janus_sip_registration_status_unregistered;

			gboolean guest = FALSE;
			JANUS_VALIDATE_JSON_OBJECT(root, register_parameters,
				error_code, error_cause, TRUE,
				JANUS_SIP_ERROR_MISSING_ELEMENT, JANUS_SIP_ERROR_INVALID_ELEMENT);
			if(error_code != 0)
				goto error;
			json_t *type = json_object_get(root, "type");
			if(type != NULL) {
				const char *type_text = json_string_value(type);
				if(!strcmp(type_text, "guest")) {
					JANUS_LOG(LOG_INFO, "Registering as a guest\n");
					guest = TRUE;
				} else {
					JANUS_LOG(LOG_WARN, "Unknown type '%s', ignoring...\n", type_text);
				}
			}

			gboolean send_register = TRUE;
			json_t *do_register = json_object_get(root, "send_register");
			if(do_register != NULL) {
				if(guest) {
					JANUS_LOG(LOG_ERR, "Conflicting elements: send_register cannot be true if guest is true\n");
					error_code = JANUS_SIP_ERROR_INVALID_ELEMENT;
					g_snprintf(error_cause, 512, "Conflicting elements: send_register cannot be true if guest is true");
					goto error;
				}
				send_register = json_is_true(do_register);
			}

			gboolean sips = TRUE;
			json_t *do_sips = json_object_get(root, "sips");
			if(do_sips != NULL) {
				sips = json_is_true(do_sips);
			}

			/* Parse address */
			json_t *proxy = json_object_get(root, "proxy");
			const char *proxy_text = NULL;

			if (proxy && !json_is_null(proxy)) {
				/* Has to be validated separately because it could be null */
				JANUS_VALIDATE_JSON_OBJECT(root, proxy_parameters,
					error_code, error_cause, TRUE,
					JANUS_SIP_ERROR_MISSING_ELEMENT, JANUS_SIP_ERROR_INVALID_ELEMENT);
				if(error_code != 0)
					goto error;
				proxy_text = json_string_value(proxy);
				janus_sip_uri_t proxy_uri;
				if (janus_sip_parse_proxy_uri(&proxy_uri, proxy_text) < 0) {
					JANUS_LOG(LOG_ERR, "Invalid proxy address %s\n", proxy_text);
					error_code = JANUS_SIP_ERROR_INVALID_ADDRESS;
					g_snprintf(error_cause, 512, "Invalid proxy address %s\n", proxy_text);
					goto error;
				}
			}

			/* Parse register TTL */
			int ttl = register_ttl;
			json_t *reg_ttl = json_object_get(root, "register_ttl");
			if (reg_ttl && json_is_integer(reg_ttl))
				ttl = json_integer_value(reg_ttl);
			if (ttl <= 0)
				ttl = JANUS_DEFAULT_REGISTER_TTL;

			/* Parse display name */
			const char* display_name_text = NULL;
			json_t *display_name = json_object_get(root, "display_name");
			if (display_name && json_is_string(display_name))
				display_name_text = json_string_value(display_name);

			/* Parse user agent */
			const char* user_agent_text = NULL;
			json_t *user_agent = json_object_get(root, "user_agent");
			if (user_agent && json_is_string(user_agent))
				user_agent_text = json_string_value(user_agent);

			/* Now the user part, if needed */
			json_t *username = json_object_get(root, "username");
			if(!guest && !username) {
				/* The username is mandatory if we're not registering as guests */
				JANUS_LOG(LOG_ERR, "Missing element (username)\n");
				error_code = JANUS_SIP_ERROR_MISSING_ELEMENT;
				g_snprintf(error_cause, 512, "Missing element (username)");
				goto error;
			}
			const char *username_text = NULL;
			janus_sip_uri_t username_uri;
			char user_id[256];
			if(username) {
				/* Parse address */
				username_text = json_string_value(username);
				if (janus_sip_parse_uri(&username_uri, username_text) < 0) {
					JANUS_LOG(LOG_ERR, "Invalid user address %s\n", username_text);
					error_code = JANUS_SIP_ERROR_INVALID_ADDRESS;
					g_snprintf(error_cause, 512, "Invalid user address %s\n", username_text);
					goto error;
				}
				g_strlcpy(user_id, username_uri.url->url_user, sizeof(user_id));
			}
			if(guest) {
				/* Not needed, we can stop here: just pick a random username if it wasn't provided and say we're registered */
				if(!username)
					g_snprintf(user_id, 255, "janus-sip-%"SCNu32"", g_random_int());
				JANUS_LOG(LOG_INFO, "Guest will have username %s\n", user_id);
				send_register = FALSE;
			} else {
				json_t *secret = json_object_get(root, "secret");
				json_t *ha1_secret = json_object_get(root, "ha1_secret");
				json_t *authuser = json_object_get(root, "authuser");
				if(!secret && !ha1_secret) {
					JANUS_LOG(LOG_ERR, "Missing element (secret or ha1_secret)\n");
					error_code = JANUS_SIP_ERROR_MISSING_ELEMENT;
					g_snprintf(error_cause, 512, "Missing element (secret or ha1_secret)");
					goto error;
				}
				if(secret && ha1_secret) {
					JANUS_LOG(LOG_ERR, "Conflicting elements specified (secret and ha1_secret)\n");
					error_code = JANUS_SIP_ERROR_INVALID_ELEMENT;
					g_snprintf(error_cause, 512, "Conflicting elements specified (secret and ha1_secret)");
					goto error;
				}
				const char *secret_text;
				if(secret) {
					secret_text = json_string_value(secret);
					session->account.secret = g_strdup(secret_text);
					session->account.secret_type = janus_sip_secret_type_plaintext;
				} else {
					secret_text = json_string_value(ha1_secret);
					session->account.secret = g_strdup(secret_text);
					session->account.secret_type = janus_sip_secret_type_hashed;
				}
				if (authuser) {
					const char *authuser_text;
					authuser_text = json_string_value(authuser);
					session->account.authuser = g_strdup(authuser_text);
				} else {
					session->account.authuser = g_strdup(user_id);
				}
				/* Got the values, try registering now */
				JANUS_LOG(LOG_VERB, "Registering user %s (secret %s) @ %s through %s\n",
					username_text, secret_text, username_uri.url->url_host, proxy_text != NULL ? proxy_text : "(null)");
			}

			session->account.identity = g_strdup(username_text);
			session->account.sips = sips;
			session->account.username = g_strdup(user_id);
			if (display_name_text) {
				session->account.display_name = g_strdup(display_name_text);
			}
			if (user_agent_text) {
				session->account.user_agent = g_strdup(user_agent_text);
			}
			if (proxy_text) {
				session->account.proxy = g_strdup(proxy_text);
			}

			session->account.registration_status = janus_sip_registration_status_registering;
			if(session->stack == NULL) {
				/* Start the thread first */
				GError *error = NULL;
				g_thread_try_new("worker", janus_sip_sofia_thread, session, &error);
				if(error != NULL) {
					JANUS_LOG(LOG_ERR, "Got error %d (%s) trying to launch the SIP Sofia thread...\n", error->code, error->message ? error->message : "??");
					error_code = JANUS_SIP_ERROR_UNKNOWN_ERROR;
					g_snprintf(error_cause, 512, "Got error %d (%s) trying to launch the SIP Sofia thread", error->code, error->message ? error->message : "??");
					goto error;
				}
				long int timeout = 0;
				while(session->stack == NULL || session->stack->s_nua == NULL) {
					g_usleep(100000);
					timeout += 100000;
					if(timeout >= 2000000) {
						break;
					}
				}
				if(timeout >= 2000000) {
					JANUS_LOG(LOG_ERR, "Two seconds passed and still no NUA, problems with the thread?\n");
					error_code = JANUS_SIP_ERROR_UNKNOWN_ERROR;
					g_snprintf(error_cause, 512, "Two seconds passed and still no NUA, problems with the thread?");
					goto error;
				}
			}
			if(session->stack->s_nh_r != NULL) {
				nua_handle_destroy(session->stack->s_nh_r);
				session->stack->s_nh_r = NULL;
			}

			if (send_register) {
				session->stack->s_nh_r = nua_handle(session->stack->s_nua, session, TAG_END());
				if(session->stack->s_nh_r == NULL) {
					JANUS_LOG(LOG_ERR, "NUA Handle for REGISTER still null??\n");
					error_code = JANUS_SIP_ERROR_LIBSOFIA_ERROR;
					g_snprintf(error_cause, 512, "Invalid NUA Handle");
					goto error;
				}
				char ttl_text[20];
				g_snprintf(ttl_text, sizeof(ttl_text), "%d", ttl);
				/* Send the REGISTER */
				nua_register(session->stack->s_nh_r,
					NUTAG_M_USERNAME(session->account.username),
					SIPTAG_FROM_STR(username_text),
					SIPTAG_TO_STR(username_text),
					SIPTAG_EXPIRES_STR(ttl_text),
					NUTAG_PROXY(proxy_text),
					TAG_END());
				result = json_object();
				json_object_set_new(result, "event", json_string("registering"));
			} else {
				JANUS_LOG(LOG_VERB, "Not sending a SIP REGISTER: either send_register was set to false or guest mode was enabled\n");
				session->account.registration_status = janus_sip_registration_status_disabled;
				result = json_object();
				json_object_set_new(result, "event", json_string("registered"));
				json_object_set_new(result, "username", json_string(session->account.username));
				json_object_set_new(result, "register_sent", json_string("false"));
			}
		} else if(!strcasecmp(request_text, "call")) {
			/* Call another peer */
			if(session->stack == NULL) {
				JANUS_LOG(LOG_ERR, "Wrong state (register first)\n");
				error_code = JANUS_SIP_ERROR_WRONG_STATE;
				g_snprintf(error_cause, 512, "Wrong state (register first)");
				goto error;
			}
			if(session->status >= janus_sip_call_status_inviting) {
				JANUS_LOG(LOG_ERR, "Wrong state (already in a call? status=%s)\n", janus_sip_call_status_string(session->status));
				error_code = JANUS_SIP_ERROR_WRONG_STATE;
				g_snprintf(error_cause, 512, "Wrong state (already in a call? status=%s)", janus_sip_call_status_string(session->status));
				goto error;
			}
			JANUS_VALIDATE_JSON_OBJECT(root, call_parameters,
				error_code, error_cause, TRUE,
				JANUS_SIP_ERROR_MISSING_ELEMENT, JANUS_SIP_ERROR_INVALID_ELEMENT);
			if(error_code != 0)
				goto error;
			json_t *uri = json_object_get(root, "uri");
			/* Check if the INVITE needs to be enriched with custom headers */
			char custom_headers[2048];
			custom_headers[0] = '\0';
			json_t *headers = json_object_get(root, "headers");
			if(headers) {
				if(json_object_size(headers) > 0) {
					/* Parse custom headers */
					const char *key = NULL;
					json_t *value = NULL;
					void *iter = json_object_iter(headers);
					while(iter != NULL) {
						key = json_object_iter_key(iter);
						value = json_object_get(headers, key);
						if(value == NULL || !json_is_string(value)) {
							JANUS_LOG(LOG_WARN, "Skipping header '%s': value is not a string\n", key);
							iter = json_object_iter_next(headers, iter);
							continue;
						}
						char h[255];
						g_snprintf(h, 255, "%s: %s\r\n", key, json_string_value(value));
						JANUS_LOG(LOG_VERB, "Adding custom header, %s", h);
						g_strlcat(custom_headers, h, 2048);
						iter = json_object_iter_next(headers, iter);
					}
				}
			}
			/* SDES-SRTP is disabled by default, let's see if we need to enable it */
			gboolean offer_srtp = FALSE, require_srtp = FALSE;
			json_t *srtp = json_object_get(root, "srtp");
			if(srtp) {
				const char *srtp_text = json_string_value(srtp);
				if(!strcasecmp(srtp_text, "sdes_optional")) {
					/* Negotiate SDES, but make it optional */
					offer_srtp = TRUE;
				} else if(!strcasecmp(srtp_text, "sdes_mandatory")) {
					/* Negotiate SDES, and require it */
					offer_srtp = TRUE;
					require_srtp = TRUE;
				} else {
					JANUS_LOG(LOG_ERR, "Invalid element (srtp can only be sdes_optional or sdes_mandatory)\n");
					error_code = JANUS_SIP_ERROR_INVALID_ELEMENT;
					g_snprintf(error_cause, 512, "Invalid element (srtp can only be sdes_optional or sdes_mandatory)");
					goto error;
				}
			}
			/* Parse address */
			const char *uri_text = json_string_value(uri);
			janus_sip_uri_t target_uri;
			if (janus_sip_parse_uri(&target_uri, uri_text) < 0) {
				JANUS_LOG(LOG_ERR, "Invalid user address %s\n", uri_text);
				error_code = JANUS_SIP_ERROR_INVALID_ADDRESS;
				g_snprintf(error_cause, 512, "Invalid user address %s\n", uri_text);
				goto error;
			}
			/* Any SDP to handle? if not, something's wrong */
			if(!msg->sdp) {
				JANUS_LOG(LOG_ERR, "Missing SDP\n");
				error_code = JANUS_SIP_ERROR_MISSING_SDP;
				g_snprintf(error_cause, 512, "Missing SDP");
				goto error;
			}
			JANUS_LOG(LOG_VERB, "%s is calling %s\n", session->account.username, uri_text);
			JANUS_LOG(LOG_VERB, "This is involving a negotiation (%s) as well:\n%s\n", msg->sdp_type, msg->sdp);
			/* Clean up SRTP stuff from before first, in case it's still needed */
			janus_sip_srtp_cleanup(session);
			session->media.require_srtp = require_srtp;
			session->media.has_srtp_local = offer_srtp;
			if(offer_srtp) {
				JANUS_LOG(LOG_VERB, "Going to negotiate SDES-SRTP (%s)...\n", require_srtp ? "mandatory" : "optional");
			}
			/* Parse the SDP we got, manipulate some things, and generate a new one */
			sdp_parser_t *parser = sdp_parse(session->stack->s_home, msg->sdp, strlen(msg->sdp), 0);
			sdp_session_t *parsed_sdp = sdp_session(parser);
			if(!parsed_sdp) {
				JANUS_LOG(LOG_ERR, "Error parsing SDP");
				sdp_parser_free(parser);
				error_code = JANUS_SIP_ERROR_MISSING_SDP;
				g_snprintf(error_cause, 512, "Error parsing SDP");
				goto error;
			}
			/* Allocate RTP ports and merge them with the anonymized SDP */
			if(strstr(msg->sdp, "m=audio") && !strstr(msg->sdp, "m=audio 0")) {
				JANUS_LOG(LOG_VERB, "Going to negotiate audio...\n");
				session->media.has_audio = 1;	/* FIXME Maybe we need a better way to signal this */
			}
			if(strstr(msg->sdp, "m=video") && !strstr(msg->sdp, "m=video 0")) {
				JANUS_LOG(LOG_VERB, "Going to negotiate video...\n");
				session->media.has_video = 1;	/* FIXME Maybe we need a better way to signal this */
			}
			if(janus_sip_allocate_local_ports(session) < 0) {
				JANUS_LOG(LOG_ERR, "Could not allocate RTP/RTCP ports\n");
				sdp_parser_free(parser);
				error_code = JANUS_SIP_ERROR_IO_ERROR;
				g_snprintf(error_cause, 512, "Could not allocate RTP/RTCP ports");
				goto error;
			}
			char *sdp = janus_sip_sdp_manipulate(session, parsed_sdp, FALSE);
			if(sdp == NULL) {
				JANUS_LOG(LOG_ERR, "Could not allocate RTP/RTCP ports\n");
				sdp_parser_free(parser);
				error_code = JANUS_SIP_ERROR_IO_ERROR;
				g_snprintf(error_cause, 512, "Could not allocate RTP/RTCP ports");
				goto error;
			}
			JANUS_LOG(LOG_VERB, "Prepared SDP for INVITE:\n%s", sdp);
			/* Prepare the From header */
			char from_hdr[1024];
			if (session->account.display_name) {
				g_snprintf(from_hdr, sizeof(from_hdr), "\"%s\" <%s>", session->account.display_name, session->account.identity);
			} else {
				g_snprintf(from_hdr, sizeof(from_hdr), "%s", session->account.identity);
			}
			/* Prepare the stack */
			if(session->stack->s_nh_i != NULL)
				nua_handle_destroy(session->stack->s_nh_i);
			session->stack->s_nh_i = nua_handle(session->stack->s_nua, session, TAG_END());
			if(session->stack->s_nh_i == NULL) {
				JANUS_LOG(LOG_WARN, "NUA Handle for INVITE still null??\n");
				g_free(sdp);
				sdp_parser_free(parser);
				error_code = JANUS_SIP_ERROR_LIBSOFIA_ERROR;
				g_snprintf(error_cause, 512, "Invalid NUA Handle");
				goto error;
			}
			g_atomic_int_set(&session->hangingup, 0);
			session->status = janus_sip_call_status_inviting;
			/* Send INVITE */
			nua_invite(session->stack->s_nh_i,
				SIPTAG_FROM_STR(from_hdr),
				SIPTAG_TO_STR(uri_text),
				SOATAG_USER_SDP_STR(sdp),
				NUTAG_PROXY(session->account.proxy),
				TAG_IF(strlen(custom_headers) > 0, SIPTAG_HEADER_STR(custom_headers)),
				NUTAG_AUTOANSWER(0),
				NUTAG_AUTOACK(0),
				TAG_END());
			g_free(sdp);
			sdp_parser_free(parser);
			session->callee = g_strdup(uri_text);
			g_free(session->transaction);
			session->transaction = msg->transaction ? g_strdup(msg->transaction) : NULL;
			/* Send an ack back */
			result = json_object();
			json_object_set_new(result, "event", json_string("calling"));
		} else if(!strcasecmp(request_text, "accept")) {
			if(session->status != janus_sip_call_status_invited) {
				JANUS_LOG(LOG_ERR, "Wrong state (not invited? status=%s)\n", janus_sip_call_status_string(session->status));
				error_code = JANUS_SIP_ERROR_WRONG_STATE;
				g_snprintf(error_cause, 512, "Wrong state (not invited? status=%s)", janus_sip_call_status_string(session->status));
				goto error;
			}
			if(session->callee == NULL) {
				JANUS_LOG(LOG_ERR, "Wrong state (no caller?)\n");
				error_code = JANUS_SIP_ERROR_WRONG_STATE;
				g_snprintf(error_cause, 512, "Wrong state (no caller?)");
				goto error;
			}
			JANUS_VALIDATE_JSON_OBJECT(root, accept_parameters,
				error_code, error_cause, TRUE,
				JANUS_SIP_ERROR_MISSING_ELEMENT, JANUS_SIP_ERROR_INVALID_ELEMENT);
			if(error_code != 0)
				goto error;
			json_t *srtp = json_object_get(root, "srtp");
			gboolean answer_srtp = FALSE;
			if(srtp) {
				const char *srtp_text = json_string_value(srtp);
				if(!strcasecmp(srtp_text, "sdes_optional")) {
					/* Negotiate SDES, but make it optional */
					answer_srtp = TRUE;
				} else if(!strcasecmp(srtp_text, "sdes_mandatory")) {
					/* Negotiate SDES, and require it */
					answer_srtp = TRUE;
					session->media.require_srtp = TRUE;
				} else {
					JANUS_LOG(LOG_ERR, "Invalid element (srtp can only be sdes_optional or sdes_mandatory)\n");
					error_code = JANUS_SIP_ERROR_INVALID_ELEMENT;
					g_snprintf(error_cause, 512, "Invalid element (srtp can only be sdes_optional or sdes_mandatory)");
					goto error;
				}
			}
			if(session->media.require_srtp && !session->media.has_srtp_remote) {
				JANUS_LOG(LOG_ERR, "Can't accept the call: SDES-SRTP required, but caller didn't offer it\n");
				error_code = JANUS_SIP_ERROR_TOO_STRICT;
				g_snprintf(error_cause, 512, "Can't accept the call: SDES-SRTP required, but caller didn't offer it");
				goto error;
			}
			answer_srtp = answer_srtp || session->media.has_srtp_remote;
			/* Any SDP to handle? if not, something's wrong */
			if(!msg->sdp) {
				JANUS_LOG(LOG_ERR, "Missing SDP\n");
				error_code = JANUS_SIP_ERROR_MISSING_SDP;
				g_snprintf(error_cause, 512, "Missing SDP");
				goto error;
			}
			/* Accept a call from another peer */
			JANUS_LOG(LOG_VERB, "We're accepting the call from %s\n", session->callee);
			JANUS_LOG(LOG_VERB, "This is involving a negotiation (%s) as well:\n%s\n", msg->sdp_type, msg->sdp);
			session->media.has_srtp_local = answer_srtp;
			if(answer_srtp) {
				JANUS_LOG(LOG_VERB, "Going to negotiate SDES-SRTP (%s)...\n", session->media.require_srtp ? "mandatory" : "optional");
			}
			/* Parse the SDP we got, manipulate some things, and generate a new one */
			sdp_parser_t *parser = sdp_parse(session->stack->s_home, msg->sdp, strlen(msg->sdp), 0);
			sdp_session_t *parsed_sdp = sdp_session(parser);
			if(!parsed_sdp) {
				JANUS_LOG(LOG_ERR, "Error parsing SDP");
				sdp_parser_free(parser);
				error_code = JANUS_SIP_ERROR_MISSING_SDP;
				g_snprintf(error_cause, 512, "Error parsing SDP");
				goto error;
			}
			/* Allocate RTP ports and merge them with the anonymized SDP */
			if(strstr(msg->sdp, "m=audio") && !strstr(msg->sdp, "m=audio 0")) {
				JANUS_LOG(LOG_VERB, "Going to negotiate audio...\n");
				session->media.has_audio = 1;	/* FIXME Maybe we need a better way to signal this */
			}
			if(strstr(msg->sdp, "m=video") && !strstr(msg->sdp, "m=video 0")) {
				JANUS_LOG(LOG_VERB, "Going to negotiate video...\n");
				session->media.has_video = 1;	/* FIXME Maybe we need a better way to signal this */
			}
			if(janus_sip_allocate_local_ports(session) < 0) {
				JANUS_LOG(LOG_ERR, "Could not allocate RTP/RTCP ports\n");
				sdp_parser_free(parser);
				error_code = JANUS_SIP_ERROR_IO_ERROR;
				g_snprintf(error_cause, 512, "Could not allocate RTP/RTCP ports");
				goto error;
			}
			char *sdp = janus_sip_sdp_manipulate(session, parsed_sdp, TRUE);
			if(sdp == NULL) {
				JANUS_LOG(LOG_ERR, "Could not allocate RTP/RTCP ports\n");
				sdp_parser_free(parser);
				error_code = JANUS_SIP_ERROR_IO_ERROR;
				g_snprintf(error_cause, 512, "Could not allocate RTP/RTCP ports");
				goto error;
			}
			if(session->media.audio_pt > -1) {
				session->media.audio_pt_name = janus_get_codec_from_pt(sdp, session->media.audio_pt);
				JANUS_LOG(LOG_VERB, "Detected audio codec: %d (%s)\n", session->media.audio_pt, session->media.audio_pt_name);
			}
			if(session->media.video_pt > -1) {
				session->media.video_pt_name = janus_get_codec_from_pt(sdp, session->media.video_pt);
				JANUS_LOG(LOG_VERB, "Detected video codec: %d (%s)\n", session->media.video_pt, session->media.video_pt_name);
			}
			JANUS_LOG(LOG_VERB, "Prepared SDP for 200 OK:\n%s", sdp);
			/* Send 200 OK */
			g_atomic_int_set(&session->hangingup, 0);
			session->status = janus_sip_call_status_incall;
			if(session->stack->s_nh_i == NULL) {
				JANUS_LOG(LOG_WARN, "NUA Handle for 200 OK still null??\n");
			}
			nua_respond(session->stack->s_nh_i,
				200, sip_status_phrase(200),
				SOATAG_USER_SDP_STR(sdp),
				NUTAG_AUTOANSWER(0),
				TAG_END());
			g_free(sdp);
			sdp_parser_free(parser);
			/* Send an ack back */
			result = json_object();
			json_object_set_new(result, "event", json_string("accepted"));
			/* Start the media */
			session->media.ready = 1;	/* FIXME Maybe we need a better way to signal this */
			GError *error = NULL;
			g_thread_try_new("janus rtp handler", janus_sip_relay_thread, session, &error);
			if(error != NULL) {
				JANUS_LOG(LOG_ERR, "Got error %d (%s) trying to launch the RTP/RTCP thread...\n", error->code, error->message ? error->message : "??");
			}
		} else if(!strcasecmp(request_text, "decline")) {
			/* Reject an incoming call */
			if(session->status != janus_sip_call_status_invited) {
				JANUS_LOG(LOG_ERR, "Wrong state (not invited? status=%s)\n", janus_sip_call_status_string(session->status));
				/* Ignore */
				json_decref(root);
				janus_sip_message_free(msg);
				continue;
				//~ g_snprintf(error_cause, 512, "Wrong state (not in a call?)");
				//~ goto error;
			}
			if(session->callee == NULL) {
				JANUS_LOG(LOG_ERR, "Wrong state (no callee?)\n");
				error_code = JANUS_SIP_ERROR_WRONG_STATE;
				g_snprintf(error_cause, 512, "Wrong state (no callee?)");
				goto error;
			}
			session->status = janus_sip_call_status_closing;
			if(session->stack->s_nh_i == NULL) {
				JANUS_LOG(LOG_WARN, "NUA Handle for 200 OK still null??\n");
			}
			int response_code = 486;
			json_t *code_json = json_object_get(root, "code");
			if (code_json && json_is_integer(code_json))
				response_code = json_integer_value(code_json);
			if (response_code <= 399) {
				JANUS_LOG(LOG_WARN, "Invalid SIP response code specified, using 486 to decline call\n");
				response_code = 486;
			}
			nua_respond(session->stack->s_nh_i, response_code, sip_status_phrase(response_code), TAG_END());
			g_free(session->callee);
			session->callee = NULL;
			/* Notify the operation */
			result = json_object();
			json_object_set_new(result, "event", json_string("declining"));
			json_object_set_new(result, "code", json_integer(response_code));
		} else if(!strcasecmp(request_text, "hangup")) {
			/* Hangup an ongoing call */
			if(!(session->status == janus_sip_call_status_inviting || session->status == janus_sip_call_status_incall)) {
				JANUS_LOG(LOG_ERR, "Wrong state (not in a call? status=%s)\n", janus_sip_call_status_string(session->status));
				/* Ignore */
				json_decref(root);
				janus_sip_message_free(msg);
				continue;
				//~ g_snprintf(error_cause, 512, "Wrong state (not in a call?)");
				//~ goto error;
			}
			if(session->callee == NULL) {
				JANUS_LOG(LOG_ERR, "Wrong state (no callee?)\n");
				error_code = JANUS_SIP_ERROR_WRONG_STATE;
				g_snprintf(error_cause, 512, "Wrong state (no callee?)");
				goto error;
			}
			session->status = janus_sip_call_status_closing;
			nua_bye(session->stack->s_nh_i, TAG_END());
			g_free(session->callee);
			session->callee = NULL;
			/* Notify the operation */
			result = json_object();
			json_object_set_new(result, "event", json_string("hangingup"));
		} else if(!strcasecmp(request_text, "recording")) {
			/* Start or stop recording */
			if(!(session->status == janus_sip_call_status_inviting || session->status == janus_sip_call_status_incall)) {
				JANUS_LOG(LOG_ERR, "Wrong state (not in a call? status=%s)\n", janus_sip_call_status_string(session->status));
				g_snprintf(error_cause, 512, "Wrong state (not in a call?)");
				goto error;
			}
			if(session->callee == NULL) {
				JANUS_LOG(LOG_ERR, "Wrong state (no callee?)\n");
				error_code = JANUS_SIP_ERROR_WRONG_STATE;
				g_snprintf(error_cause, 512, "Wrong state (no callee?)");
				goto error;
			}
			JANUS_VALIDATE_JSON_OBJECT(root, recording_parameters,
				error_code, error_cause, TRUE,
				JANUS_SIP_ERROR_MISSING_ELEMENT, JANUS_SIP_ERROR_INVALID_ELEMENT);
			if(error_code != 0)
				goto error;
			json_t *action = json_object_get(root, "action");
			const char *action_text = json_string_value(action);
			if(strcasecmp(action_text, "start") && strcasecmp(action_text, "stop")) {
				JANUS_LOG(LOG_ERR, "Invalid action (should be start|stop)\n");
				error_code = JANUS_SIP_ERROR_INVALID_ELEMENT;
				g_snprintf(error_cause, 512, "Invalid action (should be start|stop)");
				goto error;
			}
			gboolean record_audio = FALSE, record_video = FALSE,	/* No media is recorded by default */
				record_peer_audio = FALSE, record_peer_video = FALSE;
			json_t *audio = json_object_get(root, "audio");
			record_audio = audio ? json_is_true(audio) : FALSE;
			json_t *video = json_object_get(root, "video");
			record_video = video ? json_is_true(video) : FALSE;
			json_t *peer_audio = json_object_get(root, "peer_audio");
			record_peer_audio = peer_audio ? json_is_true(peer_audio) : FALSE;
			json_t *peer_video = json_object_get(root, "peer_video");
			record_peer_video = peer_video ? json_is_true(peer_video) : FALSE;
			if(!record_audio && !record_video && !record_peer_audio && !record_peer_video) {
				JANUS_LOG(LOG_ERR, "Invalid request (at least one of audio, video, peer_audio and peer_video should be true)\n");
				error_code = JANUS_SIP_ERROR_RECORDING_ERROR;
				g_snprintf(error_cause, 512, "Invalid request (at least one of audio, video, peer_audio and peer_video should be true)");
				goto error;
			}
			json_t *recfile = json_object_get(root, "filename");
			const char *recording_base = json_string_value(recfile);
			janus_mutex_lock(&session->rec_mutex);
			if(!strcasecmp(action_text, "start")) {
				/* Start recording something */
				char filename[255];
				gint64 now = janus_get_real_time();
				if(record_peer_audio || record_peer_video) {
					JANUS_LOG(LOG_INFO, "Starting recording of peer's %s (user %s, call %s)\n",
						(record_peer_audio && record_peer_video ? "audio and video" : (record_peer_audio ? "audio" : "video")),
						session->account.username, session->transaction);
					/* Start recording this peer's audio and/or video */
					if(record_peer_audio) {
						memset(filename, 0, 255);
						if(recording_base) {
							/* Use the filename and path we have been provided */
							g_snprintf(filename, 255, "%s-peer-audio", recording_base);
							/* FIXME This only works if offer/answer happened */
							session->arc_peer = janus_recorder_create(NULL, session->media.audio_pt_name, filename);
							if(session->arc_peer == NULL) {
								/* FIXME We should notify the fact the recorder could not be created */
								JANUS_LOG(LOG_ERR, "Couldn't open an audio recording file for this peer!\n");
							}
						} else {
							/* Build a filename */
							g_snprintf(filename, 255, "sip-%s-%s-%"SCNi64"-peer-audio",
								session->account.username ? session->account.username : "unknown",
								session->transaction ? session->transaction : "unknown",
								now);
							/* FIXME This only works if offer/answer happened */
							session->arc_peer = janus_recorder_create(NULL, session->media.audio_pt_name, filename);
							if(session->arc_peer == NULL) {
								/* FIXME We should notify the fact the recorder could not be created */
								JANUS_LOG(LOG_ERR, "Couldn't open an audio recording file for this peer!\n");
							}
						}
					}
					if(record_peer_video) {
						memset(filename, 0, 255);
						if(recording_base) {
							/* Use the filename and path we have been provided */
							g_snprintf(filename, 255, "%s-peer-video", recording_base);
							/* FIXME This only works if offer/answer happened */
							session->vrc_peer = janus_recorder_create(NULL, session->media.video_pt_name, filename);
							if(session->vrc_peer == NULL) {
								/* FIXME We should notify the fact the recorder could not be created */
								JANUS_LOG(LOG_ERR, "Couldn't open an video recording file for this peer!\n");
							}
						} else {
							/* Build a filename */
							g_snprintf(filename, 255, "sip-%s-%s-%"SCNi64"-peer-video",
								session->account.username ? session->account.username : "unknown",
								session->transaction ? session->transaction : "unknown",
								now);
							/* FIXME This only works if offer/answer happened */
							session->vrc_peer = janus_recorder_create(NULL, session->media.video_pt_name, filename);
							if(session->vrc_peer == NULL) {
								/* FIXME We should notify the fact the recorder could not be created */
								JANUS_LOG(LOG_ERR, "Couldn't open an video recording file for this peer!\n");
							}
						}
						/* TODO We should send a FIR/PLI to this peer... */
					}
				}
				if(record_audio || record_video) {
					/* Start recording the user's audio and/or video */
					JANUS_LOG(LOG_INFO, "Starting recording of user's %s (user %s, call %s)\n",
						(record_audio && record_video ? "audio and video" : (record_audio ? "audio" : "video")),
						session->account.username, session->transaction);
					if(record_audio) {
						memset(filename, 0, 255);
						if(recording_base) {
							/* Use the filename and path we have been provided */
							g_snprintf(filename, 255, "%s-user-audio", recording_base);
							/* FIXME This only works if offer/answer happened */
							session->arc = janus_recorder_create(NULL, session->media.audio_pt_name, filename);
							if(session->arc == NULL) {
								/* FIXME We should notify the fact the recorder could not be created */
								JANUS_LOG(LOG_ERR, "Couldn't open an audio recording file for this peer!\n");
							}
						} else {
							/* Build a filename */
							g_snprintf(filename, 255, "sip-%s-%s-%"SCNi64"-own-audio",
								session->account.username ? session->account.username : "unknown",
								session->transaction ? session->transaction : "unknown",
								now);
							/* FIXME This only works if offer/answer happened */
							session->arc = janus_recorder_create(NULL, session->media.audio_pt_name, filename);
							if(session->arc == NULL) {
								/* FIXME We should notify the fact the recorder could not be created */
								JANUS_LOG(LOG_ERR, "Couldn't open an audio recording file for this peer!\n");
							}
						}
					}
					if(record_video) {
						memset(filename, 0, 255);
						if(recording_base) {
							/* Use the filename and path we have been provided */
							g_snprintf(filename, 255, "%s-user-video", recording_base);
							/* FIXME This only works if offer/answer happened */
							session->vrc = janus_recorder_create(NULL, session->media.video_pt_name, filename);
							if(session->vrc == NULL) {
								/* FIXME We should notify the fact the recorder could not be created */
								JANUS_LOG(LOG_ERR, "Couldn't open an video recording file for this user!\n");
							}
						} else {
							/* Build a filename */
							g_snprintf(filename, 255, "sip-%s-%s-%"SCNi64"-own-video",
								session->account.username ? session->account.username : "unknown",
								session->transaction ? session->transaction : "unknown",
								now);
							/* FIXME This only works if offer/answer happened */
							session->vrc = janus_recorder_create(NULL, session->media.video_pt_name, filename);
							if(session->vrc == NULL) {
								/* FIXME We should notify the fact the recorder could not be created */
								JANUS_LOG(LOG_ERR, "Couldn't open an video recording file for this user!\n");
							}
						}
						/* Send a PLI */
						JANUS_LOG(LOG_VERB, "Recording video, sending a PLI to kickstart it\n");
						char buf[12];
						memset(buf, 0, 12);
						janus_rtcp_pli((char *)&buf, 12);
						gateway->relay_rtcp(session->handle, 1, buf, 12);
					}
				}
			} else {
				/* Stop recording something: notice that this never returns an error, even when we were not recording anything */
				if(record_audio) {
					if(session->arc) {
						janus_recorder_close(session->arc);
						JANUS_LOG(LOG_INFO, "Closed user's audio recording %s\n", session->arc->filename ? session->arc->filename : "??");
						janus_recorder_free(session->arc);
					}
					session->arc = NULL;
				}
				if(record_video) {
					if(session->vrc) {
						janus_recorder_close(session->vrc);
						JANUS_LOG(LOG_INFO, "Closed user's video recording %s\n", session->vrc->filename ? session->vrc->filename : "??");
						janus_recorder_free(session->vrc);
					}
					session->vrc = NULL;
				}
				if(record_peer_audio) {
					if(session->arc_peer) {
						janus_recorder_close(session->arc_peer);
						JANUS_LOG(LOG_INFO, "Closed peer's audio recording %s\n", session->arc_peer->filename ? session->arc_peer->filename : "??");
						janus_recorder_free(session->arc_peer);
					}
					session->arc_peer = NULL;
				}
				if(record_peer_video) {
					if(session->vrc_peer) {
						janus_recorder_close(session->vrc_peer);
						JANUS_LOG(LOG_INFO, "Closed peer's video recording %s\n", session->vrc_peer->filename ? session->vrc_peer->filename : "??");
						janus_recorder_free(session->vrc_peer);
					}
					session->vrc_peer = NULL;
				}
			}
			janus_mutex_unlock(&session->rec_mutex);
			/* Notify the result */
			result = json_object();
			json_object_set_new(result, "event", json_string("recordingupdated"));
		} else if(!strcasecmp(request_text, "dtmf_info")) {
			/* Send DMTF tones using SIP INFO
			 * (https://tools.ietf.org/html/draft-kaplan-dispatch-info-dtmf-package-00)
			 */
			if(!(session->status == janus_sip_call_status_inviting || session->status == janus_sip_call_status_incall)) {
				JANUS_LOG(LOG_ERR, "Wrong state (not in a call? status=%s)\n", janus_sip_call_status_string(session->status));
				g_snprintf(error_cause, 512, "Wrong state (not in a call?)");
				goto error;
			}
			if(session->callee == NULL) {
				JANUS_LOG(LOG_ERR, "Wrong state (no callee?)\n");
				error_code = JANUS_SIP_ERROR_WRONG_STATE;
				g_snprintf(error_cause, 512, "Wrong state (no callee?)");
				goto error;
			}
			JANUS_VALIDATE_JSON_OBJECT(root, dtmf_info_parameters,
				error_code, error_cause, TRUE,
				JANUS_SIP_ERROR_MISSING_ELEMENT, JANUS_SIP_ERROR_INVALID_ELEMENT);
			if(error_code != 0)
				goto error;
			json_t *digit = json_object_get(root, "digit");
			const char *digit_text = json_string_value(digit);
			if(strlen(digit_text) != 1) {
				JANUS_LOG(LOG_ERR, "Invalid element (digit should be one character))\n");
				error_code = JANUS_SIP_ERROR_INVALID_ELEMENT;
				g_snprintf(error_cause, 512, "Invalid element (digit should be one character)");
				goto error;
			}
			int duration_ms = 0;
			json_t *duration = json_object_get(root, "duration");
			duration_ms = duration ? json_integer_value(duration) : 0;
			if (duration_ms <= 0 || duration_ms > 5000) {
				duration_ms = 160; /* default value */
			}

			char payload[64];
			g_snprintf(payload, sizeof(payload), "Signal=%s\r\nDuration=%d", digit_text, duration_ms);
			nua_info(session->stack->s_nh_i,
				SIPTAG_CONTENT_TYPE_STR("application/dtmf-relay"),
				SIPTAG_PAYLOAD_STR(payload),
				TAG_END());
		} else {
			JANUS_LOG(LOG_ERR, "Unknown request (%s)\n", request_text);
			error_code = JANUS_SIP_ERROR_INVALID_REQUEST;
			g_snprintf(error_cause, 512, "Unknown request (%s)", request_text);
			goto error;
		}

		json_decref(root);
		/* Prepare JSON event */
		json_t *event = json_object();
		json_object_set_new(event, "sip", json_string("event"));
		if(result != NULL)
			json_object_set_new(event, "result", result);
		char *event_text = json_dumps(event, JSON_INDENT(3) | JSON_PRESERVE_ORDER);
		json_decref(event);
		JANUS_LOG(LOG_VERB, "Pushing event: %s\n", event_text);
		int ret = gateway->push_event(msg->handle, &janus_sip_plugin, msg->transaction, event_text, sdp_type, sdp);
		JANUS_LOG(LOG_VERB, "  >> %d (%s)\n", ret, janus_get_api_error(ret));
		g_free(event_text);
		g_free(sdp);
		janus_sip_message_free(msg);
		continue;

error:
		{
			if(root != NULL)
				json_decref(root);
			/* Prepare JSON error event */
			json_t *event = json_object();
			json_object_set_new(event, "sip", json_string("event"));
			json_object_set_new(event, "error_code", json_integer(error_code));
			json_object_set_new(event, "error", json_string(error_cause));
			char *event_text = json_dumps(event, JSON_INDENT(3) | JSON_PRESERVE_ORDER);
			json_decref(event);
			JANUS_LOG(LOG_VERB, "Pushing event: %s\n", event_text);
			int ret = gateway->push_event(msg->handle, &janus_sip_plugin, msg->transaction, event_text, NULL, NULL);
			JANUS_LOG(LOG_VERB, "  >> %d (%s)\n", ret, janus_get_api_error(ret));
			g_free(event_text);
			janus_sip_message_free(msg);
		}
	}
	JANUS_LOG(LOG_VERB, "Leaving SIP handler thread\n");
	return NULL;
}


/* Sofia callbacks */
void janus_sip_sofia_callback(nua_event_t event, int status, char const *phrase, nua_t *nua, nua_magic_t *magic, nua_handle_t *nh, nua_hmagic_t *hmagic, sip_t const *sip, tagi_t tags[])
{
	janus_sip_session *session = (janus_sip_session *)magic;
	ssip_t *ssip = session->stack;
	switch (event) {
	/* Status or Error Indications */
		case nua_i_active:
			JANUS_LOG(LOG_VERB, "[%s][%s]: %d %s\n", session->account.username, nua_event_name(event), status, phrase ? phrase : "??");
			break;
		case nua_i_error:
			JANUS_LOG(LOG_VERB, "[%s][%s]: %d %s\n", session->account.username, nua_event_name(event), status, phrase ? phrase : "??");
			break;
		case nua_i_fork:
			JANUS_LOG(LOG_VERB, "[%s][%s]: %d %s\n", session->account.username, nua_event_name(event), status, phrase ? phrase : "??");
			break;
		case nua_i_media_error:
			JANUS_LOG(LOG_VERB, "[%s][%s]: %d %s\n", session->account.username, nua_event_name(event), status, phrase ? phrase : "??");
			break;
		case nua_i_subscription:
			JANUS_LOG(LOG_VERB, "[%s][%s]: %d %s\n", session->account.username, nua_event_name(event), status, phrase ? phrase : "??");
			break;
		case nua_i_state:
			JANUS_LOG(LOG_VERB, "[%s][%s]: %d %s\n", session->account.username, nua_event_name(event), status, phrase ? phrase : "??");
			tagi_t const *ti = tl_find(tags, nutag_callstate);
			enum nua_callstate callstate = ti ? ti->t_value : -1;
			/* There are several call states, but we care about the terminated state in order to send the 'hangup' event
			 * and the proceeding state in order to send the 'proceeding' event so the client can play a ringback tone for
			 * the user since we don't send early media. (assuming this is the right session, of course).
			 * http://sofia-sip.sourceforge.net/refdocs/nua/nua__tag_8h.html#a516dc237722dc8ca4f4aa3524b2b444b
			 */
			if (callstate == nua_callstate_proceeding &&
				    (session->stack->s_nh_i == nh || session->stack->s_nh_i == NULL)) {
				json_t *call = json_object();
				json_object_set_new(call, "sip", json_string("event"));
				json_t *calling = json_object();
				json_object_set_new(calling, "event", json_string("proceeding"));
				json_object_set_new(calling, "code", json_integer(status));
				json_object_set_new(call, "result", calling);
				char *call_text = json_dumps(call, JSON_INDENT(3) | JSON_PRESERVE_ORDER);
				json_decref(call);
				JANUS_LOG(LOG_VERB, "Pushing event: %s\n", call_text);
				int ret = gateway->push_event(session->handle, &janus_sip_plugin, session->transaction, call_text, NULL, NULL);
				JANUS_LOG(LOG_VERB, "  >> %d (%s)\n", ret, janus_get_api_error(ret));
				g_free(call_text);
			} else if(callstate == nua_callstate_terminated &&
					(session->stack->s_nh_i == nh || session->stack->s_nh_i == NULL)) {
				session->status = janus_sip_call_status_idle;
				session->stack->s_nh_i = NULL;
				json_t *call = json_object();
				json_object_set_new(call, "sip", json_string("event"));
				json_t *calling = json_object();
				json_object_set_new(calling, "event", json_string("hangup"));
				json_object_set_new(calling, "code", json_integer(status));
				json_object_set_new(calling, "reason", json_string(phrase ? phrase : "???"));
				json_object_set_new(call, "result", calling);
				char *call_text = json_dumps(call, JSON_INDENT(3) | JSON_PRESERVE_ORDER);
				json_decref(call);
				JANUS_LOG(LOG_VERB, "Pushing event: %s\n", call_text);
				int ret = gateway->push_event(session->handle, &janus_sip_plugin, session->transaction, call_text, NULL, NULL);
				JANUS_LOG(LOG_VERB, "  >> %d (%s)\n", ret, janus_get_api_error(ret));
				g_free(call_text);
				/* Get rid of any PeerConnection that may have been set up */
				g_free(session->transaction);
				session->transaction = NULL;
				gateway->close_pc(session->handle);
			}
			break;
		case nua_i_terminated:
			JANUS_LOG(LOG_VERB, "[%s][%s]: %d %s\n", session->account.username, nua_event_name(event), status, phrase ? phrase : "??");
			break;
	/* SIP requests */
		case nua_i_ack:
			JANUS_LOG(LOG_VERB, "[%s][%s]: %d %s\n", session->account.username, nua_event_name(event), status, phrase ? phrase : "??");
			break;
		case nua_i_outbound:
			JANUS_LOG(LOG_VERB, "[%s][%s]: %d %s\n", session->account.username, nua_event_name(event), status, phrase ? phrase : "??");
			break;
		case nua_i_bye: {
			JANUS_LOG(LOG_VERB, "[%s][%s]: %d %s\n", session->account.username, nua_event_name(event), status, phrase ? phrase : "??");
			break;
		}
		case nua_i_cancel: {
			JANUS_LOG(LOG_VERB, "[%s][%s]: %d %s\n", session->account.username, nua_event_name(event), status, phrase ? phrase : "??");
			break;
		}
		case nua_i_invite: {
			JANUS_LOG(LOG_VERB, "[%s][%s]: %d %s\n", session->account.username, nua_event_name(event), status, phrase ? phrase : "??");
			if(ssip == NULL) {
				JANUS_LOG(LOG_ERR, "\tInvalid SIP stack\n");
				nua_respond(nh, 500, sip_status_phrase(500), TAG_END());
				break;
			}
			sdp_parser_t *parser = sdp_parse(ssip->s_home, sip->sip_payload->pl_data, sip->sip_payload->pl_len, 0);
			if(!sdp_session(parser)) {
				JANUS_LOG(LOG_ERR, "\tError parsing SDP!\n");
				nua_respond(nh, 488, sip_status_phrase(488), TAG_END());
				sdp_parser_free(parser);
				break;
			}
			if(session->stack->s_nh_i != NULL) {
				if(session->stack->s_nh_i == nh) {
					/* re-INVITE, we don't support those. */
					nua_respond(nh, 488, sip_status_phrase(488), TAG_END());
				} else if(session->status >= janus_sip_call_status_inviting) {
					/* Busy with another call */
					JANUS_LOG(LOG_VERB, "\tAlready in a call (busy, status=%s)\n", janus_sip_call_status_string(session->status));
					nua_respond(nh, 486, sip_status_phrase(486), TAG_END());
					/* Notify the web app about the missed invite */
					json_t *missed = json_object();
					json_object_set_new(missed, "sip", json_string("event"));
					json_t *result = json_object();
					json_object_set_new(result, "event", json_string("missed_call"));
					char *caller_text = url_as_string(session->stack->s_home, sip->sip_from->a_url);
					json_object_set_new(result, "caller", json_string(caller_text));
					su_free(session->stack->s_home, caller_text);
					if (sip->sip_from && sip->sip_from->a_display) {
						json_object_set_new(result, "displayname", json_string(sip->sip_from->a_display));
					}
					json_object_set_new(missed, "result", result);
					char *missed_text = json_dumps(missed, JSON_INDENT(3) | JSON_PRESERVE_ORDER);
					json_decref(missed);
					JANUS_LOG(LOG_VERB, "Pushing event to peer: %s\n", missed_text);
					int ret = gateway->push_event(session->handle, &janus_sip_plugin, session->transaction, missed_text, NULL, NULL);
					JANUS_LOG(LOG_VERB, "  >> %d (%s)\n", ret, janus_get_api_error(ret));
					g_free(missed_text);
				}
				sdp_parser_free(parser);
				break;
			}
			/* New incoming call */
			session->callee = g_strdup(url_as_string(session->stack->s_home, sip->sip_from->a_url));
			session->status = janus_sip_call_status_invited;
			/* Clean up SRTP stuff from before first, in case it's still needed */
			janus_sip_srtp_cleanup(session);
			/* Parse SDP */
			char *fixed_sdp = g_strdup(sip->sip_payload->pl_data);
			JANUS_LOG(LOG_VERB, "Someone is inviting us in a call:\n%s", sip->sip_payload->pl_data);
			sdp_session_t *sdp = sdp_session(parser);
			janus_sip_sdp_process(session, sdp, FALSE);
			/* Send SDP to the browser */
			json_t *call = json_object();
			json_object_set_new(call, "sip", json_string("event"));
			json_t *calling = json_object();
			json_object_set_new(calling, "event", json_string("incomingcall"));
			json_object_set_new(calling, "username", json_string(session->callee));
			if(sip->sip_from && sip->sip_from->a_display) {
				json_object_set_new(calling, "displayname", json_string(sip->sip_from->a_display));
			}
			if(session->media.has_srtp_remote) {
				/* FIXME Maybe a true/false instead? */
				json_object_set_new(calling, "srtp", json_string(session->media.require_srtp ? "sdes_mandatory" : "sdes_optional"));
			}
			json_object_set_new(call, "result", calling);
			char *call_text = json_dumps(call, JSON_INDENT(3) | JSON_PRESERVE_ORDER);
			json_decref(call);
			JANUS_LOG(LOG_VERB, "Pushing event to peer: %s\n", call_text);
			int ret = gateway->push_event(session->handle, &janus_sip_plugin, session->transaction, call_text, "offer", fixed_sdp);
			JANUS_LOG(LOG_VERB, "  >> %d (%s)\n", ret, janus_get_api_error(ret));
			g_free(call_text);
			g_free(fixed_sdp);
			/* Send a Ringing back */
			nua_respond(nh, 180, sip_status_phrase(180), TAG_END());
			session->stack->s_nh_i = nh;
			break;
		}
		case nua_i_options:
			JANUS_LOG(LOG_VERB, "[%s][%s]: %d %s\n", session->account.username, nua_event_name(event), status, phrase ? phrase : "??");
			/* FIXME Should we handle this message? for now we reply with a 405 Method Not Implemented */
			nua_respond(nh, 405, sip_status_phrase(405), TAG_END());
			break;
	/* Responses */
		case nua_r_get_params:
			JANUS_LOG(LOG_VERB, "[%s][%s]: %d %s\n", session->account.username, nua_event_name(event), status, phrase ? phrase : "??");
			break;
		case nua_r_set_params:
			JANUS_LOG(LOG_VERB, "[%s][%s]: %d %s\n", session->account.username, nua_event_name(event), status, phrase ? phrase : "??");
			break;
		case nua_r_notifier:
			JANUS_LOG(LOG_VERB, "[%s][%s]: %d %s\n", session->account.username, nua_event_name(event), status, phrase ? phrase : "??");
			break;
		case nua_r_shutdown:
			JANUS_LOG(LOG_VERB, "[%s][%s]: %d %s\n", session->account.username, nua_event_name(event), status, phrase ? phrase : "??");
			if(status < 200 && !g_atomic_int_get(&stopping)) {
				/* shutdown in progress -> return */
				break;
			}
			if(ssip != NULL) {
				/* end the event loop. su_root_run() will return */
				su_root_break(ssip->s_root);
			}
			break;
		case nua_r_terminate:
			JANUS_LOG(LOG_VERB, "[%s][%s]: %d %s\n", session->account.username, nua_event_name(event), status, phrase ? phrase : "??");
			break;
	/* SIP responses */
		case nua_r_bye:
			JANUS_LOG(LOG_VERB, "[%s][%s]: %d %s\n", session->account.username, nua_event_name(event), status, phrase ? phrase : "??");
			break;
		case nua_r_cancel:
			JANUS_LOG(LOG_VERB, "[%s][%s]: %d %s\n", session->account.username, nua_event_name(event), status, phrase ? phrase : "??");
			break;
		case nua_r_info:
			JANUS_LOG(LOG_VERB, "[%s][%s]: %d %s\n", session->account.username, nua_event_name(event), status, phrase ? phrase : "??");
			break;
		case nua_r_invite: {
			JANUS_LOG(LOG_VERB, "[%s][%s]: %d %s\n", session->account.username, nua_event_name(event), status, phrase ? phrase : "??");

			if(status < 200) {
				/* Not ready yet (FIXME May this be pranswer?? we don't handle it yet...) */
				break;
			} else if(status == 401 || status == 407) {
				char auth[256];
				const char* scheme;
				const char* realm;
				if(status == 401) {
 					/* Get scheme/realm from 401 error */
					sip_www_authenticate_t const* www_auth = sip->sip_www_authenticate;
					scheme = www_auth->au_scheme;
					realm = msg_params_find(www_auth->au_params, "realm=");
				} else {
 					/* Get scheme/realm from 407 error, proxy-auth */
					sip_proxy_authenticate_t const* proxy_auth = sip->sip_proxy_authenticate;
					scheme = proxy_auth->au_scheme;
					realm = msg_params_find(proxy_auth->au_params, "realm=");
				}
				memset(auth, 0, sizeof(auth));
				g_snprintf(auth, sizeof(auth), "%s%s:%s:%s:%s%s",
					session->account.secret_type == janus_sip_secret_type_hashed ? "HA1+" : "",
					scheme,
					realm,
					session->account.authuser ? session->account.authuser : "null",
					session->account.secret_type == janus_sip_secret_type_hashed ? "HA1+" : "",
					session->account.secret ? session->account.secret : "null");
				JANUS_LOG(LOG_VERB, "\t%s\n", auth);
				/* Authenticate */
				nua_authenticate(nh,
					NUTAG_AUTH(auth),
					TAG_END());
				break;
			} else if(status >= 400) {
				break;
			}
			if(ssip == NULL) {
				JANUS_LOG(LOG_ERR, "\tInvalid SIP stack\n");
				nua_respond(nh, 500, sip_status_phrase(500), TAG_END());
				break;
			}
			sdp_parser_t *parser = sdp_parse(ssip->s_home, sip->sip_payload->pl_data, sip->sip_payload->pl_len, 0);
			if(!sdp_session(parser)) {
				JANUS_LOG(LOG_ERR, "\tError parsing SDP!\n");
				nua_respond(nh, 488, sip_status_phrase(488), TAG_END());
				sdp_parser_free(parser);
				break;
			}
			/* Send an ACK */
			char *route = sip->sip_record_route ? url_as_string(session->stack->s_home, sip->sip_record_route->r_url) : NULL;
			JANUS_LOG(LOG_WARN, "Sending ACK (route=%s)\n", route ? route : "none");
			nua_ack(nh,
				TAG_IF(route, NTATAG_DEFAULT_PROXY(route)),
				TAG_END());
			/* Parse SDP */
			JANUS_LOG(LOG_VERB, "Peer accepted our call:\n%s", sip->sip_payload->pl_data);
			session->status = janus_sip_call_status_incall;
			char *fixed_sdp = g_strdup(sip->sip_payload->pl_data);
			sdp_session_t *sdp = sdp_session(parser);
			janus_sip_sdp_process(session, sdp, TRUE);
			/* If we asked for SRTP and are not getting it, fail */
			if(session->media.require_srtp && !session->media.has_srtp_remote) {
				JANUS_LOG(LOG_ERR, "\tWe asked for mandatory SRTP but didn't get any in the reply!\n");
				sdp_parser_free(parser);
				g_free(fixed_sdp);
				/* Hangup immediately */
				session->status = janus_sip_call_status_closing;
				nua_bye(nh, TAG_END());
				g_free(session->callee);
				session->callee = NULL;
				break;
			}
			if(session->media.audio_pt > -1) {
				session->media.audio_pt_name = janus_get_codec_from_pt(fixed_sdp, session->media.audio_pt);
				JANUS_LOG(LOG_VERB, "Detected audio codec: %d (%s)\n", session->media.audio_pt, session->media.audio_pt_name);
			}
			if(session->media.video_pt > -1) {
				session->media.video_pt_name = janus_get_codec_from_pt(fixed_sdp, session->media.video_pt);
				JANUS_LOG(LOG_VERB, "Detected video codec: %d (%s)\n", session->media.video_pt, session->media.video_pt_name);
			}
			session->media.ready = 1;	/* FIXME Maybe we need a better way to signal this */
			GError *error = NULL;
			g_thread_try_new("janus rtp handler", janus_sip_relay_thread, session, &error);
			if(error != NULL) {
				JANUS_LOG(LOG_ERR, "Got error %d (%s) trying to launch the RTP/RTCP thread...\n", error->code, error->message ? error->message : "??");
			}
			/* Send SDP to the browser */
			json_t *call = json_object();
			json_object_set_new(call, "sip", json_string("event"));
			json_t *calling = json_object();
			json_object_set_new(calling, "event", json_string("accepted"));
			json_object_set_new(calling, "username", json_string(session->callee));
			json_object_set_new(call, "result", calling);
			char *call_text = json_dumps(call, JSON_INDENT(3) | JSON_PRESERVE_ORDER);
			json_decref(call);
			JANUS_LOG(LOG_VERB, "Pushing event to peer: %s\n", call_text);
			int ret = gateway->push_event(session->handle, &janus_sip_plugin, session->transaction, call_text, "answer", fixed_sdp);
			JANUS_LOG(LOG_VERB, "  >> %d (%s)\n", ret, janus_get_api_error(ret));
			g_free(call_text);
			g_free(fixed_sdp);
			break;
		}
		case nua_r_register: {
			JANUS_LOG(LOG_VERB, "[%s][%s]: %d %s\n", session->account.username, nua_event_name(event), status, phrase ? phrase : "??");
			if(status == 200) {
				if(session->account.registration_status < janus_sip_registration_status_registered)
					session->account.registration_status = janus_sip_registration_status_registered;
				JANUS_LOG(LOG_VERB, "Successfully registered\n");
				/* Notify the browser */
				json_t *call = json_object();
				json_object_set_new(call, "sip", json_string("event"));
				json_t *calling = json_object();
				json_object_set_new(calling, "event", json_string("registered"));
				json_object_set_new(calling, "username", json_string(session->account.username));
				json_object_set_new(calling, "register_sent", json_string("true"));
				json_object_set_new(call, "result", calling);
				char *call_text = json_dumps(call, JSON_INDENT(3) | JSON_PRESERVE_ORDER);
				json_decref(call);
				JANUS_LOG(LOG_VERB, "Pushing event: %s\n", call_text);
				int ret = gateway->push_event(session->handle, &janus_sip_plugin, session->transaction, call_text, NULL, NULL);
				JANUS_LOG(LOG_VERB, "  >> %d (%s)\n", ret, janus_get_api_error(ret));
				g_free(call_text);
			} else if(status == 401) {
				/* Get scheme/realm from 401 error */
				sip_www_authenticate_t const* www_auth = sip->sip_www_authenticate;
				char const* scheme = www_auth->au_scheme;
				const char* realm = msg_params_find(www_auth->au_params, "realm=");
				char auth[256];
				memset(auth, 0, sizeof(auth));
				g_snprintf(auth, sizeof(auth), "%s%s:%s:%s:%s%s",
					session->account.secret_type == janus_sip_secret_type_hashed ? "HA1+" : "",
					scheme,
					realm,
					session->account.authuser ? session->account.authuser : "null",
					session->account.secret_type == janus_sip_secret_type_hashed ? "HA1+" : "",
					session->account.secret);
				JANUS_LOG(LOG_VERB, "\t%s\n", auth);
				/* Authenticate */
				nua_authenticate(nh,
					NUTAG_AUTH(auth),
					TAG_END());
			} else if(status >= 400) {
				/* Authentication failed? */
				session->account.registration_status = janus_sip_registration_status_failed;
				/* Tell the browser... */
				json_t *event = json_object();
				json_object_set_new(event, "sip", json_string("event"));
				json_t *result = json_object();
				json_object_set_new(result, "event", json_string("registration_failed"));
			        json_object_set_new(result, "code", json_integer(status));
				json_object_set_new(result, "reason", json_string(phrase ? phrase : ""));
			        json_object_set_new(event, "result", result);
				char *event_text = json_dumps(event, JSON_INDENT(3) | JSON_PRESERVE_ORDER);
				json_decref(event);
				JANUS_LOG(LOG_VERB, "Pushing event: %s\n", event_text);
				int ret = gateway->push_event(session->handle, &janus_sip_plugin, session->transaction, event_text, NULL, NULL);
				JANUS_LOG(LOG_VERB, "  >> %d (%s)\n", ret, janus_get_api_error(ret));
				g_free(event_text);
			}
			break;
		}
		default:
			/* unknown event -> print out error message */
			JANUS_LOG(LOG_ERR, "Unknown event %d (%s)\n", event, nua_event_name(event));
			break;
	}
}

void janus_sip_sdp_process(janus_sip_session *session, sdp_session_t *sdp, gboolean answer) {
	if(!session || !sdp)
		return;
	/* c= */
	if(sdp->sdp_connection && sdp->sdp_connection->c_address) {
		g_free(session->media.remote_ip);
		session->media.remote_ip = g_strdup(sdp->sdp_connection->c_address);
		JANUS_LOG(LOG_VERB, "  >> Media connection:\n");
		JANUS_LOG(LOG_VERB, "       %s\n", session->media.remote_ip);
	}
	JANUS_LOG(LOG_VERB, "  >> Media lines:\n");
	sdp_media_t *m = sdp->sdp_media;
	while(m) {
		session->media.require_srtp = session->media.require_srtp || (m->m_proto_name && !strcasecmp(m->m_proto_name, "RTP/SAVP"));
		if(m->m_type == sdp_media_audio) {
			JANUS_LOG(LOG_VERB, "       Audio: %lu\n", m->m_port);
			if(m->m_port) {
				session->media.has_audio = 1;
				session->media.remote_audio_rtp_port = m->m_port;
				session->media.remote_audio_rtcp_port = m->m_port+1;	/* FIXME We're assuming RTCP is on the next port */
			}
		} else if(m->m_type == sdp_media_video) {
			JANUS_LOG(LOG_VERB, "       Video: %lu\n", m->m_port);
			if(m->m_port) {
				session->media.has_video = 1;
				session->media.remote_video_rtp_port = m->m_port;
				session->media.remote_video_rtcp_port = m->m_port+1;	/* FIXME We're assuming RTCP is on the next port */
			}
		} else {
			JANUS_LOG(LOG_WARN, "       Unsupported media line (not audio/video)\n");
			m = m->m_next;
			continue;
		}
		JANUS_LOG(LOG_VERB, "       Media connections:\n");
		if(m->m_connections) {
			sdp_connection_t *c = m->m_connections;
			while(c) {
				if(c->c_address) {
					g_free(session->media.remote_ip);
					session->media.remote_ip = g_strdup(c->c_address);
					JANUS_LOG(LOG_VERB, "         [%s]\n", session->media.remote_ip);
				}
				c = c->c_next;
			}
		}
		JANUS_LOG(LOG_VERB, "       Media RTP maps:\n");
		sdp_rtpmap_t *r = m->m_rtpmaps;
		while(r) {
			JANUS_LOG(LOG_VERB, "         [%u] %s\n", r->rm_pt, r->rm_encoding);
			r = r->rm_next;
		}
		JANUS_LOG(LOG_VERB, "       Media attributes:\n");
		sdp_attribute_t *a = m->m_attributes;
		while(a) {
			if(a->a_name) {
				if(!strcasecmp(a->a_name, "rtpmap")) {
					JANUS_LOG(LOG_VERB, "         RTP Map:     %s\n", a->a_value);
				} else if(!strcasecmp(a->a_name, "crypto")) {
					JANUS_LOG(LOG_VERB, "         Crypto:      %s\n", a->a_value);
					if(m->m_type == sdp_media_audio || m->m_type == sdp_media_video) {
						gint32 tag = 0;
						int suite;
						char crypto[40];
						/* FIXME inline can be more complex than that, and we're currently only offering SHA1_80 */
						int res = sscanf(a->a_value, "%"SCNi32" AES_CM_128_HMAC_SHA1_%2d inline:%40s",
							&tag, &suite, crypto);
						if(res != 3) {
							JANUS_LOG(LOG_WARN, "Failed to parse crypto line, ignoring... %s\n", a->a_value);
						} else {
							gboolean video = (m->m_type == sdp_media_video);
							int current_suite = video ? session->media.video_srtp_suite_in : session->media.audio_srtp_suite_in;
							if(current_suite == 0) {
								if(video)
									session->media.video_srtp_suite_in = suite;
								else
									session->media.audio_srtp_suite_in = suite;
								janus_sip_srtp_set_remote(session, video, crypto, suite);
								session->media.has_srtp_remote = TRUE;
							} else {
								JANUS_LOG(LOG_WARN, "We already configured a %s crypto context (AES_CM_128_HMAC_SHA1_%d), skipping additional crypto line\n",
									video ? "video" : "audio", current_suite);
							}
						}
					}
				}
			}
			a = a->a_next;
		}
		if(answer && (m->m_type == sdp_media_audio || m->m_type == sdp_media_video)) {
			/* Check which codec was negotiated eventually */
			int pt = -1;
			if(!m->m_rtpmaps) {
				JANUS_LOG(LOG_VERB, "No RTP maps?? trying formats...\n");
				if(m->m_format) {
					sdp_list_t *fmt = m->m_format;
					pt = atoi(fmt->l_text);
				}
			} else {
				sdp_rtpmap_t *r = m->m_rtpmaps;
				pt = r->rm_pt;
			}
			if(pt > -1) {
				if(m->m_type == sdp_media_audio) {
					session->media.audio_pt = pt;
				} else {
					session->media.video_pt = pt;
				}
			}
		}
		m = m->m_next;
	}
}

char *janus_sip_sdp_manipulate(janus_sip_session *session, sdp_session_t *sdp, gboolean answer) {
	if(!session || !session->stack || !sdp)
		return NULL;
	/* Placeholders for later */
	sdp_attribute_t crypto_audio = {
		.a_size = sizeof(sdp_attribute_t),
		.a_name = "crypto",
		.a_value = "audio"
	};
	sdp_attribute_t crypto_video = {
		.a_size = sizeof(sdp_attribute_t),
		.a_name = "crypto",
		.a_value = "video"
	};
	/* Start replacing stuff */
	if(sdp->sdp_connection && sdp->sdp_connection->c_address) {
		sdp->sdp_connection->c_address = local_ip;
	}
	JANUS_LOG(LOG_VERB, "Setting protocol to %s\n", session->media.require_srtp ? "RTP/SAVP" : "RTP/AVP");
	sdp_media_t *m = sdp->sdp_media;
	while(m) {
		m->m_proto = session->media.require_srtp ? sdp_proto_srtp : sdp_proto_rtp;
		m->m_proto_name = session->media.require_srtp ? "RTP/SAVP" : "RTP/AVP";
		if(m->m_type == sdp_media_audio) {
			m->m_port = session->media.local_audio_rtp_port;
			if(session->media.has_srtp_local) {
				sdp_attribute_append(&m->m_attributes, &crypto_audio);
			}
		} else if(m->m_type == sdp_media_video) {
			m->m_port = session->media.local_video_rtp_port;
			if(session->media.has_srtp_local) {
				sdp_attribute_append(&m->m_attributes, &crypto_video);
			}
		}
		if(m->m_connections) {
			sdp_connection_t *c = m->m_connections;
			while(c) {
				c->c_address = local_ip;
				c = c->c_next;
			}
		}
		if(answer && (m->m_type == sdp_media_audio || m->m_type == sdp_media_video)) {
			/* Check which codec was negotiated eventually */
			int pt = -1;
			if(!m->m_rtpmaps) {
				JANUS_LOG(LOG_VERB, "No RTP maps?? trying formats...\n");
				if(m->m_format) {
					sdp_list_t *fmt = m->m_format;
					pt = atoi(fmt->l_text);
				}
			} else {
				sdp_rtpmap_t *r = m->m_rtpmaps;
				pt = r->rm_pt;
			}
			if(pt > -1) {
				if(m->m_type == sdp_media_audio) {
					session->media.audio_pt = pt;
				} else {
					session->media.video_pt = pt;
				}
			}
		}
		m = m->m_next;
	}
	/* Generate a SDP string out of our changes */
	char buf[2048];
	sdp_printer_t *printer = sdp_print(session->stack->s_home, sdp, buf, 2048, 0);
	if(!sdp_message(printer)) {
		sdp_printer_free(printer);
		return NULL;
	}
	sdp_printer_free(printer);
	char *new_sdp = g_strdup(buf);
	/* If any crypto placeholer was there, fix that */
	if(session->media.has_srtp_local) {
		if(session->media.has_audio) {
			char *crypto = NULL;
			session->media.audio_srtp_suite_out = 80;
			janus_sip_srtp_set_local(session, FALSE, &crypto);
			/* FIXME 32? 80? Both? */
			char cryptoline[100];
			g_snprintf(cryptoline, 100, "a=crypto:1 AES_CM_128_HMAC_SHA1_80 inline:%s", crypto);
			g_free(crypto);
			new_sdp = janus_string_replace(new_sdp, "a=crypto:audio", cryptoline);
		}
		if(session->media.has_video) {
			char *crypto = NULL;
			session->media.video_srtp_suite_out = 80;
			janus_sip_srtp_set_local(session, FALSE, &crypto);
			/* FIXME 32? 80? Both? */
			char cryptoline[100];
			g_snprintf(cryptoline, 100, "a=crypto:1 AES_CM_128_HMAC_SHA1_80 inline:%s", crypto);
			g_free(crypto);
			new_sdp = janus_string_replace(new_sdp, "a=crypto:video", cryptoline);
		}
	}
	return new_sdp;
}

 /* Bind local RTP/RTCP sockets */
static int janus_sip_allocate_local_ports(janus_sip_session *session) {
	if(session == NULL) {
		JANUS_LOG(LOG_ERR, "Invalid session\n");
		return -1;
	}
	/* Reset status */
	if(session->media.audio_rtp_fd != -1) {
		close(session->media.audio_rtp_fd);
		session->media.audio_rtp_fd = -1;
	}
	if(session->media.audio_rtcp_fd != -1) {
		close(session->media.audio_rtcp_fd);
		session->media.audio_rtcp_fd = -1;
	}
	session->media.local_audio_rtp_port = 0;
	session->media.local_audio_rtcp_port = 0;
	session->media.audio_ssrc = 0;
	if(session->media.video_rtp_fd != -1) {
		close(session->media.video_rtp_fd);
		session->media.video_rtp_fd = -1;
	}
	if(session->media.video_rtcp_fd != -1) {
		close(session->media.video_rtcp_fd);
		session->media.video_rtcp_fd = -1;
	}
	session->media.local_video_rtp_port = 0;
	session->media.local_video_rtcp_port = 0;
	session->media.video_ssrc = 0;
	/* Start */
	int attempts = 100;	/* FIXME Don't retry forever */
	if(session->media.has_audio) {
		JANUS_LOG(LOG_VERB, "Allocating audio ports:\n");
		struct sockaddr_in audio_rtp_address, audio_rtcp_address;
		while(session->media.local_audio_rtp_port == 0 || session->media.local_audio_rtcp_port == 0) {
			if(attempts == 0)	/* Too many failures */
				return -1;
			if(session->media.audio_rtp_fd == -1) {
				session->media.audio_rtp_fd = socket(AF_INET, SOCK_DGRAM, 0);
			}
			if(session->media.audio_rtcp_fd == -1) {
				session->media.audio_rtcp_fd = socket(AF_INET, SOCK_DGRAM, 0);
			}
			int rtp_port = g_random_int_range(10000, 60000);	/* FIXME Should this be configurable? */
			if(rtp_port % 2)
				rtp_port++;	/* Pick an even port for RTP */
			audio_rtp_address.sin_family = AF_INET;
			audio_rtp_address.sin_port = htons(rtp_port);
			inet_pton(AF_INET, local_ip, &audio_rtp_address.sin_addr.s_addr);
			if(bind(session->media.audio_rtp_fd, (struct sockaddr *)(&audio_rtp_address), sizeof(struct sockaddr)) < 0) {
				JANUS_LOG(LOG_ERR, "Bind failed for audio RTP (port %d), trying a different one...\n", rtp_port);
				attempts--;
				continue;
			}
			JANUS_LOG(LOG_VERB, "Audio RTP listener bound to port %d\n", rtp_port);
			int rtcp_port = rtp_port+1;
			audio_rtcp_address.sin_family = AF_INET;
			audio_rtcp_address.sin_port = htons(rtcp_port);
			inet_pton(AF_INET, local_ip, &audio_rtcp_address.sin_addr.s_addr);
			if(bind(session->media.audio_rtcp_fd, (struct sockaddr *)(&audio_rtcp_address), sizeof(struct sockaddr)) < 0) {
				JANUS_LOG(LOG_ERR, "Bind failed for audio RTCP (port %d), trying a different one...\n", rtcp_port);
				/* RTP socket is not valid anymore, reset it */
				close(session->media.audio_rtp_fd);
				session->media.audio_rtp_fd = -1;
				attempts--;
				continue;
			}
			JANUS_LOG(LOG_VERB, "Audio RTCP listener bound to port %d\n", rtcp_port);
			session->media.local_audio_rtp_port = rtp_port;
			session->media.local_audio_rtcp_port = rtcp_port;
		}
	}
	if(session->media.has_video) {
		JANUS_LOG(LOG_VERB, "Allocating video ports:\n");
		struct sockaddr_in video_rtp_address, video_rtcp_address;
		while(session->media.local_video_rtp_port == 0 || session->media.local_video_rtcp_port == 0) {
			if(attempts == 0)	/* Too many failures */
				return -1;
			if(session->media.video_rtp_fd == -1) {
				session->media.video_rtp_fd = socket(AF_INET, SOCK_DGRAM, 0);
			}
			if(session->media.video_rtcp_fd == -1) {
				session->media.video_rtcp_fd = socket(AF_INET, SOCK_DGRAM, 0);
			}
			int rtp_port = g_random_int_range(10000, 60000);	/* FIXME Should this be configurable? */
			if(rtp_port % 2)
				rtp_port++;	/* Pick an even port for RTP */
			video_rtp_address.sin_family = AF_INET;
			video_rtp_address.sin_port = htons(rtp_port);
			inet_pton(AF_INET, local_ip, &video_rtp_address.sin_addr.s_addr);
			if(bind(session->media.video_rtp_fd, (struct sockaddr *)(&video_rtp_address), sizeof(struct sockaddr)) < 0) {
				JANUS_LOG(LOG_ERR, "Bind failed for video RTP (port %d), trying a different one...\n", rtp_port);
				attempts--;
				continue;
			}
			JANUS_LOG(LOG_VERB, "Video RTP listener bound to port %d\n", rtp_port);
			int rtcp_port = rtp_port+1;
			video_rtcp_address.sin_family = AF_INET;
			video_rtcp_address.sin_port = htons(rtcp_port);
			inet_pton(AF_INET, local_ip, &video_rtcp_address.sin_addr.s_addr);
			if(bind(session->media.video_rtcp_fd, (struct sockaddr *)(&video_rtcp_address), sizeof(struct sockaddr)) < 0) {
				JANUS_LOG(LOG_ERR, "Bind failed for video RTCP (port %d), trying a different one...\n", rtcp_port);
				/* RTP socket is not valid anymore, reset it */
				close(session->media.video_rtp_fd);
				session->media.video_rtp_fd = -1;
				attempts--;
				continue;
			}
			JANUS_LOG(LOG_VERB, "Video RTCP listener bound to port %d\n", rtcp_port);
			session->media.local_video_rtp_port = rtp_port;
			session->media.local_video_rtcp_port = rtcp_port;
		}
	}
	return 0;
}

/* Thread to relay RTP/RTCP frames coming from the SIP peer */
static void *janus_sip_relay_thread(void *data) {
	janus_sip_session *session = (janus_sip_session *)data;
	if(!session || !session->account.username || !session->callee) {
		g_thread_unref(g_thread_self());
		return NULL;
	}
	janus_refcount_increase(&session->ref);
	JANUS_LOG(LOG_VERB, "Starting relay thread (%s <--> %s)\n", session->account.username, session->callee);

	gboolean have_server_ip = TRUE;
	struct sockaddr_in server_addr;
	memset(&server_addr, 0, sizeof(server_addr));
	server_addr.sin_family = AF_INET;
	if((inet_aton(session->media.remote_ip, &server_addr.sin_addr)) <= 0) {	/* Not a numeric IP... */
		struct hostent *host = gethostbyname(session->media.remote_ip);	/* ...resolve name */
		if(!host) {
			JANUS_LOG(LOG_ERR, "[SIP-%s] Couldn't get host (%s)\n", session->account.username, session->media.remote_ip);
			have_server_ip = FALSE;
		} else {
			server_addr.sin_addr = *(struct in_addr *)host->h_addr_list;
		}
	}

	JANUS_LOG(LOG_VERB, "[SIP-%s] Audio:\n", session->account.username);
	JANUS_LOG(LOG_VERB, "[SIP-%s]   RTP: %d, %s:%d\n", session->account.username, session->media.audio_rtp_fd, session->media.remote_ip, session->media.remote_audio_rtp_port);
	JANUS_LOG(LOG_VERB, "[SIP-%s]  RTCP: %d, %s:%d\n", session->account.username, session->media.audio_rtcp_fd, session->media.remote_ip, session->media.remote_audio_rtcp_port);
	JANUS_LOG(LOG_VERB, "[SIP-%s] Video:\n", session->account.username);
	JANUS_LOG(LOG_VERB, "[SIP-%s]   RTP: %d, %s:%d\n", session->account.username, session->media.video_rtp_fd, session->media.remote_ip, session->media.remote_video_rtp_port);
	JANUS_LOG(LOG_VERB, "[SIP-%s]  RTCP: %d, %s:%d\n", session->account.username, session->media.video_rtcp_fd, session->media.remote_ip, session->media.remote_video_rtcp_port);

	/* Connect peers (FIXME This pretty much sucks right now) */
	if(have_server_ip && session->media.remote_audio_rtp_port) {
		server_addr.sin_port = htons(session->media.remote_audio_rtp_port);
		if(connect(session->media.audio_rtp_fd, (struct sockaddr *)&server_addr, sizeof(struct sockaddr)) == -1) {
			JANUS_LOG(LOG_ERR, "[SIP-%s] Couldn't connect audio RTP? (%s:%d)\n", session->account.username, session->media.remote_ip, session->media.remote_audio_rtp_port);
			JANUS_LOG(LOG_ERR, "[SIP-%s]   -- %d (%s)\n", session->account.username, errno, strerror(errno));
		}
	}
	if(have_server_ip && session->media.remote_audio_rtcp_port) {
		server_addr.sin_port = htons(session->media.remote_audio_rtcp_port);
		if(connect(session->media.audio_rtcp_fd, (struct sockaddr *)&server_addr, sizeof(struct sockaddr)) == -1) {
			JANUS_LOG(LOG_ERR, "[SIP-%s] Couldn't connect audio RTCP? (%s:%d)\n", session->account.username, session->media.remote_ip, session->media.remote_audio_rtcp_port);
			JANUS_LOG(LOG_ERR, "[SIP-%s]   -- %d (%s)\n", session->account.username, errno, strerror(errno));
		}
	}
	if(have_server_ip && session->media.remote_video_rtp_port) {
		server_addr.sin_port = htons(session->media.remote_video_rtp_port);
		if(connect(session->media.video_rtp_fd, (struct sockaddr *)&server_addr, sizeof(struct sockaddr)) == -1) {
			JANUS_LOG(LOG_ERR, "[SIP-%s] Couldn't connect video RTP? (%s:%d)\n", session->account.username, session->media.remote_ip, session->media.remote_video_rtp_port);
			JANUS_LOG(LOG_ERR, "[SIP-%s]   -- %d (%s)\n", session->account.username, errno, strerror(errno));
		}
	}
	if(have_server_ip && session->media.remote_video_rtcp_port) {
		server_addr.sin_port = htons(session->media.remote_video_rtcp_port);
		if(connect(session->media.video_rtcp_fd, (struct sockaddr *)&server_addr, sizeof(struct sockaddr)) == -1) {
			JANUS_LOG(LOG_ERR, "[SIP-%s] Couldn't connect video RTCP? (%s:%d)\n", session->account.username, session->media.remote_ip, session->media.remote_video_rtcp_port);
			JANUS_LOG(LOG_ERR, "[SIP-%s]   -- %d (%s)\n", session->account.username, errno, strerror(errno));
		}
	}

	if(!session->callee) {
		JANUS_LOG(LOG_VERB, "[SIP-%s] Leaving thread, no callee...\n", session->account.username);
		janus_refcount_decrease(&session->ref);
		g_thread_unref(g_thread_self());
		return NULL;
	}
	/* File descriptors */
	socklen_t addrlen;
	struct sockaddr_in remote;
	int resfd = 0, bytes = 0;
	struct pollfd fds[4];
	char buffer[1500];
	memset(buffer, 0, 1500);
	/* Loop */
	int num = 0;
	gboolean goon = TRUE;
	while(goon && session != NULL && !g_atomic_int_get(&session->destroyed) &&
			session->status > janus_sip_call_status_idle &&
			session->status < janus_sip_call_status_closing) {	/* FIXME We need a per-call watchdog as well */
		/* Prepare poll */
		num = 0;
		if(session->media.audio_rtp_fd != -1) {
			fds[num].fd = session->media.audio_rtp_fd;
			fds[num].events = POLLIN;
			fds[num].revents = 0;
			num++;
		}
		if(session->media.audio_rtcp_fd != -1) {
			fds[num].fd = session->media.audio_rtcp_fd;
			fds[num].events = POLLIN;
			fds[num].revents = 0;
			num++;
		}
		if(session->media.video_rtp_fd != -1) {
			fds[num].fd = session->media.video_rtp_fd;
			fds[num].events = POLLIN;
			fds[num].revents = 0;
			num++;
		}
		if(session->media.video_rtcp_fd != -1) {
			fds[num].fd = session->media.video_rtcp_fd;
			fds[num].events = POLLIN;
			fds[num].revents = 0;
			num++;
		}
		/* Wait for some data */
		resfd = poll(fds, num, 1000);
		if(resfd < 0) {
			JANUS_LOG(LOG_ERR, "[SIP-%s] Error polling...\n", session->account.username);
			JANUS_LOG(LOG_ERR, "[SIP-%s]   -- %d (%s)\n", session->account.username, errno, strerror(errno));
			break;
		} else if(resfd == 0) {
			/* No data, keep going */
			continue;
		}
		if(session == NULL || g_atomic_int_get(&session->destroyed) ||
				session->status <= janus_sip_call_status_idle ||
				session->status >= janus_sip_call_status_closing)
			break;
		int i = 0;
		for(i=0; i<num; i++) {
			if(fds[i].revents & (POLLERR | POLLHUP)) {
				/* Socket error? */
				JANUS_LOG(LOG_ERR, "[SIP-%s] Error polling: %s...\n", session->account.username,
					fds[i].revents & POLLERR ? "POLLERR" : "POLLHUP");
				JANUS_LOG(LOG_ERR, "[SIP-%s]   -- %d (%s)\n", session->account.username, errno, strerror(errno));
				goon = FALSE;	/* Can we assume it's pretty much over, after a POLLERR? */
				/* FIXME Simulate a "hangup" coming from the browser */
				janus_sip_message *msg = g_malloc0(sizeof(janus_sip_message));
				msg->handle = session->handle;
				msg->message = g_strdup("{\"request\":\"hangup\"}");
				msg->transaction = NULL;
				msg->sdp_type = NULL;
				msg->sdp = NULL;
				g_async_queue_push(messages, msg);
				break;
			} else if(fds[i].revents & POLLIN) {
				/* Got an RTP/RTCP packet */
				if(session->media.audio_rtp_fd != -1 && fds[i].fd == session->media.audio_rtp_fd) {
					/* Got something audio (RTP) */
					addrlen = sizeof(remote);
					bytes = recvfrom(session->media.audio_rtp_fd, buffer, 1500, 0, (struct sockaddr*)&remote, &addrlen);
					//~ JANUS_LOG(LOG_VERB, "************************\nGot %d bytes on the audio RTP channel...\n", bytes);
					//~ rtp_header_t *rtp = (rtp_header_t *)buffer;
					//~ JANUS_LOG(LOG_VERB, " ... parsed RTP packet (ssrc=%u, pt=%u, seq=%u, ts=%u)...\n",
						//~ ntohl(rtp->ssrc), rtp->type, ntohs(rtp->seq_number), ntohl(rtp->timestamp));
					if(session->media.audio_ssrc_peer == 0) {
						rtp_header *header = (rtp_header *)buffer;
						session->media.audio_ssrc_peer = ntohl(header->ssrc);
						JANUS_LOG(LOG_VERB, "Got SIP peer audio SSRC: %"SCNu32"\n", session->media.audio_ssrc_peer);
					}
					/* Is this SRTP? */
					if(session->media.has_srtp_remote) {
						int buflen = bytes;
						err_status_t res = srtp_unprotect(session->media.audio_srtp_in, buffer, &buflen);
						if(res != err_status_ok && res != err_status_replay_fail && res != err_status_replay_old) {
							rtp_header *header = (rtp_header *)buffer;
							guint32 timestamp = ntohl(header->timestamp);
							guint16 seq = ntohs(header->seq_number);
							JANUS_LOG(LOG_ERR, "[SIP-%s] Audio SRTP unprotect error: %s (len=%d-->%d, ts=%"SCNu32", seq=%"SCNu16")\n",
								session->account.username, janus_sip_get_srtp_error(res), bytes, buflen, timestamp, seq);
							continue;
						}
						bytes = buflen;
					}
					/* Save the frame if we're recording */
					janus_recorder_save_frame(session->arc_peer, buffer, bytes);
					/* Relay to browser */
					gateway->relay_rtp(session->handle, 0, buffer, bytes);
					continue;
				} else if(session->media.audio_rtcp_fd != -1 && fds[i].fd == session->media.audio_rtcp_fd) {
					/* Got something audio (RTCP) */
					addrlen = sizeof(remote);
					bytes = recvfrom(session->media.audio_rtcp_fd, buffer, 1500, 0, (struct sockaddr*)&remote, &addrlen);
					//~ JANUS_LOG(LOG_VERB, "************************\nGot %d bytes on the audio RTCP channel...\n", bytes);
					/* Is this SRTCP? */
					if(session->media.has_srtp_remote) {
						int buflen = bytes;
						err_status_t res = srtp_unprotect_rtcp(session->media.audio_srtp_in, buffer, &buflen);
						if(res != err_status_ok && res != err_status_replay_fail && res != err_status_replay_old) {
							JANUS_LOG(LOG_ERR, "[SIP-%s] Audio SRTCP unprotect error: %s (len=%d-->%d)\n",
								session->account.username, janus_sip_get_srtp_error(res), bytes, buflen);
							continue;
						}
						bytes = buflen;
					}
					/* Relay to browser */
					gateway->relay_rtcp(session->handle, 0, buffer, bytes);
					continue;
				} else if(session->media.video_rtp_fd != -1 && fds[i].fd == session->media.video_rtp_fd) {
					/* Got something video (RTP) */
					addrlen = sizeof(remote);
					bytes = recvfrom(session->media.video_rtp_fd, buffer, 1500, 0, (struct sockaddr*)&remote, &addrlen);
					//~ JANUS_LOG(LOG_VERB, "************************\nGot %d bytes on the video RTP channel...\n", bytes);
					//~ rtp_header_t *rtp = (rtp_header_t *)buffer;
					//~ JANUS_LOG(LOG_VERB, " ... parsed RTP packet (ssrc=%u, pt=%u, seq=%u, ts=%u)...\n",
						//~ ntohl(rtp->ssrc), rtp->type, ntohs(rtp->seq_number), ntohl(rtp->timestamp));
					if(session->media.video_ssrc_peer == 0) {
						rtp_header *header = (rtp_header *)buffer;
						session->media.video_ssrc_peer = ntohl(header->ssrc);
						JANUS_LOG(LOG_VERB, "Got SIP peer video SSRC: %"SCNu32"\n", session->media.video_ssrc_peer);
					}
					/* Is this SRTP? */
					if(session->media.has_srtp_remote) {
						int buflen = bytes;
						err_status_t res = srtp_unprotect(session->media.video_srtp_in, buffer, &buflen);
						if(res != err_status_ok && res != err_status_replay_fail && res != err_status_replay_old) {
							rtp_header *header = (rtp_header *)buffer;
							guint32 timestamp = ntohl(header->timestamp);
							guint16 seq = ntohs(header->seq_number);
							JANUS_LOG(LOG_ERR, "[SIP-%s] Video SRTP unprotect error: %s (len=%d-->%d, ts=%"SCNu32", seq=%"SCNu16")\n",
								session->account.username, janus_sip_get_srtp_error(res), bytes, buflen, timestamp, seq);
							continue;
						}
						bytes = buflen;
					}
					/* Save the frame if we're recording */
					janus_recorder_save_frame(session->vrc_peer, buffer, bytes);
					/* Relay to browser */
					gateway->relay_rtp(session->handle, 1, buffer, bytes);
					continue;
				} else if(session->media.video_rtcp_fd != -1 && fds[i].fd == session->media.video_rtcp_fd) {
					/* Got something video (RTCP) */
					addrlen = sizeof(remote);
					bytes = recvfrom(session->media.video_rtcp_fd, buffer, 1500, 0, (struct sockaddr*)&remote, &addrlen);
					//~ JANUS_LOG(LOG_VERB, "************************\nGot %d bytes on the video RTCP channel...\n", bytes);
					/* Is this SRTCP? */
					if(session->media.has_srtp_remote) {
						int buflen = bytes;
						err_status_t res = srtp_unprotect_rtcp(session->media.video_srtp_in, buffer, &buflen);
						if(res != err_status_ok && res != err_status_replay_fail && res != err_status_replay_old) {
							JANUS_LOG(LOG_ERR, "[SIP-%s] Video SRTP unprotect error: %s (len=%d-->%d)\n",
								session->account.username, janus_sip_get_srtp_error(res), bytes, buflen);
							continue;
						}
						bytes = buflen;
					}
					/* Relay to browser */
					gateway->relay_rtcp(session->handle, 1, buffer, bytes);
					continue;
				}
			}
		}
	}
	if(session->media.audio_rtp_fd != -1) {
		close(session->media.audio_rtp_fd);
		session->media.audio_rtp_fd = -1;
	}
	if(session->media.audio_rtcp_fd != -1) {
		close(session->media.audio_rtcp_fd);
		session->media.audio_rtcp_fd = -1;
	}
	session->media.local_audio_rtp_port = 0;
	session->media.local_audio_rtcp_port = 0;
	session->media.audio_ssrc = 0;
	if(session->media.video_rtp_fd != -1) {
		close(session->media.video_rtp_fd);
		session->media.video_rtp_fd = -1;
	}
	if(session->media.video_rtcp_fd != -1) {
		close(session->media.video_rtcp_fd);
		session->media.video_rtcp_fd = -1;
	}
	session->media.local_video_rtp_port = 0;
	session->media.local_video_rtcp_port = 0;
	session->media.video_ssrc = 0;
	/* Clean up SRTP stuff, if needed */
	janus_sip_srtp_cleanup(session);
	/* Done */
	JANUS_LOG(LOG_VERB, "Leaving SIP relay thread\n");
	janus_refcount_decrease(&session->ref);
	g_thread_unref(g_thread_self());
	return NULL;
}


/* Sofia Event thread */
gpointer janus_sip_sofia_thread(gpointer user_data) {
	janus_sip_session *session = (janus_sip_session *)user_data;
	if(session == NULL || session->account.username == NULL) {
		g_thread_unref(g_thread_self());
		return NULL;
	}
	janus_refcount_increase(&session->ref);
	JANUS_LOG(LOG_VERB, "Joining sofia loop thread (%s)...\n", session->account.username);
	session->stack = g_malloc0(sizeof(ssip_t));
	session->stack->session = session;
	session->stack->s_nua = NULL;
	session->stack->s_nh_r = NULL;
	session->stack->s_nh_i = NULL;
	session->stack->s_root = su_root_create(session->stack);
	su_home_init(session->stack->s_home);
	JANUS_LOG(LOG_VERB, "Setting up sofia stack (sip:%s@%s)\n", session->account.username, local_ip);
	char sip_url[128];
	char sips_url[128];
	char *ipv6;
	ipv6 = strstr(local_ip, ":");
	g_snprintf(sip_url, sizeof(sip_url), "sip:%s%s%s:*", ipv6 ? "[" : "", local_ip, ipv6 ? "]" : "");
	g_snprintf(sips_url, sizeof(sips_url), "sips:%s%s%s:*", ipv6 ? "[" : "", local_ip, ipv6 ? "]" : "");
	char outbound_options[256] = "use-rport no-validate";
	if(keepalive_interval > 0)
		g_strlcat(outbound_options, " options-keepalive", sizeof(outbound_options));
	if(!behind_nat)
		g_strlcat(outbound_options, " no-natify", sizeof(outbound_options));
	session->stack->s_nua = nua_create(session->stack->s_root,
				janus_sip_sofia_callback,
				session,
				SIPTAG_ALLOW_STR("INVITE, ACK, BYE, CANCEL, OPTIONS"),
				NUTAG_M_USERNAME(session->account.username),
				NUTAG_URL(sip_url),
				TAG_IF(session->account.sips, NUTAG_SIPS_URL(sips_url)),
				SIPTAG_USER_AGENT_STR(session->account.user_agent ? session->account.user_agent : user_agent),
				NUTAG_KEEPALIVE(keepalive_interval * 1000),	/* Sofia expects it in milliseconds */
				NUTAG_OUTBOUND(outbound_options),
				SIPTAG_SUPPORTED(NULL),
				TAG_NULL());
	su_root_run(session->stack->s_root);
	/* When we get here, we're done */
	nua_destroy(session->stack->s_nua);
	su_root_destroy(session->stack->s_root);
	session->stack->s_root = NULL;
	su_home_deinit(session->stack->s_home);
	su_home_unref(session->stack->s_home);
	su_deinit();
	janus_refcount_decrease(&session->ref);
	JANUS_LOG(LOG_VERB, "Leaving sofia loop thread...\n");
	g_thread_unref(g_thread_self());
	return NULL;
}<|MERGE_RESOLUTION|>--- conflicted
+++ resolved
@@ -609,91 +609,6 @@
 #define JANUS_SIP_ERROR_TOO_STRICT			452
 
 
-<<<<<<< HEAD
-=======
-/* SIP watchdog/garbage collector (sort of) */
-void *janus_sip_watchdog(void *data);
-void *janus_sip_watchdog(void *data) {
-	JANUS_LOG(LOG_INFO, "SIP watchdog started\n");
-	gint64 now = 0;
-	while(g_atomic_int_get(&initialized) && !g_atomic_int_get(&stopping)) {
-		janus_mutex_lock(&sessions_mutex);
-		/* Iterate on all the sessions */
-		now = janus_get_monotonic_time();
-		if(old_sessions != NULL) {
-			GList *sl = old_sessions;
-			JANUS_LOG(LOG_HUGE, "Checking %d old SIP sessions...\n", g_list_length(old_sessions));
-			while(sl) {
-				janus_sip_session *session = (janus_sip_session *)sl->data;
-				if(!session) {
-					sl = sl->next;
-					continue;
-				}
-				if (now-session->destroyed >= 5*G_USEC_PER_SEC) {
-					/* We're lazy and actually get rid of the stuff only after a few seconds */
-					JANUS_LOG(LOG_VERB, "Freeing old SIP session\n");
-					GList *rm = sl->next;
-					old_sessions = g_list_delete_link(old_sessions, sl);
-					sl = rm;
-					if (session->account.identity) {
-					    g_free(session->account.identity);
-					    session->account.identity = NULL;
-					}
-					session->account.sips = TRUE;
-					if (session->account.proxy) {
-					    g_free(session->account.proxy);
-					    session->account.proxy = NULL;
-					}
-					if (session->account.secret) {
-					    g_free(session->account.secret);
-					    session->account.secret = NULL;
-					}
-					if (session->account.username) {
-					    g_free(session->account.username);
-					    session->account.username = NULL;
-					}
-					if (session->account.display_name) {
-					    g_free(session->account.display_name);
-					    session->account.display_name = NULL;
-					}
-					if (session->account.user_agent) {
-					    g_free(session->account.user_agent);
-					    session->account.user_agent = NULL;
-					}
-					if (session->account.authuser) {
-					    g_free(session->account.authuser);
-					    session->account.authuser = NULL;
-					}
-					if (session->callee) {
-					    g_free(session->callee);
-					    session->callee = NULL;
-					}
-					if (session->transaction) {
-					    g_free(session->transaction);
-					    session->transaction = NULL;
-					}
-					if (session->media.remote_ip) {
-					    g_free(session->media.remote_ip);
-					    session->media.remote_ip = NULL;
-					}
-					janus_sip_srtp_cleanup(session);
-					session->handle = NULL;
-					g_free(session);
-					session = NULL;
-					continue;
-				}
-				sl = sl->next;
-			}
-		}
-		janus_mutex_unlock(&sessions_mutex);
-		g_usleep(500000);
-	}
-	JANUS_LOG(LOG_INFO, "SIP watchdog stopped\n");
-	return NULL;
-}
-
-
->>>>>>> 9b224003
 static void janus_sip_detect_local_ip(char *buf, size_t buflen) {
 	JANUS_LOG(LOG_VERB, "Autodetecting local IP...\n");
 
@@ -1352,8 +1267,7 @@
 			session->account.secret_type = janus_sip_secret_type_unknown;
 			g_free(session->account.proxy);
 			session->account.proxy = NULL;
-			if(session->account.user_agent != NULL)
-				g_free(session->account.user_agent);
+			g_free(session->account.user_agent);
 			session->account.user_agent = NULL;
 			session->account.registration_status = janus_sip_registration_status_unregistered;
 
