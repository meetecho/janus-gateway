/*! \file   janus_audiobridge.c
 * \author Lorenzo Miniero <lorenzo@meetecho.com>
 * \copyright GNU General Public License v3
 * \brief  Janus AudioBridge plugin
 * \details Check the \ref audiobridge for more details.
 *
 * \ingroup plugins
 * \ref plugins
 *
 * \page audiobridge AudioBridge plugin documentation
 * This is a plugin implementing an audio conference bridge for
 * Janus, specifically mixing Opus streams. This means that it replies
 * by providing in the SDP only support for Opus, and disabling video.
 * Opus encoding and decoding is implemented using libopus (http://opus.codec.org).
 * The plugin provides an API to allow peers to join and leave conference
 * rooms. Peers can then mute/unmute themselves by sending specific messages
 * to the plugin: any way a peer mutes/unmutes, an event is triggered
 * to the other participants, so that it can be rendered in the UI
 * accordingly.
 *
 * Rooms to make available are listed in the plugin configuration file.
 * A pre-filled configuration file is provided in \c conf/janus.plugin.audiobridge.jcfg
 * and includes a demo room for testing.
 *
 * To add more rooms or modify the existing one, you can use the following
 * syntax:
 *
 * \verbatim
room-<unique room ID>: {
	description = This is my awesome room
	is_private = true|false (private rooms don't appear when you do a 'list' request)
	secret = <optional password needed for manipulating (e.g. destroying) the room>
	pin = <optional password needed for joining the room>
	sampling_rate = <sampling rate> (e.g., 16000 for wideband mixing)
	audiolevel_ext = true|false (whether the ssrc-audio-level RTP extension must be
		negotiated/used or not for new joins, default=true)
	audiolevel_event = true|false (whether to emit event to other users or not, default=false)
	audio_active_packets = 100 (number of packets with audio level, default=100, 2 seconds)
	audio_level_average = 25 (average value of audio level, 127=muted, 0='too loud', default=25)
	default_prebuffering = number of packets to buffer before decoding each participant (default=DEFAULT_PREBUFFERING)
	record = true|false (whether this room should be recorded, default=false)
	record_file = /path/to/recording.wav (where to save the recording)
	allow_rtp_participants = true|false (whether participants should be allowed to join
		via plain RTP as well, rather than just WebRTC, default=false)

		[The following lines are only needed if you want the mixed audio
		to be automatically forwarded via plain RTP to an external component
		(e.g., an ffmpeg script, or a gstreamer pipeline) for processing.
		By default plain RTP is used, SRTP must be configured if needed]
	rtp_forward_id = numeric RTP forwarder ID for referencing it via API (optional: random ID used if missing)
	rtp_forward_host = host address to forward RTP packets of mixed audio to
	rtp_forward_host_family = ipv4|ipv6; by default, first family returned by DNS request
	rtp_forward_port = port to forward RTP packets of mixed audio to
	rtp_forward_ssrc = SSRC to use to use when streaming (optional: stream_id used if missing)
	rtp_forward_codec = opus (default), pcma (A-Law) or pcmu (mu-Law)
	rtp_forward_ptype = payload type to use when streaming (optional: only read for Opus, 100 used if missing)
	rtp_forward_srtp_suite = length of authentication tag, if SRTP is needed (32 or 80)
	rtp_forward_srtp_crypto = key to use as crypto, if SRTP is needed (base64 encoded key as in SDES)
	rtp_forward_always_on = true|false, whether silence should be forwarded when the room is empty (optional: false used if missing)
}
\endverbatim
 *
 * \section bridgeapi Audio Bridge API
 *
 * The Audio Bridge API supports several requests, some of which are
 * synchronous and some asynchronous. There are some situations, though,
 * (invalid JSON, invalid request) which will always result in a
 * synchronous error response even for asynchronous requests.
 *
 * \c create , \c edit , \c destroy , \c exists, \c allowed, \c kick, \c list,
 * \c mute , \c unmute , \c mute_room , \c unmute_room , \c listparticipants ,
 * \c resetdecoder , \c rtp_forward, \c stop_rtp_forward , \c list_forwarders ,
 * \c play_file , \c is_playing and \c stop_file are synchronous requests,
 * which means you'll get a response directly within the context of the
 * transaction. \c create allows you to create a new audio conference bridge
 * dynamically, as an alternative to using the configuration file; \c edit
 * allows you to dynamically edit some room properties (e.g., the PIN);
 * \c destroy removes an audio conference bridge and destroys it, kicking
 * all the users out as part of the process; \c exists allows you to
 * check whether a specific audio conference exists; \c allowed allows
 * you to edit who's allowed to join a room via ad-hoc tokens; \c list
 * lists all the available rooms, while \c listparticipants lists all
 * the participants of a specific room and their details; \c resetdecoder
 * marks the Opus decoder for the participant as invalid, and forces it
 * to be recreated (which might be needed if the audio for generated by
 * the participant becomes garbled); \c rtp_forward allows you to forward
 * the mix of an AudioBridge room via RTP to a separate component (e.g.,
 * for broadcasting it to a wider audience, or for processing/recording),
 * whereas \c stop_rtp_forward can remove an existing forwarder; a list
 * of configured forwarders for a room can be retrieved using the
 * \c list_forwarders request; finally, \c play_file allows you to
 * reproduce an audio .opus file in a mix (e.g., to play an announcement
 * or some background music), \c is_playing checks if a specific file is
 * still playing, while \c stop_file will stop such a playback instead.
 *
 * The \c join , \c configure , \c changeroom and \c leave requests
 * instead are all asynchronous, which means you'll get a notification
 * about their success or failure in an event. \c join allows you to
 * join a specific audio conference bridge; \c configure can be used
 * to modify some of the participation settings (e.g., mute/unmute);
 * \c changeroom can be used to leave the current room and move to a
 * different one without having to tear down the PeerConnection and
 * recreate it again (useful for sidebars and "waiting rooms"); finally,
 * \c leave allows you to leave an audio conference bridge for good.
 *
 * The AudioBridge plugin also allows you to forward the mix to an
 * external listener, e.g., a gstreamer/ffmpeg pipeline waiting to
 * process the mixer audio stream. You can add new RTP forwarders with
 * the \c rtp_forward request; a \c stop_rtp_forward request removes an
 * existing RTP forwarder; \c listforwarders lists all the current RTP
 * forwarders on a specific AudioBridge room instance. As an alternative,
 * you can configure a single static RTP forwarder in the plugin
 * configuration file.
 *
 * \c create can be used to create a new audio room, and has to be
 * formatted as follows:
 *
\verbatim
{
	"request" : "create",
	"room" : <unique numeric ID, optional, chosen by plugin if missing>,
	"permanent" : <true|false, whether the room should be saved in the config file, default=false>,
	"description" : "<pretty name of the room, optional>",
	"secret" : "<password required to edit/destroy the room, optional>",
	"pin" : "<password required to join the room, optional>",
	"is_private" : <true|false, whether the room should appear in a list request>,
	"allowed" : [ array of string tokens users can use to join this room, optional],
	"sampling_rate" : <sampling rate of the room, optional, 16000 by default>,
	"audiolevel_ext" : <true|false, whether the ssrc-audio-level RTP extension must be negotiated for new joins, default=true>,
	"audiolevel_event" : <true|false (whether to emit event to other users or not)>,
	"audio_active_packets" : <number of packets with audio level (default=100, 2 seconds)>,
	"audio_level_average" : <average value of audio level (127=muted, 0='too loud', default=25)>,
	"default_prebuffering" : <number of packets to buffer before decoding each participant (default=DEFAULT_PREBUFFERING)>,
	"record" : <true|false, whether to record the room or not, default=false>,
	"record_file" : "</path/to/the/recording.wav, optional>",
	"allow_rtp_participants" : <true|false, whether participants should be allowed to join via plain RTP as well, default=false>
}
\endverbatim
 *
 * A successful creation procedure will result in a \c created response:
 *
\verbatim
{
	"audiobridge" : "created",
	"room" : <unique numeric ID>,
	"permanent" : <true if saved to config file, false if not>
}
\endverbatim
 *
 * If you requested a permanent room but a \c false value is returned
 * instead, good chances are that there are permission problems.
 *
 * An error instead (and the same applies to all other requests, so this
 * won't be repeated) would provide both an error code and a more verbose
 * description of the cause of the issue:
 *
\verbatim
{
	"audiobridge" : "event",
	"error_code" : <numeric ID, check Macros below>,
	"error" : "<error description as a string>"
}
\endverbatim
 *
 * Notice that, in general, all users can create rooms. If you want to
 * limit this functionality, you can configure an admin \c admin_key in
 * the plugin settings. When configured, only "create" requests that
 * include the correct \c admin_key value in an "admin_key" property
 * will succeed, and will be rejected otherwise. Notice that you can
 * optionally extend this functionality to RTP forwarding as well, in
 * order to only allow trusted clients to use that feature.
 *
 * Once a room has been created, you can still edit some (but not all)
 * of its properties using the \c edit request. This allows you to modify
 * the room description, secret, pin and whether it's private or not: you
 * won't be able to modify other more static properties, like the room ID,
 * the sampling rate, the extensions-related stuff and so on. If you're
 * interested in changing the ACL, instead, check the \c allowed message.
 * An \c edit request has to be formatted as follows:
 *
\verbatim
{
	"request" : "edit",
	"room" : <unique numeric ID of the room to edit>,
	"secret" : "<room secret, mandatory if configured>",
	"new_description" : "<new pretty name of the room, optional>",
	"new_secret" : "<new password required to edit/destroy the room, optional>",
	"new_pin" : "<new password required to join the room, optional>",
	"new_is_private" : <true|false, whether the room should appear in a list request>,
	"permanent" : <true|false, whether the room should be also removed from the config file, default=false>
}
\endverbatim
 *
 * A successful edit procedure will result in an \c edited response:
 *
\verbatim
{
	"audiobridge" : "edited",
	"room" : <unique numeric ID>
}
\endverbatim
 *
 * On the other hand, \c destroy can be used to destroy an existing audio
 * room, whether created dynamically or statically, and has to be
 * formatted as follows:
 *
\verbatim
{
	"request" : "destroy",
	"room" : <unique numeric ID of the room to destroy>,
	"secret" : "<room secret, mandatory if configured>",
	"permanent" : <true|false, whether the room should be also removed from the config file, default=false>
}
\endverbatim
 *
 * A successful destruction procedure will result in a \c destroyed response:
 *
\verbatim
{
	"audiobridge" : "destroyed",
	"room" : <unique numeric ID>
}
\endverbatim
 *
 * This will also result in a \c destroyed event being sent to all the
 * participants in the audio room, which will look like this:
 *
\verbatim
{
	"audiobridge" : "destroyed",
	"room" : <unique numeric ID of the destroyed room>
}
\endverbatim
 *
 * You can check whether a room exists using the \c exists request,
 * which has to be formatted as follows:
 *
\verbatim
{
	"request" : "exists",
	"room" : <unique numeric ID of the room to check>
}
\endverbatim
 *
 * A successful request will result in a \c success response:
 *
\verbatim
{
	"audiobridge" : "success",
	"room" : <unique numeric ID>,
	"exists" : <true|false>
}
\endverbatim
 *
 * You can configure whether to check tokens or add/remove people who can join
 * a room using the \c allowed request, which has to be formatted as follows:
 *
\verbatim
{
	"request" : "allowed",
	"secret" : "<room secret, mandatory if configured>",
	"action" : "enable|disable|add|remove",
	"room" : <unique numeric ID of the room to update>,
	"allowed" : [
		// Array of strings (tokens users might pass in "join", only for add|remove)
	]
}
\endverbatim
 *
 * A successful request will result in a \c success response:
 *
\verbatim
{
	"audiobridge" : "success",
	"room" : <unique numeric ID>,
	"allowed" : [
		// Updated, complete, list of allowed tokens (only for enable|add|remove)
	]
}
\endverbatim
 *
 * If you're the administrator of a room (that is, you created it and have access
 * to the secret) you can kick participants using the \c kick request. Notice
 * that this only kicks the user out of the room, but does not prevent them from
 * re-joining: to ban them, you need to first remove them from the list of
 * authorized users (see \c allowed request) and then \c kick them. The \c kick
 * request has to be formatted as follows:
 *
\verbatim
{
	"request" : "kick",
	"secret" : "<room secret, mandatory if configured>",
	"room" : <unique numeric ID of the room>,
	"id" : <unique numeric ID of the participant to kick>
}
\endverbatim
 *
 * A successful request will result in a \c success response:
 *
\verbatim
{
	"audiobridge" : "success",
}
\endverbatim
 *
 * To get a list of the available rooms (excluded those configured or
 * created as private rooms) you can make use of the \c list request,
 * which has to be formatted as follows:
 *
\verbatim
{
	"request" : "list"
}
\endverbatim
 *
 * A successful request will produce a list of rooms in a \c success response:
 *
\verbatim
{
	"audiobridge" : "success",
	"rooms" : [		// Array of room objects
		{	// Room #1
			"room" : <unique numeric ID>,
			"description" : "<Name of the room>",
			"pin_required" : <true|false, whether a PIN is required to join this room>,
			"sampling_rate" : <sampling rate of the mixer>,
			"record" : <true|false, whether the room is being recorded>,
			"num_participants" : <count of the participants>
		},
		// Other rooms
	]
}
\endverbatim
 *
 * To get a list of the participants in a specific room, instead, you
 * can make use of the \c listparticipants request, which has to be
 * formatted as follows:
 *
\verbatim
{
	"request" : "listparticipants",
	"room" : <unique numeric ID of the room>
}
\endverbatim
 *
 * A successful request will produce a list of participants in a
 * \c participants response:
 *
\verbatim
{
	"audiobridge" : "participants",
	"room" : <unique numeric ID of the room>,
	"participants" : [		// Array of participant objects
		{	// Participant #1
			"id" : <unique numeric ID of the participant>,
			"display" : "<display name of the participant, if any; optional>",
			"setup" : <true|false, whether user successfully negotiate a WebRTC PeerConnection or not>,
			"muted" : <true|false, whether user is muted or not>,
			"talking" : <true|false, whether user is talking or not (only if audio levels are used)>,
		},
		// Other participants
	]
}
\endverbatim
 *
 * To mark the Opus decoder context for the current participant as
 * invalid and force it to be recreated, use the \c resetdecoder request:
 *
\verbatim
{
	"request" : "resetdecoder"
}
\endverbatim
 *
 * A successful request will produce a \c success response:
 *
\verbatim
{
	"audiobridge" : "success"
}
\endverbatim
 *
 * You can add a new RTP forwarder for an existing room using the
 * \c rtp_forward request, which has to be formatted as follows:
 *
\verbatim
{
	"request" : "rtp_forward",
	"room" : <unique numeric ID of the room to add the forwarder to>,
	"ssrc" : <SSRC to use to use when streaming (optional: stream_id used if missing)>,
	"codec" : "<opus (default), pcma (A-Law) or pcmu (mu-Law)>",
	"ptype" : <payload type to use when streaming (optional: 100 used if missing)>,
	"host" : "<host address to forward the RTP packets to>",
	"host_family" : "<ipv4|ipv6, if we need to resolve the host address to an IP; by default, whatever we get>",
	"port" : <port to forward the RTP packets to>,
	"srtp_suite" : <length of authentication tag (32 or 80); optional>,
	"srtp_crypto" : "<key to use as crypto (base64 encoded key as in SDES); optional>",
	"always_on" : <true|false, whether silence should be forwarded when the room is empty>
}
\endverbatim
 *
 * Notice that, as explained above, in case you configured an \c admin_key
 * property and extended it to RTP forwarding as well, you'll need to provide
 * it in the request as well or it will be rejected as unauthorized. By
 * default no limitation is posed on \c rtp_forward .
 *
 * A successful request will result in a \c success response:
 *
\verbatim
{
	"audiobridge" : "success",
	"room" : <unique numeric ID, same as request>,
	"stream_id" : <unique numeric ID assigned to the new RTP forwarder>,
	"host" : "<host this forwarder is streaming to, same as request if not resolved>",
	"port" : <audio port this forwarder is streaming to, same as request>
}
\endverbatim
 *
 * To stop a previously created RTP forwarder and stop it, you can use
 * the \c stop_rtp_forward request, which has to be formatted as follows:
 *
\verbatim
{
	"request" : "stop_rtp_forward",
	"room" : <unique numeric ID of the room to remove the forwarder from>,
	"stream_id" : <unique numeric ID of the RTP forwarder>
}
\endverbatim
 *
 * A successful request will result in a \c success response:
 *
\verbatim
{
	"audiobridge" : "success",
	"room" : <unique numeric ID, same as request>,
	"stream_id" : <unique numeric ID, same as request>
}
\endverbatim
 *
 * To get a list of the forwarders in a specific room, instead, you
 * can make use of the \c listforwarders request, which has to be
 * formatted as follows:
 *
\verbatim
{
	"request" : "listforwarders",
	"room" : <unique numeric ID of the room>
}
\endverbatim
 *
 * A successful request will produce a list of RTP forwarders in a
 * \c forwarders response:
 *
\verbatim
{
	"audiobridge" : "forwarders",
	"room" : <unique numeric ID of the room>,
	"rtp_forwarders" : [		// Array of RTP forwarder objects
		{	// RTP forwarder #1
			"stream_id" : <unique numeric ID of the forwarder>,
			"ip" : "<IP this forwarder is streaming to>",
			"port" : <port this forwarder is streaming to>,
			"ssrc" : <SSRC this forwarder is using, if any>,
			"codec" : <codec this forwarder is using, if any>,
			"ptype" : <payload type this forwarder is using, if any>,
			"srtp" : <true|false, whether the RTP stream is encrypted>,
			"always_on" : <true|false, whether this forwarder works even when no participant is in or not>
		},
		// Other forwarders
	]
}
\endverbatim
 *
 * As anticipated, while the AudioBridge is mainly meant to allow real users
 * to interact with each other by mixing their contributions, you can also
 * start the playback of one or more pre-recorded audio files in a mix:
 * this is especially useful whenever you have, for instance, to play
 * an announcement of some sort, or when maybe you want to play some
 * background music (e.g., some music on hold when the room is empty).
 * You can start the playback of an .opus file in an existing room using
 * the \c play_file request, which has to be formatted as follows:
 *
\verbatim
{
	"request" : "play_file",
	"room" : <unique numeric ID of the room to play the file in>,
	"secret" : "<room password, if configured>",
	"file_id": "<unique string ID of the announcement; random if not provided>",
	"filename": "<path to the Opus file to play>",
	"loop": <true|false, depending on whether or not the file should be played in a loop forever>
}
\endverbatim
 *
 * Notice that, as explained above, in case you configured an \c admin_key
 * property and extended it to RTP forwarding as well, you'll need to provide
 * it in the request as well or it will be rejected as unauthorized. By
 * default \c play_file only requires the room secret, meaning only people
 * authorized to edit the room can start an audio playback.
 *
 * Also notice that the only supported files are .opus files: no other
 * audio format will be accepted. Besides, the file must be reachable
 * and available on the file system: network addresses (e.g., HTTP URL)
 * are NOT supported.
 *
 * A successful request will result in a \c success response:
 *
\verbatim
{
	"audiobridge" : "success",
	"room" : <unique numeric ID, same as request>,
	"file_id" : "<unique string ID of the announcement, same as request if provided or randomly generated otherwise>"
}
\endverbatim
 *
 * As soon as the playback actually starts (usually immediately after
 * the request has been sent), an event is sent to all participants so
 * that they're aware something is being played back in the room besides
 * themselves:
 *
\verbatim
{
	"audiobridge" : "announcement-started",
	"room" : <unique numeric ID, same as request>,
	"file_id" : "<unique string ID of the announcement>"
}
\endverbatim
 *
 * A similar event is also sent whenever the playback stops, whether it's
 * because the file ended and \c loop was \c FALSE (which will automatically
 * clear the resources) or because a \c stop_file request asked for the
 * playback to be interrupted:
 *
\verbatim
{
	"audiobridge" : "announcement-stopped",
	"room" : <unique numeric ID, same as request>,
	"file_id" : "<unique string ID of the announcement>"
}
\endverbatim
 *
 * You can check whether a specific playback is still going on in a room,
 * you can use the \c is_playing request, which has to be formatted as follows:
 *
\verbatim
{
	"request" : "is_playing",
	"room" : <unique numeric ID of the room where the playback is taking place>,
	"secret" : "<room password, if configured>",
	"file_id" : "<unique string ID of the announcement>"
}
\endverbatim
 *
 * A successful request will result in a \c success response:
 *
\verbatim
{
	"audiobridge" : "success",
	"room" : <unique numeric ID>,
	"file_id" : "<unique string ID of the announcement>",
	"playing" : <true|false>
}
\endverbatim
 *
 * As anticipated, when not looping a playback will automatically stop and
 * self-destruct when it reaches the end of the audio file. In case you
 * want to stop a playback sooner than that, or want to stop a looped
 * playback, you can use the \c stop_file request:
 *
\verbatim
{
	"request" : "stop_file",
	"room" : <unique numeric ID of the room where the playback is taking place>,
	"secret" : "<room password, if configured>",
	"file_id": "<unique string ID of the announcement>"
}
\endverbatim
 *
 * A successful request will result in a \c success response:
 *
\verbatim
{
	"audiobridge" : "success",
	"room" : <unique numeric ID, same as request>,
	"file_id" : "<unique string ID of the now interrupted announcement>"
}
\endverbatim
 *
 * That completes the list of synchronous requests you can send to the
 * AudioBridge plugin. As anticipated, though, there are also several
 * asynchronous requests you can send, specifically those related to
 * joining and updating one's presence as a participant in an audio room.
 *
 * The way you'd interact with the plugin is usually as follows:
 *
 * -# you use a \c join request to join an audio room, and wait for the
 * \c joined event; this event will also include a list of the other
 * participants, if any;
 * -# you send a \c configure request attached to an audio-only JSEP offer
 * to start configuring your participation in the room (e.g., join unmuted
 * or muted), and wait for the related \c event, which will be attached
 * to a JSEP answer by the plugin to complete the setup of the WebRTC
 * PeerConnection;
 * -# you send other \c configure requests (without any JSEP-related
 * attachment) to mute/unmute yourself during the audio conference;
 * -# you intercept events originated by the plugin (\c joined , \c leaving )
 * to notify you about users joining/leaving/muting/unmuting;
 * -# you eventually send a \c leave request to leave a room; if you leave the
 * PeerConnection instance intact, you can subsequently join a different
 * room without requiring a new negotiation (and so just use a \c join + JSEP-less \c configure to join).
 *
 * Notice that there's also a \c changeroom request available: you can use
 * this request to immediately leave the room you're in and join a different
 * one, without requiring you to do a \c leave + \c join + \c configure
 * round. Of course remember not to pass any JSEP-related payload when
 * doing a \c changeroom as the same pre-existing PeerConnection will be
 * re-used for the purpose.
 *
 * Notice that you can also ask the AudioBridge plugin to send you an offer,
 * when you join, rather than providing one yourself: this means that the
 * SDP offer/answer roles would be reversed, and so you'd have to provide
 * an answer yourself in this case. Remember that, in case renegotiations
 * or restarts take place, they MUST follow the same negotiation pattern
 * as the one that originated the connection: it's an error to send an
 * SDP offer to the plugin to update a PeerConnection, if the plugin sent
 * you an offer originally. It's adviced to let users generate the offer,
 * and let the plugin answer: this reverserd role is mostly here to
 * facilitate the setup of cascaded mixers, e.g., allow one AudioBridge
 * to connect to the other via WebRTC (which wouldn't be possible if
 * both expected an offer from the other). Refer to the \ref aboffer
 * section for more details.
 *
 * About the syntax of all the above mentioned requests, \c join has
 * to be formatted as follows:
 *
\verbatim
{
	"request" : "join",
	"room" : <numeric ID of the room to join>,
	"id" : <unique ID to assign to the participant; optional, assigned by the plugin if missing>,
	"pin" : "<password required to join the room, if any; optional>",
	"display" : "<display name to have in the room; optional>",
	"token" : "<invitation token, in case the room has an ACL; optional>",
	"muted" : <true|false, whether to start unmuted or muted>,
	"codec" : "<codec to use, among opus (default), pcma (A-Law) or pcmu (mu-Law)>",
	"prebuffer" : <number of packets to buffer before decoding this participant (default=room value, or DEFAULT_PREBUFFERING)>,
	"quality" : <0-10, Opus-related complexity to use, the higher the value, the better the quality (but more CPU); optional, default is 4>,
	"volume" : <percent value, <100 reduces volume, >100 increases volume; optional, default is 100 (no volume change)>,
	"secret" : "<room management password; optional, if provided the user is an admin and can't be globally muted with mute_room>",
	"audio_level_average" : "<if provided, overrides the room audio_level_average for this user; optional>",
	"audio_active_packets" : "<if provided, overrides the room audio_active_packets for this user; optional>"
}
\endverbatim
 *
 * A successful request will produce a \c joined event:
 *
\verbatim
{
	"audiobridge" : "joined",
	"room" : <numeric ID of the room>,
	"id" : <unique ID assigned to the participant>,
	"display" : "<display name of the new participant>",
	"participants" : [
		// Array of existing participants in the room
	]
}
\endverbatim
 *
 * The other participants in the room will be notified about the new
 * participant by means of a different \c joined event, which will only
 * include the \c room and the new participant as the only object in
 * a \c participants array.
 *
 * At this point, the media-related settings of the participant can be
 * modified by means of a \c configure request. The \c configure request
 * has to be formatted as follows (notice that all parameters except
 * \c request are optional, depending on what you want to change):
 *
\verbatim
{
	"request" : "configure",
	"muted" : <true|false, whether to unmute or mute>,
	"display" : "<new display name to have in the room>",
	"prebuffer" : <new number of packets to buffer before decoding this participant (see "join" for more info)>,
	"quality" : <new Opus-related complexity to use (see "join" for more info)>,
	"volume" : <new volume percent value (see "join" for more info)>,
	"record": <true|false, whether to record this user's contribution to a .mjr file (mixer not involved),
	"filename": "<basename of the file to record to, -audio.mjr will be added by the plugin>"
}
\endverbatim
 *
 * \c muted instructs the plugin to mute or unmute the participant;
 * \c quality changes the complexity of the Opus encoder for the
 * participant; \c record can be used to record this participant's contribution
 * to a Janus .mjr file, and \c filename to provide a basename for the path to
 * save the file to (notice that this is different from the recording of a whole
 * room: this feature only records the packets this user is sending, and is not
 * related to the mixer stuff). A successful request will result in a \c ok event:
 *
\verbatim
{
	"audiobridge" : "event",
	"room" : <numeric ID of the room>,
	"result" : "ok"
}
\endverbatim
 *
 * In case the \c muted property was modified, the other participants in
 * the room will be notified about this by means of a \c event notification,
 * which will only include the \c room and the updated participant as the
 * only object in a \c participants array.
 *
 * If you're the administrator of a room (that is, you created it and have access to the secret)
 * you can mute or unmute individual participants using the \c mute or \c unmute request
 *
 \verbatim
{
	"request" : "<mute|unmute, whether to mute or unmute>",
	"secret" : "<room secret, mandatory if configured>",
	"room" : <unique numeric ID of the room>,
	"id" : <unique numeric ID of the participant to mute|unmute>
}
\endverbatim
 *
 * A successful request will result in a success response:
 *
 \verbatim
{
	"audiobridge" : "success",
}
\endverbatim
 *
 * To mute/unmute the whole room, use \c mute_room and \c unmute_room instead.
 *
 \verbatim
{
	"request" : "<mute_room|unmute_room, whether to mute or unmute>",
	"secret" : "<room secret, mandatory if configured>",
	"room" : <unique numeric ID of the room>
}
\endverbatim
 *
 * A successful request will result in a success response:
 *
 \verbatim
{
	"audiobridge" : "success",
}
\endverbatim
 *
 * As anticipated, you can leave an audio room using the \c leave request,
 * which has to be formatted as follows:
 *
\verbatim
{
	"request" : "leave"
}
\endverbatim
 *
 * All the participants will receive an \c event notification with the
 * ID of the participant who just left:
 *
\verbatim
{
	"audiobridge" : "event",
	"room" : <numeric ID of the room>,
	"leaving" : <numeric ID of the participant who left>
}
\endverbatim
 *
 * For what concerns the \c changeroom request, instead, it's pretty much
 * the same as a \c join request and as such has to be formatted as follows:
 *
\verbatim
{
	"request" : "changeroom",
	"room" : <numeric ID of the room to move to>,
	"id" : <unique ID to assign to the participant; optional, assigned by the plugin if missing>,
	"display" : "<display name to have in the room; optional>",
	"token" : "<invitation token, in case the new room has an ACL; optional>",
	"muted" : <true|false, whether to start unmuted or muted>,
	"quality" : <0-10, Opus-related complexity to use, lower is higher quality; optional, default is 4>
}
\endverbatim
 *
 * Such a request will trigger all the above-described leaving/joined
 * events to the other participants, as it is indeed wrapping a \c leave
 * followed by a \c join and as such the other participants in both rooms
 * need to be updated accordingly. The participant who switched room
 * instead will be sent a \c roomchanged event which is pretty similar
 * to what \c joined looks like:
 *
 * A successful request will produce a \c joined event:
 *
\verbatim
{
	"audiobridge" : "roomchanged",
	"room" : <numeric ID of the new room>,
	"id" : <unique ID assigned to the participant in the new room>,
	"display" : "<display name of the new participant>",
	"participants" : [
		// Array of existing participants in the new room
	]
}
\endverbatim
 *
 * As a last note, notice that the AudioBridge plugin does support
 * renegotiations, mostly for the purpose of facilitating ICE restarts:
 * in fact, there isn't much need for renegotiations outside of that
 * context, as PeerConnections here will typically always contain a single
 * m-line for audio, and so adding/removing streams makes no sense; besides,
 * muting and unmuting is available via APIs, meaning that updating the
 * media direction via SDP renegotiations would be overkill.
 *
 * To force a renegotiation, all you need to do is send the new JSEP
 * offer together with a \c configure request: this request doesn't need
 * to contain any directive at all, and can be empty. A JSEP answer will
 * be sent back along the result of the request, if successful.
 *
 * \subsection aboffer AudioBridge-generated offers
 *
 * As anticipated in the previous sections, by default the AudioBridge
 * plugin expects an SDP offer from users interested to join a room, and
 * generates an SDP answer to complete the WebRTC negotiation process:
 * this SDP offer can be provided either in a \c join request or a
 * \c configure one, depending on how the app is constructed.
 *
 * It's worth pointing out that the AudioBridge plugin also supports
 * reversed roles when it comes to negotiation: that is, a user can ask
 * the plugin to generate an SDP offer first, to which they'd provide
 * an SDP answer to. This slightly changes the way the negotiation works
 * within the context of the AudioBridge API, as some messages may have
 * to be used in a different way. More specifically, if a user wants the
 * plugin to generate an offer, they'll have to include a:
 *
\verbatim
	[..]
	"generate_offer" : true,
	[..]
}
\endverbatim
 *
 * property in the \c join or \c configure request used to setup the
 * PeerConnection. This means that the user will receive a JSEP SDP
 * offer as part of the related event: at this point, the user needs
 * to prepare to send a JSEP SDP answer and send it back to the plugin
 * to complete the negotiation. The user must use the \c configure
 * request to provide this SDP answer: no need to provide additional
 * attributes in the request, unless it's needed for application related
 * purposes (e.g., to start muted).
 *
 * Notice that this does have an impact on renegotiations, e.g., for
 * ICE restarts or changes in the media direction. As a policy, plugins
 * in Janus tend to enforce the same negotiation pattern used to setup
 * the PeerConnection initially for renegotiations too, as it reduces
 * the risk of issues like glare: this means that users will NOT be able
 * to send an SDP offer to the AudioBridge plugin to update an existing
 * PeerConnection, if that PeerConnection had previously been originated
 * by a plugin offer instead. The plugin will treat this as an error.
 *
 */

#include "plugin.h"
#ifdef __FreeBSD__
#include <sys/socket.h>
#include <netinet/in.h>
#endif

#include <jansson.h>
#include <opus/opus.h>
#ifdef HAVE_LIBOGG
#include <ogg/ogg.h>
#endif
#include <arpa/inet.h>
#include <net/if.h>
#include <sys/socket.h>
#include <netdb.h>
#include <sys/time.h>
#include <poll.h>

#include "../debug.h"
#include "../apierror.h"
#include "../config.h"
#include "../mutex.h"
#include "../rtp.h"
#include "../rtpsrtp.h"
#include "../rtcp.h"
#include "../record.h"
#include "../sdp-utils.h"
#include "../utils.h"
#include "../ip-utils.h"


/* Plugin information */
#define JANUS_AUDIOBRIDGE_VERSION			11
#define JANUS_AUDIOBRIDGE_VERSION_STRING	"0.0.11"
#define JANUS_AUDIOBRIDGE_DESCRIPTION		"This is a plugin implementing an audio conference bridge for Janus, mixing Opus streams."
#define JANUS_AUDIOBRIDGE_NAME				"JANUS AudioBridge plugin"
#define JANUS_AUDIOBRIDGE_AUTHOR			"Meetecho s.r.l."
#define JANUS_AUDIOBRIDGE_PACKAGE			"janus.plugin.audiobridge"

#define MIN_SEQUENTIAL 						2
#define MAX_MISORDER						50

/* Plugin methods */
janus_plugin *create(void);
int janus_audiobridge_init(janus_callbacks *callback, const char *config_path);
void janus_audiobridge_destroy(void);
int janus_audiobridge_get_api_compatibility(void);
int janus_audiobridge_get_version(void);
const char *janus_audiobridge_get_version_string(void);
const char *janus_audiobridge_get_description(void);
const char *janus_audiobridge_get_name(void);
const char *janus_audiobridge_get_author(void);
const char *janus_audiobridge_get_package(void);
void janus_audiobridge_create_session(janus_plugin_session *handle, int *error);
struct janus_plugin_result *janus_audiobridge_handle_message(janus_plugin_session *handle, char *transaction, json_t *message, json_t *jsep);
json_t *janus_audiobridge_handle_admin_message(json_t *message);
void janus_audiobridge_setup_media(janus_plugin_session *handle);
void janus_audiobridge_incoming_rtp(janus_plugin_session *handle, janus_plugin_rtp *packet);
void janus_audiobridge_incoming_rtcp(janus_plugin_session *handle, janus_plugin_rtcp *packet);
void janus_audiobridge_hangup_media(janus_plugin_session *handle);
void janus_audiobridge_destroy_session(janus_plugin_session *handle, int *error);
json_t *janus_audiobridge_query_session(janus_plugin_session *handle);

/* Plugin setup */
static janus_plugin janus_audiobridge_plugin =
	JANUS_PLUGIN_INIT (
		.init = janus_audiobridge_init,
		.destroy = janus_audiobridge_destroy,

		.get_api_compatibility = janus_audiobridge_get_api_compatibility,
		.get_version = janus_audiobridge_get_version,
		.get_version_string = janus_audiobridge_get_version_string,
		.get_description = janus_audiobridge_get_description,
		.get_name = janus_audiobridge_get_name,
		.get_author = janus_audiobridge_get_author,
		.get_package = janus_audiobridge_get_package,

		.create_session = janus_audiobridge_create_session,
		.handle_message = janus_audiobridge_handle_message,
		.handle_admin_message = janus_audiobridge_handle_admin_message,
		.setup_media = janus_audiobridge_setup_media,
		.incoming_rtp = janus_audiobridge_incoming_rtp,
		.incoming_rtcp = janus_audiobridge_incoming_rtcp,
		.hangup_media = janus_audiobridge_hangup_media,
		.destroy_session = janus_audiobridge_destroy_session,
		.query_session = janus_audiobridge_query_session,
	);

/* Plugin creator */
janus_plugin *create(void) {
	JANUS_LOG(LOG_VERB, "%s created!\n", JANUS_AUDIOBRIDGE_NAME);
	return &janus_audiobridge_plugin;
}

/* Parameter validation */
static struct janus_json_parameter request_parameters[] = {
	{"request", JSON_STRING, JANUS_JSON_PARAM_REQUIRED}
};
static struct janus_json_parameter adminkey_parameters[] = {
	{"admin_key", JSON_STRING, JANUS_JSON_PARAM_REQUIRED}
};
static struct janus_json_parameter room_parameters[] = {
	{"room", JSON_INTEGER, JANUS_JSON_PARAM_REQUIRED | JANUS_JSON_PARAM_POSITIVE}
};
static struct janus_json_parameter roomopt_parameters[] = {
	{"room", JSON_INTEGER, JANUS_JSON_PARAM_POSITIVE}
};
static struct janus_json_parameter roomstr_parameters[] = {
	{"room", JSON_STRING, JANUS_JSON_PARAM_REQUIRED}
};
static struct janus_json_parameter roomstropt_parameters[] = {
	{"room", JSON_STRING, 0}
};
static struct janus_json_parameter id_parameters[] = {
	{"id", JSON_INTEGER, JANUS_JSON_PARAM_REQUIRED | JANUS_JSON_PARAM_POSITIVE}
};
static struct janus_json_parameter idopt_parameters[] = {
	{"id", JSON_INTEGER, JANUS_JSON_PARAM_POSITIVE}
};
static struct janus_json_parameter idstr_parameters[] = {
	{"id", JSON_STRING, JANUS_JSON_PARAM_REQUIRED}
};
static struct janus_json_parameter idstropt_parameters[] = {
	{"id", JSON_STRING, 0}
};
static struct janus_json_parameter create_parameters[] = {
	{"description", JSON_STRING, 0},
	{"secret", JSON_STRING, 0},
	{"pin", JSON_STRING, 0},
	{"is_private", JANUS_JSON_BOOL, 0},
	{"allowed", JSON_ARRAY, 0},
	{"sampling_rate", JSON_INTEGER, JANUS_JSON_PARAM_POSITIVE},
	{"sampling", JSON_INTEGER, JANUS_JSON_PARAM_POSITIVE},	/* We keep this to be backwards compatible */
	{"record", JANUS_JSON_BOOL, 0},
	{"record_file", JSON_STRING, 0},
	{"allow_rtp_participants", JANUS_JSON_BOOL, 0},
	{"permanent", JANUS_JSON_BOOL, 0},
	{"audiolevel_ext", JANUS_JSON_BOOL, 0},
	{"audiolevel_event", JANUS_JSON_BOOL, 0},
	{"audio_active_packets", JSON_INTEGER, JANUS_JSON_PARAM_POSITIVE},
	{"audio_level_average", JSON_INTEGER, JANUS_JSON_PARAM_POSITIVE},
	{"default_prebuffering", JSON_INTEGER, JANUS_JSON_PARAM_POSITIVE}
};
static struct janus_json_parameter edit_parameters[] = {
	{"secret", JSON_STRING, 0},
	{"new_description", JSON_STRING, 0},
	{"new_secret", JSON_STRING, 0},
	{"new_pin", JSON_STRING, 0},
	{"new_is_private", JANUS_JSON_BOOL, 0},
	{"permanent", JANUS_JSON_BOOL, 0}
};
static struct janus_json_parameter destroy_parameters[] = {
	{"permanent", JANUS_JSON_BOOL, 0}
};
static struct janus_json_parameter allowed_parameters[] = {
	{"secret", JSON_STRING, 0},
	{"action", JSON_STRING, JANUS_JSON_PARAM_REQUIRED},
	{"allowed", JSON_ARRAY, 0}
};
static struct janus_json_parameter secret_parameters[] = {
	{"secret", JSON_STRING, 0}
};
static struct janus_json_parameter join_parameters[] = {
	{"display", JSON_STRING, 0},
	{"token", JSON_STRING, 0},
	{"muted", JANUS_JSON_BOOL, 0},
	{"codec", JSON_STRING, 0},
	{"prebuffer", JSON_INTEGER, JANUS_JSON_PARAM_POSITIVE},
	{"quality", JSON_INTEGER, JANUS_JSON_PARAM_POSITIVE},
	{"volume", JSON_INTEGER, JANUS_JSON_PARAM_POSITIVE},
	{"audio_level_average", JSON_INTEGER, JANUS_JSON_PARAM_POSITIVE},
	{"audio_active_packets", JSON_INTEGER, JANUS_JSON_PARAM_POSITIVE},
	{"generate_offer", JANUS_JSON_BOOL, 0},
	{"rtp", JSON_OBJECT, 0},
	{"secret", JSON_STRING, 0}
};
static struct janus_json_parameter rtp_parameters[] = {
	{"ip", JSON_STRING, 0},
	{"port", JSON_INTEGER, JANUS_JSON_PARAM_POSITIVE},
	{"payload_type", JSON_INTEGER, JANUS_JSON_PARAM_POSITIVE},
	{"audiolevel_ext", JSON_INTEGER, JANUS_JSON_PARAM_POSITIVE},
	{"fec", JANUS_JSON_BOOL, 0},
};
static struct janus_json_parameter configure_parameters[] = {
	{"muted", JANUS_JSON_BOOL, 0},
	{"prebuffer", JSON_INTEGER, JANUS_JSON_PARAM_POSITIVE},
	{"quality", JSON_INTEGER, JANUS_JSON_PARAM_POSITIVE},
	{"volume", JSON_INTEGER, JANUS_JSON_PARAM_POSITIVE},
	{"record", JANUS_JSON_BOOL, 0},
	{"filename", JSON_STRING, 0},
	{"display", JSON_STRING, 0},
	{"generate_offer", JANUS_JSON_BOOL, 0},
	{"update", JANUS_JSON_BOOL, 0}
};
static struct janus_json_parameter rtp_forward_parameters[] = {
	{"ssrc", JSON_INTEGER, JANUS_JSON_PARAM_POSITIVE},
	{"codec", JSON_STRING, 0},
	{"ptype", JSON_INTEGER, JANUS_JSON_PARAM_POSITIVE},
	{"port", JSON_INTEGER, JANUS_JSON_PARAM_REQUIRED | JANUS_JSON_PARAM_POSITIVE},
	{"host", JSON_STRING, JANUS_JSON_PARAM_REQUIRED},
	{"host_family", JSON_STRING, 0},
	{"srtp_suite", JSON_INTEGER, JANUS_JSON_PARAM_POSITIVE},
	{"srtp_crypto", JSON_STRING, 0},
	{"always_on", JANUS_JSON_BOOL, 0}
};
static struct janus_json_parameter stop_rtp_forward_parameters[] = {
	{"stream_id", JSON_INTEGER, JANUS_JSON_PARAM_REQUIRED | JANUS_JSON_PARAM_POSITIVE}
};
static struct janus_json_parameter play_file_parameters[] = {
	{"filename", JSON_STRING, JANUS_JSON_PARAM_REQUIRED},
	{"file_id", JSON_STRING, 0},
	{"loop", JANUS_JSON_BOOL, 0}
};
static struct janus_json_parameter checkstop_file_parameters[] = {
	{"file_id", JSON_STRING, JANUS_JSON_PARAM_REQUIRED}
};

/* Static configuration instance */
static janus_config *config = NULL;
static const char *config_folder = NULL;
static janus_mutex config_mutex = JANUS_MUTEX_INITIALIZER;

/* Useful stuff */
static volatile gint initialized = 0, stopping = 0;
static gboolean notify_events = TRUE;
static gboolean string_ids = FALSE;
static janus_callbacks *gateway = NULL;
static GThread *handler_thread;
static void *janus_audiobridge_handler(void *data);
static void janus_audiobridge_relay_rtp_packet(gpointer data, gpointer user_data);
static void *janus_audiobridge_mixer_thread(void *data);
static void *janus_audiobridge_participant_thread(void *data);
static void janus_audiobridge_hangup_media_internal(janus_plugin_session *handle);

/* Extension to add while recording (e.g., "tmp" --> ".wav.tmp") */
static char *rec_tempext = NULL;

/* RTP range, in case we need to support plain RTP participants */
static char *local_ip = NULL;
#define JANUS_AUDIOBRIDGE_DEFAULT_RTP_RANGE_MIN 10000
#define JANUS_AUDIOBRIDGE_DEFAULT_RTP_RANGE_MAX 60000
static uint16_t rtp_range_min = JANUS_AUDIOBRIDGE_DEFAULT_RTP_RANGE_MIN;
static uint16_t rtp_range_max = JANUS_AUDIOBRIDGE_DEFAULT_RTP_RANGE_MAX;
static uint16_t rtp_range_slider = JANUS_AUDIOBRIDGE_DEFAULT_RTP_RANGE_MIN;

/* Asynchronous API message to handle */
typedef struct janus_audiobridge_message {
	janus_plugin_session *handle;
	char *transaction;
	json_t *message;
	json_t *jsep;
} janus_audiobridge_message;
static GAsyncQueue *messages = NULL;
static janus_audiobridge_message exit_message;


/* Structs */
typedef struct janus_audiobridge_room {
	guint64 room_id;			/* Unique room ID (when using integers) */
	gchar *room_id_str;			/* Unique room ID (when using strings) */
	gchar *room_name;			/* Room description */
	gchar *room_secret;			/* Secret needed to manipulate (e.g., destroy) this room */
	gchar *room_pin;			/* Password needed to join this room, if any */
	uint32_t room_ssrc;			/* SSRC we'll use for packets generated by the mixer */
	gboolean is_private;		/* Whether this room is 'private' (as in hidden) or not */
	uint32_t sampling_rate;		/* Sampling rate of the mix (e.g., 16000 for wideband; can be 8, 12, 16, 24 or 48kHz) */
	gboolean audiolevel_ext;	/* Whether the ssrc-audio-level extension must be negotiated or not for new joins */
	gboolean audiolevel_event;	/* Whether to emit event to other users about audiolevel */
	uint default_prebuffering;	/* Number of packets to buffer before decoding each participant */
	int audio_active_packets;	/* Amount of packets with audio level for checkup */
	int audio_level_average;	/* Average audio level */
	gboolean record;			/* Whether this room has to be recorded or not */
	gchar *record_file;			/* Path of the recording file */
	FILE *recording;			/* File to record the room into */
	gint64 record_lastupdate;	/* Time when we last updated the wav header */
	gboolean allow_plainrtp;	/* Whether plain RTP participants are allowed*/
	gboolean destroy;			/* Value to flag the room for destruction */
	GHashTable *participants;	/* Map of participants */
	GHashTable *anncs;			/* Map of announcements */
	gboolean check_tokens;		/* Whether to check tokens when participants join (see below) */
	gboolean muted;				/* Whether the room is globally muted (except for admins and played files) */
	GHashTable *allowed;		/* Map of participants (as tokens) allowed to join */
	GThread *thread;			/* Mixer thread for this room */
	volatile gint destroyed;	/* Whether this room has been destroyed */
	janus_mutex mutex;			/* Mutex to lock this room instance */
	/* RTP forwarders for this room's mix */
	GHashTable *rtp_forwarders;	/* RTP forwarders list (as a hashmap) */
	OpusEncoder *rtp_encoder;	/* Opus encoder instance to use for all RTP forwarders */
	janus_mutex rtp_mutex;		/* Mutex to lock the RTP forwarders list */
	int rtp_udp_sock;			/* UDP socket to use to forward RTP packets */
	janus_refcount ref;			/* Reference counter for this room */
} janus_audiobridge_room;
static GHashTable *rooms;
static janus_mutex rooms_mutex = JANUS_MUTEX_INITIALIZER;
static char *admin_key = NULL;
static gboolean lock_rtpfwd = FALSE;
static gboolean lock_playfile = FALSE;

typedef struct janus_audiobridge_session {
	janus_plugin_session *handle;
	gint64 sdp_sessid;
	gint64 sdp_version;
	gboolean plugin_offer;
	gpointer participant;
	volatile gint started;
	volatile gint hangingup;
	volatile gint destroyed;
	janus_refcount ref;
} janus_audiobridge_session;
static GHashTable *sessions;
static janus_mutex sessions_mutex = JANUS_MUTEX_INITIALIZER;

#ifdef HAVE_LIBOGG
/* Helper struct to handle the playout of Opus files */
typedef struct janus_audiobridge_file {
	char *id;
	char *filename;
	FILE *file;
	ogg_sync_state sync;
	ogg_stream_state stream;
	ogg_page page;
	ogg_packet pkt;
	char *oggbuf;
	gboolean started, loop;
	gint state, headers;
} janus_audiobridge_file;
/* Helper method to open an Opus file, and make sure it's valid */
static int janus_audiobridge_file_init(janus_audiobridge_file *ctx) {
	if(ctx == NULL || ctx->file == NULL)
		return -1;
	fseek(ctx->file, 0, SEEK_SET);
	ogg_stream_clear(&ctx->stream);
	ogg_sync_clear(&ctx->sync);
	if(ogg_sync_init(&ctx->sync) < 0) {
		JANUS_LOG(LOG_ERR, "[%s] Error re-initializing Ogg sync state...\n", ctx->id);
		return -1;
	}
	ctx->headers = 0;
	return 0;
}
/* Helper method to check if an Ogg page begins with an Ogg stream */
static gboolean janus_audiobridge_ogg_is_opus(ogg_page *page) {
	ogg_stream_state state;
	ogg_packet pkt;
	ogg_stream_init(&state, ogg_page_serialno(page));
	ogg_stream_pagein(&state, page);
	if(ogg_stream_packetout(&state, &pkt) == 1) {
		if(pkt.bytes >= 19 && !memcmp(pkt.packet, "OpusHead", 8)) {
			ogg_stream_clear(&state);
			return 1;
		}
	}
	ogg_stream_clear(&state);
	return FALSE;
}
/* Helper method to traverse the Opus file until we get a packet we can send */
static int janus_audiobridge_file_read(janus_audiobridge_file *ctx, OpusDecoder *decoder, opus_int16 *buffer, int length) {
	if(ctx == NULL || ctx->file == NULL || decoder == NULL || buffer == NULL)
		return -1;
	/* Check our current state in processing the Ogg file */
	int read = 0;
	if(ctx->state == 0) {
		/* Prepare a buffer, and read from the Ogg file... */
		ctx->oggbuf = ogg_sync_buffer(&ctx->sync, 8192);
		if(ctx->oggbuf == NULL) {
			JANUS_LOG(LOG_ERR, "[%s] ogg_sync_buffer failed...\n", ctx->id);
			return -2;
		}
		read = fread(ctx->oggbuf, 1, 8192, ctx->file);
		if(read == 0 && feof(ctx->file)) {
			/* Check if we should rewind, or be done */
			if(!ctx->loop) {
				/* We're done */
				return 0;
			}
			/* Rewind */
			JANUS_LOG(LOG_VERB, "[%s] Rewind! (%s)\n", ctx->id, ctx->filename);
			if(janus_audiobridge_file_init(ctx) < 0)
				return -3;
			return janus_audiobridge_file_read(ctx, decoder, buffer, length);
		}
		if(ogg_sync_wrote(&ctx->sync, read) < 0) {
			JANUS_LOG(LOG_ERR, "[%s] ogg_sync_wrote failed...\n", ctx->id);
			return -4;
		}
		/* Next state: sync pageout */
		ctx->state = 1;
	}
	if(ctx->state == 1) {
		/* Prepare an ogg_page out of the buffer */
		while((read = ogg_sync_pageout(&ctx->sync, &ctx->page)) == 1) {
			/* Let's look for an Opus stream, first of all */
			if(ctx->headers == 0) {
				if(janus_audiobridge_ogg_is_opus(&ctx->page)) {
					/* This is the start of an Opus stream */
					if(ogg_stream_init(&ctx->stream, ogg_page_serialno(&ctx->page)) < 0) {
						JANUS_LOG(LOG_ERR, "[%s] ogg_stream_init failed...\n", ctx->id);
						return -5;
					}
					ctx->headers++;
				} else if(!ogg_page_bos(&ctx->page)) {
					/* No Opus stream? */
					JANUS_LOG(LOG_ERR, "[%s] No Opus stream...\n", ctx->id);
					return -6;
				} else {
					/* Still waiting for an Opus stream */
					return janus_audiobridge_file_read(ctx, decoder, buffer, length);
				}
			}
			/* Submit the page for packetization */
			if(ogg_stream_pagein(&ctx->stream, &ctx->page) < 0) {
				JANUS_LOG(LOG_ERR, "[%s] ogg_stream_pagein failed...\n", ctx->id);
				return -7;
			}
			/* Time to start reading packets */
			ctx->state = 2;
			break;
		}
		if(read != 1) {
			/* Go back to reading from the file */
			ctx->state = 0;
			return janus_audiobridge_file_read(ctx, decoder, buffer, length);
		}
	}
	if(ctx->state == 2) {
		/* Read and process available packets */
		if(ogg_stream_packetout(&ctx->stream, &ctx->pkt) != 1) {
			/* Go back to reading pages */
			ctx->state = 1;
			return janus_audiobridge_file_read(ctx, decoder, buffer, length);
		} else {
			/* Skip header packets */
			if(ctx->headers == 1 && ctx->pkt.bytes >= 19 && !memcmp(ctx->pkt.packet, "OpusHead", 8)) {
				ctx->headers++;
				return janus_audiobridge_file_read(ctx, decoder, buffer, length);
			}
			if(ctx->headers == 2 && ctx->pkt.bytes >= 16 && !memcmp(ctx->pkt.packet, "OpusTags", 8)) {
				ctx->headers++;
				return janus_audiobridge_file_read(ctx, decoder, buffer, length);
			}
			/* Decode the audio */
			length = opus_decode(decoder, ctx->pkt.packet, ctx->pkt.bytes,
				(opus_int16 *)buffer, length, 0);
			return length;
		}
	}
	/* If we got here, continue with the iteration */
	return -9;
}
/* Helper method to cleanup an Opus context */
static void janus_audiobridge_file_free(janus_audiobridge_file *ctx) {
	if(ctx == NULL)
		return;
	g_free(ctx->id);
	g_free(ctx->filename);
	if(ctx->file)
		fclose(ctx->file);
	if(ctx->headers > 0)
		ogg_stream_clear(&ctx->stream);
	ogg_sync_clear(&ctx->sync);
	g_free(ctx);
}
#endif

/* In case we need to support plain RTP participants, this struct helps with that */
typedef struct janus_audiobridge_plainrtp_media {
	char *remote_audio_ip;
	int ready:1;
	int audio_rtp_fd;
	int local_audio_rtp_port, remote_audio_rtp_port;
	guint32 audio_ssrc, audio_ssrc_peer;
	int audio_pt;
	gboolean audio_send;
	janus_rtp_switching_context context;
	int pipefd[2];
	GThread *thread;
} janus_audiobridge_plainrtp_media;
static void janus_audiobridge_plainrtp_media_cleanup(janus_audiobridge_plainrtp_media *media);
static int janus_audiobridge_plainrtp_allocate_port(janus_audiobridge_plainrtp_media *media);
static void *janus_audiobridge_plainrtp_relay_thread(void *data);

/* AudioBridge participant */
typedef struct janus_audiobridge_participant {
	janus_audiobridge_session *session;
	janus_audiobridge_room *room;	/* Room */
	guint64 user_id;		/* Unique ID in the room */
	gchar *user_id_str;		/* Unique ID in the room (when using strings) */
	gchar *display;			/* Display name (opaque value, only meaningful to application) */
	gboolean admin;			/* If the participant is an admin (can't be globally muted) */
	gboolean prebuffering;	/* Whether this participant needs pre-buffering of a few packets (just joined) */
	uint prebuffer_count;	/* Number of packets to buffer before decoding this participant */
	volatile gint active;	/* Whether this participant can receive media at all */
	volatile gint encoding;	/* Whether this participant is currently encoding */
	volatile gint decoding;	/* Whether this participant is currently decoding */
	gboolean muted;			/* Whether this participant is muted */
	int volume_gain;		/* Gain to apply to the input audio (in percentage) */
	int opus_complexity;	/* Complexity to use in the encoder (by default, DEFAULT_COMPLEXITY) */
	/* RTP stuff */
	GList *inbuf;			/* Incoming audio from this participant, as an ordered list of packets */
	GAsyncQueue *outbuf;	/* Mixed audio for this participant */
	gint64 last_drop;		/* When we last dropped a packet because the imcoming queue was full */
	janus_mutex qmutex;		/* Incoming queue mutex */
	int opus_pt;			/* Opus payload type */
	int extmap_id;			/* Audio level RTP extension id, if any */
	int dBov_level;			/* Value in dBov of the audio level (last value from extension) */
	int audio_active_packets;	/* Participant's number of audio packets to accumulate */
	int audio_dBov_sum;	    /* Participant's accumulated dBov value for audio level */
	int user_audio_active_packets; /* Participant's number of audio packets to evaluate */
	int user_audio_level_average;	 /* Participant's average level of dBov value */
	gboolean talking;		/* Whether this participant is currently talking (uses audio levels extension) */
	janus_rtp_switching_context context;	/* Needed in case the participant changes room */
	janus_audiocodec codec;	/* Codec this participant is using (most often Opus, but G.711 is supported too) */
	/* Plain RTP, in case this is not a WebRTC participant */
	gboolean plainrtp;			/* Whether this is a WebRTC participant, or a plain RTP one */
	janus_audiobridge_plainrtp_media plainrtp_media;
	janus_mutex pmutex;
	/* Opus stuff */
	OpusEncoder *encoder;		/* Opus encoder instance */
	OpusDecoder *decoder;		/* Opus decoder instance */
	gboolean fec;				/* Opus FEC status */
	uint16_t expected_seq;		/* Expected sequence number */
	uint16_t probation; 		/* Used to determine new ssrc validity */
	uint32_t last_timestamp;	/* Last in seq timestamp */
	gboolean reset;				/* Whether or not the Opus context must be reset, without re-joining the room */
	GThread *thread;			/* Encoding thread for this participant */
	janus_recorder *arc;		/* The Janus recorder instance for this user's audio, if enabled */
#ifdef HAVE_LIBOGG
	janus_audiobridge_file *annc;	/* In case this is a fake participant, a playable file */
#endif
	janus_mutex rec_mutex;		/* Mutex to protect the recorder from race conditions */
	volatile gint destroyed;	/* Whether this room has been destroyed */
	janus_refcount ref;			/* Reference counter for this participant */
} janus_audiobridge_participant;

typedef struct janus_audiobridge_rtp_relay_packet {
	janus_rtp_header *data;
	gint length;
	uint32_t ssrc;
	uint32_t timestamp;
	uint16_t seq_number;
	gboolean silence;
} janus_audiobridge_rtp_relay_packet;


static void janus_audiobridge_participant_destroy(janus_audiobridge_participant *participant) {
	if(!participant)
		return;
	if(!g_atomic_int_compare_and_exchange(&participant->destroyed, 0, 1))
		return;
	/* Decrease the counter */
	janus_refcount_decrease(&participant->ref);
}

static void janus_audiobridge_participant_unref(janus_audiobridge_participant *participant) {
	if(!participant)
		return;
	/* Just decrease the counter */
	janus_refcount_decrease(&participant->ref);
}

static void janus_audiobridge_participant_free(const janus_refcount *participant_ref) {
	janus_audiobridge_participant *participant = janus_refcount_containerof(participant_ref, janus_audiobridge_participant, ref);
	/* This participant can be destroyed, free all the resources */
	g_free(participant->user_id_str);
	g_free(participant->display);
	if(participant->encoder)
		opus_encoder_destroy(participant->encoder);
	if(participant->decoder)
		opus_decoder_destroy(participant->decoder);
	while(participant->inbuf) {
		GList *first = g_list_first(participant->inbuf);
		janus_audiobridge_rtp_relay_packet *pkt = (janus_audiobridge_rtp_relay_packet *)first->data;
		participant->inbuf = g_list_delete_link(participant->inbuf, first);
		if(pkt)
			g_free(pkt->data);
		g_free(pkt);
	}
	if(participant->outbuf != NULL) {
		while(g_async_queue_length(participant->outbuf) > 0) {
			janus_audiobridge_rtp_relay_packet *pkt = g_async_queue_pop(participant->outbuf);
			g_free(pkt->data);
			g_free(pkt);
		}
		g_async_queue_unref(participant->outbuf);
	}
#ifdef HAVE_LIBOGG
	janus_audiobridge_file_free(participant->annc);
#endif
	janus_mutex_lock(&participant->pmutex);
	janus_audiobridge_plainrtp_media_cleanup(&participant->plainrtp_media);
	janus_mutex_unlock(&participant->pmutex);
	g_free(participant);
}

static void janus_audiobridge_session_destroy(janus_audiobridge_session *session) {
	if(session && g_atomic_int_compare_and_exchange(&session->destroyed, 0, 1))
		janus_refcount_decrease(&session->ref);
}

static void janus_audiobridge_session_free(const janus_refcount *session_ref) {
	janus_audiobridge_session *session = janus_refcount_containerof(session_ref, janus_audiobridge_session, ref);
	/* Destroy the participant instance, if any */
	if(session->participant)
		janus_audiobridge_participant_destroy(session->participant);
	/* Remove the reference to the core plugin session */
	janus_refcount_decrease(&session->handle->ref);
	/* This session can be destroyed, free all the resources */
	g_free(session);
}

static void janus_audiobridge_room_destroy(janus_audiobridge_room *audiobridge) {
	if(!audiobridge)
		return;
	if(!g_atomic_int_compare_and_exchange(&audiobridge->destroyed, 0, 1))
		return;
	/* Decrease the counter */
	janus_refcount_decrease(&audiobridge->ref);
}

static void janus_audiobridge_room_free(const janus_refcount *audiobridge_ref) {
	janus_audiobridge_room *audiobridge = janus_refcount_containerof(audiobridge_ref, janus_audiobridge_room, ref);
	/* This room can be destroyed, free all the resources */
	g_free(audiobridge->room_id_str);
	g_free(audiobridge->room_name);
	g_free(audiobridge->room_secret);
	g_free(audiobridge->room_pin);
	g_free(audiobridge->record_file);
	g_hash_table_destroy(audiobridge->participants);
	g_hash_table_destroy(audiobridge->anncs);
	g_hash_table_destroy(audiobridge->allowed);
	if(audiobridge->rtp_udp_sock > 0)
		close(audiobridge->rtp_udp_sock);
	if(audiobridge->rtp_encoder)
		opus_encoder_destroy(audiobridge->rtp_encoder);
	g_hash_table_destroy(audiobridge->rtp_forwarders);
	g_free(audiobridge);
}

static void janus_audiobridge_message_free(janus_audiobridge_message *msg) {
	if(!msg || msg == &exit_message)
		return;

	if(msg->handle && msg->handle->plugin_handle) {
		janus_audiobridge_session *session = (janus_audiobridge_session *)msg->handle->plugin_handle;
		janus_refcount_decrease(&session->ref);
	}
	msg->handle = NULL;

	g_free(msg->transaction);
	msg->transaction = NULL;
	if(msg->message)
		json_decref(msg->message);
	msg->message = NULL;
	if(msg->jsep)
		json_decref(msg->jsep);
	msg->jsep = NULL;

	g_free(msg);
}

/* RTP forwarder instance: address to send to, and current RTP header info */
typedef struct janus_audiobridge_rtp_forwarder {
	struct sockaddr_in serv_addr;
	struct sockaddr_in6 serv_addr6;
	uint32_t ssrc;
	janus_audiocodec codec;
	int payload_type;
	uint16_t seq_number;
	uint32_t timestamp;
	gboolean always_on;
	/* Only needed for SRTP forwarders */
	gboolean is_srtp;
	srtp_t srtp_ctx;
	srtp_policy_t srtp_policy;
	/* Reference */
	volatile gint destroyed;
	janus_refcount ref;
} janus_audiobridge_rtp_forwarder;
static void janus_audiobridge_rtp_forwarder_destroy(janus_audiobridge_rtp_forwarder *rf) {
	if(rf && g_atomic_int_compare_and_exchange(&rf->destroyed, 0, 1)) {
		janus_refcount_decrease(&rf->ref);
	}
}
static void janus_audiobridge_rtp_forwarder_free(const janus_refcount *f_ref) {
	janus_audiobridge_rtp_forwarder *rf = janus_refcount_containerof(f_ref, janus_audiobridge_rtp_forwarder, ref);
	if(rf->is_srtp) {
		srtp_dealloc(rf->srtp_ctx);
		g_free(rf->srtp_policy.key);
	}
	g_free(rf);
}
static guint32 janus_audiobridge_rtp_forwarder_add_helper(janus_audiobridge_room *room,
		const gchar *host, uint16_t port, uint32_t ssrc, int pt,
		janus_audiocodec codec, int srtp_suite, const char *srtp_crypto,
		gboolean always_on, guint32 stream_id) {
	if(room == NULL || host == NULL)
		return 0;
	janus_audiobridge_rtp_forwarder *rf = g_malloc0(sizeof(janus_audiobridge_rtp_forwarder));
	/* First of all, let's check if we need to setup an SRTP forwarder */
	if(srtp_suite > 0 && srtp_crypto != NULL) {
		/* Base64 decode the crypto string and set it as the SRTP context */
		gsize len = 0;
		guchar *decoded = g_base64_decode(srtp_crypto, &len);
		if(len < SRTP_MASTER_LENGTH) {
			JANUS_LOG(LOG_ERR, "Invalid SRTP crypto (%s)\n", srtp_crypto);
			g_free(decoded);
			g_free(rf);
			return 0;
		}
		/* Set SRTP policy */
		srtp_policy_t *policy = &rf->srtp_policy;
		srtp_crypto_policy_set_rtp_default(&(policy->rtp));
		if(srtp_suite == 32) {
			srtp_crypto_policy_set_aes_cm_128_hmac_sha1_32(&(policy->rtp));
		} else if(srtp_suite == 80) {
			srtp_crypto_policy_set_aes_cm_128_hmac_sha1_80(&(policy->rtp));
		}
		policy->ssrc.type = ssrc_any_outbound;
		policy->key = decoded;
		policy->next = NULL;
		/* Create SRTP context */
		srtp_err_status_t res = srtp_create(&rf->srtp_ctx, policy);
		if(res != srtp_err_status_ok) {
			/* Something went wrong... */
			JANUS_LOG(LOG_ERR, "Error creating forwarder SRTP session: %d (%s)\n", res, janus_srtp_error_str(res));
			g_free(decoded);
			policy->key = NULL;
			g_free(rf);
			return 0;
		}
		rf->is_srtp = TRUE;
	}
	/* Check if the host address is IPv4 or IPv6 */
	if(strstr(host, ":") != NULL) {
		rf->serv_addr6.sin6_family = AF_INET6;
		inet_pton(AF_INET6, host, &(rf->serv_addr6.sin6_addr));
		rf->serv_addr6.sin6_port = htons(port);
	} else {
		rf->serv_addr.sin_family = AF_INET;
		inet_pton(AF_INET, host, &(rf->serv_addr.sin_addr));
		rf->serv_addr.sin_port = htons(port);
	}
	/* Setup RTP info (we'll use the stream ID as SSRC) */
	rf->codec = codec;
	rf->ssrc = ssrc;
	rf->payload_type = pt;
	if(codec == JANUS_AUDIOCODEC_PCMA)
		rf->payload_type = 8;
	else if(codec == JANUS_AUDIOCODEC_PCMU)
		rf->payload_type = 0;
	rf->seq_number = 0;
	rf->timestamp = 0;
	rf->always_on = always_on;

	janus_mutex_lock(&room->rtp_mutex);

	guint32 actual_stream_id;
	if(stream_id > 0) {
		actual_stream_id = stream_id;
	} else {
		actual_stream_id = janus_random_uint32();
	}

	while(g_hash_table_lookup(room->rtp_forwarders, GUINT_TO_POINTER(actual_stream_id)) != NULL) {
		actual_stream_id = janus_random_uint32();
	}
	janus_refcount_init(&rf->ref, janus_audiobridge_rtp_forwarder_free);
	g_hash_table_insert(room->rtp_forwarders, GUINT_TO_POINTER(actual_stream_id), rf);

	janus_mutex_unlock(&room->rtp_mutex);

	JANUS_LOG(LOG_VERB, "Added RTP forwarder to room %s: %s:%d (ID: %"SCNu32")\n",
		room->room_id_str, host, port, actual_stream_id);

	return actual_stream_id;
}


/* Helper to sort incoming RTP packets by sequence numbers */
static gint janus_audiobridge_rtp_sort(gconstpointer a, gconstpointer b) {
	janus_audiobridge_rtp_relay_packet *pkt1 = (janus_audiobridge_rtp_relay_packet *)a;
	janus_audiobridge_rtp_relay_packet *pkt2 = (janus_audiobridge_rtp_relay_packet *)b;
	if(pkt1->seq_number < 100 && pkt2->seq_number > 65000) {
		/* Sequence number was probably reset, pkt2 is older */
		return 1;
	} else if(pkt2->seq_number < 100 && pkt1->seq_number > 65000) {
		/* Sequence number was probably reset, pkt1 is older */
		return -1;
	}
	/* Simply compare timestamps */
	if(pkt1->seq_number < pkt2->seq_number)
		return -1;
	else if(pkt1->seq_number > pkt2->seq_number)
		return 1;
	return 0;
}

/* Helper struct to generate and parse WAVE headers */
typedef struct wav_header {
	char riff[4];
	uint32_t len;
	char wave[4];
	char fmt[4];
	uint32_t formatsize;
	uint16_t format;
	uint16_t channels;
	uint32_t samplerate;
	uint32_t avgbyterate;
	uint16_t samplebytes;
	uint16_t channelbits;
	char data[4];
	uint32_t blocksize;
} wav_header;


/* In case we need mu-Law/a-Law support, these tables help us transcode */
static uint8_t janus_audiobridge_g711_ulaw_enctable[256] = {
	0, 0, 1, 1, 2, 2, 2, 2, 3, 3, 3, 3, 3, 3, 3, 3,
	4, 4, 4, 4, 4, 4, 4, 4, 4, 4, 4, 4, 4, 4, 4, 4,
	5, 5, 5, 5, 5, 5, 5, 5, 5, 5, 5, 5, 5, 5, 5, 5,
	5, 5, 5, 5, 5, 5, 5, 5, 5, 5, 5, 5, 5, 5, 5, 5,
	6, 6, 6, 6, 6, 6, 6, 6, 6, 6, 6, 6, 6, 6, 6, 6,
	6, 6, 6, 6, 6, 6, 6, 6, 6, 6, 6, 6, 6, 6, 6, 6,
	6, 6, 6, 6, 6, 6, 6, 6, 6, 6, 6, 6, 6, 6, 6, 6,
	6, 6, 6, 6, 6, 6, 6, 6, 6, 6, 6, 6, 6, 6, 6, 6,
	7, 7, 7, 7, 7, 7, 7, 7, 7, 7, 7, 7, 7, 7, 7, 7,
	7, 7, 7, 7, 7, 7, 7, 7, 7, 7, 7, 7, 7, 7, 7, 7,
	7, 7, 7, 7, 7, 7, 7, 7, 7, 7, 7, 7, 7, 7, 7, 7,
	7, 7, 7, 7, 7, 7, 7, 7, 7, 7, 7, 7, 7, 7, 7, 7,
	7, 7, 7, 7, 7, 7, 7, 7, 7, 7, 7, 7, 7, 7, 7, 7,
	7, 7, 7, 7, 7, 7, 7, 7, 7, 7, 7, 7, 7, 7, 7, 7,
	7, 7, 7, 7, 7, 7, 7, 7, 7, 7, 7, 7, 7, 7, 7, 7,
	7, 7, 7, 7, 7, 7, 7, 7, 7, 7, 7, 7, 7, 7, 7, 7
};
static int16_t janus_audiobridge_g711_ulaw_dectable[256] = {
	-32124, -31100, -30076, -29052, -28028, -27004, -25980, -24956,
	-23932, -22908, -21884, -20860, -19836, -18812, -17788, -16764,
	-15996, -15484, -14972, -14460, -13948, -13436, -12924, -12412,
	-11900, -11388, -10876, -10364, -9852, -9340, -8828, -8316,
	-7932, -7676, -7420, -7164, -6908, -6652, -6396, -6140,
	-5884, -5628, -5372, -5116, -4860, -4604, -4348, -4092,
	-3900, -3772, -3644, -3516, -3388, -3260, -3132, -3004,
	-2876, -2748, -2620, -2492, -2364, -2236, -2108, -1980,
	-1884, -1820, -1756, -1692, -1628, -1564, -1500, -1436,
	-1372, -1308, -1244, -1180, -1116, -1052, -988, -924,
	-876, -844, -812, -780, -748, -716, -684, -652,
	-620, -588, -556, -524, -492, -460, -428, -396,
	-372, -356, -340, -324, -308, -292, -276, -260,
	-244, -228, -212, -196, -180, -164, -148, -132,
	-120, -112, -104, -96, -88, -80, -72, -64,
	-56, -48, -40, -32, -24, -16, -8, 0,
	32124, 31100, 30076, 29052, 28028, 27004, 25980, 24956,
	23932, 22908, 21884, 20860, 19836, 18812, 17788, 16764,
	15996, 15484, 14972, 14460, 13948, 13436, 12924, 12412,
	11900, 11388, 10876, 10364, 9852, 9340, 8828, 8316,
	7932, 7676, 7420, 7164, 6908, 6652, 6396, 6140,
	5884, 5628, 5372, 5116, 4860, 4604, 4348, 4092,
	3900, 3772, 3644, 3516, 3388, 3260, 3132, 3004,
	2876, 2748, 2620, 2492, 2364, 2236, 2108, 1980,
	1884, 1820, 1756, 1692, 1628, 1564, 1500, 1436,
	1372, 1308, 1244, 1180, 1116, 1052, 988, 924,
	876, 844, 812, 780, 748, 716, 684, 652,
	620, 588, 556, 524, 492, 460, 428, 396,
	372, 356, 340, 324, 308, 292, 276, 260,
	244, 228, 212, 196, 180, 164, 148, 132,
	120, 112, 104, 96, 88, 80, 72, 64,
	56, 48, 40, 32, 24, 16, 8, 0
};
static uint8_t janus_audiobridge_g711_ulaw_encode(int16_t sample) {
	uint8_t sign = (sample >> 8) & 0x80;
	if(sign)
		sample = -sample;
	if(sample > 32635)
		sample = 32635;
	sample = (int16_t)(sample + 0x84);
	uint8_t exponent = (int)janus_audiobridge_g711_ulaw_enctable[(sample>>7) & 0xFF];
	uint8_t mantissa = (sample >> (exponent+3)) & 0x0F;
	uint8_t encoded = ~ (sign | (exponent << 4) | mantissa);
	return encoded;
}
static uint8_t janus_audiobridge_g711_alaw_enctable[128] = {
	1, 1, 2, 2, 3, 3, 3, 3,
	4, 4, 4, 4, 4, 4, 4, 4,
	5, 5, 5, 5, 5, 5, 5, 5,
	5, 5, 5, 5, 5, 5, 5, 5,
	6, 6, 6, 6, 6, 6, 6, 6,
	6, 6, 6, 6, 6, 6, 6, 6,
	6, 6, 6, 6, 6, 6, 6, 6,
	6, 6, 6, 6, 6, 6, 6, 6,
	7, 7, 7, 7, 7, 7, 7, 7,
	7, 7, 7, 7, 7, 7, 7, 7,
	7, 7, 7, 7, 7, 7, 7, 7,
	7, 7, 7, 7, 7, 7, 7, 7,
	7, 7, 7, 7, 7, 7, 7, 7,
	7, 7, 7, 7, 7, 7, 7, 7,
	7, 7, 7, 7, 7, 7, 7, 7,
	7, 7, 7, 7, 7, 7, 7, 7
};
static int16_t janus_audiobridge_g711_alaw_dectable[256] = {
	-5504, -5248, -6016, -5760, -4480, -4224, -4992, -4736,
	-7552, -7296, -8064, -7808, -6528, -6272, -7040, -6784,
	-2752, -2624, -3008, -2880, -2240, -2112, -2496, -2368,
	-3776, -3648, -4032, -3904, -3264, -3136, -3520, -3392,
	-22016, -20992, -24064, -23040, -17920, -16896, -19968, -18944,
	-30208, -29184, -32256, -31232, -26112, -25088, -28160, -27136,
	-11008, -10496, -12032, -11520, -8960, -8448, -9984, -9472,
	-15104, -14592, -16128, -15616, -13056, -12544, -14080, -13568,
	-344, -328, -376, -360, -280, -264, -312, -296,
	-472, -456, -504, -488, -408, -392, -440, -424,
	-88, -72, -120, -104, -24, -8, -56, -40,
	-216, -200, -248, -232, -152, -136, -184, -168,
	-1376, -1312, -1504, -1440, -1120, -1056, -1248, -1184,
	-1888, -1824, -2016, -1952, -1632, -1568, -1760, -1696,
	-688, -656, -752, -720, -560, -528, -624, -592,
	-944, -912, -1008, -976, -816, -784, -880, -848,
	5504, 5248, 6016, 5760, 4480, 4224, 4992, 4736,
	7552, 7296, 8064, 7808, 6528, 6272, 7040, 6784,
	2752, 2624, 3008, 2880, 2240, 2112, 2496, 2368,
	3776, 3648, 4032, 3904, 3264, 3136, 3520, 3392,
	22016, 20992, 24064, 23040, 17920, 16896, 19968, 18944,
	30208, 29184, 32256, 31232, 26112, 25088, 28160, 27136,
	11008, 10496, 12032, 11520, 8960, 8448, 9984, 9472,
	15104, 14592, 16128, 15616, 13056, 12544, 14080, 13568,
	344, 328, 376, 360, 280, 264, 312, 296,
	472, 456, 504, 488, 408, 392, 440, 424,
	88, 72, 120, 104, 24, 8, 56, 40,
	216, 200, 248, 232, 152, 136, 184, 168,
	1376, 1312, 1504, 1440, 1120, 1056, 1248, 1184,
	1888, 1824, 2016, 1952, 1632, 1568, 1760, 1696,
	688, 656, 752, 720, 560, 528, 624, 592,
	944, 912, 1008, 976, 816, 784, 880, 848
};
static uint8_t janus_audiobridge_g711_alaw_encode(int16_t sample) {
	uint8_t sign = ((~sample) >> 8) & 0x80;
	uint8_t encoded = 0;
	if(!sign)
		sample = -sample;
	if(sample > 32635)
		sample = 32635;
	if(sample >= 256) {
		uint8_t exponent = janus_audiobridge_g711_alaw_enctable[(sample >> 8) & 0x7F];
		uint8_t mantissa = (sample >> (exponent + 3) ) & 0x0F;
		encoded = ((exponent << 4) | mantissa);
	} else {
		encoded = (uint8_t)(sample >> 4);
	}
	encoded ^= (sign ^ 0x55);
	return encoded;
}

/* Ugly helper code to quickly resample (in case we're using G.711 anywhere) */
static int janus_audiobridge_resample(int16_t *input, int input_num, int input_rate, int16_t *output, int output_rate) {
	if(input == NULL || output == NULL)
		return 0;
	if((input_rate != 8000 && input_rate != 16000 && input_rate != 24000 && input_rate != 48000) ||
			(output_rate != 8000 && output_rate != 16000 && output_rate != 24000 && output_rate != 48000)) {
		/* Invalid sampling rate */
		return 0;
	}
	if(input_rate != 8000 && output_rate != 8000) {
		/* We only use this for G.711, so one of the two MUST be 8000 */
		return 0;
	}
	if(input_rate == output_rate) {
		/* Easy enough */
		memcpy(output, input, input_num*sizeof(int16_t));
		return input_num;
	} else if(input_rate < output_rate) {
		/* Upsample */
		int up = output_rate/input_rate, i = 0;
		memset(output, 0, input_num*up);
		for(i=0; i<input_num; i++) {
			*(output + i*up) = *(input + i);
		}
		return input_num*up;
	} else {
		/* Downsample */
		int down = input_rate/output_rate, i = 0;
		for(i=0; i<input_num; i++) {
			*(output + i) = *(input + i*down);
		}
		return input_num/down;
	}
}


/* Mixer settings */
#define DEFAULT_PREBUFFERING	6
#define MAX_PREBUFFERING		50


/* Opus settings */
#define	OPUS_SAMPLES	960
#define	G711_SAMPLES	160
#define	BUFFER_SAMPLES	OPUS_SAMPLES*6
#define DEFAULT_COMPLEXITY	4


/* Error codes */
#define JANUS_AUDIOBRIDGE_ERROR_UNKNOWN_ERROR	499
#define JANUS_AUDIOBRIDGE_ERROR_NO_MESSAGE		480
#define JANUS_AUDIOBRIDGE_ERROR_INVALID_JSON	481
#define JANUS_AUDIOBRIDGE_ERROR_INVALID_REQUEST	482
#define JANUS_AUDIOBRIDGE_ERROR_MISSING_ELEMENT	483
#define JANUS_AUDIOBRIDGE_ERROR_INVALID_ELEMENT	484
#define JANUS_AUDIOBRIDGE_ERROR_NO_SUCH_ROOM	485
#define JANUS_AUDIOBRIDGE_ERROR_ROOM_EXISTS		486
#define JANUS_AUDIOBRIDGE_ERROR_NOT_JOINED		487
#define JANUS_AUDIOBRIDGE_ERROR_LIBOPUS_ERROR	488
#define JANUS_AUDIOBRIDGE_ERROR_UNAUTHORIZED	489
#define JANUS_AUDIOBRIDGE_ERROR_ID_EXISTS		490
#define JANUS_AUDIOBRIDGE_ERROR_ALREADY_JOINED	491
#define JANUS_AUDIOBRIDGE_ERROR_NO_SUCH_USER	492
#define JANUS_AUDIOBRIDGE_ERROR_INVALID_SDP		493

static int janus_audiobridge_create_udp_socket_if_needed(janus_audiobridge_room *audiobridge) {
	if(audiobridge->rtp_udp_sock > 0) {
		return 0;
	}

	audiobridge->rtp_udp_sock = socket(AF_INET6, SOCK_DGRAM, IPPROTO_UDP);
	if(audiobridge->rtp_udp_sock <= 0) {
		JANUS_LOG(LOG_ERR, "Could not open UDP socket for RTP forwarder (room %s)\n", audiobridge->room_id_str);
		return -1;
	}
	int v6only = 0;
	if(setsockopt(audiobridge->rtp_udp_sock, IPPROTO_IPV6, IPV6_V6ONLY, &v6only, sizeof(v6only)) != 0) {
		JANUS_LOG(LOG_ERR, "Could not open UDP socket for RTP forwarder (room %s)\n", audiobridge->room_id_str);
		return -1;
	}

	return 0;
}

static int janus_audiobridge_create_opus_encoder_if_needed(janus_audiobridge_room *audiobridge) {
	if(audiobridge->rtp_encoder != NULL) {
		return 0;
	}

	int error = 0;
	audiobridge->rtp_encoder = opus_encoder_create(audiobridge->sampling_rate, 1, OPUS_APPLICATION_VOIP, &error);
	if(error != OPUS_OK) {
		JANUS_LOG(LOG_ERR, "Error creating Opus encoder for RTP forwarder (room %s)\n", audiobridge->room_id_str);
		return -1;
	}

	if(audiobridge->sampling_rate == 8000) {
		opus_encoder_ctl(audiobridge->rtp_encoder, OPUS_SET_MAX_BANDWIDTH(OPUS_BANDWIDTH_NARROWBAND));
	} else if(audiobridge->sampling_rate == 12000) {
		opus_encoder_ctl(audiobridge->rtp_encoder, OPUS_SET_MAX_BANDWIDTH(OPUS_BANDWIDTH_MEDIUMBAND));
	} else if(audiobridge->sampling_rate == 16000) {
		opus_encoder_ctl(audiobridge->rtp_encoder, OPUS_SET_MAX_BANDWIDTH(OPUS_BANDWIDTH_WIDEBAND));
	} else if(audiobridge->sampling_rate == 24000) {
		opus_encoder_ctl(audiobridge->rtp_encoder, OPUS_SET_MAX_BANDWIDTH(OPUS_BANDWIDTH_SUPERWIDEBAND));
	} else if(audiobridge->sampling_rate == 48000) {
		opus_encoder_ctl(audiobridge->rtp_encoder, OPUS_SET_MAX_BANDWIDTH(OPUS_BANDWIDTH_FULLBAND));
	} else {
		JANUS_LOG(LOG_WARN, "Unsupported sampling rate %d, setting 16kHz\n", audiobridge->sampling_rate);
		opus_encoder_ctl(audiobridge->rtp_encoder, OPUS_SET_MAX_BANDWIDTH(OPUS_BANDWIDTH_WIDEBAND));
	}

	return 0;
}

static int janus_audiobridge_create_static_rtp_forwarder(janus_config_category *cat, janus_audiobridge_room *audiobridge) {
	guint32 forwarder_id = 0;
	janus_config_item *forwarder_id_item = janus_config_get(config, cat, janus_config_type_item, "rtp_forward_id");
	if(forwarder_id_item != NULL && forwarder_id_item->value != NULL &&
			janus_string_to_uint32(forwarder_id_item->value, &forwarder_id) < 0) {
		JANUS_LOG(LOG_ERR, "Invalid forwarder ID\n");
		return 0;
	}

	guint32 ssrc_value = 0;
	janus_config_item *ssrc = janus_config_get(config, cat, janus_config_type_item, "rtp_forward_ssrc");
	if(ssrc != NULL && ssrc->value != NULL && janus_string_to_uint32(ssrc->value, &ssrc_value) < 0) {
		JANUS_LOG(LOG_ERR, "Invalid SSRC (%s)\n", ssrc->value);
		return 0;
	}

	janus_audiocodec codec = JANUS_AUDIOCODEC_OPUS;
	janus_config_item *rfcodec = janus_config_get(config, cat, janus_config_type_item, "rtp_forward_codec");
	if(rfcodec != NULL && rfcodec->value != NULL) {
		codec = janus_audiocodec_from_name(rfcodec->value);
		if(codec != JANUS_AUDIOCODEC_OPUS && codec != JANUS_AUDIOCODEC_PCMA && codec != JANUS_AUDIOCODEC_PCMU) {
			JANUS_LOG(LOG_ERR, "Unsupported codec (%s)\n", rfcodec->value);
			return 0;
		}
	}

	int ptype = 100;
	janus_config_item *pt = janus_config_get(config, cat, janus_config_type_item, "rtp_forward_ptype");
	if(pt != NULL && pt->value != NULL) {
		ptype = atoi(pt->value);
		if(ptype < 0 || ptype > 127) {
			JANUS_LOG(LOG_ERR, "Invalid payload type (%s)\n", pt->value);
			return 0;
		}
	}

	janus_config_item *port_item = janus_config_get(config, cat, janus_config_type_item, "rtp_forward_port");
	uint16_t port = 0;
	if(port_item != NULL && port_item->value != NULL && janus_string_to_uint16(port_item->value, &port) < 0) {
		JANUS_LOG(LOG_ERR, "Invalid port (%s)\n", port_item->value);
		return 0;
	}
	if(port == 0) {
		return 0;
	}

	janus_config_item *host_item = janus_config_get(config, cat, janus_config_type_item, "rtp_forward_host");
	if(host_item == NULL || host_item->value == NULL || strlen(host_item->value) == 0) {
		return 0;
	}
	const char *host = host_item->value, *resolved_host = NULL;
	int family = 0;
	janus_config_item *host_family_item = janus_config_get(config, cat, janus_config_type_item, "rtp_forward_host_family");
	if(host_family_item != NULL && host_family_item->value != NULL) {
		const char *host_family = host_family_item->value;
		if(host_family) {
			if(!strcasecmp(host_family, "ipv4")) {
				family = AF_INET;
			} else if(!strcasecmp(host_family, "ipv6")) {
				family = AF_INET6;
			} else {
				JANUS_LOG(LOG_ERR, "Unsupported protocol family (%s)\n", host_family);
				return 0;
			}
		}
	}
	/* Check if we need to resolve this host address */
	struct addrinfo *res = NULL, *start = NULL;
	janus_network_address addr;
	janus_network_address_string_buffer addr_buf;
	struct addrinfo hints;
	memset(&hints, 0, sizeof(hints));
	if(family != 0)
		hints.ai_family = family;
	if(getaddrinfo(host, NULL, family != 0 ? &hints : NULL, &res) == 0) {
		start = res;
		while(res != NULL) {
			if(janus_network_address_from_sockaddr(res->ai_addr, &addr) == 0 &&
					janus_network_address_to_string_buffer(&addr, &addr_buf) == 0) {
				/* Resolved */
				resolved_host = janus_network_address_string_from_buffer(&addr_buf);
				freeaddrinfo(start);
				start = NULL;
				break;
			}
			res = res->ai_next;
		}
	}
	if(resolved_host == NULL) {
		if(start)
			freeaddrinfo(start);
		JANUS_LOG(LOG_ERR, "Could not resolve address (%s)...\n", host);
		return 0;
	}
	host = resolved_host;

	/* We may need to SRTP-encrypt this stream */
	int srtp_suite = 0;
	const char *srtp_crypto = NULL;
	janus_config_item *s_suite = janus_config_get(config, cat, janus_config_type_item, "rtp_forward_srtp_suite");
	janus_config_item *s_crypto = janus_config_get(config, cat, janus_config_type_item, "rtp_forward_srtp_crypto");
	if(s_suite && s_suite->value) {
		srtp_suite = atoi(s_suite->value);
		if(srtp_suite != 32 && srtp_suite != 80) {
			JANUS_LOG(LOG_ERR, "Can't add static RTP forwarder for room %s, invalid SRTP suite...\n", audiobridge->room_id_str);
			return 0;
		}
		if(s_crypto && s_crypto->value)
			srtp_crypto = s_crypto->value;
	}

	janus_config_item *always_on_item = janus_config_get(config, cat, janus_config_type_item, "rtp_forward_always_on");
	gboolean always_on = FALSE;
	if(always_on_item != NULL && always_on_item->value != NULL && strlen(always_on_item->value) > 0) {
		always_on = janus_is_true(always_on_item->value);
	}

	/* Update room */
	janus_mutex_lock(&rooms_mutex);
	janus_mutex_lock(&audiobridge->mutex);

	if(janus_audiobridge_create_udp_socket_if_needed(audiobridge)) {
		janus_mutex_unlock(&audiobridge->mutex);
		janus_mutex_unlock(&rooms_mutex);
		return -1;
	}

	if(janus_audiobridge_create_opus_encoder_if_needed(audiobridge)) {
		janus_mutex_unlock(&audiobridge->mutex);
		janus_mutex_unlock(&rooms_mutex);
		return -1;
	}

	janus_audiobridge_rtp_forwarder_add_helper(audiobridge,
		host, port, ssrc_value, ptype, codec, srtp_suite, srtp_crypto,
		always_on, forwarder_id);

	janus_mutex_unlock(&audiobridge->mutex);
	janus_mutex_unlock(&rooms_mutex);

	return 0;
}

/* Plugin implementation */
int janus_audiobridge_init(janus_callbacks *callback, const char *config_path) {
	if(g_atomic_int_get(&stopping)) {
		/* Still stopping from before */
		return -1;
	}
	if(callback == NULL || config_path == NULL) {
		/* Invalid arguments */
		return -1;
	}

	/* Read configuration */
	char filename[255];
	g_snprintf(filename, 255, "%s/%s.jcfg", config_path, JANUS_AUDIOBRIDGE_PACKAGE);
	JANUS_LOG(LOG_VERB, "Configuration file: %s\n", filename);
	config = janus_config_parse(filename);
	if(config == NULL) {
		JANUS_LOG(LOG_WARN, "Couldn't find .jcfg configuration file (%s), trying .cfg\n", JANUS_AUDIOBRIDGE_PACKAGE);
		g_snprintf(filename, 255, "%s/%s.cfg", config_path, JANUS_AUDIOBRIDGE_PACKAGE);
		JANUS_LOG(LOG_VERB, "Configuration file: %s\n", filename);
		config = janus_config_parse(filename);
	}
	config_folder = config_path;
	if(config != NULL)
		janus_config_print(config);

	sessions = g_hash_table_new_full(NULL, NULL, NULL, (GDestroyNotify)janus_audiobridge_session_destroy);
	messages = g_async_queue_new_full((GDestroyNotify) janus_audiobridge_message_free);
	/* This is the callback we'll need to invoke to contact the Janus core */
	gateway = callback;

	/* Parse configuration to populate the rooms list */
	if(config != NULL) {
		janus_config_category *config_general = janus_config_get_create(config, NULL, janus_config_type_category, "general");
		/* Any admin key to limit who can "create"? */
		janus_config_item *key = janus_config_get(config, config_general, janus_config_type_item, "admin_key");
		if(key != NULL && key->value != NULL)
			admin_key = g_strdup(key->value);
		janus_config_item *lrf = janus_config_get(config, config_general, janus_config_type_item, "lock_rtp_forward");
		if(admin_key && lrf != NULL && lrf->value != NULL)
			lock_rtpfwd = janus_is_true(lrf->value);
		janus_config_item *lpf = janus_config_get(config, config_general, janus_config_type_item, "lock_play_file");
		if(admin_key && lpf != NULL && lpf->value != NULL)
			lock_playfile = janus_is_true(lpf->value);
		janus_config_item *ext = janus_config_get(config, config_general, janus_config_type_item, "record_tmp_ext");
		if(ext != NULL && ext->value != NULL)
			rec_tempext = g_strdup(ext->value);
		janus_config_item *events = janus_config_get(config, config_general, janus_config_type_item, "events");
		if(events != NULL && events->value != NULL)
			notify_events = janus_is_true(events->value);
		if(!notify_events && callback->events_is_enabled()) {
			JANUS_LOG(LOG_WARN, "Notification of events to handlers disabled for %s\n", JANUS_AUDIOBRIDGE_NAME);
		}
		janus_config_item *ids = janus_config_get(config, config_general, janus_config_type_item, "string_ids");
		if(ids != NULL && ids->value != NULL)
			string_ids = janus_is_true(ids->value);
		if(string_ids) {
			JANUS_LOG(LOG_INFO, "AudioBridge will use alphanumeric IDs, not numeric\n");
		}
		janus_config_item *lip = janus_config_get(config, config_general, janus_config_type_item, "local_ip");
		if(lip && lip->value) {
			/* Verify that the address is valid */
			struct ifaddrs *ifas = NULL;
			janus_network_address iface;
			janus_network_address_string_buffer ibuf;
			if(getifaddrs(&ifas) == -1) {
				JANUS_LOG(LOG_ERR, "Unable to acquire list of network devices/interfaces; some configurations may not work as expected... %d (%s)\n",
					errno, strerror(errno));
			} else {
				if(janus_network_lookup_interface(ifas, lip->value, &iface) != 0) {
					JANUS_LOG(LOG_WARN, "Error setting local IP address to %s, falling back to detecting IP address...\n", lip->value);
				} else {
					if(janus_network_address_to_string_buffer(&iface, &ibuf) != 0 || janus_network_address_string_buffer_is_null(&ibuf)) {
						JANUS_LOG(LOG_WARN, "Error getting local IP address from %s, falling back to detecting IP address...\n", lip->value);
					} else {
						local_ip = g_strdup(janus_network_address_string_from_buffer(&ibuf));
					}
				}
				freeifaddrs(ifas);
			}
		}
		janus_config_item *rpr = janus_config_get(config, config_general, janus_config_type_item, "rtp_port_range");
		if(rpr && rpr->value) {
			/* Split in min and max port */
			char *maxport = strrchr(rpr->value, '-');
			if(maxport != NULL) {
				*maxport = '\0';
				maxport++;
				if(janus_string_to_uint16(rpr->value, &rtp_range_min) < 0)
					JANUS_LOG(LOG_WARN, "Invalid RTP min port value: %s (assuming 0)\n", rpr->value);
				if(janus_string_to_uint16(maxport, &rtp_range_max) < 0)
					JANUS_LOG(LOG_WARN, "Invalid RTP max port value: %s (assuming 0)\n", maxport);
				maxport--;
				*maxport = '-';
			}
			if(rtp_range_min > rtp_range_max) {
				uint16_t temp_port = rtp_range_min;
				rtp_range_min = rtp_range_max;
				rtp_range_max = temp_port;
			}
			if(rtp_range_min % 2)
				rtp_range_min++;	/* Pick an even port for RTP */
			if(rtp_range_min > rtp_range_max) {
				JANUS_LOG(LOG_WARN, "Incorrect port range (%u -- %u), switching min and max\n", rtp_range_min, rtp_range_max);
				uint16_t range_temp = rtp_range_max;
				rtp_range_max = rtp_range_min;
				rtp_range_min = range_temp;
			}
			if(rtp_range_max == 0)
				rtp_range_max = 65535;
			rtp_range_slider = rtp_range_min;
			JANUS_LOG(LOG_VERB, "AudioBridge RTP port range: %u -- %u\n", rtp_range_min, rtp_range_max);
		}
	}
	if(local_ip == NULL) {
		local_ip = janus_network_detect_local_ip_as_string(janus_network_query_options_any_ip);
		if(local_ip == NULL) {
			JANUS_LOG(LOG_WARN, "Couldn't find any address! using 127.0.0.1 as the local IP... (which is NOT going to work out of your machine)\n");
			local_ip = g_strdup("127.0.0.1");
		}
	}
	JANUS_LOG(LOG_VERB, "Local IP set to %s\n", local_ip);

	/* Iterate on all rooms */
	rooms = g_hash_table_new_full(string_ids ? g_str_hash : g_int64_hash, string_ids ? g_str_equal : g_int64_equal,
		(GDestroyNotify)g_free, (GDestroyNotify)janus_audiobridge_room_destroy);
	if(config != NULL) {
		GList *clist = janus_config_get_categories(config, NULL), *cl = clist;
		while(cl != NULL) {
			janus_config_category *cat = (janus_config_category *)cl->data;
			if(cat->name == NULL || !strcasecmp(cat->name, "general")) {
				cl = cl->next;
				continue;
			}
			JANUS_LOG(LOG_VERB, "Adding AudioBridge room '%s'\n", cat->name);
			janus_config_item *desc = janus_config_get(config, cat, janus_config_type_item, "description");
			janus_config_item *priv = janus_config_get(config, cat, janus_config_type_item, "is_private");
			janus_config_item *sampling = janus_config_get(config, cat, janus_config_type_item, "sampling_rate");
			janus_config_item *audiolevel_ext = janus_config_get(config, cat, janus_config_type_item, "audiolevel_ext");
			janus_config_item *audiolevel_event = janus_config_get(config, cat, janus_config_type_item, "audiolevel_event");
			janus_config_item *audio_active_packets = janus_config_get(config, cat, janus_config_type_item, "audio_active_packets");
			janus_config_item *audio_level_average = janus_config_get(config, cat, janus_config_type_item, "audio_level_average");
			janus_config_item *default_prebuffering = janus_config_get(config, cat, janus_config_type_item, "default_prebuffering");
			janus_config_item *secret = janus_config_get(config, cat, janus_config_type_item, "secret");
			janus_config_item *pin = janus_config_get(config, cat, janus_config_type_item, "pin");
			janus_config_item *record = janus_config_get(config, cat, janus_config_type_item, "record");
			janus_config_item *recfile = janus_config_get(config, cat, janus_config_type_item, "record_file");
			janus_config_item *allowrtp = janus_config_get(config, cat, janus_config_type_item, "allow_rtp_participants");
			if(sampling == NULL || sampling->value == NULL) {
				JANUS_LOG(LOG_ERR, "Can't add the AudioBridge room, missing mandatory information...\n");
				cl = cl->next;
				continue;
			}
			/* Create the AudioBridge room */
			janus_audiobridge_room *audiobridge = g_malloc0(sizeof(janus_audiobridge_room));
			const char *room_num = cat->name;
			if(strstr(room_num, "room-") == room_num)
				room_num += 5;
			if(!string_ids) {
				audiobridge->room_id = g_ascii_strtoull(room_num, NULL, 0);
				if(audiobridge->room_id == 0) {
					JANUS_LOG(LOG_ERR, "Can't add the AudioBridge room, invalid ID 0...\n");
					g_free(audiobridge);
					cl = cl->next;
					continue;
				}
				/* Make sure the ID is completely numeric */
				char room_id_str[30];
				g_snprintf(room_id_str, sizeof(room_id_str), "%"SCNu64, audiobridge->room_id);
				if(strcmp(room_num, room_id_str)) {
					JANUS_LOG(LOG_ERR, "Can't add the AudioBridge room, ID '%s' is not numeric...\n", room_num);
					g_free(audiobridge);
					cl = cl->next;
					continue;
				}
			}
			/* Let's make sure the room doesn't exist already */
			janus_mutex_lock(&rooms_mutex);
			if(g_hash_table_lookup(rooms, string_ids ? (gpointer)room_num : (gpointer)&audiobridge->room_id) != NULL) {
				/* It does... */
				janus_mutex_unlock(&rooms_mutex);
				JANUS_LOG(LOG_ERR, "Can't add the AudioBridge room, room %s already exists...\n", room_num);
				g_free(audiobridge);
				cl = cl->next;
				continue;
			}
			janus_mutex_unlock(&rooms_mutex);
			audiobridge->room_id_str = g_strdup(room_num);
			char *description = NULL;
			if(desc != NULL && desc->value != NULL && strlen(desc->value) > 0)
				description = g_strdup(desc->value);
			else
				description = g_strdup(cat->name);
			audiobridge->room_name = description;
			audiobridge->is_private = priv && priv->value && janus_is_true(priv->value);
			audiobridge->sampling_rate = atol(sampling->value);
			switch(audiobridge->sampling_rate) {
				case 8000:
				case 12000:
				case 16000:
				case 24000:
				case 48000:
					JANUS_LOG(LOG_VERB, "Sampling rate for mixing: %"SCNu32"\n", audiobridge->sampling_rate);
					break;
				default:
					JANUS_LOG(LOG_ERR, "Unsupported sampling rate %"SCNu32"...\n", audiobridge->sampling_rate);
					cl = cl->next;
					continue;
			}
			audiobridge->audiolevel_ext = TRUE;
			if(audiolevel_ext != NULL && audiolevel_ext->value != NULL)
				audiobridge->audiolevel_ext = janus_is_true(audiolevel_ext->value);
			audiobridge->audiolevel_event = FALSE;
			if(audiolevel_event != NULL && audiolevel_event->value != NULL)
				audiobridge->audiolevel_event = janus_is_true(audiolevel_event->value);
			if(audiobridge->audiolevel_event) {
				audiobridge->audio_active_packets = 100;
				if(audio_active_packets != NULL && audio_active_packets->value != NULL){
					if(atoi(audio_active_packets->value) > 0) {
						audiobridge->audio_active_packets = atoi(audio_active_packets->value);
					} else {
						JANUS_LOG(LOG_WARN, "Invalid audio_active_packets value provided, using default: %d\n", audiobridge->audio_active_packets);
					}
				}
				audiobridge->audio_level_average = 25;
				if(audio_level_average != NULL && audio_level_average->value != NULL) {
					if(atoi(audio_level_average->value) > 0) {
						audiobridge->audio_level_average = atoi(audio_level_average->value);
					} else {
						JANUS_LOG(LOG_WARN, "Invalid audio_level_average value provided, using default: %d\n", audiobridge->audio_level_average);
					}
				}
			}
			audiobridge->default_prebuffering = DEFAULT_PREBUFFERING;
			if(default_prebuffering != NULL && default_prebuffering->value != NULL) {
				int prebuffering = atoi(default_prebuffering->value);
				if(prebuffering < 0 || prebuffering > MAX_PREBUFFERING) {
					JANUS_LOG(LOG_WARN, "Invalid default_prebuffering value provided, using default: %d\n", audiobridge->default_prebuffering);
				} else {
					audiobridge->default_prebuffering = prebuffering;
				}
			}
			audiobridge->room_ssrc = janus_random_uint32();
			if(secret != NULL && secret->value != NULL) {
				audiobridge->room_secret = g_strdup(secret->value);
			}
			if(pin != NULL && pin->value != NULL) {
				audiobridge->room_pin = g_strdup(pin->value);
			}
			audiobridge->record = FALSE;
			if(record && record->value && janus_is_true(record->value))
				audiobridge->record = TRUE;
			if(recfile && recfile->value)
				audiobridge->record_file = g_strdup(recfile->value);
			audiobridge->recording = NULL;
			audiobridge->allow_plainrtp = FALSE;
			if(allowrtp && allowrtp->value)
				audiobridge->allow_plainrtp = janus_is_true(allowrtp->value);
			audiobridge->destroy = 0;
			audiobridge->participants = g_hash_table_new_full(
				string_ids ? g_str_hash : g_int64_hash, string_ids ? g_str_equal : g_int64_equal,
				(GDestroyNotify)g_free, (GDestroyNotify)janus_audiobridge_participant_unref);
			audiobridge->anncs = g_hash_table_new_full(g_str_hash, g_str_equal,
				(GDestroyNotify)g_free, (GDestroyNotify)janus_audiobridge_participant_unref);
			audiobridge->check_tokens = FALSE;	/* Static rooms can't have an "allowed" list yet, no hooks to the configuration file */
			audiobridge->allowed = g_hash_table_new_full(g_str_hash, g_str_equal, (GDestroyNotify)g_free, NULL);
			g_atomic_int_set(&audiobridge->destroyed, 0);
			janus_mutex_init(&audiobridge->mutex);
			audiobridge->rtp_forwarders = g_hash_table_new_full(NULL, NULL, NULL, (GDestroyNotify)janus_audiobridge_rtp_forwarder_destroy);
			audiobridge->rtp_encoder = NULL;
			audiobridge->rtp_udp_sock = -1;
			janus_mutex_init(&audiobridge->rtp_mutex);
			janus_refcount_init(&audiobridge->ref, janus_audiobridge_room_free);
			JANUS_LOG(LOG_VERB, "Created AudioBridge room: %s (%s, %s, secret: %s, pin: %s)\n",
				audiobridge->room_id_str, audiobridge->room_name,
				audiobridge->is_private ? "private" : "public",
				audiobridge->room_secret ? audiobridge->room_secret : "no secret",
				audiobridge->room_pin ? audiobridge->room_pin : "no pin");

			if(janus_audiobridge_create_static_rtp_forwarder(cat, audiobridge)) {
				JANUS_LOG(LOG_ERR, "Error creating static RTP forwarder (room %s)\n", audiobridge->room_id_str);
			}

			/* We need a thread for the mix */
			GError *error = NULL;
			char tname[16];
			g_snprintf(tname, sizeof(tname), "mixer %s", audiobridge->room_id_str);
			janus_refcount_increase(&audiobridge->ref);
			audiobridge->thread = g_thread_try_new(tname, &janus_audiobridge_mixer_thread, audiobridge, &error);
			if(error != NULL) {
				/* FIXME We should clear some resources... */
				janus_refcount_decrease(&audiobridge->ref);
				JANUS_LOG(LOG_ERR, "Got error %d (%s) trying to launch the mixer thread...\n",
					error->code, error->message ? error->message : "??");
				g_error_free(error);
			} else {
				janus_mutex_lock(&rooms_mutex);
				g_hash_table_insert(rooms,
					string_ids ? (gpointer)g_strdup(audiobridge->room_id_str) : (gpointer)janus_uint64_dup(audiobridge->room_id),
					audiobridge);
				janus_mutex_unlock(&rooms_mutex);
			}
			cl = cl->next;
		}
		g_list_free(clist);
		/* Done: we keep the configuration file open in case we get a "create" or "destroy" with permanent=true */
	}

	/* Show available rooms */
	janus_mutex_lock(&rooms_mutex);
	GHashTableIter iter;
	gpointer value;
	g_hash_table_iter_init(&iter, rooms);
	while(g_hash_table_iter_next(&iter, NULL, &value)) {
		janus_audiobridge_room *ar = value;
		JANUS_LOG(LOG_VERB, "  ::: [%s][%s] %"SCNu32" (%s be recorded)\n",
			ar->room_id_str, ar->room_name, ar->sampling_rate, ar->record ? "will" : "will NOT");
	}
	janus_mutex_unlock(&rooms_mutex);

	g_atomic_int_set(&initialized, 1);

	/* Launch the thread that will handle incoming messages */
	GError *error = NULL;
	handler_thread = g_thread_try_new("audiobridge handler", janus_audiobridge_handler, NULL, &error);
	if(error != NULL) {
		g_atomic_int_set(&initialized, 0);
		JANUS_LOG(LOG_ERR, "Got error %d (%s) trying to launch the AudioBridge handler thread...\n",
			error->code, error->message ? error->message : "??");
		g_error_free(error);
		janus_config_destroy(config);
		return -1;
	}
	JANUS_LOG(LOG_INFO, "%s initialized!\n", JANUS_AUDIOBRIDGE_NAME);
	return 0;
}

void janus_audiobridge_destroy(void) {
	if(!g_atomic_int_get(&initialized))
		return;
	g_atomic_int_set(&stopping, 1);

	g_async_queue_push(messages, &exit_message);
	if(handler_thread != NULL) {
		g_thread_join(handler_thread);
		handler_thread = NULL;
	}
	/* FIXME We should destroy the sessions cleanly */
	janus_mutex_lock(&sessions_mutex);
	g_hash_table_destroy(sessions);
	sessions = NULL;
	janus_mutex_unlock(&sessions_mutex);
	janus_mutex_lock(&rooms_mutex);
	g_hash_table_destroy(rooms);
	rooms = NULL;
	janus_mutex_unlock(&rooms_mutex);
	g_async_queue_unref(messages);
	messages = NULL;

	janus_config_destroy(config);
	g_free(admin_key);
	g_free(rec_tempext);

	g_atomic_int_set(&initialized, 0);
	g_atomic_int_set(&stopping, 0);
	JANUS_LOG(LOG_INFO, "%s destroyed!\n", JANUS_AUDIOBRIDGE_NAME);
}

int janus_audiobridge_get_api_compatibility(void) {
	/* Important! This is what your plugin MUST always return: don't lie here or bad things will happen */
	return JANUS_PLUGIN_API_VERSION;
}

int janus_audiobridge_get_version(void) {
	return JANUS_AUDIOBRIDGE_VERSION;
}

const char *janus_audiobridge_get_version_string(void) {
	return JANUS_AUDIOBRIDGE_VERSION_STRING;
}

const char *janus_audiobridge_get_description(void) {
	return JANUS_AUDIOBRIDGE_DESCRIPTION;
}

const char *janus_audiobridge_get_name(void) {
	return JANUS_AUDIOBRIDGE_NAME;
}

const char *janus_audiobridge_get_author(void) {
	return JANUS_AUDIOBRIDGE_AUTHOR;
}

const char *janus_audiobridge_get_package(void) {
	return JANUS_AUDIOBRIDGE_PACKAGE;
}

static janus_audiobridge_session *janus_audiobridge_lookup_session(janus_plugin_session *handle) {
	janus_audiobridge_session *session = NULL;
	if(g_hash_table_contains(sessions, handle)) {
		session = (janus_audiobridge_session *)handle->plugin_handle;
	}
	return session;
}

void janus_audiobridge_create_session(janus_plugin_session *handle, int *error) {
	if(g_atomic_int_get(&stopping) || !g_atomic_int_get(&initialized)) {
		*error = -1;
		return;
	}
	janus_audiobridge_session *session = g_malloc0(sizeof(janus_audiobridge_session));
	session->handle = handle;
	g_atomic_int_set(&session->started, 0);
	g_atomic_int_set(&session->hangingup, 0);
	g_atomic_int_set(&session->destroyed, 0);
	handle->plugin_handle = session;
	janus_refcount_init(&session->ref, janus_audiobridge_session_free);

	janus_mutex_lock(&sessions_mutex);
	g_hash_table_insert(sessions, handle, session);
	janus_mutex_unlock(&sessions_mutex);

	return;
}

void janus_audiobridge_destroy_session(janus_plugin_session *handle, int *error) {
	if(g_atomic_int_get(&stopping) || !g_atomic_int_get(&initialized)) {
		*error = -1;
		return;
	}
	janus_mutex_lock(&sessions_mutex);
	janus_audiobridge_session *session = janus_audiobridge_lookup_session(handle);
	if(!session) {
		janus_mutex_unlock(&sessions_mutex);
		JANUS_LOG(LOG_ERR, "No AudioBridge session associated with this handle...\n");
		*error = -2;
		return;
	}
	JANUS_LOG(LOG_VERB, "Removing AudioBridge session...\n");
	janus_audiobridge_hangup_media_internal(handle);
	g_hash_table_remove(sessions, handle);
	janus_mutex_unlock(&sessions_mutex);

	return;
}

static void janus_audiobridge_notify_participants(janus_audiobridge_participant *participant, json_t *msg, gboolean notify_source_participant) {
	/* participant->room->participants_mutex has to be locked. */
	GHashTableIter iter;
	gpointer value;
	g_hash_table_iter_init(&iter, participant->room->participants);
	while(!participant->room->destroyed && g_hash_table_iter_next(&iter, NULL, &value)) {
		janus_audiobridge_participant *p = value;
		if(p && p->session && (p != participant || notify_source_participant)) {
			JANUS_LOG(LOG_VERB, "Notifying participant %s (%s)\n", p->user_id_str, p->display ? p->display : "??");
			int ret = gateway->push_event(p->session->handle, &janus_audiobridge_plugin, NULL, msg, NULL);
			JANUS_LOG(LOG_VERB, "  >> %d (%s)\n", ret, janus_get_api_error(ret));
		}
	}
}

json_t *janus_audiobridge_query_session(janus_plugin_session *handle) {
	if(g_atomic_int_get(&stopping) || !g_atomic_int_get(&initialized)) {
		return NULL;
	}
	janus_mutex_lock(&sessions_mutex);
	janus_audiobridge_session *session = janus_audiobridge_lookup_session(handle);
	if(!session) {
		janus_mutex_unlock(&sessions_mutex);
		JANUS_LOG(LOG_ERR, "No session associated with this handle...\n");
		return NULL;
	}
	janus_refcount_increase(&session->ref);
	janus_mutex_unlock(&sessions_mutex);
	/* Show the participant/room info, if any */
	json_t *info = json_object();
	janus_audiobridge_participant *participant = (janus_audiobridge_participant *)session->participant;
	json_object_set_new(info, "state", json_string(participant && participant->room ? "inroom" : "idle"));
	if(participant) {
		janus_mutex_lock(&rooms_mutex);
		janus_audiobridge_room *room = participant->room;
		if(room != NULL)
			json_object_set_new(info, "room", string_ids ? json_string(room->room_id_str) : json_integer(room->room_id));
		janus_mutex_unlock(&rooms_mutex);
		json_object_set_new(info, "id", string_ids ? json_string(participant->user_id_str) : json_integer(participant->user_id));
		if(participant->display)
			json_object_set_new(info, "display", json_string(participant->display));
		if(participant->admin)
			json_object_set_new(info, "admin", json_true());
		json_object_set_new(info, "muted", participant->muted ? json_true() : json_false());
		json_object_set_new(info, "active", g_atomic_int_get(&participant->active) ? json_true() : json_false());
		json_object_set_new(info, "pre-buffering", participant->prebuffering ? json_true() : json_false());
		json_object_set_new(info, "prebuffer-count", json_integer(participant->prebuffer_count));
		if(participant->inbuf) {
			janus_mutex_lock(&participant->qmutex);
			json_object_set_new(info, "queue-in", json_integer(g_list_length(participant->inbuf)));
			janus_mutex_unlock(&participant->qmutex);
		}
		if(participant->outbuf)
			json_object_set_new(info, "queue-out", json_integer(g_async_queue_length(participant->outbuf)));
		if(participant->last_drop > 0)
			json_object_set_new(info, "last-drop", json_integer(participant->last_drop));
		if(participant->arc && participant->arc->filename)
			json_object_set_new(info, "audio-recording", json_string(participant->arc->filename));
		if(participant->extmap_id > 0) {
			json_object_set_new(info, "audio-level-dBov", json_integer(participant->dBov_level));
			json_object_set_new(info, "talking", participant->talking ? json_true() : json_false());
		}
		json_object_set_new(info, "fec", participant->fec ? json_true() : json_false());
		if(participant->plainrtp_media.audio_rtp_fd != -1) {
			json_t *rtp = json_object();
			if(local_ip)
				json_object_set_new(rtp, "local-ip", json_string(local_ip));
			if(participant->plainrtp_media.local_audio_rtp_port)
				json_object_set_new(rtp, "local-port", json_integer(participant->plainrtp_media.local_audio_rtp_port));
			if(participant->plainrtp_media.remote_audio_ip)
				json_object_set_new(rtp, "remote-ip", json_string(participant->plainrtp_media.remote_audio_ip));
			if(participant->plainrtp_media.remote_audio_rtp_port)
				json_object_set_new(rtp, "remote-port", json_integer(participant->plainrtp_media.remote_audio_rtp_port));
			if(participant->plainrtp_media.audio_ssrc)
				json_object_set_new(rtp, "local-ssrc", json_integer(participant->plainrtp_media.audio_ssrc));
			if(participant->plainrtp_media.audio_ssrc_peer)
				json_object_set_new(rtp, "remote-ssrc", json_integer(participant->plainrtp_media.audio_ssrc_peer));
			json_object_set_new(info, "plain-rtp", rtp);
		}
	}
	if(session->plugin_offer)
		json_object_set_new(info, "plugin-offer", json_true());
	json_object_set_new(info, "started", g_atomic_int_get(&session->started) ? json_true() : json_false());
	json_object_set_new(info, "hangingup", g_atomic_int_get(&session->hangingup) ? json_true() : json_false());
	json_object_set_new(info, "destroyed", g_atomic_int_get(&session->destroyed) ? json_true() : json_false());
	janus_refcount_decrease(&session->ref);
	return info;
}

/* Helper method to process synchronous requests */
static json_t *janus_audiobridge_process_synchronous_request(janus_audiobridge_session *session, json_t *message) {
	json_t *request = json_object_get(message, "request");
	const char *request_text = json_string_value(request);

	/* Parse the message */
	int error_code = 0;
	char error_cause[512];
	json_t *root = message;
	json_t *response = NULL;

	if(!strcasecmp(request_text, "create")) {
		/* Create a new AudioBridge */
		JANUS_LOG(LOG_VERB, "Creating a new AudioBridge room\n");
		JANUS_VALIDATE_JSON_OBJECT(root, create_parameters,
			error_code, error_cause, TRUE,
			JANUS_AUDIOBRIDGE_ERROR_MISSING_ELEMENT, JANUS_AUDIOBRIDGE_ERROR_INVALID_ELEMENT);
		if(error_code != 0)
			goto prepare_response;
		if(!string_ids) {
			JANUS_VALIDATE_JSON_OBJECT(root, roomopt_parameters,
				error_code, error_cause, TRUE,
				JANUS_AUDIOBRIDGE_ERROR_MISSING_ELEMENT, JANUS_AUDIOBRIDGE_ERROR_INVALID_ELEMENT);
		} else {
			JANUS_VALIDATE_JSON_OBJECT(root, roomstropt_parameters,
				error_code, error_cause, TRUE,
				JANUS_AUDIOBRIDGE_ERROR_MISSING_ELEMENT, JANUS_AUDIOBRIDGE_ERROR_INVALID_ELEMENT);
		}
		if(error_code != 0)
			goto prepare_response;
		if(admin_key != NULL) {
			/* An admin key was specified: make sure it was provided, and that it's valid */
			JANUS_VALIDATE_JSON_OBJECT(root, adminkey_parameters,
				error_code, error_cause, TRUE,
				JANUS_AUDIOBRIDGE_ERROR_MISSING_ELEMENT, JANUS_AUDIOBRIDGE_ERROR_INVALID_ELEMENT);
			if(error_code != 0)
				goto prepare_response;
			JANUS_CHECK_SECRET(admin_key, root, "admin_key", error_code, error_cause,
				JANUS_AUDIOBRIDGE_ERROR_MISSING_ELEMENT, JANUS_AUDIOBRIDGE_ERROR_INVALID_ELEMENT, JANUS_AUDIOBRIDGE_ERROR_UNAUTHORIZED);
			if(error_code != 0)
				goto prepare_response;
		}
		json_t *desc = json_object_get(root, "description");
		json_t *secret = json_object_get(root, "secret");
		json_t *pin = json_object_get(root, "pin");
		json_t *is_private = json_object_get(root, "is_private");
		json_t *allowed = json_object_get(root, "allowed");
		json_t *sampling = json_object_get(root, "sampling_rate");
		if(sampling == NULL)
			sampling = json_object_get(root, "sampling");
		json_t *audiolevel_ext = json_object_get(root, "audiolevel_ext");
		json_t *audiolevel_event = json_object_get(root, "audiolevel_event");
		json_t *audio_active_packets = json_object_get(root, "audio_active_packets");
		json_t *audio_level_average = json_object_get(root, "audio_level_average");
		json_t *default_prebuffering = json_object_get(root, "default_prebuffering");
		json_t *record = json_object_get(root, "record");
		json_t *recfile = json_object_get(root, "record_file");
		json_t *allowrtp = json_object_get(root, "allow_rtp_participants");
		json_t *permanent = json_object_get(root, "permanent");
		if(allowed) {
			/* Make sure the "allowed" array only contains strings */
			gboolean ok = TRUE;
			if(json_array_size(allowed) > 0) {
				size_t i = 0;
				for(i=0; i<json_array_size(allowed); i++) {
					json_t *a = json_array_get(allowed, i);
					if(!a || !json_is_string(a)) {
						ok = FALSE;
						break;
					}
				}
			}
			if(!ok) {
				JANUS_LOG(LOG_ERR, "Invalid element in the allowed array (not a string)\n");
				error_code = JANUS_AUDIOBRIDGE_ERROR_INVALID_ELEMENT;
				g_snprintf(error_cause, 512, "Invalid element in the allowed array (not a string)");
				goto prepare_response;
			}
		}
		gboolean save = permanent ? json_is_true(permanent) : FALSE;
		if(save && config == NULL) {
			JANUS_LOG(LOG_ERR, "No configuration file, can't create permanent room\n");
			error_code = JANUS_AUDIOBRIDGE_ERROR_UNKNOWN_ERROR;
			g_snprintf(error_cause, 512, "No configuration file, can't create permanent room");
			goto prepare_response;
		}
		guint64 room_id = 0;
		char room_id_num[30], *room_id_str = NULL;
		json_t *room = json_object_get(root, "room");
		if(!string_ids) {
			room_id = json_integer_value(room);
			g_snprintf(room_id_num, sizeof(room_id_num), "%"SCNu64, room_id);
			room_id_str = room_id_num;
		} else {
			room_id_str = (char *)json_string_value(room);
		}
		if(room_id == 0 && room_id_str == NULL) {
			JANUS_LOG(LOG_WARN, "Desired room ID is empty, which is not allowed... picking random ID instead\n");
		}
		janus_mutex_lock(&rooms_mutex);
		if(room_id > 0 || room_id_str != NULL) {
			/* Let's make sure the room doesn't exist already */
			if(g_hash_table_lookup(rooms, string_ids ? (gpointer)room_id_str : (gpointer)&room_id) != NULL) {
				/* It does... */
				janus_mutex_unlock(&rooms_mutex);
				error_code = JANUS_AUDIOBRIDGE_ERROR_ROOM_EXISTS;
				JANUS_LOG(LOG_ERR, "Room %s already exists!\n", room_id_str);
				g_snprintf(error_cause, 512, "Room %s already exists", room_id_str);
				goto prepare_response;
			}
		}
		/* Create the AudioBridge room */
		janus_audiobridge_room *audiobridge = g_malloc0(sizeof(janus_audiobridge_room));
		/* Generate a random ID, if needed */
		gboolean room_id_allocated = FALSE;
		if(!string_ids && room_id == 0) {
			while(room_id == 0) {
				room_id = janus_random_uint64();
				if(g_hash_table_lookup(rooms, &room_id) != NULL) {
					/* Room ID already taken, try another one */
					room_id = 0;
				}
			}
			g_snprintf(room_id_num, sizeof(room_id_num), "%"SCNu64, room_id);
			room_id_str = room_id_num;
		} else if(string_ids && room_id_str == NULL) {
			while(room_id_str == NULL) {
				room_id_str = janus_random_uuid();
				if(g_hash_table_lookup(rooms, room_id_str) != NULL) {
					/* Room ID already taken, try another one */
					g_clear_pointer(&room_id_str, g_free);
				}
			}
			room_id_allocated = TRUE;
		}
		audiobridge->room_id = room_id;
		audiobridge->room_id_str = room_id_str ? g_strdup(room_id_str) : NULL;
		char *description = NULL;
		if(desc != NULL && strlen(json_string_value(desc)) > 0) {
			description = g_strdup(json_string_value(desc));
		} else {
			char roomname[255];
			g_snprintf(roomname, 255, "Room %s", audiobridge->room_id_str);
			description = g_strdup(roomname);
		}
		audiobridge->room_name = description;
		audiobridge->is_private = is_private ? json_is_true(is_private) : FALSE;
		if(secret)
			audiobridge->room_secret = g_strdup(json_string_value(secret));
		if(pin)
			audiobridge->room_pin = g_strdup(json_string_value(pin));
		if(sampling)
			audiobridge->sampling_rate = json_integer_value(sampling);
		else
			audiobridge->sampling_rate = 16000;
		audiobridge->audiolevel_ext = audiolevel_ext ? json_is_true(audiolevel_ext) : TRUE;
		audiobridge->audiolevel_event = audiolevel_event ? json_is_true(audiolevel_event) : FALSE;
		if(audiobridge->audiolevel_event) {
			audiobridge->audio_active_packets = 100;
			if(json_integer_value(audio_active_packets) > 0) {
				audiobridge->audio_active_packets = json_integer_value(audio_active_packets);
			} else {
				JANUS_LOG(LOG_WARN, "Invalid audio_active_packets value provided, using default: %d\n",
					audiobridge->audio_active_packets);
			}
			audiobridge->audio_level_average = 25;
			if(json_integer_value(audio_level_average) > 0) {
				audiobridge->audio_level_average = json_integer_value(audio_level_average);
			} else {
				JANUS_LOG(LOG_WARN, "Invalid audio_level_average value provided, using default: %d\n",
					audiobridge->audio_level_average);
			}
		}
		audiobridge->default_prebuffering = default_prebuffering ?
			json_integer_value(default_prebuffering) : DEFAULT_PREBUFFERING;
		if(audiobridge->default_prebuffering > MAX_PREBUFFERING) {
			audiobridge->default_prebuffering = DEFAULT_PREBUFFERING;
			JANUS_LOG(LOG_WARN, "Invalid default_prebuffering value provided (too high), using default: %d\n",
				audiobridge->default_prebuffering);
		}
		switch(audiobridge->sampling_rate) {
			case 8000:
			case 12000:
			case 16000:
			case 24000:
			case 48000:
				JANUS_LOG(LOG_VERB, "Sampling rate for mixing: %"SCNu32"\n", audiobridge->sampling_rate);
				break;
			default:
				if(room_id_allocated)
					g_free(room_id_str);
				janus_mutex_unlock(&rooms_mutex);
				JANUS_LOG(LOG_ERR, "Unsupported sampling rate %"SCNu32"...\n", audiobridge->sampling_rate);
				error_code = JANUS_AUDIOBRIDGE_ERROR_UNKNOWN_ERROR;
				g_snprintf(error_cause, 512, "We currently only support 16kHz (wideband) as a sampling rate for audio rooms, %"SCNu32" TBD...", audiobridge->sampling_rate);
				goto prepare_response;
		}
		audiobridge->room_ssrc = janus_random_uint32();
		audiobridge->record = FALSE;
		if(record && json_is_true(record))
			audiobridge->record = TRUE;
		if(recfile)
			audiobridge->record_file = g_strdup(json_string_value(recfile));
		audiobridge->recording = NULL;
		audiobridge->allow_plainrtp = FALSE;
		if(allowrtp && json_is_true(allowrtp))
			audiobridge->allow_plainrtp = TRUE;
		audiobridge->destroy = 0;
		audiobridge->participants = g_hash_table_new_full(
			string_ids ? g_str_hash : g_int64_hash, string_ids ? g_str_equal : g_int64_equal,
			(GDestroyNotify)g_free, (GDestroyNotify)janus_audiobridge_participant_unref);
		audiobridge->anncs = g_hash_table_new_full(g_str_hash, g_str_equal,
			(GDestroyNotify)g_free, (GDestroyNotify)janus_audiobridge_participant_unref);
		audiobridge->allowed = g_hash_table_new_full(g_str_hash, g_str_equal, (GDestroyNotify)g_free, NULL);
		if(allowed != NULL) {
			/* Populate the "allowed" list as an ACL for people trying to join */
			if(json_array_size(allowed) > 0) {
				size_t i = 0;
				for(i=0; i<json_array_size(allowed); i++) {
					const char *token = json_string_value(json_array_get(allowed, i));
					if(!g_hash_table_lookup(audiobridge->allowed, token))
						g_hash_table_insert(audiobridge->allowed, g_strdup(token), GINT_TO_POINTER(TRUE));
				}
			}
			audiobridge->check_tokens = TRUE;
		}
		g_atomic_int_set(&audiobridge->destroyed, 0);
		janus_mutex_init(&audiobridge->mutex);
		audiobridge->rtp_forwarders = g_hash_table_new_full(NULL, NULL, NULL, (GDestroyNotify)janus_audiobridge_rtp_forwarder_destroy);
		audiobridge->rtp_encoder = NULL;
		audiobridge->rtp_udp_sock = -1;
		janus_mutex_init(&audiobridge->rtp_mutex);
		janus_refcount_init(&audiobridge->ref, janus_audiobridge_room_free);
		g_hash_table_insert(rooms,
			string_ids ? (gpointer)g_strdup(audiobridge->room_id_str) : (gpointer)janus_uint64_dup(audiobridge->room_id),
			audiobridge);
		JANUS_LOG(LOG_VERB, "Created AudioBridge: %s (%s, %s, secret: %s, pin: %s)\n",
			audiobridge->room_id_str, audiobridge->room_name,
			audiobridge->is_private ? "private" : "public",
			audiobridge->room_secret ? audiobridge->room_secret : "no secret",
			audiobridge->room_pin ? audiobridge->room_pin : "no pin");
		/* We need a thread for the mix */
		GError *error = NULL;
		char tname[16];
		g_snprintf(tname, sizeof(tname), "mixer %s", audiobridge->room_id_str);
		janus_refcount_increase(&audiobridge->ref);
		audiobridge->thread = g_thread_try_new(tname, &janus_audiobridge_mixer_thread, audiobridge, &error);
		if(error != NULL) {
			JANUS_LOG(LOG_ERR, "Got error %d (%s) trying to launch the mixer thread...\n",
				error->code, error->message ? error->message : "??");
			error_code = JANUS_AUDIOBRIDGE_ERROR_UNKNOWN_ERROR;
			g_snprintf(error_cause, 512, "Got error %d (%s) trying to launch the mixer thread",
				error->code, error->message ? error->message : "??");
			g_error_free(error);
			janus_refcount_decrease(&audiobridge->ref);
			g_hash_table_remove(rooms, string_ids ? (gpointer)audiobridge->room_id_str : (gpointer)&audiobridge->room_id);
			janus_mutex_unlock(&rooms_mutex);
			if(room_id_allocated)
				g_free(room_id_str);
			goto prepare_response;
		}
		if(save) {
			/* This room is permanent: save to the configuration file too
			 * FIXME: We should check if anything fails... */
			JANUS_LOG(LOG_VERB, "Saving room %s permanently in config file\n", audiobridge->room_id_str);
			janus_mutex_lock(&config_mutex);
			char cat[BUFSIZ], value[BUFSIZ];
			/* The room ID is the category (prefixed by "room-") */
			g_snprintf(cat, BUFSIZ, "room-%s", audiobridge->room_id_str);
			janus_config_category *c = janus_config_get_create(config, NULL, janus_config_type_category, cat);
			/* Now for the values */
			janus_config_add(config, c, janus_config_item_create("description", audiobridge->room_name));
			if(audiobridge->is_private)
				janus_config_add(config, c, janus_config_item_create("is_private", "yes"));
			g_snprintf(value, BUFSIZ, "%"SCNu32, audiobridge->sampling_rate);
			janus_config_add(config, c, janus_config_item_create("sampling_rate", value));
			if(audiobridge->room_secret)
				janus_config_add(config, c, janus_config_item_create("secret", audiobridge->room_secret));
			if(audiobridge->room_pin)
				janus_config_add(config, c, janus_config_item_create("pin", audiobridge->room_pin));
			if(audiobridge->audiolevel_ext) {
				janus_config_add(config, c, janus_config_item_create("audiolevel_ext", "yes"));
				if(audiobridge->audiolevel_event)
					janus_config_add(config, c, janus_config_item_create("audiolevel_event", "yes"));
				if(audiobridge->audio_active_packets > 0) {
					g_snprintf(value, BUFSIZ, "%d", audiobridge->audio_active_packets);
					janus_config_add(config, c, janus_config_item_create("audio_active_packets", value));
				}
				if(audiobridge->audio_level_average > 0) {
					g_snprintf(value, BUFSIZ, "%d", audiobridge->audio_level_average);
					janus_config_add(config, c, janus_config_item_create("audio_level_average", value));
				}
			}
			if(audiobridge->default_prebuffering != DEFAULT_PREBUFFERING) {
				g_snprintf(value, BUFSIZ, "%d", audiobridge->default_prebuffering);
				janus_config_add(config, c, janus_config_item_create("default_prebuffering", value));
			}
			if(audiobridge->allow_plainrtp)
				janus_config_add(config, c, janus_config_item_create("allow_rtp_participants", "yes"));
			if(audiobridge->record_file) {
				janus_config_add(config, c, janus_config_item_create("record", "yes"));
				janus_config_add(config, c, janus_config_item_create("record_file", audiobridge->record_file));
			}
			/* Save modified configuration */
			if(janus_config_save(config, config_folder, JANUS_AUDIOBRIDGE_PACKAGE) < 0)
				save = FALSE;	/* This will notify the user the room is not permanent */
			janus_mutex_unlock(&config_mutex);
		}
		/* Send info back */
		response = json_object();
		json_object_set_new(response, "audiobridge", json_string("created"));
		json_object_set_new(response, "room",
			string_ids ? json_string(audiobridge->room_id_str) : json_integer(audiobridge->room_id));
		json_object_set_new(response, "permanent", save ? json_true() : json_false());
		/* Also notify event handlers */
		if(notify_events && gateway->events_is_enabled()) {
			json_t *info = json_object();
			json_object_set_new(info, "event", json_string("created"));
			json_object_set_new(info, "room",
				string_ids ? json_string(audiobridge->room_id_str) : json_integer(audiobridge->room_id));
			gateway->notify_event(&janus_audiobridge_plugin, session ? session->handle : NULL, info);
		}
		if(room_id_allocated)
			g_free(room_id_str);
		janus_mutex_unlock(&rooms_mutex);
		goto prepare_response;
	} else if(!strcasecmp(request_text, "edit")) {
		JANUS_LOG(LOG_VERB, "Attempt to edit an existing AudioBridge room\n");
		JANUS_VALIDATE_JSON_OBJECT(root, edit_parameters,
			error_code, error_cause, TRUE,
			JANUS_AUDIOBRIDGE_ERROR_MISSING_ELEMENT, JANUS_AUDIOBRIDGE_ERROR_INVALID_ELEMENT);
		if(error_code != 0)
			goto prepare_response;
		if(!string_ids) {
			JANUS_VALIDATE_JSON_OBJECT(root, room_parameters,
				error_code, error_cause, TRUE,
				JANUS_AUDIOBRIDGE_ERROR_MISSING_ELEMENT, JANUS_AUDIOBRIDGE_ERROR_INVALID_ELEMENT);
		} else {
			JANUS_VALIDATE_JSON_OBJECT(root, roomstr_parameters,
				error_code, error_cause, TRUE,
				JANUS_AUDIOBRIDGE_ERROR_MISSING_ELEMENT, JANUS_AUDIOBRIDGE_ERROR_INVALID_ELEMENT);
		}
		if(error_code != 0)
			goto prepare_response;
		/* We only allow for a limited set of properties to be edited */
		json_t *room = json_object_get(root, "room");
		json_t *desc = json_object_get(root, "new_description");
		json_t *secret = json_object_get(root, "new_secret");
		json_t *pin = json_object_get(root, "new_pin");
		json_t *is_private = json_object_get(root, "new_is_private");
		json_t *permanent = json_object_get(root, "permanent");
		gboolean save = permanent ? json_is_true(permanent) : FALSE;
		if(save && config == NULL) {
			JANUS_LOG(LOG_ERR, "No configuration file, can't edit room permanently\n");
			error_code = JANUS_AUDIOBRIDGE_ERROR_UNKNOWN_ERROR;
			g_snprintf(error_cause, 512, "No configuration file, can't edit room permanently");
			goto prepare_response;
		}
		guint64 room_id = 0;
		char room_id_num[30], *room_id_str = NULL;
		if(!string_ids) {
			room_id = json_integer_value(room);
			g_snprintf(room_id_num, sizeof(room_id_num), "%"SCNu64, room_id);
			room_id_str = room_id_num;
		} else {
			room_id_str = (char *)json_string_value(room);
		}
		janus_mutex_lock(&rooms_mutex);
		janus_audiobridge_room *audiobridge = g_hash_table_lookup(rooms,
			string_ids ? (gpointer)room_id_str : (gpointer)&room_id);
		if(audiobridge == NULL) {
			janus_mutex_unlock(&rooms_mutex);
			error_code = JANUS_AUDIOBRIDGE_ERROR_NO_SUCH_ROOM;
			JANUS_LOG(LOG_ERR, "No such room (%s)\n", room_id_str);
			g_snprintf(error_cause, 512, "No such room (%s)", room_id_str);
			goto prepare_response;
		}
		janus_mutex_lock(&audiobridge->mutex);
		/* A secret may be required for this action */
		JANUS_CHECK_SECRET(audiobridge->room_secret, root, "secret", error_code, error_cause,
			JANUS_AUDIOBRIDGE_ERROR_MISSING_ELEMENT, JANUS_AUDIOBRIDGE_ERROR_INVALID_ELEMENT, JANUS_AUDIOBRIDGE_ERROR_UNAUTHORIZED);
		if(error_code != 0) {
			janus_mutex_unlock(&audiobridge->mutex);
			janus_mutex_unlock(&rooms_mutex);
			goto prepare_response;
		}
		/* Edit the room properties that were provided */
		if(desc != NULL && strlen(json_string_value(desc)) > 0) {
			char *old_description = audiobridge->room_name;
			char *new_description = g_strdup(json_string_value(desc));
			audiobridge->room_name = new_description;
			g_free(old_description);
		}
		if(is_private)
			audiobridge->is_private = json_is_true(is_private);
		if(secret && strlen(json_string_value(secret)) > 0) {
			char *old_secret = audiobridge->room_secret;
			char *new_secret = g_strdup(json_string_value(secret));
			audiobridge->room_secret = new_secret;
			g_free(old_secret);
		}
		if(pin && strlen(json_string_value(pin)) > 0) {
			char *old_pin = audiobridge->room_pin;
			char *new_pin = g_strdup(json_string_value(pin));
			audiobridge->room_pin = new_pin;
			g_free(old_pin);
		}
		if(save) {
			/* This change is permanent: save to the configuration file too
			 * FIXME: We should check if anything fails... */
			JANUS_LOG(LOG_VERB, "Modifying room %s permanently in config file\n", room_id_str);
			janus_mutex_lock(&config_mutex);
			char cat[BUFSIZ], value[BUFSIZ];
			/* The room ID is the category (prefixed by "room-") */
			g_snprintf(cat, BUFSIZ, "room-%s", room_id_str);
			/* Remove the old category first */
			janus_config_remove(config, NULL, cat);
			/* Now write the room details again */
			janus_config_category *c = janus_config_get_create(config, NULL, janus_config_type_category, cat);
			janus_config_add(config, c, janus_config_item_create("description", audiobridge->room_name));
			if(audiobridge->is_private)
				janus_config_add(config, c, janus_config_item_create("is_private", "yes"));
			g_snprintf(value, BUFSIZ, "%"SCNu32, audiobridge->sampling_rate);
			janus_config_add(config, c, janus_config_item_create("sampling_rate", value));
			if(audiobridge->room_secret)
				janus_config_add(config, c, janus_config_item_create("secret", audiobridge->room_secret));
			if(audiobridge->room_pin)
				janus_config_add(config, c, janus_config_item_create("pin", audiobridge->room_pin));
			if(audiobridge->audiolevel_ext) {
				janus_config_add(config, c, janus_config_item_create("audiolevel_ext", "yes"));
				if(audiobridge->audiolevel_event)
					janus_config_add(config, c, janus_config_item_create("audiolevel_event", "yes"));
				if(audiobridge->audio_active_packets > 0) {
					g_snprintf(value, BUFSIZ, "%d", audiobridge->audio_active_packets);
					janus_config_add(config, c, janus_config_item_create("audio_active_packets", value));
				}
				if(audiobridge->audio_level_average > 0) {
					g_snprintf(value, BUFSIZ, "%d", audiobridge->audio_level_average);
					janus_config_add(config, c, janus_config_item_create("audio_level_average", value));
				}
			}
			if(audiobridge->default_prebuffering != DEFAULT_PREBUFFERING) {
				g_snprintf(value, BUFSIZ, "%d", audiobridge->default_prebuffering);
				janus_config_add(config, c, janus_config_item_create("default_prebuffering", value));
			}
			if(audiobridge->allow_plainrtp)
				janus_config_add(config, c, janus_config_item_create("allow_rtp_participants", "yes"));
			if(audiobridge->record_file) {
				janus_config_add(config, c, janus_config_item_create("record", "yes"));
				janus_config_add(config, c, janus_config_item_create("record_file", audiobridge->record_file));
			}
			/* Save modified configuration */
			if(janus_config_save(config, config_folder, JANUS_AUDIOBRIDGE_PACKAGE) < 0)
				save = FALSE;	/* This will notify the user the room changes are not permanent */
			janus_mutex_unlock(&config_mutex);
		}
		/* Prepare response/notification */
		response = json_object();
		json_object_set_new(response, "audiobridge", json_string("edited"));
		json_object_set_new(response, "room",
			string_ids ? json_string(audiobridge->room_id_str) : json_integer(audiobridge->room_id));
		json_object_set_new(response, "permanent", save ? json_true() : json_false());
		/* Also notify event handlers */
		if(notify_events && gateway->events_is_enabled()) {
			json_t *info = json_object();
			json_object_set_new(info, "event", json_string("edited"));
			json_object_set_new(info, "room", string_ids ? json_string(room_id_str) : json_integer(room_id));
			gateway->notify_event(&janus_audiobridge_plugin, session ? session->handle : NULL, info);
		}
		janus_mutex_unlock(&audiobridge->mutex);
		janus_mutex_unlock(&rooms_mutex);
		/* Done */
		JANUS_LOG(LOG_VERB, "Audiobridge room edited\n");
		goto prepare_response;
	} else if(!strcasecmp(request_text, "destroy")) {
		JANUS_LOG(LOG_VERB, "Attempt to destroy an existing AudioBridge room\n");
		JANUS_VALIDATE_JSON_OBJECT(root, destroy_parameters,
			error_code, error_cause, TRUE,
			JANUS_AUDIOBRIDGE_ERROR_MISSING_ELEMENT, JANUS_AUDIOBRIDGE_ERROR_INVALID_ELEMENT);
		if(error_code != 0)
			goto prepare_response;
		if(!string_ids) {
			JANUS_VALIDATE_JSON_OBJECT(root, room_parameters,
				error_code, error_cause, TRUE,
				JANUS_AUDIOBRIDGE_ERROR_MISSING_ELEMENT, JANUS_AUDIOBRIDGE_ERROR_INVALID_ELEMENT);
		} else {
			JANUS_VALIDATE_JSON_OBJECT(root, roomstr_parameters,
				error_code, error_cause, TRUE,
				JANUS_AUDIOBRIDGE_ERROR_MISSING_ELEMENT, JANUS_AUDIOBRIDGE_ERROR_INVALID_ELEMENT);
		}
		if(error_code != 0)
			goto prepare_response;
		json_t *room = json_object_get(root, "room");
		json_t *permanent = json_object_get(root, "permanent");
		gboolean save = permanent ? json_is_true(permanent) : FALSE;
		if(save && config == NULL) {
			JANUS_LOG(LOG_ERR, "No configuration file, can't destroy room permanently\n");
			error_code = JANUS_AUDIOBRIDGE_ERROR_UNKNOWN_ERROR;
			g_snprintf(error_cause, 512, "No configuration file, can't destroy room permanently");
			goto prepare_response;
		}
		guint64 room_id = 0;
		char room_id_num[30], *room_id_str = NULL;
		if(!string_ids) {
			room_id = json_integer_value(room);
			g_snprintf(room_id_num, sizeof(room_id_num), "%"SCNu64, room_id);
			room_id_str = room_id_num;
		} else {
			room_id_str = (char *)json_string_value(room);
		}
		janus_mutex_lock(&rooms_mutex);
		janus_audiobridge_room *audiobridge = g_hash_table_lookup(rooms,
			string_ids ? (gpointer)room_id_str : (gpointer)&room_id);
		if(audiobridge == NULL) {
			janus_mutex_unlock(&rooms_mutex);
			error_code = JANUS_AUDIOBRIDGE_ERROR_NO_SUCH_ROOM;
			JANUS_LOG(LOG_ERR, "No such room (%s)\n", room_id_str);
			g_snprintf(error_cause, 512, "No such room (%s)", room_id_str);
			goto prepare_response;
		}
		janus_mutex_lock(&audiobridge->mutex);
		/* A secret may be required for this action */
		JANUS_CHECK_SECRET(audiobridge->room_secret, root, "secret", error_code, error_cause,
			JANUS_AUDIOBRIDGE_ERROR_MISSING_ELEMENT, JANUS_AUDIOBRIDGE_ERROR_INVALID_ELEMENT, JANUS_AUDIOBRIDGE_ERROR_UNAUTHORIZED);
		if(error_code != 0) {
			janus_mutex_unlock(&audiobridge->mutex);
			janus_mutex_unlock(&rooms_mutex);
			goto prepare_response;
		}
		/* Remove room */
		janus_refcount_increase(&audiobridge->ref);
		g_hash_table_remove(rooms, string_ids ? (gpointer)room_id_str : (gpointer)&room_id);
		if(save) {
			/* This change is permanent: save to the configuration file too
			 * FIXME: We should check if anything fails... */
			JANUS_LOG(LOG_VERB, "Destroying room %s permanently in config file\n", room_id_str);
			janus_mutex_lock(&config_mutex);
			char cat[BUFSIZ];
			/* The room ID is the category (prefixed by "room-") */
			g_snprintf(cat, BUFSIZ, "room-%s", room_id_str);
			janus_config_remove(config, NULL, cat);
			/* Save modified configuration */
			if(janus_config_save(config, config_folder, JANUS_AUDIOBRIDGE_PACKAGE) < 0)
				save = FALSE;	/* This will notify the user the room destruction is not permanent */
			janus_mutex_unlock(&config_mutex);
		}
		/* Prepare response/notification */
		json_t *destroyed = json_object();
		json_object_set_new(destroyed, "audiobridge", json_string("destroyed"));
		json_object_set_new(destroyed, "room", string_ids ? json_string(room_id_str) : json_integer(room_id));
		/* Notify all participants that the fun is over, and that they'll be kicked */
		JANUS_LOG(LOG_VERB, "Notifying all participants\n");
		GHashTableIter iter;
		gpointer value;
		g_hash_table_iter_init(&iter, audiobridge->participants);
		while(g_hash_table_iter_next(&iter, NULL, &value)) {
			janus_audiobridge_participant *p = value;
			if(p && p->session) {
				if(p->room) {
					p->room = NULL;
					janus_refcount_decrease(&audiobridge->ref);
				}
				int ret = gateway->push_event(p->session->handle, &janus_audiobridge_plugin, NULL, destroyed, NULL);
				JANUS_LOG(LOG_VERB, "  >> %d (%s)\n", ret, janus_get_api_error(ret));
				/* Get rid of queued packets */
				janus_mutex_lock(&p->qmutex);
				g_atomic_int_set(&p->active, 0);
				while(p->inbuf) {
					GList *first = g_list_first(p->inbuf);
					janus_audiobridge_rtp_relay_packet *pkt = (janus_audiobridge_rtp_relay_packet *)first->data;
					p->inbuf = g_list_delete_link(p->inbuf, first);
					first = NULL;
					if(pkt == NULL)
						continue;
					g_free(pkt->data);
					pkt->data = NULL;
					g_free(pkt);
					pkt = NULL;
				}
				janus_mutex_unlock(&p->qmutex);
				/* Request a WebRTC hangup */
				gateway->close_pc(p->session->handle);
			}
		}
		json_decref(destroyed);
		/* Also notify event handlers */
		if(notify_events && gateway->events_is_enabled()) {
			json_t *info = json_object();
			json_object_set_new(info, "event", json_string("destroyed"));
			json_object_set_new(info, "room", string_ids ? json_string(room_id_str) : json_integer(room_id));
			gateway->notify_event(&janus_audiobridge_plugin, session ? session->handle : NULL, info);
		}
		janus_mutex_unlock(&audiobridge->mutex);
		janus_mutex_unlock(&rooms_mutex);
		janus_refcount_decrease(&audiobridge->ref);
		/* Done */
		response = json_object();
		json_object_set_new(response, "audiobridge", json_string("destroyed"));
		json_object_set_new(response, "room", string_ids ? json_string(room_id_str) : json_integer(room_id));
		json_object_set_new(response, "permanent", save ? json_true() : json_false());
		JANUS_LOG(LOG_VERB, "Audiobridge room destroyed\n");
		goto prepare_response;
	} else if(!strcasecmp(request_text, "list")) {
		/* List all rooms (but private ones) and their details (except for the secret, of course...) */
		JANUS_LOG(LOG_VERB, "Request for the list for all video rooms\n");
		gboolean lock_room_list = TRUE;
		if(admin_key != NULL) {
			json_t *admin_key_json = json_object_get(root, "admin_key");
			/* Verify admin_key if it was provided */
			if(admin_key_json != NULL && json_is_string(admin_key_json) && strlen(json_string_value(admin_key_json)) > 0) {
				JANUS_CHECK_SECRET(admin_key, root, "admin_key", error_code, error_cause,
					JANUS_AUDIOBRIDGE_ERROR_MISSING_ELEMENT, JANUS_AUDIOBRIDGE_ERROR_INVALID_ELEMENT, JANUS_AUDIOBRIDGE_ERROR_UNAUTHORIZED);
				if(error_code != 0) {
					goto prepare_response;
				} else {
					lock_room_list = FALSE;
				}
			}
		}
		json_t *list = json_array();
		janus_mutex_lock(&rooms_mutex);
		GHashTableIter iter;
		gpointer value;
		g_hash_table_iter_init(&iter, rooms);
		while(g_hash_table_iter_next(&iter, NULL, &value)) {
			janus_audiobridge_room *room = value;
			if(!room || g_atomic_int_get(&room->destroyed))
				continue;
			janus_refcount_increase(&room->ref);
			if(room->is_private && lock_room_list) {
				/* Skip private room if no valid admin_key was provided */
				JANUS_LOG(LOG_VERB, "Skipping private room '%s'\n", room->room_name);
				janus_refcount_decrease(&room->ref);
				continue;
			}
			json_t *rl = json_object();
			json_object_set_new(rl, "room", string_ids ? json_string(room->room_id_str) : json_integer(room->room_id));
			json_object_set_new(rl, "description", json_string(room->room_name));
			json_object_set_new(rl, "sampling_rate", json_integer(room->sampling_rate));
			json_object_set_new(rl, "pin_required", room->room_pin ? json_true() : json_false());
			json_object_set_new(rl, "record", room->record ? json_true() : json_false());
			json_object_set_new(rl, "muted", room->muted ? json_true() : json_false());
			json_object_set_new(rl, "num_participants", json_integer(g_hash_table_size(room->participants)));
			json_array_append_new(list, rl);
			janus_refcount_decrease(&room->ref);
		}
		janus_mutex_unlock(&rooms_mutex);
		response = json_object();
		json_object_set_new(response, "audiobridge", json_string("success"));
		json_object_set_new(response, "list", list);
		goto prepare_response;
	} else if(!strcasecmp(request_text, "exists")) {
		/* Check whether a given room exists or not, returns true/false */
		if(!string_ids) {
			JANUS_VALIDATE_JSON_OBJECT(root, room_parameters,
				error_code, error_cause, TRUE,
				JANUS_AUDIOBRIDGE_ERROR_MISSING_ELEMENT, JANUS_AUDIOBRIDGE_ERROR_INVALID_ELEMENT);
		} else {
			JANUS_VALIDATE_JSON_OBJECT(root, roomstr_parameters,
				error_code, error_cause, TRUE,
				JANUS_AUDIOBRIDGE_ERROR_MISSING_ELEMENT, JANUS_AUDIOBRIDGE_ERROR_INVALID_ELEMENT);
		}
		if(error_code != 0)
			goto prepare_response;
		json_t *room = json_object_get(root, "room");
		guint64 room_id = 0;
		char room_id_num[30], *room_id_str = NULL;
		if(!string_ids) {
			room_id = json_integer_value(room);
			g_snprintf(room_id_num, sizeof(room_id_num), "%"SCNu64, room_id);
			room_id_str = room_id_num;
		} else {
			room_id_str = (char *)json_string_value(room);
		}
		janus_mutex_lock(&rooms_mutex);
		gboolean room_exists = g_hash_table_contains(rooms, string_ids ? (gpointer)room_id_str : (gpointer)&room_id);
		janus_mutex_unlock(&rooms_mutex);
		response = json_object();
		json_object_set_new(response, "audiobridge", json_string("success"));
		json_object_set_new(response, "room", string_ids ? json_string(room_id_str) : json_integer(room_id));
		json_object_set_new(response, "exists", room_exists ? json_true() : json_false());
		goto prepare_response;
	} else if(!strcasecmp(request_text, "allowed")) {
		JANUS_LOG(LOG_VERB, "Attempt to edit the list of allowed participants in an existing AudioBridge room\n");
		JANUS_VALIDATE_JSON_OBJECT(root, allowed_parameters,
			error_code, error_cause, TRUE,
			JANUS_AUDIOBRIDGE_ERROR_MISSING_ELEMENT, JANUS_AUDIOBRIDGE_ERROR_INVALID_ELEMENT);
		if(error_code != 0)
			goto prepare_response;
		if(!string_ids) {
			JANUS_VALIDATE_JSON_OBJECT(root, room_parameters,
				error_code, error_cause, TRUE,
				JANUS_AUDIOBRIDGE_ERROR_MISSING_ELEMENT, JANUS_AUDIOBRIDGE_ERROR_INVALID_ELEMENT);
		} else {
			JANUS_VALIDATE_JSON_OBJECT(root, roomstr_parameters,
				error_code, error_cause, TRUE,
				JANUS_AUDIOBRIDGE_ERROR_MISSING_ELEMENT, JANUS_AUDIOBRIDGE_ERROR_INVALID_ELEMENT);
		}
		if(error_code != 0)
			goto prepare_response;
		json_t *action = json_object_get(root, "action");
		json_t *room = json_object_get(root, "room");
		json_t *allowed = json_object_get(root, "allowed");
		const char *action_text = json_string_value(action);
		if(strcasecmp(action_text, "enable") && strcasecmp(action_text, "disable") &&
				strcasecmp(action_text, "add") && strcasecmp(action_text, "remove")) {
			JANUS_LOG(LOG_ERR, "Unsupported action '%s' (allowed)\n", action_text);
			error_code = JANUS_AUDIOBRIDGE_ERROR_INVALID_ELEMENT;
			g_snprintf(error_cause, 512, "Unsupported action '%s' (allowed)", action_text);
			goto prepare_response;
		}
		guint64 room_id = 0;
		char room_id_num[30], *room_id_str = NULL;
		if(!string_ids) {
			room_id = json_integer_value(room);
			g_snprintf(room_id_num, sizeof(room_id_num), "%"SCNu64, room_id);
			room_id_str = room_id_num;
		} else {
			room_id_str = (char *)json_string_value(room);
		}
		janus_mutex_lock(&rooms_mutex);
		janus_audiobridge_room *audiobridge = g_hash_table_lookup(rooms,
			string_ids ? (gpointer)room_id_str : (gpointer)&room_id);
		if(audiobridge == NULL) {
			janus_mutex_unlock(&rooms_mutex);
			error_code = JANUS_AUDIOBRIDGE_ERROR_NO_SUCH_ROOM;
			JANUS_LOG(LOG_ERR, "No such room (%s)\n", room_id_str);
			g_snprintf(error_cause, 512, "No such room (%s)", room_id_str);
			goto prepare_response;
		}
		janus_mutex_lock(&audiobridge->mutex);
		/* A secret may be required for this action */
		JANUS_CHECK_SECRET(audiobridge->room_secret, root, "secret", error_code, error_cause,
			JANUS_AUDIOBRIDGE_ERROR_MISSING_ELEMENT, JANUS_AUDIOBRIDGE_ERROR_INVALID_ELEMENT, JANUS_AUDIOBRIDGE_ERROR_UNAUTHORIZED);
		if(error_code != 0) {
			janus_mutex_unlock(&audiobridge->mutex);
			janus_mutex_unlock(&rooms_mutex);
			goto prepare_response;
		}
		if(!strcasecmp(action_text, "enable")) {
			JANUS_LOG(LOG_VERB, "Enabling the check on allowed authorization tokens for room %s\n", room_id_str);
			audiobridge->check_tokens = TRUE;
		} else if(!strcasecmp(action_text, "disable")) {
			JANUS_LOG(LOG_VERB, "Disabling the check on allowed authorization tokens for room %s (free entry)\n", room_id_str);
			audiobridge->check_tokens = FALSE;
		} else {
			gboolean add = !strcasecmp(action_text, "add");
			if(allowed) {
				/* Make sure the "allowed" array only contains strings */
				gboolean ok = TRUE;
				if(json_array_size(allowed) > 0) {
					size_t i = 0;
					for(i=0; i<json_array_size(allowed); i++) {
						json_t *a = json_array_get(allowed, i);
						if(!a || !json_is_string(a)) {
							ok = FALSE;
							break;
						}
					}
				}
				if(!ok) {
					JANUS_LOG(LOG_ERR, "Invalid element in the allowed array (not a string)\n");
					error_code = JANUS_AUDIOBRIDGE_ERROR_INVALID_ELEMENT;
					g_snprintf(error_cause, 512, "Invalid element in the allowed array (not a string)");
					janus_mutex_unlock(&audiobridge->mutex);
					janus_mutex_unlock(&rooms_mutex);
					goto prepare_response;
				}
				size_t i = 0;
				for(i=0; i<json_array_size(allowed); i++) {
					const char *token = json_string_value(json_array_get(allowed, i));
					if(add) {
						if(!g_hash_table_lookup(audiobridge->allowed, token))
							g_hash_table_insert(audiobridge->allowed, g_strdup(token), GINT_TO_POINTER(TRUE));
					} else {
						g_hash_table_remove(audiobridge->allowed, token);
					}
				}
			}
		}
		/* Prepare response */
		response = json_object();
		json_object_set_new(response, "audiobridge", json_string("success"));
		json_object_set_new(response, "room",
			string_ids ? json_string(audiobridge->room_id_str) : json_integer(audiobridge->room_id));
		json_t *list = json_array();
		if(strcasecmp(action_text, "disable")) {
			if(g_hash_table_size(audiobridge->allowed) > 0) {
				GHashTableIter iter;
				gpointer key;
				g_hash_table_iter_init(&iter, audiobridge->allowed);
				while(g_hash_table_iter_next(&iter, &key, NULL)) {
					char *token = key;
					json_array_append_new(list, json_string(token));
				}
			}
			json_object_set_new(response, "allowed", list);
		}
		/* Done */
		janus_mutex_unlock(&audiobridge->mutex);
		janus_mutex_unlock(&rooms_mutex);
		JANUS_LOG(LOG_VERB, "Audiobridge room allowed list updated\n");
		goto prepare_response;
	} else if(!strcasecmp(request_text, "mute") || !strcasecmp(request_text, "unmute")) {
		JANUS_LOG(LOG_VERB, "Attempt to mute a participant from an existing AudioBridge room\n");
		JANUS_VALIDATE_JSON_OBJECT(root, secret_parameters,
			error_code, error_cause, TRUE,
			JANUS_AUDIOBRIDGE_ERROR_MISSING_ELEMENT, JANUS_AUDIOBRIDGE_ERROR_INVALID_ELEMENT);
		if(error_code != 0)
			goto prepare_response;
		if(!string_ids) {
			JANUS_VALIDATE_JSON_OBJECT(root, room_parameters,
				error_code, error_cause, TRUE,
				JANUS_AUDIOBRIDGE_ERROR_MISSING_ELEMENT, JANUS_AUDIOBRIDGE_ERROR_INVALID_ELEMENT);
		} else {
			JANUS_VALIDATE_JSON_OBJECT(root, roomstr_parameters,
				error_code, error_cause, TRUE,
				JANUS_AUDIOBRIDGE_ERROR_MISSING_ELEMENT, JANUS_AUDIOBRIDGE_ERROR_INVALID_ELEMENT);
		}
		if(error_code != 0)
			goto prepare_response;
		if(!string_ids) {
			JANUS_VALIDATE_JSON_OBJECT(root, id_parameters,
				error_code, error_cause, TRUE,
				JANUS_AUDIOBRIDGE_ERROR_MISSING_ELEMENT, JANUS_AUDIOBRIDGE_ERROR_INVALID_ELEMENT);
		} else {
			JANUS_VALIDATE_JSON_OBJECT(root, idstr_parameters,
				error_code, error_cause, TRUE,
				JANUS_AUDIOBRIDGE_ERROR_MISSING_ELEMENT, JANUS_AUDIOBRIDGE_ERROR_INVALID_ELEMENT);
		}
		if(error_code != 0)
			goto prepare_response;
		json_t *room = json_object_get(root, "room");
		json_t *id = json_object_get(root, "id");
		gboolean muted = (!strcasecmp(request_text, "mute")) ? TRUE : FALSE;
		guint64 room_id = 0;
		char room_id_num[30], *room_id_str = NULL;
		if(!string_ids) {
			room_id = json_integer_value(room);
			g_snprintf(room_id_num, sizeof(room_id_num), "%"SCNu64, room_id);
			room_id_str = room_id_num;
		} else {
			room_id_str = (char *)json_string_value(room);
		}
		janus_mutex_lock(&rooms_mutex);
		janus_audiobridge_room *audiobridge = g_hash_table_lookup(rooms,
			string_ids ? (gpointer)room_id_str : (gpointer)&room_id);
		if(audiobridge == NULL) {
			janus_mutex_unlock(&rooms_mutex);
			error_code = JANUS_AUDIOBRIDGE_ERROR_NO_SUCH_ROOM;
			JANUS_LOG(LOG_ERR, "No such room (%s)\n", room_id_str);
			g_snprintf(error_cause, 512, "No such room (%s)", room_id_str);
			goto prepare_response;
		}
		janus_refcount_increase(&audiobridge->ref);
		janus_mutex_lock(&audiobridge->mutex);
		janus_mutex_unlock(&rooms_mutex);

		/* A secret may be required for this action */
		JANUS_CHECK_SECRET(audiobridge->room_secret, root, "secret", error_code, error_cause,
			JANUS_AUDIOBRIDGE_ERROR_MISSING_ELEMENT, JANUS_AUDIOBRIDGE_ERROR_INVALID_ELEMENT, JANUS_AUDIOBRIDGE_ERROR_UNAUTHORIZED);
		if(error_code != 0) {
			janus_mutex_unlock(&audiobridge->mutex);
			janus_refcount_decrease(&audiobridge->ref);
			goto prepare_response;
		}

		guint64 user_id = 0;
		char user_id_num[30], *user_id_str = NULL;
		if(!string_ids) {
			user_id = json_integer_value(id);
			g_snprintf(user_id_num, sizeof(user_id_num), "%"SCNu64, user_id);
			user_id_str = user_id_num;
		} else {
			user_id_str = (char *)json_string_value(id);
		}
		janus_audiobridge_participant *participant = g_hash_table_lookup(audiobridge->participants,
			string_ids ? (gpointer)user_id_str : (gpointer)&user_id);
		if(participant == NULL) {
			janus_mutex_unlock(&audiobridge->mutex);
			janus_refcount_decrease(&audiobridge->ref);
			JANUS_LOG(LOG_ERR, "No such user %s in room %s\n", user_id_str, room_id_str);
			error_code = JANUS_AUDIOBRIDGE_ERROR_NO_SUCH_USER;
			g_snprintf(error_cause, 512, "No such user %s in room %s", user_id_str, room_id_str);
			goto prepare_response;
		}

		if(participant->muted == muted) {
			/* If someone trying to mute an already muted user, or trying to unmute a user that is not mute),
			then we should do nothing */

			/* Nothing to do, just prepare response */
			response = json_object();
			json_object_set_new(response, "audiobridge", json_string("success"));

			/* Done */
			janus_mutex_unlock(&audiobridge->mutex);
			janus_refcount_decrease(&audiobridge->ref);
			goto prepare_response;
		}

		participant->muted = muted;
		if(participant->muted) {
			JANUS_LOG(LOG_VERB, "Setting muted property: %s (room %s, user %s)\n",
				participant->muted ? "true" : "false", participant->room->room_id_str, participant->user_id_str);
			/* Clear the queued packets waiting to be handled */
			janus_mutex_lock(&participant->qmutex);
			while(participant->inbuf) {
				GList *first = g_list_first(participant->inbuf);
				janus_audiobridge_rtp_relay_packet *pkt = (janus_audiobridge_rtp_relay_packet *)first->data;
				participant->inbuf = g_list_delete_link(participant->inbuf, first);
				first = NULL;
				if(pkt == NULL)
					continue;
				g_free(pkt->data);
				pkt->data = NULL;
				g_free(pkt);
				pkt = NULL;
			}
			janus_mutex_unlock(&participant->qmutex);
		}

		if(audiobridge != NULL) {
			json_t *list = json_array();
			json_t *pl = json_object();
			json_object_set_new(pl, "id",
				string_ids ? json_string(participant->user_id_str) : json_integer(participant->user_id));
			if(participant->display)
				json_object_set_new(pl, "display", json_string(participant->display));
			json_object_set_new(pl, "setup", g_atomic_int_get(&participant->session->started) ? json_true() : json_false());
			json_object_set_new(pl, "muted", participant->muted ? json_true() : json_false());
			json_array_append_new(list, pl);
			json_t *pub = json_object();
			json_object_set_new(pub, "audiobridge", json_string("event"));
			json_object_set_new(pub, "room",
				string_ids ? json_string(room_id_str) : json_integer(room_id));
			json_object_set_new(pub, "participants", list);
			GHashTableIter iter;
			gpointer value;
			g_hash_table_iter_init(&iter, audiobridge->participants);
			while(g_hash_table_iter_next(&iter, NULL, &value)) {
				janus_audiobridge_participant *p = value;
				JANUS_LOG(LOG_VERB, "Notifying participant %s (%s)\n", p->user_id_str, p->display ? p->display : "??");
				int ret = gateway->push_event(p->session->handle, &janus_audiobridge_plugin, NULL, pub, NULL);
				JANUS_LOG(LOG_VERB, "  >> %d (%s)\n", ret, janus_get_api_error(ret));
			}
			json_decref(pub);
		}

		/* Also notify event handlers */
		if(notify_events && gateway->events_is_enabled()) {
			json_t *info = json_object();
			json_object_set_new(info, "event", json_string(request_text));
			json_object_set_new(info, "room", string_ids ? json_string(room_id_str) : json_integer(room_id));
			json_object_set_new(info, "id", string_ids ? json_string(user_id_str) : json_integer(user_id));
			gateway->notify_event(&janus_audiobridge_plugin, session ? session->handle : NULL, info);
		}

		JANUS_LOG(LOG_VERB, "%s user %s in room %s\n",
			muted ? "Muted" : "Unmuted", user_id_str, room_id_str);

		/* Prepare response */
		response = json_object();
		json_object_set_new(response, "audiobridge", json_string("success"));
		json_object_set_new(response, "room", string_ids ? json_string(room_id_str) : json_integer(room_id));

		/* Done */
		janus_mutex_unlock(&audiobridge->mutex);
		janus_refcount_decrease(&audiobridge->ref);
		goto prepare_response;
	} else if(!strcasecmp(request_text, "mute_room") || !strcasecmp(request_text, "unmute_room")) {
		JANUS_LOG(LOG_VERB, "Attempt to mute all participants in an existing AudioBridge room\n");
		JANUS_VALIDATE_JSON_OBJECT(root, secret_parameters,
			error_code, error_cause, TRUE,
			JANUS_AUDIOBRIDGE_ERROR_MISSING_ELEMENT, JANUS_AUDIOBRIDGE_ERROR_INVALID_ELEMENT);
		if(error_code != 0)
			goto prepare_response;
		if(!string_ids) {
			JANUS_VALIDATE_JSON_OBJECT(root, room_parameters,
				error_code, error_cause, TRUE,
				JANUS_AUDIOBRIDGE_ERROR_MISSING_ELEMENT, JANUS_AUDIOBRIDGE_ERROR_INVALID_ELEMENT);
		} else {
			JANUS_VALIDATE_JSON_OBJECT(root, roomstr_parameters,
				error_code, error_cause, TRUE,
				JANUS_AUDIOBRIDGE_ERROR_MISSING_ELEMENT, JANUS_AUDIOBRIDGE_ERROR_INVALID_ELEMENT);
		}
		if(error_code != 0)
			goto prepare_response;
		json_t *room = json_object_get(root, "room");
		gboolean muted = (!strcasecmp(request_text, "mute_room")) ? TRUE : FALSE;
		guint64 room_id = 0;
		char room_id_num[30], *room_id_str = NULL;
		if(!string_ids) {
			room_id = json_integer_value(room);
			g_snprintf(room_id_num, sizeof(room_id_num), "%"SCNu64, room_id);
			room_id_str = room_id_num;
		} else {
			room_id_str = (char *)json_string_value(room);
		}
		janus_mutex_lock(&rooms_mutex);
		janus_audiobridge_room *audiobridge = g_hash_table_lookup(rooms,
			string_ids ? (gpointer)room_id_str : (gpointer)&room_id);
		if(audiobridge == NULL) {
			janus_mutex_unlock(&rooms_mutex);
			error_code = JANUS_AUDIOBRIDGE_ERROR_NO_SUCH_ROOM;
			JANUS_LOG(LOG_ERR, "No such room (%s)\n", room_id_str);
			g_snprintf(error_cause, 512, "No such room (%s)", room_id_str);
			goto prepare_response;
		}
		janus_refcount_increase(&audiobridge->ref);
		janus_mutex_lock(&audiobridge->mutex);
		janus_mutex_unlock(&rooms_mutex);

		/* A secret may be required for this action */
		JANUS_CHECK_SECRET(audiobridge->room_secret, root, "secret", error_code, error_cause,
			JANUS_AUDIOBRIDGE_ERROR_MISSING_ELEMENT, JANUS_AUDIOBRIDGE_ERROR_INVALID_ELEMENT, JANUS_AUDIOBRIDGE_ERROR_UNAUTHORIZED);
		if(error_code != 0) {
			janus_mutex_unlock(&audiobridge->mutex);
			janus_refcount_decrease(&audiobridge->ref);
			goto prepare_response;
		}

		if(audiobridge->muted == muted) {
			/* If we're already in the right state, just prepare the response */
			response = json_object();
			json_object_set_new(response, "audiobridge", json_string("success"));

			/* Done */
			janus_mutex_unlock(&audiobridge->mutex);
			janus_refcount_decrease(&audiobridge->ref);
			goto prepare_response;
		}
		audiobridge->muted = muted;

		/* Prepare an event to notify all participants */
		json_t *event = json_object();
		json_object_set_new(event, "audiobridge", json_string("event"));
		json_object_set_new(event, "room",
			string_ids ? json_string(room_id_str) : json_integer(room_id));
		json_object_set_new(event, "muted", audiobridge->muted ? json_true() : json_false());
		GHashTableIter iter;
		gpointer value;
		g_hash_table_iter_init(&iter, audiobridge->participants);
		while(g_hash_table_iter_next(&iter, NULL, &value)) {
			janus_audiobridge_participant *p = value;
			JANUS_LOG(LOG_VERB, "Notifying participant %s (%s)\n", p->user_id_str, p->display ? p->display : "??");
			int ret = gateway->push_event(p->session->handle, &janus_audiobridge_plugin, NULL, event, NULL);
			JANUS_LOG(LOG_VERB, "  >> %d (%s)\n", ret, janus_get_api_error(ret));
		}
		json_decref(event);

		/* Also notify event handlers */
		if(notify_events && gateway->events_is_enabled()) {
			json_t *info = json_object();
			json_object_set_new(info, "event", json_string(request_text));
			json_object_set_new(info, "room", string_ids ? json_string(room_id_str) : json_integer(room_id));
			gateway->notify_event(&janus_audiobridge_plugin, session ? session->handle : NULL, info);
		}

		JANUS_LOG(LOG_VERB, "%s all users in room %s\n", muted ? "Muted" : "Unmuted", room_id_str);

		/* Prepare response */
		response = json_object();
		json_object_set_new(response, "audiobridge", json_string("success"));
		json_object_set_new(response, "room", string_ids ? json_string(room_id_str) : json_integer(room_id));

		/* Done */
		janus_mutex_unlock(&audiobridge->mutex);
		janus_refcount_decrease(&audiobridge->ref);
		goto prepare_response;
	} else if(!strcasecmp(request_text, "kick")) {
		JANUS_LOG(LOG_VERB, "Attempt to kick a participant from an existing AudioBridge room\n");
		JANUS_VALIDATE_JSON_OBJECT(root, secret_parameters,
			error_code, error_cause, TRUE,
			JANUS_AUDIOBRIDGE_ERROR_MISSING_ELEMENT, JANUS_AUDIOBRIDGE_ERROR_INVALID_ELEMENT);
		if(error_code != 0)
			goto prepare_response;
		if(!string_ids) {
			JANUS_VALIDATE_JSON_OBJECT(root, room_parameters,
				error_code, error_cause, TRUE,
				JANUS_AUDIOBRIDGE_ERROR_MISSING_ELEMENT, JANUS_AUDIOBRIDGE_ERROR_INVALID_ELEMENT);
		} else {
			JANUS_VALIDATE_JSON_OBJECT(root, roomstr_parameters,
				error_code, error_cause, TRUE,
				JANUS_AUDIOBRIDGE_ERROR_MISSING_ELEMENT, JANUS_AUDIOBRIDGE_ERROR_INVALID_ELEMENT);
		}
		if(error_code != 0)
			goto prepare_response;
		if(!string_ids) {
			JANUS_VALIDATE_JSON_OBJECT(root, id_parameters,
				error_code, error_cause, TRUE,
				JANUS_AUDIOBRIDGE_ERROR_MISSING_ELEMENT, JANUS_AUDIOBRIDGE_ERROR_INVALID_ELEMENT);
		} else {
			JANUS_VALIDATE_JSON_OBJECT(root, idstr_parameters,
				error_code, error_cause, TRUE,
				JANUS_AUDIOBRIDGE_ERROR_MISSING_ELEMENT, JANUS_AUDIOBRIDGE_ERROR_INVALID_ELEMENT);
		}
		if(error_code != 0)
			goto prepare_response;
		json_t *room = json_object_get(root, "room");
		json_t *id = json_object_get(root, "id");
		guint64 room_id = 0;
		char room_id_num[30], *room_id_str = NULL;
		if(!string_ids) {
			room_id = json_integer_value(room);
			g_snprintf(room_id_num, sizeof(room_id_num), "%"SCNu64, room_id);
			room_id_str = room_id_num;
		} else {
			room_id_str = (char *)json_string_value(room);
		}
		janus_mutex_lock(&rooms_mutex);
		janus_audiobridge_room *audiobridge = g_hash_table_lookup(rooms,
			string_ids ? (gpointer)room_id_str : (gpointer)&room_id);
		if(audiobridge == NULL) {
			janus_mutex_unlock(&rooms_mutex);
			error_code = JANUS_AUDIOBRIDGE_ERROR_NO_SUCH_ROOM;
			JANUS_LOG(LOG_ERR, "No such room (%s)\n", room_id_str);
			g_snprintf(error_cause, 512, "No such room (%s)", room_id_str);
			goto prepare_response;
		}
		janus_refcount_increase(&audiobridge->ref);
		janus_mutex_lock(&audiobridge->mutex);
		janus_mutex_unlock(&rooms_mutex);
		/* A secret may be required for this action */
		JANUS_CHECK_SECRET(audiobridge->room_secret, root, "secret", error_code, error_cause,
			JANUS_AUDIOBRIDGE_ERROR_MISSING_ELEMENT, JANUS_AUDIOBRIDGE_ERROR_INVALID_ELEMENT, JANUS_AUDIOBRIDGE_ERROR_UNAUTHORIZED);
		if(error_code != 0) {
			janus_mutex_unlock(&audiobridge->mutex);
			janus_refcount_decrease(&audiobridge->ref);
			goto prepare_response;
		}
		guint64 user_id = 0;
		char user_id_num[30], *user_id_str = NULL;
		if(!string_ids) {
			user_id = json_integer_value(id);
			g_snprintf(user_id_num, sizeof(user_id_num), "%"SCNu64, user_id);
			user_id_str = user_id_num;
		} else {
			user_id_str = (char *)json_string_value(id);
		}
		janus_audiobridge_participant *participant = g_hash_table_lookup(audiobridge->participants,
			string_ids ? (gpointer)user_id_str : (gpointer)&user_id);
		if(participant == NULL) {
			janus_mutex_unlock(&audiobridge->mutex);
			janus_refcount_decrease(&audiobridge->ref);
			JANUS_LOG(LOG_ERR, "No such user %s in room %s\n", user_id_str, room_id_str);
			error_code = JANUS_AUDIOBRIDGE_ERROR_NO_SUCH_USER;
			g_snprintf(error_cause, 512, "No such user %s in room %s", user_id_str, room_id_str);
			goto prepare_response;
		}
		/* Notify all participants about the kick */
		json_t *event = json_object();
		json_object_set_new(event, "audiobridge", json_string("event"));
		json_object_set_new(event, "room", string_ids ? json_string(room_id_str) : json_integer(room_id));
		json_object_set_new(event, "kicked", string_ids ? json_string(user_id_str) : json_integer(user_id));
		GHashTableIter iter;
		gpointer value;
		g_hash_table_iter_init(&iter, audiobridge->participants);
		while(g_hash_table_iter_next(&iter, NULL, &value)) {
			janus_audiobridge_participant *p = value;
			JANUS_LOG(LOG_VERB, "Notifying participant %s (%s)\n", p->user_id_str, p->display ? p->display : "??");
			int ret = gateway->push_event(p->session->handle, &janus_audiobridge_plugin, NULL, event, NULL);
			JANUS_LOG(LOG_VERB, "  >> %d (%s)\n", ret, janus_get_api_error(ret));
		}
		json_decref(event);
		/* Also notify event handlers */
		if(notify_events && gateway->events_is_enabled()) {
			json_t *info = json_object();
			json_object_set_new(info, "event", json_string("kicked"));
			json_object_set_new(info, "room", string_ids ? json_string(room_id_str) : json_integer(room_id));
			json_object_set_new(info, "id", string_ids ? json_string(user_id_str) : json_integer(user_id));
			gateway->notify_event(&janus_audiobridge_plugin, session ? session->handle : NULL, info);
		}
		/* Tell the core to tear down the PeerConnection, hangup_media will do the rest */
		if(participant && participant->session)
			gateway->close_pc(participant->session->handle);
		JANUS_LOG(LOG_VERB, "Kicked user %s from room %s\n", user_id_str, room_id_str);
		/* Prepare response */
		response = json_object();
		json_object_set_new(response, "audiobridge", json_string("success"));
		/* Done */
		janus_mutex_unlock(&audiobridge->mutex);
		janus_refcount_decrease(&audiobridge->ref);
		goto prepare_response;
	} else if(!strcasecmp(request_text, "listparticipants")) {
		/* List all participants in a room */
		if(!string_ids) {
			JANUS_VALIDATE_JSON_OBJECT(root, room_parameters,
				error_code, error_cause, TRUE,
				JANUS_AUDIOBRIDGE_ERROR_MISSING_ELEMENT, JANUS_AUDIOBRIDGE_ERROR_INVALID_ELEMENT);
		} else {
			JANUS_VALIDATE_JSON_OBJECT(root, roomstr_parameters,
				error_code, error_cause, TRUE,
				JANUS_AUDIOBRIDGE_ERROR_MISSING_ELEMENT, JANUS_AUDIOBRIDGE_ERROR_INVALID_ELEMENT);
		}
		if(error_code != 0)
			goto prepare_response;
		json_t *room = json_object_get(root, "room");
		guint64 room_id = 0;
		char room_id_num[30], *room_id_str = NULL;
		if(!string_ids) {
			room_id = json_integer_value(room);
			g_snprintf(room_id_num, sizeof(room_id_num), "%"SCNu64, room_id);
			room_id_str = room_id_num;
		} else {
			room_id_str = (char *)json_string_value(room);
		}
		janus_mutex_lock(&rooms_mutex);
		janus_audiobridge_room *audiobridge = g_hash_table_lookup(rooms,
			string_ids ? (gpointer)room_id_str : (gpointer)&room_id);
		if(audiobridge == NULL) {
			janus_mutex_unlock(&rooms_mutex);
			error_code = JANUS_AUDIOBRIDGE_ERROR_NO_SUCH_ROOM;
			JANUS_LOG(LOG_ERR, "No such room (%s)\n", room_id_str);
			g_snprintf(error_cause, 512, "No such room (%s)", room_id_str);
			goto prepare_response;
		}
		janus_refcount_increase(&audiobridge->ref);
		/* Return a list of all participants */
		json_t *list = json_array();
		GHashTableIter iter;
		gpointer value;
		g_hash_table_iter_init(&iter, audiobridge->participants);
		while(!g_atomic_int_get(&audiobridge->destroyed) && g_hash_table_iter_next(&iter, NULL, &value)) {
			janus_audiobridge_participant *p = value;
			json_t *pl = json_object();
			json_object_set_new(pl, "id", string_ids ? json_string(p->user_id_str) : json_integer(p->user_id));
			if(p->display)
				json_object_set_new(pl, "display", json_string(p->display));
			json_object_set_new(pl, "setup", g_atomic_int_get(&p->session->started) ? json_true() : json_false());
			json_object_set_new(pl, "muted", p->muted ? json_true() : json_false());
			if(p->extmap_id > 0)
				json_object_set_new(pl, "talking", p->talking ? json_true() : json_false());
			json_array_append_new(list, pl);
		}
		janus_refcount_decrease(&audiobridge->ref);
		janus_mutex_unlock(&rooms_mutex);
		response = json_object();
		json_object_set_new(response, "audiobridge", json_string("participants"));
		json_object_set_new(response, "room", string_ids ? json_string(room_id_str) : json_integer(room_id));
		json_object_set_new(response, "participants", list);
		goto prepare_response;
	} else if(!strcasecmp(request_text, "resetdecoder")) {
		/* Mark the Opus decoder for the participant invalid and recreate it */
		janus_audiobridge_participant *participant = (janus_audiobridge_participant *)(session ? session->participant : NULL);
		if(participant == NULL || participant->room == NULL) {
			JANUS_LOG(LOG_ERR, "Can't reset (not in a room)\n");
			error_code = JANUS_AUDIOBRIDGE_ERROR_NOT_JOINED;
			g_snprintf(error_cause, 512, "Can't reset (not in a room)");
			goto prepare_response;
		}
		participant->reset = TRUE;
		response = json_object();
		json_object_set_new(response, "audiobridge", json_string("success"));
		goto prepare_response;
	} else if(!strcasecmp(request_text, "rtp_forward")) {
		JANUS_VALIDATE_JSON_OBJECT(root, rtp_forward_parameters,
			error_code, error_cause, TRUE,
			JANUS_AUDIOBRIDGE_ERROR_MISSING_ELEMENT, JANUS_AUDIOBRIDGE_ERROR_INVALID_ELEMENT);
		if(error_code != 0)
			goto prepare_response;
		if(!string_ids) {
			JANUS_VALIDATE_JSON_OBJECT(root, room_parameters,
				error_code, error_cause, TRUE,
				JANUS_AUDIOBRIDGE_ERROR_MISSING_ELEMENT, JANUS_AUDIOBRIDGE_ERROR_INVALID_ELEMENT);
		} else {
			JANUS_VALIDATE_JSON_OBJECT(root, roomstr_parameters,
				error_code, error_cause, TRUE,
				JANUS_AUDIOBRIDGE_ERROR_MISSING_ELEMENT, JANUS_AUDIOBRIDGE_ERROR_INVALID_ELEMENT);
		}
		if(error_code != 0)
			goto prepare_response;
		if(lock_rtpfwd && admin_key != NULL) {
			/* An admin key was specified: make sure it was provided, and that it's valid */
			JANUS_VALIDATE_JSON_OBJECT(root, adminkey_parameters,
				error_code, error_cause, TRUE,
				JANUS_AUDIOBRIDGE_ERROR_MISSING_ELEMENT, JANUS_AUDIOBRIDGE_ERROR_INVALID_ELEMENT);
			if(error_code != 0)
				goto prepare_response;
			JANUS_CHECK_SECRET(admin_key, root, "admin_key", error_code, error_cause,
				JANUS_AUDIOBRIDGE_ERROR_MISSING_ELEMENT, JANUS_AUDIOBRIDGE_ERROR_INVALID_ELEMENT, JANUS_AUDIOBRIDGE_ERROR_UNAUTHORIZED);
			if(error_code != 0)
				goto prepare_response;
		}
		/* Parse arguments */
		json_t *room = json_object_get(root, "room");
		guint64 room_id = 0;
		char room_id_num[30], *room_id_str = NULL;
		if(!string_ids) {
			room_id = json_integer_value(room);
			g_snprintf(room_id_num, sizeof(room_id_num), "%"SCNu64, room_id);
			room_id_str = room_id_num;
		} else {
			room_id_str = (char *)json_string_value(room);
		}
		guint32 ssrc_value = 0;
		json_t *ssrc = json_object_get(root, "ssrc");
		if(ssrc)
			ssrc_value = json_integer_value(ssrc);
		janus_audiocodec codec = JANUS_AUDIOCODEC_OPUS;
		json_t *rfc = json_object_get(root, "codec");
		if(rfc) {
			codec = janus_audiocodec_from_name(json_string_value(rfc));
			if(codec != JANUS_AUDIOCODEC_OPUS && codec != JANUS_AUDIOCODEC_PCMA && codec != JANUS_AUDIOCODEC_PCMU) {
				JANUS_LOG(LOG_ERR, "Unsupported codec (%s)\n", json_string_value(rfc));
				error_code = JANUS_AUDIOBRIDGE_ERROR_INVALID_ELEMENT;
				g_snprintf(error_cause, 512, "Unsupported codec (%s)", json_string_value(rfc));
				goto prepare_response;
			}
		}
		int ptype = 100;
		json_t *pt = json_object_get(root, "ptype");
		if(pt)
			ptype = json_integer_value(pt);
		uint16_t port = json_integer_value(json_object_get(root, "port"));
		if(port == 0) {
			JANUS_LOG(LOG_ERR, "Invalid port number (%d)\n", port);
			error_code = JANUS_AUDIOBRIDGE_ERROR_INVALID_ELEMENT;
			g_snprintf(error_cause, 512, "Invalid port number (%d)", port);
			goto prepare_response;
		}
		json_t *json_host = json_object_get(root, "host");
		const char *host = json_string_value(json_host), *resolved_host = NULL;
		json_t *json_host_family = json_object_get(root, "host_family");
		const char *host_family = json_string_value(json_host_family);
		int family = 0;
		if(host_family) {
			if(!strcasecmp(host_family, "ipv4")) {
				family = AF_INET;
			} else if(!strcasecmp(host_family, "ipv6")) {
				family = AF_INET6;
			} else {
				JANUS_LOG(LOG_ERR, "Unsupported protocol family (%s)\n", host_family);
				error_code = JANUS_AUDIOBRIDGE_ERROR_INVALID_ELEMENT;
				g_snprintf(error_cause, 512, "Unsupported protocol family (%s)", host_family);
				goto prepare_response;
			}
		}
		/* Check if we need to resolve this host address */
		struct addrinfo *res = NULL, *start = NULL;
		janus_network_address addr;
		janus_network_address_string_buffer addr_buf;
		struct addrinfo hints;
		memset(&hints, 0, sizeof(hints));
		if(family != 0)
			hints.ai_family = family;
		if(getaddrinfo(host, NULL, family != 0 ? &hints : NULL, &res) == 0) {
			start = res;
			while(res != NULL) {
				if(janus_network_address_from_sockaddr(res->ai_addr, &addr) == 0 &&
						janus_network_address_to_string_buffer(&addr, &addr_buf) == 0) {
					/* Resolved */
					resolved_host = janus_network_address_string_from_buffer(&addr_buf);
					freeaddrinfo(start);
					start = NULL;
					break;
				}
				res = res->ai_next;
			}
		}
		if(resolved_host == NULL) {
			if(start)
				freeaddrinfo(start);
			JANUS_LOG(LOG_ERR, "Could not resolve address (%s)...\n", host);
			error_code = JANUS_AUDIOBRIDGE_ERROR_INVALID_ELEMENT;
			g_snprintf(error_cause, 512, "Could not resolve address (%s)...", host);
			goto prepare_response;
		}
		host = resolved_host;
		json_t *always = json_object_get(root, "always_on");
		gboolean always_on = always ? json_is_true(always) : FALSE;
		/* Besides, we may need to SRTP-encrypt this stream */
		int srtp_suite = 0;
		const char *srtp_crypto = NULL;
		json_t *s_suite = json_object_get(root, "srtp_suite");
		json_t *s_crypto = json_object_get(root, "srtp_crypto");
		if(s_suite && s_crypto) {
			srtp_suite = json_integer_value(s_suite);
			if(srtp_suite != 32 && srtp_suite != 80) {
				JANUS_LOG(LOG_ERR, "Invalid SRTP suite (%d)\n", srtp_suite);
				error_code = JANUS_AUDIOBRIDGE_ERROR_INVALID_ELEMENT;
				g_snprintf(error_cause, 512, "Invalid SRTP suite (%d)", srtp_suite);
				goto prepare_response;
			}
			srtp_crypto = json_string_value(s_crypto);
		}
		/* Update room */
		janus_mutex_lock(&rooms_mutex);
		janus_audiobridge_room *audiobridge = g_hash_table_lookup(rooms,
			string_ids ? (gpointer)room_id_str : (gpointer)&room_id);
		if(audiobridge == NULL) {
			janus_mutex_unlock(&rooms_mutex);
			JANUS_LOG(LOG_ERR, "No such room (%s)\n", room_id_str);
			error_code = JANUS_AUDIOBRIDGE_ERROR_NO_SUCH_ROOM;
			g_snprintf(error_cause, 512, "No such room (%s", room_id_str);
			goto prepare_response;
		}
		/* A secret may be required for this action */
		JANUS_CHECK_SECRET(audiobridge->room_secret, root, "secret", error_code, error_cause,
			JANUS_AUDIOBRIDGE_ERROR_MISSING_ELEMENT, JANUS_AUDIOBRIDGE_ERROR_INVALID_ELEMENT, JANUS_AUDIOBRIDGE_ERROR_UNAUTHORIZED);
		if(error_code != 0) {
			janus_mutex_unlock(&rooms_mutex);
			goto prepare_response;
		}
		janus_mutex_lock(&audiobridge->mutex);
		if(audiobridge->destroyed) {
			janus_mutex_unlock(&audiobridge->mutex);
			janus_mutex_unlock(&rooms_mutex);
			JANUS_LOG(LOG_ERR, "No such room (%s)\n", room_id_str);
			error_code = JANUS_AUDIOBRIDGE_ERROR_NO_SUCH_ROOM;
			g_snprintf(error_cause, 512, "No such room (%s)", room_id_str);
			goto prepare_response;
		}

		if(janus_audiobridge_create_udp_socket_if_needed(audiobridge)) {
			janus_mutex_unlock(&audiobridge->mutex);
			janus_mutex_unlock(&rooms_mutex);
			error_code = JANUS_AUDIOBRIDGE_ERROR_UNKNOWN_ERROR;
			g_snprintf(error_cause, 512, "Could not open UDP socket for RTP forwarder");
			goto prepare_response;
		}

		if(janus_audiobridge_create_opus_encoder_if_needed(audiobridge)) {
			janus_mutex_unlock(&audiobridge->mutex);
			janus_mutex_unlock(&rooms_mutex);
			error_code = JANUS_AUDIOBRIDGE_ERROR_LIBOPUS_ERROR;
			g_snprintf(error_cause, 512, "Error creating Opus encoder for RTP forwarder");
			goto prepare_response;
		}

		guint32 stream_id = janus_audiobridge_rtp_forwarder_add_helper(audiobridge,
			host, port, ssrc_value, ptype, codec, srtp_suite, srtp_crypto, always_on, 0);
		janus_mutex_unlock(&audiobridge->mutex);
		janus_mutex_unlock(&rooms_mutex);

		/* Done, prepare response */
		response = json_object();
		json_object_set_new(response, "audiobridge", json_string("success"));
		json_object_set_new(response, "room", string_ids ? json_string(room_id_str) : json_integer(room_id));
		json_object_set_new(response, "stream_id", json_integer(stream_id));
		json_object_set_new(response, "host", json_string(host));
		json_object_set_new(response, "port", json_integer(port));
		goto prepare_response;
	} else if(!strcasecmp(request_text, "stop_rtp_forward")) {
		JANUS_VALIDATE_JSON_OBJECT(root, stop_rtp_forward_parameters,
			error_code, error_cause, TRUE,
			JANUS_AUDIOBRIDGE_ERROR_MISSING_ELEMENT, JANUS_AUDIOBRIDGE_ERROR_INVALID_ELEMENT);
		if(error_code != 0)
			goto prepare_response;
		if(!string_ids) {
			JANUS_VALIDATE_JSON_OBJECT(root, room_parameters,
				error_code, error_cause, TRUE,
				JANUS_AUDIOBRIDGE_ERROR_MISSING_ELEMENT, JANUS_AUDIOBRIDGE_ERROR_INVALID_ELEMENT);
		} else {
			JANUS_VALIDATE_JSON_OBJECT(root, roomstr_parameters,
				error_code, error_cause, TRUE,
				JANUS_AUDIOBRIDGE_ERROR_MISSING_ELEMENT, JANUS_AUDIOBRIDGE_ERROR_INVALID_ELEMENT);
		}
		if(error_code != 0)
			goto prepare_response;
		if(lock_rtpfwd && admin_key != NULL) {
			/* An admin key was specified: make sure it was provided, and that it's valid */
			JANUS_VALIDATE_JSON_OBJECT(root, adminkey_parameters,
				error_code, error_cause, TRUE,
				JANUS_AUDIOBRIDGE_ERROR_MISSING_ELEMENT, JANUS_AUDIOBRIDGE_ERROR_INVALID_ELEMENT);
			if(error_code != 0)
				goto prepare_response;
			JANUS_CHECK_SECRET(admin_key, root, "admin_key", error_code, error_cause,
				JANUS_AUDIOBRIDGE_ERROR_MISSING_ELEMENT, JANUS_AUDIOBRIDGE_ERROR_INVALID_ELEMENT, JANUS_AUDIOBRIDGE_ERROR_UNAUTHORIZED);
			if(error_code != 0)
				goto prepare_response;
		}
		/* Parse parameters */
		json_t *room = json_object_get(root, "room");
		guint64 room_id = 0;
		char room_id_num[30], *room_id_str = NULL;
		if(!string_ids) {
			room_id = json_integer_value(room);
			g_snprintf(room_id_num, sizeof(room_id_num), "%"SCNu64, room_id);
			room_id_str = room_id_num;
		} else {
			room_id_str = (char *)json_string_value(room);
		}
		guint32 stream_id = json_integer_value(json_object_get(root, "stream_id"));
		/* Update room */
		janus_mutex_lock(&rooms_mutex);
		janus_audiobridge_room *audiobridge = g_hash_table_lookup(rooms,
			string_ids ? (gpointer)room_id_str : (gpointer)&room_id);
		if(audiobridge == NULL) {
			janus_mutex_unlock(&rooms_mutex);
			JANUS_LOG(LOG_ERR, "No such room (%s)\n", room_id_str);
			error_code = JANUS_AUDIOBRIDGE_ERROR_NO_SUCH_ROOM;
			g_snprintf(error_cause, 512, "No such room (%s)", room_id_str);
			goto prepare_response;
		}
		/* A secret may be required for this action */
		JANUS_CHECK_SECRET(audiobridge->room_secret, root, "secret", error_code, error_cause,
			JANUS_AUDIOBRIDGE_ERROR_MISSING_ELEMENT, JANUS_AUDIOBRIDGE_ERROR_INVALID_ELEMENT, JANUS_AUDIOBRIDGE_ERROR_UNAUTHORIZED);
		if(error_code != 0) {
			janus_mutex_unlock(&rooms_mutex);
			goto prepare_response;
		}
		janus_mutex_lock(&audiobridge->mutex);
		if(audiobridge->destroyed) {
			janus_mutex_unlock(&audiobridge->mutex);
			janus_mutex_unlock(&rooms_mutex);
			JANUS_LOG(LOG_ERR, "No such room (%s)\n", room_id_str);
			error_code = JANUS_AUDIOBRIDGE_ERROR_NO_SUCH_ROOM;
			g_snprintf(error_cause, 512, "No such room (%s)", room_id_str);
			goto prepare_response;
		}
		janus_mutex_lock(&audiobridge->rtp_mutex);
		g_hash_table_remove(audiobridge->rtp_forwarders, GUINT_TO_POINTER(stream_id));
		janus_mutex_unlock(&audiobridge->rtp_mutex);
		janus_mutex_unlock(&audiobridge->mutex);
		janus_mutex_unlock(&rooms_mutex);
		response = json_object();
		json_object_set_new(response, "audiobridge", json_string("success"));
		json_object_set_new(response, "room", string_ids ? json_string(room_id_str) : json_integer(room_id));
		json_object_set_new(response, "stream_id", json_integer(stream_id));
		goto prepare_response;
	} else if(!strcasecmp(request_text, "listforwarders")) {
		/* List all forwarders in a room */
		if(!string_ids) {
			JANUS_VALIDATE_JSON_OBJECT(root, room_parameters,
				error_code, error_cause, TRUE,
				JANUS_AUDIOBRIDGE_ERROR_MISSING_ELEMENT, JANUS_AUDIOBRIDGE_ERROR_INVALID_ELEMENT);
		} else {
			JANUS_VALIDATE_JSON_OBJECT(root, roomstr_parameters,
				error_code, error_cause, TRUE,
				JANUS_AUDIOBRIDGE_ERROR_MISSING_ELEMENT, JANUS_AUDIOBRIDGE_ERROR_INVALID_ELEMENT);
		}
		if(error_code != 0)
			goto prepare_response;
		json_t *room = json_object_get(root, "room");
		guint64 room_id = 0;
		char room_id_num[30], *room_id_str = NULL;
		if(!string_ids) {
			room_id = json_integer_value(room);
			g_snprintf(room_id_num, sizeof(room_id_num), "%"SCNu64, room_id);
			room_id_str = room_id_num;
		} else {
			room_id_str = (char *)json_string_value(room);
		}
		janus_mutex_lock(&rooms_mutex);
		janus_audiobridge_room *audiobridge = g_hash_table_lookup(rooms,
			string_ids ? (gpointer)room_id_str : (gpointer)&room_id);
		if(audiobridge == NULL) {
			janus_mutex_unlock(&rooms_mutex);
			error_code = JANUS_AUDIOBRIDGE_ERROR_NO_SUCH_ROOM;
			JANUS_LOG(LOG_ERR, "No such room (%s)\n", room_id_str);
			g_snprintf(error_cause, 512, "No such room (%s)", room_id_str);
			goto prepare_response;
		}
		if(audiobridge->destroyed) {
			JANUS_LOG(LOG_ERR, "No such room (%s)\n", room_id_str);
			error_code = JANUS_AUDIOBRIDGE_ERROR_NO_SUCH_ROOM;
			g_snprintf(error_cause, 512, "No such room (%s)", room_id_str);
			janus_mutex_unlock(&rooms_mutex);
			goto prepare_response;
		}
		/* A secret may be required for this action */
		JANUS_CHECK_SECRET(audiobridge->room_secret, root, "secret", error_code, error_cause,
			JANUS_AUDIOBRIDGE_ERROR_MISSING_ELEMENT, JANUS_AUDIOBRIDGE_ERROR_INVALID_ELEMENT, JANUS_AUDIOBRIDGE_ERROR_UNAUTHORIZED);
		if(error_code != 0) {
			janus_mutex_unlock(&rooms_mutex);
			goto prepare_response;
		}
		/* Return a list of all forwarders */
		json_t *list = json_array();
		GHashTableIter iter;
		gpointer key, value;
		janus_mutex_lock(&audiobridge->rtp_mutex);
		g_hash_table_iter_init(&iter, audiobridge->rtp_forwarders);
		while(g_hash_table_iter_next(&iter, &key, &value)) {
			guint32 stream_id = GPOINTER_TO_UINT(key);
			janus_audiobridge_rtp_forwarder *rf = (janus_audiobridge_rtp_forwarder *)value;
			json_t *fl = json_object();
			json_object_set_new(fl, "stream_id", json_integer(stream_id));
			char address[100];
			if(rf->serv_addr.sin_family == AF_INET) {
				json_object_set_new(fl, "ip", json_string(
					inet_ntop(AF_INET, &rf->serv_addr.sin_addr, address, sizeof(address))));
			} else {
				json_object_set_new(fl, "ip", json_string(
					inet_ntop(AF_INET6, &rf->serv_addr6.sin6_addr, address, sizeof(address))));
			}
			json_object_set_new(fl, "port", json_integer(ntohs(rf->serv_addr.sin_port)));
			json_object_set_new(fl, "ssrc", json_integer(rf->ssrc ? rf->ssrc : stream_id));
			json_object_set_new(fl, "codec", json_string(janus_audiocodec_name(rf->codec)));
			json_object_set_new(fl, "ptype", json_integer(rf->payload_type));
			if(rf->is_srtp)
				json_object_set_new(fl, "srtp", json_true());
			json_object_set_new(fl, "always_on", rf->always_on ? json_true() : json_false());
			json_array_append_new(list, fl);
		}
		janus_mutex_unlock(&audiobridge->rtp_mutex);
		janus_mutex_unlock(&rooms_mutex);
		response = json_object();
		json_object_set_new(response, "audiobridge", json_string("forwarders"));
		json_object_set_new(response, "room", string_ids ? json_string(room_id_str) : json_integer(room_id));
		json_object_set_new(response, "rtp_forwarders", list);
		goto prepare_response;
	} else if(!strcasecmp(request_text, "play_file")) {
#ifndef HAVE_LIBOGG
		JANUS_LOG(LOG_VERB, "Playing files unsupported in this instance\n");
		error_code = JANUS_AUDIOBRIDGE_ERROR_INVALID_REQUEST;
		g_snprintf(error_cause, 512, "Playing files unsupported in this instance");
		goto prepare_response;
#else
		if(!string_ids) {
			JANUS_VALIDATE_JSON_OBJECT(root, room_parameters,
				error_code, error_cause, TRUE,
				JANUS_AUDIOBRIDGE_ERROR_MISSING_ELEMENT, JANUS_AUDIOBRIDGE_ERROR_INVALID_ELEMENT);
		} else {
			JANUS_VALIDATE_JSON_OBJECT(root, roomstr_parameters,
				error_code, error_cause, TRUE,
				JANUS_AUDIOBRIDGE_ERROR_MISSING_ELEMENT, JANUS_AUDIOBRIDGE_ERROR_INVALID_ELEMENT);
		}
		if(error_code != 0)
			goto prepare_response;
		JANUS_VALIDATE_JSON_OBJECT(root, play_file_parameters,
			error_code, error_cause, TRUE,
			JANUS_AUDIOBRIDGE_ERROR_MISSING_ELEMENT, JANUS_AUDIOBRIDGE_ERROR_INVALID_ELEMENT);
		if(error_code != 0)
			goto prepare_response;
		if(lock_playfile && admin_key != NULL) {
			/* An admin key was specified: make sure it was provided, and that it's valid */
			JANUS_VALIDATE_JSON_OBJECT(root, adminkey_parameters,
				error_code, error_cause, TRUE,
				JANUS_AUDIOBRIDGE_ERROR_MISSING_ELEMENT, JANUS_AUDIOBRIDGE_ERROR_INVALID_ELEMENT);
			if(error_code != 0)
				goto prepare_response;
			JANUS_CHECK_SECRET(admin_key, root, "admin_key", error_code, error_cause,
				JANUS_AUDIOBRIDGE_ERROR_MISSING_ELEMENT, JANUS_AUDIOBRIDGE_ERROR_INVALID_ELEMENT, JANUS_AUDIOBRIDGE_ERROR_UNAUTHORIZED);
			if(error_code != 0)
				goto prepare_response;
		}
		/* Parse parameters */
		json_t *room = json_object_get(root, "room");
		guint64 room_id = 0;
		char room_id_num[30], *room_id_str = NULL;
		if(!string_ids) {
			room_id = json_integer_value(room);
			g_snprintf(room_id_num, sizeof(room_id_num), "%"SCNu64, room_id);
			room_id_str = room_id_num;
		} else {
			room_id_str = (char *)json_string_value(room);
		}
		/* Update room */
		janus_mutex_lock(&rooms_mutex);
		janus_audiobridge_room *audiobridge = g_hash_table_lookup(rooms,
			string_ids ? (gpointer)room_id_str : (gpointer)&room_id);
		if(audiobridge == NULL) {
			janus_mutex_unlock(&rooms_mutex);
			JANUS_LOG(LOG_ERR, "No such room (%s)\n", room_id_str);
			error_code = JANUS_AUDIOBRIDGE_ERROR_NO_SUCH_ROOM;
			g_snprintf(error_cause, 512, "No such room (%s)", room_id_str);
			goto prepare_response;
		}
		/* A secret may be required for this action */
		JANUS_CHECK_SECRET(audiobridge->room_secret, root, "secret", error_code, error_cause,
			JANUS_AUDIOBRIDGE_ERROR_MISSING_ELEMENT, JANUS_AUDIOBRIDGE_ERROR_INVALID_ELEMENT, JANUS_AUDIOBRIDGE_ERROR_UNAUTHORIZED);
		if(error_code != 0) {
			janus_mutex_unlock(&rooms_mutex);
			goto prepare_response;
		}
		janus_mutex_lock(&audiobridge->mutex);
		if(audiobridge->destroyed) {
			janus_mutex_unlock(&audiobridge->mutex);
			janus_mutex_unlock(&rooms_mutex);
			JANUS_LOG(LOG_ERR, "No such room (%s)\n", room_id_str);
			error_code = JANUS_AUDIOBRIDGE_ERROR_NO_SUCH_ROOM;
			g_snprintf(error_cause, 512, "No such room (%s)", room_id_str);
			goto prepare_response;
		}
		/* Check if an announcement ID has been provided, or generate a random one */
		json_t *id = json_object_get(root, "file_id");
		char *file_id = (char *)json_string_value(id);
		gboolean file_id_allocated = FALSE;
		if(file_id == NULL) {
			/* Generate a random ID */
			while(file_id == NULL) {
				file_id = janus_random_uuid();
				if(g_hash_table_lookup(audiobridge->anncs, file_id) != NULL) {
					/* ID already taken, try another one */
					g_clear_pointer(&file_id, g_free);
				}
			}
			file_id_allocated = TRUE;
			JANUS_LOG(LOG_VERB, "  -- Announcement ID: %s\n", file_id);
		}
		if(g_hash_table_lookup(audiobridge->anncs, file_id) != NULL) {
			/* ID already taken */
			janus_mutex_unlock(&audiobridge->mutex);
			janus_mutex_unlock(&rooms_mutex);
			JANUS_LOG(LOG_ERR, "File ID exists (%s)\n", file_id);
			error_code = JANUS_AUDIOBRIDGE_ERROR_ID_EXISTS;
			g_snprintf(error_cause, 512, "File ID exists (%s)", file_id);
			goto prepare_response;
		}
		/* We "abuse" the participant struct for announcements too */
		janus_audiobridge_participant *p = g_malloc0(sizeof(janus_audiobridge_participant));
		janus_refcount_init(&p->ref, janus_audiobridge_participant_free);
		p->user_id_str = g_strdup(file_id);
		p->codec = JANUS_AUDIOCODEC_OPUS;
		p->volume_gain = 100;
		/* Open the file and check it's usable */
		p->annc = g_malloc0(sizeof(janus_audiobridge_file));
		p->annc->id = g_strdup(file_id);
		p->room = audiobridge;
		const char *filename = json_string_value(json_object_get(root, "filename"));
		p->annc->filename = g_strdup(filename);
		p->annc->file = fopen(filename, "rb");
		if(p->annc->file == NULL || janus_audiobridge_file_init(p->annc) < 0) {
			janus_mutex_unlock(&audiobridge->mutex);
			janus_mutex_unlock(&rooms_mutex);
			if(file_id_allocated)
				g_free(file_id);
			janus_refcount_decrease(&p->ref);
			JANUS_LOG(LOG_ERR, "Error opening file\n");
			error_code = JANUS_AUDIOBRIDGE_ERROR_UNKNOWN_ERROR;
			g_snprintf(error_cause, 512, "Error opening file");
			goto prepare_response;

		}
		p->annc->loop = json_is_true(json_object_get(root, "loop"));
		/* Setup the opus decoder */
		int opuserror = 0;
		p->decoder = opus_decoder_create(audiobridge->sampling_rate, 1, &opuserror);
		if(opuserror != OPUS_OK) {
			janus_mutex_unlock(&audiobridge->mutex);
			janus_mutex_unlock(&rooms_mutex);
			if(file_id_allocated)
				g_free(file_id);
			janus_refcount_decrease(&p->ref);
			JANUS_LOG(LOG_ERR, "Error creating Opus decoder\n");
			error_code = JANUS_AUDIOBRIDGE_ERROR_LIBOPUS_ERROR;
			g_snprintf(error_cause, 512, "Error creating Opus decoder");
			goto prepare_response;
		}
		/* We're done, add the announcement to the room */
		g_hash_table_insert(audiobridge->anncs, g_strdup(p->user_id_str), p);
		janus_mutex_unlock(&audiobridge->mutex);
		janus_mutex_unlock(&rooms_mutex);

		/* Done, prepare response */
		response = json_object();
		json_object_set_new(response, "audiobridge", json_string("success"));
		json_object_set_new(response, "room", string_ids ? json_string(room_id_str) : json_integer(room_id));
		json_object_set_new(response, "file_id", json_string(file_id));
		if(file_id_allocated)
			g_free(file_id);
		goto prepare_response;
#endif
	} else if(!strcasecmp(request_text, "is_playing")) {
#ifndef HAVE_LIBOGG
		JANUS_LOG(LOG_VERB, "Playing files unsupported in this instance\n");
		error_code = JANUS_AUDIOBRIDGE_ERROR_INVALID_REQUEST;
		g_snprintf(error_cause, 512, "Playing files unsupported in this instance");
		goto prepare_response;
#else
		if(!string_ids) {
			JANUS_VALIDATE_JSON_OBJECT(root, room_parameters,
				error_code, error_cause, TRUE,
				JANUS_AUDIOBRIDGE_ERROR_MISSING_ELEMENT, JANUS_AUDIOBRIDGE_ERROR_INVALID_ELEMENT);
		} else {
			JANUS_VALIDATE_JSON_OBJECT(root, roomstr_parameters,
				error_code, error_cause, TRUE,
				JANUS_AUDIOBRIDGE_ERROR_MISSING_ELEMENT, JANUS_AUDIOBRIDGE_ERROR_INVALID_ELEMENT);
		}
		if(error_code != 0)
			goto prepare_response;
		JANUS_VALIDATE_JSON_OBJECT(root, checkstop_file_parameters,
			error_code, error_cause, TRUE,
			JANUS_AUDIOBRIDGE_ERROR_MISSING_ELEMENT, JANUS_AUDIOBRIDGE_ERROR_INVALID_ELEMENT);
		if(error_code != 0)
			goto prepare_response;
		if(lock_playfile && admin_key != NULL) {
			/* An admin key was specified: make sure it was provided, and that it's valid */
			JANUS_VALIDATE_JSON_OBJECT(root, adminkey_parameters,
				error_code, error_cause, TRUE,
				JANUS_AUDIOBRIDGE_ERROR_MISSING_ELEMENT, JANUS_AUDIOBRIDGE_ERROR_INVALID_ELEMENT);
			if(error_code != 0)
				goto prepare_response;
			JANUS_CHECK_SECRET(admin_key, root, "admin_key", error_code, error_cause,
				JANUS_AUDIOBRIDGE_ERROR_MISSING_ELEMENT, JANUS_AUDIOBRIDGE_ERROR_INVALID_ELEMENT, JANUS_AUDIOBRIDGE_ERROR_UNAUTHORIZED);
			if(error_code != 0)
				goto prepare_response;
		}
		/* Parse parameters */
		json_t *room = json_object_get(root, "room");
		guint64 room_id = 0;
		char room_id_num[30], *room_id_str = NULL;
		if(!string_ids) {
			room_id = json_integer_value(room);
			g_snprintf(room_id_num, sizeof(room_id_num), "%"SCNu64, room_id);
			room_id_str = room_id_num;
		} else {
			room_id_str = (char *)json_string_value(room);
		}
		/* Update room */
		janus_mutex_lock(&rooms_mutex);
		janus_audiobridge_room *audiobridge = g_hash_table_lookup(rooms,
			string_ids ? (gpointer)room_id_str : (gpointer)&room_id);
		if(audiobridge == NULL) {
			janus_mutex_unlock(&rooms_mutex);
			JANUS_LOG(LOG_ERR, "No such room (%s)\n", room_id_str);
			error_code = JANUS_AUDIOBRIDGE_ERROR_NO_SUCH_ROOM;
			g_snprintf(error_cause, 512, "No such room (%s)", room_id_str);
			goto prepare_response;
		}
		/* A secret may be required for this action */
		JANUS_CHECK_SECRET(audiobridge->room_secret, root, "secret", error_code, error_cause,
			JANUS_AUDIOBRIDGE_ERROR_MISSING_ELEMENT, JANUS_AUDIOBRIDGE_ERROR_INVALID_ELEMENT, JANUS_AUDIOBRIDGE_ERROR_UNAUTHORIZED);
		if(error_code != 0) {
			janus_mutex_unlock(&rooms_mutex);
			goto prepare_response;
		}
		janus_mutex_lock(&audiobridge->mutex);
		if(audiobridge->destroyed) {
			janus_mutex_unlock(&audiobridge->mutex);
			janus_mutex_unlock(&rooms_mutex);
			JANUS_LOG(LOG_ERR, "No such room (%s)\n", room_id_str);
			error_code = JANUS_AUDIOBRIDGE_ERROR_NO_SUCH_ROOM;
			g_snprintf(error_cause, 512, "No such room (%s)", room_id_str);
			goto prepare_response;
		}
		/* Check if there is such an announcement */
		json_t *id = json_object_get(root, "file_id");
		char *file_id = (char *)json_string_value(id);
		janus_audiobridge_participant *p = g_hash_table_lookup(audiobridge->anncs, file_id);
		gboolean playing = (p && p->annc && p->annc->started);
		janus_mutex_unlock(&audiobridge->mutex);
		janus_mutex_unlock(&rooms_mutex);

		/* Done, prepare response */
		response = json_object();
		json_object_set_new(response, "audiobridge", json_string("success"));
		json_object_set_new(response, "room", string_ids ? json_string(room_id_str) : json_integer(room_id));
		json_object_set_new(response, "file_id", json_string(file_id));
		json_object_set_new(response, "playing", playing ? json_true() : json_false());
		goto prepare_response;
#endif
	} else if(!strcasecmp(request_text, "stop_file")) {
#ifndef HAVE_LIBOGG
		JANUS_LOG(LOG_VERB, "Playing files unsupported in this instance\n");
		error_code = JANUS_AUDIOBRIDGE_ERROR_INVALID_REQUEST;
		g_snprintf(error_cause, 512, "Playing files unsupported in this instance");
		goto prepare_response;
#else
		if(!string_ids) {
			JANUS_VALIDATE_JSON_OBJECT(root, room_parameters,
				error_code, error_cause, TRUE,
				JANUS_AUDIOBRIDGE_ERROR_MISSING_ELEMENT, JANUS_AUDIOBRIDGE_ERROR_INVALID_ELEMENT);
		} else {
			JANUS_VALIDATE_JSON_OBJECT(root, roomstr_parameters,
				error_code, error_cause, TRUE,
				JANUS_AUDIOBRIDGE_ERROR_MISSING_ELEMENT, JANUS_AUDIOBRIDGE_ERROR_INVALID_ELEMENT);
		}
		if(error_code != 0)
			goto prepare_response;
		JANUS_VALIDATE_JSON_OBJECT(root, checkstop_file_parameters,
			error_code, error_cause, TRUE,
			JANUS_AUDIOBRIDGE_ERROR_MISSING_ELEMENT, JANUS_AUDIOBRIDGE_ERROR_INVALID_ELEMENT);
		if(error_code != 0)
			goto prepare_response;
		if(lock_playfile && admin_key != NULL) {
			/* An admin key was specified: make sure it was provided, and that it's valid */
			JANUS_VALIDATE_JSON_OBJECT(root, adminkey_parameters,
				error_code, error_cause, TRUE,
				JANUS_AUDIOBRIDGE_ERROR_MISSING_ELEMENT, JANUS_AUDIOBRIDGE_ERROR_INVALID_ELEMENT);
			if(error_code != 0)
				goto prepare_response;
			JANUS_CHECK_SECRET(admin_key, root, "admin_key", error_code, error_cause,
				JANUS_AUDIOBRIDGE_ERROR_MISSING_ELEMENT, JANUS_AUDIOBRIDGE_ERROR_INVALID_ELEMENT, JANUS_AUDIOBRIDGE_ERROR_UNAUTHORIZED);
			if(error_code != 0)
				goto prepare_response;
		}
		/* Parse parameters */
		json_t *room = json_object_get(root, "room");
		guint64 room_id = 0;
		char room_id_num[30], *room_id_str = NULL;
		if(!string_ids) {
			room_id = json_integer_value(room);
			g_snprintf(room_id_num, sizeof(room_id_num), "%"SCNu64, room_id);
			room_id_str = room_id_num;
		} else {
			room_id_str = (char *)json_string_value(room);
		}
		/* Update room */
		janus_mutex_lock(&rooms_mutex);
		janus_audiobridge_room *audiobridge = g_hash_table_lookup(rooms,
			string_ids ? (gpointer)room_id_str : (gpointer)&room_id);
		if(audiobridge == NULL) {
			janus_mutex_unlock(&rooms_mutex);
			JANUS_LOG(LOG_ERR, "No such room (%s)\n", room_id_str);
			error_code = JANUS_AUDIOBRIDGE_ERROR_NO_SUCH_ROOM;
			g_snprintf(error_cause, 512, "No such room (%s)", room_id_str);
			goto prepare_response;
		}
		/* A secret may be required for this action */
		JANUS_CHECK_SECRET(audiobridge->room_secret, root, "secret", error_code, error_cause,
			JANUS_AUDIOBRIDGE_ERROR_MISSING_ELEMENT, JANUS_AUDIOBRIDGE_ERROR_INVALID_ELEMENT, JANUS_AUDIOBRIDGE_ERROR_UNAUTHORIZED);
		if(error_code != 0) {
			janus_mutex_unlock(&rooms_mutex);
			goto prepare_response;
		}
		janus_mutex_lock(&audiobridge->mutex);
		if(audiobridge->destroyed) {
			janus_mutex_unlock(&audiobridge->mutex);
			janus_mutex_unlock(&rooms_mutex);
			JANUS_LOG(LOG_ERR, "No such room (%s)\n", room_id_str);
			error_code = JANUS_AUDIOBRIDGE_ERROR_NO_SUCH_ROOM;
			g_snprintf(error_cause, 512, "No such room (%s)", room_id_str);
			goto prepare_response;
		}
		/* Get rid of the announcement: a notification will be sent by the mixer, if needed */
		json_t *id = json_object_get(root, "file_id");
		char *file_id = (char *)json_string_value(id);
		janus_audiobridge_participant *p = g_hash_table_lookup(audiobridge->anncs, file_id);
		gboolean started = (p && p->annc && p->annc->started);
		if(p)
			janus_refcount_increase(&p->ref);
		if(g_hash_table_remove(audiobridge->anncs, file_id) && started) {
			/* Send a notification that this announcement is over */
			JANUS_LOG(LOG_INFO, "[%s] Announcement stopped (%s)\n", audiobridge->room_id_str, file_id);
			json_t *event = json_object();
			json_object_set_new(event, "audiobridge", json_string("announcement-stopped"));
			json_object_set_new(event, "room",
				string_ids ? json_string(audiobridge->room_id_str) : json_integer(audiobridge->room_id));
			json_object_set_new(event, "file_id", json_string(file_id));
			janus_audiobridge_notify_participants(p, event, TRUE);
			json_decref(event);
			/* Also notify event handlers */
			if(notify_events && gateway->events_is_enabled()) {
				json_t *info = json_object();
				json_object_set_new(info, "event", json_string("announcement-stopped"));
				json_object_set_new(info, "room",
					string_ids ? json_string(audiobridge->room_id_str) : json_integer(audiobridge->room_id));
				json_object_set_new(info, "file_id", json_string(file_id));
				gateway->notify_event(&janus_audiobridge_plugin, NULL, info);
			}
		}
		if(p)
			janus_refcount_decrease(&p->ref);
		janus_mutex_unlock(&audiobridge->mutex);
		janus_mutex_unlock(&rooms_mutex);

		/* Done, prepare response */
		response = json_object();
		json_object_set_new(response, "audiobridge", json_string("success"));
		json_object_set_new(response, "room", string_ids ? json_string(room_id_str) : json_integer(room_id));
		json_object_set_new(response, "file_id", json_string(file_id));
		goto prepare_response;
#endif
	} else {
		/* Not a request we recognize, don't do anything */
		return NULL;
	}

prepare_response:
		{
			if(error_code == 0 && !response) {
				error_code = JANUS_AUDIOBRIDGE_ERROR_UNKNOWN_ERROR;
				g_snprintf(error_cause, 512, "Invalid response");
			}
			if(error_code != 0) {
				/* Prepare JSON error event */
				response = json_object();
				json_object_set_new(response, "audiobridge", json_string("event"));
				json_object_set_new(response, "error_code", json_integer(error_code));
				json_object_set_new(response, "error", json_string(error_cause));
			}
			return response;
		}

}

struct janus_plugin_result *janus_audiobridge_handle_message(janus_plugin_session *handle, char *transaction, json_t *message, json_t *jsep) {
	if(g_atomic_int_get(&stopping) || !g_atomic_int_get(&initialized))
		return janus_plugin_result_new(JANUS_PLUGIN_ERROR, g_atomic_int_get(&stopping) ? "Shutting down" : "Plugin not initialized", NULL);

	/* Pre-parse the message */
	int error_code = 0;
	char error_cause[512];
	json_t *root = message;
	json_t *response = NULL;

	janus_mutex_lock(&sessions_mutex);
	janus_audiobridge_session *session = janus_audiobridge_lookup_session(handle);
	if(!session) {
		janus_mutex_unlock(&sessions_mutex);
		JANUS_LOG(LOG_ERR, "No session associated with this handle...\n");
		error_code = JANUS_AUDIOBRIDGE_ERROR_UNKNOWN_ERROR;
		g_snprintf(error_cause, 512, "%s", "No session associated with this handle...");
		goto plugin_response;
	}
	/* Increase the reference counter for this session: we'll decrease it after we handle the message */
	janus_refcount_increase(&session->ref);
	janus_mutex_unlock(&sessions_mutex);
	if(g_atomic_int_get(&session->destroyed)) {
		JANUS_LOG(LOG_ERR, "Session has already been marked as destroyed...\n");
		error_code = JANUS_AUDIOBRIDGE_ERROR_UNKNOWN_ERROR;
		g_snprintf(error_cause, 512, "%s", "Session has already been marked as destroyed...");
		goto plugin_response;
	}

	if(message == NULL) {
		JANUS_LOG(LOG_ERR, "No message??\n");
		error_code = JANUS_AUDIOBRIDGE_ERROR_NO_MESSAGE;
		g_snprintf(error_cause, 512, "%s", "No message??");
		goto plugin_response;
	}
	if(!json_is_object(root)) {
		JANUS_LOG(LOG_ERR, "JSON error: not an object\n");
		error_code = JANUS_AUDIOBRIDGE_ERROR_INVALID_JSON;
		g_snprintf(error_cause, 512, "JSON error: not an object");
		goto plugin_response;
	}
	/* Get the request first */
	JANUS_VALIDATE_JSON_OBJECT(root, request_parameters,
		error_code, error_cause, TRUE,
		JANUS_AUDIOBRIDGE_ERROR_MISSING_ELEMENT, JANUS_AUDIOBRIDGE_ERROR_INVALID_ELEMENT);
	if(error_code != 0)
		goto plugin_response;
	json_t *request = json_object_get(root, "request");
	/* Some requests ('create', 'destroy', 'exists', 'list') can be handled synchronously */
	const char *request_text = json_string_value(request);
	/* We have a separate method to process synchronous requests, as those may
	 * arrive from the Admin API as well, and so we handle them the same way */
	response = janus_audiobridge_process_synchronous_request(session, root);
	if(response != NULL) {
		/* We got a response, send it back */
		goto plugin_response;
	} else if(!strcasecmp(request_text, "join") || !strcasecmp(request_text, "configure")
			|| !strcasecmp(request_text, "changeroom") || !strcasecmp(request_text, "leave")
			|| !strcasecmp(request_text, "hangup")) {
		/* These messages are handled asynchronously */
		janus_audiobridge_message *msg = g_malloc(sizeof(janus_audiobridge_message));
		msg->handle = handle;
		msg->transaction = transaction;
		msg->message = root;
		msg->jsep = jsep;

		g_async_queue_push(messages, msg);

		return janus_plugin_result_new(JANUS_PLUGIN_OK_WAIT, NULL, NULL);
	} else {
		JANUS_LOG(LOG_VERB, "Unknown request '%s'\n", request_text);
		error_code = JANUS_AUDIOBRIDGE_ERROR_INVALID_REQUEST;
		g_snprintf(error_cause, 512, "Unknown request '%s'", request_text);
	}

plugin_response:
		{
			if(error_code == 0 && !response) {
				error_code = JANUS_AUDIOBRIDGE_ERROR_UNKNOWN_ERROR;
				g_snprintf(error_cause, 512, "Invalid response");
			}
			if(error_code != 0) {
				/* Prepare JSON error event */
				json_t *event = json_object();
				json_object_set_new(event, "audiobridge", json_string("event"));
				json_object_set_new(event, "error_code", json_integer(error_code));
				json_object_set_new(event, "error", json_string(error_cause));
				response = event;
			}
			if(root != NULL)
				json_decref(root);
			if(jsep != NULL)
				json_decref(jsep);
			g_free(transaction);

			if(session != NULL)
				janus_refcount_decrease(&session->ref);
			return janus_plugin_result_new(JANUS_PLUGIN_OK, NULL, response);
		}

}

json_t *janus_audiobridge_handle_admin_message(json_t *message) {
	/* Some requests (e.g., 'create' and 'destroy') can be handled via Admin API */
	int error_code = 0;
	char error_cause[512];
	json_t *response = NULL;

	JANUS_VALIDATE_JSON_OBJECT(message, request_parameters,
		error_code, error_cause, TRUE,
		JANUS_AUDIOBRIDGE_ERROR_MISSING_ELEMENT, JANUS_AUDIOBRIDGE_ERROR_INVALID_ELEMENT);
	if(error_code != 0)
		goto admin_response;
	json_t *request = json_object_get(message, "request");
	const char *request_text = json_string_value(request);
	if((response = janus_audiobridge_process_synchronous_request(NULL, message)) != NULL) {
		/* We got a response, send it back */
		goto admin_response;
	} else {
		JANUS_LOG(LOG_VERB, "Unknown request '%s'\n", request_text);
		error_code = JANUS_AUDIOBRIDGE_ERROR_INVALID_REQUEST;
		g_snprintf(error_cause, 512, "Unknown request '%s'", request_text);
	}

admin_response:
		{
			if(!response) {
				/* Prepare JSON error event */
				response = json_object();
				json_object_set_new(response, "audiobridge", json_string("event"));
				json_object_set_new(response, "error_code", json_integer(error_code));
				json_object_set_new(response, "error", json_string(error_cause));
			}
			return response;
		}

}

void janus_audiobridge_setup_media(janus_plugin_session *handle) {
	JANUS_LOG(LOG_INFO, "[%s-%p] WebRTC media is now available\n", JANUS_AUDIOBRIDGE_PACKAGE, handle);
	if(g_atomic_int_get(&stopping) || !g_atomic_int_get(&initialized))
		return;
	janus_mutex_lock(&sessions_mutex);
	janus_audiobridge_session *session = janus_audiobridge_lookup_session(handle);
	if(!session) {
		janus_mutex_unlock(&sessions_mutex);
		JANUS_LOG(LOG_ERR, "No session associated with this handle...\n");
		return;
	}
	if(g_atomic_int_get(&session->destroyed)) {
		janus_mutex_unlock(&sessions_mutex);
		return;
	}
	janus_audiobridge_participant *participant = (janus_audiobridge_participant *)session->participant;
	if(!participant) {
		janus_mutex_unlock(&sessions_mutex);
		return;
	}
	g_atomic_int_set(&session->hangingup, 0);
	/* FIXME Only send this peer the audio mix when we get this event */
	g_atomic_int_set(&session->started, 1);
	janus_mutex_unlock(&sessions_mutex);
	/* Notify all other participants that there's a new boy in town */
	janus_mutex_lock(&rooms_mutex);
	janus_audiobridge_room *audiobridge = participant->room;
	if(audiobridge == NULL) {
		/* No room..? Shouldn't happen */
		janus_mutex_unlock(&rooms_mutex);
		JANUS_LOG(LOG_WARN, "PeerConnection created, but AudioBridge participant not in a room...\n");
		return;
	}
	janus_mutex_lock(&audiobridge->mutex);
	json_t *list = json_array();
	json_t *pl = json_object();
	json_object_set_new(pl, "id",
		string_ids ? json_string(participant->user_id_str) : json_integer(participant->user_id));
	if(participant->display)
		json_object_set_new(pl, "display", json_string(participant->display));
	json_object_set_new(pl, "setup", json_true());
	json_object_set_new(pl, "muted", participant->muted ? json_true() : json_false());
	json_array_append_new(list, pl);
	json_t *pub = json_object();
	json_object_set_new(pub, "audiobridge", json_string("event"));
	json_object_set_new(pub, "room",
		string_ids ? json_string(participant->room->room_id_str) : json_integer(participant->room->room_id));
	json_object_set_new(pub, "participants", list);
	GHashTableIter iter;
	gpointer value;
	g_hash_table_iter_init(&iter, audiobridge->participants);
	while(g_hash_table_iter_next(&iter, NULL, &value)) {
		janus_audiobridge_participant *p = value;
		if(p == participant) {
			continue;	/* Skip the new participant itself */
		}
		JANUS_LOG(LOG_VERB, "Notifying participant %s (%s)\n", p->user_id_str, p->display ? p->display : "??");
		int ret = gateway->push_event(p->session->handle, &janus_audiobridge_plugin, NULL, pub, NULL);
		JANUS_LOG(LOG_VERB, "  >> %d (%s)\n", ret, janus_get_api_error(ret));
	}
	json_decref(pub);
	g_atomic_int_set(&participant->active, 1);
	janus_mutex_unlock(&audiobridge->mutex);
	janus_mutex_unlock(&rooms_mutex);
}

void janus_audiobridge_incoming_rtp(janus_plugin_session *handle, janus_plugin_rtp *packet) {
	if(handle == NULL || g_atomic_int_get(&handle->stopped) || g_atomic_int_get(&stopping) || !g_atomic_int_get(&initialized))
		return;
	janus_audiobridge_session *session = (janus_audiobridge_session *)handle->plugin_handle;
	if(!session || g_atomic_int_get(&session->destroyed) || !session->participant)
		return;
	janus_audiobridge_participant *participant = (janus_audiobridge_participant *)session->participant;
	if(!g_atomic_int_get(&participant->active) || participant->muted ||
			(participant->codec == JANUS_AUDIOCODEC_OPUS && !participant->decoder) || !participant->room)
		return;
	if(participant->room && participant->room->muted && !participant->admin)
		return;
	char *buf = packet->buffer;
	uint16_t len = packet->length;
	/* Save the frame if we're recording this leg */
	janus_recorder_save_frame(participant->arc, buf, len);
	if(g_atomic_int_get(&participant->active) && (participant->codec !=
	JANUS_AUDIOCODEC_OPUS ||
			(participant->codec == JANUS_AUDIOCODEC_OPUS && participant->decoder))) {
		/* First of all, check if a reset on the decoder is due */
		if(participant->reset && participant->codec == JANUS_AUDIOCODEC_OPUS) {
			/* Create a new decoder and get rid of the old one */
			int error = 0;
			OpusDecoder *decoder = opus_decoder_create(participant->room->sampling_rate, 1, &error);
			if(error != OPUS_OK) {
				JANUS_LOG(LOG_ERR, "Error resetting Opus decoder...\n");
			} else {
				if(participant->decoder)
					opus_decoder_destroy(participant->decoder);
				participant->decoder = decoder;
				JANUS_LOG(LOG_VERB, "Opus decoder reset\n");
			}
			participant->reset = FALSE;
		}
		/* Decode frame (Opus/G.711 -> slinear) */
		janus_rtp_header *rtp = (janus_rtp_header *)buf;
		if((participant->codec == JANUS_AUDIOCODEC_PCMA && rtp->type != 8) ||
				(participant->codec == JANUS_AUDIOCODEC_PCMU && rtp->type != 0)) {
			JANUS_LOG(LOG_WARN, "Wrong payload type (%d != %d), skipping audio packet\n",
				rtp->type, participant->codec == JANUS_AUDIOCODEC_PCMA ? 8 : 0);
			return;
		}
		janus_audiobridge_rtp_relay_packet *pkt = g_malloc(sizeof(janus_audiobridge_rtp_relay_packet));
		pkt->data = g_malloc0(BUFFER_SAMPLES*sizeof(opus_int16));
		pkt->ssrc = 0;
		pkt->timestamp = ntohl(rtp->timestamp);
		pkt->seq_number = ntohs(rtp->seq_number);
		/* We might check the audio level extension to see if this is silence */
		pkt->silence = FALSE;
		pkt->length = 0;

		/* First check if probation period */
		if(participant->probation == MIN_SEQUENTIAL) {
			participant->probation--;
			participant->expected_seq = pkt->seq_number + 1;
			JANUS_LOG(LOG_VERB, "Probation started with ssrc = %"SCNu32", seq = %"SCNu16" \n", ntohl(rtp->ssrc), pkt->seq_number);
			g_free(pkt->data);
			g_free(pkt);
			return;
		} else if(participant->probation != 0) {
			/* Decrease probation */
			participant->probation--;
			/* TODO: Reset probation if sequence number is incorrect and DSSRC also; must have a correct sequence */
			if(!participant->probation){
				/* Probation is ended */
				JANUS_LOG(LOG_VERB, "Probation ended with ssrc = %"SCNu32", seq = %"SCNu16" \n", ntohl(rtp->ssrc), pkt->seq_number);
			}
			participant->expected_seq = pkt->seq_number + 1;
			g_free(pkt->data);
			g_free(pkt);
			return;
		}

		if(participant->extmap_id > 0) {
			/* Check the audio levels, in case we need to notify participants about who's talking */
			int level = packet->extensions.audio_level;
			if(level != -1) {
				/* Is this silence? */
				pkt->silence = (level == 127);
				if(participant->room && participant->room->audiolevel_event) {
					/* We also need to detect who's talking: update our monitoring stuff */
					int audio_active_packets = participant->room ? participant->room->audio_active_packets : 100;
					int audio_level_average = participant->room ? participant->room->audio_level_average : 25;
					/* Check if we need to override those with user specific properties */
					if(participant->user_audio_active_packets > 0)
						audio_active_packets = participant->user_audio_active_packets;
					if(participant->user_audio_level_average > 0)
						audio_level_average = participant->user_audio_level_average;
					participant->audio_dBov_sum += level;
					participant->audio_active_packets++;
					participant->dBov_level = level;
					if(participant->audio_active_packets > 0 && participant->audio_active_packets == audio_active_packets) {
						gboolean notify_talk_event = FALSE;
						if((float) participant->audio_dBov_sum / (float) participant->audio_active_packets < audio_level_average) {
							/* Participant talking, should we notify all participants? */
							if(!participant->talking)
								notify_talk_event = TRUE;
							participant->talking = TRUE;
						} else {
							/* Participant not talking anymore, should we notify all participants? */
							if(participant->talking)
								notify_talk_event = TRUE;
							participant->talking = FALSE;
						}
						participant->audio_active_packets = 0;
						participant->audio_dBov_sum = 0;
						/* Only notify in case of state changes */
						if(participant->room && notify_talk_event) {
							janus_mutex_lock(&participant->room->mutex);
							json_t *event = json_object();
							json_object_set_new(event, "audiobridge", json_string(participant->talking ? "talking" : "stopped-talking"));
							json_object_set_new(event, "room",
								string_ids ? json_string(participant->room ? participant->room->room_id_str : NULL) :
									json_integer(participant->room ? participant->room->room_id : 0));
							json_object_set_new(event, "id",
								string_ids ? json_string(participant->user_id_str) : json_integer(participant->user_id));
							/* Notify the speaker this event is related to as well */
							janus_audiobridge_notify_participants(participant, event, TRUE);
							json_decref(event);
							janus_mutex_unlock(&participant->room->mutex);
							/* Also notify event handlers */
							if(notify_events && gateway->events_is_enabled()) {
								json_t *info = json_object();
								json_object_set_new(info, "audiobridge", json_string(participant->talking ? "talking" : "stopped-talking"));
								json_object_set_new(info, "room",
									string_ids ? json_string(participant->room ? participant->room->room_id_str : NULL) :
										json_integer(participant->room ? participant->room->room_id : 0));
								json_object_set_new(info, "id",
									string_ids ? json_string(participant->user_id_str) : json_integer(participant->user_id));
								gateway->notify_event(&janus_audiobridge_plugin, session->handle, info);
							}
						}
					}
				}
			}
		}
		if(!g_atomic_int_compare_and_exchange(&participant->decoding, 0, 1)) {
			/* This means we're cleaning up, so don't try to decode */
			g_free(pkt->data);
			g_free(pkt);
			return;
		}
		int plen = 0;
		const unsigned char *payload = (const unsigned char *)janus_rtp_payload(buf, len, &plen);
		if(!payload) {
			g_atomic_int_set(&participant->decoding, 0);
			JANUS_LOG(LOG_ERR, "[%s] Ops! got an error accessing the RTP payload\n",
				participant->codec == JANUS_AUDIOCODEC_OPUS ? "Opus" : "G.711");
			g_free(pkt->data);
			g_free(pkt);
			return;
		}
		/* Check sequence number received, verify if it's relevant to the expected one */
		if(pkt->seq_number == participant->expected_seq) {
			/* Regular decode */
			if(participant->codec == JANUS_AUDIOCODEC_OPUS) {
				/* Opus */
				pkt->length = opus_decode(participant->decoder, payload, plen, (opus_int16 *)pkt->data, BUFFER_SAMPLES, 0);
			} else if(participant->codec == JANUS_AUDIOCODEC_PCMA || participant->codec == JANUS_AUDIOCODEC_PCMU) {
				/* G.711 */
				if(plen != 160) {
					JANUS_LOG(LOG_WARN, "[G.711] Wrong packet size (expected 160, got %d), skipping audio packet\n", plen);
					g_free(pkt->data);
					g_free(pkt);
					return;
				}
				int i = 0;
				uint16_t *samples = (uint16_t *)pkt->data;
				if(rtp->type == 0) {
					/* mu-law */
					for(i=0; i<plen; i++)
						*(samples+i) = janus_audiobridge_g711_ulaw_dectable[*(payload+i)];
				} else if(rtp->type == 8) {
					/* a-law */
					for(i=0; i<plen; i++)
						*(samples+i) = janus_audiobridge_g711_alaw_dectable[*(payload+i)];
				}
				pkt->length = 320;
			}
			/* Update last_timestamp */
			participant->last_timestamp = pkt->timestamp;
			/* Increment according to previous seq_number */
			participant->expected_seq = pkt->seq_number + 1;
		} else if(pkt->seq_number > participant->expected_seq) {
			/* Sequence(s) losts */
			uint16_t gap = pkt->seq_number - participant->expected_seq;
			JANUS_LOG(LOG_HUGE, "%"SCNu16" sequence(s) lost, sequence = %"SCNu16", expected seq = %"SCNu16"\n",
				gap, pkt->seq_number, participant->expected_seq);

			/* Use FEC if sequence lost < DEFAULT_PREBUFFERING (or any custom value) */
			uint16_t start_lost_seq = participant->expected_seq;
			if(participant->codec == JANUS_AUDIOCODEC_OPUS && participant->fec && gap < participant->prebuffer_count) {
				uint8_t i=0;
				for(i=1; i<=gap ; i++) {
					int32_t output_samples;
					janus_audiobridge_rtp_relay_packet *lost_pkt = g_malloc(sizeof(janus_audiobridge_rtp_relay_packet));
					lost_pkt->data = g_malloc0(BUFFER_SAMPLES*sizeof(opus_int16));
					lost_pkt->ssrc = 0;
					lost_pkt->timestamp = participant->last_timestamp + (i * OPUS_SAMPLES);
					lost_pkt->seq_number = start_lost_seq++;
					lost_pkt->silence = FALSE;
					lost_pkt->length = 0;
					if(i == gap) {
						/* Attempt to decode with in-band FEC from next packet */
						opus_decoder_ctl(participant->decoder, OPUS_GET_LAST_PACKET_DURATION(&output_samples));
						lost_pkt->length = opus_decode(participant->decoder, payload, plen, (opus_int16 *)lost_pkt->data, output_samples, 1);
					} else {
						opus_decoder_ctl(participant->decoder, OPUS_GET_LAST_PACKET_DURATION(&output_samples));
						lost_pkt->length = opus_decode(participant->decoder, NULL, plen, (opus_int16 *)lost_pkt->data, output_samples, 1);
					}
					if(lost_pkt->length < 0) {
						g_atomic_int_set(&participant->decoding, 0);
						JANUS_LOG(LOG_ERR, "[Opus] Ops! got an error decoding the Opus frame: %d (%s)\n", lost_pkt->length, opus_strerror(lost_pkt->length));
						g_free(lost_pkt->data);
						g_free(lost_pkt);
						g_free(pkt->data);
						g_free(pkt);
						return;
					}
					/* Enqueue the decoded frame */
					janus_mutex_lock(&participant->qmutex);
					/* Insert packets sorting by sequence number */
					participant->inbuf = g_list_insert_sorted(participant->inbuf, lost_pkt, &janus_audiobridge_rtp_sort);
					janus_mutex_unlock(&participant->qmutex);
				}
			}
			/* Then go with the regular decode (no FEC) */
			if(participant->codec == JANUS_AUDIOCODEC_OPUS) {
				/* Opus */
				pkt->length = opus_decode(participant->decoder, payload, plen, (opus_int16 *)pkt->data, BUFFER_SAMPLES, 0);
			} else if(participant->codec == JANUS_AUDIOCODEC_PCMA || participant->codec == JANUS_AUDIOCODEC_PCMU) {
				/* G.711 */
				if(plen != 160) {
					g_atomic_int_set(&participant->decoding, 0);
					JANUS_LOG(LOG_WARN, "[G.711] Wrong packet size (expected 160, got %d), skipping audio packet\n", plen);
					g_free(pkt->data);
					g_free(pkt);
					return;
				}
				int i = 0;
				uint16_t *samples = (uint16_t *)pkt->data;
				if(rtp->type == 0) {
					/* mu-law */
					for(i=0; i<plen; i++)
						*(samples+i) = janus_audiobridge_g711_ulaw_dectable[*(payload+i)];
				} else if(rtp->type == 8) {
					/* a-law */
					for(i=0; i<plen; i++)
						*(samples+i) = janus_audiobridge_g711_alaw_dectable[*(payload+i)];
				}
				pkt->length = 320;
			}
			/* Increment according to previous seq_number */
			participant->expected_seq = pkt->seq_number + 1;
		} else {
			/* In late sequence or sequence wrapped */
			g_atomic_int_set(&participant->decoding, 0);
			if((participant->expected_seq - pkt->seq_number) > MAX_MISORDER){
				JANUS_LOG(LOG_HUGE, "SN WRAPPED seq =  %"SCNu16", expected_seq = %"SCNu16"\n", pkt->seq_number, participant->expected_seq);
				participant->expected_seq = pkt->seq_number + 1;
			} else {
				JANUS_LOG(LOG_WARN, "IN LATE SN seq =  %"SCNu16", expected_seq = %"SCNu16"\n", pkt->seq_number, participant->expected_seq);
			}
			g_free(pkt->data);
			g_free(pkt);
			return;
		}
		g_atomic_int_set(&participant->decoding, 0);
		if(pkt->length < 0) {
			if(participant->codec == JANUS_AUDIOCODEC_OPUS) {
				JANUS_LOG(LOG_ERR, "[Opus] Ops! got an error decoding the Opus frame: %d (%s)\n", pkt->length, opus_strerror(pkt->length));
			} else {
				JANUS_LOG(LOG_ERR, "[G.711] Ops! got an error decoding the audio frame\n");
			}
			g_free(pkt->data);
			g_free(pkt);
			return;
		}
		/* Enqueue the decoded frame */
		janus_mutex_lock(&participant->qmutex);
		/* Insert packets sorting by sequence number */
		participant->inbuf = g_list_insert_sorted(participant->inbuf, pkt, &janus_audiobridge_rtp_sort);
		if(participant->prebuffering) {
			/* Still pre-buffering: do we have enough packets now? */
			if(g_list_length(participant->inbuf) > participant->prebuffer_count) {
				participant->prebuffering = FALSE;
				JANUS_LOG(LOG_VERB, "Prebuffering done! Finally adding the user to the mix\n");
			} else {
				JANUS_LOG(LOG_VERB, "Still prebuffering (got %d packets), not adding the user to the mix yet\n", g_list_length(participant->inbuf));
			}
		} else {
			/* Make sure we're not queueing too many packets: if so, get rid of the older ones */
			if(g_list_length(participant->inbuf) >= participant->prebuffer_count*2) {
				gint64 now = janus_get_monotonic_time();
				if(now - participant->last_drop > 5*G_USEC_PER_SEC) {
					JANUS_LOG(LOG_VERB, "Too many packets in queue (%d > %d), removing older ones\n",
						g_list_length(participant->inbuf), participant->prebuffer_count*2);
					participant->last_drop = now;
				}
				while(g_list_length(participant->inbuf) > participant->prebuffer_count) {
					/* Remove this packet: it's too old */
					GList *first = g_list_first(participant->inbuf);
					janus_audiobridge_rtp_relay_packet *pkt = (janus_audiobridge_rtp_relay_packet *)first->data;
					JANUS_LOG(LOG_VERB, "List length = %d, Remove sequence = %d\n",
						g_list_length(participant->inbuf), pkt->seq_number);
					participant->inbuf = g_list_delete_link(participant->inbuf, first);
					first = NULL;
					if(pkt == NULL)
						continue;
					g_free(pkt->data);
					pkt->data = NULL;
					g_free(pkt);
					pkt = NULL;
				}
			}
		}
		janus_mutex_unlock(&participant->qmutex);
	}
}

void janus_audiobridge_incoming_rtcp(janus_plugin_session *handle, janus_plugin_rtcp *packet) {
	if(handle == NULL || g_atomic_int_get(&handle->stopped) || g_atomic_int_get(&stopping) || !g_atomic_int_get(&initialized))
		return;
	/* FIXME Should we care? */
}

static void janus_audiobridge_recorder_close(janus_audiobridge_participant *participant) {
	if(participant->arc) {
		janus_recorder *rc = participant->arc;
		participant->arc = NULL;
		janus_recorder_close(rc);
		JANUS_LOG(LOG_INFO, "Closed user's audio recording %s\n", rc->filename ? rc->filename : "??");
		janus_recorder_destroy(rc);
	}
}

void janus_audiobridge_hangup_media(janus_plugin_session *handle) {
	JANUS_LOG(LOG_INFO, "[%s-%p] No WebRTC media anymore\n", JANUS_AUDIOBRIDGE_PACKAGE, handle);
	janus_mutex_lock(&sessions_mutex);
	janus_audiobridge_hangup_media_internal(handle);
	janus_mutex_unlock(&sessions_mutex);
}

static void janus_audiobridge_hangup_media_internal(janus_plugin_session *handle) {
	JANUS_LOG(LOG_INFO, "No WebRTC media anymore\n");
	if(g_atomic_int_get(&stopping) || !g_atomic_int_get(&initialized))
		return;
	janus_audiobridge_session *session = janus_audiobridge_lookup_session(handle);
	if(!session) {
		JANUS_LOG(LOG_ERR, "No session associated with this handle...\n");
		return;
	}
	g_atomic_int_set(&session->started, 0);
	if(session->participant == NULL)
		return;
	if(!g_atomic_int_compare_and_exchange(&session->hangingup, 0, 1))
		return;
	/* Get rid of participant */
	janus_audiobridge_participant *participant = (janus_audiobridge_participant *)session->participant;
	/* If this was a plain RTP participant, notify the thread that it's time to go */
	if(participant->plainrtp_media.pipefd[1] > 0) {
		int code = 1;
		ssize_t res = 0;
		do {
			res = write(participant->plainrtp_media.pipefd[1], &code, sizeof(int));
		} while(res == -1 && errno == EINTR);
	}
	janus_mutex_lock(&rooms_mutex);
	janus_audiobridge_room *audiobridge = participant->room;
	gboolean removed = FALSE;
	if(audiobridge != NULL) {
		participant->room = NULL;
		janus_mutex_lock(&audiobridge->mutex);
		json_t *event = json_object();
		json_object_set_new(event, "audiobridge", json_string("event"));
		json_object_set_new(event, "room",
			string_ids ? json_string(audiobridge->room_id_str) : json_integer(audiobridge->room_id));
		json_object_set_new(event, "leaving",
			string_ids ? json_string(participant->user_id_str) : json_integer(participant->user_id));
		removed = g_hash_table_remove(audiobridge->participants,
			string_ids ? (gpointer)participant->user_id_str : (gpointer)&participant->user_id);
		GHashTableIter iter;
		gpointer value;
		g_hash_table_iter_init(&iter, audiobridge->participants);
		while(g_hash_table_iter_next(&iter, NULL, &value)) {
			janus_audiobridge_participant *p = value;
			if(p == participant) {
				continue;	/* Skip the leaving participant itself */
			}
			JANUS_LOG(LOG_VERB, "Notifying participant %s (%s)\n", p->user_id_str, p->display ? p->display : "??");
			int ret = gateway->push_event(p->session->handle, &janus_audiobridge_plugin, NULL, event, NULL);
			JANUS_LOG(LOG_VERB, "  >> %d (%s)\n", ret, janus_get_api_error(ret));
		}
		json_decref(event);
		/* Also notify event handlers */
		if(notify_events && gateway->events_is_enabled()) {
			json_t *info = json_object();
			json_object_set_new(info, "event", json_string("left"));
			json_object_set_new(info, "room",
				string_ids ? json_string(audiobridge->room_id_str) : json_integer(audiobridge->room_id));
			json_object_set_new(info, "id",
				string_ids ? json_string(participant->user_id_str) : json_integer(participant->user_id));
			json_object_set_new(info, "display", json_string(participant->display));
			gateway->notify_event(&janus_audiobridge_plugin, NULL, info);
		}
	}
	/* Get rid of the recorders, if available */
	janus_mutex_lock(&participant->rec_mutex);
	janus_audiobridge_recorder_close(participant);
	janus_mutex_unlock(&participant->rec_mutex);
	/* Free the participant resources */
	janus_mutex_lock(&participant->qmutex);
	g_atomic_int_set(&participant->active, 0);
	participant->muted = TRUE;
	g_free(participant->display);
	participant->display = NULL;
	participant->prebuffering = TRUE;
	/* Make sure we're not using the encoder/decoder right now, we're going to destroy them */
	while(!g_atomic_int_compare_and_exchange(&participant->encoding, 0, 1))
		g_usleep(5000);
	if(participant->encoder)
		opus_encoder_destroy(participant->encoder);
	participant->encoder = NULL;
	g_atomic_int_set(&participant->encoding, 0);
	while(!g_atomic_int_compare_and_exchange(&participant->decoding, 0, 1))
		g_usleep(5000);
	if(participant->decoder)
		opus_decoder_destroy(participant->decoder);
	participant->decoder = NULL;
	g_atomic_int_set(&participant->decoding, 0);
	participant->reset = FALSE;
	participant->audio_active_packets = 0;
	participant->audio_dBov_sum = 0;
	participant->talking = FALSE;
	/* Get rid of queued packets */
	while(participant->inbuf) {
		GList *first = g_list_first(participant->inbuf);
		janus_audiobridge_rtp_relay_packet *pkt = (janus_audiobridge_rtp_relay_packet *)first->data;
		participant->inbuf = g_list_delete_link(participant->inbuf, first);
		first = NULL;
		if(pkt == NULL)
			continue;
		g_free(pkt->data);
		pkt->data = NULL;
		g_free(pkt);
		pkt = NULL;
	}
	participant->last_drop = 0;
	janus_mutex_unlock(&participant->qmutex);
	if(audiobridge != NULL) {
		janus_mutex_unlock(&audiobridge->mutex);
		if(removed) {
			janus_refcount_decrease(&audiobridge->ref);
		}
	}
	janus_mutex_unlock(&rooms_mutex);
	session->plugin_offer = FALSE;
	g_atomic_int_set(&session->hangingup, 0);
}

/* Thread to handle incoming messages */
static void *janus_audiobridge_handler(void *data) {
	JANUS_LOG(LOG_VERB, "Joining AudioBridge handler thread\n");
	janus_audiobridge_message *msg = NULL;
	int error_code = 0;
	char error_cause[512];
	json_t *root = NULL;
	while(g_atomic_int_get(&initialized) && !g_atomic_int_get(&stopping)) {
		msg = g_async_queue_pop(messages);
		if(msg == &exit_message)
			break;
		if(msg->handle == NULL) {
			janus_audiobridge_message_free(msg);
			continue;
		}
		janus_mutex_lock(&sessions_mutex);
		janus_audiobridge_session *session = janus_audiobridge_lookup_session(msg->handle);
		if(!session) {
			janus_mutex_unlock(&sessions_mutex);
			JANUS_LOG(LOG_ERR, "No session associated with this handle...\n");
			janus_audiobridge_message_free(msg);
			continue;
		}
		if(g_atomic_int_get(&session->destroyed)) {
			janus_mutex_unlock(&sessions_mutex);
			janus_audiobridge_message_free(msg);
			continue;
		}
		janus_mutex_unlock(&sessions_mutex);
		/* Handle request */
		error_code = 0;
		root = NULL;
		if(msg->message == NULL) {
			JANUS_LOG(LOG_ERR, "No message??\n");
			error_code = JANUS_AUDIOBRIDGE_ERROR_NO_MESSAGE;
			g_snprintf(error_cause, 512, "%s", "No message??");
			goto error;
		}
		root = msg->message;
		/* Get the request first */
		JANUS_VALIDATE_JSON_OBJECT(root, request_parameters,
			error_code, error_cause, TRUE,
			JANUS_AUDIOBRIDGE_ERROR_MISSING_ELEMENT, JANUS_AUDIOBRIDGE_ERROR_INVALID_ELEMENT);
		if(error_code != 0)
			goto error;
		json_t *request = json_object_get(root, "request");
		const char *request_text = json_string_value(request);
		json_t *event = NULL;
		gboolean sdp_update = FALSE;
		if(json_object_get(msg->jsep, "update") != NULL)
			sdp_update = json_is_true(json_object_get(msg->jsep, "update"));
		gboolean got_offer = FALSE, got_answer = FALSE, generate_offer = FALSE;
		const char *msg_sdp_type = json_string_value(json_object_get(msg->jsep, "type"));
		const char *msg_sdp = json_string_value(json_object_get(msg->jsep, "sdp"));
		if(msg_sdp_type != NULL) {
			got_offer = !strcasecmp(msg_sdp_type, "offer");
			got_answer = !strcasecmp(msg_sdp_type, "answer");
			if(!got_offer && !got_answer) {
				JANUS_LOG(LOG_ERR, "Unsupported SDP type '%s'\n", msg_sdp_type);
				error_code = JANUS_AUDIOBRIDGE_ERROR_INVALID_SDP;
				g_snprintf(error_cause, 512, "Unsupported SDP type '%s'\n", msg_sdp_type);
				goto error;
			}
		}
		if(!strcasecmp(request_text, "join")) {
			JANUS_LOG(LOG_VERB, "Configuring new participant\n");
			janus_audiobridge_participant *participant = session->participant;
			if(participant != NULL && participant->room != NULL) {
				JANUS_LOG(LOG_ERR, "Already in a room (use changeroom to join another one)\n");
				error_code = JANUS_AUDIOBRIDGE_ERROR_ALREADY_JOINED;
				g_snprintf(error_cause, 512, "Already in a room (use changeroom to join another one)");
				goto error;
			}
			JANUS_VALIDATE_JSON_OBJECT(root, join_parameters,
				error_code, error_cause, TRUE,
				JANUS_AUDIOBRIDGE_ERROR_MISSING_ELEMENT, JANUS_AUDIOBRIDGE_ERROR_INVALID_ELEMENT);
			if(error_code != 0)
				goto error;
			json_t *rtp = json_object_get(root, "rtp");
			if(rtp != NULL) {
				JANUS_VALIDATE_JSON_OBJECT(root, rtp_parameters,
					error_code, error_cause, TRUE,
					JANUS_AUDIOBRIDGE_ERROR_MISSING_ELEMENT, JANUS_AUDIOBRIDGE_ERROR_INVALID_ELEMENT);
				if(error_code != 0)
					goto error;
				if(msg_sdp != NULL) {
					JANUS_LOG(LOG_WARN, "Added plain RTP details but negotiating a WebRTC PeerConnection: plain RTP will be ignored\n");
					rtp = NULL;
					json_object_del(root, "rtp");
				}
			}
			if(!string_ids) {
				JANUS_VALIDATE_JSON_OBJECT(root, room_parameters,
					error_code, error_cause, TRUE,
					JANUS_AUDIOBRIDGE_ERROR_MISSING_ELEMENT, JANUS_AUDIOBRIDGE_ERROR_INVALID_ELEMENT);
			} else {
				JANUS_VALIDATE_JSON_OBJECT(root, roomstr_parameters,
					error_code, error_cause, TRUE,
					JANUS_AUDIOBRIDGE_ERROR_MISSING_ELEMENT, JANUS_AUDIOBRIDGE_ERROR_INVALID_ELEMENT);
			}
			if(error_code != 0)
				goto error;
			if(!string_ids) {
				JANUS_VALIDATE_JSON_OBJECT(root, idopt_parameters,
					error_code, error_cause, TRUE,
					JANUS_AUDIOBRIDGE_ERROR_MISSING_ELEMENT, JANUS_AUDIOBRIDGE_ERROR_INVALID_ELEMENT);
			} else {
				JANUS_VALIDATE_JSON_OBJECT(root, idstropt_parameters,
					error_code, error_cause, TRUE,
					JANUS_AUDIOBRIDGE_ERROR_MISSING_ELEMENT, JANUS_AUDIOBRIDGE_ERROR_INVALID_ELEMENT);
			}
			if(error_code != 0)
				goto error;
			json_t *room = json_object_get(root, "room");
			guint64 room_id = 0;
			char room_id_num[30], *room_id_str = NULL;
			if(!string_ids) {
				room_id = json_integer_value(room);
				g_snprintf(room_id_num, sizeof(room_id_num), "%"SCNu64, room_id);
				room_id_str = room_id_num;
			} else {
				room_id_str = (char *)json_string_value(room);
			}
			janus_mutex_lock(&rooms_mutex);
			janus_audiobridge_room *audiobridge = g_hash_table_lookup(rooms,
				string_ids ? (gpointer)room_id_str : (gpointer)&room_id);
			if(audiobridge == NULL) {
				janus_mutex_unlock(&rooms_mutex);
				error_code = JANUS_AUDIOBRIDGE_ERROR_NO_SUCH_ROOM;
				JANUS_LOG(LOG_ERR, "No such room (%s)\n", room_id_str);
				g_snprintf(error_cause, 512, "No such room (%s)", room_id_str);
				goto error;
			}
			janus_refcount_increase(&audiobridge->ref);
			janus_mutex_lock(&audiobridge->mutex);
			janus_mutex_unlock(&rooms_mutex);
			if(rtp != NULL && !audiobridge->allow_plainrtp) {
				/* Plain RTP participants are not allowed in this room */
				janus_mutex_unlock(&audiobridge->mutex);
				janus_refcount_decrease(&audiobridge->ref);
				error_code = JANUS_AUDIOBRIDGE_ERROR_UNAUTHORIZED;
				JANUS_LOG(LOG_ERR, "Plain RTP participants not allowed in this room\n");
				g_snprintf(error_cause, 512, "Plain RTP participants not allowed in this room");
				goto error;
			}
			/* A pin may be required for this action */
			JANUS_CHECK_SECRET(audiobridge->room_pin, root, "pin", error_code, error_cause,
				JANUS_AUDIOBRIDGE_ERROR_MISSING_ELEMENT, JANUS_AUDIOBRIDGE_ERROR_INVALID_ELEMENT, JANUS_AUDIOBRIDGE_ERROR_UNAUTHORIZED);
			if(error_code != 0) {
				janus_mutex_unlock(&audiobridge->mutex);
				janus_refcount_decrease(&audiobridge->ref);
				goto error;
			}
			/* A token might be required too */
			if(audiobridge->check_tokens) {
				json_t *token = json_object_get(root, "token");
				const char *token_text = token ? json_string_value(token) : NULL;
				if(token_text == NULL || g_hash_table_lookup(audiobridge->allowed, token_text) == NULL) {
					JANUS_LOG(LOG_ERR, "Unauthorized (not in the allowed list)\n");
					error_code = JANUS_AUDIOBRIDGE_ERROR_UNAUTHORIZED;
					g_snprintf(error_cause, 512, "Unauthorized (not in the allowed list)");
					janus_mutex_unlock(&audiobridge->mutex);
					janus_refcount_decrease(&audiobridge->ref);
					goto error;
				}
			}
			gboolean admin = FALSE;
			if(json_object_get(root, "secret") != NULL) {
				/* The user is trying to present themselves as an admin */
				JANUS_CHECK_SECRET(audiobridge->room_secret, root, "secret", error_code, error_cause,
					JANUS_AUDIOBRIDGE_ERROR_MISSING_ELEMENT, JANUS_AUDIOBRIDGE_ERROR_INVALID_ELEMENT, JANUS_AUDIOBRIDGE_ERROR_UNAUTHORIZED);
				if(error_code != 0) {
					janus_mutex_unlock(&audiobridge->mutex);
					janus_refcount_decrease(&audiobridge->ref);
					goto error;
				}
				admin = TRUE;
			}
			json_t *display = json_object_get(root, "display");
			const char *display_text = display ? json_string_value(display) : NULL;
			json_t *muted = json_object_get(root, "muted");
			json_t *prebuffer = json_object_get(root, "prebuffer");
			json_t *gain = json_object_get(root, "volume");
			json_t *quality = json_object_get(root, "quality");
			json_t *acodec = json_object_get(root, "codec");
			json_t *user_audio_level_average = json_object_get(root, "audio_level_average");
			json_t *user_audio_active_packets = json_object_get(root, "audio_active_packets");
			json_t *gen_offer = json_object_get(root, "generate_offer");
			uint prebuffer_count = prebuffer ? json_integer_value(prebuffer) : audiobridge->default_prebuffering;
			if(prebuffer_count > MAX_PREBUFFERING) {
				prebuffer_count = audiobridge->default_prebuffering;
				JANUS_LOG(LOG_WARN, "Invalid prebuffering value provided (too high), using room default: %d\n",
					audiobridge->default_prebuffering);
			}
			int volume = gain ? json_integer_value(gain) : 100;
			int complexity = quality ? json_integer_value(quality) : DEFAULT_COMPLEXITY;
			if(complexity < 1 || complexity > 10) {
				janus_mutex_unlock(&audiobridge->mutex);
				janus_refcount_decrease(&audiobridge->ref);
				JANUS_LOG(LOG_ERR, "Invalid element (quality should be a positive integer between 1 and 10)\n");
				error_code = JANUS_AUDIOBRIDGE_ERROR_INVALID_ELEMENT;
				g_snprintf(error_cause, 512, "Invalid element (quality should be a positive integer between 1 and 10)");
				goto error;
			}
			janus_audiocodec codec = JANUS_AUDIOCODEC_OPUS;
			if(acodec != NULL) {
				codec = janus_audiocodec_from_name(json_string_value(acodec));
				if(codec != JANUS_AUDIOCODEC_OPUS && codec != JANUS_AUDIOCODEC_PCMA && codec != JANUS_AUDIOCODEC_PCMU) {
					janus_mutex_unlock(&audiobridge->mutex);
					janus_refcount_decrease(&audiobridge->ref);
					JANUS_LOG(LOG_ERR, "Invalid element (codec must opus, pcmu or pcma)\n");
					error_code = JANUS_AUDIOBRIDGE_ERROR_INVALID_ELEMENT;
					g_snprintf(error_cause, 512, "Invalid element (codec must opus, pcmu or pcma)");
					goto error;
				}
			}
			guint64 user_id = 0;
			char user_id_num[30], *user_id_str = NULL;
			gboolean user_id_allocated = FALSE;
			json_t *id = json_object_get(root, "id");
			if(id) {
				if(!string_ids) {
					user_id = json_integer_value(id);
					g_snprintf(user_id_num, sizeof(user_id_num), "%"SCNu64, user_id);
					user_id_str = user_id_num;
				} else {
					user_id_str = (char *)json_string_value(id);
				}
				if(g_hash_table_lookup(audiobridge->participants,
						string_ids ? (gpointer)user_id_str : (gpointer)&user_id) != NULL) {
					/* User ID already taken */
					janus_mutex_unlock(&audiobridge->mutex);
					janus_refcount_decrease(&audiobridge->ref);
					error_code = JANUS_AUDIOBRIDGE_ERROR_ID_EXISTS;
					JANUS_LOG(LOG_ERR, "User ID %s already exists\n", user_id_str);
					g_snprintf(error_cause, 512, "User ID %s already exists", user_id_str);
					goto error;
				}
			}
			if(!string_ids) {
				if(user_id == 0) {
					/* Generate a random ID */
					while(user_id == 0) {
						user_id = janus_random_uint64();
						if(g_hash_table_lookup(audiobridge->participants, &user_id) != NULL) {
							/* User ID already taken, try another one */
							user_id = 0;
						}
					}
					g_snprintf(user_id_num, sizeof(user_id_num), "%"SCNu64, user_id);
					user_id_str = user_id_num;
				}
				JANUS_LOG(LOG_VERB, "  -- Participant ID: %"SCNu64"\n", user_id);
			} else {
				if(user_id_str == NULL) {
					/* Generate a random ID */
					while(user_id_str == NULL) {
						user_id_str = janus_random_uuid();
						if(g_hash_table_lookup(audiobridge->participants, user_id_str) != NULL) {
							/* User ID already taken, try another one */
							g_clear_pointer(&user_id_str, g_free);
						}
					}
					user_id_allocated = TRUE;
				}
				JANUS_LOG(LOG_VERB, "  -- Participant ID: %s\n", user_id_str);
			}
			if(participant == NULL) {
				participant = g_malloc0(sizeof(janus_audiobridge_participant));
				janus_refcount_init(&participant->ref, janus_audiobridge_participant_free);
				g_atomic_int_set(&participant->active, 0);
				participant->codec = codec;
				participant->prebuffering = TRUE;
				participant->display = NULL;
				participant->inbuf = NULL;
				participant->outbuf = NULL;
				participant->last_drop = 0;
				participant->encoder = NULL;
				participant->decoder = NULL;
				participant->reset = FALSE;
				participant->fec = FALSE;
				participant->expected_seq = 0;
				participant->probation = 0;
				participant->last_timestamp = 0;
				janus_mutex_init(&participant->qmutex);
				participant->arc = NULL;
				janus_audiobridge_plainrtp_media_cleanup(&participant->plainrtp_media);
				janus_mutex_init(&participant->pmutex);
				janus_mutex_init(&participant->rec_mutex);
			}
			participant->session = session;
			participant->room = audiobridge;
			participant->user_id = user_id;
			participant->user_id_str = user_id_str ? g_strdup(user_id_str) : NULL;
			g_free(participant->display);
			participant->admin = admin;
			participant->display = display_text ? g_strdup(display_text) : NULL;
			participant->muted = muted ? json_is_true(muted) : FALSE;	/* By default, everyone's unmuted when joining */
			participant->prebuffer_count = prebuffer_count;
			participant->volume_gain = volume;
			participant->opus_complexity = complexity;
			participant->user_audio_active_packets = json_integer_value(user_audio_active_packets);
			participant->user_audio_level_average = json_integer_value(user_audio_level_average);
			if(participant->outbuf == NULL)
				participant->outbuf = g_async_queue_new();
			g_atomic_int_set(&participant->active, g_atomic_int_get(&session->started));
			if(!g_atomic_int_get(&session->started)) {
				/* Initialize the RTP context only if we're renegotiating */
				janus_rtp_switching_context_reset(&participant->context);
				participant->opus_pt = 0;
				participant->extmap_id = 0;
				participant->dBov_level = 0;
				participant->talking = FALSE;
			}
			JANUS_LOG(LOG_VERB, "Creating Opus encoder/decoder (sampling rate %d)\n", audiobridge->sampling_rate);
			/* Opus encoder */
			int error = 0;
			if(participant->encoder == NULL) {
				participant->encoder = opus_encoder_create(audiobridge->sampling_rate, 1, OPUS_APPLICATION_VOIP, &error);
				if(error != OPUS_OK) {
					if(user_id_allocated) {
						g_free(user_id_str);
						g_free(participant->user_id_str);
					}
					janus_mutex_unlock(&audiobridge->mutex);
					janus_refcount_decrease(&audiobridge->ref);
					g_free(participant->display);
					g_free(participant);
					JANUS_LOG(LOG_ERR, "Error creating Opus encoder\n");
					error_code = JANUS_AUDIOBRIDGE_ERROR_LIBOPUS_ERROR;
					g_snprintf(error_cause, 512, "Error creating Opus encoder");
					goto error;
				}
				if(audiobridge->sampling_rate == 8000) {
					opus_encoder_ctl(participant->encoder, OPUS_SET_MAX_BANDWIDTH(OPUS_BANDWIDTH_NARROWBAND));
				} else if(audiobridge->sampling_rate == 12000) {
					opus_encoder_ctl(participant->encoder, OPUS_SET_MAX_BANDWIDTH(OPUS_BANDWIDTH_MEDIUMBAND));
				} else if(audiobridge->sampling_rate == 16000) {
					opus_encoder_ctl(participant->encoder, OPUS_SET_MAX_BANDWIDTH(OPUS_BANDWIDTH_WIDEBAND));
				} else if(audiobridge->sampling_rate == 24000) {
					opus_encoder_ctl(participant->encoder, OPUS_SET_MAX_BANDWIDTH(OPUS_BANDWIDTH_SUPERWIDEBAND));
				} else if(audiobridge->sampling_rate == 48000) {
					opus_encoder_ctl(participant->encoder, OPUS_SET_MAX_BANDWIDTH(OPUS_BANDWIDTH_FULLBAND));
				} else {
					JANUS_LOG(LOG_WARN, "Unsupported sampling rate %d, setting 16kHz\n", audiobridge->sampling_rate);
					audiobridge->sampling_rate = 16000;
					opus_encoder_ctl(participant->encoder, OPUS_SET_MAX_BANDWIDTH(OPUS_BANDWIDTH_WIDEBAND));
				}
				opus_encoder_ctl(participant->encoder, OPUS_SET_INBAND_FEC(participant->fec));
			}
			opus_encoder_ctl(participant->encoder, OPUS_SET_COMPLEXITY(participant->opus_complexity));
			if(participant->decoder == NULL) {
				/* Opus decoder */
				error = 0;
				participant->decoder = opus_decoder_create(audiobridge->sampling_rate, 1, &error);
				if(error != OPUS_OK) {
					if(user_id_allocated) {
						g_free(user_id_str);
						g_free(participant->user_id_str);
					}
					janus_mutex_unlock(&audiobridge->mutex);
					janus_refcount_decrease(&audiobridge->ref);
					g_free(participant->display);
					if(participant->encoder)
						opus_encoder_destroy(participant->encoder);
					participant->encoder = NULL;
					if(participant->decoder)
						opus_decoder_destroy(participant->decoder);
					participant->decoder = NULL;
					g_free(participant);
					JANUS_LOG(LOG_ERR, "Error creating Opus decoder\n");
					error_code = JANUS_AUDIOBRIDGE_ERROR_LIBOPUS_ERROR;
					g_snprintf(error_cause, 512, "Error creating Opus decoder");
					goto error;
				}
			}
			participant->reset = FALSE;
			/* If this is a plain RTP participant, create the socket */
			if(rtp != NULL) {
				const char *ip = json_string_value(json_object_get(rtp, "ip"));
				uint16_t port = json_integer_value(json_object_get(rtp, "port"));
				int pt = json_integer_value(json_object_get(rtp, "payload_type"));
				if(pt == 0)
					pt = 100;
				participant->opus_pt = pt;
				int audiolevel_ext_id = json_integer_value(json_object_get(rtp, "audiolevel_ext"));
				if(audiolevel_ext_id > 0)
					participant->extmap_id = audiolevel_ext_id;
				gboolean fec = json_is_true(json_object_get(rtp, "fec"));
				if(fec) {
					participant->fec = TRUE;
					opus_encoder_ctl(participant->encoder, OPUS_SET_INBAND_FEC(participant->fec));
				}
				/* Create the socket */
				janus_mutex_lock(&participant->pmutex);
				janus_audiobridge_plainrtp_media_cleanup(&participant->plainrtp_media);
				if(janus_audiobridge_plainrtp_allocate_port(&participant->plainrtp_media) < 0) {
					JANUS_LOG(LOG_ERR, "[AudioBridge-%p] Couldn't bind to local port\n", session);
				} else if(ip != NULL && port > 0) {
					/* Connect the socket, if there's a remote address */
					g_free(participant->plainrtp_media.remote_audio_ip);
					participant->plainrtp_media.remote_audio_ip = g_strdup(ip);
					participant->plainrtp_media.remote_audio_rtp_port = port;
					struct sockaddr_in audio_server_addr = { 0 };
					memset(&audio_server_addr, 0, sizeof(struct sockaddr_in));
					audio_server_addr.sin_family = AF_INET;
					gboolean have_audio_server_ip = TRUE;
					if(participant->plainrtp_media.remote_audio_ip && inet_aton(participant->plainrtp_media.remote_audio_ip, &audio_server_addr.sin_addr) == 0) {	/* Not a numeric IP... */
						/* Note that gethostbyname() may block waiting for response if it triggers on the wire request.*/
						struct hostent *host = gethostbyname(participant->plainrtp_media.remote_audio_ip);	/* ...resolve name */
						if(!host) {
							JANUS_LOG(LOG_ERR, "[AudioBridge-%p] Couldn't get host (%s)\n", session, participant->plainrtp_media.remote_audio_ip);
							have_audio_server_ip = FALSE;
						} else {
							audio_server_addr.sin_addr = *(struct in_addr *)host->h_addr_list;
						}
					}
					audio_server_addr.sin_port = htons(participant->plainrtp_media.remote_audio_rtp_port);
					if(have_audio_server_ip) {
						if(connect(participant->plainrtp_media.audio_rtp_fd, (struct sockaddr *)&audio_server_addr, sizeof(struct sockaddr)) == -1) {
							JANUS_LOG(LOG_ERR, "[AudioBridge-%p] Couldn't connect audio RTP? (%s:%d)\n", session,
								participant->plainrtp_media.remote_audio_ip, participant->plainrtp_media.remote_audio_rtp_port);
							JANUS_LOG(LOG_ERR, "[AudioBridge-%p]   -- %d (%s)\n", session, errno, strerror(errno));
						} else {
							participant->plainrtp_media.audio_send = TRUE;
						}
					}
				}
				janus_mutex_unlock(&participant->pmutex);
			}
			/* Finally, start the encoding thread if it hasn't already */
			if(participant->thread == NULL) {
				GError *error = NULL;
				char roomtrunc[5], parttrunc[5];
				g_snprintf(roomtrunc, sizeof(roomtrunc), "%s", audiobridge->room_id_str);
				g_snprintf(parttrunc, sizeof(parttrunc), "%s", participant->user_id_str);
				char tname[16];
				g_snprintf(tname, sizeof(tname), "mixer %s %s", roomtrunc, parttrunc);
				janus_refcount_increase(&session->ref);
				janus_refcount_increase(&participant->ref);
				participant->thread = g_thread_try_new(tname, &janus_audiobridge_participant_thread, participant, &error);
				if(error != NULL) {
					janus_refcount_decrease(&participant->ref);
					janus_refcount_decrease(&session->ref);
					/* FIXME We should fail here... */
					JANUS_LOG(LOG_ERR, "Got error %d (%s) trying to launch the participant thread...\n",
						error->code, error->message ? error->message : "??");
					g_error_free(error);
				}
			}
			if(participant->plainrtp_media.audio_rtp_fd != -1 && participant->plainrtp_media.thread == NULL) {
				/* Spawn a thread for incoming plain RTP traffic too */
				GError *error = NULL;
				char roomtrunc[5], parttrunc[5];
				g_snprintf(roomtrunc, sizeof(roomtrunc), "%s", audiobridge->room_id_str);
				g_snprintf(parttrunc, sizeof(parttrunc), "%s", participant->user_id_str);
				char tname[16];
				g_snprintf(tname, sizeof(tname), "rtp %s %s", roomtrunc, parttrunc);
				janus_refcount_increase(&session->ref);
				janus_refcount_increase(&participant->ref);
				participant->plainrtp_media.thread = g_thread_try_new(tname, &janus_audiobridge_plainrtp_relay_thread, session, &error);
				if(error != NULL) {
					janus_refcount_decrease(&participant->ref);
					janus_refcount_decrease(&session->ref);
					/* FIXME We should fail here... */
					JANUS_LOG(LOG_ERR, "Got error %d (%s) trying to launch the plain RTP participant thread...\n",
						error->code, error->message ? error->message : "??");
					g_error_free(error);
				}
			}
			/* If a PeerConnection exists, make sure to update the RTP headers */
			if(g_atomic_int_get(&session->started) == 1)
				participant->context.last_ssrc = 0;

			/* Done */
			session->participant = participant;
			janus_refcount_increase(&participant->ref);
			g_hash_table_insert(audiobridge->participants,
				string_ids ? (gpointer)g_strdup(participant->user_id_str) : (gpointer)janus_uint64_dup(participant->user_id),
				participant);
			/* Notify the other participants */
			json_t *newuser = json_object();
			json_object_set_new(newuser, "audiobridge", json_string("joined"));
			json_object_set_new(newuser, "room", string_ids ? json_string(room_id_str) : json_integer(room_id));
			json_t *newuserlist = json_array();
			json_t *pl = json_object();
			json_object_set_new(pl, "id",
				string_ids ? json_string(participant->user_id_str) : json_integer(participant->user_id));
			if(participant->display)
				json_object_set_new(pl, "display", json_string(participant->display));
			/* Clarify we're still waiting for the user to negotiate a PeerConnection */
			json_object_set_new(pl, "setup", json_false());
			json_object_set_new(pl, "muted", participant->muted ? json_true() : json_false());
			json_array_append_new(newuserlist, pl);
			json_object_set_new(newuser, "participants", newuserlist);
			GHashTableIter iter;
			gpointer value;
			g_hash_table_iter_init(&iter, audiobridge->participants);
			while(g_hash_table_iter_next(&iter, NULL, &value)) {
				janus_audiobridge_participant *p = value;
				if(p == participant) {
					continue;
				}
				JANUS_LOG(LOG_VERB, "Notifying participant %s (%s)\n", p->user_id_str, p->display ? p->display : "??");
				int ret = gateway->push_event(p->session->handle, &janus_audiobridge_plugin, NULL, newuser, NULL);
				JANUS_LOG(LOG_VERB, "  >> %d (%s)\n", ret, janus_get_api_error(ret));
			}
			json_decref(newuser);
			/* Return a list of all available participants for the new participant now */
			json_t *list = json_array();
			g_hash_table_iter_init(&iter, audiobridge->participants);
			while(g_hash_table_iter_next(&iter, NULL, &value)) {
				janus_audiobridge_participant *p = value;
				if(p == participant) {
					continue;
				}
				json_t *pl = json_object();
				json_object_set_new(pl, "id", string_ids ? json_string(p->user_id_str) : json_integer(p->user_id));
				if(p->display)
					json_object_set_new(pl, "display", json_string(p->display));
				json_object_set_new(pl, "setup", g_atomic_int_get(&p->session->started) ? json_true() : json_false());
				json_object_set_new(pl, "muted", p->muted ? json_true() : json_false());
				if(p->extmap_id > 0)
					json_object_set_new(pl, "talking", p->talking ? json_true() : json_false());
				json_array_append_new(list, pl);
			}
			janus_mutex_unlock(&audiobridge->mutex);
			event = json_object();
			json_object_set_new(event, "audiobridge", json_string("joined"));
			json_object_set_new(event, "room", string_ids ? json_string(room_id_str) : json_integer(room_id));
			json_object_set_new(event, "id", string_ids ? json_string(user_id_str) : json_integer(user_id));
			json_object_set_new(event, "participants", list);
			if(participant->plainrtp_media.local_audio_rtp_port > 0) {
				json_t *details = json_object();
				json_object_set_new(details, "ip", json_string(local_ip));
				json_object_set_new(details, "port", json_integer(participant->plainrtp_media.local_audio_rtp_port));
				json_object_set_new(event, "rtp", details);
			}
			/* Also notify event handlers */
			if(notify_events && gateway->events_is_enabled()) {
				json_t *info = json_object();
				json_object_set_new(info, "event", json_string("joined"));
				json_object_set_new(info, "room", string_ids ? json_string(room_id_str) : json_integer(room_id));
				json_object_set_new(info, "id", string_ids ? json_string(user_id_str) : json_integer(user_id));
				json_object_set_new(info, "display", json_string(participant->display));
				json_object_set_new(info, "setup", g_atomic_int_get(&participant->session->started) ? json_true() : json_false());
				json_object_set_new(info, "muted", participant->muted ? json_true() : json_false());
				gateway->notify_event(&janus_audiobridge_plugin, session->handle, info);
			}
			if(user_id_allocated)
				g_free(user_id_str);
			/* If we need to generate an offer ourselves, do that */
			if(gen_offer != NULL)
				generate_offer = json_is_true(gen_offer);
			if(generate_offer)
				session->plugin_offer = generate_offer;
		} else if(!strcasecmp(request_text, "configure")) {
			/* Handle this participant */
			janus_audiobridge_participant *participant = (janus_audiobridge_participant *)session->participant;
			if(participant == NULL || participant->room == NULL) {
				JANUS_LOG(LOG_ERR, "Can't configure (not in a room)\n");
				error_code = JANUS_AUDIOBRIDGE_ERROR_NOT_JOINED;
				g_snprintf(error_cause, 512, "Can't configure (not in a room)");
				goto error;
			}
			/* Configure settings for this participant */
			JANUS_VALIDATE_JSON_OBJECT(root, configure_parameters,
				error_code, error_cause, TRUE,
				JANUS_AUDIOBRIDGE_ERROR_MISSING_ELEMENT, JANUS_AUDIOBRIDGE_ERROR_INVALID_ELEMENT);
			if(error_code != 0)
				goto error;
			json_t *muted = json_object_get(root, "muted");
			json_t *prebuffer = json_object_get(root, "prebuffer");
			json_t *quality = json_object_get(root, "quality");
			json_t *gain = json_object_get(root, "volume");
			json_t *record = json_object_get(root, "record");
			json_t *recfile = json_object_get(root, "filename");
			json_t *display = json_object_get(root, "display");
			json_t *gen_offer = json_object_get(root, "generate_offer");
			json_t *update = json_object_get(root, "update");
			if(prebuffer) {
				uint prebuffer_count = json_integer_value(prebuffer);
				if(prebuffer_count > MAX_PREBUFFERING) {
					JANUS_LOG(LOG_WARN, "Invalid prebuffering value provided (too high), keeping previous value: %d\n",
						participant->prebuffer_count);
				} else if(prebuffer_count != participant->prebuffer_count) {
					janus_mutex_lock(&participant->qmutex);
					if(prebuffer_count < participant->prebuffer_count) {
						/* We're switching to a shorter prebuffer, trim the incoming buffer */
						while(g_list_length(participant->inbuf) > prebuffer_count) {
							GList *first = g_list_first(participant->inbuf);
							janus_audiobridge_rtp_relay_packet *pkt = (janus_audiobridge_rtp_relay_packet *)first->data;
							participant->inbuf = g_list_delete_link(participant->inbuf, first);
							if(pkt == NULL)
								continue;
							g_free(pkt->data);
							g_free(pkt);
						}
					} else {
						/* Reset the prebuffering state */
						participant->prebuffering = TRUE;
					}
					participant->prebuffer_count = prebuffer_count;
					janus_mutex_unlock(&participant->qmutex);
				}
			}
			if(gain)
				participant->volume_gain = json_integer_value(gain);
			if(quality) {
				int complexity = json_integer_value(quality);
				if(complexity < 1 || complexity > 10) {
					JANUS_LOG(LOG_ERR, "Invalid element (quality should be a positive integer between 1 and 10)\n");
					error_code = JANUS_AUDIOBRIDGE_ERROR_INVALID_ELEMENT;
					g_snprintf(error_cause, 512, "Invalid element (quality should be a positive integer between 1 and 10)");
					goto error;
				}
				participant->opus_complexity = complexity;
				if(participant->encoder)
					opus_encoder_ctl(participant->encoder, OPUS_SET_COMPLEXITY(participant->opus_complexity));
			}
			if(muted || display) {
				if(muted) {
					participant->muted = json_is_true(muted);
					JANUS_LOG(LOG_VERB, "Setting muted property: %s (room %s, user %s)\n",
						participant->muted ? "true" : "false", participant->room->room_id_str, participant->user_id_str);
					if(participant->muted) {
						/* Clear the queued packets waiting to be handled */
						janus_mutex_lock(&participant->qmutex);
						while(participant->inbuf) {
							GList *first = g_list_first(participant->inbuf);
							janus_audiobridge_rtp_relay_packet *pkt = (janus_audiobridge_rtp_relay_packet *)first->data;
							participant->inbuf = g_list_delete_link(participant->inbuf, first);
							first = NULL;
							if(pkt == NULL)
								continue;
							if(pkt->data)
								g_free(pkt->data);
							pkt->data = NULL;
							g_free(pkt);
							pkt = NULL;
						}
						janus_mutex_unlock(&participant->qmutex);
					}
				}
				if(display) {
					char *old_display = participant->display;
					char *new_display = g_strdup(json_string_value(display));
					participant->display = new_display;
					g_free(old_display);
					JANUS_LOG(LOG_VERB, "Setting display property: %s (room %s, user %s)\n",
						participant->display, participant->room->room_id_str, participant->user_id_str);
				}
				/* Notify all other participants about the mute/unmute */
				janus_mutex_lock(&rooms_mutex);
				janus_audiobridge_room *audiobridge = participant->room;
				if(audiobridge != NULL) {
					janus_mutex_lock(&audiobridge->mutex);
					json_t *list = json_array();
					json_t *pl = json_object();
					json_object_set_new(pl, "id",
						string_ids ? json_string(participant->user_id_str) : json_integer(participant->user_id));
					if(participant->display)
						json_object_set_new(pl, "display", json_string(participant->display));
					json_object_set_new(pl, "setup", g_atomic_int_get(&participant->session->started) ? json_true() : json_false());
					json_object_set_new(pl, "muted", participant->muted ? json_true() : json_false());
					json_array_append_new(list, pl);
					json_t *pub = json_object();
					json_object_set_new(pub, "audiobridge", json_string("event"));
					json_object_set_new(pub, "room",
						string_ids ? json_string(participant->room->room_id_str) : json_integer(participant->room->room_id));
					json_object_set_new(pub, "participants", list);
					GHashTableIter iter;
					gpointer value;
					g_hash_table_iter_init(&iter, audiobridge->participants);
					while(g_hash_table_iter_next(&iter, NULL, &value)) {
						janus_audiobridge_participant *p = value;
						if(p == participant) {
							continue;	/* Skip the new participant itself */
						}
						JANUS_LOG(LOG_VERB, "Notifying participant %s (%s)\n",
							p->user_id_str, p->display ? p->display : "??");
						int ret = gateway->push_event(p->session->handle, &janus_audiobridge_plugin, NULL, pub, NULL);
						JANUS_LOG(LOG_VERB, "  >> %d (%s)\n", ret, janus_get_api_error(ret));
					}
					json_decref(pub);
					janus_mutex_unlock(&audiobridge->mutex);
				}
				janus_mutex_unlock(&rooms_mutex);
			}
			if(record) {
				janus_mutex_lock(&participant->rec_mutex);
				if(json_is_true(record)) {
					/* Start recording (ignore if recording already) */
					if(participant->arc != NULL) {
						JANUS_LOG(LOG_WARN, "Already recording participant's audio (room %s, user %s)\n",
							participant->room->room_id_str, participant->user_id_str);
					} else {
						JANUS_LOG(LOG_INFO, "Starting recording of participant's audio (room %s, user %s)\n",
							participant->room->room_id_str, participant->user_id_str);
						char filename[255];
						gint64 now = janus_get_real_time();
						memset(filename, 0, 255);
						const char *recording_base = json_string_value(recfile);
						if(recording_base) {
							/* Use the filename and path we have been provided */
							g_snprintf(filename, 255, "%s-audio", recording_base);
							participant->arc = janus_recorder_create(NULL, "opus", filename);
							if(participant->arc == NULL) {
								/* FIXME We should notify the fact the recorder could not be created */
								JANUS_LOG(LOG_ERR, "Couldn't open an audio recording file for this participant!\n");
							}
						} else {
							/* Build a filename */
							g_snprintf(filename, 255, "audiobridge-%s-%s-%"SCNi64"-audio",
								participant->room->room_id_str, participant->user_id_str, now);
							participant->arc = janus_recorder_create(NULL, "opus", filename);
							if(participant->arc == NULL) {
								/* FIXME We should notify the fact the recorder could not be created */
								JANUS_LOG(LOG_ERR, "Couldn't open an audio recording file for this participant!\n");
							}
						}
					}
				} else {
					/* Stop recording (ignore if not recording) */
					janus_audiobridge_recorder_close(participant);
				}
				janus_mutex_unlock(&participant->rec_mutex);
			}
			gboolean do_update = update ? json_is_true(update) : FALSE;
			if(do_update && (!sdp_update || !session->plugin_offer)) {
				JANUS_LOG(LOG_WARN, "Got a 'update' request, but no SDP update? Ignoring...\n");
			}
			/* Done */
			event = json_object();
			json_object_set_new(event, "audiobridge", json_string("event"));
			json_object_set_new(event, "result", json_string("ok"));
			/* Also notify event handlers */
			if(notify_events && gateway->events_is_enabled()) {
				janus_audiobridge_room *audiobridge = participant->room;
				json_t *info = json_object();
				json_object_set_new(info, "event", json_string("configured"));
				json_object_set_new(info, "room",
					string_ids ? json_string(audiobridge->room_id_str) : json_integer(audiobridge->room_id));
				json_object_set_new(info, "id",
					string_ids ? json_string(participant->user_id_str) : json_integer(participant->user_id));
				json_object_set_new(info, "display", json_string(participant->display));
				json_object_set_new(info, "muted", participant->muted ? json_true() : json_false());
				json_object_set_new(info, "quality", json_integer(participant->opus_complexity));
				gateway->notify_event(&janus_audiobridge_plugin, session->handle, info);
			}
			/* If we need to generate an offer ourselves, do that */
			if(do_update && session->plugin_offer) {
				/* We need an update and we originated an offer before, let's do it again */
				generate_offer = TRUE;
			} else if(gen_offer != NULL) {
				generate_offer = json_is_true(gen_offer);
			}
			if(generate_offer) {
				/* We should check if this conflicts with a user-generated offer from before */
				session->plugin_offer = generate_offer;
			}
		} else if(!strcasecmp(request_text, "changeroom")) {
			/* The participant wants to leave the current room and join another one without reconnecting (e.g., a sidebar) */
			JANUS_VALIDATE_JSON_OBJECT(root, join_parameters,
				error_code, error_cause, TRUE,
				JANUS_AUDIOBRIDGE_ERROR_MISSING_ELEMENT, JANUS_AUDIOBRIDGE_ERROR_INVALID_ELEMENT);
			if(error_code != 0)
				goto error;
			if(!string_ids) {
				JANUS_VALIDATE_JSON_OBJECT(root, room_parameters,
					error_code, error_cause, TRUE,
					JANUS_AUDIOBRIDGE_ERROR_MISSING_ELEMENT, JANUS_AUDIOBRIDGE_ERROR_INVALID_ELEMENT);
			} else {
				JANUS_VALIDATE_JSON_OBJECT(root, roomstr_parameters,
					error_code, error_cause, TRUE,
					JANUS_AUDIOBRIDGE_ERROR_MISSING_ELEMENT, JANUS_AUDIOBRIDGE_ERROR_INVALID_ELEMENT);
			}
			if(error_code != 0)
				goto error;
			json_t *room = json_object_get(root, "room");
			guint64 room_id = 0;
			char room_id_num[30], *room_id_str = NULL;
			if(!string_ids) {
				room_id = json_integer_value(room);
				g_snprintf(room_id_num, sizeof(room_id_num), "%"SCNu64, room_id);
				room_id_str = room_id_num;
			} else {
				room_id_str = (char *)json_string_value(room);
			}
			janus_mutex_lock(&rooms_mutex);
			janus_audiobridge_participant *participant = (janus_audiobridge_participant *)session->participant;
			if(participant == NULL || participant->room == NULL) {
				janus_mutex_unlock(&rooms_mutex);
				JANUS_LOG(LOG_ERR, "Can't change room (not in a room in the first place)\n");
				error_code = JANUS_AUDIOBRIDGE_ERROR_NOT_JOINED;
				g_snprintf(error_cause, 512, "Can't change room (not in a room in the first place)");
				goto error;
			}
			/* Is this the same room we're in? */
			if(participant->room && ((!string_ids && participant->room->room_id == room_id) ||
					(string_ids && participant->room->room_id_str && !strcmp(participant->room->room_id_str, room_id_str)))) {
				janus_mutex_unlock(&rooms_mutex);
				JANUS_LOG(LOG_ERR, "Already in this room\n");
				error_code = JANUS_AUDIOBRIDGE_ERROR_ALREADY_JOINED;
				g_snprintf(error_cause, 512, "Already in this room");
				goto error;
			}
			janus_audiobridge_room *audiobridge = g_hash_table_lookup(rooms,
				string_ids ? (gpointer)room_id_str : (gpointer)&room_id);
			if(audiobridge == NULL) {
				janus_mutex_unlock(&rooms_mutex);
				error_code = JANUS_AUDIOBRIDGE_ERROR_NO_SUCH_ROOM;
				JANUS_LOG(LOG_ERR, "No such room (%s)\n", room_id_str);
				g_snprintf(error_cause, 512, "No such room (%s)", room_id_str);
				goto error;
			}
			janus_refcount_increase(&audiobridge->ref);
			janus_mutex_lock(&audiobridge->mutex);
			/* A pin may be required for this action */
			JANUS_CHECK_SECRET(audiobridge->room_pin, root, "pin", error_code, error_cause,
				JANUS_AUDIOBRIDGE_ERROR_MISSING_ELEMENT, JANUS_AUDIOBRIDGE_ERROR_INVALID_ELEMENT, JANUS_AUDIOBRIDGE_ERROR_UNAUTHORIZED);
			if(error_code != 0) {
				janus_mutex_unlock(&audiobridge->mutex);
				janus_refcount_decrease(&audiobridge->ref);
				janus_mutex_unlock(&rooms_mutex);
				goto error;
			}
			/* A token might be required too */
			if(audiobridge->check_tokens) {
				json_t *token = json_object_get(root, "token");
				const char *token_text = token ? json_string_value(token) : NULL;
				if(token_text == NULL || g_hash_table_lookup(audiobridge->allowed, token_text) == NULL) {
					JANUS_LOG(LOG_ERR, "Unauthorized (not in the allowed list)\n");
					error_code = JANUS_AUDIOBRIDGE_ERROR_UNAUTHORIZED;
					g_snprintf(error_cause, 512, "Unauthorized (not in the allowed list)");
					janus_mutex_unlock(&audiobridge->mutex);
					janus_refcount_decrease(&audiobridge->ref);
					janus_mutex_unlock(&rooms_mutex);
					goto error;
				}
			}
			gboolean admin = FALSE;
			if(json_object_get(root, "secret") != NULL) {
				/* The user is trying to present themselves as an admin */
				JANUS_CHECK_SECRET(audiobridge->room_secret, root, "secret", error_code, error_cause,
					JANUS_AUDIOBRIDGE_ERROR_MISSING_ELEMENT, JANUS_AUDIOBRIDGE_ERROR_INVALID_ELEMENT, JANUS_AUDIOBRIDGE_ERROR_UNAUTHORIZED);
				if(error_code != 0) {
					janus_mutex_unlock(&audiobridge->mutex);
					janus_refcount_decrease(&audiobridge->ref);
					goto error;
				}
				admin = TRUE;
			}
			json_t *display = json_object_get(root, "display");
			const char *display_text = display ? json_string_value(display) : NULL;
			json_t *muted = json_object_get(root, "muted");
			json_t *gain = json_object_get(root, "volume");
			json_t *quality = json_object_get(root, "quality");
			int volume = gain ? json_integer_value(gain) : 100;
			int complexity = quality ? json_integer_value(quality) : DEFAULT_COMPLEXITY;
			if(complexity < 1 || complexity > 10) {
				janus_mutex_unlock(&audiobridge->mutex);
				janus_refcount_decrease(&audiobridge->ref);
				janus_mutex_unlock(&rooms_mutex);
				JANUS_LOG(LOG_ERR, "Invalid element (quality should be a positive integer between 1 and 10)\n");
				error_code = JANUS_AUDIOBRIDGE_ERROR_INVALID_ELEMENT;
				g_snprintf(error_cause, 512, "Invalid element (quality should be a positive integer between 1 and 10)");
				goto error;
			}
			guint64 user_id = 0;
			char user_id_num[30], *user_id_str = NULL;
			gboolean user_id_allocated = FALSE;
			json_t *id = json_object_get(root, "id");
			if(id) {
				if(!string_ids) {
					user_id = json_integer_value(id);
					g_snprintf(user_id_num, sizeof(user_id_num), "%"SCNu64, user_id);
					user_id_str = user_id_num;
				} else {
					user_id_str = (char *)json_string_value(id);
				}
				if(g_hash_table_lookup(audiobridge->participants,
						string_ids ? (gpointer)user_id_str : (gpointer)&user_id) != NULL) {
					/* User ID already taken */
					janus_mutex_unlock(&audiobridge->mutex);
					janus_refcount_decrease(&audiobridge->ref);
					janus_mutex_unlock(&rooms_mutex);
					error_code = JANUS_AUDIOBRIDGE_ERROR_ID_EXISTS;
					JANUS_LOG(LOG_ERR, "User ID %s already exists\n", user_id_str);
					g_snprintf(error_cause, 512, "User ID %s already exists", user_id_str);
					goto error;
				}
			}
			if(!string_ids) {
				if(user_id == 0) {
					/* Generate a random ID */
					while(user_id == 0) {
						user_id = janus_random_uint64();
						if(g_hash_table_lookup(audiobridge->participants, &user_id) != NULL) {
							/* User ID already taken, try another one */
							user_id = 0;
						}
					}
					g_snprintf(user_id_num, sizeof(user_id_num), "%"SCNu64, user_id);
					user_id_str = user_id_num;
				}
				JANUS_LOG(LOG_VERB, "  -- Participant ID in new room %"SCNu64": %"SCNu64"\n", room_id, user_id);
			} else {
				if(user_id_str == NULL) {
					/* Generate a random ID */
					while(user_id_str == NULL) {
						user_id_str = janus_random_uuid();
						if(g_hash_table_lookup(audiobridge->participants, user_id_str) != NULL) {
							/* User ID already taken, try another one */
							g_clear_pointer(&user_id_str, g_free);
						}
					}
					user_id_allocated = TRUE;
				}
				JANUS_LOG(LOG_VERB, "  -- Participant ID in new room %s: %s\n", room_id_str, user_id_str);
			}
			participant->prebuffering = TRUE;
			participant->audio_active_packets = 0;
			participant->audio_dBov_sum = 0;
			participant->talking = FALSE;
			/* Is the sampling rate of the new room the same as the one in the old room, or should we update the decoder/encoder? */
			janus_audiobridge_room *old_audiobridge = participant->room;
			/* Leave the old room first... */
			janus_refcount_increase(&participant->ref);
			janus_mutex_lock(&old_audiobridge->mutex);
			g_hash_table_remove(old_audiobridge->participants,
				string_ids ? (gpointer)participant->user_id_str : (gpointer)&participant->user_id);
			if(old_audiobridge->sampling_rate != audiobridge->sampling_rate) {
				/* Create a new one that takes into account the sampling rate we want now */
				int error = 0;
				OpusEncoder *new_encoder = opus_encoder_create(audiobridge->sampling_rate, 1, OPUS_APPLICATION_VOIP, &error);
				if(error != OPUS_OK) {
					if(user_id_allocated)
						g_free(user_id_str);
					janus_refcount_decrease(&audiobridge->ref);
					if(new_encoder)
						opus_encoder_destroy(new_encoder);
					new_encoder = NULL;
					JANUS_LOG(LOG_ERR, "Error creating Opus encoder\n");
					error_code = JANUS_AUDIOBRIDGE_ERROR_LIBOPUS_ERROR;
					g_snprintf(error_cause, 512, "Error creating Opus encoder");
					/* Join the old room again... */
					g_hash_table_insert(audiobridge->participants,
						string_ids ? (gpointer)g_strdup(participant->user_id_str) : (gpointer)janus_uint64_dup(participant->user_id),
						participant);
					janus_mutex_unlock(&old_audiobridge->mutex);
					janus_mutex_unlock(&audiobridge->mutex);
					janus_mutex_unlock(&rooms_mutex);
					goto error;
				}
				if(audiobridge->sampling_rate == 8000) {
					opus_encoder_ctl(new_encoder, OPUS_SET_MAX_BANDWIDTH(OPUS_BANDWIDTH_NARROWBAND));
				} else if(audiobridge->sampling_rate == 12000) {
					opus_encoder_ctl(new_encoder, OPUS_SET_MAX_BANDWIDTH(OPUS_BANDWIDTH_MEDIUMBAND));
				} else if(audiobridge->sampling_rate == 16000) {
					opus_encoder_ctl(new_encoder, OPUS_SET_MAX_BANDWIDTH(OPUS_BANDWIDTH_WIDEBAND));
				} else if(audiobridge->sampling_rate == 24000) {
					opus_encoder_ctl(new_encoder, OPUS_SET_MAX_BANDWIDTH(OPUS_BANDWIDTH_SUPERWIDEBAND));
				} else if(audiobridge->sampling_rate == 48000) {
					opus_encoder_ctl(new_encoder, OPUS_SET_MAX_BANDWIDTH(OPUS_BANDWIDTH_FULLBAND));
				} else {
					JANUS_LOG(LOG_WARN, "Unsupported sampling rate %d, setting 16kHz\n", audiobridge->sampling_rate);
					audiobridge->sampling_rate = 16000;
					opus_encoder_ctl(new_encoder, OPUS_SET_MAX_BANDWIDTH(OPUS_BANDWIDTH_WIDEBAND));
				}
				opus_encoder_ctl(new_encoder, OPUS_SET_INBAND_FEC(participant->fec));
				opus_encoder_ctl(new_encoder, OPUS_SET_COMPLEXITY(participant->opus_complexity));
				/* Opus decoder */
				error = 0;
				OpusDecoder *new_decoder = opus_decoder_create(audiobridge->sampling_rate, 1, &error);
				if(error != OPUS_OK) {
					if(user_id_allocated)
						g_free(user_id_str);
					janus_refcount_decrease(&audiobridge->ref);
					if(new_encoder)
						opus_encoder_destroy(new_encoder);
					new_encoder = NULL;
					if(new_decoder)
						opus_decoder_destroy(new_decoder);
					new_decoder = NULL;
					JANUS_LOG(LOG_ERR, "Error creating Opus decoder\n");
					error_code = JANUS_AUDIOBRIDGE_ERROR_LIBOPUS_ERROR;
					g_snprintf(error_cause, 512, "Error creating Opus decoder");
					/* Join the old room again... */
					g_hash_table_insert(audiobridge->participants,
						string_ids ? (gpointer)g_strdup(participant->user_id_str) : (gpointer)janus_uint64_dup(participant->user_id),
						participant);
					janus_mutex_unlock(&old_audiobridge->mutex);
					janus_mutex_unlock(&audiobridge->mutex);
					janus_mutex_unlock(&rooms_mutex);
					goto error;
				}
				participant->reset = FALSE;
				/* Destroy the previous encoder/decoder and update the references */
				if(participant->encoder)
					opus_encoder_destroy(participant->encoder);
				participant->encoder = new_encoder;
				if(participant->decoder)
					opus_decoder_destroy(participant->decoder);
				participant->decoder = new_decoder;
			}
			/* Everything looks fine, start by telling the folks in the old room this participant is going away */
			event = json_object();
			json_object_set_new(event, "audiobridge", json_string("event"));
			json_object_set_new(event, "room",
				string_ids ? json_string(old_audiobridge->room_id_str) : json_integer(old_audiobridge->room_id));
			json_object_set_new(event, "leaving",
				string_ids ? json_string(participant->user_id_str) : json_integer(participant->user_id));
			GHashTableIter iter;
			gpointer value;
			g_hash_table_iter_init(&iter, old_audiobridge->participants);
			while(g_hash_table_iter_next(&iter, NULL, &value)) {
				janus_audiobridge_participant *p = value;
				if(p == participant) {
					continue;	/* Skip the new participant itself */
				}
				JANUS_LOG(LOG_VERB, "Notifying participant %s (%s)\n", p->user_id_str, p->display ? p->display : "??");
				int ret = gateway->push_event(p->session->handle, &janus_audiobridge_plugin, NULL, event, NULL);
				JANUS_LOG(LOG_VERB, "  >> %d (%s)\n", ret, janus_get_api_error(ret));
			}
			json_decref(event);
			/* Also notify event handlers */
			if(notify_events && gateway->events_is_enabled()) {
				json_t *info = json_object();
				json_object_set_new(info, "event", json_string("left"));
				json_object_set_new(info, "room",
					string_ids ? json_string(old_audiobridge->room_id_str) : json_integer(old_audiobridge->room_id));
				json_object_set_new(info, "id",
					string_ids ? json_string(participant->user_id_str) : json_integer(participant->user_id));
				json_object_set_new(info, "display", json_string(participant->display));
				gateway->notify_event(&janus_audiobridge_plugin, session->handle, info);
			}
			janus_mutex_unlock(&old_audiobridge->mutex);
			/* Stop recording, if we were (since this is a new room, a new recording would be required, so a new configure) */
			janus_mutex_lock(&participant->rec_mutex);
			janus_audiobridge_recorder_close(participant);
			janus_mutex_unlock(&participant->rec_mutex);
			janus_refcount_decrease(&old_audiobridge->ref);
			/* Done, join the new one */
			participant->user_id = user_id;
			g_free(participant->user_id_str);
			participant->user_id_str = user_id_str ? g_strdup(user_id_str) : NULL;
			participant->admin = admin;
			g_free(participant->display);
			participant->display = display_text ? g_strdup(display_text) : NULL;
			participant->room = audiobridge;
			participant->muted = muted ? json_is_true(muted) : FALSE;	/* When switching to a new room, you're unmuted by default */
			participant->audio_active_packets = 0;
			participant->audio_dBov_sum = 0;
			participant->talking = FALSE;
			participant->volume_gain = volume;
			if(quality) {
				participant->opus_complexity = complexity;
				if(participant->encoder)
					opus_encoder_ctl(participant->encoder, OPUS_SET_COMPLEXITY(participant->opus_complexity));
			}
			g_hash_table_insert(audiobridge->participants,
				string_ids ? (gpointer)g_strdup(participant->user_id_str) : (gpointer)janus_uint64_dup(participant->user_id),
				participant);
			/* Notify the other participants */
			json_t *newuser = json_object();
			json_object_set_new(newuser, "audiobridge", json_string("joined"));
			json_object_set_new(newuser, "room",
				string_ids ? json_string(audiobridge->room_id_str) : json_integer(audiobridge->room_id));
			json_t *newuserlist = json_array();
			json_t *pl = json_object();
			json_object_set_new(pl, "id",
				string_ids ? json_string(participant->user_id_str) : json_integer(participant->user_id));
			if(participant->display)
				json_object_set_new(pl, "display", json_string(participant->display));
			json_object_set_new(pl, "setup", g_atomic_int_get(&participant->session->started) ? json_true() : json_false());
			json_object_set_new(pl, "muted", participant->muted ? json_true() : json_false());
			json_array_append_new(newuserlist, pl);
			json_object_set_new(newuser, "participants", newuserlist);
			g_hash_table_iter_init(&iter, audiobridge->participants);
			while(g_hash_table_iter_next(&iter, NULL, &value)) {
				janus_audiobridge_participant *p = value;
				if(p == participant) {
					continue;
				}
				JANUS_LOG(LOG_VERB, "Notifying participant %s (%s)\n", p->user_id_str, p->display ? p->display : "??");
				int ret = gateway->push_event(p->session->handle, &janus_audiobridge_plugin, NULL, newuser, NULL);
				JANUS_LOG(LOG_VERB, "  >> %d (%s)\n", ret, janus_get_api_error(ret));
			}
			json_decref(newuser);
			/* Return a list of all available participants for the new participant now */
			json_t *list = json_array();
			g_hash_table_iter_init(&iter, audiobridge->participants);
			while(g_hash_table_iter_next(&iter, NULL, &value)) {
				janus_audiobridge_participant *p = value;
				if(p == participant) {
					continue;
				}
				json_t *pl = json_object();
				json_object_set_new(pl, "id", string_ids ? json_string(p->user_id_str) : json_integer(p->user_id));
				if(p->display)
					json_object_set_new(pl, "display", json_string(p->display));
				json_object_set_new(pl, "setup", g_atomic_int_get(&p->session->started) ? json_true() : json_false());
				json_object_set_new(pl, "muted", p->muted ? json_true() : json_false());
				if(p->extmap_id > 0)
					json_object_set_new(pl, "talking", p->talking ? json_true() : json_false());
				json_array_append_new(list, pl);
			}
			event = json_object();
			json_object_set_new(event, "audiobridge", json_string("roomchanged"));
			json_object_set_new(event, "room",
				string_ids ? json_string(audiobridge->room_id_str) : json_integer(audiobridge->room_id));
			json_object_set_new(event, "id", string_ids ? json_string(user_id_str) : json_integer(user_id));
			json_object_set_new(event, "participants", list);
			/* Also notify event handlers */
			if(notify_events && gateway->events_is_enabled()) {
				json_t *info = json_object();
				json_object_set_new(info, "event", json_string("joined"));
				json_object_set_new(info, "room",
					string_ids ? json_string(audiobridge->room_id_str) : json_integer(audiobridge->room_id));
				json_object_set_new(info, "id",
					string_ids ? json_string(participant->user_id_str) : json_integer(participant->user_id));
				json_object_set_new(info, "display", json_string(participant->display));
				json_object_set_new(info, "muted", participant->muted ? json_true() : json_false());
				gateway->notify_event(&janus_audiobridge_plugin, session->handle, info);
			}
			if(user_id_allocated)
				g_free(user_id_str);
			janus_mutex_unlock(&audiobridge->mutex);
			janus_mutex_unlock(&rooms_mutex);
		} else if(!strcasecmp(request_text, "hangup")) {
			/* Get rid of an ongoing session */
			gateway->close_pc(session->handle);
			event = json_object();
			json_object_set_new(event, "audiobridge", json_string("hangingup"));
		} else if(!strcasecmp(request_text, "leave")) {
			/* This participant is leaving */
			janus_audiobridge_participant *participant = (janus_audiobridge_participant *)session->participant;
			if(participant == NULL || participant->room == NULL) {
				JANUS_LOG(LOG_ERR, "Can't leave (not in a room)\n");
				error_code = JANUS_AUDIOBRIDGE_ERROR_NOT_JOINED;
				g_snprintf(error_cause, 512, "Can't leave (not in a room)");
				goto error;
			}
			/* Tell everybody */
			janus_mutex_lock(&rooms_mutex);
			janus_audiobridge_room *audiobridge = participant->room;
			gboolean removed = FALSE;
			if(audiobridge != NULL) {
				janus_refcount_increase(&audiobridge->ref);
				janus_mutex_lock(&audiobridge->mutex);
				event = json_object();
				json_object_set_new(event, "audiobridge", json_string("event"));
				json_object_set_new(event, "room",
					string_ids ? json_string(audiobridge->room_id_str) : json_integer(audiobridge->room_id));
				json_object_set_new(event, "leaving",
					string_ids ? json_string(participant->user_id_str) : json_integer(participant->user_id));
				GHashTableIter iter;
				gpointer value;
				g_hash_table_iter_init(&iter, audiobridge->participants);
				while(g_hash_table_iter_next(&iter, NULL, &value)) {
					janus_audiobridge_participant *p = value;
					if(p == participant) {
						continue;	/* Skip the new participant itself */
					}
					JANUS_LOG(LOG_VERB, "Notifying participant %s (%s)\n", p->user_id_str, p->display ? p->display : "??");
					int ret = gateway->push_event(p->session->handle, &janus_audiobridge_plugin, NULL, event, NULL);
					JANUS_LOG(LOG_VERB, "  >> %d (%s)\n", ret, janus_get_api_error(ret));
				}
				json_decref(event);
				/* Actually leave the room... */
				removed = g_hash_table_remove(audiobridge->participants,
					string_ids ? (gpointer)participant->user_id_str : (gpointer)&participant->user_id);
				participant->room = NULL;
			}
			/* Get rid of queued packets */
			janus_mutex_lock(&participant->qmutex);
			g_atomic_int_set(&participant->active, 0);
			participant->prebuffering = TRUE;
			while(participant->inbuf) {
				GList *first = g_list_first(participant->inbuf);
				janus_audiobridge_rtp_relay_packet *pkt = (janus_audiobridge_rtp_relay_packet *)first->data;
				participant->inbuf = g_list_delete_link(participant->inbuf, first);
				first = NULL;
				if(pkt == NULL)
					continue;
				g_free(pkt->data);
				pkt->data = NULL;
				g_free(pkt);
				pkt = NULL;
			}
			janus_mutex_unlock(&participant->qmutex);
			/* Stop recording, if we were */
			janus_mutex_lock(&participant->rec_mutex);
			janus_audiobridge_recorder_close(participant);
			janus_mutex_unlock(&participant->rec_mutex);
			/* Also notify event handlers */
			if(notify_events && gateway->events_is_enabled()) {
				json_t *info = json_object();
				json_object_set_new(info, "event", json_string("left"));
				json_object_set_new(info, "room",
					string_ids ? json_string(audiobridge->room_id_str) : json_integer(audiobridge->room_id));
				json_object_set_new(info, "id",
					string_ids ? json_string(participant->user_id_str) : json_integer(participant->user_id));
				json_object_set_new(info, "display", json_string(participant->display));
				gateway->notify_event(&janus_audiobridge_plugin, session->handle, info);
			}
			/* Done */
			event = json_object();
			json_object_set_new(event, "audiobridge", json_string("left"));
			if(audiobridge != NULL) {
				json_object_set_new(event, "room",
					string_ids ? json_string(audiobridge->room_id_str) : json_integer(audiobridge->room_id));
				janus_mutex_unlock(&audiobridge->mutex);
				janus_refcount_decrease(&audiobridge->ref);
			}
			json_object_set_new(event, "id",
				string_ids ? json_string(participant->user_id_str) : json_integer(participant->user_id));
			janus_mutex_unlock(&rooms_mutex);
			if(removed) {
				/* Only decrease the counter if we were still there */
				janus_refcount_decrease(&audiobridge->ref);
			}
		} else {
			JANUS_LOG(LOG_ERR, "Unknown request '%s'\n", request_text);
			error_code = JANUS_AUDIOBRIDGE_ERROR_INVALID_REQUEST;
			g_snprintf(error_cause, 512, "Unknown request '%s'", request_text);
			goto error;
		}

		/* Prepare JSON event */
		JANUS_LOG(LOG_VERB, "Preparing JSON event as a reply\n");
		/* Any SDP to handle? */
		if(!msg_sdp && !generate_offer) {
			int ret = gateway->push_event(msg->handle, &janus_audiobridge_plugin, msg->transaction, event, NULL);
			JANUS_LOG(LOG_VERB, "  >> %d (%s)\n", ret, janus_get_api_error(ret));
			json_decref(event);
		} else {
			if(msg_sdp) {
				JANUS_LOG(LOG_VERB, "This is involving a negotiation (%s) as well:\n%s\n", msg_sdp_type, msg_sdp);
			} else {
				JANUS_LOG(LOG_VERB, "This is involving a negotiation: generating offer\n");
			}
			/* Prepare an SDP offer or answer */
			if(msg_sdp && json_is_true(json_object_get(msg->jsep, "e2ee"))) {
				/* Media is encrypted, but we need unencrypted media frames to decode and mix */
				json_decref(event);
				JANUS_LOG(LOG_ERR, "Media encryption unsupported by this plugin\n");
				error_code = JANUS_AUDIOBRIDGE_ERROR_INVALID_ELEMENT;
				g_snprintf(error_cause, 512, "Media encryption unsupported by this plugin");
				goto error;
			}
			/* We answer by default, unless the user asked the plugin for an offer */
			if(msg_sdp && got_offer && session->plugin_offer) {
				json_decref(event);
				JANUS_LOG(LOG_ERR, "Received an offer on a plugin-offered session\n");
				error_code = JANUS_AUDIOBRIDGE_ERROR_INVALID_SDP;
				g_snprintf(error_cause, 512, "Received an offer on a plugin-offered session");
				goto error;
			} else if(msg_sdp && got_answer && !session->plugin_offer) {
				json_decref(event);
				JANUS_LOG(LOG_ERR, "Received an answer when we didn't send an offer\n");
				error_code = JANUS_AUDIOBRIDGE_ERROR_INVALID_SDP;
				g_snprintf(error_cause, 512, "Received an answer when we didn't send an offer");
				goto error;
			}
			const char *type = session->plugin_offer ? "offer" : "answer";
			char error_str[512];
			janus_sdp *sdp = NULL;
			if(msg_sdp != NULL) {
				sdp = janus_sdp_parse(msg_sdp, error_str, sizeof(error_str));
				if(sdp == NULL) {
					json_decref(event);
					JANUS_LOG(LOG_ERR, "Error parsing %s: %s\n", msg_sdp, error_str);
					error_code = JANUS_AUDIOBRIDGE_ERROR_INVALID_SDP;
					g_snprintf(error_cause, 512, "Error parsing %s: %s", msg_sdp, error_str);
					goto error;
				}
			}
			if(got_offer) {
				if(sdp_update) {
					/* Renegotiation */
					JANUS_LOG(LOG_VERB, "Request to update existing connection\n");
					session->sdp_version++;		/* This needs to be increased when it changes */
				} else {
					/* New PeerConnection */
					session->sdp_version = 1;	/* This needs to be increased when it changes */
					session->sdp_sessid = janus_get_real_time();
				}
			}
			/* What is the Opus payload type? */
			janus_audiobridge_participant *participant = (janus_audiobridge_participant *)session->participant;
			if(sdp != NULL) {
				participant->opus_pt = janus_sdp_get_codec_pt(sdp, -1, "opus");
				if(participant->opus_pt > 0 && strstr(msg_sdp, "useinbandfec=1")){
					/* Opus codec, inband FEC setted */
					participant->fec = TRUE;
					participant->probation = MIN_SEQUENTIAL;
					opus_encoder_ctl(participant->encoder, OPUS_SET_INBAND_FEC(participant->fec));
				}
				JANUS_LOG(LOG_VERB, "Opus payload type is %d, FEC %s\n", participant->opus_pt, participant->fec ? "enabled" : "disabled");
			}
			/* Check if the audio level extension was offered */
			int extmap_id = generate_offer ? 2 : -1;
			if(sdp != NULL) {
				GList *temp = sdp->m_lines;
				while(temp) {
					janus_sdp_mline *m = (janus_sdp_mline *)temp->data;
					if(m->type == JANUS_SDP_AUDIO) {
						GList *ma = m->attributes;
						while(ma) {
							janus_sdp_attribute *a = (janus_sdp_attribute *)ma->data;
							if(a->value) {
								if(strstr(a->value, JANUS_RTP_EXTMAP_AUDIO_LEVEL)) {
									extmap_id = atoi(a->value);
									if(extmap_id < 0)
										extmap_id = 0;
								}
							}
							ma = ma->next;
						}
					}
					temp = temp->next;
				}
			}
			/* If we're just processing an answer, we're done */
			if(got_answer) {
				gint64 start = janus_get_monotonic_time();
				int res = gateway->push_event(msg->handle, &janus_audiobridge_plugin, msg->transaction, event, NULL);
				JANUS_LOG(LOG_VERB, "  >> Pushing event: %d (took %"SCNu64" us)\n", res, janus_get_monotonic_time()-start);
				json_decref(event);
				janus_sdp_destroy(sdp);
				if(msg)
					janus_audiobridge_message_free(msg);
				msg = NULL;
				continue;
			}
			if(participant == NULL || participant->room == NULL) {
				JANUS_LOG(LOG_ERR, "Can't handle SDP (not in a room)\n");
				error_code = JANUS_AUDIOBRIDGE_ERROR_NOT_JOINED;
				g_snprintf(error_cause, 512, "Can't handle SDP (not in a room)");
				if(sdp)
					janus_sdp_destroy(sdp);
				goto error;
			}
			/* We use a custom session name in the SDP */
			char s_name[100];
			g_snprintf(s_name, sizeof(s_name), "AudioBridge %s", participant->room->room_id_str);
			/* Prepare a fmtp string too */
			char fmtp[100];
			g_snprintf(fmtp, sizeof(fmtp), "%d maxplaybackrate=%"SCNu32"; stereo=0; sprop-stereo=0; useinbandfec=%d\r\n",
				participant->opus_pt, participant->room->sampling_rate, participant->fec ? 1 : 0);
			/* If we got an offer, we need to answer */
			janus_sdp *offer = NULL, *answer = NULL;
			if(got_offer) {
				answer = janus_sdp_generate_answer(sdp);
				/* Only accept the first audio line, and reject everything else if offered */
				GList *temp = sdp->m_lines;
				gboolean accepted = FALSE;
				while(temp) {
					janus_sdp_mline *m = (janus_sdp_mline *)temp->data;
					if(m->type == JANUS_SDP_AUDIO && !accepted) {
						accepted = TRUE;
						janus_sdp_generate_answer_mline(sdp, answer, m,
							JANUS_SDP_OA_MLINE, JANUS_SDP_AUDIO,
							JANUS_SDP_OA_CODEC, janus_audiocodec_name(participant->codec),
							JANUS_SDP_OA_ACCEPT_EXTMAP, JANUS_RTP_EXTMAP_MID,
							JANUS_SDP_OA_ACCEPT_EXTMAP, JANUS_RTP_EXTMAP_AUDIO_LEVEL,
							JANUS_SDP_OA_DONE);
					}
					temp = temp->next;
				}
				/* Replace the session name */
				g_free(answer->s_name);
				answer->s_name = g_strdup(s_name);
				/* Add an fmtp attribute if this is Opus */
				if(participant->codec == JANUS_AUDIOCODEC_OPUS) {
					janus_sdp_attribute *a = janus_sdp_attribute_create("fmtp", "%s", fmtp);
					janus_sdp_attribute_add_to_mline(janus_sdp_mline_find(answer, JANUS_SDP_AUDIO), a);
				}
				/* Let's overwrite a couple o= fields, in case this is a renegotiation */
				answer->o_sessid = session->sdp_sessid;
				answer->o_version = session->sdp_version;
			} else if(generate_offer) {
				/* We need to generate an offer ourselves */
				int pt = 100;
				if(participant->codec == JANUS_AUDIOCODEC_PCMU)
					pt = 0;
				else if(participant->codec == JANUS_AUDIOCODEC_PCMA)
					pt = 8;
				offer = janus_sdp_generate_offer(
					s_name, "1.1.1.1",
					JANUS_SDP_OA_MLINE, JANUS_SDP_AUDIO,
						JANUS_SDP_OA_CODEC, janus_audiocodec_name(participant->codec),
						JANUS_SDP_OA_PT, pt,
						JANUS_SDP_OA_FMTP, (participant->codec == JANUS_AUDIOCODEC_OPUS ? fmtp : NULL),
						JANUS_SDP_OA_DIRECTION, JANUS_SDP_SENDRECV,
						JANUS_SDP_OA_EXTENSION, JANUS_RTP_EXTMAP_MID, 1,
						JANUS_SDP_OA_EXTENSION, JANUS_RTP_EXTMAP_AUDIO_LEVEL, extmap_id,
					JANUS_SDP_OA_DONE);
				/* Let's overwrite a couple o= fields, in case this is a renegotiation */
				if(session->sdp_version == 1) {
					session->sdp_sessid = offer->o_sessid;
				} else {
					offer->o_sessid = session->sdp_sessid;
					offer->o_version = session->sdp_version;
				}
			}
			/* Was the audio level extension negotiated? */
			participant->extmap_id = 0;
			participant->dBov_level = 0;
			if(extmap_id > -1 && participant->room && participant->room->audiolevel_ext) {
				/* Add an extmap attribute too */
				participant->extmap_id = extmap_id;
			}
			/* Prepare the response */
			char *new_sdp = janus_sdp_write(answer ? answer : offer);
			janus_sdp_destroy(sdp);
			janus_sdp_destroy(answer ? answer : offer);
			json_t *jsep = json_pack("{ssss}", "type", type, "sdp", new_sdp);
			/* How long will the Janus core take to push the event? */
			g_atomic_int_set(&session->hangingup, 0);
			gint64 start = janus_get_monotonic_time();
			int res = gateway->push_event(msg->handle, &janus_audiobridge_plugin, msg->transaction, event, jsep);
			JANUS_LOG(LOG_VERB, "  >> Pushing event: %d (took %"SCNu64" us)\n", res, janus_get_monotonic_time()-start);
			json_decref(event);
			json_decref(jsep);
			g_free(new_sdp);
			if(res != JANUS_OK) {
				/* TODO Failed to negotiate? We should remove this participant */
			} else {
				/* We'll notify all other participants when the PeerConnection has been established */
			}
		}
		if(msg)
			janus_audiobridge_message_free(msg);
		msg = NULL;

		continue;

error:
		{
			/* Prepare JSON error event */
			json_t *event = json_object();
			json_object_set_new(event, "audiobridge", json_string("event"));
			json_object_set_new(event, "error_code", json_integer(error_code));
			json_object_set_new(event, "error", json_string(error_cause));
			int ret = gateway->push_event(msg->handle, &janus_audiobridge_plugin, msg->transaction, event, NULL);
			JANUS_LOG(LOG_VERB, "  >> Pushing event: %d (%s)\n", ret, janus_get_api_error(ret));
			json_decref(event);
			janus_audiobridge_message_free(msg);
		}
	}
	JANUS_LOG(LOG_VERB, "Leaving AudioBridge handler thread\n");
	return NULL;
}

/* Thread to mix the contributions from all participants */
static void *janus_audiobridge_mixer_thread(void *data) {
	JANUS_LOG(LOG_VERB, "Audio bridge thread starting...\n");
	janus_audiobridge_room *audiobridge = (janus_audiobridge_room *)data;
	if(!audiobridge) {
		JANUS_LOG(LOG_ERR, "Invalid room!\n");
		return NULL;
	}
	JANUS_LOG(LOG_VERB, "Thread is for mixing room %s (%s) at rate %"SCNu32"...\n",
		audiobridge->room_id_str, audiobridge->room_name, audiobridge->sampling_rate);

	/* Do we need to record the mix? */
	if(audiobridge->record) {
		char filename[255];
		if(audiobridge->record_file) {
			g_snprintf(filename, 255, "%s%s%s", audiobridge->record_file,
				rec_tempext ? "." : "", rec_tempext ? rec_tempext : "");
		} else {
			g_snprintf(filename, 255, "janus-audioroom-%s.wav%s%s", audiobridge->room_id_str,
				rec_tempext ? "." : "", rec_tempext ? rec_tempext : "");
		}
		audiobridge->recording = fopen(filename, "wb");
		if(audiobridge->recording == NULL) {
			JANUS_LOG(LOG_WARN, "Recording requested, but could NOT open file %s for writing...\n", filename);
		} else {
			JANUS_LOG(LOG_VERB, "Recording requested, opened file %s for writing\n", filename);
			/* Write WAV header */
			wav_header header = {
				{'R', 'I', 'F', 'F'},
				0,
				{'W', 'A', 'V', 'E'},
				{'f', 'm', 't', ' '},
				16,
				1,
				1,
				audiobridge->sampling_rate,
				audiobridge->sampling_rate * 2,
				2,
				16,
				{'d', 'a', 't', 'a'},
				0
			};
			if(fwrite(&header, 1, sizeof(header), audiobridge->recording) != sizeof(header)) {
				JANUS_LOG(LOG_ERR, "Error writing WAV header...\n");
			}
			fflush(audiobridge->recording);
			audiobridge->record_lastupdate = janus_get_monotonic_time();
		}
	}

	/* Buffer (we allocate assuming 48kHz, although we'll likely use less than that) */
	int samples = audiobridge->sampling_rate/50;
	opus_int32 buffer[OPUS_SAMPLES], sumBuffer[OPUS_SAMPLES];
	opus_int16 outBuffer[OPUS_SAMPLES], resampled[OPUS_SAMPLES], *curBuffer = NULL;
	memset(buffer, 0, OPUS_SAMPLES*4);
	memset(sumBuffer, 0, OPUS_SAMPLES*4);
	memset(outBuffer, 0, OPUS_SAMPLES*2);
	memset(resampled, 0, OPUS_SAMPLES*2);

	/* Base RTP packet, in case there are forwarders involved */
	unsigned char *rtpbuffer = g_malloc0(1500);
	janus_rtp_header *rtph = (janus_rtp_header *)rtpbuffer;
	rtph->version = 2;
	/* In case we need G.711 forwarders */
	uint8_t rtpalaw[12+G711_SAMPLES], rtpulaw[12+G711_SAMPLES];

	/* Timer */
	struct timeval now, before;
	gettimeofday(&before, NULL);
	now.tv_sec = before.tv_sec;
	now.tv_usec = before.tv_usec;
	time_t passed, d_s, d_us;

	/* RTP */
	gint16 seq = 0;
	gint32 ts = 0;
	/* SRTP buffer, if needed */
	char sbuf[1500];

	/* Loop */
	int i=0;
	int count = 0, rf_count = 0, pf_count = 0, prev_count = 0;
	while(!g_atomic_int_get(&stopping) && !g_atomic_int_get(&audiobridge->destroyed)) {
		/* See if it's time to prepare a frame */
		gettimeofday(&now, NULL);
		d_s = now.tv_sec - before.tv_sec;
		d_us = now.tv_usec - before.tv_usec;
		if(d_us < 0) {
			d_us += 1000000;
			--d_s;
		}
		passed = d_s*1000000 + d_us;
		if(passed < 15000) {	/* Let's wait about 15ms at max */
			g_usleep(5000);
			continue;
		}
		/* Update the reference time */
		before.tv_usec += 20000;
		if(before.tv_usec > 1000000) {
			before.tv_sec++;
			before.tv_usec -= 1000000;
		}
		/* Do we need to mix at all? */
		janus_mutex_lock_nodebug(&audiobridge->mutex);
		count = g_hash_table_size(audiobridge->participants);
		rf_count = g_hash_table_size(audiobridge->rtp_forwarders);
		pf_count = g_hash_table_size(audiobridge->anncs);
		if((count+rf_count+pf_count) == 0) {
			janus_mutex_unlock_nodebug(&audiobridge->mutex);
			/* No participant and RTP forwarders, do nothing */
			if(prev_count > 0) {
				JANUS_LOG(LOG_INFO, "Last user/forwarder/file just left room %s, going idle...\n", audiobridge->room_id_str);
				prev_count = 0;
			}
			continue;
		}
		if(prev_count == 0) {
			JANUS_LOG(LOG_INFO, "First user/forwarder/file just joined room %s, waking it up...\n", audiobridge->room_id_str);
		}
		prev_count = count+rf_count+pf_count;
		/* Update RTP header information */
		seq++;
		ts += OPUS_SAMPLES;
		/* Mix all contributions */
		GList *participants_list = g_hash_table_get_values(audiobridge->participants);
		/* Add a reference to all these participants, in case some leave while we're mixing */
		GList *ps = participants_list;
		while(ps) {
			janus_audiobridge_participant *p = (janus_audiobridge_participant *)ps->data;
			janus_refcount_increase(&p->ref);
			ps = ps->next;
		}
		/* Do the same for announcements */
		GList *anncs_list = g_hash_table_get_values(audiobridge->anncs);
		ps = anncs_list;
		while(ps) {
			janus_audiobridge_participant *annc = (janus_audiobridge_participant *)ps->data;
			janus_refcount_increase(&annc->ref);
			ps = ps->next;
		}
		janus_mutex_unlock_nodebug(&audiobridge->mutex);
		for(i=0; i<samples; i++)
			buffer[i] = 0;
		ps = participants_list;
		while(ps) {
			janus_audiobridge_participant *p = (janus_audiobridge_participant *)ps->data;
			janus_mutex_lock(&p->qmutex);
			if(!p->session || !g_atomic_int_get(&p->session->started) || !g_atomic_int_get(&p->active) || p->muted || p->prebuffering || !p->inbuf) {
				janus_mutex_unlock(&p->qmutex);
				ps = ps->next;
				continue;
			}
			GList *peek = g_list_first(p->inbuf);
			janus_audiobridge_rtp_relay_packet *pkt = (janus_audiobridge_rtp_relay_packet *)(peek ? peek->data : NULL);
			if(pkt != NULL && !pkt->silence) {
				if(p->codec != JANUS_AUDIOCODEC_OPUS && audiobridge->sampling_rate != 8000) {
					/* Upsample this to whatever the mixer needs */
					pkt->length = janus_audiobridge_resample((opus_int16 *)pkt->data, 160, 8000, resampled, audiobridge->sampling_rate);
					if(pkt->length == 0) {
						JANUS_LOG(LOG_WARN, "[G.711] Error upsampling to %d, skipping audio packet\n", audiobridge->sampling_rate);
						janus_mutex_unlock(&p->qmutex);
						ps = ps->next;
						continue;
					}
					memcpy((opus_int16 *)pkt->data, resampled, pkt->length);
				}
				curBuffer = (opus_int16 *)pkt->data;
				for(i=0; i<samples; i++) {
					if(p->volume_gain == 100) {
						buffer[i] += curBuffer[i];
					} else {
						buffer[i] += (curBuffer[i]*p->volume_gain)/100;
					}
				}
			}
			janus_mutex_unlock(&p->qmutex);
			ps = ps->next;
		}
#ifdef HAVE_LIBOGG
		/* If there are announcements playing, mix those too */
		if(anncs_list != NULL) {
			ps = anncs_list;
			while(ps) {
				janus_audiobridge_participant *p = (janus_audiobridge_participant *)ps->data;
				if(p->annc == NULL || g_atomic_int_get(&p->destroyed)) {
					ps = ps->next;
					continue;
				}
				int read = janus_audiobridge_file_read(p->annc, p->decoder, resampled, sizeof(resampled));
				if(read <= 0) {
					/* Playback over or broken */
					if(p->annc->started) {
						/* Send a notification that this announcement is over */
						JANUS_LOG(LOG_INFO, "[%s] Announcement stopped (%s)\n", audiobridge->room_id_str, p->user_id_str);
						janus_mutex_lock_nodebug(&audiobridge->mutex);
						json_t *event = json_object();
						json_object_set_new(event, "audiobridge", json_string("announcement-stopped"));
						json_object_set_new(event, "room",
							string_ids ? json_string(audiobridge->room_id_str) : json_integer(audiobridge->room_id));
						json_object_set_new(event, "file_id", json_string(p->user_id_str));
						janus_audiobridge_notify_participants(p, event, TRUE);
						json_decref(event);
						/* Also notify event handlers */
						if(notify_events && gateway->events_is_enabled()) {
							json_t *info = json_object();
							json_object_set_new(info, "event", json_string("announcement-stopped"));
							json_object_set_new(info, "room",
								string_ids ? json_string(audiobridge->room_id_str) : json_integer(audiobridge->room_id));
							json_object_set_new(info, "file_id", json_string(p->user_id_str));
							gateway->notify_event(&janus_audiobridge_plugin, NULL, info);
						}
						/* Remove the announcement */
						g_hash_table_remove(audiobridge->anncs, p->user_id_str);
						janus_mutex_unlock_nodebug(&audiobridge->mutex);
					}
					ps = ps->next;
					continue;
				}
				if(!p->annc->started) {
					/* This announcement just started, notify the participants */
					p->annc->started = TRUE;
					JANUS_LOG(LOG_INFO, "[%s] Announcement started (%s)\n", audiobridge->room_id_str, p->user_id_str);
					janus_mutex_lock_nodebug(&audiobridge->mutex);
					json_t *event = json_object();
					json_object_set_new(event, "audiobridge", json_string("announcement-started"));
					json_object_set_new(event, "room",
						string_ids ? json_string(audiobridge->room_id_str) : json_integer(audiobridge->room_id));
					json_object_set_new(event, "file_id", json_string(p->user_id_str));
					janus_audiobridge_notify_participants(p, event, TRUE);
					json_decref(event);
					janus_mutex_unlock_nodebug(&audiobridge->mutex);
					/* Also notify event handlers */
					if(notify_events && gateway->events_is_enabled()) {
						json_t *info = json_object();
						json_object_set_new(info, "event", json_string("announcement-started"));
						json_object_set_new(info, "room",
							string_ids ? json_string(audiobridge->room_id_str) : json_integer(audiobridge->room_id));
						json_object_set_new(info, "file_id", json_string(p->user_id_str));
						gateway->notify_event(&janus_audiobridge_plugin, NULL, info);
					}
				}
				for(i=0; i<samples; i++) {
					if(p->volume_gain == 100) {
						buffer[i] += resampled[i];
					} else {
						buffer[i] += (resampled[i]*p->volume_gain)/100;
					}
				}
				ps = ps->next;
			}
			g_list_free_full(anncs_list, (GDestroyNotify)janus_audiobridge_participant_unref);
		}
#endif
		/* Are we recording the mix? (only do it if there's someone in, though...) */
		if(audiobridge->recording != NULL && g_list_length(participants_list) > 0) {
			for(i=0; i<samples; i++) {
				/* FIXME Smoothen/Normalize instead of truncating? */
				outBuffer[i] = buffer[i];
			}
			fwrite(outBuffer, sizeof(opus_int16), samples, audiobridge->recording);
			/* Every 5 seconds we update the wav header */
			gint64 now = janus_get_monotonic_time();
			if(now - audiobridge->record_lastupdate >= 5*G_USEC_PER_SEC) {
				audiobridge->record_lastupdate = now;
				/* Update the length in the header */
				fseek(audiobridge->recording, 0, SEEK_END);
				long int size = ftell(audiobridge->recording);
				if(size >= 8) {
					size -= 8;
					fseek(audiobridge->recording, 4, SEEK_SET);
					fwrite(&size, sizeof(uint32_t), 1, audiobridge->recording);
					size += 8;
					fseek(audiobridge->recording, 40, SEEK_SET);
					fwrite(&size, sizeof(uint32_t), 1, audiobridge->recording);
					fflush(audiobridge->recording);
					fseek(audiobridge->recording, 0, SEEK_END);
				}
			}
		}
		/* Send proper packet to each participant (remove own contribution) */
		ps = participants_list;
		while(ps) {
			janus_audiobridge_participant *p = (janus_audiobridge_participant *)ps->data;
			if(!p->session || !g_atomic_int_get(&p->session->started)) {
				janus_refcount_decrease(&p->ref);
				ps = ps->next;
				continue;
			}
			janus_audiobridge_rtp_relay_packet *pkt = NULL;
			janus_mutex_lock(&p->qmutex);
			if(g_atomic_int_get(&p->active) && !p->muted && !p->prebuffering && p->inbuf) {
				GList *first = g_list_first(p->inbuf);
				pkt = (janus_audiobridge_rtp_relay_packet *)(first ? first->data : NULL);
				p->inbuf = g_list_delete_link(p->inbuf, first);
			}
			janus_mutex_unlock(&p->qmutex);
			curBuffer = (opus_int16 *)((pkt && pkt->length && !pkt->silence) ? pkt->data : NULL);
			for(i=0; i<samples; i++) {
				if(p->volume_gain == 100)
					sumBuffer[i] = buffer[i] - (curBuffer ? (curBuffer[i]) : 0);
				else
					sumBuffer[i] = buffer[i] - (curBuffer ? (curBuffer[i]*p->volume_gain)/100 : 0);
			}
			for(i=0; i<samples; i++)
				/* FIXME Smoothen/Normalize instead of truncating? */
				outBuffer[i] = sumBuffer[i];
			/* Enqueue this mixed frame for encoding in the participant thread */
			janus_audiobridge_rtp_relay_packet *mixedpkt = g_malloc(sizeof(janus_audiobridge_rtp_relay_packet));
			mixedpkt->data = g_malloc(samples*2);
			if(p->codec != JANUS_AUDIOCODEC_OPUS && audiobridge->sampling_rate != 8000) {
				/* Downsample this from whatever the mixer uses */
				i = janus_audiobridge_resample(outBuffer, samples, audiobridge->sampling_rate, (int16_t *)mixedpkt->data, 8000);
				if(i == 0) {
					JANUS_LOG(LOG_WARN, "[G.711] Error downsampling from %d, skipping audio packet\n", audiobridge->sampling_rate);
					janus_refcount_decrease(&p->ref);
					ps = ps->next;
					continue;
				}
			} else {
				/* Just copy */
				memcpy(mixedpkt->data, outBuffer, samples*2);
			}
			mixedpkt->length = samples;	/* We set the number of samples here, not the data length */
			mixedpkt->timestamp = ts;
			mixedpkt->seq_number = seq;
			mixedpkt->ssrc = audiobridge->room_ssrc;
			mixedpkt->silence = FALSE;
			g_async_queue_push(p->outbuf, mixedpkt);
			if(pkt) {
				g_free(pkt->data);
				pkt->data = NULL;
				g_free(pkt);
				pkt = NULL;
			}
			janus_refcount_decrease(&p->ref);
			ps = ps->next;
		}
		g_list_free(participants_list);
		/* Forward the mixed packet as RTP to any RTP forwarder that may be listening */
		janus_mutex_lock(&audiobridge->rtp_mutex);
		if(g_hash_table_size(audiobridge->rtp_forwarders) > 0 && audiobridge->rtp_encoder) {
			/* If the room is empty, check if there's any RTP forwarder with an "always on" option */
			gboolean go_on = FALSE;
			if(count == 0 && pf_count == 0) {
				GHashTableIter iter;
				gpointer value;
				g_hash_table_iter_init(&iter, audiobridge->rtp_forwarders);
				while(g_hash_table_iter_next(&iter, NULL, &value)) {
					janus_audiobridge_rtp_forwarder *forwarder = (janus_audiobridge_rtp_forwarder *)value;
					if(forwarder->always_on) {
						go_on = TRUE;
						break;
					}
				}
			} else {
				go_on = TRUE;
			}
			if(go_on) {
				/* Send the mixed frame to everybody */
				for(i=0; i<samples; i++)
					outBuffer[i] = buffer[i];
				GHashTableIter iter;
				gpointer key, value;
				g_hash_table_iter_init(&iter, audiobridge->rtp_forwarders);
				opus_int32 length = 0;
				gboolean have_opus = FALSE, have_alaw = FALSE, have_ulaw = FALSE;
				while(audiobridge->rtp_udp_sock > 0 && g_hash_table_iter_next(&iter, &key, &value)) {
					guint32 stream_id = GPOINTER_TO_UINT(key);
					janus_audiobridge_rtp_forwarder *forwarder = (janus_audiobridge_rtp_forwarder *)value;
					if(count == 0 && pf_count == 0 && !forwarder->always_on)
						continue;
					if(forwarder->codec == JANUS_AUDIOCODEC_OPUS && !have_opus) {
						/* This is an Opus forwarder and we don't have a version for that yet */
						length = opus_encode(audiobridge->rtp_encoder, outBuffer, samples, rtpbuffer+12, 1500-12);
						if(length < 0) {
							JANUS_LOG(LOG_ERR, "[Opus] Ops! got an error encoding the Opus frame: %d (%s)\n", length, opus_strerror(length));
							continue;
						}
						have_opus = TRUE;
						rtph = (janus_rtp_header *)rtpbuffer;
					} else if((forwarder->codec == JANUS_AUDIOCODEC_PCMA && !have_alaw) ||
							(forwarder->codec == JANUS_AUDIOCODEC_PCMU && !have_ulaw)) {
						/* This is a G.711 forwarder and we don't have a version for that yet */
						if(audiobridge->sampling_rate != 8000) {
							/* Downsample this from whatever the mixer uses */
							i = janus_audiobridge_resample(outBuffer, samples, audiobridge->sampling_rate, resampled, 8000);
							if(i == 0) {
								JANUS_LOG(LOG_WARN, "[G.711] Error downsampling from %d, skipping audio packet\n", audiobridge->sampling_rate);
								continue;
							}
						} else {
							/* Just copy */
							memcpy(resampled, outBuffer, samples*2);
						}
						int i = 0;
						if(forwarder->codec == JANUS_AUDIOCODEC_PCMA) {
							for(i=0; i<160; i++)
								rtpalaw[12+i] = janus_audiobridge_g711_alaw_encode(resampled[i]);
							have_alaw = TRUE;
							rtph = (janus_rtp_header *)rtpalaw;
						} else {
							for(i=0; i<160; i++)
								rtpulaw[12+i] = janus_audiobridge_g711_ulaw_encode(resampled[i]);
							have_ulaw = TRUE;
							rtph = (janus_rtp_header *)rtpulaw;
						}
						rtph->version = 2;
						length = 160;
					}
					/* Update header */
					rtph->type = forwarder->payload_type;
					rtph->ssrc = htonl(forwarder->ssrc ? forwarder->ssrc : stream_id);
					forwarder->seq_number++;
					rtph->seq_number = htons(forwarder->seq_number);
					forwarder->timestamp += (forwarder->codec == JANUS_AUDIOCODEC_OPUS ? OPUS_SAMPLES : G711_SAMPLES);
					rtph->timestamp = htonl(forwarder->timestamp);
					/* Check if this packet needs to be encrypted */
					char *payload = (char *)rtph;
					int plen = length+12;
					if(forwarder->is_srtp) {
						memcpy(sbuf, payload, plen);
						int protected = plen;
						int res = srtp_protect(forwarder->srtp_ctx, sbuf, &protected);
						if(res != srtp_err_status_ok) {
							janus_rtp_header *header = (janus_rtp_header *)sbuf;
							guint32 timestamp = ntohl(header->timestamp);
							guint16 seq = ntohs(header->seq_number);
							JANUS_LOG(LOG_ERR, "Error encrypting RTP packet for room %s... %s (len=%d-->%d, ts=%"SCNu32", seq=%"SCNu16")...\n",
								audiobridge->room_id_str, janus_srtp_error_str(res), plen, protected, timestamp, seq);
						} else {
							payload = (char *)&sbuf;
							plen = protected;
						}
					}
					/* No encryption, send the RTP packet as it is */
					struct sockaddr *address = (forwarder->serv_addr.sin_family == AF_INET ?
						(struct sockaddr *)&forwarder->serv_addr : (struct sockaddr *)&forwarder->serv_addr6);
					size_t addrlen = (forwarder->serv_addr.sin_family == AF_INET ? sizeof(forwarder->serv_addr) : sizeof(forwarder->serv_addr6));
					if(sendto(audiobridge->rtp_udp_sock, payload, plen, 0, address, addrlen) < 0) {
						JANUS_LOG(LOG_HUGE, "Error forwarding mixed RTP packet for room %s... %s (len=%d)...\n",
							audiobridge->room_id_str, g_strerror(errno), plen);
					}
				}
			}
		}
		janus_mutex_unlock(&audiobridge->rtp_mutex);
	}
	if(audiobridge->recording) {
		/* Update the length in the header */
		fseek(audiobridge->recording, 0, SEEK_END);
		long int size = ftell(audiobridge->recording);
		if(size >= 8) {
			size -= 8;
			fseek(audiobridge->recording, 4, SEEK_SET);
			fwrite(&size, sizeof(uint32_t), 1, audiobridge->recording);
			size += 8;
			fseek(audiobridge->recording, 40, SEEK_SET);
			fwrite(&size, sizeof(uint32_t), 1, audiobridge->recording);
			fflush(audiobridge->recording);
		}
		fclose(audiobridge->recording);
		char filename[255];
		if(audiobridge->record_file) {
			g_snprintf(filename, 255, "%s", audiobridge->record_file);
		} else {
			g_snprintf(filename, 255, "janus-audioroom-%s.wav", audiobridge->room_id_str);
		}
		if(rec_tempext) {
			/* We need to rename the file, to remove the temporary extension */
			char extfilename[255];
			if(audiobridge->record_file) {
				g_snprintf(extfilename, 255, "%s.%s", audiobridge->record_file, rec_tempext);
			} else {
				g_snprintf(extfilename, 255, "janus-audioroom-%s.wav.%s", audiobridge->room_id_str, rec_tempext);
			}
			if(rename(extfilename, filename) != 0) {
				JANUS_LOG(LOG_ERR, "Error renaming %s to %s...\n", extfilename, filename);
			} else {
				JANUS_LOG(LOG_INFO, "Recording renamed: %s\n", filename);
			}
		}
		/* Also notify event handlers */
		if(notify_events && gateway->events_is_enabled()) {
			json_t *info = json_object();
			json_object_set_new(info, "event", json_string("recordingdone"));
			json_object_set_new(info, "room",
				string_ids ? json_string(audiobridge->room_id_str) : json_integer(audiobridge->room_id));
			json_object_set_new(info, "record_file", json_string(filename));
			gateway->notify_event(&janus_audiobridge_plugin, NULL, info);
		}
	}
	g_free(rtpbuffer);
	JANUS_LOG(LOG_VERB, "Leaving mixer thread for room %s (%s)...\n", audiobridge->room_id_str, audiobridge->room_name);

	janus_refcount_decrease(&audiobridge->ref);

	return NULL;
}

/* Thread to encode a mixed frame and send it to a specific participant */
static void *janus_audiobridge_participant_thread(void *data) {
	JANUS_LOG(LOG_VERB, "AudioBridge Participant thread starting...\n");
	janus_audiobridge_participant *participant = (janus_audiobridge_participant *)data;
	if(!participant) {
		JANUS_LOG(LOG_ERR, "Invalid participant!\n");
		g_thread_unref(g_thread_self());
		return NULL;
	}
	JANUS_LOG(LOG_VERB, "Thread is for participant %s (%s)\n",
		participant->user_id_str, participant->display ? participant->display : "??");
	janus_audiobridge_session *session = participant->session;

	/* Output buffer */
	janus_audiobridge_rtp_relay_packet *outpkt = g_malloc(sizeof(janus_audiobridge_rtp_relay_packet));
	outpkt->data = g_malloc0(1500);
	outpkt->ssrc = 0;
	outpkt->timestamp = 0;
	outpkt->seq_number = 0;
	outpkt->length = 0;
	outpkt->silence = FALSE;
	uint8_t *payload = (uint8_t *)outpkt->data;

	janus_audiobridge_rtp_relay_packet *mixedpkt = NULL;

	/* Start working: check the outgoing queue for packets, then encode and send them */
	while(!g_atomic_int_get(&stopping) && g_atomic_int_get(&session->destroyed) == 0) {
		mixedpkt = g_async_queue_timeout_pop(participant->outbuf, 100000);
		if(mixedpkt != NULL && g_atomic_int_get(&session->destroyed) == 0 && g_atomic_int_get(&session->started)) {
			if(g_atomic_int_get(&participant->active) && (participant->codec == JANUS_AUDIOCODEC_PCMA ||
					participant->codec == JANUS_AUDIOCODEC_PCMU) && g_atomic_int_compare_and_exchange(&participant->encoding, 0, 1)) {
				/* Encode using G.711 */
				if(mixedpkt->length != 320) {
					/* TODO Resample */
				}
				int i = 0;
				opus_int16 *outBuffer = (opus_int16 *)mixedpkt->data;
				if(participant->codec == JANUS_AUDIOCODEC_PCMA) {
					/* A-law */
					for(i=0; i<160; i++)
						*(payload+12+i) = janus_audiobridge_g711_alaw_encode(outBuffer[i]);
				} else {
					/* Mu-Law */
					for(i=0; i<160; i++)
						*(payload+12+i) = janus_audiobridge_g711_ulaw_encode(outBuffer[i]);
				}
				g_atomic_int_set(&participant->encoding, 0);
				outpkt->length = 172;	/* Take the RTP header into consideration */
				/* Update RTP header */
				outpkt->data->version = 2;
				outpkt->data->markerbit = 0;	/* FIXME Should be 1 for the first packet */
				outpkt->data->seq_number = htons(mixedpkt->seq_number);
				outpkt->data->timestamp = htonl(mixedpkt->timestamp/6);
				outpkt->data->ssrc = htonl(mixedpkt->ssrc);	/* The Janus core will fix this anyway */
				/* Backup the actual timestamp and sequence number set by the audiobridge, in case a room is changed */
				outpkt->ssrc = mixedpkt->ssrc;
				outpkt->timestamp = mixedpkt->timestamp/6;
				outpkt->seq_number = mixedpkt->seq_number;
				janus_audiobridge_relay_rtp_packet(participant->session, outpkt);
			} else if(g_atomic_int_get(&participant->active) && participant->encoder &&
					g_atomic_int_compare_and_exchange(&participant->encoding, 0, 1)) {
				/* Encode raw frame to Opus */
				opus_int16 *outBuffer = (opus_int16 *)mixedpkt->data;
				outpkt->length = opus_encode(participant->encoder, outBuffer, mixedpkt->length, payload+12, 1500-12);
				g_atomic_int_set(&participant->encoding, 0);
				if(outpkt->length < 0) {
					JANUS_LOG(LOG_ERR, "[Opus] Ops! got an error encoding the Opus frame: %d (%s)\n", outpkt->length, opus_strerror(outpkt->length));
				} else {
					outpkt->length += 12;	/* Take the RTP header into consideration */
					/* Update RTP header */
					outpkt->data->version = 2;
					outpkt->data->markerbit = 0;	/* FIXME Should be 1 for the first packet */
					outpkt->data->seq_number = htons(mixedpkt->seq_number);
					outpkt->data->timestamp = htonl(mixedpkt->timestamp);
					outpkt->data->ssrc = htonl(mixedpkt->ssrc);	/* The Janus core will fix this anyway */
					/* Backup the actual timestamp and sequence number set by the audiobridge, in case a room is changed */
					outpkt->ssrc = mixedpkt->ssrc;
					outpkt->timestamp = mixedpkt->timestamp;
					outpkt->seq_number = mixedpkt->seq_number;
					janus_audiobridge_relay_rtp_packet(participant->session, outpkt);
				}
			}
			g_free(mixedpkt->data);
			g_free(mixedpkt);
		}
	}
	/* We're done, get rid of the resources */
	g_free(outpkt->data);
	g_free(outpkt);
	JANUS_LOG(LOG_VERB, "AudioBridge Participant thread leaving...\n");

	janus_refcount_decrease(&participant->ref);
	janus_refcount_decrease(&session->ref);
	g_thread_unref(g_thread_self());
	return NULL;
}

static void janus_audiobridge_relay_rtp_packet(gpointer data, gpointer user_data) {
	janus_audiobridge_rtp_relay_packet *packet = (janus_audiobridge_rtp_relay_packet *)user_data;
	if(!packet || !packet->data || packet->length < 1) {
		JANUS_LOG(LOG_ERR, "Invalid packet...\n");
		return;
	}
	janus_audiobridge_session *session = (janus_audiobridge_session *)data;
	if(!session || !session->handle) {
		// JANUS_LOG(LOG_ERR, "Invalid session...\n");
		return;
	}
	if(!g_atomic_int_get(&session->started)) {
		// JANUS_LOG(LOG_ERR, "Streaming not started yet for this session...\n");
		return;
	}
	janus_audiobridge_participant *participant = session->participant;
	/* Set the payload type */
	if(participant->codec == JANUS_AUDIOCODEC_OPUS)
		packet->data->type = participant->opus_pt;
	else
		packet->data->type = (participant->codec == JANUS_AUDIOCODEC_PCMA ? 8 : 0);
	/* Fix sequence number and timestamp (room switching may be involved) */
	janus_rtp_header_update(packet->data, &participant->context, FALSE, 0);
<<<<<<< HEAD
	if(gateway != NULL) {
		janus_plugin_rtp rtp = { .mindex = -1, .video = FALSE, .buffer = (char *)packet->data, .length = packet->length };
=======
	if(participant->plainrtp_media.audio_rtp_fd > 0) {
		if(participant->plainrtp_media.audio_ssrc == 0)
			participant->plainrtp_media.audio_ssrc = ntohl(packet->ssrc);
		if(participant->plainrtp_media.audio_send) {
			int ret = send(participant->plainrtp_media.audio_rtp_fd, (char *)packet->data, packet->length, 0);
			if(ret < 0) {
				JANUS_LOG(LOG_WARN, "Error sending plain RTP packet: %d (%s)\n", errno, strerror(errno));
			}
		}
	} else if(gateway != NULL) {
		janus_plugin_rtp rtp = { .video = FALSE, .buffer = (char *)packet->data, .length = packet->length };
>>>>>>> 6850d8d2
		janus_plugin_rtp_extensions_reset(&rtp.extensions);
		/* FIXME Should we add our own audio level extension? */
		gateway->relay_rtp(session->handle, &rtp);
	}
	/* Restore the timestamp and sequence number to what the mixer set them to */
	packet->data->timestamp = htonl(packet->timestamp);
	packet->data->seq_number = htons(packet->seq_number);
}

/* Plain RTP stuff */
static void janus_audiobridge_plainrtp_media_cleanup(janus_audiobridge_plainrtp_media *media) {
	if(media == NULL)
		return;
	media->ready = FALSE;
	media->audio_pt = -1;
	media->audio_send = FALSE;
	if(media->audio_rtp_fd > 0)
		close(media->audio_rtp_fd);
	media->audio_rtp_fd = -1;
	media->local_audio_rtp_port = 0;
	media->remote_audio_rtp_port = 0;
	g_free(media->remote_audio_ip);
	media->remote_audio_ip = NULL;
	media->audio_ssrc = 0;
	media->audio_ssrc_peer = 0;
	if(media->pipefd[0] > 0)
		close(media->pipefd[0]);
	media->pipefd[0] = -1;
	if(media->pipefd[1] > 0)
		close(media->pipefd[1]);
	media->pipefd[1] = -1;
}
static int janus_audiobridge_plainrtp_allocate_port(janus_audiobridge_plainrtp_media *media) {
	/* Read global slider */
	uint16_t rtp_port_next = rtp_range_slider;
	uint16_t rtp_port_start = rtp_port_next;
	gboolean rtp_port_wrap = FALSE;
	/* Find a port we can use */
	int rtp_fd = -1;
	while(1) {
		if(rtp_port_wrap && rtp_port_next >= rtp_port_start) {
			/* Full range scanned */
			JANUS_LOG(LOG_ERR, "No ports available in range: %u -- %u\n", rtp_range_min, rtp_range_max);
			break;
		}
		if(rtp_fd == -1) {
			rtp_fd = socket(AF_INET, SOCK_DGRAM, 0);
		}
		if(rtp_fd == -1) {
			JANUS_LOG(LOG_ERR, "Error creating socket...\n");
			break;
		}
		int rtp_port = rtp_port_next;
		if((uint32_t)(rtp_port_next + 2UL) < rtp_range_max) {
			/* Advance to next value */
			rtp_port_next += 2;
		} else {
			rtp_port_next = rtp_range_min;
			rtp_port_wrap = TRUE;
		}
		struct sockaddr_in rtp_address = { 0 };
		rtp_address.sin_family = AF_INET;
		rtp_address.sin_port = htons(rtp_port);
		inet_pton(AF_INET, local_ip, &rtp_address.sin_addr.s_addr);
		if(bind(rtp_fd, (struct sockaddr *)(&rtp_address), sizeof(struct sockaddr)) < 0) {
			/* rtp_fd still unbound, reuse it in the next iteration */
		} else {
			media->audio_rtp_fd = rtp_fd;
			media->local_audio_rtp_port = rtp_port;
			rtp_range_slider = rtp_port_next;		/* Update global slider */
			return 0;
		}
	}
	if(rtp_fd != -1) {
		close(rtp_fd);
	}
	return -1;
}
/* Thread to relay RTP/RTCP frames coming from the peer */
static void *janus_audiobridge_plainrtp_relay_thread(void *data) {
	janus_audiobridge_session *session = (janus_audiobridge_session *)data;
	JANUS_LOG(LOG_INFO, "[AudioBridge-%p] Starting Plain RTP participant thread\n", session);
	if(!session || !session->participant) {
		JANUS_LOG(LOG_WARN, "[AudioBridge-%p] Invalid session or participant..?\n", session);
		g_thread_unref(g_thread_self());
		return NULL;
	}
	janus_audiobridge_participant *participant = (janus_audiobridge_participant *)session->participant;

	/* File descriptors */
	socklen_t addrlen;
	struct sockaddr_in remote = { 0 };
	int resfd = 0, bytes = 0, pollerrs = 0;
	struct pollfd fds[2];
	int pipe_fd = participant->plainrtp_media.pipefd[0];
	char buffer[1500];
	memset(buffer, 0, 1500);
	/* Loop */
	int num = 0;
	gboolean first = TRUE, goon = TRUE;

	/* Fake RTP packet */
	janus_plugin_rtp packet = { .video = FALSE, .buffer = buffer, .length = 0 };
	janus_plugin_rtp_extensions_reset(&packet.extensions);

	while(goon && session != NULL && !g_atomic_int_get(&session->destroyed) && !g_atomic_int_get(&session->hangingup)) {
		/* Prepare poll */
		num = 0;
		if(participant->plainrtp_media.audio_rtp_fd != -1) {
			fds[num].fd = participant->plainrtp_media.audio_rtp_fd;
			fds[num].events = POLLIN;
			fds[num].revents = 0;
			num++;
		}
		if(pipe_fd != -1) {
			fds[num].fd = pipe_fd;
			fds[num].events = POLLIN;
			fds[num].revents = 0;
			num++;
		}
		/* Wait for some data */
		resfd = poll(fds, num, 1000);
		if(resfd < 0) {
			if(errno == EINTR) {
				JANUS_LOG(LOG_HUGE, "[AudioBridge-%p] Got an EINTR (%s), ignoring...\n", session, strerror(errno));
				continue;
			}
			JANUS_LOG(LOG_ERR, "[AudioBridge-%p] Error polling...\n", session);
			JANUS_LOG(LOG_ERR, "[AudioBridge-%p]   -- %d (%s)\n", session, errno, strerror(errno));
			break;
		} else if(resfd == 0) {
			/* No data, keep going */
			continue;
		}
		if(session == NULL || g_atomic_int_get(&session->destroyed))
			break;
		int i = 0;
		for(i=0; i<num; i++) {
			if(fds[i].revents & (POLLERR | POLLHUP)) {
				/* Check the socket error */
				int error = 0;
				socklen_t errlen = sizeof(error);
				getsockopt(fds[i].fd, SOL_SOCKET, SO_ERROR, (void *)&error, &errlen);
				if(error == 0) {
					/* Maybe not a breaking error after all? */
					continue;
				}
				/* FIXME Should we be more tolerant of ICMP errors on RTP sockets as well? */
				pollerrs++;
				if(pollerrs < 100)
					continue;
				JANUS_LOG(LOG_ERR, "[AudioBridge-%p] Too many errors polling %d (socket #%d): %s...\n", session,
					fds[i].fd, i, fds[i].revents & POLLERR ? "POLLERR" : "POLLHUP");
				JANUS_LOG(LOG_ERR, "[AudioBridge-%p]   -- %d (%s)\n", session, error, strerror(error));
				/* Can we assume it's pretty much over, after a POLLERR? */
				goon = FALSE;
				/* TODO Close the channel */
				janus_audiobridge_hangup_media(session->handle);
				break;
			} else if(fds[i].revents & POLLIN) {
				if(pipe_fd != -1 && fds[i].fd == pipe_fd) {
					/* Poll interrupted for a reason, go on */
					int code = 0;
					(void)read(pipe_fd, &code, sizeof(int));
					break;
				}
				/* Got an RTP packet */
				addrlen = sizeof(remote);
				bytes = recvfrom(fds[i].fd, buffer, 1500, 0, (struct sockaddr*)&remote, &addrlen);
				if(bytes < 0) {
					/* Failed to read? */
					continue;
				}
				/* Audio RTP */
				if(!janus_is_rtp(buffer, bytes)) {
					/* Not an RTP packet? */
					continue;
				}
				/* If this is the first packet we receive, simulate a setup_media event */
				if(first) {
					first = FALSE;
					janus_audiobridge_setup_media(session->handle);
				}
				/* Handle the packet */
				pollerrs = 0;
				rtp_header *header = (rtp_header *)buffer;
				if(participant->plainrtp_media.audio_ssrc_peer != ntohl(header->ssrc)) {
					participant->plainrtp_media.audio_ssrc_peer = ntohl(header->ssrc);
					JANUS_LOG(LOG_VERB, "[AudioBridge-%p] Got SIP peer audio SSRC: %"SCNu32"\n",
						session, participant->plainrtp_media.audio_ssrc_peer);
				}
				/* Check if the SSRC changed (e.g., after a re-INVITE or UPDATE) */
				janus_rtp_header_update(header, &participant->plainrtp_media.context, FALSE, 0);
				/* Handle as a WebRTC RTP packet */
				packet.length = bytes;
				janus_audiobridge_incoming_rtp(session->handle, &packet);
				continue;
			}
		}
	}
	/* Cleanup the media session */
	participant->plainrtp_media.thread = NULL;
	janus_mutex_lock(&participant->pmutex);
	janus_audiobridge_plainrtp_media_cleanup(&participant->plainrtp_media);
	janus_mutex_unlock(&participant->pmutex);
	/* Done */
	JANUS_LOG(LOG_INFO, "[AudioBridge-%p] Leaving Plain RTP participant thread\n", session);
	janus_refcount_decrease(&participant->ref);
	janus_refcount_decrease(&session->ref);
	g_thread_unref(g_thread_self());
	return NULL;
}<|MERGE_RESOLUTION|>--- conflicted
+++ resolved
@@ -7320,10 +7320,6 @@
 		packet->data->type = (participant->codec == JANUS_AUDIOCODEC_PCMA ? 8 : 0);
 	/* Fix sequence number and timestamp (room switching may be involved) */
 	janus_rtp_header_update(packet->data, &participant->context, FALSE, 0);
-<<<<<<< HEAD
-	if(gateway != NULL) {
-		janus_plugin_rtp rtp = { .mindex = -1, .video = FALSE, .buffer = (char *)packet->data, .length = packet->length };
-=======
 	if(participant->plainrtp_media.audio_rtp_fd > 0) {
 		if(participant->plainrtp_media.audio_ssrc == 0)
 			participant->plainrtp_media.audio_ssrc = ntohl(packet->ssrc);
@@ -7334,8 +7330,7 @@
 			}
 		}
 	} else if(gateway != NULL) {
-		janus_plugin_rtp rtp = { .video = FALSE, .buffer = (char *)packet->data, .length = packet->length };
->>>>>>> 6850d8d2
+		janus_plugin_rtp rtp = { .mindex = -1, .video = FALSE, .buffer = (char *)packet->data, .length = packet->length };
 		janus_plugin_rtp_extensions_reset(&rtp.extensions);
 		/* FIXME Should we add our own audio level extension? */
 		gateway->relay_rtp(session->handle, &rtp);
