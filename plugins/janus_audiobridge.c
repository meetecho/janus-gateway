/*! \file   janus_audiobridge.c
 * \author Lorenzo Miniero <lorenzo@meetecho.com>
 * \copyright GNU General Public License v3
 * \brief  Janus AudioBridge plugin
 * \details Check the \ref audiobridge for more details.
 *
 * \ingroup plugins
 * \ref plugins
 *
 * \page audiobridge AudioBridge plugin documentation
 * This is a plugin implementing an audio conference bridge for
 * Janus, specifically mixing Opus streams. This means that it replies
 * by providing in the SDP only support for Opus, and disabling video.
 * Opus encoding and decoding is implemented using libopus (http://opus.codec.org).
 * The plugin provides an API to allow peers to join and leave conference
 * rooms. Peers can then mute/unmute themselves by sending specific messages
 * to the plugin: any way a peer mutes/unmutes, an event is triggered
 * to the other participants, so that it can be rendered in the UI
 * accordingly.
 *
 * Rooms to make available are listed in the plugin configuration file.
 * A pre-filled configuration file is provided in \c conf/janus.plugin.audiobridge.jcfg
 * and includes a demo room for testing.
 *
 * To add more rooms or modify the existing one, you can use the following
 * syntax:
 *
 * \verbatim
room-<unique room ID>: {
	description = This is my awesome room
	is_private = true|false (private rooms don't appear when you do a 'list' request)
	secret = <optional password needed for manipulating (e.g. destroying) the room>
	pin = <optional password needed for joining the room>
	sampling_rate = <sampling rate> (e.g., 16000 for wideband mixing)
	spatial_audio = true|false (if true, the mix will be stereo to spatially place users, default=false)
	audiolevel_ext = true|false (whether the ssrc-audio-level RTP extension must be
		negotiated/used or not for new joins, default=true)
	audiolevel_event = true|false (whether to emit event to other users or not, default=false)
	audio_active_packets = 100 (number of packets with audio level, default=100, 2 seconds)
	audio_level_average = 25 (average value of audio level, 127=muted, 0='too loud', default=25)
	default_prebuffering = number of packets to buffer before decoding each participant (default=DEFAULT_PREBUFFERING)
	record = true|false (whether this room should be recorded, default=false)
	record_file = /path/to/recording.wav (where to save the recording)
	allow_rtp_participants = true|false (whether participants should be allowed to join
		via plain RTP as well, rather than just WebRTC, default=false)
	groups = optional, non-hierarchical, array of groups to tag participants, for external forwarding purposes only

		[The following lines are only needed if you want the mixed audio
		to be automatically forwarded via plain RTP to an external component
		(e.g., an ffmpeg script, or a gstreamer pipeline) for processing.
		By default plain RTP is used, SRTP must be configured if needed]
	rtp_forward_id = numeric RTP forwarder ID for referencing it via API (optional: random ID used if missing)
	rtp_forward_host = host address to forward RTP packets of mixed audio to
	rtp_forward_host_family = ipv4|ipv6; by default, first family returned by DNS request
	rtp_forward_port = port to forward RTP packets of mixed audio to
	rtp_forward_ssrc = SSRC to use to use when streaming (optional: stream_id used if missing)
	rtp_forward_codec = opus (default), pcma (A-Law) or pcmu (mu-Law)
	rtp_forward_ptype = payload type to use when streaming (optional: only read for Opus, 100 used if missing)
	rtp_forward_group = group of participants to forward, if enabled in the room (optional: forwards full mix if missing)
	rtp_forward_srtp_suite = length of authentication tag, if SRTP is needed (32 or 80)
	rtp_forward_srtp_crypto = key to use as crypto, if SRTP is needed (base64 encoded key as in SDES)
	rtp_forward_always_on = true|false, whether silence should be forwarded when the room is empty (optional: false used if missing)
}
\endverbatim
 *
 * \section bridgeapi Audio Bridge API
 *
 * The Audio Bridge API supports several requests, some of which are
 * synchronous and some asynchronous. There are some situations, though,
 * (invalid JSON, invalid request) which will always result in a
 * synchronous error response even for asynchronous requests.
 *
 * \c create , \c edit , \c destroy , \c exists, \c allowed, \c kick, \c list,
 * \c mute , \c unmute , \c mute_room , \c unmute_room , \c listparticipants ,
 * \c resetdecoder , \c rtp_forward, \c stop_rtp_forward , \c list_forwarders ,
 * \c play_file , \c is_playing and \c stop_file are synchronous requests,
 * which means you'll get a response directly within the context of the
 * transaction. \c create allows you to create a new audio conference bridge
 * dynamically, as an alternative to using the configuration file; \c edit
 * allows you to dynamically edit some room properties (e.g., the PIN);
 * \c destroy removes an audio conference bridge and destroys it, kicking
 * all the users out as part of the process; \c exists allows you to
 * check whether a specific audio conference exists; \c allowed allows
 * you to edit who's allowed to join a room via ad-hoc tokens; \c list
 * lists all the available rooms, while \c listparticipants lists all
 * the participants of a specific room and their details; \c resetdecoder
 * marks the Opus decoder for the participant as invalid, and forces it
 * to be recreated (which might be needed if the audio for generated by
 * the participant becomes garbled); \c rtp_forward allows you to forward
 * the mix of an AudioBridge room via RTP to a separate component (e.g.,
 * for broadcasting it to a wider audience, or for processing/recording),
 * whereas \c stop_rtp_forward can remove an existing forwarder; a list
 * of configured forwarders for a room can be retrieved using the
 * \c list_forwarders request; finally, \c play_file allows you to
 * reproduce an audio .opus file in a mix (e.g., to play an announcement
 * or some background music), \c is_playing checks if a specific file is
 * still playing, while \c stop_file will stop such a playback instead.
 *
 * The \c join , \c configure , \c changeroom and \c leave requests
 * instead are all asynchronous, which means you'll get a notification
 * about their success or failure in an event. \c join allows you to
 * join a specific audio conference bridge; \c configure can be used
 * to modify some of the participation settings (e.g., mute/unmute);
 * \c changeroom can be used to leave the current room and move to a
 * different one without having to tear down the PeerConnection and
 * recreate it again (useful for sidebars and "waiting rooms"); finally,
 * \c leave allows you to leave an audio conference bridge for good.
 *
 * The AudioBridge plugin also allows you to forward the mix to an
 * external listener, e.g., a gstreamer/ffmpeg pipeline waiting to
 * process the mixer audio stream. You can add new RTP forwarders with
 * the \c rtp_forward request; a \c stop_rtp_forward request removes an
 * existing RTP forwarder; \c listforwarders lists all the current RTP
 * forwarders on a specific AudioBridge room instance. As an alternative,
 * you can configure a single static RTP forwarder in the plugin
 * configuration file. A finer grained control of what to forward
 * externally, in terms of participants mix, can be achieved using
 * groups.
 *
 * \c create can be used to create a new audio room, and has to be
 * formatted as follows:
 *
\verbatim
{
	"request" : "create",
	"room" : <unique numeric ID, optional, chosen by plugin if missing>,
	"permanent" : <true|false, whether the room should be saved in the config file, default=false>,
	"description" : "<pretty name of the room, optional>",
	"secret" : "<password required to edit/destroy the room, optional>",
	"pin" : "<password required to join the room, optional>",
	"is_private" : <true|false, whether the room should appear in a list request>,
	"allowed" : [ array of string tokens users can use to join this room, optional],
	"sampling_rate" : <sampling rate of the room, optional, 16000 by default>,
	"spatial_audio" : <true|false, whether the mix should spatially place users, default=false>,
	"audiolevel_ext" : <true|false, whether the ssrc-audio-level RTP extension must be negotiated for new joins, default=true>,
	"audiolevel_event" : <true|false (whether to emit event to other users or not)>,
	"audio_active_packets" : <number of packets with audio level (default=100, 2 seconds)>,
	"audio_level_average" : <average value of audio level (127=muted, 0='too loud', default=25)>,
	"default_prebuffering" : <number of packets to buffer before decoding each participant (default=DEFAULT_PREBUFFERING)>,
	"record" : <true|false, whether to record the room or not, default=false>,
	"record_file" : "</path/to/the/recording.wav, optional>",
	"allow_rtp_participants" : <true|false, whether participants should be allowed to join via plain RTP as well, default=false>,
	"groups" : [ non-hierarchical array of string group names to use to gat participants, for external forwarding purposes only, optional]
}
\endverbatim
 *
 * A successful creation procedure will result in a \c created response:
 *
\verbatim
{
	"audiobridge" : "created",
	"room" : <unique numeric ID>,
	"permanent" : <true if saved to config file, false if not>
}
\endverbatim
 *
 * If you requested a permanent room but a \c false value is returned
 * instead, good chances are that there are permission problems.
 *
 * An error instead (and the same applies to all other requests, so this
 * won't be repeated) would provide both an error code and a more verbose
 * description of the cause of the issue:
 *
\verbatim
{
	"audiobridge" : "event",
	"error_code" : <numeric ID, check Macros below>,
	"error" : "<error description as a string>"
}
\endverbatim
 *
 * Notice that, in general, all users can create rooms. If you want to
 * limit this functionality, you can configure an admin \c admin_key in
 * the plugin settings. When configured, only "create" requests that
 * include the correct \c admin_key value in an "admin_key" property
 * will succeed, and will be rejected otherwise. Notice that you can
 * optionally extend this functionality to RTP forwarding as well, in
 * order to only allow trusted clients to use that feature.
 *
 * Once a room has been created, you can still edit some (but not all)
 * of its properties using the \c edit request. This allows you to modify
 * the room description, secret, pin and whether it's private or not: you
 * won't be able to modify other more static properties, like the room ID,
 * the sampling rate, the extensions-related stuff and so on. If you're
 * interested in changing the ACL, instead, check the \c allowed message.
 * An \c edit request has to be formatted as follows:
 *
\verbatim
{
	"request" : "edit",
	"room" : <unique numeric ID of the room to edit>,
	"secret" : "<room secret, mandatory if configured>",
	"new_description" : "<new pretty name of the room, optional>",
	"new_secret" : "<new password required to edit/destroy the room, optional>",
	"new_pin" : "<new password required to join the room, optional>",
	"new_is_private" : <true|false, whether the room should appear in a list request>,
	"permanent" : <true|false, whether the room should be also removed from the config file, default=false>
}
\endverbatim
 *
 * A successful edit procedure will result in an \c edited response:
 *
\verbatim
{
	"audiobridge" : "edited",
	"room" : <unique numeric ID>
}
\endverbatim
 *
 * On the other hand, \c destroy can be used to destroy an existing audio
 * room, whether created dynamically or statically, and has to be
 * formatted as follows:
 *
\verbatim
{
	"request" : "destroy",
	"room" : <unique numeric ID of the room to destroy>,
	"secret" : "<room secret, mandatory if configured>",
	"permanent" : <true|false, whether the room should be also removed from the config file, default=false>
}
\endverbatim
 *
 * A successful destruction procedure will result in a \c destroyed response:
 *
\verbatim
{
	"audiobridge" : "destroyed",
	"room" : <unique numeric ID>
}
\endverbatim
 *
 * This will also result in a \c destroyed event being sent to all the
 * participants in the audio room, which will look like this:
 *
\verbatim
{
	"audiobridge" : "destroyed",
	"room" : <unique numeric ID of the destroyed room>
}
\endverbatim
 *
 * You can check whether a room exists using the \c exists request,
 * which has to be formatted as follows:
 *
\verbatim
{
	"request" : "exists",
	"room" : <unique numeric ID of the room to check>
}
\endverbatim
 *
 * A successful request will result in a \c success response:
 *
\verbatim
{
	"audiobridge" : "success",
	"room" : <unique numeric ID>,
	"exists" : <true|false>
}
\endverbatim
 *
 * You can configure whether to check tokens or add/remove people who can join
 * a room using the \c allowed request, which has to be formatted as follows:
 *
\verbatim
{
	"request" : "allowed",
	"secret" : "<room secret, mandatory if configured>",
	"action" : "enable|disable|add|remove",
	"room" : <unique numeric ID of the room to update>,
	"allowed" : [
		// Array of strings (tokens users might pass in "join", only for add|remove)
	]
}
\endverbatim
 *
 * A successful request will result in a \c success response:
 *
\verbatim
{
	"audiobridge" : "success",
	"room" : <unique numeric ID>,
	"allowed" : [
		// Updated, complete, list of allowed tokens (only for enable|add|remove)
	]
}
\endverbatim
 *
 * If you're the administrator of a room (that is, you created it and have access
 * to the secret) you can kick participants using the \c kick request. Notice
 * that this only kicks the user out of the room, but does not prevent them from
 * re-joining: to ban them, you need to first remove them from the list of
 * authorized users (see \c allowed request) and then \c kick them. The \c kick
 * request has to be formatted as follows:
 *
\verbatim
{
	"request" : "kick",
	"secret" : "<room secret, mandatory if configured>",
	"room" : <unique numeric ID of the room>,
	"id" : <unique numeric ID of the participant to kick>
}
\endverbatim
 *
 * A successful request will result in a \c success response:
 *
\verbatim
{
	"audiobridge" : "success",
}
\endverbatim
 *
 * To get a list of the available rooms (excluded those configured or
 * created as private rooms) you can make use of the \c list request,
 * which has to be formatted as follows:
 *
\verbatim
{
	"request" : "list"
}
\endverbatim
 *
 * A successful request will produce a list of rooms in a \c success response:
 *
\verbatim
{
	"audiobridge" : "success",
	"rooms" : [		// Array of room objects
		{	// Room #1
			"room" : <unique numeric ID>,
			"description" : "<Name of the room>",
			"pin_required" : <true|false, whether a PIN is required to join this room>,
			"sampling_rate" : <sampling rate of the mixer>,
			"spatial_audio" : <true|false, whether the mix has spatial audio (stereo)>,
			"record" : <true|false, whether the room is being recorded>,
			"num_participants" : <count of the participants>
		},
		// Other rooms
	]
}
\endverbatim
 *
 * To get a list of the participants in a specific room, instead, you
 * can make use of the \c listparticipants request, which has to be
 * formatted as follows:
 *
\verbatim
{
	"request" : "listparticipants",
	"room" : <unique numeric ID of the room>
}
\endverbatim
 *
 * A successful request will produce a list of participants in a
 * \c participants response:
 *
\verbatim
{
	"audiobridge" : "participants",
	"room" : <unique numeric ID of the room>,
	"participants" : [		// Array of participant objects
		{	// Participant #1
			"id" : <unique numeric ID of the participant>,
			"display" : "<display name of the participant, if any; optional>",
			"setup" : <true|false, whether user successfully negotiate a WebRTC PeerConnection or not>,
			"muted" : <true|false, whether user is muted or not>,
			"talking" : <true|false, whether user is talking or not (only if audio levels are used)>,
			"spatial_position" : <in case spatial audio is used, the panning of this participant (0=left, 50=center, 100=right)>,
		},
		// Other participants
	]
}
\endverbatim
 *
 * To mark the Opus decoder context for the current participant as
 * invalid and force it to be recreated, use the \c resetdecoder request:
 *
\verbatim
{
	"request" : "resetdecoder"
}
\endverbatim
 *
 * A successful request will produce a \c success response:
 *
\verbatim
{
	"audiobridge" : "success"
}
\endverbatim
 *
 * You can add a new RTP forwarder for an existing room using the
 * \c rtp_forward request, which has to be formatted as follows:
 *
\verbatim
{
	"request" : "rtp_forward",
	"room" : <unique numeric ID of the room to add the forwarder to>,
	"group" : "<group to forward, if enabled in the room (forwards full mix if missing)>",
	"ssrc" : <SSRC to use to use when streaming (optional: stream_id used if missing)>,
	"codec" : "<opus (default), pcma (A-Law) or pcmu (mu-Law)>",
	"ptype" : <payload type to use when streaming (optional: 100 used if missing)>,
	"host" : "<host address to forward the RTP packets to>",
	"host_family" : "<ipv4|ipv6, if we need to resolve the host address to an IP; by default, whatever we get>",
	"port" : <port to forward the RTP packets to>,
	"srtp_suite" : <length of authentication tag (32 or 80); optional>,
	"srtp_crypto" : "<key to use as crypto (base64 encoded key as in SDES); optional>",
	"always_on" : <true|false, whether silence should be forwarded when the room is empty>
}
\endverbatim
 *
 * The concept of "groups" is particularly important, here, in case groups were
 * enabled when creating a room. By default, in fact, if a room has groups disabled,
 * then an RTP forwarder will simply relay the mix of all active participants;
 * sometimes, though, an external application may want to only receive the mix
 * of some of the participants, and not all of them. This is what groups are
 * for: if you tag participants with a specific group name, then creating a
 * new forwarder that explicitly references that group name will ensure that
 * only a mix of the participants tagged with that name will be forwarded.
 * As such, it's important to point out groups \b only impact forwarders,
 * and \c NOT participants or how they're mixed in main mix for the room itself.
 * Omitting a group name when creating a forwarder for a room where groups
 * are enabled will simply fall back to the default behaviour of forwarding
 * the full mix.
 *
 * Notice that, as explained above, in case you configured an \c admin_key
 * property and extended it to RTP forwarding as well, you'll need to provide
 * it in the request as well or it will be rejected as unauthorized. By
 * default no limitation is posed on \c rtp_forward .
 *
 * A successful request will result in a \c success response:
 *
\verbatim
{
	"audiobridge" : "success",
	"room" : <unique numeric ID, same as request>,
	"group" : "<group to forward, same as request if provided>",
	"stream_id" : <unique numeric ID assigned to the new RTP forwarder>,
	"host" : "<host this forwarder is streaming to, same as request if not resolved>",
	"port" : <audio port this forwarder is streaming to, same as request>
}
\endverbatim
 *
 * To stop a previously created RTP forwarder and stop it, you can use
 * the \c stop_rtp_forward request, which has to be formatted as follows:
 *
\verbatim
{
	"request" : "stop_rtp_forward",
	"room" : <unique numeric ID of the room to remove the forwarder from>,
	"stream_id" : <unique numeric ID of the RTP forwarder>
}
\endverbatim
 *
 * A successful request will result in a \c success response:
 *
\verbatim
{
	"audiobridge" : "success",
	"room" : <unique numeric ID, same as request>,
	"stream_id" : <unique numeric ID, same as request>
}
\endverbatim
 *
 * To get a list of the forwarders in a specific room, instead, you
 * can make use of the \c listforwarders request, which has to be
 * formatted as follows:
 *
\verbatim
{
	"request" : "listforwarders",
	"room" : <unique numeric ID of the room>
}
\endverbatim
 *
 * A successful request will produce a list of RTP forwarders in a
 * \c forwarders response:
 *
\verbatim
{
	"audiobridge" : "forwarders",
	"room" : <unique numeric ID of the room>,
	"rtp_forwarders" : [		// Array of RTP forwarder objects
		{	// RTP forwarder #1
			"stream_id" : <unique numeric ID of the forwarder>,
			"group" : "<group that is being forwarded, if available>",
			"ip" : "<IP this forwarder is streaming to>",
			"port" : <port this forwarder is streaming to>,
			"ssrc" : <SSRC this forwarder is using, if any>,
			"codec" : <codec this forwarder is using, if any>,
			"ptype" : <payload type this forwarder is using, if any>,
			"srtp" : <true|false, whether the RTP stream is encrypted>,
			"always_on" : <true|false, whether this forwarder works even when no participant is in or not>
		},
		// Other forwarders
	]
}
\endverbatim
 *
 * As anticipated, while the AudioBridge is mainly meant to allow real users
 * to interact with each other by mixing their contributions, you can also
 * start the playback of one or more pre-recorded audio files in a mix:
 * this is especially useful whenever you have, for instance, to play
 * an announcement of some sort, or when maybe you want to play some
 * background music (e.g., some music on hold when the room is empty).
 * You can start the playback of an .opus file in an existing room using
 * the \c play_file request, which has to be formatted as follows:
 *
\verbatim
{
	"request" : "play_file",
	"room" : <unique numeric ID of the room to play the file in>,
	"secret" : "<room password, if configured>",
	"group" : "<group to play in (for forwarding purposes only; optional, mandatory if enabled in the room)>",
	"file_id": "<unique string ID of the announcement; random if not provided>",
	"filename": "<path to the Opus file to play>",
	"loop": <true|false, depending on whether or not the file should be played in a loop forever>
}
\endverbatim
 *
 * Notice that, as explained above, in case you configured an \c admin_key
 * property and extended it to RTP forwarding as well, you'll need to provide
 * it in the request as well or it will be rejected as unauthorized. By
 * default \c play_file only requires the room secret, meaning only people
 * authorized to edit the room can start an audio playback.
 *
 * Also notice that the only supported files are .opus files: no other
 * audio format will be accepted. Besides, the file must be reachable
 * and available on the file system: network addresses (e.g., HTTP URL)
 * are NOT supported.
 *
 * A successful request will result in a \c success response:
 *
\verbatim
{
	"audiobridge" : "success",
	"room" : <unique numeric ID, same as request>,
	"file_id" : "<unique string ID of the announcement, same as request if provided or randomly generated otherwise>"
}
\endverbatim
 *
 * As soon as the playback actually starts (usually immediately after
 * the request has been sent), an event is sent to all participants so
 * that they're aware something is being played back in the room besides
 * themselves:
 *
\verbatim
{
	"audiobridge" : "announcement-started",
	"room" : <unique numeric ID, same as request>,
	"file_id" : "<unique string ID of the announcement>"
}
\endverbatim
 *
 * A similar event is also sent whenever the playback stops, whether it's
 * because the file ended and \c loop was \c FALSE (which will automatically
 * clear the resources) or because a \c stop_file request asked for the
 * playback to be interrupted:
 *
\verbatim
{
	"audiobridge" : "announcement-stopped",
	"room" : <unique numeric ID, same as request>,
	"file_id" : "<unique string ID of the announcement>"
}
\endverbatim
 *
 * You can check whether a specific playback is still going on in a room,
 * you can use the \c is_playing request, which has to be formatted as follows:
 *
\verbatim
{
	"request" : "is_playing",
	"room" : <unique numeric ID of the room where the playback is taking place>,
	"secret" : "<room password, if configured>",
	"file_id" : "<unique string ID of the announcement>"
}
\endverbatim
 *
 * A successful request will result in a \c success response:
 *
\verbatim
{
	"audiobridge" : "success",
	"room" : <unique numeric ID>,
	"file_id" : "<unique string ID of the announcement>",
	"playing" : <true|false>
}
\endverbatim
 *
 * As anticipated, when not looping a playback will automatically stop and
 * self-destruct when it reaches the end of the audio file. In case you
 * want to stop a playback sooner than that, or want to stop a looped
 * playback, you can use the \c stop_file request:
 *
\verbatim
{
	"request" : "stop_file",
	"room" : <unique numeric ID of the room where the playback is taking place>,
	"secret" : "<room password, if configured>",
	"file_id": "<unique string ID of the announcement>"
}
\endverbatim
 *
 * A successful request will result in a \c success response:
 *
\verbatim
{
	"audiobridge" : "success",
	"room" : <unique numeric ID, same as request>,
	"file_id" : "<unique string ID of the now interrupted announcement>"
}
\endverbatim
 *
 * That completes the list of synchronous requests you can send to the
 * AudioBridge plugin. As anticipated, though, there are also several
 * asynchronous requests you can send, specifically those related to
 * joining and updating one's presence as a participant in an audio room.
 *
 * The way you'd interact with the plugin is usually as follows:
 *
 * -# you use a \c join request to join an audio room, and wait for the
 * \c joined event; this event will also include a list of the other
 * participants, if any;
 * -# you send a \c configure request attached to an audio-only JSEP offer
 * to start configuring your participation in the room (e.g., join unmuted
 * or muted), and wait for the related \c event, which will be attached
 * to a JSEP answer by the plugin to complete the setup of the WebRTC
 * PeerConnection;
 * -# you send other \c configure requests (without any JSEP-related
 * attachment) to mute/unmute yourself during the audio conference;
 * -# you intercept events originated by the plugin (\c joined , \c leaving )
 * to notify you about users joining/leaving/muting/unmuting;
 * -# you eventually send a \c leave request to leave a room; if you leave the
 * PeerConnection instance intact, you can subsequently join a different
 * room without requiring a new negotiation (and so just use a \c join + JSEP-less \c configure to join).
 *
 * Notice that there's also a \c changeroom request available: you can use
 * this request to immediately leave the room you're in and join a different
 * one, without requiring you to do a \c leave + \c join + \c configure
 * round. Of course remember not to pass any JSEP-related payload when
 * doing a \c changeroom as the same pre-existing PeerConnection will be
 * re-used for the purpose.
 *
 * Notice that you can also ask the AudioBridge plugin to send you an offer,
 * when you join, rather than providing one yourself: this means that the
 * SDP offer/answer roles would be reversed, and so you'd have to provide
 * an answer yourself in this case. Remember that, in case renegotiations
 * or restarts take place, they MUST follow the same negotiation pattern
 * as the one that originated the connection: it's an error to send an
 * SDP offer to the plugin to update a PeerConnection, if the plugin sent
 * you an offer originally. It's adviced to let users generate the offer,
 * and let the plugin answer: this reverserd role is mostly here to
 * facilitate the setup of cascaded mixers, e.g., allow one AudioBridge
 * to connect to the other via WebRTC (which wouldn't be possible if
 * both expected an offer from the other). Refer to the \ref aboffer
 * section for more details.
 *
 * About the syntax of all the above mentioned requests, \c join has
 * to be formatted as follows:
 *
\verbatim
{
	"request" : "join",
	"room" : <numeric ID of the room to join>,
	"id" : <unique ID to assign to the participant; optional, assigned by the plugin if missing>,
	"group" : "<group to assign to this participant (for forwarding purposes only; optional, mandatory if enabled in the room)>",
	"pin" : "<password required to join the room, if any; optional>",
	"display" : "<display name to have in the room; optional>",
	"token" : "<invitation token, in case the room has an ACL; optional>",
	"muted" : <true|false, whether to start unmuted or muted>,
	"codec" : "<codec to use, among opus (default), pcma (A-Law) or pcmu (mu-Law)>",
	"prebuffer" : <number of packets to buffer before decoding this participant (default=room value, or DEFAULT_PREBUFFERING)>,
	"quality" : <0-10, Opus-related complexity to use, the higher the value, the better the quality (but more CPU); optional, default is 4>,
	"volume" : <percent value, <100 reduces volume, >100 increases volume; optional, default is 100 (no volume change)>,
	"spatial_position" : <in case spatial audio is enabled for the room, panning of this participant (0=left, 50=center, 100=right)>,
	"secret" : "<room management password; optional, if provided the user is an admin and can't be globally muted with mute_room>",
	"audio_level_average" : "<if provided, overrides the room audio_level_average for this user; optional>",
	"audio_active_packets" : "<if provided, overrides the room audio_active_packets for this user; optional>",
	"record": <true|false, whether to record this user's contribution to a .mjr file (mixer not involved),
	"filename": "<basename of the file to record to, -audio.mjr will be added by the plugin>"
}
\endverbatim
 *
 * A successful request will produce a \c joined event:
 *
\verbatim
{
	"audiobridge" : "joined",
	"room" : <numeric ID of the room>,
	"id" : <unique ID assigned to the participant>,
	"display" : "<display name of the new participant>",
	"participants" : [
		// Array of existing participants in the room
	]
}
\endverbatim
 *
 * The other participants in the room will be notified about the new
 * participant by means of a different \c joined event, which will only
 * include the \c room and the new participant as the only object in
 * a \c participants array.
 *
 * At this point, the media-related settings of the participant can be
 * modified by means of a \c configure request. The \c configure request
 * has to be formatted as follows (notice that all parameters except
 * \c request are optional, depending on what you want to change):
 *
\verbatim
{
	"request" : "configure",
	"muted" : <true|false, whether to unmute or mute>,
	"display" : "<new display name to have in the room>",
	"prebuffer" : <new number of packets to buffer before decoding this participant (see "join" for more info)>,
	"quality" : <new Opus-related complexity to use (see "join" for more info)>,
	"volume" : <new volume percent value (see "join" for more info)>,
	"spatial_position" : <in case spatial audio is enabled for the room, new panning of this participant (0=left, 50=center, 100=right)>,
	"record": <true|false, whether to record this user's contribution to a .mjr file (mixer not involved),
	"filename": "<basename of the file to record to, -audio.mjr will be added by the plugin>",
	"group" : "<new group to assign to this participant, if enabled in the room (for forwarding purposes)>"
}
\endverbatim
 *
 * \c muted instructs the plugin to mute or unmute the participant;
 * \c quality changes the complexity of the Opus encoder for the
 * participant; \c record can be used to record this participant's contribution
 * to a Janus .mjr file, and \c filename to provide a basename for the path to
 * save the file to (notice that this is different from the recording of a whole
 * room: this feature only records the packets this user is sending, and is not
 * related to the mixer stuff). A successful request will result in a \c ok event:
 *
\verbatim
{
	"audiobridge" : "event",
	"room" : <numeric ID of the room>,
	"result" : "ok"
}
\endverbatim
 *
 * In case the \c muted property was modified, the other participants in
 * the room will be notified about this by means of a \c event notification,
 * which will only include the \c room and the updated participant as the
 * only object in a \c participants array.
 *
 * If you're the administrator of a room (that is, you created it and have access to the secret)
 * you can mute or unmute individual participants using the \c mute or \c unmute request
 *
 \verbatim
{
	"request" : "<mute|unmute, whether to mute or unmute>",
	"secret" : "<room secret, mandatory if configured>",
	"room" : <unique numeric ID of the room>,
	"id" : <unique numeric ID of the participant to mute|unmute>
}
\endverbatim
 *
 * A successful request will result in a success response:
 *
 \verbatim
{
	"audiobridge" : "success",
}
\endverbatim
 *
 * To mute/unmute the whole room, use \c mute_room and \c unmute_room instead.
 *
 \verbatim
{
	"request" : "<mute_room|unmute_room, whether to mute or unmute>",
	"secret" : "<room secret, mandatory if configured>",
	"room" : <unique numeric ID of the room>
}
\endverbatim
 *
 * A successful request will result in a success response:
 *
 \verbatim
{
	"audiobridge" : "success",
}
\endverbatim
 *
 * As anticipated, you can leave an audio room using the \c leave request,
 * which has to be formatted as follows:
 *
\verbatim
{
	"request" : "leave"
}
\endverbatim
 *
 * All the participants will receive an \c event notification with the
 * ID of the participant who just left:
 *
\verbatim
{
	"audiobridge" : "event",
	"room" : <numeric ID of the room>,
	"leaving" : <numeric ID of the participant who left>
}
\endverbatim
 *
 * For what concerns the \c changeroom request, instead, it's pretty much
 * the same as a \c join request and as such has to be formatted as follows:
 *
\verbatim
{
	"request" : "changeroom",
	"room" : <numeric ID of the room to move to>,
	"id" : <unique ID to assign to the participant; optional, assigned by the plugin if missing>,
	"group" : "<group to assign to this participant (for forwarding purposes only; optional, mandatory if enabled in the new room)>",
	"display" : "<display name to have in the room; optional>",
	"token" : "<invitation token, in case the new room has an ACL; optional>",
	"muted" : <true|false, whether to start unmuted or muted>,
	"quality" : <0-10, Opus-related complexity to use, lower is higher quality; optional, default is 4>
}
\endverbatim
 *
 * Such a request will trigger all the above-described leaving/joined
 * events to the other participants, as it is indeed wrapping a \c leave
 * followed by a \c join and as such the other participants in both rooms
 * need to be updated accordingly. The participant who switched room
 * instead will be sent a \c roomchanged event which is pretty similar
 * to what \c joined looks like:
 *
 * A successful request will produce a \c joined event:
 *
\verbatim
{
	"audiobridge" : "roomchanged",
	"room" : <numeric ID of the new room>,
	"id" : <unique ID assigned to the participant in the new room>,
	"display" : "<display name of the new participant>",
	"participants" : [
		// Array of existing participants in the new room
	]
}
\endverbatim
 *
 * As a last note, notice that the AudioBridge plugin does support
 * renegotiations, mostly for the purpose of facilitating ICE restarts:
 * in fact, there isn't much need for renegotiations outside of that
 * context, as PeerConnections here will typically always contain a single
 * m-line for audio, and so adding/removing streams makes no sense; besides,
 * muting and unmuting is available via APIs, meaning that updating the
 * media direction via SDP renegotiations would be overkill.
 *
 * To force a renegotiation, all you need to do is send the new JSEP
 * offer together with a \c configure request: this request doesn't need
 * to contain any directive at all, and can be empty. A JSEP answer will
 * be sent back along the result of the request, if successful.
 *
 * \subsection aboffer AudioBridge-generated offers
 *
 * As anticipated in the previous sections, by default the AudioBridge
 * plugin expects an SDP offer from users interested to join a room, and
 * generates an SDP answer to complete the WebRTC negotiation process:
 * this SDP offer can be provided either in a \c join request or a
 * \c configure one, depending on how the app is constructed.
 *
 * It's worth pointing out that the AudioBridge plugin also supports
 * reversed roles when it comes to negotiation: that is, a user can ask
 * the plugin to generate an SDP offer first, to which they'd provide
 * an SDP answer to. This slightly changes the way the negotiation works
 * within the context of the AudioBridge API, as some messages may have
 * to be used in a different way. More specifically, if a user wants the
 * plugin to generate an offer, they'll have to include a:
 *
\verbatim
	[..]
	"generate_offer" : true,
	[..]
}
\endverbatim
 *
 * property in the \c join or \c configure request used to setup the
 * PeerConnection. This means that the user will receive a JSEP SDP
 * offer as part of the related event: at this point, the user needs
 * to prepare to send a JSEP SDP answer and send it back to the plugin
 * to complete the negotiation. The user must use the \c configure
 * request to provide this SDP answer: no need to provide additional
 * attributes in the request, unless it's needed for application related
 * purposes (e.g., to start muted).
 *
 * Notice that this does have an impact on renegotiations, e.g., for
 * ICE restarts or changes in the media direction. As a policy, plugins
 * in Janus tend to enforce the same negotiation pattern used to setup
 * the PeerConnection initially for renegotiations too, as it reduces
 * the risk of issues like glare: this means that users will NOT be able
 * to send an SDP offer to the AudioBridge plugin to update an existing
 * PeerConnection, if that PeerConnection had previously been originated
 * by a plugin offer instead. The plugin will treat this as an error.
 *
 */

#include "plugin.h"
#ifdef __FreeBSD__
#include <sys/socket.h>
#include <netinet/in.h>
#endif

#include <jansson.h>
#include <opus/opus.h>
#ifdef HAVE_LIBOGG
#include <ogg/ogg.h>
#endif
#include <arpa/inet.h>
#include <net/if.h>
#include <sys/socket.h>
#include <netdb.h>
#include <sys/time.h>
#include <poll.h>

#include "../debug.h"
#include "../apierror.h"
#include "../config.h"
#include "../mutex.h"
#include "../rtp.h"
#include "../rtpsrtp.h"
#include "../rtcp.h"
#include "../record.h"
#include "../sdp-utils.h"
#include "../utils.h"
#include "../ip-utils.h"


/* Plugin information */
#define JANUS_AUDIOBRIDGE_VERSION			12
#define JANUS_AUDIOBRIDGE_VERSION_STRING	"0.0.12"
#define JANUS_AUDIOBRIDGE_DESCRIPTION		"This is a plugin implementing an audio conference bridge for Janus, mixing Opus streams."
#define JANUS_AUDIOBRIDGE_NAME				"JANUS AudioBridge plugin"
#define JANUS_AUDIOBRIDGE_AUTHOR			"Meetecho s.r.l."
#define JANUS_AUDIOBRIDGE_PACKAGE			"janus.plugin.audiobridge"

#define MIN_SEQUENTIAL 						2
#define MAX_MISORDER						50

#define JANUS_AUDIOBRIDGE_MAX_GROUPS		5

/* Plugin methods */
janus_plugin *create(void);
int janus_audiobridge_init(janus_callbacks *callback, const char *config_path);
void janus_audiobridge_destroy(void);
int janus_audiobridge_get_api_compatibility(void);
int janus_audiobridge_get_version(void);
const char *janus_audiobridge_get_version_string(void);
const char *janus_audiobridge_get_description(void);
const char *janus_audiobridge_get_name(void);
const char *janus_audiobridge_get_author(void);
const char *janus_audiobridge_get_package(void);
void janus_audiobridge_create_session(janus_plugin_session *handle, int *error);
struct janus_plugin_result *janus_audiobridge_handle_message(janus_plugin_session *handle, char *transaction, json_t *message, json_t *jsep);
json_t *janus_audiobridge_handle_admin_message(json_t *message);
void janus_audiobridge_setup_media(janus_plugin_session *handle);
void janus_audiobridge_incoming_rtp(janus_plugin_session *handle, janus_plugin_rtp *packet);
void janus_audiobridge_incoming_rtcp(janus_plugin_session *handle, janus_plugin_rtcp *packet);
void janus_audiobridge_hangup_media(janus_plugin_session *handle);
void janus_audiobridge_destroy_session(janus_plugin_session *handle, int *error);
json_t *janus_audiobridge_query_session(janus_plugin_session *handle);

/* Plugin setup */
static janus_plugin janus_audiobridge_plugin =
	JANUS_PLUGIN_INIT (
		.init = janus_audiobridge_init,
		.destroy = janus_audiobridge_destroy,

		.get_api_compatibility = janus_audiobridge_get_api_compatibility,
		.get_version = janus_audiobridge_get_version,
		.get_version_string = janus_audiobridge_get_version_string,
		.get_description = janus_audiobridge_get_description,
		.get_name = janus_audiobridge_get_name,
		.get_author = janus_audiobridge_get_author,
		.get_package = janus_audiobridge_get_package,

		.create_session = janus_audiobridge_create_session,
		.handle_message = janus_audiobridge_handle_message,
		.handle_admin_message = janus_audiobridge_handle_admin_message,
		.setup_media = janus_audiobridge_setup_media,
		.incoming_rtp = janus_audiobridge_incoming_rtp,
		.incoming_rtcp = janus_audiobridge_incoming_rtcp,
		.hangup_media = janus_audiobridge_hangup_media,
		.destroy_session = janus_audiobridge_destroy_session,
		.query_session = janus_audiobridge_query_session,
	);

/* Plugin creator */
janus_plugin *create(void) {
	JANUS_LOG(LOG_VERB, "%s created!\n", JANUS_AUDIOBRIDGE_NAME);
	return &janus_audiobridge_plugin;
}

/* Parameter validation */
static struct janus_json_parameter request_parameters[] = {
	{"request", JSON_STRING, JANUS_JSON_PARAM_REQUIRED}
};
static struct janus_json_parameter adminkey_parameters[] = {
	{"admin_key", JSON_STRING, JANUS_JSON_PARAM_REQUIRED}
};
static struct janus_json_parameter room_parameters[] = {
	{"room", JSON_INTEGER, JANUS_JSON_PARAM_REQUIRED | JANUS_JSON_PARAM_POSITIVE}
};
static struct janus_json_parameter roomopt_parameters[] = {
	{"room", JSON_INTEGER, JANUS_JSON_PARAM_POSITIVE}
};
static struct janus_json_parameter roomstr_parameters[] = {
	{"room", JSON_STRING, JANUS_JSON_PARAM_REQUIRED}
};
static struct janus_json_parameter roomstropt_parameters[] = {
	{"room", JSON_STRING, 0}
};
static struct janus_json_parameter id_parameters[] = {
	{"id", JSON_INTEGER, JANUS_JSON_PARAM_REQUIRED | JANUS_JSON_PARAM_POSITIVE}
};
static struct janus_json_parameter idopt_parameters[] = {
	{"id", JSON_INTEGER, JANUS_JSON_PARAM_POSITIVE}
};
static struct janus_json_parameter idstr_parameters[] = {
	{"id", JSON_STRING, JANUS_JSON_PARAM_REQUIRED}
};
static struct janus_json_parameter idstropt_parameters[] = {
	{"id", JSON_STRING, 0}
};
static struct janus_json_parameter group_parameters[] = {
	{"group", JSON_STRING, JANUS_JSON_PARAM_REQUIRED}
};
static struct janus_json_parameter create_parameters[] = {
	{"description", JSON_STRING, 0},
	{"secret", JSON_STRING, 0},
	{"pin", JSON_STRING, 0},
	{"is_private", JANUS_JSON_BOOL, 0},
	{"allowed", JSON_ARRAY, 0},
	{"sampling_rate", JSON_INTEGER, JANUS_JSON_PARAM_POSITIVE},
	{"sampling", JSON_INTEGER, JANUS_JSON_PARAM_POSITIVE},	/* We keep this to be backwards compatible */
	{"spatial_audio", JANUS_JSON_BOOL, 0},
	{"record", JANUS_JSON_BOOL, 0},
	{"record_file", JSON_STRING, 0},
	{"allow_rtp_participants", JANUS_JSON_BOOL, 0},
	{"permanent", JANUS_JSON_BOOL, 0},
	{"audiolevel_ext", JANUS_JSON_BOOL, 0},
	{"audiolevel_event", JANUS_JSON_BOOL, 0},
	{"audio_active_packets", JSON_INTEGER, JANUS_JSON_PARAM_POSITIVE},
	{"audio_level_average", JSON_INTEGER, JANUS_JSON_PARAM_POSITIVE},
	{"default_prebuffering", JSON_INTEGER, JANUS_JSON_PARAM_POSITIVE},
	{"groups", JSON_ARRAY, 0}
};
static struct janus_json_parameter edit_parameters[] = {
	{"secret", JSON_STRING, 0},
	{"new_description", JSON_STRING, 0},
	{"new_secret", JSON_STRING, 0},
	{"new_pin", JSON_STRING, 0},
	{"new_is_private", JANUS_JSON_BOOL, 0},
	{"permanent", JANUS_JSON_BOOL, 0}
};
static struct janus_json_parameter destroy_parameters[] = {
	{"permanent", JANUS_JSON_BOOL, 0}
};
static struct janus_json_parameter allowed_parameters[] = {
	{"secret", JSON_STRING, 0},
	{"action", JSON_STRING, JANUS_JSON_PARAM_REQUIRED},
	{"allowed", JSON_ARRAY, 0}
};
static struct janus_json_parameter secret_parameters[] = {
	{"secret", JSON_STRING, 0}
};
static struct janus_json_parameter join_parameters[] = {
	{"display", JSON_STRING, 0},
	{"token", JSON_STRING, 0},
	{"group", JSON_STRING, 0},
	{"muted", JANUS_JSON_BOOL, 0},
	{"codec", JSON_STRING, 0},
	{"prebuffer", JSON_INTEGER, JANUS_JSON_PARAM_POSITIVE},
	{"quality", JSON_INTEGER, JANUS_JSON_PARAM_POSITIVE},
	{"volume", JSON_INTEGER, JANUS_JSON_PARAM_POSITIVE},
	{"spatial_position", JSON_INTEGER, JANUS_JSON_PARAM_POSITIVE},
	{"audio_level_average", JSON_INTEGER, JANUS_JSON_PARAM_POSITIVE},
	{"audio_active_packets", JSON_INTEGER, JANUS_JSON_PARAM_POSITIVE},
	{"record", JANUS_JSON_BOOL, 0},
	{"filename", JSON_STRING, 0},
	{"generate_offer", JANUS_JSON_BOOL, 0},
	{"rtp", JSON_OBJECT, 0},
	{"secret", JSON_STRING, 0}
};
static struct janus_json_parameter rtp_parameters[] = {
	{"ip", JSON_STRING, 0},
	{"port", JSON_INTEGER, JANUS_JSON_PARAM_POSITIVE},
	{"payload_type", JSON_INTEGER, JANUS_JSON_PARAM_POSITIVE},
	{"audiolevel_ext", JSON_INTEGER, JANUS_JSON_PARAM_POSITIVE},
	{"fec", JANUS_JSON_BOOL, 0},
};
static struct janus_json_parameter configure_parameters[] = {
	{"muted", JANUS_JSON_BOOL, 0},
	{"prebuffer", JSON_INTEGER, JANUS_JSON_PARAM_POSITIVE},
	{"quality", JSON_INTEGER, JANUS_JSON_PARAM_POSITIVE},
	{"volume", JSON_INTEGER, JANUS_JSON_PARAM_POSITIVE},
<<<<<<< HEAD
	{"group", JSON_STRING, 0},
=======
	{"spatial_position", JSON_INTEGER, JANUS_JSON_PARAM_POSITIVE},
>>>>>>> de2117e9
	{"record", JANUS_JSON_BOOL, 0},
	{"filename", JSON_STRING, 0},
	{"display", JSON_STRING, 0},
	{"generate_offer", JANUS_JSON_BOOL, 0},
	{"update", JANUS_JSON_BOOL, 0}
};
static struct janus_json_parameter rtp_forward_parameters[] = {
	{"group", JSON_STRING, 0},
	{"ssrc", JSON_INTEGER, JANUS_JSON_PARAM_POSITIVE},
	{"codec", JSON_STRING, 0},
	{"ptype", JSON_INTEGER, JANUS_JSON_PARAM_POSITIVE},
	{"port", JSON_INTEGER, JANUS_JSON_PARAM_REQUIRED | JANUS_JSON_PARAM_POSITIVE},
	{"host", JSON_STRING, JANUS_JSON_PARAM_REQUIRED},
	{"host_family", JSON_STRING, 0},
	{"srtp_suite", JSON_INTEGER, JANUS_JSON_PARAM_POSITIVE},
	{"srtp_crypto", JSON_STRING, 0},
	{"always_on", JANUS_JSON_BOOL, 0}
};
static struct janus_json_parameter stop_rtp_forward_parameters[] = {
	{"stream_id", JSON_INTEGER, JANUS_JSON_PARAM_REQUIRED | JANUS_JSON_PARAM_POSITIVE}
};
static struct janus_json_parameter play_file_parameters[] = {
	{"filename", JSON_STRING, JANUS_JSON_PARAM_REQUIRED},
	{"file_id", JSON_STRING, 0},
	{"group", JSON_STRING, 0},
	{"loop", JANUS_JSON_BOOL, 0}
};
static struct janus_json_parameter checkstop_file_parameters[] = {
	{"file_id", JSON_STRING, JANUS_JSON_PARAM_REQUIRED}
};

/* Static configuration instance */
static janus_config *config = NULL;
static const char *config_folder = NULL;
static janus_mutex config_mutex = JANUS_MUTEX_INITIALIZER;

/* Useful stuff */
static volatile gint initialized = 0, stopping = 0;
static gboolean notify_events = TRUE;
static gboolean string_ids = FALSE;
static janus_callbacks *gateway = NULL;
static GThread *handler_thread;
static void *janus_audiobridge_handler(void *data);
static void janus_audiobridge_relay_rtp_packet(gpointer data, gpointer user_data);
static void *janus_audiobridge_mixer_thread(void *data);
static void *janus_audiobridge_participant_thread(void *data);
static void janus_audiobridge_hangup_media_internal(janus_plugin_session *handle);

/* Extension to add while recording (e.g., "tmp" --> ".wav.tmp") */
static char *rec_tempext = NULL;

/* RTP range, in case we need to support plain RTP participants */
static char *local_ip = NULL;
#define JANUS_AUDIOBRIDGE_DEFAULT_RTP_RANGE_MIN 10000
#define JANUS_AUDIOBRIDGE_DEFAULT_RTP_RANGE_MAX 60000
static uint16_t rtp_range_min = JANUS_AUDIOBRIDGE_DEFAULT_RTP_RANGE_MIN;
static uint16_t rtp_range_max = JANUS_AUDIOBRIDGE_DEFAULT_RTP_RANGE_MAX;
static uint16_t rtp_range_slider = JANUS_AUDIOBRIDGE_DEFAULT_RTP_RANGE_MIN;

/* Asynchronous API message to handle */
typedef struct janus_audiobridge_message {
	janus_plugin_session *handle;
	char *transaction;
	json_t *message;
	json_t *jsep;
} janus_audiobridge_message;
static GAsyncQueue *messages = NULL;
static janus_audiobridge_message exit_message;


/* Structs */
typedef struct janus_audiobridge_room {
	guint64 room_id;			/* Unique room ID (when using integers) */
	gchar *room_id_str;			/* Unique room ID (when using strings) */
	gchar *room_name;			/* Room description */
	gchar *room_secret;			/* Secret needed to manipulate (e.g., destroy) this room */
	gchar *room_pin;			/* Password needed to join this room, if any */
	uint32_t room_ssrc;			/* SSRC we'll use for packets generated by the mixer */
	gboolean is_private;		/* Whether this room is 'private' (as in hidden) or not */
	uint32_t sampling_rate;		/* Sampling rate of the mix (e.g., 16000 for wideband; can be 8, 12, 16, 24 or 48kHz) */
	gboolean spatial_audio;		/* Whether the mix will use spatial audio, using stereo */
	gboolean audiolevel_ext;	/* Whether the ssrc-audio-level extension must be negotiated or not for new joins */
	gboolean audiolevel_event;	/* Whether to emit event to other users about audiolevel */
	uint default_prebuffering;	/* Number of packets to buffer before decoding each participant */
	int audio_active_packets;	/* Amount of packets with audio level for checkup */
	int audio_level_average;	/* Average audio level */
	gboolean record;			/* Whether this room has to be recorded or not */
	gchar *record_file;			/* Path of the recording file */
	FILE *recording;			/* File to record the room into */
	gint64 record_lastupdate;	/* Time when we last updated the wav header */
	gboolean allow_plainrtp;	/* Whether plain RTP participants are allowed*/
	gboolean destroy;			/* Value to flag the room for destruction */
	GHashTable *participants;	/* Map of participants */
	GHashTable *anncs;			/* Map of announcements */
	gboolean check_tokens;		/* Whether to check tokens when participants join (see below) */
	gboolean muted;				/* Whether the room is globally muted (except for admins and played files) */
	GHashTable *allowed;		/* Map of participants (as tokens) allowed to join */
	GThread *thread;			/* Mixer thread for this room */
	volatile gint destroyed;	/* Whether this room has been destroyed */
	janus_mutex mutex;			/* Mutex to lock this room instance */
	/* RTP forwarders for this room's mix */
	GHashTable *groups;			/* Forwarding groups supported in this room, indexed by name */
	GHashTable *groups_byid;	/* Forwarding groups supported in this room, indexed by numeric ID */
	GHashTable *rtp_forwarders;	/* RTP forwarders list (as a hashmap) */
	OpusEncoder *rtp_encoder;	/* Opus encoder instance to use for all RTP forwarders */
	janus_mutex rtp_mutex;		/* Mutex to lock the RTP forwarders list */
	int rtp_udp_sock;			/* UDP socket to use to forward RTP packets */
	janus_refcount ref;			/* Reference counter for this room */
} janus_audiobridge_room;
static GHashTable *rooms;
static janus_mutex rooms_mutex = JANUS_MUTEX_INITIALIZER;
static char *admin_key = NULL;
static gboolean lock_rtpfwd = FALSE;
static gboolean lock_playfile = FALSE;

typedef struct janus_audiobridge_session {
	janus_plugin_session *handle;
	gint64 sdp_sessid;
	gint64 sdp_version;
	gboolean plugin_offer;
	gpointer participant;
	volatile gint started;
	volatile gint hangingup;
	volatile gint destroyed;
	janus_refcount ref;
} janus_audiobridge_session;
static GHashTable *sessions;
static janus_mutex sessions_mutex = JANUS_MUTEX_INITIALIZER;

#ifdef HAVE_LIBOGG
/* Helper struct to handle the playout of Opus files */
typedef struct janus_audiobridge_file {
	char *id;
	char *filename;
	FILE *file;
	ogg_sync_state sync;
	ogg_stream_state stream;
	ogg_page page;
	ogg_packet pkt;
	char *oggbuf;
	gboolean started, loop;
	gint state, headers;
} janus_audiobridge_file;
/* Helper method to open an Opus file, and make sure it's valid */
static int janus_audiobridge_file_init(janus_audiobridge_file *ctx) {
	if(ctx == NULL || ctx->file == NULL)
		return -1;
	fseek(ctx->file, 0, SEEK_SET);
	ogg_stream_clear(&ctx->stream);
	ogg_sync_clear(&ctx->sync);
	if(ogg_sync_init(&ctx->sync) < 0) {
		JANUS_LOG(LOG_ERR, "[%s] Error re-initializing Ogg sync state...\n", ctx->id);
		return -1;
	}
	ctx->headers = 0;
	return 0;
}
/* Helper method to check if an Ogg page begins with an Ogg stream */
static gboolean janus_audiobridge_ogg_is_opus(ogg_page *page) {
	ogg_stream_state state;
	ogg_packet pkt;
	ogg_stream_init(&state, ogg_page_serialno(page));
	ogg_stream_pagein(&state, page);
	if(ogg_stream_packetout(&state, &pkt) == 1) {
		if(pkt.bytes >= 19 && !memcmp(pkt.packet, "OpusHead", 8)) {
			ogg_stream_clear(&state);
			return 1;
		}
	}
	ogg_stream_clear(&state);
	return FALSE;
}
/* Helper method to traverse the Opus file until we get a packet we can send */
static int janus_audiobridge_file_read(janus_audiobridge_file *ctx, OpusDecoder *decoder, opus_int16 *buffer, int length) {
	if(ctx == NULL || ctx->file == NULL || decoder == NULL || buffer == NULL)
		return -1;
	/* Check our current state in processing the Ogg file */
	int read = 0;
	if(ctx->state == 0) {
		/* Prepare a buffer, and read from the Ogg file... */
		ctx->oggbuf = ogg_sync_buffer(&ctx->sync, 8192);
		if(ctx->oggbuf == NULL) {
			JANUS_LOG(LOG_ERR, "[%s] ogg_sync_buffer failed...\n", ctx->id);
			return -2;
		}
		read = fread(ctx->oggbuf, 1, 8192, ctx->file);
		if(read == 0 && feof(ctx->file)) {
			/* Check if we should rewind, or be done */
			if(!ctx->loop) {
				/* We're done */
				return 0;
			}
			/* Rewind */
			JANUS_LOG(LOG_VERB, "[%s] Rewind! (%s)\n", ctx->id, ctx->filename);
			if(janus_audiobridge_file_init(ctx) < 0)
				return -3;
			return janus_audiobridge_file_read(ctx, decoder, buffer, length);
		}
		if(ogg_sync_wrote(&ctx->sync, read) < 0) {
			JANUS_LOG(LOG_ERR, "[%s] ogg_sync_wrote failed...\n", ctx->id);
			return -4;
		}
		/* Next state: sync pageout */
		ctx->state = 1;
	}
	if(ctx->state == 1) {
		/* Prepare an ogg_page out of the buffer */
		while((read = ogg_sync_pageout(&ctx->sync, &ctx->page)) == 1) {
			/* Let's look for an Opus stream, first of all */
			if(ctx->headers == 0) {
				if(janus_audiobridge_ogg_is_opus(&ctx->page)) {
					/* This is the start of an Opus stream */
					if(ogg_stream_init(&ctx->stream, ogg_page_serialno(&ctx->page)) < 0) {
						JANUS_LOG(LOG_ERR, "[%s] ogg_stream_init failed...\n", ctx->id);
						return -5;
					}
					ctx->headers++;
				} else if(!ogg_page_bos(&ctx->page)) {
					/* No Opus stream? */
					JANUS_LOG(LOG_ERR, "[%s] No Opus stream...\n", ctx->id);
					return -6;
				} else {
					/* Still waiting for an Opus stream */
					return janus_audiobridge_file_read(ctx, decoder, buffer, length);
				}
			}
			/* Submit the page for packetization */
			if(ogg_stream_pagein(&ctx->stream, &ctx->page) < 0) {
				JANUS_LOG(LOG_ERR, "[%s] ogg_stream_pagein failed...\n", ctx->id);
				return -7;
			}
			/* Time to start reading packets */
			ctx->state = 2;
			break;
		}
		if(read != 1) {
			/* Go back to reading from the file */
			ctx->state = 0;
			return janus_audiobridge_file_read(ctx, decoder, buffer, length);
		}
	}
	if(ctx->state == 2) {
		/* Read and process available packets */
		if(ogg_stream_packetout(&ctx->stream, &ctx->pkt) != 1) {
			/* Go back to reading pages */
			ctx->state = 1;
			return janus_audiobridge_file_read(ctx, decoder, buffer, length);
		} else {
			/* Skip header packets */
			if(ctx->headers == 1 && ctx->pkt.bytes >= 19 && !memcmp(ctx->pkt.packet, "OpusHead", 8)) {
				ctx->headers++;
				return janus_audiobridge_file_read(ctx, decoder, buffer, length);
			}
			if(ctx->headers == 2 && ctx->pkt.bytes >= 16 && !memcmp(ctx->pkt.packet, "OpusTags", 8)) {
				ctx->headers++;
				return janus_audiobridge_file_read(ctx, decoder, buffer, length);
			}
			/* Decode the audio */
			length = opus_decode(decoder, ctx->pkt.packet, ctx->pkt.bytes,
				(opus_int16 *)buffer, length, 0);
			return length;
		}
	}
	/* If we got here, continue with the iteration */
	return -9;
}
/* Helper method to cleanup an Opus context */
static void janus_audiobridge_file_free(janus_audiobridge_file *ctx) {
	if(ctx == NULL)
		return;
	g_free(ctx->id);
	g_free(ctx->filename);
	if(ctx->file)
		fclose(ctx->file);
	if(ctx->headers > 0)
		ogg_stream_clear(&ctx->stream);
	ogg_sync_clear(&ctx->sync);
	g_free(ctx);
}
#endif

/* In case we need to support plain RTP participants, this struct helps with that */
typedef struct janus_audiobridge_plainrtp_media {
	char *remote_audio_ip;
	int ready:1;
	int audio_rtp_fd;
	int local_audio_rtp_port, remote_audio_rtp_port;
	guint32 audio_ssrc, audio_ssrc_peer;
	int audio_pt;
	gboolean audio_send;
	janus_rtp_switching_context context;
	int pipefd[2];
	GThread *thread;
} janus_audiobridge_plainrtp_media;
static void janus_audiobridge_plainrtp_media_cleanup(janus_audiobridge_plainrtp_media *media);
static int janus_audiobridge_plainrtp_allocate_port(janus_audiobridge_plainrtp_media *media);
static void *janus_audiobridge_plainrtp_relay_thread(void *data);

/* AudioBridge participant */
typedef struct janus_audiobridge_participant {
	janus_audiobridge_session *session;
	janus_audiobridge_room *room;	/* Room */
	guint64 user_id;		/* Unique ID in the room */
	gchar *user_id_str;		/* Unique ID in the room (when using strings) */
	gchar *display;			/* Display name (opaque value, only meaningful to application) */
	gboolean admin;			/* If the participant is an admin (can't be globally muted) */
	gboolean prebuffering;	/* Whether this participant needs pre-buffering of a few packets (just joined) */
	uint prebuffer_count;	/* Number of packets to buffer before decoding this participant */
	volatile gint active;	/* Whether this participant can receive media at all */
	volatile gint encoding;	/* Whether this participant is currently encoding */
	volatile gint decoding;	/* Whether this participant is currently decoding */
	gboolean muted;			/* Whether this participant is muted */
	int volume_gain;		/* Gain to apply to the input audio (in percentage) */
	int opus_complexity;	/* Complexity to use in the encoder (by default, DEFAULT_COMPLEXITY) */
	gboolean stereo;		/* Whether stereo will be used for spatial audio */
	int spatial_position;	/* Panning of this participant in the mix */
	/* RTP stuff */
	GList *inbuf;			/* Incoming audio from this participant, as an ordered list of packets */
	GAsyncQueue *outbuf;	/* Mixed audio for this participant */
	gint64 last_drop;		/* When we last dropped a packet because the imcoming queue was full */
	janus_mutex qmutex;		/* Incoming queue mutex */
	int opus_pt;			/* Opus payload type */
	int extmap_id;			/* Audio level RTP extension id, if any */
	int dBov_level;			/* Value in dBov of the audio level (last value from extension) */
	int audio_active_packets;	/* Participant's number of audio packets to accumulate */
	int audio_dBov_sum;	    /* Participant's accumulated dBov value for audio level */
	int user_audio_active_packets; /* Participant's number of audio packets to evaluate */
	int user_audio_level_average;	 /* Participant's average level of dBov value */
	gboolean talking;		/* Whether this participant is currently talking (uses audio levels extension) */
	janus_rtp_switching_context context;	/* Needed in case the participant changes room */
	janus_audiocodec codec;	/* Codec this participant is using (most often Opus, but G.711 is supported too) */
	/* Plain RTP, in case this is not a WebRTC participant */
	gboolean plainrtp;			/* Whether this is a WebRTC participant, or a plain RTP one */
	janus_audiobridge_plainrtp_media plainrtp_media;
	janus_mutex pmutex;
	/* Opus stuff */
	OpusEncoder *encoder;		/* Opus encoder instance */
	OpusDecoder *decoder;		/* Opus decoder instance */
	gboolean fec;				/* Opus FEC status */
	uint16_t expected_seq;		/* Expected sequence number */
	uint16_t probation; 		/* Used to determine new ssrc validity */
	uint32_t last_timestamp;	/* Last in seq timestamp */
	gboolean reset;				/* Whether or not the Opus context must be reset, without re-joining the room */
	GThread *thread;			/* Encoding thread for this participant */
	janus_recorder *arc;		/* The Janus recorder instance for this user's audio, if enabled */
#ifdef HAVE_LIBOGG
	janus_audiobridge_file *annc;	/* In case this is a fake participant, a playable file */
#endif
	uint group;					/* Forwarding group index, if enabled in the room */
	janus_mutex rec_mutex;		/* Mutex to protect the recorder from race conditions */
	volatile gint destroyed;	/* Whether this room has been destroyed */
	janus_refcount ref;			/* Reference counter for this participant */
} janus_audiobridge_participant;

typedef struct janus_audiobridge_rtp_relay_packet {
	janus_rtp_header *data;
	gint length;
	uint32_t ssrc;
	uint32_t timestamp;
	uint16_t seq_number;
	gboolean silence;
} janus_audiobridge_rtp_relay_packet;


static void janus_audiobridge_participant_destroy(janus_audiobridge_participant *participant) {
	if(!participant)
		return;
	if(!g_atomic_int_compare_and_exchange(&participant->destroyed, 0, 1))
		return;
	/* Decrease the counter */
	janus_refcount_decrease(&participant->ref);
}

static void janus_audiobridge_participant_unref(janus_audiobridge_participant *participant) {
	if(!participant)
		return;
	/* Just decrease the counter */
	janus_refcount_decrease(&participant->ref);
}

static void janus_audiobridge_participant_free(const janus_refcount *participant_ref) {
	janus_audiobridge_participant *participant = janus_refcount_containerof(participant_ref, janus_audiobridge_participant, ref);
	/* This participant can be destroyed, free all the resources */
	g_free(participant->user_id_str);
	g_free(participant->display);
	if(participant->encoder)
		opus_encoder_destroy(participant->encoder);
	if(participant->decoder)
		opus_decoder_destroy(participant->decoder);
	while(participant->inbuf) {
		GList *first = g_list_first(participant->inbuf);
		janus_audiobridge_rtp_relay_packet *pkt = (janus_audiobridge_rtp_relay_packet *)first->data;
		participant->inbuf = g_list_delete_link(participant->inbuf, first);
		if(pkt)
			g_free(pkt->data);
		g_free(pkt);
	}
	if(participant->outbuf != NULL) {
		while(g_async_queue_length(participant->outbuf) > 0) {
			janus_audiobridge_rtp_relay_packet *pkt = g_async_queue_pop(participant->outbuf);
			g_free(pkt->data);
			g_free(pkt);
		}
		g_async_queue_unref(participant->outbuf);
	}
#ifdef HAVE_LIBOGG
	janus_audiobridge_file_free(participant->annc);
#endif
	janus_mutex_lock(&participant->pmutex);
	janus_audiobridge_plainrtp_media_cleanup(&participant->plainrtp_media);
	janus_mutex_unlock(&participant->pmutex);
	g_free(participant);
}

static void janus_audiobridge_session_destroy(janus_audiobridge_session *session) {
	if(session && g_atomic_int_compare_and_exchange(&session->destroyed, 0, 1))
		janus_refcount_decrease(&session->ref);
}

static void janus_audiobridge_session_free(const janus_refcount *session_ref) {
	janus_audiobridge_session *session = janus_refcount_containerof(session_ref, janus_audiobridge_session, ref);
	/* Destroy the participant instance, if any */
	if(session->participant)
		janus_audiobridge_participant_destroy(session->participant);
	/* Remove the reference to the core plugin session */
	janus_refcount_decrease(&session->handle->ref);
	/* This session can be destroyed, free all the resources */
	g_free(session);
}

static void janus_audiobridge_room_destroy(janus_audiobridge_room *audiobridge) {
	if(!audiobridge)
		return;
	if(!g_atomic_int_compare_and_exchange(&audiobridge->destroyed, 0, 1))
		return;
	/* Decrease the counter */
	janus_refcount_decrease(&audiobridge->ref);
}

static void janus_audiobridge_room_free(const janus_refcount *audiobridge_ref) {
	janus_audiobridge_room *audiobridge = janus_refcount_containerof(audiobridge_ref, janus_audiobridge_room, ref);
	/* This room can be destroyed, free all the resources */
	g_free(audiobridge->room_id_str);
	g_free(audiobridge->room_name);
	g_free(audiobridge->room_secret);
	g_free(audiobridge->room_pin);
	g_free(audiobridge->record_file);
	g_hash_table_destroy(audiobridge->participants);
	g_hash_table_destroy(audiobridge->anncs);
	g_hash_table_destroy(audiobridge->allowed);
	if(audiobridge->rtp_udp_sock > 0)
		close(audiobridge->rtp_udp_sock);
	if(audiobridge->rtp_encoder)
		opus_encoder_destroy(audiobridge->rtp_encoder);
	g_hash_table_destroy(audiobridge->rtp_forwarders);
	if(audiobridge->groups)
		g_hash_table_destroy(audiobridge->groups);
	if(audiobridge->groups_byid)
		g_hash_table_destroy(audiobridge->groups_byid);
	g_free(audiobridge);
}

static void janus_audiobridge_message_free(janus_audiobridge_message *msg) {
	if(!msg || msg == &exit_message)
		return;

	if(msg->handle && msg->handle->plugin_handle) {
		janus_audiobridge_session *session = (janus_audiobridge_session *)msg->handle->plugin_handle;
		janus_refcount_decrease(&session->ref);
	}
	msg->handle = NULL;

	g_free(msg->transaction);
	msg->transaction = NULL;
	if(msg->message)
		json_decref(msg->message);
	msg->message = NULL;
	if(msg->jsep)
		json_decref(msg->jsep);
	msg->jsep = NULL;

	g_free(msg);
}

/* RTP forwarder instance: address to send to, and current RTP header info */
typedef struct janus_audiobridge_rtp_forwarder {
	struct sockaddr_in serv_addr;
	struct sockaddr_in6 serv_addr6;
	uint32_t ssrc;
	janus_audiocodec codec;
	int payload_type;
	uint16_t seq_number;
	uint32_t timestamp;
	uint group;
	gboolean always_on;
	/* Only needed for SRTP forwarders */
	gboolean is_srtp;
	srtp_t srtp_ctx;
	srtp_policy_t srtp_policy;
	/* Reference */
	volatile gint destroyed;
	janus_refcount ref;
} janus_audiobridge_rtp_forwarder;
static void janus_audiobridge_rtp_forwarder_destroy(janus_audiobridge_rtp_forwarder *rf) {
	if(rf && g_atomic_int_compare_and_exchange(&rf->destroyed, 0, 1)) {
		janus_refcount_decrease(&rf->ref);
	}
}
static void janus_audiobridge_rtp_forwarder_free(const janus_refcount *f_ref) {
	janus_audiobridge_rtp_forwarder *rf = janus_refcount_containerof(f_ref, janus_audiobridge_rtp_forwarder, ref);
	if(rf->is_srtp) {
		srtp_dealloc(rf->srtp_ctx);
		g_free(rf->srtp_policy.key);
	}
	g_free(rf);
}
static guint32 janus_audiobridge_rtp_forwarder_add_helper(janus_audiobridge_room *room,
		uint group, const gchar *host, uint16_t port, uint32_t ssrc, int pt,
		janus_audiocodec codec, int srtp_suite, const char *srtp_crypto,
		gboolean always_on, guint32 stream_id) {
	if(room == NULL || host == NULL)
		return 0;
	janus_audiobridge_rtp_forwarder *rf = g_malloc0(sizeof(janus_audiobridge_rtp_forwarder));
	/* First of all, let's check if we need to setup an SRTP forwarder */
	if(srtp_suite > 0 && srtp_crypto != NULL) {
		/* Base64 decode the crypto string and set it as the SRTP context */
		gsize len = 0;
		guchar *decoded = g_base64_decode(srtp_crypto, &len);
		if(len < SRTP_MASTER_LENGTH) {
			JANUS_LOG(LOG_ERR, "Invalid SRTP crypto (%s)\n", srtp_crypto);
			g_free(decoded);
			g_free(rf);
			return 0;
		}
		/* Set SRTP policy */
		srtp_policy_t *policy = &rf->srtp_policy;
		srtp_crypto_policy_set_rtp_default(&(policy->rtp));
		if(srtp_suite == 32) {
			srtp_crypto_policy_set_aes_cm_128_hmac_sha1_32(&(policy->rtp));
		} else if(srtp_suite == 80) {
			srtp_crypto_policy_set_aes_cm_128_hmac_sha1_80(&(policy->rtp));
		}
		policy->ssrc.type = ssrc_any_outbound;
		policy->key = decoded;
		policy->next = NULL;
		/* Create SRTP context */
		srtp_err_status_t res = srtp_create(&rf->srtp_ctx, policy);
		if(res != srtp_err_status_ok) {
			/* Something went wrong... */
			JANUS_LOG(LOG_ERR, "Error creating forwarder SRTP session: %d (%s)\n", res, janus_srtp_error_str(res));
			g_free(decoded);
			policy->key = NULL;
			g_free(rf);
			return 0;
		}
		rf->is_srtp = TRUE;
	}
	/* Check if the host address is IPv4 or IPv6 */
	if(strstr(host, ":") != NULL) {
		rf->serv_addr6.sin6_family = AF_INET6;
		inet_pton(AF_INET6, host, &(rf->serv_addr6.sin6_addr));
		rf->serv_addr6.sin6_port = htons(port);
	} else {
		rf->serv_addr.sin_family = AF_INET;
		inet_pton(AF_INET, host, &(rf->serv_addr.sin_addr));
		rf->serv_addr.sin_port = htons(port);
	}
	/* Setup RTP info (we'll use the stream ID as SSRC) */
	rf->codec = codec;
	rf->ssrc = ssrc;
	rf->payload_type = pt;
	if(codec == JANUS_AUDIOCODEC_PCMA)
		rf->payload_type = 8;
	else if(codec == JANUS_AUDIOCODEC_PCMU)
		rf->payload_type = 0;
	rf->seq_number = 0;
	rf->timestamp = 0;
	rf->group = group;
	rf->always_on = always_on;

	janus_mutex_lock(&room->rtp_mutex);

	guint32 actual_stream_id;
	if(stream_id > 0) {
		actual_stream_id = stream_id;
	} else {
		actual_stream_id = janus_random_uint32();
	}

	while(g_hash_table_lookup(room->rtp_forwarders, GUINT_TO_POINTER(actual_stream_id)) != NULL) {
		actual_stream_id = janus_random_uint32();
	}
	janus_refcount_init(&rf->ref, janus_audiobridge_rtp_forwarder_free);
	g_hash_table_insert(room->rtp_forwarders, GUINT_TO_POINTER(actual_stream_id), rf);

	janus_mutex_unlock(&room->rtp_mutex);

	JANUS_LOG(LOG_VERB, "Added RTP forwarder to room %s: %s:%d (ID: %"SCNu32")\n",
		room->room_id_str, host, port, actual_stream_id);

	return actual_stream_id;
}


/* Helper to sort incoming RTP packets by sequence numbers */
static gint janus_audiobridge_rtp_sort(gconstpointer a, gconstpointer b) {
	janus_audiobridge_rtp_relay_packet *pkt1 = (janus_audiobridge_rtp_relay_packet *)a;
	janus_audiobridge_rtp_relay_packet *pkt2 = (janus_audiobridge_rtp_relay_packet *)b;
	if(pkt1->seq_number < 100 && pkt2->seq_number > 65000) {
		/* Sequence number was probably reset, pkt2 is older */
		return 1;
	} else if(pkt2->seq_number < 100 && pkt1->seq_number > 65000) {
		/* Sequence number was probably reset, pkt1 is older */
		return -1;
	}
	/* Simply compare timestamps */
	if(pkt1->seq_number < pkt2->seq_number)
		return -1;
	else if(pkt1->seq_number > pkt2->seq_number)
		return 1;
	return 0;
}

/* Helper struct to generate and parse WAVE headers */
typedef struct wav_header {
	char riff[4];
	uint32_t len;
	char wave[4];
	char fmt[4];
	uint32_t formatsize;
	uint16_t format;
	uint16_t channels;
	uint32_t samplerate;
	uint32_t avgbyterate;
	uint16_t samplebytes;
	uint16_t channelbits;
	char data[4];
	uint32_t blocksize;
} wav_header;


/* In case we need mu-Law/a-Law support, these tables help us transcode */
static uint8_t janus_audiobridge_g711_ulaw_enctable[256] = {
	0, 0, 1, 1, 2, 2, 2, 2, 3, 3, 3, 3, 3, 3, 3, 3,
	4, 4, 4, 4, 4, 4, 4, 4, 4, 4, 4, 4, 4, 4, 4, 4,
	5, 5, 5, 5, 5, 5, 5, 5, 5, 5, 5, 5, 5, 5, 5, 5,
	5, 5, 5, 5, 5, 5, 5, 5, 5, 5, 5, 5, 5, 5, 5, 5,
	6, 6, 6, 6, 6, 6, 6, 6, 6, 6, 6, 6, 6, 6, 6, 6,
	6, 6, 6, 6, 6, 6, 6, 6, 6, 6, 6, 6, 6, 6, 6, 6,
	6, 6, 6, 6, 6, 6, 6, 6, 6, 6, 6, 6, 6, 6, 6, 6,
	6, 6, 6, 6, 6, 6, 6, 6, 6, 6, 6, 6, 6, 6, 6, 6,
	7, 7, 7, 7, 7, 7, 7, 7, 7, 7, 7, 7, 7, 7, 7, 7,
	7, 7, 7, 7, 7, 7, 7, 7, 7, 7, 7, 7, 7, 7, 7, 7,
	7, 7, 7, 7, 7, 7, 7, 7, 7, 7, 7, 7, 7, 7, 7, 7,
	7, 7, 7, 7, 7, 7, 7, 7, 7, 7, 7, 7, 7, 7, 7, 7,
	7, 7, 7, 7, 7, 7, 7, 7, 7, 7, 7, 7, 7, 7, 7, 7,
	7, 7, 7, 7, 7, 7, 7, 7, 7, 7, 7, 7, 7, 7, 7, 7,
	7, 7, 7, 7, 7, 7, 7, 7, 7, 7, 7, 7, 7, 7, 7, 7,
	7, 7, 7, 7, 7, 7, 7, 7, 7, 7, 7, 7, 7, 7, 7, 7
};
static int16_t janus_audiobridge_g711_ulaw_dectable[256] = {
	-32124, -31100, -30076, -29052, -28028, -27004, -25980, -24956,
	-23932, -22908, -21884, -20860, -19836, -18812, -17788, -16764,
	-15996, -15484, -14972, -14460, -13948, -13436, -12924, -12412,
	-11900, -11388, -10876, -10364, -9852, -9340, -8828, -8316,
	-7932, -7676, -7420, -7164, -6908, -6652, -6396, -6140,
	-5884, -5628, -5372, -5116, -4860, -4604, -4348, -4092,
	-3900, -3772, -3644, -3516, -3388, -3260, -3132, -3004,
	-2876, -2748, -2620, -2492, -2364, -2236, -2108, -1980,
	-1884, -1820, -1756, -1692, -1628, -1564, -1500, -1436,
	-1372, -1308, -1244, -1180, -1116, -1052, -988, -924,
	-876, -844, -812, -780, -748, -716, -684, -652,
	-620, -588, -556, -524, -492, -460, -428, -396,
	-372, -356, -340, -324, -308, -292, -276, -260,
	-244, -228, -212, -196, -180, -164, -148, -132,
	-120, -112, -104, -96, -88, -80, -72, -64,
	-56, -48, -40, -32, -24, -16, -8, 0,
	32124, 31100, 30076, 29052, 28028, 27004, 25980, 24956,
	23932, 22908, 21884, 20860, 19836, 18812, 17788, 16764,
	15996, 15484, 14972, 14460, 13948, 13436, 12924, 12412,
	11900, 11388, 10876, 10364, 9852, 9340, 8828, 8316,
	7932, 7676, 7420, 7164, 6908, 6652, 6396, 6140,
	5884, 5628, 5372, 5116, 4860, 4604, 4348, 4092,
	3900, 3772, 3644, 3516, 3388, 3260, 3132, 3004,
	2876, 2748, 2620, 2492, 2364, 2236, 2108, 1980,
	1884, 1820, 1756, 1692, 1628, 1564, 1500, 1436,
	1372, 1308, 1244, 1180, 1116, 1052, 988, 924,
	876, 844, 812, 780, 748, 716, 684, 652,
	620, 588, 556, 524, 492, 460, 428, 396,
	372, 356, 340, 324, 308, 292, 276, 260,
	244, 228, 212, 196, 180, 164, 148, 132,
	120, 112, 104, 96, 88, 80, 72, 64,
	56, 48, 40, 32, 24, 16, 8, 0
};
static uint8_t janus_audiobridge_g711_ulaw_encode(int16_t sample) {
	uint8_t sign = (sample >> 8) & 0x80;
	if(sign)
		sample = -sample;
	if(sample > 32635)
		sample = 32635;
	sample = (int16_t)(sample + 0x84);
	uint8_t exponent = (int)janus_audiobridge_g711_ulaw_enctable[(sample>>7) & 0xFF];
	uint8_t mantissa = (sample >> (exponent+3)) & 0x0F;
	uint8_t encoded = ~ (sign | (exponent << 4) | mantissa);
	return encoded;
}
static uint8_t janus_audiobridge_g711_alaw_enctable[128] = {
	1, 1, 2, 2, 3, 3, 3, 3,
	4, 4, 4, 4, 4, 4, 4, 4,
	5, 5, 5, 5, 5, 5, 5, 5,
	5, 5, 5, 5, 5, 5, 5, 5,
	6, 6, 6, 6, 6, 6, 6, 6,
	6, 6, 6, 6, 6, 6, 6, 6,
	6, 6, 6, 6, 6, 6, 6, 6,
	6, 6, 6, 6, 6, 6, 6, 6,
	7, 7, 7, 7, 7, 7, 7, 7,
	7, 7, 7, 7, 7, 7, 7, 7,
	7, 7, 7, 7, 7, 7, 7, 7,
	7, 7, 7, 7, 7, 7, 7, 7,
	7, 7, 7, 7, 7, 7, 7, 7,
	7, 7, 7, 7, 7, 7, 7, 7,
	7, 7, 7, 7, 7, 7, 7, 7,
	7, 7, 7, 7, 7, 7, 7, 7
};
static int16_t janus_audiobridge_g711_alaw_dectable[256] = {
	-5504, -5248, -6016, -5760, -4480, -4224, -4992, -4736,
	-7552, -7296, -8064, -7808, -6528, -6272, -7040, -6784,
	-2752, -2624, -3008, -2880, -2240, -2112, -2496, -2368,
	-3776, -3648, -4032, -3904, -3264, -3136, -3520, -3392,
	-22016, -20992, -24064, -23040, -17920, -16896, -19968, -18944,
	-30208, -29184, -32256, -31232, -26112, -25088, -28160, -27136,
	-11008, -10496, -12032, -11520, -8960, -8448, -9984, -9472,
	-15104, -14592, -16128, -15616, -13056, -12544, -14080, -13568,
	-344, -328, -376, -360, -280, -264, -312, -296,
	-472, -456, -504, -488, -408, -392, -440, -424,
	-88, -72, -120, -104, -24, -8, -56, -40,
	-216, -200, -248, -232, -152, -136, -184, -168,
	-1376, -1312, -1504, -1440, -1120, -1056, -1248, -1184,
	-1888, -1824, -2016, -1952, -1632, -1568, -1760, -1696,
	-688, -656, -752, -720, -560, -528, -624, -592,
	-944, -912, -1008, -976, -816, -784, -880, -848,
	5504, 5248, 6016, 5760, 4480, 4224, 4992, 4736,
	7552, 7296, 8064, 7808, 6528, 6272, 7040, 6784,
	2752, 2624, 3008, 2880, 2240, 2112, 2496, 2368,
	3776, 3648, 4032, 3904, 3264, 3136, 3520, 3392,
	22016, 20992, 24064, 23040, 17920, 16896, 19968, 18944,
	30208, 29184, 32256, 31232, 26112, 25088, 28160, 27136,
	11008, 10496, 12032, 11520, 8960, 8448, 9984, 9472,
	15104, 14592, 16128, 15616, 13056, 12544, 14080, 13568,
	344, 328, 376, 360, 280, 264, 312, 296,
	472, 456, 504, 488, 408, 392, 440, 424,
	88, 72, 120, 104, 24, 8, 56, 40,
	216, 200, 248, 232, 152, 136, 184, 168,
	1376, 1312, 1504, 1440, 1120, 1056, 1248, 1184,
	1888, 1824, 2016, 1952, 1632, 1568, 1760, 1696,
	688, 656, 752, 720, 560, 528, 624, 592,
	944, 912, 1008, 976, 816, 784, 880, 848
};
static uint8_t janus_audiobridge_g711_alaw_encode(int16_t sample) {
	uint8_t sign = ((~sample) >> 8) & 0x80;
	uint8_t encoded = 0;
	if(!sign)
		sample = -sample;
	if(sample > 32635)
		sample = 32635;
	if(sample >= 256) {
		uint8_t exponent = janus_audiobridge_g711_alaw_enctable[(sample >> 8) & 0x7F];
		uint8_t mantissa = (sample >> (exponent + 3) ) & 0x0F;
		encoded = ((exponent << 4) | mantissa);
	} else {
		encoded = (uint8_t)(sample >> 4);
	}
	encoded ^= (sign ^ 0x55);
	return encoded;
}

/* Ugly helper code to quickly resample (in case we're using G.711 anywhere) */
static int janus_audiobridge_resample(int16_t *input, int input_num, int input_rate, int16_t *output, int output_rate) {
	if(input == NULL || output == NULL)
		return 0;
	if((input_rate != 8000 && input_rate != 16000 && input_rate != 24000 && input_rate != 48000) ||
			(output_rate != 8000 && output_rate != 16000 && output_rate != 24000 && output_rate != 48000)) {
		/* Invalid sampling rate */
		return 0;
	}
	if(input_rate != 8000 && output_rate != 8000) {
		/* We only use this for G.711, so one of the two MUST be 8000 */
		return 0;
	}
	if(input_rate == output_rate) {
		/* Easy enough */
		memcpy(output, input, input_num*sizeof(int16_t));
		return input_num;
	} else if(input_rate < output_rate) {
		/* Upsample */
		int up = output_rate/input_rate, i = 0;
		memset(output, 0, input_num*up);
		for(i=0; i<input_num; i++) {
			*(output + i*up) = *(input + i);
		}
		return input_num*up;
	} else {
		/* Downsample */
		int down = input_rate/output_rate, i = 0;
		for(i=0; i<input_num; i++) {
			*(output + i) = *(input + i*down);
		}
		return input_num/down;
	}
}


/* Mixer settings */
#define DEFAULT_PREBUFFERING	6
#define MAX_PREBUFFERING		50


/* Opus settings */
#define	OPUS_SAMPLES	960
#define	G711_SAMPLES	160
#define	BUFFER_SAMPLES	OPUS_SAMPLES*12
#define DEFAULT_COMPLEXITY	4


/* Error codes */
#define JANUS_AUDIOBRIDGE_ERROR_UNKNOWN_ERROR	499
#define JANUS_AUDIOBRIDGE_ERROR_NO_MESSAGE		480
#define JANUS_AUDIOBRIDGE_ERROR_INVALID_JSON	481
#define JANUS_AUDIOBRIDGE_ERROR_INVALID_REQUEST	482
#define JANUS_AUDIOBRIDGE_ERROR_MISSING_ELEMENT	483
#define JANUS_AUDIOBRIDGE_ERROR_INVALID_ELEMENT	484
#define JANUS_AUDIOBRIDGE_ERROR_NO_SUCH_ROOM	485
#define JANUS_AUDIOBRIDGE_ERROR_ROOM_EXISTS		486
#define JANUS_AUDIOBRIDGE_ERROR_NOT_JOINED		487
#define JANUS_AUDIOBRIDGE_ERROR_LIBOPUS_ERROR	488
#define JANUS_AUDIOBRIDGE_ERROR_UNAUTHORIZED	489
#define JANUS_AUDIOBRIDGE_ERROR_ID_EXISTS		490
#define JANUS_AUDIOBRIDGE_ERROR_ALREADY_JOINED	491
#define JANUS_AUDIOBRIDGE_ERROR_NO_SUCH_USER	492
#define JANUS_AUDIOBRIDGE_ERROR_INVALID_SDP		493
#define JANUS_AUDIOBRIDGE_ERROR_NO_SUCH_GROUP	494

static int janus_audiobridge_create_udp_socket_if_needed(janus_audiobridge_room *audiobridge) {
	if(audiobridge->rtp_udp_sock > 0) {
		return 0;
	}

	audiobridge->rtp_udp_sock = socket(AF_INET6, SOCK_DGRAM, IPPROTO_UDP);
	if(audiobridge->rtp_udp_sock <= 0) {
		JANUS_LOG(LOG_ERR, "Could not open UDP socket for RTP forwarder (room %s)\n", audiobridge->room_id_str);
		return -1;
	}
	int v6only = 0;
	if(setsockopt(audiobridge->rtp_udp_sock, IPPROTO_IPV6, IPV6_V6ONLY, &v6only, sizeof(v6only)) != 0) {
		JANUS_LOG(LOG_ERR, "Could not open UDP socket for RTP forwarder (room %s)\n", audiobridge->room_id_str);
		return -1;
	}

	return 0;
}

static int janus_audiobridge_create_opus_encoder_if_needed(janus_audiobridge_room *audiobridge) {
	if(audiobridge->rtp_encoder != NULL) {
		return 0;
	}

	int error = 0;
	audiobridge->rtp_encoder = opus_encoder_create(audiobridge->sampling_rate,
		audiobridge->spatial_audio ? 2 : 1, OPUS_APPLICATION_VOIP, &error);
	if(error != OPUS_OK) {
		JANUS_LOG(LOG_ERR, "Error creating Opus encoder for RTP forwarder (room %s)\n", audiobridge->room_id_str);
		return -1;
	}

	if(audiobridge->sampling_rate == 8000) {
		opus_encoder_ctl(audiobridge->rtp_encoder, OPUS_SET_MAX_BANDWIDTH(OPUS_BANDWIDTH_NARROWBAND));
	} else if(audiobridge->sampling_rate == 12000) {
		opus_encoder_ctl(audiobridge->rtp_encoder, OPUS_SET_MAX_BANDWIDTH(OPUS_BANDWIDTH_MEDIUMBAND));
	} else if(audiobridge->sampling_rate == 16000) {
		opus_encoder_ctl(audiobridge->rtp_encoder, OPUS_SET_MAX_BANDWIDTH(OPUS_BANDWIDTH_WIDEBAND));
	} else if(audiobridge->sampling_rate == 24000) {
		opus_encoder_ctl(audiobridge->rtp_encoder, OPUS_SET_MAX_BANDWIDTH(OPUS_BANDWIDTH_SUPERWIDEBAND));
	} else if(audiobridge->sampling_rate == 48000) {
		opus_encoder_ctl(audiobridge->rtp_encoder, OPUS_SET_MAX_BANDWIDTH(OPUS_BANDWIDTH_FULLBAND));
	} else {
		JANUS_LOG(LOG_WARN, "Unsupported sampling rate %d, setting 16kHz\n", audiobridge->sampling_rate);
		opus_encoder_ctl(audiobridge->rtp_encoder, OPUS_SET_MAX_BANDWIDTH(OPUS_BANDWIDTH_WIDEBAND));
	}

	return 0;
}

static int janus_audiobridge_create_static_rtp_forwarder(janus_config_category *cat, janus_audiobridge_room *audiobridge) {
	guint32 forwarder_id = 0;
	janus_config_item *forwarder_id_item = janus_config_get(config, cat, janus_config_type_item, "rtp_forward_id");
	if(forwarder_id_item != NULL && forwarder_id_item->value != NULL &&
			janus_string_to_uint32(forwarder_id_item->value, &forwarder_id) < 0) {
		JANUS_LOG(LOG_ERR, "Invalid forwarder ID\n");
		return 0;
	}

	guint32 ssrc_value = 0;
	janus_config_item *ssrc = janus_config_get(config, cat, janus_config_type_item, "rtp_forward_ssrc");
	if(ssrc != NULL && ssrc->value != NULL && janus_string_to_uint32(ssrc->value, &ssrc_value) < 0) {
		JANUS_LOG(LOG_ERR, "Invalid SSRC (%s)\n", ssrc->value);
		return 0;
	}

	janus_audiocodec codec = JANUS_AUDIOCODEC_OPUS;
	janus_config_item *rfcodec = janus_config_get(config, cat, janus_config_type_item, "rtp_forward_codec");
	if(rfcodec != NULL && rfcodec->value != NULL) {
		codec = janus_audiocodec_from_name(rfcodec->value);
		if(codec != JANUS_AUDIOCODEC_OPUS && codec != JANUS_AUDIOCODEC_PCMA && codec != JANUS_AUDIOCODEC_PCMU) {
			JANUS_LOG(LOG_ERR, "Unsupported codec (%s)\n", rfcodec->value);
			return 0;
		}
	}

	int ptype = 100;
	janus_config_item *pt = janus_config_get(config, cat, janus_config_type_item, "rtp_forward_ptype");
	if(pt != NULL && pt->value != NULL) {
		ptype = atoi(pt->value);
		if(ptype < 0 || ptype > 127) {
			JANUS_LOG(LOG_ERR, "Invalid payload type (%s)\n", pt->value);
			return 0;
		}
	}

	/* If this room uses groups, check if a valid group name was provided */
	uint group = 0;
	if(audiobridge->groups != NULL) {
		janus_config_item *group_name = janus_config_get(config, cat, janus_config_type_item, "rtp_forward_group");
		if(group_name != NULL && group_name->value != NULL) {
			group = GPOINTER_TO_UINT(g_hash_table_lookup(audiobridge->groups, group_name->value));
			if(group == 0) {
				JANUS_LOG(LOG_ERR, "Invalid group name (%s)\n", group_name->value);
				return 0;
			}
		}
	}

	janus_config_item *port_item = janus_config_get(config, cat, janus_config_type_item, "rtp_forward_port");
	uint16_t port = 0;
	if(port_item != NULL && port_item->value != NULL && janus_string_to_uint16(port_item->value, &port) < 0) {
		JANUS_LOG(LOG_ERR, "Invalid port (%s)\n", port_item->value);
		return 0;
	}
	if(port == 0) {
		return 0;
	}

	janus_config_item *host_item = janus_config_get(config, cat, janus_config_type_item, "rtp_forward_host");
	if(host_item == NULL || host_item->value == NULL || strlen(host_item->value) == 0) {
		return 0;
	}
	const char *host = host_item->value, *resolved_host = NULL;
	int family = 0;
	janus_config_item *host_family_item = janus_config_get(config, cat, janus_config_type_item, "rtp_forward_host_family");
	if(host_family_item != NULL && host_family_item->value != NULL) {
		const char *host_family = host_family_item->value;
		if(host_family) {
			if(!strcasecmp(host_family, "ipv4")) {
				family = AF_INET;
			} else if(!strcasecmp(host_family, "ipv6")) {
				family = AF_INET6;
			} else {
				JANUS_LOG(LOG_ERR, "Unsupported protocol family (%s)\n", host_family);
				return 0;
			}
		}
	}
	/* Check if we need to resolve this host address */
	struct addrinfo *res = NULL, *start = NULL;
	janus_network_address addr;
	janus_network_address_string_buffer addr_buf;
	struct addrinfo hints;
	memset(&hints, 0, sizeof(hints));
	if(family != 0)
		hints.ai_family = family;
	if(getaddrinfo(host, NULL, family != 0 ? &hints : NULL, &res) == 0) {
		start = res;
		while(res != NULL) {
			if(janus_network_address_from_sockaddr(res->ai_addr, &addr) == 0 &&
					janus_network_address_to_string_buffer(&addr, &addr_buf) == 0) {
				/* Resolved */
				resolved_host = janus_network_address_string_from_buffer(&addr_buf);
				freeaddrinfo(start);
				start = NULL;
				break;
			}
			res = res->ai_next;
		}
	}
	if(resolved_host == NULL) {
		if(start)
			freeaddrinfo(start);
		JANUS_LOG(LOG_ERR, "Could not resolve address (%s)...\n", host);
		return 0;
	}
	host = resolved_host;

	/* We may need to SRTP-encrypt this stream */
	int srtp_suite = 0;
	const char *srtp_crypto = NULL;
	janus_config_item *s_suite = janus_config_get(config, cat, janus_config_type_item, "rtp_forward_srtp_suite");
	janus_config_item *s_crypto = janus_config_get(config, cat, janus_config_type_item, "rtp_forward_srtp_crypto");
	if(s_suite && s_suite->value) {
		srtp_suite = atoi(s_suite->value);
		if(srtp_suite != 32 && srtp_suite != 80) {
			JANUS_LOG(LOG_ERR, "Can't add static RTP forwarder for room %s, invalid SRTP suite...\n", audiobridge->room_id_str);
			return 0;
		}
		if(s_crypto && s_crypto->value)
			srtp_crypto = s_crypto->value;
	}

	janus_config_item *always_on_item = janus_config_get(config, cat, janus_config_type_item, "rtp_forward_always_on");
	gboolean always_on = FALSE;
	if(always_on_item != NULL && always_on_item->value != NULL && strlen(always_on_item->value) > 0) {
		always_on = janus_is_true(always_on_item->value);
	}

	/* Update room */
	janus_mutex_lock(&rooms_mutex);
	janus_mutex_lock(&audiobridge->mutex);

	if(janus_audiobridge_create_udp_socket_if_needed(audiobridge)) {
		janus_mutex_unlock(&audiobridge->mutex);
		janus_mutex_unlock(&rooms_mutex);
		return -1;
	}

	if(janus_audiobridge_create_opus_encoder_if_needed(audiobridge)) {
		janus_mutex_unlock(&audiobridge->mutex);
		janus_mutex_unlock(&rooms_mutex);
		return -1;
	}

	janus_audiobridge_rtp_forwarder_add_helper(audiobridge, group,
		host, port, ssrc_value, ptype, codec, srtp_suite, srtp_crypto,
		always_on, forwarder_id);

	janus_mutex_unlock(&audiobridge->mutex);
	janus_mutex_unlock(&rooms_mutex);

	return 0;
}

/* Plugin implementation */
int janus_audiobridge_init(janus_callbacks *callback, const char *config_path) {
	if(g_atomic_int_get(&stopping)) {
		/* Still stopping from before */
		return -1;
	}
	if(callback == NULL || config_path == NULL) {
		/* Invalid arguments */
		return -1;
	}

	/* Read configuration */
	char filename[255];
	g_snprintf(filename, 255, "%s/%s.jcfg", config_path, JANUS_AUDIOBRIDGE_PACKAGE);
	JANUS_LOG(LOG_VERB, "Configuration file: %s\n", filename);
	config = janus_config_parse(filename);
	if(config == NULL) {
		JANUS_LOG(LOG_WARN, "Couldn't find .jcfg configuration file (%s), trying .cfg\n", JANUS_AUDIOBRIDGE_PACKAGE);
		g_snprintf(filename, 255, "%s/%s.cfg", config_path, JANUS_AUDIOBRIDGE_PACKAGE);
		JANUS_LOG(LOG_VERB, "Configuration file: %s\n", filename);
		config = janus_config_parse(filename);
	}
	config_folder = config_path;
	if(config != NULL)
		janus_config_print(config);

	sessions = g_hash_table_new_full(NULL, NULL, NULL, (GDestroyNotify)janus_audiobridge_session_destroy);
	messages = g_async_queue_new_full((GDestroyNotify) janus_audiobridge_message_free);
	/* This is the callback we'll need to invoke to contact the Janus core */
	gateway = callback;

	/* Parse configuration to populate the rooms list */
	if(config != NULL) {
		janus_config_category *config_general = janus_config_get_create(config, NULL, janus_config_type_category, "general");
		/* Any admin key to limit who can "create"? */
		janus_config_item *key = janus_config_get(config, config_general, janus_config_type_item, "admin_key");
		if(key != NULL && key->value != NULL)
			admin_key = g_strdup(key->value);
		janus_config_item *lrf = janus_config_get(config, config_general, janus_config_type_item, "lock_rtp_forward");
		if(admin_key && lrf != NULL && lrf->value != NULL)
			lock_rtpfwd = janus_is_true(lrf->value);
		janus_config_item *lpf = janus_config_get(config, config_general, janus_config_type_item, "lock_play_file");
		if(admin_key && lpf != NULL && lpf->value != NULL)
			lock_playfile = janus_is_true(lpf->value);
		janus_config_item *ext = janus_config_get(config, config_general, janus_config_type_item, "record_tmp_ext");
		if(ext != NULL && ext->value != NULL)
			rec_tempext = g_strdup(ext->value);
		janus_config_item *events = janus_config_get(config, config_general, janus_config_type_item, "events");
		if(events != NULL && events->value != NULL)
			notify_events = janus_is_true(events->value);
		if(!notify_events && callback->events_is_enabled()) {
			JANUS_LOG(LOG_WARN, "Notification of events to handlers disabled for %s\n", JANUS_AUDIOBRIDGE_NAME);
		}
		janus_config_item *ids = janus_config_get(config, config_general, janus_config_type_item, "string_ids");
		if(ids != NULL && ids->value != NULL)
			string_ids = janus_is_true(ids->value);
		if(string_ids) {
			JANUS_LOG(LOG_INFO, "AudioBridge will use alphanumeric IDs, not numeric\n");
		}
		janus_config_item *lip = janus_config_get(config, config_general, janus_config_type_item, "local_ip");
		if(lip && lip->value) {
			/* Verify that the address is valid */
			struct ifaddrs *ifas = NULL;
			janus_network_address iface;
			janus_network_address_string_buffer ibuf;
			if(getifaddrs(&ifas) == -1) {
				JANUS_LOG(LOG_ERR, "Unable to acquire list of network devices/interfaces; some configurations may not work as expected... %d (%s)\n",
					errno, strerror(errno));
			} else {
				if(janus_network_lookup_interface(ifas, lip->value, &iface) != 0) {
					JANUS_LOG(LOG_WARN, "Error setting local IP address to %s, falling back to detecting IP address...\n", lip->value);
				} else {
					if(janus_network_address_to_string_buffer(&iface, &ibuf) != 0 || janus_network_address_string_buffer_is_null(&ibuf)) {
						JANUS_LOG(LOG_WARN, "Error getting local IP address from %s, falling back to detecting IP address...\n", lip->value);
					} else {
						local_ip = g_strdup(janus_network_address_string_from_buffer(&ibuf));
					}
				}
				freeifaddrs(ifas);
			}
		}
		janus_config_item *rpr = janus_config_get(config, config_general, janus_config_type_item, "rtp_port_range");
		if(rpr && rpr->value) {
			/* Split in min and max port */
			char *maxport = strrchr(rpr->value, '-');
			if(maxport != NULL) {
				*maxport = '\0';
				maxport++;
				if(janus_string_to_uint16(rpr->value, &rtp_range_min) < 0)
					JANUS_LOG(LOG_WARN, "Invalid RTP min port value: %s (assuming 0)\n", rpr->value);
				if(janus_string_to_uint16(maxport, &rtp_range_max) < 0)
					JANUS_LOG(LOG_WARN, "Invalid RTP max port value: %s (assuming 0)\n", maxport);
				maxport--;
				*maxport = '-';
			}
			if(rtp_range_min > rtp_range_max) {
				uint16_t temp_port = rtp_range_min;
				rtp_range_min = rtp_range_max;
				rtp_range_max = temp_port;
			}
			if(rtp_range_min % 2)
				rtp_range_min++;	/* Pick an even port for RTP */
			if(rtp_range_min > rtp_range_max) {
				JANUS_LOG(LOG_WARN, "Incorrect port range (%u -- %u), switching min and max\n", rtp_range_min, rtp_range_max);
				uint16_t range_temp = rtp_range_max;
				rtp_range_max = rtp_range_min;
				rtp_range_min = range_temp;
			}
			if(rtp_range_max == 0)
				rtp_range_max = 65535;
			rtp_range_slider = rtp_range_min;
			JANUS_LOG(LOG_VERB, "AudioBridge RTP port range: %u -- %u\n", rtp_range_min, rtp_range_max);
		}
	}
	if(local_ip == NULL) {
		local_ip = janus_network_detect_local_ip_as_string(janus_network_query_options_any_ip);
		if(local_ip == NULL) {
			JANUS_LOG(LOG_WARN, "Couldn't find any address! using 127.0.0.1 as the local IP... (which is NOT going to work out of your machine)\n");
			local_ip = g_strdup("127.0.0.1");
		}
	}
	JANUS_LOG(LOG_VERB, "Local IP set to %s\n", local_ip);

	/* Iterate on all rooms */
	rooms = g_hash_table_new_full(string_ids ? g_str_hash : g_int64_hash, string_ids ? g_str_equal : g_int64_equal,
		(GDestroyNotify)g_free, (GDestroyNotify)janus_audiobridge_room_destroy);
	if(config != NULL) {
		GList *clist = janus_config_get_categories(config, NULL), *cl = clist;
		while(cl != NULL) {
			janus_config_category *cat = (janus_config_category *)cl->data;
			if(cat->name == NULL || !strcasecmp(cat->name, "general")) {
				cl = cl->next;
				continue;
			}
			JANUS_LOG(LOG_VERB, "Adding AudioBridge room '%s'\n", cat->name);
			janus_config_item *desc = janus_config_get(config, cat, janus_config_type_item, "description");
			janus_config_item *priv = janus_config_get(config, cat, janus_config_type_item, "is_private");
			janus_config_item *sampling = janus_config_get(config, cat, janus_config_type_item, "sampling_rate");
			janus_config_item *spatial = janus_config_get(config, cat, janus_config_type_item, "spatial_audio");
			janus_config_item *audiolevel_ext = janus_config_get(config, cat, janus_config_type_item, "audiolevel_ext");
			janus_config_item *audiolevel_event = janus_config_get(config, cat, janus_config_type_item, "audiolevel_event");
			janus_config_item *audio_active_packets = janus_config_get(config, cat, janus_config_type_item, "audio_active_packets");
			janus_config_item *audio_level_average = janus_config_get(config, cat, janus_config_type_item, "audio_level_average");
			janus_config_item *default_prebuffering = janus_config_get(config, cat, janus_config_type_item, "default_prebuffering");
			janus_config_item *secret = janus_config_get(config, cat, janus_config_type_item, "secret");
			janus_config_item *pin = janus_config_get(config, cat, janus_config_type_item, "pin");
			janus_config_array *groups = janus_config_get(config, cat, janus_config_type_array, "groups");
			janus_config_item *record = janus_config_get(config, cat, janus_config_type_item, "record");
			janus_config_item *recfile = janus_config_get(config, cat, janus_config_type_item, "record_file");
			janus_config_item *allowrtp = janus_config_get(config, cat, janus_config_type_item, "allow_rtp_participants");
			if(sampling == NULL || sampling->value == NULL) {
				JANUS_LOG(LOG_ERR, "Can't add the AudioBridge room, missing mandatory information...\n");
				cl = cl->next;
				continue;
			}
			/* Create the AudioBridge room */
			janus_audiobridge_room *audiobridge = g_malloc0(sizeof(janus_audiobridge_room));
			const char *room_num = cat->name;
			if(strstr(room_num, "room-") == room_num)
				room_num += 5;
			if(!string_ids) {
				audiobridge->room_id = g_ascii_strtoull(room_num, NULL, 0);
				if(audiobridge->room_id == 0) {
					JANUS_LOG(LOG_ERR, "Can't add the AudioBridge room, invalid ID 0...\n");
					g_free(audiobridge);
					cl = cl->next;
					continue;
				}
				/* Make sure the ID is completely numeric */
				char room_id_str[30];
				g_snprintf(room_id_str, sizeof(room_id_str), "%"SCNu64, audiobridge->room_id);
				if(strcmp(room_num, room_id_str)) {
					JANUS_LOG(LOG_ERR, "Can't add the AudioBridge room, ID '%s' is not numeric...\n", room_num);
					g_free(audiobridge);
					cl = cl->next;
					continue;
				}
			}
			/* Let's make sure the room doesn't exist already */
			janus_mutex_lock(&rooms_mutex);
			if(g_hash_table_lookup(rooms, string_ids ? (gpointer)room_num : (gpointer)&audiobridge->room_id) != NULL) {
				/* It does... */
				janus_mutex_unlock(&rooms_mutex);
				JANUS_LOG(LOG_ERR, "Can't add the AudioBridge room, room %s already exists...\n", room_num);
				g_free(audiobridge);
				cl = cl->next;
				continue;
			}
			janus_mutex_unlock(&rooms_mutex);
			audiobridge->room_id_str = g_strdup(room_num);
			char *description = NULL;
			if(desc != NULL && desc->value != NULL && strlen(desc->value) > 0)
				description = g_strdup(desc->value);
			else
				description = g_strdup(cat->name);
			audiobridge->room_name = description;
			audiobridge->is_private = priv && priv->value && janus_is_true(priv->value);
			audiobridge->sampling_rate = atol(sampling->value);
			switch(audiobridge->sampling_rate) {
				case 8000:
				case 12000:
				case 16000:
				case 24000:
				case 48000:
					JANUS_LOG(LOG_VERB, "Sampling rate for mixing: %"SCNu32"\n", audiobridge->sampling_rate);
					break;
				default:
					JANUS_LOG(LOG_ERR, "Unsupported sampling rate %"SCNu32"...\n", audiobridge->sampling_rate);
					cl = cl->next;
					continue;
			}
			audiobridge->spatial_audio = spatial && spatial->value && janus_is_true(spatial->value);
			audiobridge->audiolevel_ext = TRUE;
			if(audiolevel_ext != NULL && audiolevel_ext->value != NULL)
				audiobridge->audiolevel_ext = janus_is_true(audiolevel_ext->value);
			audiobridge->audiolevel_event = FALSE;
			if(audiolevel_event != NULL && audiolevel_event->value != NULL)
				audiobridge->audiolevel_event = janus_is_true(audiolevel_event->value);
			if(audiobridge->audiolevel_event) {
				audiobridge->audio_active_packets = 100;
				if(audio_active_packets != NULL && audio_active_packets->value != NULL){
					if(atoi(audio_active_packets->value) > 0) {
						audiobridge->audio_active_packets = atoi(audio_active_packets->value);
					} else {
						JANUS_LOG(LOG_WARN, "Invalid audio_active_packets value provided, using default: %d\n", audiobridge->audio_active_packets);
					}
				}
				audiobridge->audio_level_average = 25;
				if(audio_level_average != NULL && audio_level_average->value != NULL) {
					if(atoi(audio_level_average->value) > 0) {
						audiobridge->audio_level_average = atoi(audio_level_average->value);
					} else {
						JANUS_LOG(LOG_WARN, "Invalid audio_level_average value provided, using default: %d\n", audiobridge->audio_level_average);
					}
				}
			}
			audiobridge->default_prebuffering = DEFAULT_PREBUFFERING;
			if(default_prebuffering != NULL && default_prebuffering->value != NULL) {
				int prebuffering = atoi(default_prebuffering->value);
				if(prebuffering < 0 || prebuffering > MAX_PREBUFFERING) {
					JANUS_LOG(LOG_WARN, "Invalid default_prebuffering value provided, using default: %d\n", audiobridge->default_prebuffering);
				} else {
					audiobridge->default_prebuffering = prebuffering;
				}
			}
			audiobridge->room_ssrc = janus_random_uint32();
			if(secret != NULL && secret->value != NULL) {
				audiobridge->room_secret = g_strdup(secret->value);
			}
			if(pin != NULL && pin->value != NULL) {
				audiobridge->room_pin = g_strdup(pin->value);
			}
			audiobridge->record = FALSE;
			if(record && record->value && janus_is_true(record->value))
				audiobridge->record = TRUE;
			if(recfile && recfile->value)
				audiobridge->record_file = g_strdup(recfile->value);
			audiobridge->recording = NULL;
			audiobridge->allow_plainrtp = FALSE;
			if(allowrtp && allowrtp->value)
				audiobridge->allow_plainrtp = janus_is_true(allowrtp->value);
			audiobridge->destroy = 0;
			audiobridge->participants = g_hash_table_new_full(
				string_ids ? g_str_hash : g_int64_hash, string_ids ? g_str_equal : g_int64_equal,
				(GDestroyNotify)g_free, (GDestroyNotify)janus_audiobridge_participant_unref);
			audiobridge->anncs = g_hash_table_new_full(g_str_hash, g_str_equal,
				(GDestroyNotify)g_free, (GDestroyNotify)janus_audiobridge_participant_unref);
			audiobridge->check_tokens = FALSE;	/* Static rooms can't have an "allowed" list yet, no hooks to the configuration file */
			audiobridge->allowed = g_hash_table_new_full(g_str_hash, g_str_equal, (GDestroyNotify)g_free, NULL);
			if(groups != NULL) {
				/* Populate the group hashtable, and create the related indexes */
				GList *gl = groups->list;
				if(g_list_length(gl) > JANUS_AUDIOBRIDGE_MAX_GROUPS) {
					JANUS_LOG(LOG_ERR, "Too many groups specified in room %s (max %d allowed)\n", room_num, JANUS_AUDIOBRIDGE_MAX_GROUPS);
					janus_refcount_decrease(&audiobridge->ref);
					cl = cl->next;
				}
				int count = 0;
				audiobridge->groups = g_hash_table_new_full(g_str_hash, g_str_equal, (GDestroyNotify)g_free, NULL);
				audiobridge->groups_byid = g_hash_table_new_full(NULL, NULL, NULL, (GDestroyNotify)g_free);
				while(gl) {
					janus_config_item *g = (janus_config_item *)gl->data;
					if(g == NULL || g->type != janus_config_type_item || g->name != NULL || g->value == NULL) {
						JANUS_LOG(LOG_WARN, "  -- Invalid group item (not a string?), skipping in '%s'...\n", cat->name);
						gl = gl->next;
						continue;
					}
					const char *name = g->value;
					if(g_hash_table_lookup(audiobridge->groups, name)) {
						JANUS_LOG(LOG_WARN, "Duplicated group name '%s', skipping\n", name);
					} else {
						count++;
						g_hash_table_insert(audiobridge->groups, g_strdup(name), GUINT_TO_POINTER(count));
						g_hash_table_insert(audiobridge->groups_byid, GUINT_TO_POINTER(count), g_strdup(name));
					}
					gl = gl->next;
				}
				if(count == 0) {
					JANUS_LOG(LOG_WARN, "Empty or invalid groups array provided, groups will be disabled in '%s'...\n", cat->name);
					g_hash_table_destroy(audiobridge->groups);
					g_hash_table_destroy(audiobridge->groups_byid);
					audiobridge->groups = NULL;
					audiobridge->groups_byid = NULL;
				}
			}
			g_atomic_int_set(&audiobridge->destroyed, 0);
			janus_mutex_init(&audiobridge->mutex);
			audiobridge->rtp_forwarders = g_hash_table_new_full(NULL, NULL, NULL, (GDestroyNotify)janus_audiobridge_rtp_forwarder_destroy);
			audiobridge->rtp_encoder = NULL;
			audiobridge->rtp_udp_sock = -1;
			janus_mutex_init(&audiobridge->rtp_mutex);
			janus_refcount_init(&audiobridge->ref, janus_audiobridge_room_free);
			JANUS_LOG(LOG_VERB, "Created AudioBridge room: %s (%s, %s, secret: %s, pin: %s)\n",
				audiobridge->room_id_str, audiobridge->room_name,
				audiobridge->is_private ? "private" : "public",
				audiobridge->room_secret ? audiobridge->room_secret : "no secret",
				audiobridge->room_pin ? audiobridge->room_pin : "no pin");

			if(janus_audiobridge_create_static_rtp_forwarder(cat, audiobridge)) {
				JANUS_LOG(LOG_ERR, "Error creating static RTP forwarder (room %s)\n", audiobridge->room_id_str);
			}

			/* We need a thread for the mix */
			GError *error = NULL;
			char tname[16];
			g_snprintf(tname, sizeof(tname), "mixer %s", audiobridge->room_id_str);
			janus_refcount_increase(&audiobridge->ref);
			audiobridge->thread = g_thread_try_new(tname, &janus_audiobridge_mixer_thread, audiobridge, &error);
			if(error != NULL) {
				/* FIXME We should clear some resources... */
				janus_refcount_decrease(&audiobridge->ref);
				JANUS_LOG(LOG_ERR, "Got error %d (%s) trying to launch the mixer thread...\n",
					error->code, error->message ? error->message : "??");
				g_error_free(error);
			} else {
				janus_mutex_lock(&rooms_mutex);
				g_hash_table_insert(rooms,
					string_ids ? (gpointer)g_strdup(audiobridge->room_id_str) : (gpointer)janus_uint64_dup(audiobridge->room_id),
					audiobridge);
				janus_mutex_unlock(&rooms_mutex);
			}
			cl = cl->next;
		}
		g_list_free(clist);
		/* Done: we keep the configuration file open in case we get a "create" or "destroy" with permanent=true */
	}

	/* Show available rooms */
	janus_mutex_lock(&rooms_mutex);
	GHashTableIter iter;
	gpointer value;
	g_hash_table_iter_init(&iter, rooms);
	while(g_hash_table_iter_next(&iter, NULL, &value)) {
		janus_audiobridge_room *ar = value;
		JANUS_LOG(LOG_VERB, "  ::: [%s][%s] %"SCNu32" (%s be recorded)\n",
			ar->room_id_str, ar->room_name, ar->sampling_rate, ar->record ? "will" : "will NOT");
	}
	janus_mutex_unlock(&rooms_mutex);

	g_atomic_int_set(&initialized, 1);

	/* Launch the thread that will handle incoming messages */
	GError *error = NULL;
	handler_thread = g_thread_try_new("audiobridge handler", janus_audiobridge_handler, NULL, &error);
	if(error != NULL) {
		g_atomic_int_set(&initialized, 0);
		JANUS_LOG(LOG_ERR, "Got error %d (%s) trying to launch the AudioBridge handler thread...\n",
			error->code, error->message ? error->message : "??");
		g_error_free(error);
		janus_config_destroy(config);
		return -1;
	}
	JANUS_LOG(LOG_INFO, "%s initialized!\n", JANUS_AUDIOBRIDGE_NAME);
	return 0;
}

void janus_audiobridge_destroy(void) {
	if(!g_atomic_int_get(&initialized))
		return;
	g_atomic_int_set(&stopping, 1);

	g_async_queue_push(messages, &exit_message);
	if(handler_thread != NULL) {
		g_thread_join(handler_thread);
		handler_thread = NULL;
	}
	/* FIXME We should destroy the sessions cleanly */
	janus_mutex_lock(&sessions_mutex);
	g_hash_table_destroy(sessions);
	sessions = NULL;
	janus_mutex_unlock(&sessions_mutex);
	janus_mutex_lock(&rooms_mutex);
	g_hash_table_destroy(rooms);
	rooms = NULL;
	janus_mutex_unlock(&rooms_mutex);
	g_async_queue_unref(messages);
	messages = NULL;

	janus_config_destroy(config);
	g_free(admin_key);
	g_free(rec_tempext);

	g_atomic_int_set(&initialized, 0);
	g_atomic_int_set(&stopping, 0);
	JANUS_LOG(LOG_INFO, "%s destroyed!\n", JANUS_AUDIOBRIDGE_NAME);
}

int janus_audiobridge_get_api_compatibility(void) {
	/* Important! This is what your plugin MUST always return: don't lie here or bad things will happen */
	return JANUS_PLUGIN_API_VERSION;
}

int janus_audiobridge_get_version(void) {
	return JANUS_AUDIOBRIDGE_VERSION;
}

const char *janus_audiobridge_get_version_string(void) {
	return JANUS_AUDIOBRIDGE_VERSION_STRING;
}

const char *janus_audiobridge_get_description(void) {
	return JANUS_AUDIOBRIDGE_DESCRIPTION;
}

const char *janus_audiobridge_get_name(void) {
	return JANUS_AUDIOBRIDGE_NAME;
}

const char *janus_audiobridge_get_author(void) {
	return JANUS_AUDIOBRIDGE_AUTHOR;
}

const char *janus_audiobridge_get_package(void) {
	return JANUS_AUDIOBRIDGE_PACKAGE;
}

static janus_audiobridge_session *janus_audiobridge_lookup_session(janus_plugin_session *handle) {
	janus_audiobridge_session *session = NULL;
	if(g_hash_table_contains(sessions, handle)) {
		session = (janus_audiobridge_session *)handle->plugin_handle;
	}
	return session;
}

void janus_audiobridge_create_session(janus_plugin_session *handle, int *error) {
	if(g_atomic_int_get(&stopping) || !g_atomic_int_get(&initialized)) {
		*error = -1;
		return;
	}
	janus_audiobridge_session *session = g_malloc0(sizeof(janus_audiobridge_session));
	session->handle = handle;
	g_atomic_int_set(&session->started, 0);
	g_atomic_int_set(&session->hangingup, 0);
	g_atomic_int_set(&session->destroyed, 0);
	handle->plugin_handle = session;
	janus_refcount_init(&session->ref, janus_audiobridge_session_free);

	janus_mutex_lock(&sessions_mutex);
	g_hash_table_insert(sessions, handle, session);
	janus_mutex_unlock(&sessions_mutex);

	return;
}

void janus_audiobridge_destroy_session(janus_plugin_session *handle, int *error) {
	if(g_atomic_int_get(&stopping) || !g_atomic_int_get(&initialized)) {
		*error = -1;
		return;
	}
	janus_mutex_lock(&sessions_mutex);
	janus_audiobridge_session *session = janus_audiobridge_lookup_session(handle);
	if(!session) {
		janus_mutex_unlock(&sessions_mutex);
		JANUS_LOG(LOG_ERR, "No AudioBridge session associated with this handle...\n");
		*error = -2;
		return;
	}
	JANUS_LOG(LOG_VERB, "Removing AudioBridge session...\n");
	janus_audiobridge_hangup_media_internal(handle);
	g_hash_table_remove(sessions, handle);
	janus_mutex_unlock(&sessions_mutex);

	return;
}

static void janus_audiobridge_notify_participants(janus_audiobridge_participant *participant, json_t *msg, gboolean notify_source_participant) {
	/* participant->room->participants_mutex has to be locked. */
	GHashTableIter iter;
	gpointer value;
	g_hash_table_iter_init(&iter, participant->room->participants);
	while(!participant->room->destroyed && g_hash_table_iter_next(&iter, NULL, &value)) {
		janus_audiobridge_participant *p = value;
		if(p && p->session && (p != participant || notify_source_participant)) {
			JANUS_LOG(LOG_VERB, "Notifying participant %s (%s)\n", p->user_id_str, p->display ? p->display : "??");
			int ret = gateway->push_event(p->session->handle, &janus_audiobridge_plugin, NULL, msg, NULL);
			JANUS_LOG(LOG_VERB, "  >> %d (%s)\n", ret, janus_get_api_error(ret));
		}
	}
}

json_t *janus_audiobridge_query_session(janus_plugin_session *handle) {
	if(g_atomic_int_get(&stopping) || !g_atomic_int_get(&initialized)) {
		return NULL;
	}
	janus_mutex_lock(&sessions_mutex);
	janus_audiobridge_session *session = janus_audiobridge_lookup_session(handle);
	if(!session) {
		janus_mutex_unlock(&sessions_mutex);
		JANUS_LOG(LOG_ERR, "No session associated with this handle...\n");
		return NULL;
	}
	janus_refcount_increase(&session->ref);
	janus_mutex_unlock(&sessions_mutex);
	/* Show the participant/room info, if any */
	json_t *info = json_object();
	janus_audiobridge_participant *participant = (janus_audiobridge_participant *)session->participant;
	json_object_set_new(info, "state", json_string(participant && participant->room ? "inroom" : "idle"));
	if(participant) {
		janus_mutex_lock(&rooms_mutex);
		janus_audiobridge_room *room = participant->room;
		if(room != NULL)
			json_object_set_new(info, "room", string_ids ? json_string(room->room_id_str) : json_integer(room->room_id));
		janus_mutex_unlock(&rooms_mutex);
		json_object_set_new(info, "id", string_ids ? json_string(participant->user_id_str) : json_integer(participant->user_id));
		if(participant->group > 0 && room->groups_byid != NULL) {
			char *name = g_hash_table_lookup(room->groups_byid, GUINT_TO_POINTER(participant->group));
			if(name != NULL)
				json_object_set_new(info, "group", json_string(name));
		}
		if(participant->display)
			json_object_set_new(info, "display", json_string(participant->display));
		if(participant->admin)
			json_object_set_new(info, "admin", json_true());
		json_object_set_new(info, "muted", participant->muted ? json_true() : json_false());
		json_object_set_new(info, "active", g_atomic_int_get(&participant->active) ? json_true() : json_false());
		json_object_set_new(info, "pre-buffering", participant->prebuffering ? json_true() : json_false());
		json_object_set_new(info, "prebuffer-count", json_integer(participant->prebuffer_count));
		if(participant->inbuf) {
			janus_mutex_lock(&participant->qmutex);
			json_object_set_new(info, "queue-in", json_integer(g_list_length(participant->inbuf)));
			janus_mutex_unlock(&participant->qmutex);
		}
		if(participant->outbuf)
			json_object_set_new(info, "queue-out", json_integer(g_async_queue_length(participant->outbuf)));
		if(participant->last_drop > 0)
			json_object_set_new(info, "last-drop", json_integer(participant->last_drop));
		if(participant->stereo)
			json_object_set_new(info, "spatial_position", json_integer(participant->spatial_position));
		if(participant->arc && participant->arc->filename)
			json_object_set_new(info, "audio-recording", json_string(participant->arc->filename));
		if(participant->extmap_id > 0) {
			json_object_set_new(info, "audio-level-dBov", json_integer(participant->dBov_level));
			json_object_set_new(info, "talking", participant->talking ? json_true() : json_false());
		}
		json_object_set_new(info, "fec", participant->fec ? json_true() : json_false());
		if(participant->plainrtp_media.audio_rtp_fd != -1) {
			json_t *rtp = json_object();
			if(local_ip)
				json_object_set_new(rtp, "local-ip", json_string(local_ip));
			if(participant->plainrtp_media.local_audio_rtp_port)
				json_object_set_new(rtp, "local-port", json_integer(participant->plainrtp_media.local_audio_rtp_port));
			if(participant->plainrtp_media.remote_audio_ip)
				json_object_set_new(rtp, "remote-ip", json_string(participant->plainrtp_media.remote_audio_ip));
			if(participant->plainrtp_media.remote_audio_rtp_port)
				json_object_set_new(rtp, "remote-port", json_integer(participant->plainrtp_media.remote_audio_rtp_port));
			if(participant->plainrtp_media.audio_ssrc)
				json_object_set_new(rtp, "local-ssrc", json_integer(participant->plainrtp_media.audio_ssrc));
			if(participant->plainrtp_media.audio_ssrc_peer)
				json_object_set_new(rtp, "remote-ssrc", json_integer(participant->plainrtp_media.audio_ssrc_peer));
			json_object_set_new(info, "plain-rtp", rtp);
		}
	}
	if(session->plugin_offer)
		json_object_set_new(info, "plugin-offer", json_true());
	json_object_set_new(info, "started", g_atomic_int_get(&session->started) ? json_true() : json_false());
	json_object_set_new(info, "hangingup", g_atomic_int_get(&session->hangingup) ? json_true() : json_false());
	json_object_set_new(info, "destroyed", g_atomic_int_get(&session->destroyed) ? json_true() : json_false());
	janus_refcount_decrease(&session->ref);
	return info;
}

/* Helper method to process synchronous requests */
static json_t *janus_audiobridge_process_synchronous_request(janus_audiobridge_session *session, json_t *message) {
	json_t *request = json_object_get(message, "request");
	const char *request_text = json_string_value(request);

	/* Parse the message */
	int error_code = 0;
	char error_cause[512];
	json_t *root = message;
	json_t *response = NULL;

	if(!strcasecmp(request_text, "create")) {
		/* Create a new AudioBridge */
		JANUS_LOG(LOG_VERB, "Creating a new AudioBridge room\n");
		JANUS_VALIDATE_JSON_OBJECT(root, create_parameters,
			error_code, error_cause, TRUE,
			JANUS_AUDIOBRIDGE_ERROR_MISSING_ELEMENT, JANUS_AUDIOBRIDGE_ERROR_INVALID_ELEMENT);
		if(error_code != 0)
			goto prepare_response;
		if(!string_ids) {
			JANUS_VALIDATE_JSON_OBJECT(root, roomopt_parameters,
				error_code, error_cause, TRUE,
				JANUS_AUDIOBRIDGE_ERROR_MISSING_ELEMENT, JANUS_AUDIOBRIDGE_ERROR_INVALID_ELEMENT);
		} else {
			JANUS_VALIDATE_JSON_OBJECT(root, roomstropt_parameters,
				error_code, error_cause, TRUE,
				JANUS_AUDIOBRIDGE_ERROR_MISSING_ELEMENT, JANUS_AUDIOBRIDGE_ERROR_INVALID_ELEMENT);
		}
		if(error_code != 0)
			goto prepare_response;
		if(admin_key != NULL) {
			/* An admin key was specified: make sure it was provided, and that it's valid */
			JANUS_VALIDATE_JSON_OBJECT(root, adminkey_parameters,
				error_code, error_cause, TRUE,
				JANUS_AUDIOBRIDGE_ERROR_MISSING_ELEMENT, JANUS_AUDIOBRIDGE_ERROR_INVALID_ELEMENT);
			if(error_code != 0)
				goto prepare_response;
			JANUS_CHECK_SECRET(admin_key, root, "admin_key", error_code, error_cause,
				JANUS_AUDIOBRIDGE_ERROR_MISSING_ELEMENT, JANUS_AUDIOBRIDGE_ERROR_INVALID_ELEMENT, JANUS_AUDIOBRIDGE_ERROR_UNAUTHORIZED);
			if(error_code != 0)
				goto prepare_response;
		}
		json_t *desc = json_object_get(root, "description");
		json_t *secret = json_object_get(root, "secret");
		json_t *pin = json_object_get(root, "pin");
		json_t *is_private = json_object_get(root, "is_private");
		json_t *allowed = json_object_get(root, "allowed");
		json_t *sampling = json_object_get(root, "sampling_rate");
		if(sampling == NULL)
			sampling = json_object_get(root, "sampling");
		json_t *spatial = json_object_get(root, "spatial_audio");
		json_t *audiolevel_ext = json_object_get(root, "audiolevel_ext");
		json_t *audiolevel_event = json_object_get(root, "audiolevel_event");
		json_t *audio_active_packets = json_object_get(root, "audio_active_packets");
		json_t *audio_level_average = json_object_get(root, "audio_level_average");
		json_t *default_prebuffering = json_object_get(root, "default_prebuffering");
		json_t *groups = json_object_get(root, "groups");
		json_t *record = json_object_get(root, "record");
		json_t *recfile = json_object_get(root, "record_file");
		json_t *allowrtp = json_object_get(root, "allow_rtp_participants");
		json_t *permanent = json_object_get(root, "permanent");
		if(allowed) {
			/* Make sure the "allowed" array only contains strings */
			gboolean ok = TRUE;
			if(json_array_size(allowed) > 0) {
				size_t i = 0;
				for(i=0; i<json_array_size(allowed); i++) {
					json_t *a = json_array_get(allowed, i);
					if(!a || !json_is_string(a)) {
						ok = FALSE;
						break;
					}
				}
			}
			if(!ok) {
				JANUS_LOG(LOG_ERR, "Invalid element in the allowed array (not a string)\n");
				error_code = JANUS_AUDIOBRIDGE_ERROR_INVALID_ELEMENT;
				g_snprintf(error_cause, 512, "Invalid element in the allowed array (not a string)");
				goto prepare_response;
			}
		}
		if(groups) {
			/* Make sure the "groups" array only contains strings */
			gboolean ok = TRUE;
			if(json_array_size(groups) > 0) {
				if(json_array_size(groups) > JANUS_AUDIOBRIDGE_MAX_GROUPS) {
					JANUS_LOG(LOG_ERR, "Too many groups specified (max %d allowed)\n", JANUS_AUDIOBRIDGE_MAX_GROUPS);
					error_code = JANUS_AUDIOBRIDGE_ERROR_INVALID_ELEMENT;
					g_snprintf(error_cause, 512, "Too many groups specified (max %d allowed)", JANUS_AUDIOBRIDGE_MAX_GROUPS);
					goto prepare_response;
				}
				size_t i = 0;
				for(i=0; i<json_array_size(groups); i++) {
					json_t *a = json_array_get(groups, i);
					if(!a || !json_is_string(a)) {
						ok = FALSE;
						break;
					}
				}
			}
			if(!ok) {
				JANUS_LOG(LOG_ERR, "Invalid element in the groups array (not a string)\n");
				error_code = JANUS_AUDIOBRIDGE_ERROR_INVALID_ELEMENT;
				g_snprintf(error_cause, 512, "Invalid element in the groups array (not a string)");
				goto prepare_response;
			}
		}
		gboolean save = permanent ? json_is_true(permanent) : FALSE;
		if(save && config == NULL) {
			JANUS_LOG(LOG_ERR, "No configuration file, can't create permanent room\n");
			error_code = JANUS_AUDIOBRIDGE_ERROR_UNKNOWN_ERROR;
			g_snprintf(error_cause, 512, "No configuration file, can't create permanent room");
			goto prepare_response;
		}
		guint64 room_id = 0;
		char room_id_num[30], *room_id_str = NULL;
		json_t *room = json_object_get(root, "room");
		if(!string_ids) {
			room_id = json_integer_value(room);
			g_snprintf(room_id_num, sizeof(room_id_num), "%"SCNu64, room_id);
			room_id_str = room_id_num;
		} else {
			room_id_str = (char *)json_string_value(room);
		}
		if(room_id == 0 && room_id_str == NULL) {
			JANUS_LOG(LOG_WARN, "Desired room ID is empty, which is not allowed... picking random ID instead\n");
		}
		janus_mutex_lock(&rooms_mutex);
		if(room_id > 0 || room_id_str != NULL) {
			/* Let's make sure the room doesn't exist already */
			if(g_hash_table_lookup(rooms, string_ids ? (gpointer)room_id_str : (gpointer)&room_id) != NULL) {
				/* It does... */
				janus_mutex_unlock(&rooms_mutex);
				error_code = JANUS_AUDIOBRIDGE_ERROR_ROOM_EXISTS;
				JANUS_LOG(LOG_ERR, "Room %s already exists!\n", room_id_str);
				g_snprintf(error_cause, 512, "Room %s already exists", room_id_str);
				goto prepare_response;
			}
		}
		/* Create the AudioBridge room */
		janus_audiobridge_room *audiobridge = g_malloc0(sizeof(janus_audiobridge_room));
		/* Generate a random ID, if needed */
		gboolean room_id_allocated = FALSE;
		if(!string_ids && room_id == 0) {
			while(room_id == 0) {
				room_id = janus_random_uint64();
				if(g_hash_table_lookup(rooms, &room_id) != NULL) {
					/* Room ID already taken, try another one */
					room_id = 0;
				}
			}
			g_snprintf(room_id_num, sizeof(room_id_num), "%"SCNu64, room_id);
			room_id_str = room_id_num;
		} else if(string_ids && room_id_str == NULL) {
			while(room_id_str == NULL) {
				room_id_str = janus_random_uuid();
				if(g_hash_table_lookup(rooms, room_id_str) != NULL) {
					/* Room ID already taken, try another one */
					g_clear_pointer(&room_id_str, g_free);
				}
			}
			room_id_allocated = TRUE;
		}
		audiobridge->room_id = room_id;
		audiobridge->room_id_str = room_id_str ? g_strdup(room_id_str) : NULL;
		char *description = NULL;
		if(desc != NULL && strlen(json_string_value(desc)) > 0) {
			description = g_strdup(json_string_value(desc));
		} else {
			char roomname[255];
			g_snprintf(roomname, 255, "Room %s", audiobridge->room_id_str);
			description = g_strdup(roomname);
		}
		audiobridge->room_name = description;
		audiobridge->is_private = is_private ? json_is_true(is_private) : FALSE;
		if(secret)
			audiobridge->room_secret = g_strdup(json_string_value(secret));
		if(pin)
			audiobridge->room_pin = g_strdup(json_string_value(pin));
		if(sampling)
			audiobridge->sampling_rate = json_integer_value(sampling);
		else
			audiobridge->sampling_rate = 16000;
		audiobridge->spatial_audio = spatial ? json_is_true(spatial) : FALSE;
		audiobridge->audiolevel_ext = audiolevel_ext ? json_is_true(audiolevel_ext) : TRUE;
		audiobridge->audiolevel_event = audiolevel_event ? json_is_true(audiolevel_event) : FALSE;
		if(audiobridge->audiolevel_event) {
			audiobridge->audio_active_packets = 100;
			if(json_integer_value(audio_active_packets) > 0) {
				audiobridge->audio_active_packets = json_integer_value(audio_active_packets);
			} else {
				JANUS_LOG(LOG_WARN, "Invalid audio_active_packets value provided, using default: %d\n",
					audiobridge->audio_active_packets);
			}
			audiobridge->audio_level_average = 25;
			if(json_integer_value(audio_level_average) > 0) {
				audiobridge->audio_level_average = json_integer_value(audio_level_average);
			} else {
				JANUS_LOG(LOG_WARN, "Invalid audio_level_average value provided, using default: %d\n",
					audiobridge->audio_level_average);
			}
		}
		audiobridge->default_prebuffering = default_prebuffering ?
			json_integer_value(default_prebuffering) : DEFAULT_PREBUFFERING;
		if(audiobridge->default_prebuffering > MAX_PREBUFFERING) {
			audiobridge->default_prebuffering = DEFAULT_PREBUFFERING;
			JANUS_LOG(LOG_WARN, "Invalid default_prebuffering value provided (too high), using default: %d\n",
				audiobridge->default_prebuffering);
		}
		switch(audiobridge->sampling_rate) {
			case 8000:
			case 12000:
			case 16000:
			case 24000:
			case 48000:
				JANUS_LOG(LOG_VERB, "Sampling rate for mixing: %"SCNu32"\n", audiobridge->sampling_rate);
				break;
			default:
				if(room_id_allocated)
					g_free(room_id_str);
				janus_mutex_unlock(&rooms_mutex);
				JANUS_LOG(LOG_ERR, "Unsupported sampling rate %"SCNu32"...\n", audiobridge->sampling_rate);
				error_code = JANUS_AUDIOBRIDGE_ERROR_UNKNOWN_ERROR;
				g_snprintf(error_cause, 512, "We currently only support 16kHz (wideband) as a sampling rate for audio rooms, %"SCNu32" TBD...", audiobridge->sampling_rate);
				goto prepare_response;
		}
		audiobridge->room_ssrc = janus_random_uint32();
		audiobridge->record = FALSE;
		if(record && json_is_true(record))
			audiobridge->record = TRUE;
		if(recfile)
			audiobridge->record_file = g_strdup(json_string_value(recfile));
		audiobridge->recording = NULL;
		audiobridge->allow_plainrtp = FALSE;
		if(allowrtp && json_is_true(allowrtp))
			audiobridge->allow_plainrtp = TRUE;
		audiobridge->destroy = 0;
		audiobridge->participants = g_hash_table_new_full(
			string_ids ? g_str_hash : g_int64_hash, string_ids ? g_str_equal : g_int64_equal,
			(GDestroyNotify)g_free, (GDestroyNotify)janus_audiobridge_participant_unref);
		audiobridge->anncs = g_hash_table_new_full(g_str_hash, g_str_equal,
			(GDestroyNotify)g_free, (GDestroyNotify)janus_audiobridge_participant_unref);
		audiobridge->allowed = g_hash_table_new_full(g_str_hash, g_str_equal, (GDestroyNotify)g_free, NULL);
		if(allowed != NULL) {
			/* Populate the "allowed" list as an ACL for people trying to join */
			if(json_array_size(allowed) > 0) {
				size_t i = 0;
				for(i=0; i<json_array_size(allowed); i++) {
					const char *token = json_string_value(json_array_get(allowed, i));
					if(!g_hash_table_lookup(audiobridge->allowed, token))
						g_hash_table_insert(audiobridge->allowed, g_strdup(token), GINT_TO_POINTER(TRUE));
				}
			}
			audiobridge->check_tokens = TRUE;
		}
		g_atomic_int_set(&audiobridge->destroyed, 0);
		janus_mutex_init(&audiobridge->mutex);
		if(groups != NULL && json_array_size(groups) > 0) {
			/* Populate the group hashtable, and create the related indexes */
			audiobridge->groups = g_hash_table_new_full(g_str_hash, g_str_equal, (GDestroyNotify)g_free, NULL);
			audiobridge->groups_byid = g_hash_table_new_full(NULL, NULL, NULL, (GDestroyNotify)g_free);
			size_t i = 0;
			int count = 0;
			for(i=0; i<json_array_size(groups); i++) {
				const char *name = json_string_value(json_array_get(groups, i));
				if(g_hash_table_lookup(audiobridge->groups, name)) {
					JANUS_LOG(LOG_WARN, "Duplicated group name '%s', skipping\n", name);
				} else {
					count++;
					g_hash_table_insert(audiobridge->groups, g_strdup(name), GUINT_TO_POINTER(count));
					g_hash_table_insert(audiobridge->groups_byid, GUINT_TO_POINTER(count), g_strdup(name));
				}
			}
			if(count == 0) {
				JANUS_LOG(LOG_WARN, "Empty or invalid groups array provided, groups will be disabled\n");
				g_hash_table_destroy(audiobridge->groups);
				g_hash_table_destroy(audiobridge->groups_byid);
				audiobridge->groups = NULL;
				audiobridge->groups_byid = NULL;
			}
		}
		audiobridge->rtp_forwarders = g_hash_table_new_full(NULL, NULL, NULL, (GDestroyNotify)janus_audiobridge_rtp_forwarder_destroy);
		audiobridge->rtp_encoder = NULL;
		audiobridge->rtp_udp_sock = -1;
		janus_mutex_init(&audiobridge->rtp_mutex);
		janus_refcount_init(&audiobridge->ref, janus_audiobridge_room_free);
		g_hash_table_insert(rooms,
			string_ids ? (gpointer)g_strdup(audiobridge->room_id_str) : (gpointer)janus_uint64_dup(audiobridge->room_id),
			audiobridge);
		JANUS_LOG(LOG_VERB, "Created AudioBridge: %s (%s, %s, secret: %s, pin: %s)\n",
			audiobridge->room_id_str, audiobridge->room_name,
			audiobridge->is_private ? "private" : "public",
			audiobridge->room_secret ? audiobridge->room_secret : "no secret",
			audiobridge->room_pin ? audiobridge->room_pin : "no pin");
		/* We need a thread for the mix */
		GError *error = NULL;
		char tname[16];
		g_snprintf(tname, sizeof(tname), "mixer %s", audiobridge->room_id_str);
		janus_refcount_increase(&audiobridge->ref);
		audiobridge->thread = g_thread_try_new(tname, &janus_audiobridge_mixer_thread, audiobridge, &error);
		if(error != NULL) {
			JANUS_LOG(LOG_ERR, "Got error %d (%s) trying to launch the mixer thread...\n",
				error->code, error->message ? error->message : "??");
			error_code = JANUS_AUDIOBRIDGE_ERROR_UNKNOWN_ERROR;
			g_snprintf(error_cause, 512, "Got error %d (%s) trying to launch the mixer thread",
				error->code, error->message ? error->message : "??");
			g_error_free(error);
			janus_refcount_decrease(&audiobridge->ref);
			g_hash_table_remove(rooms, string_ids ? (gpointer)audiobridge->room_id_str : (gpointer)&audiobridge->room_id);
			janus_mutex_unlock(&rooms_mutex);
			if(room_id_allocated)
				g_free(room_id_str);
			goto prepare_response;
		}
		if(save) {
			/* This room is permanent: save to the configuration file too
			 * FIXME: We should check if anything fails... */
			JANUS_LOG(LOG_VERB, "Saving room %s permanently in config file\n", audiobridge->room_id_str);
			janus_mutex_lock(&config_mutex);
			char cat[BUFSIZ], value[BUFSIZ];
			/* The room ID is the category (prefixed by "room-") */
			g_snprintf(cat, BUFSIZ, "room-%s", audiobridge->room_id_str);
			janus_config_category *c = janus_config_get_create(config, NULL, janus_config_type_category, cat);
			/* Now for the values */
			janus_config_add(config, c, janus_config_item_create("description", audiobridge->room_name));
			if(audiobridge->is_private)
				janus_config_add(config, c, janus_config_item_create("is_private", "yes"));
			g_snprintf(value, BUFSIZ, "%"SCNu32, audiobridge->sampling_rate);
			janus_config_add(config, c, janus_config_item_create("sampling_rate", value));
			if(audiobridge->room_secret)
				janus_config_add(config, c, janus_config_item_create("secret", audiobridge->room_secret));
			if(audiobridge->room_pin)
				janus_config_add(config, c, janus_config_item_create("pin", audiobridge->room_pin));
			if(audiobridge->audiolevel_ext) {
				janus_config_add(config, c, janus_config_item_create("audiolevel_ext", "yes"));
				if(audiobridge->audiolevel_event)
					janus_config_add(config, c, janus_config_item_create("audiolevel_event", "yes"));
				if(audiobridge->audio_active_packets > 0) {
					g_snprintf(value, BUFSIZ, "%d", audiobridge->audio_active_packets);
					janus_config_add(config, c, janus_config_item_create("audio_active_packets", value));
				}
				if(audiobridge->audio_level_average > 0) {
					g_snprintf(value, BUFSIZ, "%d", audiobridge->audio_level_average);
					janus_config_add(config, c, janus_config_item_create("audio_level_average", value));
				}
			}
			if(audiobridge->default_prebuffering != DEFAULT_PREBUFFERING) {
				g_snprintf(value, BUFSIZ, "%d", audiobridge->default_prebuffering);
				janus_config_add(config, c, janus_config_item_create("default_prebuffering", value));
			}
			if(audiobridge->allow_plainrtp)
				janus_config_add(config, c, janus_config_item_create("allow_rtp_participants", "yes"));
			if(audiobridge->groups) {
				/* Save array of groups */
				janus_config_array *gl = janus_config_array_create("groups");
				janus_config_add(config, c, gl);
				GHashTableIter iter;
				gpointer key;
				g_hash_table_iter_init(&iter, audiobridge->groups);
				while(g_hash_table_iter_next(&iter, &key, NULL)) {
					janus_config_add(config, gl, janus_config_item_create(NULL, (char *)key));
				}
			}
			if(audiobridge->record_file) {
				janus_config_add(config, c, janus_config_item_create("record", "yes"));
				janus_config_add(config, c, janus_config_item_create("record_file", audiobridge->record_file));
			}
			if(audiobridge->spatial_audio)
				janus_config_add(config, c, janus_config_item_create("spatial_audio", "yes"));
			/* Save modified configuration */
			if(janus_config_save(config, config_folder, JANUS_AUDIOBRIDGE_PACKAGE) < 0)
				save = FALSE;	/* This will notify the user the room is not permanent */
			janus_mutex_unlock(&config_mutex);
		}
		/* Send info back */
		response = json_object();
		json_object_set_new(response, "audiobridge", json_string("created"));
		json_object_set_new(response, "room",
			string_ids ? json_string(audiobridge->room_id_str) : json_integer(audiobridge->room_id));
		json_object_set_new(response, "permanent", save ? json_true() : json_false());
		/* Also notify event handlers */
		if(notify_events && gateway->events_is_enabled()) {
			json_t *info = json_object();
			json_object_set_new(info, "event", json_string("created"));
			json_object_set_new(info, "room",
				string_ids ? json_string(audiobridge->room_id_str) : json_integer(audiobridge->room_id));
			gateway->notify_event(&janus_audiobridge_plugin, session ? session->handle : NULL, info);
		}
		if(room_id_allocated)
			g_free(room_id_str);
		janus_mutex_unlock(&rooms_mutex);
		goto prepare_response;
	} else if(!strcasecmp(request_text, "edit")) {
		JANUS_LOG(LOG_VERB, "Attempt to edit an existing AudioBridge room\n");
		JANUS_VALIDATE_JSON_OBJECT(root, edit_parameters,
			error_code, error_cause, TRUE,
			JANUS_AUDIOBRIDGE_ERROR_MISSING_ELEMENT, JANUS_AUDIOBRIDGE_ERROR_INVALID_ELEMENT);
		if(error_code != 0)
			goto prepare_response;
		if(!string_ids) {
			JANUS_VALIDATE_JSON_OBJECT(root, room_parameters,
				error_code, error_cause, TRUE,
				JANUS_AUDIOBRIDGE_ERROR_MISSING_ELEMENT, JANUS_AUDIOBRIDGE_ERROR_INVALID_ELEMENT);
		} else {
			JANUS_VALIDATE_JSON_OBJECT(root, roomstr_parameters,
				error_code, error_cause, TRUE,
				JANUS_AUDIOBRIDGE_ERROR_MISSING_ELEMENT, JANUS_AUDIOBRIDGE_ERROR_INVALID_ELEMENT);
		}
		if(error_code != 0)
			goto prepare_response;
		/* We only allow for a limited set of properties to be edited */
		json_t *room = json_object_get(root, "room");
		json_t *desc = json_object_get(root, "new_description");
		json_t *secret = json_object_get(root, "new_secret");
		json_t *pin = json_object_get(root, "new_pin");
		json_t *is_private = json_object_get(root, "new_is_private");
		json_t *permanent = json_object_get(root, "permanent");
		gboolean save = permanent ? json_is_true(permanent) : FALSE;
		if(save && config == NULL) {
			JANUS_LOG(LOG_ERR, "No configuration file, can't edit room permanently\n");
			error_code = JANUS_AUDIOBRIDGE_ERROR_UNKNOWN_ERROR;
			g_snprintf(error_cause, 512, "No configuration file, can't edit room permanently");
			goto prepare_response;
		}
		guint64 room_id = 0;
		char room_id_num[30], *room_id_str = NULL;
		if(!string_ids) {
			room_id = json_integer_value(room);
			g_snprintf(room_id_num, sizeof(room_id_num), "%"SCNu64, room_id);
			room_id_str = room_id_num;
		} else {
			room_id_str = (char *)json_string_value(room);
		}
		janus_mutex_lock(&rooms_mutex);
		janus_audiobridge_room *audiobridge = g_hash_table_lookup(rooms,
			string_ids ? (gpointer)room_id_str : (gpointer)&room_id);
		if(audiobridge == NULL) {
			janus_mutex_unlock(&rooms_mutex);
			error_code = JANUS_AUDIOBRIDGE_ERROR_NO_SUCH_ROOM;
			JANUS_LOG(LOG_ERR, "No such room (%s)\n", room_id_str);
			g_snprintf(error_cause, 512, "No such room (%s)", room_id_str);
			goto prepare_response;
		}
		janus_mutex_lock(&audiobridge->mutex);
		/* A secret may be required for this action */
		JANUS_CHECK_SECRET(audiobridge->room_secret, root, "secret", error_code, error_cause,
			JANUS_AUDIOBRIDGE_ERROR_MISSING_ELEMENT, JANUS_AUDIOBRIDGE_ERROR_INVALID_ELEMENT, JANUS_AUDIOBRIDGE_ERROR_UNAUTHORIZED);
		if(error_code != 0) {
			janus_mutex_unlock(&audiobridge->mutex);
			janus_mutex_unlock(&rooms_mutex);
			goto prepare_response;
		}
		/* Edit the room properties that were provided */
		if(desc != NULL && strlen(json_string_value(desc)) > 0) {
			char *old_description = audiobridge->room_name;
			char *new_description = g_strdup(json_string_value(desc));
			audiobridge->room_name = new_description;
			g_free(old_description);
		}
		if(is_private)
			audiobridge->is_private = json_is_true(is_private);
		if(secret && strlen(json_string_value(secret)) > 0) {
			char *old_secret = audiobridge->room_secret;
			char *new_secret = g_strdup(json_string_value(secret));
			audiobridge->room_secret = new_secret;
			g_free(old_secret);
		}
		if(pin && strlen(json_string_value(pin)) > 0) {
			char *old_pin = audiobridge->room_pin;
			char *new_pin = g_strdup(json_string_value(pin));
			audiobridge->room_pin = new_pin;
			g_free(old_pin);
		}
		if(save) {
			/* This change is permanent: save to the configuration file too
			 * FIXME: We should check if anything fails... */
			JANUS_LOG(LOG_VERB, "Modifying room %s permanently in config file\n", room_id_str);
			janus_mutex_lock(&config_mutex);
			char cat[BUFSIZ], value[BUFSIZ];
			/* The room ID is the category (prefixed by "room-") */
			g_snprintf(cat, BUFSIZ, "room-%s", room_id_str);
			/* Remove the old category first */
			janus_config_remove(config, NULL, cat);
			/* Now write the room details again */
			janus_config_category *c = janus_config_get_create(config, NULL, janus_config_type_category, cat);
			janus_config_add(config, c, janus_config_item_create("description", audiobridge->room_name));
			if(audiobridge->is_private)
				janus_config_add(config, c, janus_config_item_create("is_private", "yes"));
			g_snprintf(value, BUFSIZ, "%"SCNu32, audiobridge->sampling_rate);
			janus_config_add(config, c, janus_config_item_create("sampling_rate", value));
			if(audiobridge->room_secret)
				janus_config_add(config, c, janus_config_item_create("secret", audiobridge->room_secret));
			if(audiobridge->room_pin)
				janus_config_add(config, c, janus_config_item_create("pin", audiobridge->room_pin));
			if(audiobridge->audiolevel_ext) {
				janus_config_add(config, c, janus_config_item_create("audiolevel_ext", "yes"));
				if(audiobridge->audiolevel_event)
					janus_config_add(config, c, janus_config_item_create("audiolevel_event", "yes"));
				if(audiobridge->audio_active_packets > 0) {
					g_snprintf(value, BUFSIZ, "%d", audiobridge->audio_active_packets);
					janus_config_add(config, c, janus_config_item_create("audio_active_packets", value));
				}
				if(audiobridge->audio_level_average > 0) {
					g_snprintf(value, BUFSIZ, "%d", audiobridge->audio_level_average);
					janus_config_add(config, c, janus_config_item_create("audio_level_average", value));
				}
			}
			if(audiobridge->default_prebuffering != DEFAULT_PREBUFFERING) {
				g_snprintf(value, BUFSIZ, "%d", audiobridge->default_prebuffering);
				janus_config_add(config, c, janus_config_item_create("default_prebuffering", value));
			}
			if(audiobridge->allow_plainrtp)
				janus_config_add(config, c, janus_config_item_create("allow_rtp_participants", "yes"));
			if(audiobridge->groups) {
				/* Save array of groups */
				janus_config_array *gl = janus_config_array_create("groups");
				janus_config_add(config, c, gl);
				GHashTableIter iter;
				gpointer key;
				g_hash_table_iter_init(&iter, audiobridge->groups);
				while(g_hash_table_iter_next(&iter, &key, NULL)) {
					janus_config_add(config, gl, janus_config_item_create(NULL, (char *)key));
				}
			}
			if(audiobridge->record_file) {
				janus_config_add(config, c, janus_config_item_create("record", "yes"));
				janus_config_add(config, c, janus_config_item_create("record_file", audiobridge->record_file));
			}
			if(audiobridge->spatial_audio)
				janus_config_add(config, c, janus_config_item_create("spatial_audio", "yes"));
			/* Save modified configuration */
			if(janus_config_save(config, config_folder, JANUS_AUDIOBRIDGE_PACKAGE) < 0)
				save = FALSE;	/* This will notify the user the room changes are not permanent */
			janus_mutex_unlock(&config_mutex);
		}
		/* Prepare response/notification */
		response = json_object();
		json_object_set_new(response, "audiobridge", json_string("edited"));
		json_object_set_new(response, "room",
			string_ids ? json_string(audiobridge->room_id_str) : json_integer(audiobridge->room_id));
		json_object_set_new(response, "permanent", save ? json_true() : json_false());
		/* Also notify event handlers */
		if(notify_events && gateway->events_is_enabled()) {
			json_t *info = json_object();
			json_object_set_new(info, "event", json_string("edited"));
			json_object_set_new(info, "room", string_ids ? json_string(room_id_str) : json_integer(room_id));
			gateway->notify_event(&janus_audiobridge_plugin, session ? session->handle : NULL, info);
		}
		janus_mutex_unlock(&audiobridge->mutex);
		janus_mutex_unlock(&rooms_mutex);
		/* Done */
		JANUS_LOG(LOG_VERB, "Audiobridge room edited\n");
		goto prepare_response;
	} else if(!strcasecmp(request_text, "destroy")) {
		JANUS_LOG(LOG_VERB, "Attempt to destroy an existing AudioBridge room\n");
		JANUS_VALIDATE_JSON_OBJECT(root, destroy_parameters,
			error_code, error_cause, TRUE,
			JANUS_AUDIOBRIDGE_ERROR_MISSING_ELEMENT, JANUS_AUDIOBRIDGE_ERROR_INVALID_ELEMENT);
		if(error_code != 0)
			goto prepare_response;
		if(!string_ids) {
			JANUS_VALIDATE_JSON_OBJECT(root, room_parameters,
				error_code, error_cause, TRUE,
				JANUS_AUDIOBRIDGE_ERROR_MISSING_ELEMENT, JANUS_AUDIOBRIDGE_ERROR_INVALID_ELEMENT);
		} else {
			JANUS_VALIDATE_JSON_OBJECT(root, roomstr_parameters,
				error_code, error_cause, TRUE,
				JANUS_AUDIOBRIDGE_ERROR_MISSING_ELEMENT, JANUS_AUDIOBRIDGE_ERROR_INVALID_ELEMENT);
		}
		if(error_code != 0)
			goto prepare_response;
		json_t *room = json_object_get(root, "room");
		json_t *permanent = json_object_get(root, "permanent");
		gboolean save = permanent ? json_is_true(permanent) : FALSE;
		if(save && config == NULL) {
			JANUS_LOG(LOG_ERR, "No configuration file, can't destroy room permanently\n");
			error_code = JANUS_AUDIOBRIDGE_ERROR_UNKNOWN_ERROR;
			g_snprintf(error_cause, 512, "No configuration file, can't destroy room permanently");
			goto prepare_response;
		}
		guint64 room_id = 0;
		char room_id_num[30], *room_id_str = NULL;
		if(!string_ids) {
			room_id = json_integer_value(room);
			g_snprintf(room_id_num, sizeof(room_id_num), "%"SCNu64, room_id);
			room_id_str = room_id_num;
		} else {
			room_id_str = (char *)json_string_value(room);
		}
		janus_mutex_lock(&rooms_mutex);
		janus_audiobridge_room *audiobridge = g_hash_table_lookup(rooms,
			string_ids ? (gpointer)room_id_str : (gpointer)&room_id);
		if(audiobridge == NULL) {
			janus_mutex_unlock(&rooms_mutex);
			error_code = JANUS_AUDIOBRIDGE_ERROR_NO_SUCH_ROOM;
			JANUS_LOG(LOG_ERR, "No such room (%s)\n", room_id_str);
			g_snprintf(error_cause, 512, "No such room (%s)", room_id_str);
			goto prepare_response;
		}
		janus_mutex_lock(&audiobridge->mutex);
		/* A secret may be required for this action */
		JANUS_CHECK_SECRET(audiobridge->room_secret, root, "secret", error_code, error_cause,
			JANUS_AUDIOBRIDGE_ERROR_MISSING_ELEMENT, JANUS_AUDIOBRIDGE_ERROR_INVALID_ELEMENT, JANUS_AUDIOBRIDGE_ERROR_UNAUTHORIZED);
		if(error_code != 0) {
			janus_mutex_unlock(&audiobridge->mutex);
			janus_mutex_unlock(&rooms_mutex);
			goto prepare_response;
		}
		/* Remove room */
		janus_refcount_increase(&audiobridge->ref);
		g_hash_table_remove(rooms, string_ids ? (gpointer)room_id_str : (gpointer)&room_id);
		if(save) {
			/* This change is permanent: save to the configuration file too
			 * FIXME: We should check if anything fails... */
			JANUS_LOG(LOG_VERB, "Destroying room %s permanently in config file\n", room_id_str);
			janus_mutex_lock(&config_mutex);
			char cat[BUFSIZ];
			/* The room ID is the category (prefixed by "room-") */
			g_snprintf(cat, BUFSIZ, "room-%s", room_id_str);
			janus_config_remove(config, NULL, cat);
			/* Save modified configuration */
			if(janus_config_save(config, config_folder, JANUS_AUDIOBRIDGE_PACKAGE) < 0)
				save = FALSE;	/* This will notify the user the room destruction is not permanent */
			janus_mutex_unlock(&config_mutex);
		}
		/* Prepare response/notification */
		json_t *destroyed = json_object();
		json_object_set_new(destroyed, "audiobridge", json_string("destroyed"));
		json_object_set_new(destroyed, "room", string_ids ? json_string(room_id_str) : json_integer(room_id));
		/* Notify all participants that the fun is over, and that they'll be kicked */
		JANUS_LOG(LOG_VERB, "Notifying all participants\n");
		GHashTableIter iter;
		gpointer value;
		g_hash_table_iter_init(&iter, audiobridge->participants);
		while(g_hash_table_iter_next(&iter, NULL, &value)) {
			janus_audiobridge_participant *p = value;
			if(p && p->session) {
				if(p->room) {
					p->room = NULL;
					janus_refcount_decrease(&audiobridge->ref);
				}
				int ret = gateway->push_event(p->session->handle, &janus_audiobridge_plugin, NULL, destroyed, NULL);
				JANUS_LOG(LOG_VERB, "  >> %d (%s)\n", ret, janus_get_api_error(ret));
				/* Get rid of queued packets */
				janus_mutex_lock(&p->qmutex);
				g_atomic_int_set(&p->active, 0);
				while(p->inbuf) {
					GList *first = g_list_first(p->inbuf);
					janus_audiobridge_rtp_relay_packet *pkt = (janus_audiobridge_rtp_relay_packet *)first->data;
					p->inbuf = g_list_delete_link(p->inbuf, first);
					first = NULL;
					if(pkt == NULL)
						continue;
					g_free(pkt->data);
					pkt->data = NULL;
					g_free(pkt);
					pkt = NULL;
				}
				janus_mutex_unlock(&p->qmutex);
				/* Request a WebRTC hangup */
				gateway->close_pc(p->session->handle);
			}
		}
		json_decref(destroyed);
		/* Also notify event handlers */
		if(notify_events && gateway->events_is_enabled()) {
			json_t *info = json_object();
			json_object_set_new(info, "event", json_string("destroyed"));
			json_object_set_new(info, "room", string_ids ? json_string(room_id_str) : json_integer(room_id));
			gateway->notify_event(&janus_audiobridge_plugin, session ? session->handle : NULL, info);
		}
		janus_mutex_unlock(&audiobridge->mutex);
		janus_mutex_unlock(&rooms_mutex);
		janus_refcount_decrease(&audiobridge->ref);
		/* Done */
		response = json_object();
		json_object_set_new(response, "audiobridge", json_string("destroyed"));
		json_object_set_new(response, "room", string_ids ? json_string(room_id_str) : json_integer(room_id));
		json_object_set_new(response, "permanent", save ? json_true() : json_false());
		JANUS_LOG(LOG_VERB, "Audiobridge room destroyed\n");
		goto prepare_response;
	} else if(!strcasecmp(request_text, "list")) {
		/* List all rooms (but private ones) and their details (except for the secret, of course...) */
		JANUS_LOG(LOG_VERB, "Request for the list for all video rooms\n");
		gboolean lock_room_list = TRUE;
		if(admin_key != NULL) {
			json_t *admin_key_json = json_object_get(root, "admin_key");
			/* Verify admin_key if it was provided */
			if(admin_key_json != NULL && json_is_string(admin_key_json) && strlen(json_string_value(admin_key_json)) > 0) {
				JANUS_CHECK_SECRET(admin_key, root, "admin_key", error_code, error_cause,
					JANUS_AUDIOBRIDGE_ERROR_MISSING_ELEMENT, JANUS_AUDIOBRIDGE_ERROR_INVALID_ELEMENT, JANUS_AUDIOBRIDGE_ERROR_UNAUTHORIZED);
				if(error_code != 0) {
					goto prepare_response;
				} else {
					lock_room_list = FALSE;
				}
			}
		}
		json_t *list = json_array();
		janus_mutex_lock(&rooms_mutex);
		GHashTableIter iter;
		gpointer value;
		g_hash_table_iter_init(&iter, rooms);
		while(g_hash_table_iter_next(&iter, NULL, &value)) {
			janus_audiobridge_room *room = value;
			if(!room || g_atomic_int_get(&room->destroyed))
				continue;
			janus_refcount_increase(&room->ref);
			if(room->is_private && lock_room_list) {
				/* Skip private room if no valid admin_key was provided */
				JANUS_LOG(LOG_VERB, "Skipping private room '%s'\n", room->room_name);
				janus_refcount_decrease(&room->ref);
				continue;
			}
			json_t *rl = json_object();
			json_object_set_new(rl, "room", string_ids ? json_string(room->room_id_str) : json_integer(room->room_id));
			json_object_set_new(rl, "description", json_string(room->room_name));
			json_object_set_new(rl, "sampling_rate", json_integer(room->sampling_rate));
			json_object_set_new(rl, "spatial_audio", room->spatial_audio ? json_true() : json_false());
			json_object_set_new(rl, "pin_required", room->room_pin ? json_true() : json_false());
			json_object_set_new(rl, "record", room->record ? json_true() : json_false());
			json_object_set_new(rl, "muted", room->muted ? json_true() : json_false());
			json_object_set_new(rl, "num_participants", json_integer(g_hash_table_size(room->participants)));
			json_array_append_new(list, rl);
			janus_refcount_decrease(&room->ref);
		}
		janus_mutex_unlock(&rooms_mutex);
		response = json_object();
		json_object_set_new(response, "audiobridge", json_string("success"));
		json_object_set_new(response, "list", list);
		goto prepare_response;
	} else if(!strcasecmp(request_text, "exists")) {
		/* Check whether a given room exists or not, returns true/false */
		if(!string_ids) {
			JANUS_VALIDATE_JSON_OBJECT(root, room_parameters,
				error_code, error_cause, TRUE,
				JANUS_AUDIOBRIDGE_ERROR_MISSING_ELEMENT, JANUS_AUDIOBRIDGE_ERROR_INVALID_ELEMENT);
		} else {
			JANUS_VALIDATE_JSON_OBJECT(root, roomstr_parameters,
				error_code, error_cause, TRUE,
				JANUS_AUDIOBRIDGE_ERROR_MISSING_ELEMENT, JANUS_AUDIOBRIDGE_ERROR_INVALID_ELEMENT);
		}
		if(error_code != 0)
			goto prepare_response;
		json_t *room = json_object_get(root, "room");
		guint64 room_id = 0;
		char room_id_num[30], *room_id_str = NULL;
		if(!string_ids) {
			room_id = json_integer_value(room);
			g_snprintf(room_id_num, sizeof(room_id_num), "%"SCNu64, room_id);
			room_id_str = room_id_num;
		} else {
			room_id_str = (char *)json_string_value(room);
		}
		janus_mutex_lock(&rooms_mutex);
		gboolean room_exists = g_hash_table_contains(rooms, string_ids ? (gpointer)room_id_str : (gpointer)&room_id);
		janus_mutex_unlock(&rooms_mutex);
		response = json_object();
		json_object_set_new(response, "audiobridge", json_string("success"));
		json_object_set_new(response, "room", string_ids ? json_string(room_id_str) : json_integer(room_id));
		json_object_set_new(response, "exists", room_exists ? json_true() : json_false());
		goto prepare_response;
	} else if(!strcasecmp(request_text, "allowed")) {
		JANUS_LOG(LOG_VERB, "Attempt to edit the list of allowed participants in an existing AudioBridge room\n");
		JANUS_VALIDATE_JSON_OBJECT(root, allowed_parameters,
			error_code, error_cause, TRUE,
			JANUS_AUDIOBRIDGE_ERROR_MISSING_ELEMENT, JANUS_AUDIOBRIDGE_ERROR_INVALID_ELEMENT);
		if(error_code != 0)
			goto prepare_response;
		if(!string_ids) {
			JANUS_VALIDATE_JSON_OBJECT(root, room_parameters,
				error_code, error_cause, TRUE,
				JANUS_AUDIOBRIDGE_ERROR_MISSING_ELEMENT, JANUS_AUDIOBRIDGE_ERROR_INVALID_ELEMENT);
		} else {
			JANUS_VALIDATE_JSON_OBJECT(root, roomstr_parameters,
				error_code, error_cause, TRUE,
				JANUS_AUDIOBRIDGE_ERROR_MISSING_ELEMENT, JANUS_AUDIOBRIDGE_ERROR_INVALID_ELEMENT);
		}
		if(error_code != 0)
			goto prepare_response;
		json_t *action = json_object_get(root, "action");
		json_t *room = json_object_get(root, "room");
		json_t *allowed = json_object_get(root, "allowed");
		const char *action_text = json_string_value(action);
		if(strcasecmp(action_text, "enable") && strcasecmp(action_text, "disable") &&
				strcasecmp(action_text, "add") && strcasecmp(action_text, "remove")) {
			JANUS_LOG(LOG_ERR, "Unsupported action '%s' (allowed)\n", action_text);
			error_code = JANUS_AUDIOBRIDGE_ERROR_INVALID_ELEMENT;
			g_snprintf(error_cause, 512, "Unsupported action '%s' (allowed)", action_text);
			goto prepare_response;
		}
		guint64 room_id = 0;
		char room_id_num[30], *room_id_str = NULL;
		if(!string_ids) {
			room_id = json_integer_value(room);
			g_snprintf(room_id_num, sizeof(room_id_num), "%"SCNu64, room_id);
			room_id_str = room_id_num;
		} else {
			room_id_str = (char *)json_string_value(room);
		}
		janus_mutex_lock(&rooms_mutex);
		janus_audiobridge_room *audiobridge = g_hash_table_lookup(rooms,
			string_ids ? (gpointer)room_id_str : (gpointer)&room_id);
		if(audiobridge == NULL) {
			janus_mutex_unlock(&rooms_mutex);
			error_code = JANUS_AUDIOBRIDGE_ERROR_NO_SUCH_ROOM;
			JANUS_LOG(LOG_ERR, "No such room (%s)\n", room_id_str);
			g_snprintf(error_cause, 512, "No such room (%s)", room_id_str);
			goto prepare_response;
		}
		janus_mutex_lock(&audiobridge->mutex);
		/* A secret may be required for this action */
		JANUS_CHECK_SECRET(audiobridge->room_secret, root, "secret", error_code, error_cause,
			JANUS_AUDIOBRIDGE_ERROR_MISSING_ELEMENT, JANUS_AUDIOBRIDGE_ERROR_INVALID_ELEMENT, JANUS_AUDIOBRIDGE_ERROR_UNAUTHORIZED);
		if(error_code != 0) {
			janus_mutex_unlock(&audiobridge->mutex);
			janus_mutex_unlock(&rooms_mutex);
			goto prepare_response;
		}
		if(!strcasecmp(action_text, "enable")) {
			JANUS_LOG(LOG_VERB, "Enabling the check on allowed authorization tokens for room %s\n", room_id_str);
			audiobridge->check_tokens = TRUE;
		} else if(!strcasecmp(action_text, "disable")) {
			JANUS_LOG(LOG_VERB, "Disabling the check on allowed authorization tokens for room %s (free entry)\n", room_id_str);
			audiobridge->check_tokens = FALSE;
		} else {
			gboolean add = !strcasecmp(action_text, "add");
			if(allowed) {
				/* Make sure the "allowed" array only contains strings */
				gboolean ok = TRUE;
				if(json_array_size(allowed) > 0) {
					size_t i = 0;
					for(i=0; i<json_array_size(allowed); i++) {
						json_t *a = json_array_get(allowed, i);
						if(!a || !json_is_string(a)) {
							ok = FALSE;
							break;
						}
					}
				}
				if(!ok) {
					JANUS_LOG(LOG_ERR, "Invalid element in the allowed array (not a string)\n");
					error_code = JANUS_AUDIOBRIDGE_ERROR_INVALID_ELEMENT;
					g_snprintf(error_cause, 512, "Invalid element in the allowed array (not a string)");
					janus_mutex_unlock(&audiobridge->mutex);
					janus_mutex_unlock(&rooms_mutex);
					goto prepare_response;
				}
				size_t i = 0;
				for(i=0; i<json_array_size(allowed); i++) {
					const char *token = json_string_value(json_array_get(allowed, i));
					if(add) {
						if(!g_hash_table_lookup(audiobridge->allowed, token))
							g_hash_table_insert(audiobridge->allowed, g_strdup(token), GINT_TO_POINTER(TRUE));
					} else {
						g_hash_table_remove(audiobridge->allowed, token);
					}
				}
			}
		}
		/* Prepare response */
		response = json_object();
		json_object_set_new(response, "audiobridge", json_string("success"));
		json_object_set_new(response, "room",
			string_ids ? json_string(audiobridge->room_id_str) : json_integer(audiobridge->room_id));
		json_t *list = json_array();
		if(strcasecmp(action_text, "disable")) {
			if(g_hash_table_size(audiobridge->allowed) > 0) {
				GHashTableIter iter;
				gpointer key;
				g_hash_table_iter_init(&iter, audiobridge->allowed);
				while(g_hash_table_iter_next(&iter, &key, NULL)) {
					char *token = key;
					json_array_append_new(list, json_string(token));
				}
			}
			json_object_set_new(response, "allowed", list);
		}
		/* Done */
		janus_mutex_unlock(&audiobridge->mutex);
		janus_mutex_unlock(&rooms_mutex);
		JANUS_LOG(LOG_VERB, "Audiobridge room allowed list updated\n");
		goto prepare_response;
	} else if(!strcasecmp(request_text, "mute") || !strcasecmp(request_text, "unmute")) {
		JANUS_LOG(LOG_VERB, "Attempt to mute a participant from an existing AudioBridge room\n");
		JANUS_VALIDATE_JSON_OBJECT(root, secret_parameters,
			error_code, error_cause, TRUE,
			JANUS_AUDIOBRIDGE_ERROR_MISSING_ELEMENT, JANUS_AUDIOBRIDGE_ERROR_INVALID_ELEMENT);
		if(error_code != 0)
			goto prepare_response;
		if(!string_ids) {
			JANUS_VALIDATE_JSON_OBJECT(root, room_parameters,
				error_code, error_cause, TRUE,
				JANUS_AUDIOBRIDGE_ERROR_MISSING_ELEMENT, JANUS_AUDIOBRIDGE_ERROR_INVALID_ELEMENT);
		} else {
			JANUS_VALIDATE_JSON_OBJECT(root, roomstr_parameters,
				error_code, error_cause, TRUE,
				JANUS_AUDIOBRIDGE_ERROR_MISSING_ELEMENT, JANUS_AUDIOBRIDGE_ERROR_INVALID_ELEMENT);
		}
		if(error_code != 0)
			goto prepare_response;
		if(!string_ids) {
			JANUS_VALIDATE_JSON_OBJECT(root, id_parameters,
				error_code, error_cause, TRUE,
				JANUS_AUDIOBRIDGE_ERROR_MISSING_ELEMENT, JANUS_AUDIOBRIDGE_ERROR_INVALID_ELEMENT);
		} else {
			JANUS_VALIDATE_JSON_OBJECT(root, idstr_parameters,
				error_code, error_cause, TRUE,
				JANUS_AUDIOBRIDGE_ERROR_MISSING_ELEMENT, JANUS_AUDIOBRIDGE_ERROR_INVALID_ELEMENT);
		}
		if(error_code != 0)
			goto prepare_response;
		json_t *room = json_object_get(root, "room");
		json_t *id = json_object_get(root, "id");
		gboolean muted = (!strcasecmp(request_text, "mute")) ? TRUE : FALSE;
		guint64 room_id = 0;
		char room_id_num[30], *room_id_str = NULL;
		if(!string_ids) {
			room_id = json_integer_value(room);
			g_snprintf(room_id_num, sizeof(room_id_num), "%"SCNu64, room_id);
			room_id_str = room_id_num;
		} else {
			room_id_str = (char *)json_string_value(room);
		}
		janus_mutex_lock(&rooms_mutex);
		janus_audiobridge_room *audiobridge = g_hash_table_lookup(rooms,
			string_ids ? (gpointer)room_id_str : (gpointer)&room_id);
		if(audiobridge == NULL) {
			janus_mutex_unlock(&rooms_mutex);
			error_code = JANUS_AUDIOBRIDGE_ERROR_NO_SUCH_ROOM;
			JANUS_LOG(LOG_ERR, "No such room (%s)\n", room_id_str);
			g_snprintf(error_cause, 512, "No such room (%s)", room_id_str);
			goto prepare_response;
		}
		janus_refcount_increase(&audiobridge->ref);
		janus_mutex_lock(&audiobridge->mutex);
		janus_mutex_unlock(&rooms_mutex);

		/* A secret may be required for this action */
		JANUS_CHECK_SECRET(audiobridge->room_secret, root, "secret", error_code, error_cause,
			JANUS_AUDIOBRIDGE_ERROR_MISSING_ELEMENT, JANUS_AUDIOBRIDGE_ERROR_INVALID_ELEMENT, JANUS_AUDIOBRIDGE_ERROR_UNAUTHORIZED);
		if(error_code != 0) {
			janus_mutex_unlock(&audiobridge->mutex);
			janus_refcount_decrease(&audiobridge->ref);
			goto prepare_response;
		}

		guint64 user_id = 0;
		char user_id_num[30], *user_id_str = NULL;
		if(!string_ids) {
			user_id = json_integer_value(id);
			g_snprintf(user_id_num, sizeof(user_id_num), "%"SCNu64, user_id);
			user_id_str = user_id_num;
		} else {
			user_id_str = (char *)json_string_value(id);
		}
		janus_audiobridge_participant *participant = g_hash_table_lookup(audiobridge->participants,
			string_ids ? (gpointer)user_id_str : (gpointer)&user_id);
		if(participant == NULL) {
			janus_mutex_unlock(&audiobridge->mutex);
			janus_refcount_decrease(&audiobridge->ref);
			JANUS_LOG(LOG_ERR, "No such user %s in room %s\n", user_id_str, room_id_str);
			error_code = JANUS_AUDIOBRIDGE_ERROR_NO_SUCH_USER;
			g_snprintf(error_cause, 512, "No such user %s in room %s", user_id_str, room_id_str);
			goto prepare_response;
		}

		if(participant->muted == muted) {
			/* If someone trying to mute an already muted user, or trying to unmute a user that is not mute),
			then we should do nothing */

			/* Nothing to do, just prepare response */
			response = json_object();
			json_object_set_new(response, "audiobridge", json_string("success"));

			/* Done */
			janus_mutex_unlock(&audiobridge->mutex);
			janus_refcount_decrease(&audiobridge->ref);
			goto prepare_response;
		}

		participant->muted = muted;
		if(participant->muted) {
			JANUS_LOG(LOG_VERB, "Setting muted property: %s (room %s, user %s)\n",
				participant->muted ? "true" : "false", participant->room->room_id_str, participant->user_id_str);
			/* Clear the queued packets waiting to be handled */
			janus_mutex_lock(&participant->qmutex);
			while(participant->inbuf) {
				GList *first = g_list_first(participant->inbuf);
				janus_audiobridge_rtp_relay_packet *pkt = (janus_audiobridge_rtp_relay_packet *)first->data;
				participant->inbuf = g_list_delete_link(participant->inbuf, first);
				first = NULL;
				if(pkt == NULL)
					continue;
				g_free(pkt->data);
				pkt->data = NULL;
				g_free(pkt);
				pkt = NULL;
			}
			janus_mutex_unlock(&participant->qmutex);
		}

		if(audiobridge != NULL) {
			json_t *list = json_array();
			json_t *pl = json_object();
			json_object_set_new(pl, "id",
				string_ids ? json_string(participant->user_id_str) : json_integer(participant->user_id));
			if(participant->display)
				json_object_set_new(pl, "display", json_string(participant->display));
			json_object_set_new(pl, "setup", g_atomic_int_get(&participant->session->started) ? json_true() : json_false());
			json_object_set_new(pl, "muted", participant->muted ? json_true() : json_false());
			if(audiobridge->spatial_audio)
				json_object_set_new(pl, "spatial_position", json_integer(participant->spatial_position));
			json_array_append_new(list, pl);
			json_t *pub = json_object();
			json_object_set_new(pub, "audiobridge", json_string("event"));
			json_object_set_new(pub, "room",
				string_ids ? json_string(room_id_str) : json_integer(room_id));
			json_object_set_new(pub, "participants", list);
			GHashTableIter iter;
			gpointer value;
			g_hash_table_iter_init(&iter, audiobridge->participants);
			while(g_hash_table_iter_next(&iter, NULL, &value)) {
				janus_audiobridge_participant *p = value;
				JANUS_LOG(LOG_VERB, "Notifying participant %s (%s)\n", p->user_id_str, p->display ? p->display : "??");
				int ret = gateway->push_event(p->session->handle, &janus_audiobridge_plugin, NULL, pub, NULL);
				JANUS_LOG(LOG_VERB, "  >> %d (%s)\n", ret, janus_get_api_error(ret));
			}
			json_decref(pub);
		}

		/* Also notify event handlers */
		if(notify_events && gateway->events_is_enabled()) {
			json_t *info = json_object();
			json_object_set_new(info, "event", json_string(request_text));
			json_object_set_new(info, "room", string_ids ? json_string(room_id_str) : json_integer(room_id));
			json_object_set_new(info, "id", string_ids ? json_string(user_id_str) : json_integer(user_id));
			gateway->notify_event(&janus_audiobridge_plugin, session ? session->handle : NULL, info);
		}

		JANUS_LOG(LOG_VERB, "%s user %s in room %s\n",
			muted ? "Muted" : "Unmuted", user_id_str, room_id_str);

		/* Prepare response */
		response = json_object();
		json_object_set_new(response, "audiobridge", json_string("success"));
		json_object_set_new(response, "room", string_ids ? json_string(room_id_str) : json_integer(room_id));

		/* Done */
		janus_mutex_unlock(&audiobridge->mutex);
		janus_refcount_decrease(&audiobridge->ref);
		goto prepare_response;
	} else if(!strcasecmp(request_text, "mute_room") || !strcasecmp(request_text, "unmute_room")) {
		JANUS_LOG(LOG_VERB, "Attempt to mute all participants in an existing AudioBridge room\n");
		JANUS_VALIDATE_JSON_OBJECT(root, secret_parameters,
			error_code, error_cause, TRUE,
			JANUS_AUDIOBRIDGE_ERROR_MISSING_ELEMENT, JANUS_AUDIOBRIDGE_ERROR_INVALID_ELEMENT);
		if(error_code != 0)
			goto prepare_response;
		if(!string_ids) {
			JANUS_VALIDATE_JSON_OBJECT(root, room_parameters,
				error_code, error_cause, TRUE,
				JANUS_AUDIOBRIDGE_ERROR_MISSING_ELEMENT, JANUS_AUDIOBRIDGE_ERROR_INVALID_ELEMENT);
		} else {
			JANUS_VALIDATE_JSON_OBJECT(root, roomstr_parameters,
				error_code, error_cause, TRUE,
				JANUS_AUDIOBRIDGE_ERROR_MISSING_ELEMENT, JANUS_AUDIOBRIDGE_ERROR_INVALID_ELEMENT);
		}
		if(error_code != 0)
			goto prepare_response;
		json_t *room = json_object_get(root, "room");
		gboolean muted = (!strcasecmp(request_text, "mute_room")) ? TRUE : FALSE;
		guint64 room_id = 0;
		char room_id_num[30], *room_id_str = NULL;
		if(!string_ids) {
			room_id = json_integer_value(room);
			g_snprintf(room_id_num, sizeof(room_id_num), "%"SCNu64, room_id);
			room_id_str = room_id_num;
		} else {
			room_id_str = (char *)json_string_value(room);
		}
		janus_mutex_lock(&rooms_mutex);
		janus_audiobridge_room *audiobridge = g_hash_table_lookup(rooms,
			string_ids ? (gpointer)room_id_str : (gpointer)&room_id);
		if(audiobridge == NULL) {
			janus_mutex_unlock(&rooms_mutex);
			error_code = JANUS_AUDIOBRIDGE_ERROR_NO_SUCH_ROOM;
			JANUS_LOG(LOG_ERR, "No such room (%s)\n", room_id_str);
			g_snprintf(error_cause, 512, "No such room (%s)", room_id_str);
			goto prepare_response;
		}
		janus_refcount_increase(&audiobridge->ref);
		janus_mutex_lock(&audiobridge->mutex);
		janus_mutex_unlock(&rooms_mutex);

		/* A secret may be required for this action */
		JANUS_CHECK_SECRET(audiobridge->room_secret, root, "secret", error_code, error_cause,
			JANUS_AUDIOBRIDGE_ERROR_MISSING_ELEMENT, JANUS_AUDIOBRIDGE_ERROR_INVALID_ELEMENT, JANUS_AUDIOBRIDGE_ERROR_UNAUTHORIZED);
		if(error_code != 0) {
			janus_mutex_unlock(&audiobridge->mutex);
			janus_refcount_decrease(&audiobridge->ref);
			goto prepare_response;
		}

		if(audiobridge->muted == muted) {
			/* If we're already in the right state, just prepare the response */
			response = json_object();
			json_object_set_new(response, "audiobridge", json_string("success"));

			/* Done */
			janus_mutex_unlock(&audiobridge->mutex);
			janus_refcount_decrease(&audiobridge->ref);
			goto prepare_response;
		}
		audiobridge->muted = muted;

		/* Prepare an event to notify all participants */
		json_t *event = json_object();
		json_object_set_new(event, "audiobridge", json_string("event"));
		json_object_set_new(event, "room",
			string_ids ? json_string(room_id_str) : json_integer(room_id));
		json_object_set_new(event, "muted", audiobridge->muted ? json_true() : json_false());
		GHashTableIter iter;
		gpointer value;
		g_hash_table_iter_init(&iter, audiobridge->participants);
		while(g_hash_table_iter_next(&iter, NULL, &value)) {
			janus_audiobridge_participant *p = value;
			JANUS_LOG(LOG_VERB, "Notifying participant %s (%s)\n", p->user_id_str, p->display ? p->display : "??");
			int ret = gateway->push_event(p->session->handle, &janus_audiobridge_plugin, NULL, event, NULL);
			JANUS_LOG(LOG_VERB, "  >> %d (%s)\n", ret, janus_get_api_error(ret));
		}
		json_decref(event);

		/* Also notify event handlers */
		if(notify_events && gateway->events_is_enabled()) {
			json_t *info = json_object();
			json_object_set_new(info, "event", json_string(request_text));
			json_object_set_new(info, "room", string_ids ? json_string(room_id_str) : json_integer(room_id));
			gateway->notify_event(&janus_audiobridge_plugin, session ? session->handle : NULL, info);
		}

		JANUS_LOG(LOG_VERB, "%s all users in room %s\n", muted ? "Muted" : "Unmuted", room_id_str);

		/* Prepare response */
		response = json_object();
		json_object_set_new(response, "audiobridge", json_string("success"));
		json_object_set_new(response, "room", string_ids ? json_string(room_id_str) : json_integer(room_id));

		/* Done */
		janus_mutex_unlock(&audiobridge->mutex);
		janus_refcount_decrease(&audiobridge->ref);
		goto prepare_response;
	} else if(!strcasecmp(request_text, "kick")) {
		JANUS_LOG(LOG_VERB, "Attempt to kick a participant from an existing AudioBridge room\n");
		JANUS_VALIDATE_JSON_OBJECT(root, secret_parameters,
			error_code, error_cause, TRUE,
			JANUS_AUDIOBRIDGE_ERROR_MISSING_ELEMENT, JANUS_AUDIOBRIDGE_ERROR_INVALID_ELEMENT);
		if(error_code != 0)
			goto prepare_response;
		if(!string_ids) {
			JANUS_VALIDATE_JSON_OBJECT(root, room_parameters,
				error_code, error_cause, TRUE,
				JANUS_AUDIOBRIDGE_ERROR_MISSING_ELEMENT, JANUS_AUDIOBRIDGE_ERROR_INVALID_ELEMENT);
		} else {
			JANUS_VALIDATE_JSON_OBJECT(root, roomstr_parameters,
				error_code, error_cause, TRUE,
				JANUS_AUDIOBRIDGE_ERROR_MISSING_ELEMENT, JANUS_AUDIOBRIDGE_ERROR_INVALID_ELEMENT);
		}
		if(error_code != 0)
			goto prepare_response;
		if(!string_ids) {
			JANUS_VALIDATE_JSON_OBJECT(root, id_parameters,
				error_code, error_cause, TRUE,
				JANUS_AUDIOBRIDGE_ERROR_MISSING_ELEMENT, JANUS_AUDIOBRIDGE_ERROR_INVALID_ELEMENT);
		} else {
			JANUS_VALIDATE_JSON_OBJECT(root, idstr_parameters,
				error_code, error_cause, TRUE,
				JANUS_AUDIOBRIDGE_ERROR_MISSING_ELEMENT, JANUS_AUDIOBRIDGE_ERROR_INVALID_ELEMENT);
		}
		if(error_code != 0)
			goto prepare_response;
		json_t *room = json_object_get(root, "room");
		json_t *id = json_object_get(root, "id");
		guint64 room_id = 0;
		char room_id_num[30], *room_id_str = NULL;
		if(!string_ids) {
			room_id = json_integer_value(room);
			g_snprintf(room_id_num, sizeof(room_id_num), "%"SCNu64, room_id);
			room_id_str = room_id_num;
		} else {
			room_id_str = (char *)json_string_value(room);
		}
		janus_mutex_lock(&rooms_mutex);
		janus_audiobridge_room *audiobridge = g_hash_table_lookup(rooms,
			string_ids ? (gpointer)room_id_str : (gpointer)&room_id);
		if(audiobridge == NULL) {
			janus_mutex_unlock(&rooms_mutex);
			error_code = JANUS_AUDIOBRIDGE_ERROR_NO_SUCH_ROOM;
			JANUS_LOG(LOG_ERR, "No such room (%s)\n", room_id_str);
			g_snprintf(error_cause, 512, "No such room (%s)", room_id_str);
			goto prepare_response;
		}
		janus_refcount_increase(&audiobridge->ref);
		janus_mutex_lock(&audiobridge->mutex);
		janus_mutex_unlock(&rooms_mutex);
		/* A secret may be required for this action */
		JANUS_CHECK_SECRET(audiobridge->room_secret, root, "secret", error_code, error_cause,
			JANUS_AUDIOBRIDGE_ERROR_MISSING_ELEMENT, JANUS_AUDIOBRIDGE_ERROR_INVALID_ELEMENT, JANUS_AUDIOBRIDGE_ERROR_UNAUTHORIZED);
		if(error_code != 0) {
			janus_mutex_unlock(&audiobridge->mutex);
			janus_refcount_decrease(&audiobridge->ref);
			goto prepare_response;
		}
		guint64 user_id = 0;
		char user_id_num[30], *user_id_str = NULL;
		if(!string_ids) {
			user_id = json_integer_value(id);
			g_snprintf(user_id_num, sizeof(user_id_num), "%"SCNu64, user_id);
			user_id_str = user_id_num;
		} else {
			user_id_str = (char *)json_string_value(id);
		}
		janus_audiobridge_participant *participant = g_hash_table_lookup(audiobridge->participants,
			string_ids ? (gpointer)user_id_str : (gpointer)&user_id);
		if(participant == NULL) {
			janus_mutex_unlock(&audiobridge->mutex);
			janus_refcount_decrease(&audiobridge->ref);
			JANUS_LOG(LOG_ERR, "No such user %s in room %s\n", user_id_str, room_id_str);
			error_code = JANUS_AUDIOBRIDGE_ERROR_NO_SUCH_USER;
			g_snprintf(error_cause, 512, "No such user %s in room %s", user_id_str, room_id_str);
			goto prepare_response;
		}
		/* Notify all participants about the kick */
		json_t *event = json_object();
		json_object_set_new(event, "audiobridge", json_string("event"));
		json_object_set_new(event, "room", string_ids ? json_string(room_id_str) : json_integer(room_id));
		json_object_set_new(event, "kicked", string_ids ? json_string(user_id_str) : json_integer(user_id));
		GHashTableIter iter;
		gpointer value;
		g_hash_table_iter_init(&iter, audiobridge->participants);
		while(g_hash_table_iter_next(&iter, NULL, &value)) {
			janus_audiobridge_participant *p = value;
			JANUS_LOG(LOG_VERB, "Notifying participant %s (%s)\n", p->user_id_str, p->display ? p->display : "??");
			int ret = gateway->push_event(p->session->handle, &janus_audiobridge_plugin, NULL, event, NULL);
			JANUS_LOG(LOG_VERB, "  >> %d (%s)\n", ret, janus_get_api_error(ret));
		}
		json_decref(event);
		/* Also notify event handlers */
		if(notify_events && gateway->events_is_enabled()) {
			json_t *info = json_object();
			json_object_set_new(info, "event", json_string("kicked"));
			json_object_set_new(info, "room", string_ids ? json_string(room_id_str) : json_integer(room_id));
			json_object_set_new(info, "id", string_ids ? json_string(user_id_str) : json_integer(user_id));
			gateway->notify_event(&janus_audiobridge_plugin, session ? session->handle : NULL, info);
		}
		/* Tell the core to tear down the PeerConnection, hangup_media will do the rest */
		if(participant && participant->session)
			gateway->close_pc(participant->session->handle);
		JANUS_LOG(LOG_VERB, "Kicked user %s from room %s\n", user_id_str, room_id_str);
		/* Prepare response */
		response = json_object();
		json_object_set_new(response, "audiobridge", json_string("success"));
		/* Done */
		janus_mutex_unlock(&audiobridge->mutex);
		janus_refcount_decrease(&audiobridge->ref);
		goto prepare_response;
	} else if(!strcasecmp(request_text, "listparticipants")) {
		/* List all participants in a room */
		if(!string_ids) {
			JANUS_VALIDATE_JSON_OBJECT(root, room_parameters,
				error_code, error_cause, TRUE,
				JANUS_AUDIOBRIDGE_ERROR_MISSING_ELEMENT, JANUS_AUDIOBRIDGE_ERROR_INVALID_ELEMENT);
		} else {
			JANUS_VALIDATE_JSON_OBJECT(root, roomstr_parameters,
				error_code, error_cause, TRUE,
				JANUS_AUDIOBRIDGE_ERROR_MISSING_ELEMENT, JANUS_AUDIOBRIDGE_ERROR_INVALID_ELEMENT);
		}
		if(error_code != 0)
			goto prepare_response;
		json_t *room = json_object_get(root, "room");
		guint64 room_id = 0;
		char room_id_num[30], *room_id_str = NULL;
		if(!string_ids) {
			room_id = json_integer_value(room);
			g_snprintf(room_id_num, sizeof(room_id_num), "%"SCNu64, room_id);
			room_id_str = room_id_num;
		} else {
			room_id_str = (char *)json_string_value(room);
		}
		janus_mutex_lock(&rooms_mutex);
		janus_audiobridge_room *audiobridge = g_hash_table_lookup(rooms,
			string_ids ? (gpointer)room_id_str : (gpointer)&room_id);
		if(audiobridge == NULL) {
			janus_mutex_unlock(&rooms_mutex);
			error_code = JANUS_AUDIOBRIDGE_ERROR_NO_SUCH_ROOM;
			JANUS_LOG(LOG_ERR, "No such room (%s)\n", room_id_str);
			g_snprintf(error_cause, 512, "No such room (%s)", room_id_str);
			goto prepare_response;
		}
		janus_refcount_increase(&audiobridge->ref);
		/* Return a list of all participants */
		json_t *list = json_array();
		GHashTableIter iter;
		gpointer value;
		g_hash_table_iter_init(&iter, audiobridge->participants);
		while(!g_atomic_int_get(&audiobridge->destroyed) && g_hash_table_iter_next(&iter, NULL, &value)) {
			janus_audiobridge_participant *p = value;
			json_t *pl = json_object();
			json_object_set_new(pl, "id", string_ids ? json_string(p->user_id_str) : json_integer(p->user_id));
			if(p->display)
				json_object_set_new(pl, "display", json_string(p->display));
			json_object_set_new(pl, "setup", g_atomic_int_get(&p->session->started) ? json_true() : json_false());
			json_object_set_new(pl, "muted", p->muted ? json_true() : json_false());
			if(p->extmap_id > 0)
				json_object_set_new(pl, "talking", p->talking ? json_true() : json_false());
			if(audiobridge->spatial_audio)
				json_object_set_new(pl, "spatial_position", json_integer(p->spatial_position));
			json_array_append_new(list, pl);
		}
		janus_refcount_decrease(&audiobridge->ref);
		janus_mutex_unlock(&rooms_mutex);
		response = json_object();
		json_object_set_new(response, "audiobridge", json_string("participants"));
		json_object_set_new(response, "room", string_ids ? json_string(room_id_str) : json_integer(room_id));
		json_object_set_new(response, "participants", list);
		goto prepare_response;
	} else if(!strcasecmp(request_text, "resetdecoder")) {
		/* Mark the Opus decoder for the participant invalid and recreate it */
		janus_audiobridge_participant *participant = (janus_audiobridge_participant *)(session ? session->participant : NULL);
		if(participant == NULL || participant->room == NULL) {
			JANUS_LOG(LOG_ERR, "Can't reset (not in a room)\n");
			error_code = JANUS_AUDIOBRIDGE_ERROR_NOT_JOINED;
			g_snprintf(error_cause, 512, "Can't reset (not in a room)");
			goto prepare_response;
		}
		participant->reset = TRUE;
		response = json_object();
		json_object_set_new(response, "audiobridge", json_string("success"));
		goto prepare_response;
	} else if(!strcasecmp(request_text, "rtp_forward")) {
		JANUS_VALIDATE_JSON_OBJECT(root, rtp_forward_parameters,
			error_code, error_cause, TRUE,
			JANUS_AUDIOBRIDGE_ERROR_MISSING_ELEMENT, JANUS_AUDIOBRIDGE_ERROR_INVALID_ELEMENT);
		if(error_code != 0)
			goto prepare_response;
		if(!string_ids) {
			JANUS_VALIDATE_JSON_OBJECT(root, room_parameters,
				error_code, error_cause, TRUE,
				JANUS_AUDIOBRIDGE_ERROR_MISSING_ELEMENT, JANUS_AUDIOBRIDGE_ERROR_INVALID_ELEMENT);
		} else {
			JANUS_VALIDATE_JSON_OBJECT(root, roomstr_parameters,
				error_code, error_cause, TRUE,
				JANUS_AUDIOBRIDGE_ERROR_MISSING_ELEMENT, JANUS_AUDIOBRIDGE_ERROR_INVALID_ELEMENT);
		}
		if(error_code != 0)
			goto prepare_response;
		if(lock_rtpfwd && admin_key != NULL) {
			/* An admin key was specified: make sure it was provided, and that it's valid */
			JANUS_VALIDATE_JSON_OBJECT(root, adminkey_parameters,
				error_code, error_cause, TRUE,
				JANUS_AUDIOBRIDGE_ERROR_MISSING_ELEMENT, JANUS_AUDIOBRIDGE_ERROR_INVALID_ELEMENT);
			if(error_code != 0)
				goto prepare_response;
			JANUS_CHECK_SECRET(admin_key, root, "admin_key", error_code, error_cause,
				JANUS_AUDIOBRIDGE_ERROR_MISSING_ELEMENT, JANUS_AUDIOBRIDGE_ERROR_INVALID_ELEMENT, JANUS_AUDIOBRIDGE_ERROR_UNAUTHORIZED);
			if(error_code != 0)
				goto prepare_response;
		}
		/* Parse arguments */
		json_t *room = json_object_get(root, "room");
		guint64 room_id = 0;
		char room_id_num[30], *room_id_str = NULL;
		if(!string_ids) {
			room_id = json_integer_value(room);
			g_snprintf(room_id_num, sizeof(room_id_num), "%"SCNu64, room_id);
			room_id_str = room_id_num;
		} else {
			room_id_str = (char *)json_string_value(room);
		}
		guint32 ssrc_value = 0;
		json_t *ssrc = json_object_get(root, "ssrc");
		if(ssrc)
			ssrc_value = json_integer_value(ssrc);
		janus_audiocodec codec = JANUS_AUDIOCODEC_OPUS;
		json_t *rfc = json_object_get(root, "codec");
		if(rfc) {
			codec = janus_audiocodec_from_name(json_string_value(rfc));
			if(codec != JANUS_AUDIOCODEC_OPUS && codec != JANUS_AUDIOCODEC_PCMA && codec != JANUS_AUDIOCODEC_PCMU) {
				JANUS_LOG(LOG_ERR, "Unsupported codec (%s)\n", json_string_value(rfc));
				error_code = JANUS_AUDIOBRIDGE_ERROR_INVALID_ELEMENT;
				g_snprintf(error_cause, 512, "Unsupported codec (%s)", json_string_value(rfc));
				goto prepare_response;
			}
		}
		int ptype = 100;
		json_t *pt = json_object_get(root, "ptype");
		if(pt)
			ptype = json_integer_value(pt);
		uint16_t port = json_integer_value(json_object_get(root, "port"));
		if(port == 0) {
			JANUS_LOG(LOG_ERR, "Invalid port number (%d)\n", port);
			error_code = JANUS_AUDIOBRIDGE_ERROR_INVALID_ELEMENT;
			g_snprintf(error_cause, 512, "Invalid port number (%d)", port);
			goto prepare_response;
		}
		json_t *json_host = json_object_get(root, "host");
		const char *host = json_string_value(json_host), *resolved_host = NULL;
		json_t *json_host_family = json_object_get(root, "host_family");
		const char *host_family = json_string_value(json_host_family);
		int family = 0;
		if(host_family) {
			if(!strcasecmp(host_family, "ipv4")) {
				family = AF_INET;
			} else if(!strcasecmp(host_family, "ipv6")) {
				family = AF_INET6;
			} else {
				JANUS_LOG(LOG_ERR, "Unsupported protocol family (%s)\n", host_family);
				error_code = JANUS_AUDIOBRIDGE_ERROR_INVALID_ELEMENT;
				g_snprintf(error_cause, 512, "Unsupported protocol family (%s)", host_family);
				goto prepare_response;
			}
		}
		/* Check if we need to resolve this host address */
		struct addrinfo *res = NULL, *start = NULL;
		janus_network_address addr;
		janus_network_address_string_buffer addr_buf;
		struct addrinfo hints;
		memset(&hints, 0, sizeof(hints));
		if(family != 0)
			hints.ai_family = family;
		if(getaddrinfo(host, NULL, family != 0 ? &hints : NULL, &res) == 0) {
			start = res;
			while(res != NULL) {
				if(janus_network_address_from_sockaddr(res->ai_addr, &addr) == 0 &&
						janus_network_address_to_string_buffer(&addr, &addr_buf) == 0) {
					/* Resolved */
					resolved_host = janus_network_address_string_from_buffer(&addr_buf);
					freeaddrinfo(start);
					start = NULL;
					break;
				}
				res = res->ai_next;
			}
		}
		if(resolved_host == NULL) {
			if(start)
				freeaddrinfo(start);
			JANUS_LOG(LOG_ERR, "Could not resolve address (%s)...\n", host);
			error_code = JANUS_AUDIOBRIDGE_ERROR_INVALID_ELEMENT;
			g_snprintf(error_cause, 512, "Could not resolve address (%s)...", host);
			goto prepare_response;
		}
		host = resolved_host;
		json_t *always = json_object_get(root, "always_on");
		gboolean always_on = always ? json_is_true(always) : FALSE;
		/* Besides, we may need to SRTP-encrypt this stream */
		int srtp_suite = 0;
		const char *srtp_crypto = NULL;
		json_t *s_suite = json_object_get(root, "srtp_suite");
		json_t *s_crypto = json_object_get(root, "srtp_crypto");
		if(s_suite && s_crypto) {
			srtp_suite = json_integer_value(s_suite);
			if(srtp_suite != 32 && srtp_suite != 80) {
				JANUS_LOG(LOG_ERR, "Invalid SRTP suite (%d)\n", srtp_suite);
				error_code = JANUS_AUDIOBRIDGE_ERROR_INVALID_ELEMENT;
				g_snprintf(error_cause, 512, "Invalid SRTP suite (%d)", srtp_suite);
				goto prepare_response;
			}
			srtp_crypto = json_string_value(s_crypto);
		}
		/* Update room */
		janus_mutex_lock(&rooms_mutex);
		janus_audiobridge_room *audiobridge = g_hash_table_lookup(rooms,
			string_ids ? (gpointer)room_id_str : (gpointer)&room_id);
		if(audiobridge == NULL) {
			janus_mutex_unlock(&rooms_mutex);
			JANUS_LOG(LOG_ERR, "No such room (%s)\n", room_id_str);
			error_code = JANUS_AUDIOBRIDGE_ERROR_NO_SUCH_ROOM;
			g_snprintf(error_cause, 512, "No such room (%s", room_id_str);
			goto prepare_response;
		}
		/* A secret may be required for this action */
		JANUS_CHECK_SECRET(audiobridge->room_secret, root, "secret", error_code, error_cause,
			JANUS_AUDIOBRIDGE_ERROR_MISSING_ELEMENT, JANUS_AUDIOBRIDGE_ERROR_INVALID_ELEMENT, JANUS_AUDIOBRIDGE_ERROR_UNAUTHORIZED);
		if(error_code != 0) {
			janus_mutex_unlock(&rooms_mutex);
			goto prepare_response;
		}
		janus_mutex_lock(&audiobridge->mutex);
		if(audiobridge->destroyed) {
			janus_mutex_unlock(&audiobridge->mutex);
			janus_mutex_unlock(&rooms_mutex);
			JANUS_LOG(LOG_ERR, "No such room (%s)\n", room_id_str);
			error_code = JANUS_AUDIOBRIDGE_ERROR_NO_SUCH_ROOM;
			g_snprintf(error_cause, 512, "No such room (%s)", room_id_str);
			goto prepare_response;
		}
		/* If this room uses groups, check if a valid group name was provided */
		uint group = 0;
		const char *group_name = NULL;
		if(audiobridge->groups != NULL) {
			group_name = json_string_value(json_object_get(root, "group"));
			if(group_name != NULL) {
				group = GPOINTER_TO_UINT(g_hash_table_lookup(audiobridge->groups, group_name));
				if(group == 0) {
					janus_mutex_unlock(&audiobridge->mutex);
					janus_mutex_unlock(&rooms_mutex);
					error_code = JANUS_AUDIOBRIDGE_ERROR_NO_SUCH_GROUP;
					g_snprintf(error_cause, 512, "No such group");
					goto prepare_response;
				}
			}
		}

		if(janus_audiobridge_create_udp_socket_if_needed(audiobridge)) {
			janus_mutex_unlock(&audiobridge->mutex);
			janus_mutex_unlock(&rooms_mutex);
			error_code = JANUS_AUDIOBRIDGE_ERROR_UNKNOWN_ERROR;
			g_snprintf(error_cause, 512, "Could not open UDP socket for RTP forwarder");
			goto prepare_response;
		}

		if(janus_audiobridge_create_opus_encoder_if_needed(audiobridge)) {
			janus_mutex_unlock(&audiobridge->mutex);
			janus_mutex_unlock(&rooms_mutex);
			error_code = JANUS_AUDIOBRIDGE_ERROR_LIBOPUS_ERROR;
			g_snprintf(error_cause, 512, "Error creating Opus encoder for RTP forwarder");
			goto prepare_response;
		}

		guint32 stream_id = janus_audiobridge_rtp_forwarder_add_helper(audiobridge, group,
			host, port, ssrc_value, ptype, codec, srtp_suite, srtp_crypto, always_on, 0);
		janus_mutex_unlock(&audiobridge->mutex);
		janus_mutex_unlock(&rooms_mutex);

		/* Done, prepare response */
		response = json_object();
		json_object_set_new(response, "audiobridge", json_string("success"));
		json_object_set_new(response, "room", string_ids ? json_string(room_id_str) : json_integer(room_id));
		if(group_name != NULL)
			json_object_set_new(response, "group", json_string(group_name));
		json_object_set_new(response, "stream_id", json_integer(stream_id));
		json_object_set_new(response, "host", json_string(host));
		json_object_set_new(response, "port", json_integer(port));
		goto prepare_response;
	} else if(!strcasecmp(request_text, "stop_rtp_forward")) {
		JANUS_VALIDATE_JSON_OBJECT(root, stop_rtp_forward_parameters,
			error_code, error_cause, TRUE,
			JANUS_AUDIOBRIDGE_ERROR_MISSING_ELEMENT, JANUS_AUDIOBRIDGE_ERROR_INVALID_ELEMENT);
		if(error_code != 0)
			goto prepare_response;
		if(!string_ids) {
			JANUS_VALIDATE_JSON_OBJECT(root, room_parameters,
				error_code, error_cause, TRUE,
				JANUS_AUDIOBRIDGE_ERROR_MISSING_ELEMENT, JANUS_AUDIOBRIDGE_ERROR_INVALID_ELEMENT);
		} else {
			JANUS_VALIDATE_JSON_OBJECT(root, roomstr_parameters,
				error_code, error_cause, TRUE,
				JANUS_AUDIOBRIDGE_ERROR_MISSING_ELEMENT, JANUS_AUDIOBRIDGE_ERROR_INVALID_ELEMENT);
		}
		if(error_code != 0)
			goto prepare_response;
		if(lock_rtpfwd && admin_key != NULL) {
			/* An admin key was specified: make sure it was provided, and that it's valid */
			JANUS_VALIDATE_JSON_OBJECT(root, adminkey_parameters,
				error_code, error_cause, TRUE,
				JANUS_AUDIOBRIDGE_ERROR_MISSING_ELEMENT, JANUS_AUDIOBRIDGE_ERROR_INVALID_ELEMENT);
			if(error_code != 0)
				goto prepare_response;
			JANUS_CHECK_SECRET(admin_key, root, "admin_key", error_code, error_cause,
				JANUS_AUDIOBRIDGE_ERROR_MISSING_ELEMENT, JANUS_AUDIOBRIDGE_ERROR_INVALID_ELEMENT, JANUS_AUDIOBRIDGE_ERROR_UNAUTHORIZED);
			if(error_code != 0)
				goto prepare_response;
		}
		/* Parse parameters */
		json_t *room = json_object_get(root, "room");
		guint64 room_id = 0;
		char room_id_num[30], *room_id_str = NULL;
		if(!string_ids) {
			room_id = json_integer_value(room);
			g_snprintf(room_id_num, sizeof(room_id_num), "%"SCNu64, room_id);
			room_id_str = room_id_num;
		} else {
			room_id_str = (char *)json_string_value(room);
		}
		guint32 stream_id = json_integer_value(json_object_get(root, "stream_id"));
		/* Update room */
		janus_mutex_lock(&rooms_mutex);
		janus_audiobridge_room *audiobridge = g_hash_table_lookup(rooms,
			string_ids ? (gpointer)room_id_str : (gpointer)&room_id);
		if(audiobridge == NULL) {
			janus_mutex_unlock(&rooms_mutex);
			JANUS_LOG(LOG_ERR, "No such room (%s)\n", room_id_str);
			error_code = JANUS_AUDIOBRIDGE_ERROR_NO_SUCH_ROOM;
			g_snprintf(error_cause, 512, "No such room (%s)", room_id_str);
			goto prepare_response;
		}
		/* A secret may be required for this action */
		JANUS_CHECK_SECRET(audiobridge->room_secret, root, "secret", error_code, error_cause,
			JANUS_AUDIOBRIDGE_ERROR_MISSING_ELEMENT, JANUS_AUDIOBRIDGE_ERROR_INVALID_ELEMENT, JANUS_AUDIOBRIDGE_ERROR_UNAUTHORIZED);
		if(error_code != 0) {
			janus_mutex_unlock(&rooms_mutex);
			goto prepare_response;
		}
		janus_mutex_lock(&audiobridge->mutex);
		if(audiobridge->destroyed) {
			janus_mutex_unlock(&audiobridge->mutex);
			janus_mutex_unlock(&rooms_mutex);
			JANUS_LOG(LOG_ERR, "No such room (%s)\n", room_id_str);
			error_code = JANUS_AUDIOBRIDGE_ERROR_NO_SUCH_ROOM;
			g_snprintf(error_cause, 512, "No such room (%s)", room_id_str);
			goto prepare_response;
		}
		janus_mutex_lock(&audiobridge->rtp_mutex);
		g_hash_table_remove(audiobridge->rtp_forwarders, GUINT_TO_POINTER(stream_id));
		janus_mutex_unlock(&audiobridge->rtp_mutex);
		janus_mutex_unlock(&audiobridge->mutex);
		janus_mutex_unlock(&rooms_mutex);
		response = json_object();
		json_object_set_new(response, "audiobridge", json_string("success"));
		json_object_set_new(response, "room", string_ids ? json_string(room_id_str) : json_integer(room_id));
		json_object_set_new(response, "stream_id", json_integer(stream_id));
		goto prepare_response;
	} else if(!strcasecmp(request_text, "listforwarders")) {
		/* List all forwarders in a room */
		if(!string_ids) {
			JANUS_VALIDATE_JSON_OBJECT(root, room_parameters,
				error_code, error_cause, TRUE,
				JANUS_AUDIOBRIDGE_ERROR_MISSING_ELEMENT, JANUS_AUDIOBRIDGE_ERROR_INVALID_ELEMENT);
		} else {
			JANUS_VALIDATE_JSON_OBJECT(root, roomstr_parameters,
				error_code, error_cause, TRUE,
				JANUS_AUDIOBRIDGE_ERROR_MISSING_ELEMENT, JANUS_AUDIOBRIDGE_ERROR_INVALID_ELEMENT);
		}
		if(error_code != 0)
			goto prepare_response;
		json_t *room = json_object_get(root, "room");
		guint64 room_id = 0;
		char room_id_num[30], *room_id_str = NULL;
		if(!string_ids) {
			room_id = json_integer_value(room);
			g_snprintf(room_id_num, sizeof(room_id_num), "%"SCNu64, room_id);
			room_id_str = room_id_num;
		} else {
			room_id_str = (char *)json_string_value(room);
		}
		janus_mutex_lock(&rooms_mutex);
		janus_audiobridge_room *audiobridge = g_hash_table_lookup(rooms,
			string_ids ? (gpointer)room_id_str : (gpointer)&room_id);
		if(audiobridge == NULL) {
			janus_mutex_unlock(&rooms_mutex);
			error_code = JANUS_AUDIOBRIDGE_ERROR_NO_SUCH_ROOM;
			JANUS_LOG(LOG_ERR, "No such room (%s)\n", room_id_str);
			g_snprintf(error_cause, 512, "No such room (%s)", room_id_str);
			goto prepare_response;
		}
		if(audiobridge->destroyed) {
			JANUS_LOG(LOG_ERR, "No such room (%s)\n", room_id_str);
			error_code = JANUS_AUDIOBRIDGE_ERROR_NO_SUCH_ROOM;
			g_snprintf(error_cause, 512, "No such room (%s)", room_id_str);
			janus_mutex_unlock(&rooms_mutex);
			goto prepare_response;
		}
		/* A secret may be required for this action */
		JANUS_CHECK_SECRET(audiobridge->room_secret, root, "secret", error_code, error_cause,
			JANUS_AUDIOBRIDGE_ERROR_MISSING_ELEMENT, JANUS_AUDIOBRIDGE_ERROR_INVALID_ELEMENT, JANUS_AUDIOBRIDGE_ERROR_UNAUTHORIZED);
		if(error_code != 0) {
			janus_mutex_unlock(&rooms_mutex);
			goto prepare_response;
		}
		/* Return a list of all forwarders */
		json_t *list = json_array();
		GHashTableIter iter;
		gpointer key, value;
		janus_mutex_lock(&audiobridge->rtp_mutex);
		g_hash_table_iter_init(&iter, audiobridge->rtp_forwarders);
		while(g_hash_table_iter_next(&iter, &key, &value)) {
			guint32 stream_id = GPOINTER_TO_UINT(key);
			janus_audiobridge_rtp_forwarder *rf = (janus_audiobridge_rtp_forwarder *)value;
			json_t *fl = json_object();
			json_object_set_new(fl, "stream_id", json_integer(stream_id));
			if(rf->group > 0 && audiobridge->groups_byid != NULL) {
				char *name = g_hash_table_lookup(audiobridge->groups_byid, GUINT_TO_POINTER(rf->group));
				if(name != NULL)
					json_object_set_new(fl, "group", json_string(name));
			}
			char address[100];
			if(rf->serv_addr.sin_family == AF_INET) {
				json_object_set_new(fl, "ip", json_string(
					inet_ntop(AF_INET, &rf->serv_addr.sin_addr, address, sizeof(address))));
			} else {
				json_object_set_new(fl, "ip", json_string(
					inet_ntop(AF_INET6, &rf->serv_addr6.sin6_addr, address, sizeof(address))));
			}
			json_object_set_new(fl, "port", json_integer(ntohs(rf->serv_addr.sin_port)));
			json_object_set_new(fl, "ssrc", json_integer(rf->ssrc ? rf->ssrc : stream_id));
			json_object_set_new(fl, "codec", json_string(janus_audiocodec_name(rf->codec)));
			json_object_set_new(fl, "ptype", json_integer(rf->payload_type));
			if(rf->is_srtp)
				json_object_set_new(fl, "srtp", json_true());
			json_object_set_new(fl, "always_on", rf->always_on ? json_true() : json_false());
			json_array_append_new(list, fl);
		}
		janus_mutex_unlock(&audiobridge->rtp_mutex);
		janus_mutex_unlock(&rooms_mutex);
		response = json_object();
		json_object_set_new(response, "audiobridge", json_string("forwarders"));
		json_object_set_new(response, "room", string_ids ? json_string(room_id_str) : json_integer(room_id));
		json_object_set_new(response, "rtp_forwarders", list);
		goto prepare_response;
	} else if(!strcasecmp(request_text, "play_file")) {
#ifndef HAVE_LIBOGG
		JANUS_LOG(LOG_VERB, "Playing files unsupported in this instance\n");
		error_code = JANUS_AUDIOBRIDGE_ERROR_INVALID_REQUEST;
		g_snprintf(error_cause, 512, "Playing files unsupported in this instance");
		goto prepare_response;
#else
		if(!string_ids) {
			JANUS_VALIDATE_JSON_OBJECT(root, room_parameters,
				error_code, error_cause, TRUE,
				JANUS_AUDIOBRIDGE_ERROR_MISSING_ELEMENT, JANUS_AUDIOBRIDGE_ERROR_INVALID_ELEMENT);
		} else {
			JANUS_VALIDATE_JSON_OBJECT(root, roomstr_parameters,
				error_code, error_cause, TRUE,
				JANUS_AUDIOBRIDGE_ERROR_MISSING_ELEMENT, JANUS_AUDIOBRIDGE_ERROR_INVALID_ELEMENT);
		}
		if(error_code != 0)
			goto prepare_response;
		JANUS_VALIDATE_JSON_OBJECT(root, play_file_parameters,
			error_code, error_cause, TRUE,
			JANUS_AUDIOBRIDGE_ERROR_MISSING_ELEMENT, JANUS_AUDIOBRIDGE_ERROR_INVALID_ELEMENT);
		if(error_code != 0)
			goto prepare_response;
		if(lock_playfile && admin_key != NULL) {
			/* An admin key was specified: make sure it was provided, and that it's valid */
			JANUS_VALIDATE_JSON_OBJECT(root, adminkey_parameters,
				error_code, error_cause, TRUE,
				JANUS_AUDIOBRIDGE_ERROR_MISSING_ELEMENT, JANUS_AUDIOBRIDGE_ERROR_INVALID_ELEMENT);
			if(error_code != 0)
				goto prepare_response;
			JANUS_CHECK_SECRET(admin_key, root, "admin_key", error_code, error_cause,
				JANUS_AUDIOBRIDGE_ERROR_MISSING_ELEMENT, JANUS_AUDIOBRIDGE_ERROR_INVALID_ELEMENT, JANUS_AUDIOBRIDGE_ERROR_UNAUTHORIZED);
			if(error_code != 0)
				goto prepare_response;
		}
		/* Parse parameters */
		json_t *room = json_object_get(root, "room");
		guint64 room_id = 0;
		char room_id_num[30], *room_id_str = NULL;
		if(!string_ids) {
			room_id = json_integer_value(room);
			g_snprintf(room_id_num, sizeof(room_id_num), "%"SCNu64, room_id);
			room_id_str = room_id_num;
		} else {
			room_id_str = (char *)json_string_value(room);
		}
		/* Update room */
		janus_mutex_lock(&rooms_mutex);
		janus_audiobridge_room *audiobridge = g_hash_table_lookup(rooms,
			string_ids ? (gpointer)room_id_str : (gpointer)&room_id);
		if(audiobridge == NULL) {
			janus_mutex_unlock(&rooms_mutex);
			JANUS_LOG(LOG_ERR, "No such room (%s)\n", room_id_str);
			error_code = JANUS_AUDIOBRIDGE_ERROR_NO_SUCH_ROOM;
			g_snprintf(error_cause, 512, "No such room (%s)", room_id_str);
			goto prepare_response;
		}
		/* A secret may be required for this action */
		JANUS_CHECK_SECRET(audiobridge->room_secret, root, "secret", error_code, error_cause,
			JANUS_AUDIOBRIDGE_ERROR_MISSING_ELEMENT, JANUS_AUDIOBRIDGE_ERROR_INVALID_ELEMENT, JANUS_AUDIOBRIDGE_ERROR_UNAUTHORIZED);
		if(error_code != 0) {
			janus_mutex_unlock(&rooms_mutex);
			goto prepare_response;
		}
		janus_mutex_lock(&audiobridge->mutex);
		if(audiobridge->destroyed) {
			janus_mutex_unlock(&audiobridge->mutex);
			janus_mutex_unlock(&rooms_mutex);
			JANUS_LOG(LOG_ERR, "No such room (%s)\n", room_id_str);
			error_code = JANUS_AUDIOBRIDGE_ERROR_NO_SUCH_ROOM;
			g_snprintf(error_cause, 512, "No such room (%s)", room_id_str);
			goto prepare_response;
		}
		/* If this room uses groups, make sure a valid group name was provided */
		uint group = 0;
		if(audiobridge->groups != NULL) {
			JANUS_VALIDATE_JSON_OBJECT(root, group_parameters,
				error_code, error_cause, TRUE,
				JANUS_AUDIOBRIDGE_ERROR_MISSING_ELEMENT, JANUS_AUDIOBRIDGE_ERROR_INVALID_ELEMENT);
			if(error_code != 0) {
				janus_mutex_unlock(&audiobridge->mutex);
				janus_mutex_unlock(&rooms_mutex);
				goto prepare_response;
			}
			const char *group_name = json_string_value(json_object_get(root, "group"));
			group = GPOINTER_TO_UINT(g_hash_table_lookup(audiobridge->groups, group_name));
			if(group == 0) {
				janus_mutex_unlock(&audiobridge->mutex);
				janus_mutex_unlock(&rooms_mutex);
				JANUS_LOG(LOG_ERR, "No such group (%s)\n", group_name);
				error_code = JANUS_AUDIOBRIDGE_ERROR_NO_SUCH_GROUP;
				g_snprintf(error_cause, 512, "No such group (%s)", group_name);
				goto prepare_response;
			}
		}
		/* Check if an announcement ID has been provided, or generate a random one */
		json_t *id = json_object_get(root, "file_id");
		char *file_id = (char *)json_string_value(id);
		gboolean file_id_allocated = FALSE;
		if(file_id == NULL) {
			/* Generate a random ID */
			while(file_id == NULL) {
				file_id = janus_random_uuid();
				if(g_hash_table_lookup(audiobridge->anncs, file_id) != NULL) {
					/* ID already taken, try another one */
					g_clear_pointer(&file_id, g_free);
				}
			}
			file_id_allocated = TRUE;
			JANUS_LOG(LOG_VERB, "  -- Announcement ID: %s\n", file_id);
		}
		if(g_hash_table_lookup(audiobridge->anncs, file_id) != NULL) {
			/* ID already taken */
			janus_mutex_unlock(&audiobridge->mutex);
			janus_mutex_unlock(&rooms_mutex);
			JANUS_LOG(LOG_ERR, "File ID exists (%s)\n", file_id);
			error_code = JANUS_AUDIOBRIDGE_ERROR_ID_EXISTS;
			g_snprintf(error_cause, 512, "File ID exists (%s)", file_id);
			goto prepare_response;
		}
		/* We "abuse" the participant struct for announcements too */
		janus_audiobridge_participant *p = g_malloc0(sizeof(janus_audiobridge_participant));
		janus_refcount_init(&p->ref, janus_audiobridge_participant_free);
		p->user_id_str = g_strdup(file_id);
		p->codec = JANUS_AUDIOCODEC_OPUS;
		p->volume_gain = 100;
		/* Open the file and check it's usable */
		p->annc = g_malloc0(sizeof(janus_audiobridge_file));
		p->annc->id = g_strdup(file_id);
		p->room = audiobridge;
		p->group = group;
		const char *filename = json_string_value(json_object_get(root, "filename"));
		p->annc->filename = g_strdup(filename);
		p->annc->file = fopen(filename, "rb");
		if(p->annc->file == NULL || janus_audiobridge_file_init(p->annc) < 0) {
			janus_mutex_unlock(&audiobridge->mutex);
			janus_mutex_unlock(&rooms_mutex);
			if(file_id_allocated)
				g_free(file_id);
			janus_refcount_decrease(&p->ref);
			JANUS_LOG(LOG_ERR, "Error opening file\n");
			error_code = JANUS_AUDIOBRIDGE_ERROR_UNKNOWN_ERROR;
			g_snprintf(error_cause, 512, "Error opening file");
			goto prepare_response;
		}
		p->annc->loop = json_is_true(json_object_get(root, "loop"));
		/* Setup the opus decoder */
		int opuserror = 0;
		p->stereo = audiobridge->spatial_audio;
		p->spatial_position = 50;
		p->decoder = opus_decoder_create(audiobridge->sampling_rate,
			audiobridge->spatial_audio ? 2 : 1, &opuserror);
		if(opuserror != OPUS_OK) {
			janus_mutex_unlock(&audiobridge->mutex);
			janus_mutex_unlock(&rooms_mutex);
			if(file_id_allocated)
				g_free(file_id);
			janus_refcount_decrease(&p->ref);
			JANUS_LOG(LOG_ERR, "Error creating Opus decoder\n");
			error_code = JANUS_AUDIOBRIDGE_ERROR_LIBOPUS_ERROR;
			g_snprintf(error_cause, 512, "Error creating Opus decoder");
			goto prepare_response;
		}
		/* We're done, add the announcement to the room */
		g_hash_table_insert(audiobridge->anncs, g_strdup(p->user_id_str), p);
		janus_mutex_unlock(&audiobridge->mutex);
		janus_mutex_unlock(&rooms_mutex);

		/* Done, prepare response */
		response = json_object();
		json_object_set_new(response, "audiobridge", json_string("success"));
		json_object_set_new(response, "room", string_ids ? json_string(room_id_str) : json_integer(room_id));
		json_object_set_new(response, "file_id", json_string(file_id));
		if(file_id_allocated)
			g_free(file_id);
		goto prepare_response;
#endif
	} else if(!strcasecmp(request_text, "is_playing")) {
#ifndef HAVE_LIBOGG
		JANUS_LOG(LOG_VERB, "Playing files unsupported in this instance\n");
		error_code = JANUS_AUDIOBRIDGE_ERROR_INVALID_REQUEST;
		g_snprintf(error_cause, 512, "Playing files unsupported in this instance");
		goto prepare_response;
#else
		if(!string_ids) {
			JANUS_VALIDATE_JSON_OBJECT(root, room_parameters,
				error_code, error_cause, TRUE,
				JANUS_AUDIOBRIDGE_ERROR_MISSING_ELEMENT, JANUS_AUDIOBRIDGE_ERROR_INVALID_ELEMENT);
		} else {
			JANUS_VALIDATE_JSON_OBJECT(root, roomstr_parameters,
				error_code, error_cause, TRUE,
				JANUS_AUDIOBRIDGE_ERROR_MISSING_ELEMENT, JANUS_AUDIOBRIDGE_ERROR_INVALID_ELEMENT);
		}
		if(error_code != 0)
			goto prepare_response;
		JANUS_VALIDATE_JSON_OBJECT(root, checkstop_file_parameters,
			error_code, error_cause, TRUE,
			JANUS_AUDIOBRIDGE_ERROR_MISSING_ELEMENT, JANUS_AUDIOBRIDGE_ERROR_INVALID_ELEMENT);
		if(error_code != 0)
			goto prepare_response;
		if(lock_playfile && admin_key != NULL) {
			/* An admin key was specified: make sure it was provided, and that it's valid */
			JANUS_VALIDATE_JSON_OBJECT(root, adminkey_parameters,
				error_code, error_cause, TRUE,
				JANUS_AUDIOBRIDGE_ERROR_MISSING_ELEMENT, JANUS_AUDIOBRIDGE_ERROR_INVALID_ELEMENT);
			if(error_code != 0)
				goto prepare_response;
			JANUS_CHECK_SECRET(admin_key, root, "admin_key", error_code, error_cause,
				JANUS_AUDIOBRIDGE_ERROR_MISSING_ELEMENT, JANUS_AUDIOBRIDGE_ERROR_INVALID_ELEMENT, JANUS_AUDIOBRIDGE_ERROR_UNAUTHORIZED);
			if(error_code != 0)
				goto prepare_response;
		}
		/* Parse parameters */
		json_t *room = json_object_get(root, "room");
		guint64 room_id = 0;
		char room_id_num[30], *room_id_str = NULL;
		if(!string_ids) {
			room_id = json_integer_value(room);
			g_snprintf(room_id_num, sizeof(room_id_num), "%"SCNu64, room_id);
			room_id_str = room_id_num;
		} else {
			room_id_str = (char *)json_string_value(room);
		}
		/* Update room */
		janus_mutex_lock(&rooms_mutex);
		janus_audiobridge_room *audiobridge = g_hash_table_lookup(rooms,
			string_ids ? (gpointer)room_id_str : (gpointer)&room_id);
		if(audiobridge == NULL) {
			janus_mutex_unlock(&rooms_mutex);
			JANUS_LOG(LOG_ERR, "No such room (%s)\n", room_id_str);
			error_code = JANUS_AUDIOBRIDGE_ERROR_NO_SUCH_ROOM;
			g_snprintf(error_cause, 512, "No such room (%s)", room_id_str);
			goto prepare_response;
		}
		/* A secret may be required for this action */
		JANUS_CHECK_SECRET(audiobridge->room_secret, root, "secret", error_code, error_cause,
			JANUS_AUDIOBRIDGE_ERROR_MISSING_ELEMENT, JANUS_AUDIOBRIDGE_ERROR_INVALID_ELEMENT, JANUS_AUDIOBRIDGE_ERROR_UNAUTHORIZED);
		if(error_code != 0) {
			janus_mutex_unlock(&rooms_mutex);
			goto prepare_response;
		}
		janus_mutex_lock(&audiobridge->mutex);
		if(audiobridge->destroyed) {
			janus_mutex_unlock(&audiobridge->mutex);
			janus_mutex_unlock(&rooms_mutex);
			JANUS_LOG(LOG_ERR, "No such room (%s)\n", room_id_str);
			error_code = JANUS_AUDIOBRIDGE_ERROR_NO_SUCH_ROOM;
			g_snprintf(error_cause, 512, "No such room (%s)", room_id_str);
			goto prepare_response;
		}
		/* Check if there is such an announcement */
		json_t *id = json_object_get(root, "file_id");
		char *file_id = (char *)json_string_value(id);
		janus_audiobridge_participant *p = g_hash_table_lookup(audiobridge->anncs, file_id);
		gboolean playing = (p && p->annc && p->annc->started);
		janus_mutex_unlock(&audiobridge->mutex);
		janus_mutex_unlock(&rooms_mutex);

		/* Done, prepare response */
		response = json_object();
		json_object_set_new(response, "audiobridge", json_string("success"));
		json_object_set_new(response, "room", string_ids ? json_string(room_id_str) : json_integer(room_id));
		json_object_set_new(response, "file_id", json_string(file_id));
		json_object_set_new(response, "playing", playing ? json_true() : json_false());
		goto prepare_response;
#endif
	} else if(!strcasecmp(request_text, "stop_file")) {
#ifndef HAVE_LIBOGG
		JANUS_LOG(LOG_VERB, "Playing files unsupported in this instance\n");
		error_code = JANUS_AUDIOBRIDGE_ERROR_INVALID_REQUEST;
		g_snprintf(error_cause, 512, "Playing files unsupported in this instance");
		goto prepare_response;
#else
		if(!string_ids) {
			JANUS_VALIDATE_JSON_OBJECT(root, room_parameters,
				error_code, error_cause, TRUE,
				JANUS_AUDIOBRIDGE_ERROR_MISSING_ELEMENT, JANUS_AUDIOBRIDGE_ERROR_INVALID_ELEMENT);
		} else {
			JANUS_VALIDATE_JSON_OBJECT(root, roomstr_parameters,
				error_code, error_cause, TRUE,
				JANUS_AUDIOBRIDGE_ERROR_MISSING_ELEMENT, JANUS_AUDIOBRIDGE_ERROR_INVALID_ELEMENT);
		}
		if(error_code != 0)
			goto prepare_response;
		JANUS_VALIDATE_JSON_OBJECT(root, checkstop_file_parameters,
			error_code, error_cause, TRUE,
			JANUS_AUDIOBRIDGE_ERROR_MISSING_ELEMENT, JANUS_AUDIOBRIDGE_ERROR_INVALID_ELEMENT);
		if(error_code != 0)
			goto prepare_response;
		if(lock_playfile && admin_key != NULL) {
			/* An admin key was specified: make sure it was provided, and that it's valid */
			JANUS_VALIDATE_JSON_OBJECT(root, adminkey_parameters,
				error_code, error_cause, TRUE,
				JANUS_AUDIOBRIDGE_ERROR_MISSING_ELEMENT, JANUS_AUDIOBRIDGE_ERROR_INVALID_ELEMENT);
			if(error_code != 0)
				goto prepare_response;
			JANUS_CHECK_SECRET(admin_key, root, "admin_key", error_code, error_cause,
				JANUS_AUDIOBRIDGE_ERROR_MISSING_ELEMENT, JANUS_AUDIOBRIDGE_ERROR_INVALID_ELEMENT, JANUS_AUDIOBRIDGE_ERROR_UNAUTHORIZED);
			if(error_code != 0)
				goto prepare_response;
		}
		/* Parse parameters */
		json_t *room = json_object_get(root, "room");
		guint64 room_id = 0;
		char room_id_num[30], *room_id_str = NULL;
		if(!string_ids) {
			room_id = json_integer_value(room);
			g_snprintf(room_id_num, sizeof(room_id_num), "%"SCNu64, room_id);
			room_id_str = room_id_num;
		} else {
			room_id_str = (char *)json_string_value(room);
		}
		/* Update room */
		janus_mutex_lock(&rooms_mutex);
		janus_audiobridge_room *audiobridge = g_hash_table_lookup(rooms,
			string_ids ? (gpointer)room_id_str : (gpointer)&room_id);
		if(audiobridge == NULL) {
			janus_mutex_unlock(&rooms_mutex);
			JANUS_LOG(LOG_ERR, "No such room (%s)\n", room_id_str);
			error_code = JANUS_AUDIOBRIDGE_ERROR_NO_SUCH_ROOM;
			g_snprintf(error_cause, 512, "No such room (%s)", room_id_str);
			goto prepare_response;
		}
		/* A secret may be required for this action */
		JANUS_CHECK_SECRET(audiobridge->room_secret, root, "secret", error_code, error_cause,
			JANUS_AUDIOBRIDGE_ERROR_MISSING_ELEMENT, JANUS_AUDIOBRIDGE_ERROR_INVALID_ELEMENT, JANUS_AUDIOBRIDGE_ERROR_UNAUTHORIZED);
		if(error_code != 0) {
			janus_mutex_unlock(&rooms_mutex);
			goto prepare_response;
		}
		janus_mutex_lock(&audiobridge->mutex);
		if(audiobridge->destroyed) {
			janus_mutex_unlock(&audiobridge->mutex);
			janus_mutex_unlock(&rooms_mutex);
			JANUS_LOG(LOG_ERR, "No such room (%s)\n", room_id_str);
			error_code = JANUS_AUDIOBRIDGE_ERROR_NO_SUCH_ROOM;
			g_snprintf(error_cause, 512, "No such room (%s)", room_id_str);
			goto prepare_response;
		}
		/* Get rid of the announcement: a notification will be sent by the mixer, if needed */
		json_t *id = json_object_get(root, "file_id");
		char *file_id = (char *)json_string_value(id);
		janus_audiobridge_participant *p = g_hash_table_lookup(audiobridge->anncs, file_id);
		gboolean started = (p && p->annc && p->annc->started);
		if(p)
			janus_refcount_increase(&p->ref);
		if(g_hash_table_remove(audiobridge->anncs, file_id) && started) {
			/* Send a notification that this announcement is over */
			JANUS_LOG(LOG_INFO, "[%s] Announcement stopped (%s)\n", audiobridge->room_id_str, file_id);
			json_t *event = json_object();
			json_object_set_new(event, "audiobridge", json_string("announcement-stopped"));
			json_object_set_new(event, "room",
				string_ids ? json_string(audiobridge->room_id_str) : json_integer(audiobridge->room_id));
			json_object_set_new(event, "file_id", json_string(file_id));
			janus_audiobridge_notify_participants(p, event, TRUE);
			json_decref(event);
			/* Also notify event handlers */
			if(notify_events && gateway->events_is_enabled()) {
				json_t *info = json_object();
				json_object_set_new(info, "event", json_string("announcement-stopped"));
				json_object_set_new(info, "room",
					string_ids ? json_string(audiobridge->room_id_str) : json_integer(audiobridge->room_id));
				json_object_set_new(info, "file_id", json_string(file_id));
				gateway->notify_event(&janus_audiobridge_plugin, NULL, info);
			}
		}
		if(p)
			janus_refcount_decrease(&p->ref);
		janus_mutex_unlock(&audiobridge->mutex);
		janus_mutex_unlock(&rooms_mutex);

		/* Done, prepare response */
		response = json_object();
		json_object_set_new(response, "audiobridge", json_string("success"));
		json_object_set_new(response, "room", string_ids ? json_string(room_id_str) : json_integer(room_id));
		json_object_set_new(response, "file_id", json_string(file_id));
		goto prepare_response;
#endif
	} else {
		/* Not a request we recognize, don't do anything */
		return NULL;
	}

prepare_response:
		{
			if(error_code == 0 && !response) {
				error_code = JANUS_AUDIOBRIDGE_ERROR_UNKNOWN_ERROR;
				g_snprintf(error_cause, 512, "Invalid response");
			}
			if(error_code != 0) {
				/* Prepare JSON error event */
				response = json_object();
				json_object_set_new(response, "audiobridge", json_string("event"));
				json_object_set_new(response, "error_code", json_integer(error_code));
				json_object_set_new(response, "error", json_string(error_cause));
			}
			return response;
		}

}

struct janus_plugin_result *janus_audiobridge_handle_message(janus_plugin_session *handle, char *transaction, json_t *message, json_t *jsep) {
	if(g_atomic_int_get(&stopping) || !g_atomic_int_get(&initialized))
		return janus_plugin_result_new(JANUS_PLUGIN_ERROR, g_atomic_int_get(&stopping) ? "Shutting down" : "Plugin not initialized", NULL);

	/* Pre-parse the message */
	int error_code = 0;
	char error_cause[512];
	json_t *root = message;
	json_t *response = NULL;

	janus_mutex_lock(&sessions_mutex);
	janus_audiobridge_session *session = janus_audiobridge_lookup_session(handle);
	if(!session) {
		janus_mutex_unlock(&sessions_mutex);
		JANUS_LOG(LOG_ERR, "No session associated with this handle...\n");
		error_code = JANUS_AUDIOBRIDGE_ERROR_UNKNOWN_ERROR;
		g_snprintf(error_cause, 512, "%s", "No session associated with this handle...");
		goto plugin_response;
	}
	/* Increase the reference counter for this session: we'll decrease it after we handle the message */
	janus_refcount_increase(&session->ref);
	janus_mutex_unlock(&sessions_mutex);
	if(g_atomic_int_get(&session->destroyed)) {
		JANUS_LOG(LOG_ERR, "Session has already been marked as destroyed...\n");
		error_code = JANUS_AUDIOBRIDGE_ERROR_UNKNOWN_ERROR;
		g_snprintf(error_cause, 512, "%s", "Session has already been marked as destroyed...");
		goto plugin_response;
	}

	if(message == NULL) {
		JANUS_LOG(LOG_ERR, "No message??\n");
		error_code = JANUS_AUDIOBRIDGE_ERROR_NO_MESSAGE;
		g_snprintf(error_cause, 512, "%s", "No message??");
		goto plugin_response;
	}
	if(!json_is_object(root)) {
		JANUS_LOG(LOG_ERR, "JSON error: not an object\n");
		error_code = JANUS_AUDIOBRIDGE_ERROR_INVALID_JSON;
		g_snprintf(error_cause, 512, "JSON error: not an object");
		goto plugin_response;
	}
	/* Get the request first */
	JANUS_VALIDATE_JSON_OBJECT(root, request_parameters,
		error_code, error_cause, TRUE,
		JANUS_AUDIOBRIDGE_ERROR_MISSING_ELEMENT, JANUS_AUDIOBRIDGE_ERROR_INVALID_ELEMENT);
	if(error_code != 0)
		goto plugin_response;
	json_t *request = json_object_get(root, "request");
	/* Some requests ('create', 'destroy', 'exists', 'list') can be handled synchronously */
	const char *request_text = json_string_value(request);
	/* We have a separate method to process synchronous requests, as those may
	 * arrive from the Admin API as well, and so we handle them the same way */
	response = janus_audiobridge_process_synchronous_request(session, root);
	if(response != NULL) {
		/* We got a response, send it back */
		goto plugin_response;
	} else if(!strcasecmp(request_text, "join") || !strcasecmp(request_text, "configure")
			|| !strcasecmp(request_text, "changeroom") || !strcasecmp(request_text, "leave")
			|| !strcasecmp(request_text, "hangup")) {
		/* These messages are handled asynchronously */
		janus_audiobridge_message *msg = g_malloc(sizeof(janus_audiobridge_message));
		msg->handle = handle;
		msg->transaction = transaction;
		msg->message = root;
		msg->jsep = jsep;

		g_async_queue_push(messages, msg);

		return janus_plugin_result_new(JANUS_PLUGIN_OK_WAIT, NULL, NULL);
	} else {
		JANUS_LOG(LOG_VERB, "Unknown request '%s'\n", request_text);
		error_code = JANUS_AUDIOBRIDGE_ERROR_INVALID_REQUEST;
		g_snprintf(error_cause, 512, "Unknown request '%s'", request_text);
	}

plugin_response:
		{
			if(error_code == 0 && !response) {
				error_code = JANUS_AUDIOBRIDGE_ERROR_UNKNOWN_ERROR;
				g_snprintf(error_cause, 512, "Invalid response");
			}
			if(error_code != 0) {
				/* Prepare JSON error event */
				json_t *event = json_object();
				json_object_set_new(event, "audiobridge", json_string("event"));
				json_object_set_new(event, "error_code", json_integer(error_code));
				json_object_set_new(event, "error", json_string(error_cause));
				response = event;
			}
			if(root != NULL)
				json_decref(root);
			if(jsep != NULL)
				json_decref(jsep);
			g_free(transaction);

			if(session != NULL)
				janus_refcount_decrease(&session->ref);
			return janus_plugin_result_new(JANUS_PLUGIN_OK, NULL, response);
		}

}

json_t *janus_audiobridge_handle_admin_message(json_t *message) {
	/* Some requests (e.g., 'create' and 'destroy') can be handled via Admin API */
	int error_code = 0;
	char error_cause[512];
	json_t *response = NULL;

	JANUS_VALIDATE_JSON_OBJECT(message, request_parameters,
		error_code, error_cause, TRUE,
		JANUS_AUDIOBRIDGE_ERROR_MISSING_ELEMENT, JANUS_AUDIOBRIDGE_ERROR_INVALID_ELEMENT);
	if(error_code != 0)
		goto admin_response;
	json_t *request = json_object_get(message, "request");
	const char *request_text = json_string_value(request);
	if((response = janus_audiobridge_process_synchronous_request(NULL, message)) != NULL) {
		/* We got a response, send it back */
		goto admin_response;
	} else {
		JANUS_LOG(LOG_VERB, "Unknown request '%s'\n", request_text);
		error_code = JANUS_AUDIOBRIDGE_ERROR_INVALID_REQUEST;
		g_snprintf(error_cause, 512, "Unknown request '%s'", request_text);
	}

admin_response:
		{
			if(!response) {
				/* Prepare JSON error event */
				response = json_object();
				json_object_set_new(response, "audiobridge", json_string("event"));
				json_object_set_new(response, "error_code", json_integer(error_code));
				json_object_set_new(response, "error", json_string(error_cause));
			}
			return response;
		}

}

void janus_audiobridge_setup_media(janus_plugin_session *handle) {
	JANUS_LOG(LOG_INFO, "[%s-%p] WebRTC media is now available\n", JANUS_AUDIOBRIDGE_PACKAGE, handle);
	if(g_atomic_int_get(&stopping) || !g_atomic_int_get(&initialized))
		return;
	janus_mutex_lock(&sessions_mutex);
	janus_audiobridge_session *session = janus_audiobridge_lookup_session(handle);
	if(!session) {
		janus_mutex_unlock(&sessions_mutex);
		JANUS_LOG(LOG_ERR, "No session associated with this handle...\n");
		return;
	}
	if(g_atomic_int_get(&session->destroyed)) {
		janus_mutex_unlock(&sessions_mutex);
		return;
	}
	janus_audiobridge_participant *participant = (janus_audiobridge_participant *)session->participant;
	if(!participant) {
		janus_mutex_unlock(&sessions_mutex);
		return;
	}
	g_atomic_int_set(&session->hangingup, 0);
	/* FIXME Only send this peer the audio mix when we get this event */
	g_atomic_int_set(&session->started, 1);
	janus_mutex_unlock(&sessions_mutex);
	/* Notify all other participants that there's a new boy in town */
	janus_mutex_lock(&rooms_mutex);
	janus_audiobridge_room *audiobridge = participant->room;
	if(audiobridge == NULL) {
		/* No room..? Shouldn't happen */
		janus_mutex_unlock(&rooms_mutex);
		JANUS_LOG(LOG_WARN, "PeerConnection created, but AudioBridge participant not in a room...\n");
		return;
	}
	janus_mutex_lock(&audiobridge->mutex);
	json_t *list = json_array();
	json_t *pl = json_object();
	json_object_set_new(pl, "id",
		string_ids ? json_string(participant->user_id_str) : json_integer(participant->user_id));
	if(participant->display)
		json_object_set_new(pl, "display", json_string(participant->display));
	json_object_set_new(pl, "setup", json_true());
	json_object_set_new(pl, "muted", participant->muted ? json_true() : json_false());
	if(audiobridge->spatial_audio)
		json_object_set_new(pl, "spatial_position", json_integer(participant->spatial_position));
	json_array_append_new(list, pl);
	json_t *pub = json_object();
	json_object_set_new(pub, "audiobridge", json_string("event"));
	json_object_set_new(pub, "room",
		string_ids ? json_string(participant->room->room_id_str) : json_integer(participant->room->room_id));
	json_object_set_new(pub, "participants", list);
	GHashTableIter iter;
	gpointer value;
	g_hash_table_iter_init(&iter, audiobridge->participants);
	while(g_hash_table_iter_next(&iter, NULL, &value)) {
		janus_audiobridge_participant *p = value;
		if(p == participant) {
			continue;	/* Skip the new participant itself */
		}
		JANUS_LOG(LOG_VERB, "Notifying participant %s (%s)\n", p->user_id_str, p->display ? p->display : "??");
		int ret = gateway->push_event(p->session->handle, &janus_audiobridge_plugin, NULL, pub, NULL);
		JANUS_LOG(LOG_VERB, "  >> %d (%s)\n", ret, janus_get_api_error(ret));
	}
	json_decref(pub);
	g_atomic_int_set(&participant->active, 1);
	janus_mutex_unlock(&audiobridge->mutex);
	janus_mutex_unlock(&rooms_mutex);
}

void janus_audiobridge_incoming_rtp(janus_plugin_session *handle, janus_plugin_rtp *packet) {
	if(handle == NULL || g_atomic_int_get(&handle->stopped) || g_atomic_int_get(&stopping) || !g_atomic_int_get(&initialized))
		return;
	janus_audiobridge_session *session = (janus_audiobridge_session *)handle->plugin_handle;
	if(!session || g_atomic_int_get(&session->destroyed) || !session->participant)
		return;
	janus_audiobridge_participant *participant = (janus_audiobridge_participant *)session->participant;
	if(!g_atomic_int_get(&participant->active) || participant->muted ||
			(participant->codec == JANUS_AUDIOCODEC_OPUS && !participant->decoder) || !participant->room)
		return;
	if(participant->room && participant->room->muted && !participant->admin)
		return;
	char *buf = packet->buffer;
	uint16_t len = packet->length;
	/* Save the frame if we're recording this leg */
	janus_recorder_save_frame(participant->arc, buf, len);
	if(g_atomic_int_get(&participant->active) && (participant->codec != JANUS_AUDIOCODEC_OPUS ||
			(participant->codec == JANUS_AUDIOCODEC_OPUS && participant->decoder))) {
		/* First of all, check if a reset on the decoder is due */
		if(participant->reset && participant->codec == JANUS_AUDIOCODEC_OPUS) {
			/* Create a new decoder and get rid of the old one */
			int error = 0;
			OpusDecoder *decoder = opus_decoder_create(participant->room->sampling_rate,
				participant->stereo ? 2 : 1, &error);
			if(error != OPUS_OK) {
				JANUS_LOG(LOG_ERR, "Error resetting Opus decoder...\n");
			} else {
				if(participant->decoder)
					opus_decoder_destroy(participant->decoder);
				participant->decoder = decoder;
				JANUS_LOG(LOG_VERB, "Opus decoder reset\n");
			}
			participant->reset = FALSE;
		}
		/* Decode frame (Opus/G.711 -> slinear) */
		janus_rtp_header *rtp = (janus_rtp_header *)buf;
		if((participant->codec == JANUS_AUDIOCODEC_PCMA && rtp->type != 8) ||
				(participant->codec == JANUS_AUDIOCODEC_PCMU && rtp->type != 0)) {
			JANUS_LOG(LOG_WARN, "Wrong payload type (%d != %d), skipping audio packet\n",
				rtp->type, participant->codec == JANUS_AUDIOCODEC_PCMA ? 8 : 0);
			return;
		}
		janus_audiobridge_rtp_relay_packet *pkt = g_malloc(sizeof(janus_audiobridge_rtp_relay_packet));
		pkt->data = g_malloc0(BUFFER_SAMPLES*sizeof(opus_int16));
		pkt->ssrc = 0;
		pkt->timestamp = ntohl(rtp->timestamp);
		pkt->seq_number = ntohs(rtp->seq_number);
		/* We might check the audio level extension to see if this is silence */
		pkt->silence = FALSE;
		pkt->length = 0;

		/* First check if probation period */
		if(participant->probation == MIN_SEQUENTIAL) {
			participant->probation--;
			participant->expected_seq = pkt->seq_number + 1;
			JANUS_LOG(LOG_VERB, "Probation started with ssrc = %"SCNu32", seq = %"SCNu16" \n", ntohl(rtp->ssrc), pkt->seq_number);
			g_free(pkt->data);
			g_free(pkt);
			return;
		} else if(participant->probation != 0) {
			/* Decrease probation */
			participant->probation--;
			/* TODO: Reset probation if sequence number is incorrect and DSSRC also; must have a correct sequence */
			if(!participant->probation){
				/* Probation is ended */
				JANUS_LOG(LOG_VERB, "Probation ended with ssrc = %"SCNu32", seq = %"SCNu16" \n", ntohl(rtp->ssrc), pkt->seq_number);
			}
			participant->expected_seq = pkt->seq_number + 1;
			g_free(pkt->data);
			g_free(pkt);
			return;
		}

		if(participant->extmap_id > 0) {
			/* Check the audio levels, in case we need to notify participants about who's talking */
			int level = packet->extensions.audio_level;
			if(level != -1) {
				/* Is this silence? */
				pkt->silence = (level == 127);
				if(participant->room && participant->room->audiolevel_event) {
					/* We also need to detect who's talking: update our monitoring stuff */
					int audio_active_packets = participant->room ? participant->room->audio_active_packets : 100;
					int audio_level_average = participant->room ? participant->room->audio_level_average : 25;
					/* Check if we need to override those with user specific properties */
					if(participant->user_audio_active_packets > 0)
						audio_active_packets = participant->user_audio_active_packets;
					if(participant->user_audio_level_average > 0)
						audio_level_average = participant->user_audio_level_average;
					participant->audio_dBov_sum += level;
					participant->audio_active_packets++;
					participant->dBov_level = level;
					if(participant->audio_active_packets > 0 && participant->audio_active_packets == audio_active_packets) {
						gboolean notify_talk_event = FALSE;
						if((float) participant->audio_dBov_sum / (float) participant->audio_active_packets < audio_level_average) {
							/* Participant talking, should we notify all participants? */
							if(!participant->talking)
								notify_talk_event = TRUE;
							participant->talking = TRUE;
						} else {
							/* Participant not talking anymore, should we notify all participants? */
							if(participant->talking)
								notify_talk_event = TRUE;
							participant->talking = FALSE;
						}
						participant->audio_active_packets = 0;
						participant->audio_dBov_sum = 0;
						/* Only notify in case of state changes */
						if(participant->room && notify_talk_event) {
							janus_mutex_lock(&participant->room->mutex);
							json_t *event = json_object();
							json_object_set_new(event, "audiobridge", json_string(participant->talking ? "talking" : "stopped-talking"));
							json_object_set_new(event, "room",
								string_ids ? json_string(participant->room ? participant->room->room_id_str : NULL) :
									json_integer(participant->room ? participant->room->room_id : 0));
							json_object_set_new(event, "id",
								string_ids ? json_string(participant->user_id_str) : json_integer(participant->user_id));
							/* Notify the speaker this event is related to as well */
							janus_audiobridge_notify_participants(participant, event, TRUE);
							json_decref(event);
							janus_mutex_unlock(&participant->room->mutex);
							/* Also notify event handlers */
							if(notify_events && gateway->events_is_enabled()) {
								json_t *info = json_object();
								json_object_set_new(info, "audiobridge", json_string(participant->talking ? "talking" : "stopped-talking"));
								json_object_set_new(info, "room",
									string_ids ? json_string(participant->room ? participant->room->room_id_str : NULL) :
										json_integer(participant->room ? participant->room->room_id : 0));
								json_object_set_new(info, "id",
									string_ids ? json_string(participant->user_id_str) : json_integer(participant->user_id));
								gateway->notify_event(&janus_audiobridge_plugin, session->handle, info);
							}
						}
					}
				}
			}
		}
		if(!g_atomic_int_compare_and_exchange(&participant->decoding, 0, 1)) {
			/* This means we're cleaning up, so don't try to decode */
			g_free(pkt->data);
			g_free(pkt);
			return;
		}
		int plen = 0;
		const unsigned char *payload = (const unsigned char *)janus_rtp_payload(buf, len, &plen);
		if(!payload) {
			g_atomic_int_set(&participant->decoding, 0);
			JANUS_LOG(LOG_ERR, "[%s] Ops! got an error accessing the RTP payload\n",
				participant->codec == JANUS_AUDIOCODEC_OPUS ? "Opus" : "G.711");
			g_free(pkt->data);
			g_free(pkt);
			return;
		}
		/* Check sequence number received, verify if it's relevant to the expected one */
		if(pkt->seq_number == participant->expected_seq) {
			/* Regular decode */
			if(participant->codec == JANUS_AUDIOCODEC_OPUS) {
				/* Opus */
				pkt->length = opus_decode(participant->decoder, payload, plen, (opus_int16 *)pkt->data, BUFFER_SAMPLES, 0);
			} else if(participant->codec == JANUS_AUDIOCODEC_PCMA || participant->codec == JANUS_AUDIOCODEC_PCMU) {
				/* G.711 */
				if(plen != 160) {
					JANUS_LOG(LOG_WARN, "[G.711] Wrong packet size (expected 160, got %d), skipping audio packet\n", plen);
					g_free(pkt->data);
					g_free(pkt);
					return;
				}
				int i = 0;
				uint16_t *samples = (uint16_t *)pkt->data;
				if(rtp->type == 0) {
					/* mu-law */
					for(i=0; i<plen; i++)
						*(samples+i) = janus_audiobridge_g711_ulaw_dectable[*(payload+i)];
				} else if(rtp->type == 8) {
					/* a-law */
					for(i=0; i<plen; i++)
						*(samples+i) = janus_audiobridge_g711_alaw_dectable[*(payload+i)];
				}
				pkt->length = 320;
			}
			/* Update last_timestamp */
			participant->last_timestamp = pkt->timestamp;
			/* Increment according to previous seq_number */
			participant->expected_seq = pkt->seq_number + 1;
		} else if(pkt->seq_number > participant->expected_seq) {
			/* Sequence(s) losts */
			uint16_t gap = pkt->seq_number - participant->expected_seq;
			JANUS_LOG(LOG_HUGE, "%"SCNu16" sequence(s) lost, sequence = %"SCNu16", expected seq = %"SCNu16"\n",
				gap, pkt->seq_number, participant->expected_seq);

			/* Use FEC if sequence lost < DEFAULT_PREBUFFERING (or any custom value) */
			uint16_t start_lost_seq = participant->expected_seq;
			if(participant->codec == JANUS_AUDIOCODEC_OPUS && participant->fec && gap < participant->prebuffer_count) {
				uint8_t i=0;
				for(i=1; i<=gap ; i++) {
					int32_t output_samples;
					janus_audiobridge_rtp_relay_packet *lost_pkt = g_malloc(sizeof(janus_audiobridge_rtp_relay_packet));
					lost_pkt->data = g_malloc0(BUFFER_SAMPLES*sizeof(opus_int16));
					lost_pkt->ssrc = 0;
					lost_pkt->timestamp = participant->last_timestamp + (i * OPUS_SAMPLES);
					lost_pkt->seq_number = start_lost_seq++;
					lost_pkt->silence = FALSE;
					lost_pkt->length = 0;
					if(i == gap) {
						/* Attempt to decode with in-band FEC from next packet */
						opus_decoder_ctl(participant->decoder, OPUS_GET_LAST_PACKET_DURATION(&output_samples));
						lost_pkt->length = opus_decode(participant->decoder, payload, plen, (opus_int16 *)lost_pkt->data, output_samples, 1);
					} else {
						opus_decoder_ctl(participant->decoder, OPUS_GET_LAST_PACKET_DURATION(&output_samples));
						lost_pkt->length = opus_decode(participant->decoder, NULL, plen, (opus_int16 *)lost_pkt->data, output_samples, 1);
					}
					if(lost_pkt->length < 0) {
						g_atomic_int_set(&participant->decoding, 0);
						JANUS_LOG(LOG_ERR, "[Opus] Ops! got an error decoding the Opus frame: %d (%s)\n", lost_pkt->length, opus_strerror(lost_pkt->length));
						g_free(lost_pkt->data);
						g_free(lost_pkt);
						g_free(pkt->data);
						g_free(pkt);
						return;
					}
					/* Enqueue the decoded frame */
					janus_mutex_lock(&participant->qmutex);
					/* Insert packets sorting by sequence number */
					participant->inbuf = g_list_insert_sorted(participant->inbuf, lost_pkt, &janus_audiobridge_rtp_sort);
					janus_mutex_unlock(&participant->qmutex);
				}
			}
			/* Then go with the regular decode (no FEC) */
			if(participant->codec == JANUS_AUDIOCODEC_OPUS) {
				/* Opus */
				pkt->length = opus_decode(participant->decoder, payload, plen, (opus_int16 *)pkt->data, BUFFER_SAMPLES, 0);
			} else if(participant->codec == JANUS_AUDIOCODEC_PCMA || participant->codec == JANUS_AUDIOCODEC_PCMU) {
				/* G.711 */
				if(plen != 160) {
					g_atomic_int_set(&participant->decoding, 0);
					JANUS_LOG(LOG_WARN, "[G.711] Wrong packet size (expected 160, got %d), skipping audio packet\n", plen);
					g_free(pkt->data);
					g_free(pkt);
					return;
				}
				int i = 0;
				uint16_t *samples = (uint16_t *)pkt->data;
				if(rtp->type == 0) {
					/* mu-law */
					for(i=0; i<plen; i++)
						*(samples+i) = janus_audiobridge_g711_ulaw_dectable[*(payload+i)];
				} else if(rtp->type == 8) {
					/* a-law */
					for(i=0; i<plen; i++)
						*(samples+i) = janus_audiobridge_g711_alaw_dectable[*(payload+i)];
				}
				pkt->length = 320;
			}
			/* Increment according to previous seq_number */
			participant->expected_seq = pkt->seq_number + 1;
		} else {
			/* In late sequence or sequence wrapped */
			g_atomic_int_set(&participant->decoding, 0);
			if((participant->expected_seq - pkt->seq_number) > MAX_MISORDER){
				JANUS_LOG(LOG_HUGE, "SN WRAPPED seq =  %"SCNu16", expected_seq = %"SCNu16"\n", pkt->seq_number, participant->expected_seq);
				participant->expected_seq = pkt->seq_number + 1;
			} else {
				JANUS_LOG(LOG_WARN, "IN LATE SN seq =  %"SCNu16", expected_seq = %"SCNu16"\n", pkt->seq_number, participant->expected_seq);
			}
			g_free(pkt->data);
			g_free(pkt);
			return;
		}
		g_atomic_int_set(&participant->decoding, 0);
		if(pkt->length < 0) {
			if(participant->codec == JANUS_AUDIOCODEC_OPUS) {
				JANUS_LOG(LOG_ERR, "[Opus] Ops! got an error decoding the Opus frame: %d (%s)\n", pkt->length, opus_strerror(pkt->length));
			} else {
				JANUS_LOG(LOG_ERR, "[G.711] Ops! got an error decoding the audio frame\n");
			}
			g_free(pkt->data);
			g_free(pkt);
			return;
		}
		/* Enqueue the decoded frame */
		janus_mutex_lock(&participant->qmutex);
		/* Insert packets sorting by sequence number */
		participant->inbuf = g_list_insert_sorted(participant->inbuf, pkt, &janus_audiobridge_rtp_sort);
		if(participant->prebuffering) {
			/* Still pre-buffering: do we have enough packets now? */
			if(g_list_length(participant->inbuf) > participant->prebuffer_count) {
				participant->prebuffering = FALSE;
				JANUS_LOG(LOG_VERB, "Prebuffering done! Finally adding the user to the mix\n");
			} else {
				JANUS_LOG(LOG_VERB, "Still prebuffering (got %d packets), not adding the user to the mix yet\n", g_list_length(participant->inbuf));
			}
		} else {
			/* Make sure we're not queueing too many packets: if so, get rid of the older ones */
			if(g_list_length(participant->inbuf) >= participant->prebuffer_count*2) {
				gint64 now = janus_get_monotonic_time();
				if(now - participant->last_drop > 5*G_USEC_PER_SEC) {
					JANUS_LOG(LOG_VERB, "Too many packets in queue (%d > %d), removing older ones\n",
						g_list_length(participant->inbuf), participant->prebuffer_count*2);
					participant->last_drop = now;
				}
				while(g_list_length(participant->inbuf) > participant->prebuffer_count) {
					/* Remove this packet: it's too old */
					GList *first = g_list_first(participant->inbuf);
					janus_audiobridge_rtp_relay_packet *pkt = (janus_audiobridge_rtp_relay_packet *)first->data;
					JANUS_LOG(LOG_VERB, "List length = %d, Remove sequence = %d\n",
						g_list_length(participant->inbuf), pkt->seq_number);
					participant->inbuf = g_list_delete_link(participant->inbuf, first);
					first = NULL;
					if(pkt == NULL)
						continue;
					g_free(pkt->data);
					pkt->data = NULL;
					g_free(pkt);
					pkt = NULL;
				}
			}
		}
		janus_mutex_unlock(&participant->qmutex);
	}
}

void janus_audiobridge_incoming_rtcp(janus_plugin_session *handle, janus_plugin_rtcp *packet) {
	if(handle == NULL || g_atomic_int_get(&handle->stopped) || g_atomic_int_get(&stopping) || !g_atomic_int_get(&initialized))
		return;
	/* FIXME Should we care? */
}

static void janus_audiobridge_recorder_close(janus_audiobridge_participant *participant) {
	if(participant->arc) {
		janus_recorder *rc = participant->arc;
		participant->arc = NULL;
		janus_recorder_close(rc);
		JANUS_LOG(LOG_INFO, "Closed user's audio recording %s\n", rc->filename ? rc->filename : "??");
		janus_recorder_destroy(rc);
	}
}

void janus_audiobridge_hangup_media(janus_plugin_session *handle) {
	JANUS_LOG(LOG_INFO, "[%s-%p] No WebRTC media anymore\n", JANUS_AUDIOBRIDGE_PACKAGE, handle);
	janus_mutex_lock(&sessions_mutex);
	janus_audiobridge_hangup_media_internal(handle);
	janus_mutex_unlock(&sessions_mutex);
}

static void janus_audiobridge_hangup_media_internal(janus_plugin_session *handle) {
	JANUS_LOG(LOG_INFO, "No WebRTC media anymore\n");
	if(g_atomic_int_get(&stopping) || !g_atomic_int_get(&initialized))
		return;
	janus_audiobridge_session *session = janus_audiobridge_lookup_session(handle);
	if(!session) {
		JANUS_LOG(LOG_ERR, "No session associated with this handle...\n");
		return;
	}
	g_atomic_int_set(&session->started, 0);
	if(session->participant == NULL)
		return;
	if(!g_atomic_int_compare_and_exchange(&session->hangingup, 0, 1))
		return;
	/* Get rid of participant */
	janus_audiobridge_participant *participant = (janus_audiobridge_participant *)session->participant;
	/* If this was a plain RTP participant, notify the thread that it's time to go */
	if(participant->plainrtp_media.pipefd[1] > 0) {
		int code = 1;
		ssize_t res = 0;
		do {
			res = write(participant->plainrtp_media.pipefd[1], &code, sizeof(int));
		} while(res == -1 && errno == EINTR);
	}
	janus_mutex_lock(&rooms_mutex);
	janus_audiobridge_room *audiobridge = participant->room;
	gboolean removed = FALSE;
	if(audiobridge != NULL) {
		participant->room = NULL;
		janus_mutex_lock(&audiobridge->mutex);
		json_t *event = json_object();
		json_object_set_new(event, "audiobridge", json_string("event"));
		json_object_set_new(event, "room",
			string_ids ? json_string(audiobridge->room_id_str) : json_integer(audiobridge->room_id));
		json_object_set_new(event, "leaving",
			string_ids ? json_string(participant->user_id_str) : json_integer(participant->user_id));
		removed = g_hash_table_remove(audiobridge->participants,
			string_ids ? (gpointer)participant->user_id_str : (gpointer)&participant->user_id);
		GHashTableIter iter;
		gpointer value;
		g_hash_table_iter_init(&iter, audiobridge->participants);
		while(g_hash_table_iter_next(&iter, NULL, &value)) {
			janus_audiobridge_participant *p = value;
			if(p == participant) {
				continue;	/* Skip the leaving participant itself */
			}
			JANUS_LOG(LOG_VERB, "Notifying participant %s (%s)\n", p->user_id_str, p->display ? p->display : "??");
			int ret = gateway->push_event(p->session->handle, &janus_audiobridge_plugin, NULL, event, NULL);
			JANUS_LOG(LOG_VERB, "  >> %d (%s)\n", ret, janus_get_api_error(ret));
		}
		json_decref(event);
		/* Also notify event handlers */
		if(notify_events && gateway->events_is_enabled()) {
			json_t *info = json_object();
			json_object_set_new(info, "event", json_string("left"));
			json_object_set_new(info, "room",
				string_ids ? json_string(audiobridge->room_id_str) : json_integer(audiobridge->room_id));
			json_object_set_new(info, "id",
				string_ids ? json_string(participant->user_id_str) : json_integer(participant->user_id));
			json_object_set_new(info, "display", json_string(participant->display));
			gateway->notify_event(&janus_audiobridge_plugin, NULL, info);
		}
	}
	/* Get rid of the recorders, if available */
	janus_mutex_lock(&participant->rec_mutex);
	janus_audiobridge_recorder_close(participant);
	janus_mutex_unlock(&participant->rec_mutex);
	/* Free the participant resources */
	janus_mutex_lock(&participant->qmutex);
	g_atomic_int_set(&participant->active, 0);
	participant->muted = TRUE;
	g_free(participant->display);
	participant->display = NULL;
	participant->prebuffering = TRUE;
	/* Make sure we're not using the encoder/decoder right now, we're going to destroy them */
	while(!g_atomic_int_compare_and_exchange(&participant->encoding, 0, 1))
		g_usleep(5000);
	if(participant->encoder)
		opus_encoder_destroy(participant->encoder);
	participant->encoder = NULL;
	g_atomic_int_set(&participant->encoding, 0);
	while(!g_atomic_int_compare_and_exchange(&participant->decoding, 0, 1))
		g_usleep(5000);
	if(participant->decoder)
		opus_decoder_destroy(participant->decoder);
	participant->decoder = NULL;
	g_atomic_int_set(&participant->decoding, 0);
	participant->reset = FALSE;
	participant->audio_active_packets = 0;
	participant->audio_dBov_sum = 0;
	participant->talking = FALSE;
	/* Get rid of queued packets */
	while(participant->inbuf) {
		GList *first = g_list_first(participant->inbuf);
		janus_audiobridge_rtp_relay_packet *pkt = (janus_audiobridge_rtp_relay_packet *)first->data;
		participant->inbuf = g_list_delete_link(participant->inbuf, first);
		first = NULL;
		if(pkt == NULL)
			continue;
		g_free(pkt->data);
		pkt->data = NULL;
		g_free(pkt);
		pkt = NULL;
	}
	participant->last_drop = 0;
	janus_mutex_unlock(&participant->qmutex);
	if(audiobridge != NULL) {
		janus_mutex_unlock(&audiobridge->mutex);
		if(removed) {
			janus_refcount_decrease(&audiobridge->ref);
		}
	}
	janus_mutex_unlock(&rooms_mutex);
	session->plugin_offer = FALSE;
	g_atomic_int_set(&session->hangingup, 0);
}

/* Thread to handle incoming messages */
static void *janus_audiobridge_handler(void *data) {
	JANUS_LOG(LOG_VERB, "Joining AudioBridge handler thread\n");
	janus_audiobridge_message *msg = NULL;
	int error_code = 0;
	char error_cause[512];
	json_t *root = NULL;
	while(g_atomic_int_get(&initialized) && !g_atomic_int_get(&stopping)) {
		msg = g_async_queue_pop(messages);
		if(msg == &exit_message)
			break;
		if(msg->handle == NULL) {
			janus_audiobridge_message_free(msg);
			continue;
		}
		janus_mutex_lock(&sessions_mutex);
		janus_audiobridge_session *session = janus_audiobridge_lookup_session(msg->handle);
		if(!session) {
			janus_mutex_unlock(&sessions_mutex);
			JANUS_LOG(LOG_ERR, "No session associated with this handle...\n");
			janus_audiobridge_message_free(msg);
			continue;
		}
		if(g_atomic_int_get(&session->destroyed)) {
			janus_mutex_unlock(&sessions_mutex);
			janus_audiobridge_message_free(msg);
			continue;
		}
		janus_mutex_unlock(&sessions_mutex);
		/* Handle request */
		error_code = 0;
		root = NULL;
		if(msg->message == NULL) {
			JANUS_LOG(LOG_ERR, "No message??\n");
			error_code = JANUS_AUDIOBRIDGE_ERROR_NO_MESSAGE;
			g_snprintf(error_cause, 512, "%s", "No message??");
			goto error;
		}
		root = msg->message;
		/* Get the request first */
		JANUS_VALIDATE_JSON_OBJECT(root, request_parameters,
			error_code, error_cause, TRUE,
			JANUS_AUDIOBRIDGE_ERROR_MISSING_ELEMENT, JANUS_AUDIOBRIDGE_ERROR_INVALID_ELEMENT);
		if(error_code != 0)
			goto error;
		json_t *request = json_object_get(root, "request");
		const char *request_text = json_string_value(request);
		json_t *event = NULL;
		gboolean sdp_update = FALSE;
		if(json_object_get(msg->jsep, "update") != NULL)
			sdp_update = json_is_true(json_object_get(msg->jsep, "update"));
		gboolean got_offer = FALSE, got_answer = FALSE, generate_offer = FALSE;
		const char *msg_sdp_type = json_string_value(json_object_get(msg->jsep, "type"));
		const char *msg_sdp = json_string_value(json_object_get(msg->jsep, "sdp"));
		if(msg_sdp_type != NULL) {
			got_offer = !strcasecmp(msg_sdp_type, "offer");
			got_answer = !strcasecmp(msg_sdp_type, "answer");
			if(!got_offer && !got_answer) {
				JANUS_LOG(LOG_ERR, "Unsupported SDP type '%s'\n", msg_sdp_type);
				error_code = JANUS_AUDIOBRIDGE_ERROR_INVALID_SDP;
				g_snprintf(error_cause, 512, "Unsupported SDP type '%s'\n", msg_sdp_type);
				goto error;
			}
		}
		if(!strcasecmp(request_text, "join")) {
			JANUS_LOG(LOG_VERB, "Configuring new participant\n");
			janus_audiobridge_participant *participant = session->participant;
			if(participant != NULL && participant->room != NULL) {
				JANUS_LOG(LOG_ERR, "Already in a room (use changeroom to join another one)\n");
				error_code = JANUS_AUDIOBRIDGE_ERROR_ALREADY_JOINED;
				g_snprintf(error_cause, 512, "Already in a room (use changeroom to join another one)");
				goto error;
			}
			JANUS_VALIDATE_JSON_OBJECT(root, join_parameters,
				error_code, error_cause, TRUE,
				JANUS_AUDIOBRIDGE_ERROR_MISSING_ELEMENT, JANUS_AUDIOBRIDGE_ERROR_INVALID_ELEMENT);
			if(error_code != 0)
				goto error;
			json_t *rtp = json_object_get(root, "rtp");
			if(rtp != NULL) {
				JANUS_VALIDATE_JSON_OBJECT(root, rtp_parameters,
					error_code, error_cause, TRUE,
					JANUS_AUDIOBRIDGE_ERROR_MISSING_ELEMENT, JANUS_AUDIOBRIDGE_ERROR_INVALID_ELEMENT);
				if(error_code != 0)
					goto error;
				if(msg_sdp != NULL) {
					JANUS_LOG(LOG_WARN, "Added plain RTP details but negotiating a WebRTC PeerConnection: plain RTP will be ignored\n");
					rtp = NULL;
					json_object_del(root, "rtp");
				}
			}
			if(!string_ids) {
				JANUS_VALIDATE_JSON_OBJECT(root, room_parameters,
					error_code, error_cause, TRUE,
					JANUS_AUDIOBRIDGE_ERROR_MISSING_ELEMENT, JANUS_AUDIOBRIDGE_ERROR_INVALID_ELEMENT);
			} else {
				JANUS_VALIDATE_JSON_OBJECT(root, roomstr_parameters,
					error_code, error_cause, TRUE,
					JANUS_AUDIOBRIDGE_ERROR_MISSING_ELEMENT, JANUS_AUDIOBRIDGE_ERROR_INVALID_ELEMENT);
			}
			if(error_code != 0)
				goto error;
			if(!string_ids) {
				JANUS_VALIDATE_JSON_OBJECT(root, idopt_parameters,
					error_code, error_cause, TRUE,
					JANUS_AUDIOBRIDGE_ERROR_MISSING_ELEMENT, JANUS_AUDIOBRIDGE_ERROR_INVALID_ELEMENT);
			} else {
				JANUS_VALIDATE_JSON_OBJECT(root, idstropt_parameters,
					error_code, error_cause, TRUE,
					JANUS_AUDIOBRIDGE_ERROR_MISSING_ELEMENT, JANUS_AUDIOBRIDGE_ERROR_INVALID_ELEMENT);
			}
			if(error_code != 0)
				goto error;
			json_t *room = json_object_get(root, "room");
			guint64 room_id = 0;
			char room_id_num[30], *room_id_str = NULL;
			if(!string_ids) {
				room_id = json_integer_value(room);
				g_snprintf(room_id_num, sizeof(room_id_num), "%"SCNu64, room_id);
				room_id_str = room_id_num;
			} else {
				room_id_str = (char *)json_string_value(room);
			}
			janus_mutex_lock(&rooms_mutex);
			janus_audiobridge_room *audiobridge = g_hash_table_lookup(rooms,
				string_ids ? (gpointer)room_id_str : (gpointer)&room_id);
			if(audiobridge == NULL) {
				janus_mutex_unlock(&rooms_mutex);
				error_code = JANUS_AUDIOBRIDGE_ERROR_NO_SUCH_ROOM;
				JANUS_LOG(LOG_ERR, "No such room (%s)\n", room_id_str);
				g_snprintf(error_cause, 512, "No such room (%s)", room_id_str);
				goto error;
			}
			janus_refcount_increase(&audiobridge->ref);
			janus_mutex_lock(&audiobridge->mutex);
			janus_mutex_unlock(&rooms_mutex);
			if(rtp != NULL && !audiobridge->allow_plainrtp) {
				/* Plain RTP participants are not allowed in this room */
				janus_mutex_unlock(&audiobridge->mutex);
				janus_refcount_decrease(&audiobridge->ref);
				error_code = JANUS_AUDIOBRIDGE_ERROR_UNAUTHORIZED;
				JANUS_LOG(LOG_ERR, "Plain RTP participants not allowed in this room\n");
				g_snprintf(error_cause, 512, "Plain RTP participants not allowed in this room");
				goto error;
			}
			/* A pin may be required for this action */
			JANUS_CHECK_SECRET(audiobridge->room_pin, root, "pin", error_code, error_cause,
				JANUS_AUDIOBRIDGE_ERROR_MISSING_ELEMENT, JANUS_AUDIOBRIDGE_ERROR_INVALID_ELEMENT, JANUS_AUDIOBRIDGE_ERROR_UNAUTHORIZED);
			if(error_code != 0) {
				janus_mutex_unlock(&audiobridge->mutex);
				janus_refcount_decrease(&audiobridge->ref);
				goto error;
			}
			/* A token might be required too */
			if(audiobridge->check_tokens) {
				json_t *token = json_object_get(root, "token");
				const char *token_text = token ? json_string_value(token) : NULL;
				if(token_text == NULL || g_hash_table_lookup(audiobridge->allowed, token_text) == NULL) {
					JANUS_LOG(LOG_ERR, "Unauthorized (not in the allowed list)\n");
					error_code = JANUS_AUDIOBRIDGE_ERROR_UNAUTHORIZED;
					g_snprintf(error_cause, 512, "Unauthorized (not in the allowed list)");
					janus_mutex_unlock(&audiobridge->mutex);
					janus_refcount_decrease(&audiobridge->ref);
					goto error;
				}
			}
			gboolean admin = FALSE;
			if(json_object_get(root, "secret") != NULL) {
				/* The user is trying to present themselves as an admin */
				JANUS_CHECK_SECRET(audiobridge->room_secret, root, "secret", error_code, error_cause,
					JANUS_AUDIOBRIDGE_ERROR_MISSING_ELEMENT, JANUS_AUDIOBRIDGE_ERROR_INVALID_ELEMENT, JANUS_AUDIOBRIDGE_ERROR_UNAUTHORIZED);
				if(error_code != 0) {
					janus_mutex_unlock(&audiobridge->mutex);
					janus_refcount_decrease(&audiobridge->ref);
					goto error;
				}
				admin = TRUE;
			}
			/* If this room uses groups, make sure a valid group name was provided */
			uint group = 0;
			if(audiobridge->groups != NULL) {
				JANUS_VALIDATE_JSON_OBJECT(root, group_parameters,
					error_code, error_cause, TRUE,
					JANUS_AUDIOBRIDGE_ERROR_MISSING_ELEMENT, JANUS_AUDIOBRIDGE_ERROR_INVALID_ELEMENT);
				if(error_code != 0) {
					janus_mutex_unlock(&audiobridge->mutex);
					janus_refcount_decrease(&audiobridge->ref);
					goto error;
				}
				const char *group_name = json_string_value(json_object_get(root, "group"));
				group = GPOINTER_TO_UINT(g_hash_table_lookup(audiobridge->groups, group_name));
				if(group == 0) {
					janus_mutex_unlock(&audiobridge->mutex);
					janus_refcount_decrease(&audiobridge->ref);
					JANUS_LOG(LOG_ERR, "No such group (%s)\n", group_name);
					error_code = JANUS_AUDIOBRIDGE_ERROR_NO_SUCH_GROUP;
					g_snprintf(error_cause, 512, "No such group (%s)", group_name);
					goto error;
				}
			}
			json_t *display = json_object_get(root, "display");
			const char *display_text = display ? json_string_value(display) : NULL;
			json_t *muted = json_object_get(root, "muted");
			json_t *prebuffer = json_object_get(root, "prebuffer");
			json_t *gain = json_object_get(root, "volume");
			json_t *spatial = json_object_get(root, "spatial_position");
			json_t *quality = json_object_get(root, "quality");
			json_t *acodec = json_object_get(root, "codec");
			json_t *user_audio_level_average = json_object_get(root, "audio_level_average");
			json_t *user_audio_active_packets = json_object_get(root, "audio_active_packets");
			json_t *record = json_object_get(root, "record");
			json_t *recfile = json_object_get(root, "filename");
			json_t *gen_offer = json_object_get(root, "generate_offer");
			uint prebuffer_count = prebuffer ? json_integer_value(prebuffer) : audiobridge->default_prebuffering;
			if(prebuffer_count > MAX_PREBUFFERING) {
				prebuffer_count = audiobridge->default_prebuffering;
				JANUS_LOG(LOG_WARN, "Invalid prebuffering value provided (too high), using room default: %d\n",
					audiobridge->default_prebuffering);
			}
			int volume = gain ? json_integer_value(gain) : 100;
			int spatial_position = spatial ? json_integer_value(spatial) : 50;
			int complexity = quality ? json_integer_value(quality) : DEFAULT_COMPLEXITY;
			if(complexity < 1 || complexity > 10) {
				janus_mutex_unlock(&audiobridge->mutex);
				janus_refcount_decrease(&audiobridge->ref);
				JANUS_LOG(LOG_ERR, "Invalid element (quality should be a positive integer between 1 and 10)\n");
				error_code = JANUS_AUDIOBRIDGE_ERROR_INVALID_ELEMENT;
				g_snprintf(error_cause, 512, "Invalid element (quality should be a positive integer between 1 and 10)");
				goto error;
			}
			janus_audiocodec codec = JANUS_AUDIOCODEC_OPUS;
			if(acodec != NULL) {
				codec = janus_audiocodec_from_name(json_string_value(acodec));
				if(codec != JANUS_AUDIOCODEC_OPUS && codec != JANUS_AUDIOCODEC_PCMA && codec != JANUS_AUDIOCODEC_PCMU) {
					janus_mutex_unlock(&audiobridge->mutex);
					janus_refcount_decrease(&audiobridge->ref);
					JANUS_LOG(LOG_ERR, "Invalid element (codec must opus, pcmu or pcma)\n");
					error_code = JANUS_AUDIOBRIDGE_ERROR_INVALID_ELEMENT;
					g_snprintf(error_cause, 512, "Invalid element (codec must opus, pcmu or pcma)");
					goto error;
				}
			}
			guint64 user_id = 0;
			char user_id_num[30], *user_id_str = NULL;
			gboolean user_id_allocated = FALSE;
			json_t *id = json_object_get(root, "id");
			if(id) {
				if(!string_ids) {
					user_id = json_integer_value(id);
					g_snprintf(user_id_num, sizeof(user_id_num), "%"SCNu64, user_id);
					user_id_str = user_id_num;
				} else {
					user_id_str = (char *)json_string_value(id);
				}
				if(g_hash_table_lookup(audiobridge->participants,
						string_ids ? (gpointer)user_id_str : (gpointer)&user_id) != NULL) {
					/* User ID already taken */
					janus_mutex_unlock(&audiobridge->mutex);
					janus_refcount_decrease(&audiobridge->ref);
					error_code = JANUS_AUDIOBRIDGE_ERROR_ID_EXISTS;
					JANUS_LOG(LOG_ERR, "User ID %s already exists\n", user_id_str);
					g_snprintf(error_cause, 512, "User ID %s already exists", user_id_str);
					goto error;
				}
			}
			if(!string_ids) {
				if(user_id == 0) {
					/* Generate a random ID */
					while(user_id == 0) {
						user_id = janus_random_uint64();
						if(g_hash_table_lookup(audiobridge->participants, &user_id) != NULL) {
							/* User ID already taken, try another one */
							user_id = 0;
						}
					}
					g_snprintf(user_id_num, sizeof(user_id_num), "%"SCNu64, user_id);
					user_id_str = user_id_num;
				}
				JANUS_LOG(LOG_VERB, "  -- Participant ID: %"SCNu64"\n", user_id);
			} else {
				if(user_id_str == NULL) {
					/* Generate a random ID */
					while(user_id_str == NULL) {
						user_id_str = janus_random_uuid();
						if(g_hash_table_lookup(audiobridge->participants, user_id_str) != NULL) {
							/* User ID already taken, try another one */
							g_clear_pointer(&user_id_str, g_free);
						}
					}
					user_id_allocated = TRUE;
				}
				JANUS_LOG(LOG_VERB, "  -- Participant ID: %s\n", user_id_str);
			}
			if(participant == NULL) {
				participant = g_malloc0(sizeof(janus_audiobridge_participant));
				janus_refcount_init(&participant->ref, janus_audiobridge_participant_free);
				g_atomic_int_set(&participant->active, 0);
				participant->codec = codec;
				participant->prebuffering = TRUE;
				participant->display = NULL;
				participant->inbuf = NULL;
				participant->outbuf = NULL;
				participant->last_drop = 0;
				participant->encoder = NULL;
				participant->decoder = NULL;
				participant->reset = FALSE;
				participant->fec = FALSE;
				participant->expected_seq = 0;
				participant->probation = 0;
				participant->last_timestamp = 0;
				janus_mutex_init(&participant->qmutex);
				participant->arc = NULL;
				janus_audiobridge_plainrtp_media_cleanup(&participant->plainrtp_media);
				janus_mutex_init(&participant->pmutex);
				janus_mutex_init(&participant->rec_mutex);
			}
			participant->session = session;
			participant->room = audiobridge;
			participant->user_id = user_id;
			participant->user_id_str = user_id_str ? g_strdup(user_id_str) : NULL;
			participant->group = group;
			g_free(participant->display);
			participant->admin = admin;
			participant->display = display_text ? g_strdup(display_text) : NULL;
			participant->muted = muted ? json_is_true(muted) : FALSE;	/* By default, everyone's unmuted when joining */
			participant->prebuffer_count = prebuffer_count;
			participant->volume_gain = volume;
			participant->opus_complexity = complexity;
			participant->stereo = audiobridge->spatial_audio;
			if(participant->stereo) {
				if(spatial_position > 100)
					spatial_position = 100;
				participant->spatial_position = spatial_position;
			}
			participant->user_audio_active_packets = json_integer_value(user_audio_active_packets);
			participant->user_audio_level_average = json_integer_value(user_audio_level_average);
			if(participant->outbuf == NULL)
				participant->outbuf = g_async_queue_new();
			g_atomic_int_set(&participant->active, g_atomic_int_get(&session->started));
			if(!g_atomic_int_get(&session->started)) {
				/* Initialize the RTP context only if we're renegotiating */
				janus_rtp_switching_context_reset(&participant->context);
				participant->opus_pt = 0;
				participant->extmap_id = 0;
				participant->dBov_level = 0;
				participant->talking = FALSE;
			}
			JANUS_LOG(LOG_VERB, "Creating Opus encoder/decoder (sampling rate %d)\n", audiobridge->sampling_rate);
			/* Opus encoder */
			int error = 0;
			if(participant->encoder == NULL) {
				participant->encoder = opus_encoder_create(audiobridge->sampling_rate,
					audiobridge->spatial_audio ? 2 : 1, OPUS_APPLICATION_VOIP, &error);
				if(error != OPUS_OK) {
					if(user_id_allocated) {
						g_free(user_id_str);
						g_free(participant->user_id_str);
					}
					janus_mutex_unlock(&audiobridge->mutex);
					janus_refcount_decrease(&audiobridge->ref);
					g_free(participant->display);
					g_free(participant);
					JANUS_LOG(LOG_ERR, "Error creating Opus encoder\n");
					error_code = JANUS_AUDIOBRIDGE_ERROR_LIBOPUS_ERROR;
					g_snprintf(error_cause, 512, "Error creating Opus encoder");
					goto error;
				}
				if(audiobridge->sampling_rate == 8000) {
					opus_encoder_ctl(participant->encoder, OPUS_SET_MAX_BANDWIDTH(OPUS_BANDWIDTH_NARROWBAND));
				} else if(audiobridge->sampling_rate == 12000) {
					opus_encoder_ctl(participant->encoder, OPUS_SET_MAX_BANDWIDTH(OPUS_BANDWIDTH_MEDIUMBAND));
				} else if(audiobridge->sampling_rate == 16000) {
					opus_encoder_ctl(participant->encoder, OPUS_SET_MAX_BANDWIDTH(OPUS_BANDWIDTH_WIDEBAND));
				} else if(audiobridge->sampling_rate == 24000) {
					opus_encoder_ctl(participant->encoder, OPUS_SET_MAX_BANDWIDTH(OPUS_BANDWIDTH_SUPERWIDEBAND));
				} else if(audiobridge->sampling_rate == 48000) {
					opus_encoder_ctl(participant->encoder, OPUS_SET_MAX_BANDWIDTH(OPUS_BANDWIDTH_FULLBAND));
				} else {
					JANUS_LOG(LOG_WARN, "Unsupported sampling rate %d, setting 16kHz\n", audiobridge->sampling_rate);
					audiobridge->sampling_rate = 16000;
					opus_encoder_ctl(participant->encoder, OPUS_SET_MAX_BANDWIDTH(OPUS_BANDWIDTH_WIDEBAND));
				}
				opus_encoder_ctl(participant->encoder, OPUS_SET_INBAND_FEC(participant->fec));
			}
			opus_encoder_ctl(participant->encoder, OPUS_SET_COMPLEXITY(participant->opus_complexity));
			if(participant->decoder == NULL) {
				/* Opus decoder */
				error = 0;
				participant->decoder = opus_decoder_create(audiobridge->sampling_rate,
					audiobridge->spatial_audio ? 2 : 1, &error);
				if(error != OPUS_OK) {
					if(user_id_allocated) {
						g_free(user_id_str);
						g_free(participant->user_id_str);
					}
					janus_mutex_unlock(&audiobridge->mutex);
					janus_refcount_decrease(&audiobridge->ref);
					g_free(participant->display);
					if(participant->encoder)
						opus_encoder_destroy(participant->encoder);
					participant->encoder = NULL;
					if(participant->decoder)
						opus_decoder_destroy(participant->decoder);
					participant->decoder = NULL;
					g_free(participant);
					JANUS_LOG(LOG_ERR, "Error creating Opus decoder\n");
					error_code = JANUS_AUDIOBRIDGE_ERROR_LIBOPUS_ERROR;
					g_snprintf(error_cause, 512, "Error creating Opus decoder");
					goto error;
				}
			}
			participant->reset = FALSE;
			/* Check if we need to record this participant right away */
			if(record) {
				janus_mutex_lock(&participant->rec_mutex);
				if(json_is_true(record)) {
					/* Start recording (ignore if recording already) */
					if(participant->arc != NULL) {
						JANUS_LOG(LOG_WARN, "Already recording participant's audio (room %s, user %s)\n",
							participant->room->room_id_str, participant->user_id_str);
					} else {
						JANUS_LOG(LOG_INFO, "Starting recording of participant's audio (room %s, user %s)\n",
							participant->room->room_id_str, participant->user_id_str);
						char filename[255];
						gint64 now = janus_get_real_time();
						memset(filename, 0, 255);
						const char *recording_base = json_string_value(recfile);
						if(recording_base) {
							/* Use the filename and path we have been provided */
							g_snprintf(filename, 255, "%s-audio", recording_base);
							participant->arc = janus_recorder_create(NULL, "opus", filename);
							if(participant->arc == NULL) {
								/* FIXME We should notify the fact the recorder could not be created */
								JANUS_LOG(LOG_ERR, "Couldn't open an audio recording file for this participant!\n");
							}
						} else {
							/* Build a filename */
							g_snprintf(filename, 255, "audiobridge-%s-%s-%"SCNi64"-audio",
								participant->room->room_id_str, participant->user_id_str, now);
							participant->arc = janus_recorder_create(NULL, "opus", filename);
							if(participant->arc == NULL) {
								/* FIXME We should notify the fact the recorder could not be created */
								JANUS_LOG(LOG_ERR, "Couldn't open an audio recording file for this participant!\n");
							}
						}
					}
				} else {
					/* Stop recording (ignore if not recording) */
					janus_audiobridge_recorder_close(participant);
				}
				janus_mutex_unlock(&participant->rec_mutex);
			}
			/* If this is a plain RTP participant, create the socket */
			if(rtp != NULL) {
				const char *ip = json_string_value(json_object_get(rtp, "ip"));
				uint16_t port = json_integer_value(json_object_get(rtp, "port"));
				int pt = json_integer_value(json_object_get(rtp, "payload_type"));
				if(pt == 0)
					pt = 100;
				participant->opus_pt = pt;
				int audiolevel_ext_id = json_integer_value(json_object_get(rtp, "audiolevel_ext"));
				if(audiolevel_ext_id > 0)
					participant->extmap_id = audiolevel_ext_id;
				gboolean fec = json_is_true(json_object_get(rtp, "fec"));
				if(fec) {
					participant->fec = TRUE;
					opus_encoder_ctl(participant->encoder, OPUS_SET_INBAND_FEC(participant->fec));
				}
				/* Create the socket */
				janus_mutex_lock(&participant->pmutex);
				janus_audiobridge_plainrtp_media_cleanup(&participant->plainrtp_media);
				if(janus_audiobridge_plainrtp_allocate_port(&participant->plainrtp_media) < 0) {
					JANUS_LOG(LOG_ERR, "[AudioBridge-%p] Couldn't bind to local port\n", session);
				} else if(ip != NULL && port > 0) {
					/* Connect the socket, if there's a remote address */
					g_free(participant->plainrtp_media.remote_audio_ip);
					participant->plainrtp_media.remote_audio_ip = g_strdup(ip);
					participant->plainrtp_media.remote_audio_rtp_port = port;
					struct sockaddr_in audio_server_addr = { 0 };
					memset(&audio_server_addr, 0, sizeof(struct sockaddr_in));
					audio_server_addr.sin_family = AF_INET;
					gboolean have_audio_server_ip = TRUE;
					if(participant->plainrtp_media.remote_audio_ip && inet_aton(participant->plainrtp_media.remote_audio_ip, &audio_server_addr.sin_addr) == 0) {	/* Not a numeric IP... */
						/* Note that gethostbyname() may block waiting for response if it triggers on the wire request.*/
						struct hostent *host = gethostbyname(participant->plainrtp_media.remote_audio_ip);	/* ...resolve name */
						if(!host) {
							JANUS_LOG(LOG_ERR, "[AudioBridge-%p] Couldn't get host (%s)\n", session, participant->plainrtp_media.remote_audio_ip);
							have_audio_server_ip = FALSE;
						} else {
							audio_server_addr.sin_addr = *(struct in_addr *)host->h_addr_list;
						}
					}
					audio_server_addr.sin_port = htons(participant->plainrtp_media.remote_audio_rtp_port);
					if(have_audio_server_ip) {
						if(connect(participant->plainrtp_media.audio_rtp_fd, (struct sockaddr *)&audio_server_addr, sizeof(struct sockaddr)) == -1) {
							JANUS_LOG(LOG_ERR, "[AudioBridge-%p] Couldn't connect audio RTP? (%s:%d)\n", session,
								participant->plainrtp_media.remote_audio_ip, participant->plainrtp_media.remote_audio_rtp_port);
							JANUS_LOG(LOG_ERR, "[AudioBridge-%p]   -- %d (%s)\n", session, errno, strerror(errno));
						} else {
							participant->plainrtp_media.audio_send = TRUE;
						}
					}
				}
				janus_mutex_unlock(&participant->pmutex);
			}
			/* Finally, start the encoding thread if it hasn't already */
			if(participant->thread == NULL) {
				GError *error = NULL;
				char roomtrunc[5], parttrunc[5];
				g_snprintf(roomtrunc, sizeof(roomtrunc), "%s", audiobridge->room_id_str);
				g_snprintf(parttrunc, sizeof(parttrunc), "%s", participant->user_id_str);
				char tname[16];
				g_snprintf(tname, sizeof(tname), "mixer %s %s", roomtrunc, parttrunc);
				janus_refcount_increase(&session->ref);
				janus_refcount_increase(&participant->ref);
				participant->thread = g_thread_try_new(tname, &janus_audiobridge_participant_thread, participant, &error);
				if(error != NULL) {
					janus_refcount_decrease(&participant->ref);
					janus_refcount_decrease(&session->ref);
					/* FIXME We should fail here... */
					JANUS_LOG(LOG_ERR, "Got error %d (%s) trying to launch the participant thread...\n",
						error->code, error->message ? error->message : "??");
					g_error_free(error);
				}
			}
			if(participant->plainrtp_media.audio_rtp_fd != -1 && participant->plainrtp_media.thread == NULL) {
				/* Spawn a thread for incoming plain RTP traffic too */
				GError *error = NULL;
				char roomtrunc[5], parttrunc[5];
				g_snprintf(roomtrunc, sizeof(roomtrunc), "%s", audiobridge->room_id_str);
				g_snprintf(parttrunc, sizeof(parttrunc), "%s", participant->user_id_str);
				char tname[16];
				g_snprintf(tname, sizeof(tname), "rtp %s %s", roomtrunc, parttrunc);
				janus_refcount_increase(&session->ref);
				janus_refcount_increase(&participant->ref);
				participant->plainrtp_media.thread = g_thread_try_new(tname, &janus_audiobridge_plainrtp_relay_thread, session, &error);
				if(error != NULL) {
					janus_refcount_decrease(&participant->ref);
					janus_refcount_decrease(&session->ref);
					/* FIXME We should fail here... */
					JANUS_LOG(LOG_ERR, "Got error %d (%s) trying to launch the plain RTP participant thread...\n",
						error->code, error->message ? error->message : "??");
					g_error_free(error);
				}
			}
			/* If a PeerConnection exists, make sure to update the RTP headers */
			if(g_atomic_int_get(&session->started) == 1)
				participant->context.a_last_ssrc = 0;

			/* Done */
			session->participant = participant;
			janus_refcount_increase(&participant->ref);
			g_hash_table_insert(audiobridge->participants,
				string_ids ? (gpointer)g_strdup(participant->user_id_str) : (gpointer)janus_uint64_dup(participant->user_id),
				participant);
			/* Notify the other participants */
			json_t *newuser = json_object();
			json_object_set_new(newuser, "audiobridge", json_string("joined"));
			json_object_set_new(newuser, "room", string_ids ? json_string(room_id_str) : json_integer(room_id));
			json_t *newuserlist = json_array();
			json_t *pl = json_object();
			json_object_set_new(pl, "id",
				string_ids ? json_string(participant->user_id_str) : json_integer(participant->user_id));
			if(participant->display)
				json_object_set_new(pl, "display", json_string(participant->display));
			/* Clarify we're still waiting for the user to negotiate a PeerConnection */
			json_object_set_new(pl, "setup", json_false());
			json_object_set_new(pl, "muted", participant->muted ? json_true() : json_false());
			if(audiobridge->spatial_audio)
				json_object_set_new(pl, "spatial_position", json_integer(participant->spatial_position));
			json_array_append_new(newuserlist, pl);
			json_object_set_new(newuser, "participants", newuserlist);
			GHashTableIter iter;
			gpointer value;
			g_hash_table_iter_init(&iter, audiobridge->participants);
			while(g_hash_table_iter_next(&iter, NULL, &value)) {
				janus_audiobridge_participant *p = value;
				if(p == participant) {
					continue;
				}
				JANUS_LOG(LOG_VERB, "Notifying participant %s (%s)\n", p->user_id_str, p->display ? p->display : "??");
				int ret = gateway->push_event(p->session->handle, &janus_audiobridge_plugin, NULL, newuser, NULL);
				JANUS_LOG(LOG_VERB, "  >> %d (%s)\n", ret, janus_get_api_error(ret));
			}
			json_decref(newuser);
			/* Return a list of all available participants for the new participant now */
			json_t *list = json_array();
			g_hash_table_iter_init(&iter, audiobridge->participants);
			while(g_hash_table_iter_next(&iter, NULL, &value)) {
				janus_audiobridge_participant *p = value;
				if(p == participant) {
					continue;
				}
				json_t *pl = json_object();
				json_object_set_new(pl, "id", string_ids ? json_string(p->user_id_str) : json_integer(p->user_id));
				if(p->display)
					json_object_set_new(pl, "display", json_string(p->display));
				json_object_set_new(pl, "setup", g_atomic_int_get(&p->session->started) ? json_true() : json_false());
				json_object_set_new(pl, "muted", p->muted ? json_true() : json_false());
				if(p->extmap_id > 0)
					json_object_set_new(pl, "talking", p->talking ? json_true() : json_false());
				if(audiobridge->spatial_audio)
					json_object_set_new(pl, "spatial_position", json_integer(p->spatial_position));
				json_array_append_new(list, pl);
			}
			janus_mutex_unlock(&audiobridge->mutex);
			event = json_object();
			json_object_set_new(event, "audiobridge", json_string("joined"));
			json_object_set_new(event, "room", string_ids ? json_string(room_id_str) : json_integer(room_id));
			json_object_set_new(event, "id", string_ids ? json_string(user_id_str) : json_integer(user_id));
			json_object_set_new(event, "participants", list);
			if(participant->plainrtp_media.local_audio_rtp_port > 0) {
				json_t *details = json_object();
				json_object_set_new(details, "ip", json_string(local_ip));
				json_object_set_new(details, "port", json_integer(participant->plainrtp_media.local_audio_rtp_port));
				json_object_set_new(event, "rtp", details);
			}
			/* Also notify event handlers */
			if(notify_events && gateway->events_is_enabled()) {
				json_t *info = json_object();
				json_object_set_new(info, "event", json_string("joined"));
				json_object_set_new(info, "room", string_ids ? json_string(room_id_str) : json_integer(room_id));
				json_object_set_new(info, "id", string_ids ? json_string(user_id_str) : json_integer(user_id));
				json_object_set_new(info, "display", json_string(participant->display));
				json_object_set_new(info, "setup", g_atomic_int_get(&participant->session->started) ? json_true() : json_false());
				json_object_set_new(info, "muted", participant->muted ? json_true() : json_false());
				if(participant->stereo)
					json_object_set_new(info, "spatial_position", json_integer(participant->spatial_position));
				gateway->notify_event(&janus_audiobridge_plugin, session->handle, info);
			}
			if(user_id_allocated)
				g_free(user_id_str);
			/* If we need to generate an offer ourselves, do that */
			if(gen_offer != NULL)
				generate_offer = json_is_true(gen_offer);
			if(generate_offer)
				session->plugin_offer = generate_offer;
		} else if(!strcasecmp(request_text, "configure")) {
			/* Handle this participant */
			janus_audiobridge_participant *participant = (janus_audiobridge_participant *)session->participant;
			if(participant == NULL || participant->room == NULL) {
				JANUS_LOG(LOG_ERR, "Can't configure (not in a room)\n");
				error_code = JANUS_AUDIOBRIDGE_ERROR_NOT_JOINED;
				g_snprintf(error_cause, 512, "Can't configure (not in a room)");
				goto error;
			}
			/* Configure settings for this participant */
			JANUS_VALIDATE_JSON_OBJECT(root, configure_parameters,
				error_code, error_cause, TRUE,
				JANUS_AUDIOBRIDGE_ERROR_MISSING_ELEMENT, JANUS_AUDIOBRIDGE_ERROR_INVALID_ELEMENT);
			if(error_code != 0)
				goto error;
			json_t *muted = json_object_get(root, "muted");
			json_t *prebuffer = json_object_get(root, "prebuffer");
			json_t *quality = json_object_get(root, "quality");
			json_t *gain = json_object_get(root, "volume");
			json_t *spatial = json_object_get(root, "spatial_position");
			json_t *record = json_object_get(root, "record");
			json_t *recfile = json_object_get(root, "filename");
			json_t *display = json_object_get(root, "display");
			json_t *group = json_object_get(root, "group");
			json_t *gen_offer = json_object_get(root, "generate_offer");
			json_t *update = json_object_get(root, "update");
			if(prebuffer) {
				uint prebuffer_count = json_integer_value(prebuffer);
				if(prebuffer_count > MAX_PREBUFFERING) {
					JANUS_LOG(LOG_WARN, "Invalid prebuffering value provided (too high), keeping previous value: %d\n",
						participant->prebuffer_count);
				} else if(prebuffer_count != participant->prebuffer_count) {
					janus_mutex_lock(&participant->qmutex);
					if(prebuffer_count < participant->prebuffer_count) {
						/* We're switching to a shorter prebuffer, trim the incoming buffer */
						while(g_list_length(participant->inbuf) > prebuffer_count) {
							GList *first = g_list_first(participant->inbuf);
							janus_audiobridge_rtp_relay_packet *pkt = (janus_audiobridge_rtp_relay_packet *)first->data;
							participant->inbuf = g_list_delete_link(participant->inbuf, first);
							if(pkt == NULL)
								continue;
							g_free(pkt->data);
							g_free(pkt);
						}
					} else {
						/* Reset the prebuffering state */
						participant->prebuffering = TRUE;
					}
					participant->prebuffer_count = prebuffer_count;
					janus_mutex_unlock(&participant->qmutex);
				}
			}
			if(gain)
				participant->volume_gain = json_integer_value(gain);
			if(quality) {
				int complexity = json_integer_value(quality);
				if(complexity < 1 || complexity > 10) {
					JANUS_LOG(LOG_ERR, "Invalid element (quality should be a positive integer between 1 and 10)\n");
					error_code = JANUS_AUDIOBRIDGE_ERROR_INVALID_ELEMENT;
					g_snprintf(error_cause, 512, "Invalid element (quality should be a positive integer between 1 and 10)");
					goto error;
				}
				participant->opus_complexity = complexity;
				if(participant->encoder)
					opus_encoder_ctl(participant->encoder, OPUS_SET_COMPLEXITY(participant->opus_complexity));
			}
<<<<<<< HEAD
			if(group && participant->room && participant->room->groups != NULL) {
				const char *group_name = json_string_value(group);
				uint group_id = GPOINTER_TO_UINT(g_hash_table_lookup(participant->room->groups, group_name));
				if(group_id == 0) {
					JANUS_LOG(LOG_ERR, "No such group (%s)\n", group_name);
					error_code = JANUS_AUDIOBRIDGE_ERROR_NO_SUCH_GROUP;
					g_snprintf(error_cause, 512, "No such group (%s)", group_name);
					goto error;
				}
				participant->group = group_id;
			}
			if(muted || display) {
=======
			if(muted || display || (participant->stereo && spatial)) {
>>>>>>> de2117e9
				if(muted) {
					participant->muted = json_is_true(muted);
					JANUS_LOG(LOG_VERB, "Setting muted property: %s (room %s, user %s)\n",
						participant->muted ? "true" : "false", participant->room->room_id_str, participant->user_id_str);
					if(participant->muted) {
						/* Clear the queued packets waiting to be handled */
						janus_mutex_lock(&participant->qmutex);
						while(participant->inbuf) {
							GList *first = g_list_first(participant->inbuf);
							janus_audiobridge_rtp_relay_packet *pkt = (janus_audiobridge_rtp_relay_packet *)first->data;
							participant->inbuf = g_list_delete_link(participant->inbuf, first);
							first = NULL;
							if(pkt == NULL)
								continue;
							if(pkt->data)
								g_free(pkt->data);
							pkt->data = NULL;
							g_free(pkt);
							pkt = NULL;
						}
						janus_mutex_unlock(&participant->qmutex);
					}
				}
				if(display) {
					char *old_display = participant->display;
					char *new_display = g_strdup(json_string_value(display));
					participant->display = new_display;
					g_free(old_display);
					JANUS_LOG(LOG_VERB, "Setting display property: %s (room %s, user %s)\n",
						participant->display, participant->room->room_id_str, participant->user_id_str);
				}
				if(participant->stereo && spatial) {
					int spatial_position = json_integer_value(spatial);
					if(spatial_position > 100)
						spatial_position = 100;
					participant->spatial_position = spatial_position;
				}
				/* Notify all other participants about the mute/unmute */
				janus_mutex_lock(&rooms_mutex);
				janus_audiobridge_room *audiobridge = participant->room;
				if(audiobridge != NULL) {
					janus_mutex_lock(&audiobridge->mutex);
					json_t *list = json_array();
					json_t *pl = json_object();
					json_object_set_new(pl, "id",
						string_ids ? json_string(participant->user_id_str) : json_integer(participant->user_id));
					if(participant->display)
						json_object_set_new(pl, "display", json_string(participant->display));
					json_object_set_new(pl, "setup", g_atomic_int_get(&participant->session->started) ? json_true() : json_false());
					json_object_set_new(pl, "muted", participant->muted ? json_true() : json_false());
					if(audiobridge->spatial_audio)
						json_object_set_new(pl, "spatial_position", json_integer(participant->spatial_position));
					json_array_append_new(list, pl);
					json_t *pub = json_object();
					json_object_set_new(pub, "audiobridge", json_string("event"));
					json_object_set_new(pub, "room",
						string_ids ? json_string(participant->room->room_id_str) : json_integer(participant->room->room_id));
					json_object_set_new(pub, "participants", list);
					GHashTableIter iter;
					gpointer value;
					g_hash_table_iter_init(&iter, audiobridge->participants);
					while(g_hash_table_iter_next(&iter, NULL, &value)) {
						janus_audiobridge_participant *p = value;
						if(p == participant) {
							continue;	/* Skip the new participant itself */
						}
						JANUS_LOG(LOG_VERB, "Notifying participant %s (%s)\n",
							p->user_id_str, p->display ? p->display : "??");
						int ret = gateway->push_event(p->session->handle, &janus_audiobridge_plugin, NULL, pub, NULL);
						JANUS_LOG(LOG_VERB, "  >> %d (%s)\n", ret, janus_get_api_error(ret));
					}
					json_decref(pub);
					janus_mutex_unlock(&audiobridge->mutex);
				}
				janus_mutex_unlock(&rooms_mutex);
			}
			if(record) {
				janus_mutex_lock(&participant->rec_mutex);
				if(json_is_true(record)) {
					/* Start recording (ignore if recording already) */
					if(participant->arc != NULL) {
						JANUS_LOG(LOG_WARN, "Already recording participant's audio (room %s, user %s)\n",
							participant->room->room_id_str, participant->user_id_str);
					} else {
						JANUS_LOG(LOG_INFO, "Starting recording of participant's audio (room %s, user %s)\n",
							participant->room->room_id_str, participant->user_id_str);
						char filename[255];
						gint64 now = janus_get_real_time();
						memset(filename, 0, 255);
						const char *recording_base = json_string_value(recfile);
						if(recording_base) {
							/* Use the filename and path we have been provided */
							g_snprintf(filename, 255, "%s-audio", recording_base);
							participant->arc = janus_recorder_create(NULL, "opus", filename);
							if(participant->arc == NULL) {
								/* FIXME We should notify the fact the recorder could not be created */
								JANUS_LOG(LOG_ERR, "Couldn't open an audio recording file for this participant!\n");
							}
						} else {
							/* Build a filename */
							g_snprintf(filename, 255, "audiobridge-%s-%s-%"SCNi64"-audio",
								participant->room->room_id_str, participant->user_id_str, now);
							participant->arc = janus_recorder_create(NULL, "opus", filename);
							if(participant->arc == NULL) {
								/* FIXME We should notify the fact the recorder could not be created */
								JANUS_LOG(LOG_ERR, "Couldn't open an audio recording file for this participant!\n");
							}
						}
					}
				} else {
					/* Stop recording (ignore if not recording) */
					janus_audiobridge_recorder_close(participant);
				}
				janus_mutex_unlock(&participant->rec_mutex);
			}
			gboolean do_update = update ? json_is_true(update) : FALSE;
			if(do_update && (!sdp_update || !session->plugin_offer)) {
				JANUS_LOG(LOG_WARN, "Got a 'update' request, but no SDP update? Ignoring...\n");
			}
			/* Done */
			event = json_object();
			json_object_set_new(event, "audiobridge", json_string("event"));
			json_object_set_new(event, "result", json_string("ok"));
			/* Also notify event handlers */
			if(notify_events && gateway->events_is_enabled()) {
				janus_audiobridge_room *audiobridge = participant->room;
				json_t *info = json_object();
				json_object_set_new(info, "event", json_string("configured"));
				json_object_set_new(info, "room",
					string_ids ? json_string(audiobridge->room_id_str) : json_integer(audiobridge->room_id));
				json_object_set_new(info, "id",
					string_ids ? json_string(participant->user_id_str) : json_integer(participant->user_id));
				json_object_set_new(info, "display", json_string(participant->display));
				json_object_set_new(info, "muted", participant->muted ? json_true() : json_false());
				json_object_set_new(info, "quality", json_integer(participant->opus_complexity));
				if(participant->stereo)
					json_object_set_new(info, "spatial_position", json_integer(participant->spatial_position));
				gateway->notify_event(&janus_audiobridge_plugin, session->handle, info);
			}
			/* If we need to generate an offer ourselves, do that */
			if(do_update && session->plugin_offer) {
				/* We need an update and we originated an offer before, let's do it again */
				generate_offer = TRUE;
			} else if(gen_offer != NULL) {
				generate_offer = json_is_true(gen_offer);
			}
			if(generate_offer) {
				/* We should check if this conflicts with a user-generated offer from before */
				session->plugin_offer = generate_offer;
			}
		} else if(!strcasecmp(request_text, "changeroom")) {
			/* The participant wants to leave the current room and join another one without reconnecting (e.g., a sidebar) */
			JANUS_VALIDATE_JSON_OBJECT(root, join_parameters,
				error_code, error_cause, TRUE,
				JANUS_AUDIOBRIDGE_ERROR_MISSING_ELEMENT, JANUS_AUDIOBRIDGE_ERROR_INVALID_ELEMENT);
			if(error_code != 0)
				goto error;
			if(!string_ids) {
				JANUS_VALIDATE_JSON_OBJECT(root, room_parameters,
					error_code, error_cause, TRUE,
					JANUS_AUDIOBRIDGE_ERROR_MISSING_ELEMENT, JANUS_AUDIOBRIDGE_ERROR_INVALID_ELEMENT);
			} else {
				JANUS_VALIDATE_JSON_OBJECT(root, roomstr_parameters,
					error_code, error_cause, TRUE,
					JANUS_AUDIOBRIDGE_ERROR_MISSING_ELEMENT, JANUS_AUDIOBRIDGE_ERROR_INVALID_ELEMENT);
			}
			if(error_code != 0)
				goto error;
			json_t *room = json_object_get(root, "room");
			guint64 room_id = 0;
			char room_id_num[30], *room_id_str = NULL;
			if(!string_ids) {
				room_id = json_integer_value(room);
				g_snprintf(room_id_num, sizeof(room_id_num), "%"SCNu64, room_id);
				room_id_str = room_id_num;
			} else {
				room_id_str = (char *)json_string_value(room);
			}
			janus_mutex_lock(&rooms_mutex);
			janus_audiobridge_participant *participant = (janus_audiobridge_participant *)session->participant;
			if(participant == NULL || participant->room == NULL) {
				janus_mutex_unlock(&rooms_mutex);
				JANUS_LOG(LOG_ERR, "Can't change room (not in a room in the first place)\n");
				error_code = JANUS_AUDIOBRIDGE_ERROR_NOT_JOINED;
				g_snprintf(error_cause, 512, "Can't change room (not in a room in the first place)");
				goto error;
			}
			/* Is this the same room we're in? */
			if(participant->room && ((!string_ids && participant->room->room_id == room_id) ||
					(string_ids && participant->room->room_id_str && !strcmp(participant->room->room_id_str, room_id_str)))) {
				janus_mutex_unlock(&rooms_mutex);
				JANUS_LOG(LOG_ERR, "Already in this room\n");
				error_code = JANUS_AUDIOBRIDGE_ERROR_ALREADY_JOINED;
				g_snprintf(error_cause, 512, "Already in this room");
				goto error;
			}
			janus_audiobridge_room *audiobridge = g_hash_table_lookup(rooms,
				string_ids ? (gpointer)room_id_str : (gpointer)&room_id);
			if(audiobridge == NULL) {
				janus_mutex_unlock(&rooms_mutex);
				error_code = JANUS_AUDIOBRIDGE_ERROR_NO_SUCH_ROOM;
				JANUS_LOG(LOG_ERR, "No such room (%s)\n", room_id_str);
				g_snprintf(error_cause, 512, "No such room (%s)", room_id_str);
				goto error;
			}
			janus_refcount_increase(&audiobridge->ref);
			janus_mutex_lock(&audiobridge->mutex);
			/* A pin may be required for this action */
			JANUS_CHECK_SECRET(audiobridge->room_pin, root, "pin", error_code, error_cause,
				JANUS_AUDIOBRIDGE_ERROR_MISSING_ELEMENT, JANUS_AUDIOBRIDGE_ERROR_INVALID_ELEMENT, JANUS_AUDIOBRIDGE_ERROR_UNAUTHORIZED);
			if(error_code != 0) {
				janus_mutex_unlock(&audiobridge->mutex);
				janus_refcount_decrease(&audiobridge->ref);
				janus_mutex_unlock(&rooms_mutex);
				goto error;
			}
			/* A token might be required too */
			if(audiobridge->check_tokens) {
				json_t *token = json_object_get(root, "token");
				const char *token_text = token ? json_string_value(token) : NULL;
				if(token_text == NULL || g_hash_table_lookup(audiobridge->allowed, token_text) == NULL) {
					JANUS_LOG(LOG_ERR, "Unauthorized (not in the allowed list)\n");
					error_code = JANUS_AUDIOBRIDGE_ERROR_UNAUTHORIZED;
					g_snprintf(error_cause, 512, "Unauthorized (not in the allowed list)");
					janus_mutex_unlock(&audiobridge->mutex);
					janus_refcount_decrease(&audiobridge->ref);
					janus_mutex_unlock(&rooms_mutex);
					goto error;
				}
			}
			gboolean admin = FALSE;
			if(json_object_get(root, "secret") != NULL) {
				/* The user is trying to present themselves as an admin */
				JANUS_CHECK_SECRET(audiobridge->room_secret, root, "secret", error_code, error_cause,
					JANUS_AUDIOBRIDGE_ERROR_MISSING_ELEMENT, JANUS_AUDIOBRIDGE_ERROR_INVALID_ELEMENT, JANUS_AUDIOBRIDGE_ERROR_UNAUTHORIZED);
				if(error_code != 0) {
					janus_mutex_unlock(&audiobridge->mutex);
					janus_refcount_decrease(&audiobridge->ref);
					goto error;
				}
				admin = TRUE;
			}
			/* If this room uses groups, make sure a valid group name was provided */
			uint group = 0;
			if(audiobridge->groups != NULL) {
				JANUS_VALIDATE_JSON_OBJECT(root, group_parameters,
					error_code, error_cause, TRUE,
					JANUS_AUDIOBRIDGE_ERROR_MISSING_ELEMENT, JANUS_AUDIOBRIDGE_ERROR_INVALID_ELEMENT);
				if(error_code != 0) {
					janus_mutex_unlock(&audiobridge->mutex);
					janus_refcount_decrease(&audiobridge->ref);
					goto error;
				}
				const char *group_name = json_string_value(json_object_get(root, "group"));
				group = GPOINTER_TO_UINT(g_hash_table_lookup(audiobridge->groups, group_name));
				if(group == 0) {
					janus_mutex_unlock(&audiobridge->mutex);
					janus_refcount_decrease(&audiobridge->ref);
					JANUS_LOG(LOG_ERR, "No such group (%s)\n", group_name);
					error_code = JANUS_AUDIOBRIDGE_ERROR_NO_SUCH_GROUP;
					g_snprintf(error_cause, 512, "No such group (%s)", group_name);
					goto error;
				}
			}
			json_t *display = json_object_get(root, "display");
			const char *display_text = display ? json_string_value(display) : NULL;
			json_t *muted = json_object_get(root, "muted");
			json_t *gain = json_object_get(root, "volume");
			json_t *spatial = json_object_get(root, "spatial_position");
			json_t *quality = json_object_get(root, "quality");
			int volume = gain ? json_integer_value(gain) : 100;
			int spatial_position = spatial ? json_integer_value(spatial) : 64;
			int complexity = quality ? json_integer_value(quality) : DEFAULT_COMPLEXITY;
			if(complexity < 1 || complexity > 10) {
				janus_mutex_unlock(&audiobridge->mutex);
				janus_refcount_decrease(&audiobridge->ref);
				janus_mutex_unlock(&rooms_mutex);
				JANUS_LOG(LOG_ERR, "Invalid element (quality should be a positive integer between 1 and 10)\n");
				error_code = JANUS_AUDIOBRIDGE_ERROR_INVALID_ELEMENT;
				g_snprintf(error_cause, 512, "Invalid element (quality should be a positive integer between 1 and 10)");
				goto error;
			}
			guint64 user_id = 0;
			char user_id_num[30], *user_id_str = NULL;
			gboolean user_id_allocated = FALSE;
			json_t *id = json_object_get(root, "id");
			if(id) {
				if(!string_ids) {
					user_id = json_integer_value(id);
					g_snprintf(user_id_num, sizeof(user_id_num), "%"SCNu64, user_id);
					user_id_str = user_id_num;
				} else {
					user_id_str = (char *)json_string_value(id);
				}
				if(g_hash_table_lookup(audiobridge->participants,
						string_ids ? (gpointer)user_id_str : (gpointer)&user_id) != NULL) {
					/* User ID already taken */
					janus_mutex_unlock(&audiobridge->mutex);
					janus_refcount_decrease(&audiobridge->ref);
					janus_mutex_unlock(&rooms_mutex);
					error_code = JANUS_AUDIOBRIDGE_ERROR_ID_EXISTS;
					JANUS_LOG(LOG_ERR, "User ID %s already exists\n", user_id_str);
					g_snprintf(error_cause, 512, "User ID %s already exists", user_id_str);
					goto error;
				}
			}
			if(!string_ids) {
				if(user_id == 0) {
					/* Generate a random ID */
					while(user_id == 0) {
						user_id = janus_random_uint64();
						if(g_hash_table_lookup(audiobridge->participants, &user_id) != NULL) {
							/* User ID already taken, try another one */
							user_id = 0;
						}
					}
					g_snprintf(user_id_num, sizeof(user_id_num), "%"SCNu64, user_id);
					user_id_str = user_id_num;
				}
				JANUS_LOG(LOG_VERB, "  -- Participant ID in new room %"SCNu64": %"SCNu64"\n", room_id, user_id);
			} else {
				if(user_id_str == NULL) {
					/* Generate a random ID */
					while(user_id_str == NULL) {
						user_id_str = janus_random_uuid();
						if(g_hash_table_lookup(audiobridge->participants, user_id_str) != NULL) {
							/* User ID already taken, try another one */
							g_clear_pointer(&user_id_str, g_free);
						}
					}
					user_id_allocated = TRUE;
				}
				JANUS_LOG(LOG_VERB, "  -- Participant ID in new room %s: %s\n", room_id_str, user_id_str);
			}
			participant->prebuffering = TRUE;
			participant->audio_active_packets = 0;
			participant->audio_dBov_sum = 0;
			participant->talking = FALSE;
			/* Is the sampling rate of the new room the same as the one in the old room, or should we update the decoder/encoder? */
			janus_audiobridge_room *old_audiobridge = participant->room;
			/* Leave the old room first... */
			janus_refcount_increase(&participant->ref);
			janus_mutex_lock(&old_audiobridge->mutex);
			g_hash_table_remove(old_audiobridge->participants,
				string_ids ? (gpointer)participant->user_id_str : (gpointer)&participant->user_id);
			if(old_audiobridge->sampling_rate != audiobridge->sampling_rate ||
					old_audiobridge->spatial_audio != audiobridge->spatial_audio) {
				/* Create a new one that takes into account the sampling rate we want now */
				participant->stereo = audiobridge->spatial_audio;
				participant->spatial_position = 50;
				int error = 0;
				OpusEncoder *new_encoder = opus_encoder_create(audiobridge->sampling_rate,
					audiobridge->spatial_audio ? 2 : 1, OPUS_APPLICATION_VOIP, &error);
				if(error != OPUS_OK) {
					if(user_id_allocated)
						g_free(user_id_str);
					janus_refcount_decrease(&audiobridge->ref);
					if(new_encoder)
						opus_encoder_destroy(new_encoder);
					new_encoder = NULL;
					JANUS_LOG(LOG_ERR, "Error creating Opus encoder\n");
					error_code = JANUS_AUDIOBRIDGE_ERROR_LIBOPUS_ERROR;
					g_snprintf(error_cause, 512, "Error creating Opus encoder");
					/* Join the old room again... */
					g_hash_table_insert(audiobridge->participants,
						string_ids ? (gpointer)g_strdup(participant->user_id_str) : (gpointer)janus_uint64_dup(participant->user_id),
						participant);
					janus_mutex_unlock(&old_audiobridge->mutex);
					janus_mutex_unlock(&audiobridge->mutex);
					janus_mutex_unlock(&rooms_mutex);
					goto error;
				}
				if(audiobridge->sampling_rate == 8000) {
					opus_encoder_ctl(new_encoder, OPUS_SET_MAX_BANDWIDTH(OPUS_BANDWIDTH_NARROWBAND));
				} else if(audiobridge->sampling_rate == 12000) {
					opus_encoder_ctl(new_encoder, OPUS_SET_MAX_BANDWIDTH(OPUS_BANDWIDTH_MEDIUMBAND));
				} else if(audiobridge->sampling_rate == 16000) {
					opus_encoder_ctl(new_encoder, OPUS_SET_MAX_BANDWIDTH(OPUS_BANDWIDTH_WIDEBAND));
				} else if(audiobridge->sampling_rate == 24000) {
					opus_encoder_ctl(new_encoder, OPUS_SET_MAX_BANDWIDTH(OPUS_BANDWIDTH_SUPERWIDEBAND));
				} else if(audiobridge->sampling_rate == 48000) {
					opus_encoder_ctl(new_encoder, OPUS_SET_MAX_BANDWIDTH(OPUS_BANDWIDTH_FULLBAND));
				} else {
					JANUS_LOG(LOG_WARN, "Unsupported sampling rate %d, setting 16kHz\n", audiobridge->sampling_rate);
					audiobridge->sampling_rate = 16000;
					opus_encoder_ctl(new_encoder, OPUS_SET_MAX_BANDWIDTH(OPUS_BANDWIDTH_WIDEBAND));
				}
				opus_encoder_ctl(new_encoder, OPUS_SET_INBAND_FEC(participant->fec));
				opus_encoder_ctl(new_encoder, OPUS_SET_COMPLEXITY(participant->opus_complexity));
				/* Opus decoder */
				error = 0;
				OpusDecoder *new_decoder = opus_decoder_create(audiobridge->sampling_rate,
					audiobridge->spatial_audio ? 2 : 1, &error);
				if(error != OPUS_OK) {
					if(user_id_allocated)
						g_free(user_id_str);
					janus_refcount_decrease(&audiobridge->ref);
					if(new_encoder)
						opus_encoder_destroy(new_encoder);
					new_encoder = NULL;
					if(new_decoder)
						opus_decoder_destroy(new_decoder);
					new_decoder = NULL;
					JANUS_LOG(LOG_ERR, "Error creating Opus decoder\n");
					error_code = JANUS_AUDIOBRIDGE_ERROR_LIBOPUS_ERROR;
					g_snprintf(error_cause, 512, "Error creating Opus decoder");
					/* Join the old room again... */
					g_hash_table_insert(audiobridge->participants,
						string_ids ? (gpointer)g_strdup(participant->user_id_str) : (gpointer)janus_uint64_dup(participant->user_id),
						participant);
					janus_mutex_unlock(&old_audiobridge->mutex);
					janus_mutex_unlock(&audiobridge->mutex);
					janus_mutex_unlock(&rooms_mutex);
					goto error;
				}
				participant->reset = FALSE;
				/* Destroy the previous encoder/decoder and update the references */
				if(participant->encoder)
					opus_encoder_destroy(participant->encoder);
				participant->encoder = new_encoder;
				if(participant->decoder)
					opus_decoder_destroy(participant->decoder);
				participant->decoder = new_decoder;
			}
			/* Everything looks fine, start by telling the folks in the old room this participant is going away */
			event = json_object();
			json_object_set_new(event, "audiobridge", json_string("event"));
			json_object_set_new(event, "room",
				string_ids ? json_string(old_audiobridge->room_id_str) : json_integer(old_audiobridge->room_id));
			json_object_set_new(event, "leaving",
				string_ids ? json_string(participant->user_id_str) : json_integer(participant->user_id));
			GHashTableIter iter;
			gpointer value;
			g_hash_table_iter_init(&iter, old_audiobridge->participants);
			while(g_hash_table_iter_next(&iter, NULL, &value)) {
				janus_audiobridge_participant *p = value;
				if(p == participant) {
					continue;	/* Skip the new participant itself */
				}
				JANUS_LOG(LOG_VERB, "Notifying participant %s (%s)\n", p->user_id_str, p->display ? p->display : "??");
				int ret = gateway->push_event(p->session->handle, &janus_audiobridge_plugin, NULL, event, NULL);
				JANUS_LOG(LOG_VERB, "  >> %d (%s)\n", ret, janus_get_api_error(ret));
			}
			json_decref(event);
			/* Also notify event handlers */
			if(notify_events && gateway->events_is_enabled()) {
				json_t *info = json_object();
				json_object_set_new(info, "event", json_string("left"));
				json_object_set_new(info, "room",
					string_ids ? json_string(old_audiobridge->room_id_str) : json_integer(old_audiobridge->room_id));
				json_object_set_new(info, "id",
					string_ids ? json_string(participant->user_id_str) : json_integer(participant->user_id));
				json_object_set_new(info, "display", json_string(participant->display));
				gateway->notify_event(&janus_audiobridge_plugin, session->handle, info);
			}
			janus_mutex_unlock(&old_audiobridge->mutex);
			/* Stop recording, if we were (since this is a new room, a new recording would be required, so a new configure) */
			janus_mutex_lock(&participant->rec_mutex);
			janus_audiobridge_recorder_close(participant);
			janus_mutex_unlock(&participant->rec_mutex);
			janus_refcount_decrease(&old_audiobridge->ref);
			/* Done, join the new one */
			participant->user_id = user_id;
			g_free(participant->user_id_str);
			participant->user_id_str = user_id_str ? g_strdup(user_id_str) : NULL;
			participant->group = group;
			participant->admin = admin;
			g_free(participant->display);
			participant->display = display_text ? g_strdup(display_text) : NULL;
			participant->room = audiobridge;
			participant->muted = muted ? json_is_true(muted) : FALSE;	/* When switching to a new room, you're unmuted by default */
			participant->audio_active_packets = 0;
			participant->audio_dBov_sum = 0;
			participant->talking = FALSE;
			participant->volume_gain = volume;
			participant->stereo = audiobridge->spatial_audio;
			participant->spatial_position = spatial_position;
			if(participant->spatial_position < 0)
				participant->spatial_position = 0;
			else if(participant->spatial_position > 100)
				participant->spatial_position = 100;
			if(quality) {
				participant->opus_complexity = complexity;
				if(participant->encoder)
					opus_encoder_ctl(participant->encoder, OPUS_SET_COMPLEXITY(participant->opus_complexity));
			}
			g_hash_table_insert(audiobridge->participants,
				string_ids ? (gpointer)g_strdup(participant->user_id_str) : (gpointer)janus_uint64_dup(participant->user_id),
				participant);
			/* Notify the other participants */
			json_t *newuser = json_object();
			json_object_set_new(newuser, "audiobridge", json_string("joined"));
			json_object_set_new(newuser, "room",
				string_ids ? json_string(audiobridge->room_id_str) : json_integer(audiobridge->room_id));
			json_t *newuserlist = json_array();
			json_t *pl = json_object();
			json_object_set_new(pl, "id",
				string_ids ? json_string(participant->user_id_str) : json_integer(participant->user_id));
			if(participant->display)
				json_object_set_new(pl, "display", json_string(participant->display));
			json_object_set_new(pl, "setup", g_atomic_int_get(&participant->session->started) ? json_true() : json_false());
			json_object_set_new(pl, "muted", participant->muted ? json_true() : json_false());
			if(audiobridge->spatial_audio)
				json_object_set_new(pl, "spatial_position", json_integer(participant->spatial_position));
			json_array_append_new(newuserlist, pl);
			json_object_set_new(newuser, "participants", newuserlist);
			g_hash_table_iter_init(&iter, audiobridge->participants);
			while(g_hash_table_iter_next(&iter, NULL, &value)) {
				janus_audiobridge_participant *p = value;
				if(p == participant) {
					continue;
				}
				JANUS_LOG(LOG_VERB, "Notifying participant %s (%s)\n", p->user_id_str, p->display ? p->display : "??");
				int ret = gateway->push_event(p->session->handle, &janus_audiobridge_plugin, NULL, newuser, NULL);
				JANUS_LOG(LOG_VERB, "  >> %d (%s)\n", ret, janus_get_api_error(ret));
			}
			json_decref(newuser);
			/* Return a list of all available participants for the new participant now */
			json_t *list = json_array();
			g_hash_table_iter_init(&iter, audiobridge->participants);
			while(g_hash_table_iter_next(&iter, NULL, &value)) {
				janus_audiobridge_participant *p = value;
				if(p == participant) {
					continue;
				}
				json_t *pl = json_object();
				json_object_set_new(pl, "id", string_ids ? json_string(p->user_id_str) : json_integer(p->user_id));
				if(p->display)
					json_object_set_new(pl, "display", json_string(p->display));
				json_object_set_new(pl, "setup", g_atomic_int_get(&p->session->started) ? json_true() : json_false());
				json_object_set_new(pl, "muted", p->muted ? json_true() : json_false());
				if(p->extmap_id > 0)
					json_object_set_new(pl, "talking", p->talking ? json_true() : json_false());
				if(audiobridge->spatial_audio)
					json_object_set_new(pl, "spatial_position", json_integer(p->spatial_position));
				json_array_append_new(list, pl);
			}
			event = json_object();
			json_object_set_new(event, "audiobridge", json_string("roomchanged"));
			json_object_set_new(event, "room",
				string_ids ? json_string(audiobridge->room_id_str) : json_integer(audiobridge->room_id));
			json_object_set_new(event, "id", string_ids ? json_string(user_id_str) : json_integer(user_id));
			json_object_set_new(event, "participants", list);
			/* Also notify event handlers */
			if(notify_events && gateway->events_is_enabled()) {
				json_t *info = json_object();
				json_object_set_new(info, "event", json_string("joined"));
				json_object_set_new(info, "room",
					string_ids ? json_string(audiobridge->room_id_str) : json_integer(audiobridge->room_id));
				json_object_set_new(info, "id",
					string_ids ? json_string(participant->user_id_str) : json_integer(participant->user_id));
				json_object_set_new(info, "display", json_string(participant->display));
				json_object_set_new(info, "muted", participant->muted ? json_true() : json_false());
				if(participant->stereo)
					json_object_set_new(info, "spatial_position", json_integer(participant->spatial_position));
				gateway->notify_event(&janus_audiobridge_plugin, session->handle, info);
			}
			if(user_id_allocated)
				g_free(user_id_str);
			janus_mutex_unlock(&audiobridge->mutex);
			janus_mutex_unlock(&rooms_mutex);
		} else if(!strcasecmp(request_text, "hangup")) {
			/* Get rid of an ongoing session */
			gateway->close_pc(session->handle);
			event = json_object();
			json_object_set_new(event, "audiobridge", json_string("hangingup"));
		} else if(!strcasecmp(request_text, "leave")) {
			/* This participant is leaving */
			janus_audiobridge_participant *participant = (janus_audiobridge_participant *)session->participant;
			if(participant == NULL || participant->room == NULL) {
				JANUS_LOG(LOG_ERR, "Can't leave (not in a room)\n");
				error_code = JANUS_AUDIOBRIDGE_ERROR_NOT_JOINED;
				g_snprintf(error_cause, 512, "Can't leave (not in a room)");
				goto error;
			}
			/* Tell everybody */
			janus_mutex_lock(&rooms_mutex);
			janus_audiobridge_room *audiobridge = participant->room;
			gboolean removed = FALSE;
			if(audiobridge != NULL) {
				janus_refcount_increase(&audiobridge->ref);
				janus_mutex_lock(&audiobridge->mutex);
				event = json_object();
				json_object_set_new(event, "audiobridge", json_string("event"));
				json_object_set_new(event, "room",
					string_ids ? json_string(audiobridge->room_id_str) : json_integer(audiobridge->room_id));
				json_object_set_new(event, "leaving",
					string_ids ? json_string(participant->user_id_str) : json_integer(participant->user_id));
				GHashTableIter iter;
				gpointer value;
				g_hash_table_iter_init(&iter, audiobridge->participants);
				while(g_hash_table_iter_next(&iter, NULL, &value)) {
					janus_audiobridge_participant *p = value;
					if(p == participant) {
						continue;	/* Skip the new participant itself */
					}
					JANUS_LOG(LOG_VERB, "Notifying participant %s (%s)\n", p->user_id_str, p->display ? p->display : "??");
					int ret = gateway->push_event(p->session->handle, &janus_audiobridge_plugin, NULL, event, NULL);
					JANUS_LOG(LOG_VERB, "  >> %d (%s)\n", ret, janus_get_api_error(ret));
				}
				json_decref(event);
				/* Actually leave the room... */
				removed = g_hash_table_remove(audiobridge->participants,
					string_ids ? (gpointer)participant->user_id_str : (gpointer)&participant->user_id);
				participant->room = NULL;
			}
			/* Get rid of queued packets */
			janus_mutex_lock(&participant->qmutex);
			g_atomic_int_set(&participant->active, 0);
			participant->prebuffering = TRUE;
			while(participant->inbuf) {
				GList *first = g_list_first(participant->inbuf);
				janus_audiobridge_rtp_relay_packet *pkt = (janus_audiobridge_rtp_relay_packet *)first->data;
				participant->inbuf = g_list_delete_link(participant->inbuf, first);
				first = NULL;
				if(pkt == NULL)
					continue;
				g_free(pkt->data);
				pkt->data = NULL;
				g_free(pkt);
				pkt = NULL;
			}
			janus_mutex_unlock(&participant->qmutex);
			/* Stop recording, if we were */
			janus_mutex_lock(&participant->rec_mutex);
			janus_audiobridge_recorder_close(participant);
			janus_mutex_unlock(&participant->rec_mutex);
			/* Also notify event handlers */
			if(notify_events && gateway->events_is_enabled()) {
				json_t *info = json_object();
				json_object_set_new(info, "event", json_string("left"));
				json_object_set_new(info, "room",
					string_ids ? json_string(audiobridge->room_id_str) : json_integer(audiobridge->room_id));
				json_object_set_new(info, "id",
					string_ids ? json_string(participant->user_id_str) : json_integer(participant->user_id));
				json_object_set_new(info, "display", json_string(participant->display));
				gateway->notify_event(&janus_audiobridge_plugin, session->handle, info);
			}
			/* Done */
			event = json_object();
			json_object_set_new(event, "audiobridge", json_string("left"));
			if(audiobridge != NULL) {
				json_object_set_new(event, "room",
					string_ids ? json_string(audiobridge->room_id_str) : json_integer(audiobridge->room_id));
				janus_mutex_unlock(&audiobridge->mutex);
				janus_refcount_decrease(&audiobridge->ref);
			}
			json_object_set_new(event, "id",
				string_ids ? json_string(participant->user_id_str) : json_integer(participant->user_id));
			janus_mutex_unlock(&rooms_mutex);
			if(removed) {
				/* Only decrease the counter if we were still there */
				janus_refcount_decrease(&audiobridge->ref);
			}
		} else {
			JANUS_LOG(LOG_ERR, "Unknown request '%s'\n", request_text);
			error_code = JANUS_AUDIOBRIDGE_ERROR_INVALID_REQUEST;
			g_snprintf(error_cause, 512, "Unknown request '%s'", request_text);
			goto error;
		}

		/* Prepare JSON event */
		JANUS_LOG(LOG_VERB, "Preparing JSON event as a reply\n");
		/* Any SDP to handle? */
		if(!msg_sdp && !generate_offer) {
			int ret = gateway->push_event(msg->handle, &janus_audiobridge_plugin, msg->transaction, event, NULL);
			JANUS_LOG(LOG_VERB, "  >> %d (%s)\n", ret, janus_get_api_error(ret));
			json_decref(event);
		} else {
			if(msg_sdp) {
				JANUS_LOG(LOG_VERB, "This is involving a negotiation (%s) as well:\n%s\n", msg_sdp_type, msg_sdp);
			} else {
				JANUS_LOG(LOG_VERB, "This is involving a negotiation: generating offer\n");
			}
			/* Prepare an SDP offer or answer */
			if(msg_sdp && json_is_true(json_object_get(msg->jsep, "e2ee"))) {
				/* Media is encrypted, but we need unencrypted media frames to decode and mix */
				json_decref(event);
				JANUS_LOG(LOG_ERR, "Media encryption unsupported by this plugin\n");
				error_code = JANUS_AUDIOBRIDGE_ERROR_INVALID_ELEMENT;
				g_snprintf(error_cause, 512, "Media encryption unsupported by this plugin");
				goto error;
			}
			/* We answer by default, unless the user asked the plugin for an offer */
			if(msg_sdp && got_offer && session->plugin_offer) {
				json_decref(event);
				JANUS_LOG(LOG_ERR, "Received an offer on a plugin-offered session\n");
				error_code = JANUS_AUDIOBRIDGE_ERROR_INVALID_SDP;
				g_snprintf(error_cause, 512, "Received an offer on a plugin-offered session");
				goto error;
			} else if(msg_sdp && got_answer && !session->plugin_offer) {
				json_decref(event);
				JANUS_LOG(LOG_ERR, "Received an answer when we didn't send an offer\n");
				error_code = JANUS_AUDIOBRIDGE_ERROR_INVALID_SDP;
				g_snprintf(error_cause, 512, "Received an answer when we didn't send an offer");
				goto error;
			}
			const char *type = session->plugin_offer ? "offer" : "answer";
			char error_str[512];
			janus_sdp *sdp = NULL;
			if(msg_sdp != NULL) {
				sdp = janus_sdp_parse(msg_sdp, error_str, sizeof(error_str));
				if(sdp == NULL) {
					json_decref(event);
					JANUS_LOG(LOG_ERR, "Error parsing %s: %s\n", msg_sdp, error_str);
					error_code = JANUS_AUDIOBRIDGE_ERROR_INVALID_SDP;
					g_snprintf(error_cause, 512, "Error parsing %s: %s", msg_sdp, error_str);
					goto error;
				}
			}
			if(got_offer) {
				if(sdp_update) {
					/* Renegotiation */
					JANUS_LOG(LOG_VERB, "Request to update existing connection\n");
					session->sdp_version++;		/* This needs to be increased when it changes */
				} else {
					/* New PeerConnection */
					session->sdp_version = 1;	/* This needs to be increased when it changes */
					session->sdp_sessid = janus_get_real_time();
				}
			}
			/* What is the Opus payload type? */
			janus_audiobridge_participant *participant = (janus_audiobridge_participant *)session->participant;
			if(sdp != NULL) {
				participant->opus_pt = janus_sdp_get_codec_pt(sdp, "opus");
				if(participant->opus_pt > 0 && strstr(msg_sdp, "useinbandfec=1")){
					/* Opus codec, inband FEC setted */
					participant->fec = TRUE;
					participant->probation = MIN_SEQUENTIAL;
					opus_encoder_ctl(participant->encoder, OPUS_SET_INBAND_FEC(participant->fec));
				}
				JANUS_LOG(LOG_VERB, "Opus payload type is %d, FEC %s\n", participant->opus_pt, participant->fec ? "enabled" : "disabled");
			}
			/* Check if the audio level extension was offered */
			int extmap_id = generate_offer ? 2 : -1;
			if(sdp != NULL) {
				GList *temp = sdp->m_lines;
				while(temp) {
					janus_sdp_mline *m = (janus_sdp_mline *)temp->data;
					if(m->type == JANUS_SDP_AUDIO) {
						GList *ma = m->attributes;
						while(ma) {
							janus_sdp_attribute *a = (janus_sdp_attribute *)ma->data;
							if(a->value) {
								if(strstr(a->value, JANUS_RTP_EXTMAP_AUDIO_LEVEL)) {
									extmap_id = atoi(a->value);
									if(extmap_id < 0)
										extmap_id = 0;
								}
							}
							ma = ma->next;
						}
					}
					temp = temp->next;
				}
			}
			/* If we're just processing an answer, we're done */
			if(got_answer) {
				gint64 start = janus_get_monotonic_time();
				int res = gateway->push_event(msg->handle, &janus_audiobridge_plugin, msg->transaction, event, NULL);
				JANUS_LOG(LOG_VERB, "  >> Pushing event: %d (took %"SCNu64" us)\n", res, janus_get_monotonic_time()-start);
				json_decref(event);
				janus_sdp_destroy(sdp);
				if(msg)
					janus_audiobridge_message_free(msg);
				msg = NULL;
				continue;
			}
			if(participant == NULL || participant->room == NULL) {
				JANUS_LOG(LOG_ERR, "Can't handle SDP (not in a room)\n");
				error_code = JANUS_AUDIOBRIDGE_ERROR_NOT_JOINED;
				g_snprintf(error_cause, 512, "Can't handle SDP (not in a room)");
				if(sdp)
					janus_sdp_destroy(sdp);
				goto error;
			}
			/* We use a custom session name in the SDP */
			char s_name[100];
			g_snprintf(s_name, sizeof(s_name), "AudioBridge %s", participant->room->room_id_str);
			/* Prepare a fmtp string too */
			char fmtp[100];
			g_snprintf(fmtp, sizeof(fmtp), "%d maxplaybackrate=%"SCNu32"; stereo=%d; sprop-stereo=%d; useinbandfec=%d\r\n",
				participant->opus_pt, participant->room->sampling_rate,
				participant->stereo ? 1 : 0, participant->stereo ? 1 : 0, participant->fec ? 1 : 0);
			/* If we got an offer, we need to answer */
			janus_sdp *offer = NULL, *answer = NULL;
			if(got_offer) {
				answer = janus_sdp_generate_answer(sdp,
					/* Reject video and data channels, if offered */
					JANUS_SDP_OA_AUDIO_CODEC, janus_audiocodec_name(participant->codec),
					JANUS_SDP_OA_VIDEO, FALSE,
					JANUS_SDP_OA_DATA, FALSE,
					JANUS_SDP_OA_ACCEPT_EXTMAP, JANUS_RTP_EXTMAP_MID,
					JANUS_SDP_OA_ACCEPT_EXTMAP, JANUS_RTP_EXTMAP_AUDIO_LEVEL,
					JANUS_SDP_OA_DONE);
				/* Replace the session name */
				g_free(answer->s_name);
				answer->s_name = g_strdup(s_name);
				/* Add an fmtp attribute if this is Opus */
				if(participant->codec == JANUS_AUDIOCODEC_OPUS) {
					janus_sdp_attribute *a = janus_sdp_attribute_create("fmtp", "%s", fmtp);
					janus_sdp_attribute_add_to_mline(janus_sdp_mline_find(answer, JANUS_SDP_AUDIO), a);
				}
				/* Let's overwrite a couple o= fields, in case this is a renegotiation */
				answer->o_sessid = session->sdp_sessid;
				answer->o_version = session->sdp_version;
			} else if(generate_offer) {
				/* We need to generate an offer ourselves */
				int pt = 100;
				if(participant->codec == JANUS_AUDIOCODEC_PCMU)
					pt = 0;
				else if(participant->codec == JANUS_AUDIOCODEC_PCMA)
					pt = 8;
				offer = janus_sdp_generate_offer(
					s_name, "1.1.1.1",
					JANUS_SDP_OA_AUDIO, TRUE,
					JANUS_SDP_OA_AUDIO_CODEC, janus_audiocodec_name(participant->codec),
					JANUS_SDP_OA_AUDIO_PT, pt,
					JANUS_SDP_OA_AUDIO_FMTP, (participant->codec == JANUS_AUDIOCODEC_OPUS ? fmtp : NULL),
					JANUS_SDP_OA_AUDIO_DIRECTION, JANUS_SDP_SENDRECV,
					JANUS_SDP_OA_AUDIO_EXTENSION, JANUS_RTP_EXTMAP_MID, 1,
					JANUS_SDP_OA_AUDIO_EXTENSION, JANUS_RTP_EXTMAP_AUDIO_LEVEL, extmap_id,
					JANUS_SDP_OA_VIDEO, FALSE,
					JANUS_SDP_OA_DATA, FALSE,
					JANUS_SDP_OA_DONE);
				/* Let's overwrite a couple o= fields, in case this is a renegotiation */
				if(session->sdp_version == 1) {
					session->sdp_sessid = offer->o_sessid;
				} else {
					offer->o_sessid = session->sdp_sessid;
					offer->o_version = session->sdp_version;
				}
			}
			/* Was the audio level extension negotiated? */
			participant->extmap_id = 0;
			participant->dBov_level = 0;
			if(extmap_id > -1 && participant->room && participant->room->audiolevel_ext) {
				/* Add an extmap attribute too */
				participant->extmap_id = extmap_id;
			}
			/* Prepare the response */
			char *new_sdp = janus_sdp_write(answer ? answer : offer);
			janus_sdp_destroy(sdp);
			janus_sdp_destroy(answer ? answer : offer);
			json_t *jsep = json_pack("{ssss}", "type", type, "sdp", new_sdp);
			/* How long will the Janus core take to push the event? */
			g_atomic_int_set(&session->hangingup, 0);
			gint64 start = janus_get_monotonic_time();
			int res = gateway->push_event(msg->handle, &janus_audiobridge_plugin, msg->transaction, event, jsep);
			JANUS_LOG(LOG_VERB, "  >> Pushing event: %d (took %"SCNu64" us)\n", res, janus_get_monotonic_time()-start);
			json_decref(event);
			json_decref(jsep);
			g_free(new_sdp);
			if(res != JANUS_OK) {
				/* TODO Failed to negotiate? We should remove this participant */
			} else {
				/* We'll notify all other participants when the PeerConnection has been established */
			}
		}
		if(msg)
			janus_audiobridge_message_free(msg);
		msg = NULL;

		continue;

error:
		{
			/* Prepare JSON error event */
			json_t *event = json_object();
			json_object_set_new(event, "audiobridge", json_string("event"));
			json_object_set_new(event, "error_code", json_integer(error_code));
			json_object_set_new(event, "error", json_string(error_cause));
			int ret = gateway->push_event(msg->handle, &janus_audiobridge_plugin, msg->transaction, event, NULL);
			JANUS_LOG(LOG_VERB, "  >> Pushing event: %d (%s)\n", ret, janus_get_api_error(ret));
			json_decref(event);
			janus_audiobridge_message_free(msg);
		}
	}
	JANUS_LOG(LOG_VERB, "Leaving AudioBridge handler thread\n");
	return NULL;
}

/* Thread to mix the contributions from all participants */
static void *janus_audiobridge_mixer_thread(void *data) {
	JANUS_LOG(LOG_VERB, "Audio bridge thread starting...\n");
	janus_audiobridge_room *audiobridge = (janus_audiobridge_room *)data;
	if(!audiobridge) {
		JANUS_LOG(LOG_ERR, "Invalid room!\n");
		return NULL;
	}
	JANUS_LOG(LOG_VERB, "Thread is for mixing room %s (%s) at rate %"SCNu32"...\n",
		audiobridge->room_id_str, audiobridge->room_name, audiobridge->sampling_rate);

	/* Do we need to record the mix? */
	if(audiobridge->record) {
		char filename[255];
		if(audiobridge->record_file) {
			g_snprintf(filename, 255, "%s%s%s", audiobridge->record_file,
				rec_tempext ? "." : "", rec_tempext ? rec_tempext : "");
		} else {
			g_snprintf(filename, 255, "janus-audioroom-%s.wav%s%s", audiobridge->room_id_str,
				rec_tempext ? "." : "", rec_tempext ? rec_tempext : "");
		}
		audiobridge->recording = fopen(filename, "wb");
		if(audiobridge->recording == NULL) {
			JANUS_LOG(LOG_WARN, "Recording requested, but could NOT open file %s for writing...\n", filename);
		} else {
			JANUS_LOG(LOG_VERB, "Recording requested, opened file %s for writing\n", filename);
			/* Write WAV header */
			wav_header header = {
				{'R', 'I', 'F', 'F'},
				0,
				{'W', 'A', 'V', 'E'},
				{'f', 'm', 't', ' '},
				16,
				1,
				audiobridge->spatial_audio ? 2 : 1,
				audiobridge->sampling_rate,
				audiobridge->sampling_rate * 2,
				2,
				16,
				{'d', 'a', 't', 'a'},
				0
			};
			if(fwrite(&header, 1, sizeof(header), audiobridge->recording) != sizeof(header)) {
				JANUS_LOG(LOG_ERR, "Error writing WAV header...\n");
			}
			fflush(audiobridge->recording);
			audiobridge->record_lastupdate = janus_get_monotonic_time();
		}
	}

	/* Buffer (we allocate assuming 48kHz, although we'll likely use less than that) */
	int samples = audiobridge->sampling_rate/50;
	if(audiobridge->spatial_audio)
		samples = samples*2;
	opus_int32 buffer[audiobridge->spatial_audio ? OPUS_SAMPLES*2 : OPUS_SAMPLES],
		sumBuffer[audiobridge->spatial_audio ? OPUS_SAMPLES*2 : OPUS_SAMPLES];
	opus_int16 outBuffer[audiobridge->spatial_audio ? OPUS_SAMPLES*2 : OPUS_SAMPLES],
		resampled[audiobridge->spatial_audio ? OPUS_SAMPLES*2 : OPUS_SAMPLES], *curBuffer = NULL;
	memset(buffer, 0, OPUS_SAMPLES*(audiobridge->spatial_audio ? 8 : 4));
	memset(sumBuffer, 0, OPUS_SAMPLES*(audiobridge->spatial_audio ? 8 : 4));
	memset(outBuffer, 0, OPUS_SAMPLES*(audiobridge->spatial_audio ? 4 : 2));
	memset(resampled, 0, OPUS_SAMPLES*(audiobridge->spatial_audio ? 4 : 2));

	/* In case forwarding groups are enabled, we need additional buffers */
	uint groups_num = audiobridge->groups ? g_hash_table_size(audiobridge->groups) : 0, index = 0;
	opus_int32 *groupBuffers = NULL;
	uint32_t groupBufferSize = 0, groupBuffersSize = 0;
	OpusEncoder **groupEncoders = NULL;
	if(groups_num > 0) {
		/* Create buffers */
		groupBufferSize = OPUS_SAMPLES * sizeof(opus_int32);
		groupBuffersSize = groups_num * groupBufferSize;
		groupBuffers = g_malloc(groupBuffersSize);
		groupEncoders = g_malloc(groups_num * sizeof(OpusEncoder *));
		/* Create separate encoders */
		for(index=0; index<groups_num; index++) {
			int error = 0;
			OpusEncoder *rtp_encoder = opus_encoder_create(audiobridge->sampling_rate, 1, OPUS_APPLICATION_VOIP, &error);
			if(audiobridge->sampling_rate == 8000) {
				opus_encoder_ctl(rtp_encoder, OPUS_SET_MAX_BANDWIDTH(OPUS_BANDWIDTH_NARROWBAND));
			} else if(audiobridge->sampling_rate == 12000) {
				opus_encoder_ctl(rtp_encoder, OPUS_SET_MAX_BANDWIDTH(OPUS_BANDWIDTH_MEDIUMBAND));
			} else if(audiobridge->sampling_rate == 16000) {
				opus_encoder_ctl(rtp_encoder, OPUS_SET_MAX_BANDWIDTH(OPUS_BANDWIDTH_WIDEBAND));
			} else if(audiobridge->sampling_rate == 24000) {
				opus_encoder_ctl(rtp_encoder, OPUS_SET_MAX_BANDWIDTH(OPUS_BANDWIDTH_SUPERWIDEBAND));
			} else if(audiobridge->sampling_rate == 48000) {
				opus_encoder_ctl(rtp_encoder, OPUS_SET_MAX_BANDWIDTH(OPUS_BANDWIDTH_FULLBAND));
			} else {
				JANUS_LOG(LOG_WARN, "Unsupported sampling rate %d, setting 16kHz\n", audiobridge->sampling_rate);
				opus_encoder_ctl(rtp_encoder, OPUS_SET_MAX_BANDWIDTH(OPUS_BANDWIDTH_WIDEBAND));
			}
			groupEncoders[index] = rtp_encoder;
		}
	}

	/* Base RTP packets, in case there are forwarders involved */
	gboolean have_opus[JANUS_AUDIOBRIDGE_MAX_GROUPS+1],
		have_alaw[JANUS_AUDIOBRIDGE_MAX_GROUPS+1],
		have_ulaw[JANUS_AUDIOBRIDGE_MAX_GROUPS+1];
	unsigned char *rtpbuffer = g_malloc0(1500 * (groups_num+1));
	janus_rtp_header *rtph = NULL;
	/* In case we need G.711 forwarders */
	uint8_t *rtpalaw = g_malloc0((12+G711_SAMPLES) * (groups_num+1)),
			*rtpulaw = g_malloc0((12+G711_SAMPLES) * (groups_num+1));

	/* Timer */
	struct timeval now, before;
	gettimeofday(&before, NULL);
	now.tv_sec = before.tv_sec;
	now.tv_usec = before.tv_usec;
	time_t passed, d_s, d_us;

	/* RTP */
	guint16 seq = 0;
	guint32 ts = 0;
	/* SRTP buffer, if needed */
	char sbuf[1500];

	/* Loop */
	int i=0;
	int count = 0, rf_count = 0, pf_count = 0, prev_count = 0;
	int lgain = 0, rgain = 0, diff = 0;
	while(!g_atomic_int_get(&stopping) && !g_atomic_int_get(&audiobridge->destroyed)) {
		/* See if it's time to prepare a frame */
		gettimeofday(&now, NULL);
		d_s = now.tv_sec - before.tv_sec;
		d_us = now.tv_usec - before.tv_usec;
		if(d_us < 0) {
			d_us += 1000000;
			--d_s;
		}
		passed = d_s*1000000 + d_us;
		if(passed < 15000) {	/* Let's wait about 15ms at max */
			g_usleep(5000);
			continue;
		}
		/* Update the reference time */
		before.tv_usec += 20000;
		if(before.tv_usec > 1000000) {
			before.tv_sec++;
			before.tv_usec -= 1000000;
		}
		/* Do we need to mix at all? */
		janus_mutex_lock_nodebug(&audiobridge->mutex);
		count = g_hash_table_size(audiobridge->participants);
		rf_count = g_hash_table_size(audiobridge->rtp_forwarders);
		pf_count = g_hash_table_size(audiobridge->anncs);
		if((count+rf_count+pf_count) == 0) {
			janus_mutex_unlock_nodebug(&audiobridge->mutex);
			/* No participant and RTP forwarders, do nothing */
			if(prev_count > 0) {
				JANUS_LOG(LOG_INFO, "Last user/forwarder/file just left room %s, going idle...\n", audiobridge->room_id_str);
				prev_count = 0;
			}
			continue;
		}
		if(prev_count == 0) {
			JANUS_LOG(LOG_INFO, "First user/forwarder/file just joined room %s, waking it up...\n", audiobridge->room_id_str);
		}
		prev_count = count+rf_count+pf_count;
		/* Update RTP header information */
		seq++;
		ts += OPUS_SAMPLES;
		/* Mix all contributions */
		GList *participants_list = g_hash_table_get_values(audiobridge->participants);
		/* Add a reference to all these participants, in case some leave while we're mixing */
		GList *ps = participants_list;
		while(ps) {
			janus_audiobridge_participant *p = (janus_audiobridge_participant *)ps->data;
			janus_refcount_increase(&p->ref);
			ps = ps->next;
		}
		/* Do the same for announcements */
		GList *anncs_list = g_hash_table_get_values(audiobridge->anncs);
		ps = anncs_list;
		while(ps) {
			janus_audiobridge_participant *annc = (janus_audiobridge_participant *)ps->data;
			janus_refcount_increase(&annc->ref);
			ps = ps->next;
		}
		janus_mutex_unlock_nodebug(&audiobridge->mutex);
		for(i=0; i<samples; i++)
			buffer[i] = 0;
		if(groups_num > 0)
			memset(groupBuffers, 0, groupBuffersSize);
		ps = participants_list;
		while(ps) {
			janus_audiobridge_participant *p = (janus_audiobridge_participant *)ps->data;
			janus_mutex_lock(&p->qmutex);
			if(!p->session || !g_atomic_int_get(&p->session->started) || !g_atomic_int_get(&p->active) || p->muted || p->prebuffering || !p->inbuf) {
				janus_mutex_unlock(&p->qmutex);
				ps = ps->next;
				continue;
			}
			GList *peek = g_list_first(p->inbuf);
			janus_audiobridge_rtp_relay_packet *pkt = (janus_audiobridge_rtp_relay_packet *)(peek ? peek->data : NULL);
			if(pkt != NULL && !pkt->silence) {
				if(p->codec != JANUS_AUDIOCODEC_OPUS && audiobridge->sampling_rate != 8000) {
					/* Upsample this to whatever the mixer needs */
					pkt->length = janus_audiobridge_resample((opus_int16 *)pkt->data, 160, 8000, resampled, audiobridge->sampling_rate);
					if(pkt->length == 0) {
						JANUS_LOG(LOG_WARN, "[G.711] Error upsampling to %d, skipping audio packet\n", audiobridge->sampling_rate);
						janus_mutex_unlock(&p->qmutex);
						ps = ps->next;
						continue;
					}
					memcpy((opus_int16 *)pkt->data, resampled, pkt->length);
				}
				curBuffer = (opus_int16 *)pkt->data;
<<<<<<< HEAD
				if(groups_num == 0) {
					/* Add to the main mix */
=======
				if(!p->stereo) {
>>>>>>> de2117e9
					for(i=0; i<samples; i++) {
						if(p->volume_gain == 100) {
							buffer[i] += curBuffer[i];
						} else {
							buffer[i] += (curBuffer[i]*p->volume_gain)/100;
						}
					}
				} else {
<<<<<<< HEAD
					/* Add to the group submix */
					int index = p->group-1;
					for(i=0; i<samples; i++) {
						if(p->volume_gain == 100) {
							*(groupBuffers + index*samples + i) += curBuffer[i];
						} else {
							*(groupBuffers + index*samples + i) += (curBuffer[i]*p->volume_gain)/100;
=======
					diff = 50 - p->spatial_position;
					lgain = 50 + diff;
					rgain = 50 - diff;
					for(i=0; i<samples; i++) {
						if(i%2 == 0) {
							if(lgain == 100) {
								if(p->volume_gain == 100) {
									buffer[i] += curBuffer[i];
								} else {
									buffer[i] += (curBuffer[i]*p->volume_gain)/100;
								}
							} else {
								if(p->volume_gain == 100) {
									buffer[i] += (curBuffer[i]*lgain)/100;
								} else {
									buffer[i] += (((curBuffer[i]*lgain)/100)*p->volume_gain)/100;
								}
							}
						} else {
							if(rgain == 100) {
								if(p->volume_gain == 100) {
									buffer[i] += curBuffer[i];
								} else {
									buffer[i] += (curBuffer[i]*p->volume_gain)/100;
								}
							} else {
								if(p->volume_gain == 100) {
									buffer[i] += (curBuffer[i]*rgain)/100;
								} else {
									buffer[i] += (((curBuffer[i]*rgain)/100)*p->volume_gain)/100;
								}
							}
>>>>>>> de2117e9
						}
					}
				}
			}
			janus_mutex_unlock(&p->qmutex);
			ps = ps->next;
		}
#ifdef HAVE_LIBOGG
		/* If there are announcements playing, mix those too */
		if(anncs_list != NULL) {
			ps = anncs_list;
			while(ps) {
				janus_audiobridge_participant *p = (janus_audiobridge_participant *)ps->data;
				if(p->annc == NULL || g_atomic_int_get(&p->destroyed)) {
					ps = ps->next;
					continue;
				}
				int read = janus_audiobridge_file_read(p->annc, p->decoder, resampled, sizeof(resampled));
				if(read <= 0) {
					/* Playback over or broken */
					if(p->annc->started) {
						/* Send a notification that this announcement is over */
						JANUS_LOG(LOG_INFO, "[%s] Announcement stopped (%s)\n", audiobridge->room_id_str, p->user_id_str);
						janus_mutex_lock_nodebug(&audiobridge->mutex);
						json_t *event = json_object();
						json_object_set_new(event, "audiobridge", json_string("announcement-stopped"));
						json_object_set_new(event, "room",
							string_ids ? json_string(audiobridge->room_id_str) : json_integer(audiobridge->room_id));
						json_object_set_new(event, "file_id", json_string(p->user_id_str));
						janus_audiobridge_notify_participants(p, event, TRUE);
						json_decref(event);
						/* Also notify event handlers */
						if(notify_events && gateway->events_is_enabled()) {
							json_t *info = json_object();
							json_object_set_new(info, "event", json_string("announcement-stopped"));
							json_object_set_new(info, "room",
								string_ids ? json_string(audiobridge->room_id_str) : json_integer(audiobridge->room_id));
							json_object_set_new(info, "file_id", json_string(p->user_id_str));
							gateway->notify_event(&janus_audiobridge_plugin, NULL, info);
						}
						/* Remove the announcement */
						g_hash_table_remove(audiobridge->anncs, p->user_id_str);
						janus_mutex_unlock_nodebug(&audiobridge->mutex);
					}
					ps = ps->next;
					continue;
				}
				if(!p->annc->started) {
					/* This announcement just started, notify the participants */
					p->annc->started = TRUE;
					JANUS_LOG(LOG_INFO, "[%s] Announcement started (%s)\n", audiobridge->room_id_str, p->user_id_str);
					janus_mutex_lock_nodebug(&audiobridge->mutex);
					json_t *event = json_object();
					json_object_set_new(event, "audiobridge", json_string("announcement-started"));
					json_object_set_new(event, "room",
						string_ids ? json_string(audiobridge->room_id_str) : json_integer(audiobridge->room_id));
					json_object_set_new(event, "file_id", json_string(p->user_id_str));
					janus_audiobridge_notify_participants(p, event, TRUE);
					json_decref(event);
					janus_mutex_unlock_nodebug(&audiobridge->mutex);
					/* Also notify event handlers */
					if(notify_events && gateway->events_is_enabled()) {
						json_t *info = json_object();
						json_object_set_new(info, "event", json_string("announcement-started"));
						json_object_set_new(info, "room",
							string_ids ? json_string(audiobridge->room_id_str) : json_integer(audiobridge->room_id));
						json_object_set_new(info, "file_id", json_string(p->user_id_str));
						gateway->notify_event(&janus_audiobridge_plugin, NULL, info);
					}
				}
				if(groups_num == 0) {
					/* Add to the main mix */
					for(i=0; i<samples; i++) {
						if(p->volume_gain == 100) {
							buffer[i] += resampled[i];
						} else {
							buffer[i] += (resampled[i]*p->volume_gain)/100;
						}
					}
				} else {
					/* Add to the group submix */
					index = p->group-1;
					for(i=0; i<samples; i++) {
						if(p->volume_gain == 100) {
							*(groupBuffers + index*samples + i) += resampled[i];
						} else {
							*(groupBuffers + index*samples + i) += (resampled[i]*p->volume_gain)/100;
						}
					}
				}
				ps = ps->next;
			}
			g_list_free_full(anncs_list, (GDestroyNotify)janus_audiobridge_participant_unref);
		}
#endif
		/* If groups are in use, put them together in the main mix */
		if(groups_num > 0) {
			/* Mix all submixes */
			for(index=0; index<groups_num; index++) {
				for(i=0; i<samples; i++)
					buffer[i] += *(groupBuffers + index*samples + i);
			}
		}
		/* Are we recording the mix? (only do it if there's someone in, though...) */
		if(audiobridge->recording != NULL && g_list_length(participants_list) > 0) {
			for(i=0; i<samples; i++) {
				/* FIXME Smoothen/Normalize instead of truncating? */
				outBuffer[i] = buffer[i];
			}
			fwrite(outBuffer, sizeof(opus_int16), samples, audiobridge->recording);
			/* Every 5 seconds we update the wav header */
			gint64 now = janus_get_monotonic_time();
			if(now - audiobridge->record_lastupdate >= 5*G_USEC_PER_SEC) {
				audiobridge->record_lastupdate = now;
				/* Update the length in the header */
				fseek(audiobridge->recording, 0, SEEK_END);
				long int size = ftell(audiobridge->recording);
				if(size >= 8) {
					size -= 8;
					fseek(audiobridge->recording, 4, SEEK_SET);
					fwrite(&size, sizeof(uint32_t), 1, audiobridge->recording);
					size += 8;
					fseek(audiobridge->recording, 40, SEEK_SET);
					fwrite(&size, sizeof(uint32_t), 1, audiobridge->recording);
					fflush(audiobridge->recording);
					fseek(audiobridge->recording, 0, SEEK_END);
				}
			}
		}
		/* Send proper packet to each participant (remove own contribution) */
		ps = participants_list;
		while(ps) {
			janus_audiobridge_participant *p = (janus_audiobridge_participant *)ps->data;
			if(!p->session || !g_atomic_int_get(&p->session->started)) {
				janus_refcount_decrease(&p->ref);
				ps = ps->next;
				continue;
			}
			janus_audiobridge_rtp_relay_packet *pkt = NULL;
			janus_mutex_lock(&p->qmutex);
			if(g_atomic_int_get(&p->active) && !p->muted && !p->prebuffering && p->inbuf) {
				GList *first = g_list_first(p->inbuf);
				pkt = (janus_audiobridge_rtp_relay_packet *)(first ? first->data : NULL);
				p->inbuf = g_list_delete_link(p->inbuf, first);
			}
			janus_mutex_unlock(&p->qmutex);
			/* Remove the participant's own contribution */
			curBuffer = (opus_int16 *)((pkt && pkt->length && !pkt->silence) ? pkt->data : NULL);
			if(!p->stereo) {
				for(i=0; i<samples; i++) {
					if(p->volume_gain == 100)
						sumBuffer[i] = buffer[i] - (curBuffer ? (curBuffer[i]) : 0);
					else
						sumBuffer[i] = buffer[i] - (curBuffer ? (curBuffer[i]*p->volume_gain)/100 : 0);
				}
			} else {
				diff = 50 - p->spatial_position;
				lgain = 50 + diff;
				rgain = 50 - diff;
				for(i=0; i<samples; i++) {
					if(i%2 == 0) {
						if(lgain == 100) {
							sumBuffer[i] = buffer[i] - (curBuffer ? (curBuffer[i]) : 0);
						} else {
							sumBuffer[i] = buffer[i] - (curBuffer ? (curBuffer[i]*lgain)/100 : 0);
						}
					} else {
						if(rgain == 100) {
							sumBuffer[i] = buffer[i] - (curBuffer ? (curBuffer[i]) : 0);
						} else {
							sumBuffer[i] = buffer[i] - (curBuffer ? (curBuffer[i]*rgain)/100 : 0);
						}
					}
				}
			}
			for(i=0; i<samples; i++)
				/* FIXME Smoothen/Normalize instead of truncating? */
				outBuffer[i] = sumBuffer[i];
			/* Enqueue this mixed frame for encoding in the participant thread */
			janus_audiobridge_rtp_relay_packet *mixedpkt = g_malloc(sizeof(janus_audiobridge_rtp_relay_packet));
			mixedpkt->data = g_malloc(samples*2);
			if(p->codec != JANUS_AUDIOCODEC_OPUS && audiobridge->sampling_rate != 8000) {
				/* Downsample this from whatever the mixer uses */
				i = janus_audiobridge_resample(outBuffer, samples, audiobridge->sampling_rate, (int16_t *)mixedpkt->data, 8000);
				if(i == 0) {
					JANUS_LOG(LOG_WARN, "[G.711] Error downsampling from %d, skipping audio packet\n", audiobridge->sampling_rate);
					janus_refcount_decrease(&p->ref);
					ps = ps->next;
					continue;
				}
			} else {
				/* Just copy */
				memcpy(mixedpkt->data, outBuffer, samples*2);
			}
			mixedpkt->length = samples;	/* We set the number of samples here, not the data length */
			mixedpkt->timestamp = ts;
			mixedpkt->seq_number = seq;
			mixedpkt->ssrc = audiobridge->room_ssrc;
			mixedpkt->silence = FALSE;
			g_async_queue_push(p->outbuf, mixedpkt);
			if(pkt) {
				g_free(pkt->data);
				pkt->data = NULL;
				g_free(pkt);
				pkt = NULL;
			}
			janus_refcount_decrease(&p->ref);
			ps = ps->next;
		}
		g_list_free(participants_list);
		/* Forward the mixed packet as RTP to any RTP forwarder that may be listening */
		janus_mutex_lock(&audiobridge->rtp_mutex);
		if(g_hash_table_size(audiobridge->rtp_forwarders) > 0 && audiobridge->rtp_encoder) {
			/* If the room is empty, check if there's any RTP forwarder with an "always on" option */
			gboolean go_on = FALSE;
			if(count == 0 && pf_count == 0) {
				GHashTableIter iter;
				gpointer value;
				g_hash_table_iter_init(&iter, audiobridge->rtp_forwarders);
				while(g_hash_table_iter_next(&iter, NULL, &value)) {
					janus_audiobridge_rtp_forwarder *forwarder = (janus_audiobridge_rtp_forwarder *)value;
					if(forwarder->always_on) {
						go_on = TRUE;
						break;
					}
				}
			} else {
				go_on = TRUE;
			}
			if(go_on) {
				/* By default, let's send the mixed frame to everybody */
				if(groups_num == 0) {
					for(i=0; i<samples; i++)
						outBuffer[i] = buffer[i];
					have_opus[0] = FALSE;
					have_alaw[0] = FALSE;
					have_ulaw[0] = FALSE;
				} else {
					for(index=0; index <= groups_num; index++) {
						have_opus[index] = FALSE;
						have_alaw[index] = FALSE;
						have_ulaw[index] = FALSE;
					}
				}
				GHashTableIter iter;
				gpointer key, value;
				g_hash_table_iter_init(&iter, audiobridge->rtp_forwarders);
				opus_int32 length = 0;
				while(audiobridge->rtp_udp_sock > 0 && g_hash_table_iter_next(&iter, &key, &value)) {
					guint32 stream_id = GPOINTER_TO_UINT(key);
					janus_audiobridge_rtp_forwarder *forwarder = (janus_audiobridge_rtp_forwarder *)value;
					if(count == 0 && pf_count == 0 && !forwarder->always_on)
						continue;
<<<<<<< HEAD
					/* Check if we're forwarding the main mix or a specific group */
					if(groups_num > 0) {
						if(forwarder->group == 0) {
							/* We're forwarding the main mix */
							for(i=0; i<samples; i++)
								outBuffer[i] = buffer[i];
						} else {
							/* We're forwarding a group mix */
							index = forwarder->group-1;
							for(i=0; i<samples; i++)
								outBuffer[i] = *(groupBuffers + index*samples + i);
=======
					if(forwarder->codec == JANUS_AUDIOCODEC_OPUS && !have_opus) {
						/* This is an Opus forwarder and we don't have a version for that yet */
						length = opus_encode(audiobridge->rtp_encoder, outBuffer,
							audiobridge->spatial_audio ? samples/2 : samples, rtpbuffer+12, 1500-12);
						if(length < 0) {
							JANUS_LOG(LOG_ERR, "[Opus] Ops! got an error encoding the Opus frame: %d (%s)\n", length, opus_strerror(length));
							continue;
>>>>>>> de2117e9
						}
					}
					if(forwarder->codec == JANUS_AUDIOCODEC_OPUS) {
						/* This is an Opus forwarder, check if we have a version for that already */
						if(!have_opus[forwarder->group]) {
							/* We don't, encode now */
							OpusEncoder *rtp_encoder = (forwarder->group == 0 ? audiobridge->rtp_encoder : groupEncoders[forwarder->group-1]);
							length = opus_encode(rtp_encoder, outBuffer, samples, rtpbuffer + forwarder->group*1500 + 12, 1500-12);
							if(length < 0) {
								JANUS_LOG(LOG_ERR, "[Opus] Ops! got an error encoding the Opus frame: %d (%s)\n", length, opus_strerror(length));
								continue;
							}
							have_opus[forwarder->group] = TRUE;
						}
						rtph = (janus_rtp_header *)(rtpbuffer + forwarder->group*1500);
						rtph->version = 2;
					} else if(forwarder->codec == JANUS_AUDIOCODEC_PCMA || forwarder->codec == JANUS_AUDIOCODEC_PCMU) {
						/* This is a G.711 forwarder, check if we have a version for that already */
						if((forwarder->codec == JANUS_AUDIOCODEC_PCMA && !have_alaw[forwarder->group]) ||
								(forwarder->codec == JANUS_AUDIOCODEC_PCMU && !have_ulaw[forwarder->group])) {
							/* We don't, encode now */
							if(audiobridge->sampling_rate != 8000) {
								/* Downsample this from whatever the mixer uses */
								i = janus_audiobridge_resample(outBuffer, samples, audiobridge->sampling_rate, resampled, 8000);
								if(i == 0) {
									JANUS_LOG(LOG_WARN, "[G.711] Error downsampling from %d, skipping audio packet\n", audiobridge->sampling_rate);
									continue;
								}
							} else {
								/* Just copy */
								memcpy(resampled, outBuffer, samples*2);
							}
							int i = 0;
							if(forwarder->codec == JANUS_AUDIOCODEC_PCMA) {
								uint8_t *rtpalaw_buffer = rtpalaw + forwarder->group*G711_SAMPLES + 12;
								for(i=0; i<160; i++)
									rtpalaw_buffer[i] = janus_audiobridge_g711_alaw_encode(resampled[i]);
								have_alaw[forwarder->group] = TRUE;
							} else {
								uint8_t *rtpulaw_buffer = rtpulaw + forwarder->group*G711_SAMPLES + 12;
								for(i=0; i<160; i++)
									rtpulaw_buffer[i] = janus_audiobridge_g711_ulaw_encode(resampled[i]);
								have_ulaw[forwarder->group] = TRUE;
							}
						}
						rtph = (janus_rtp_header *)(forwarder->codec == JANUS_AUDIOCODEC_PCMA ?
							(rtpalaw + forwarder->group*G711_SAMPLES + 12) : (rtpulaw + forwarder->group*G711_SAMPLES + 12));
						rtph->version = 2;
						length = 160;
					}
					/* Update header */
					rtph->type = forwarder->payload_type;
					rtph->ssrc = htonl(forwarder->ssrc ? forwarder->ssrc : stream_id);
					forwarder->seq_number++;
					rtph->seq_number = htons(forwarder->seq_number);
					forwarder->timestamp += (forwarder->codec == JANUS_AUDIOCODEC_OPUS ? OPUS_SAMPLES : G711_SAMPLES);
					rtph->timestamp = htonl(forwarder->timestamp);
					/* Check if this packet needs to be encrypted */
					char *payload = (char *)rtph;
					int plen = length+12;
					if(forwarder->is_srtp) {
						memcpy(sbuf, payload, plen);
						int protected = plen;
						int res = srtp_protect(forwarder->srtp_ctx, sbuf, &protected);
						if(res != srtp_err_status_ok) {
							janus_rtp_header *header = (janus_rtp_header *)sbuf;
							guint32 timestamp = ntohl(header->timestamp);
							guint16 seq = ntohs(header->seq_number);
							JANUS_LOG(LOG_ERR, "Error encrypting RTP packet for room %s... %s (len=%d-->%d, ts=%"SCNu32", seq=%"SCNu16")...\n",
								audiobridge->room_id_str, janus_srtp_error_str(res), plen, protected, timestamp, seq);
						} else {
							payload = (char *)&sbuf;
							plen = protected;
						}
					}
					/* No encryption, send the RTP packet as it is */
					struct sockaddr *address = (forwarder->serv_addr.sin_family == AF_INET ?
						(struct sockaddr *)&forwarder->serv_addr : (struct sockaddr *)&forwarder->serv_addr6);
					size_t addrlen = (forwarder->serv_addr.sin_family == AF_INET ? sizeof(forwarder->serv_addr) : sizeof(forwarder->serv_addr6));
					if(sendto(audiobridge->rtp_udp_sock, payload, plen, 0, address, addrlen) < 0) {
						JANUS_LOG(LOG_HUGE, "Error forwarding mixed RTP packet for room %s... %s (len=%d)...\n",
							audiobridge->room_id_str, g_strerror(errno), plen);
					}
				}
			}
		}
		janus_mutex_unlock(&audiobridge->rtp_mutex);
	}
	if(audiobridge->recording) {
		/* Update the length in the header */
		fseek(audiobridge->recording, 0, SEEK_END);
		long int size = ftell(audiobridge->recording);
		if(size >= 8) {
			size -= 8;
			fseek(audiobridge->recording, 4, SEEK_SET);
			fwrite(&size, sizeof(uint32_t), 1, audiobridge->recording);
			size += 8;
			fseek(audiobridge->recording, 40, SEEK_SET);
			fwrite(&size, sizeof(uint32_t), 1, audiobridge->recording);
			fflush(audiobridge->recording);
		}
		fclose(audiobridge->recording);
		char filename[255];
		if(audiobridge->record_file) {
			g_snprintf(filename, 255, "%s", audiobridge->record_file);
		} else {
			g_snprintf(filename, 255, "janus-audioroom-%s.wav", audiobridge->room_id_str);
		}
		if(rec_tempext) {
			/* We need to rename the file, to remove the temporary extension */
			char extfilename[255];
			if(audiobridge->record_file) {
				g_snprintf(extfilename, 255, "%s.%s", audiobridge->record_file, rec_tempext);
			} else {
				g_snprintf(extfilename, 255, "janus-audioroom-%s.wav.%s", audiobridge->room_id_str, rec_tempext);
			}
			if(rename(extfilename, filename) != 0) {
				JANUS_LOG(LOG_ERR, "Error renaming %s to %s...\n", extfilename, filename);
			} else {
				JANUS_LOG(LOG_INFO, "Recording renamed: %s\n", filename);
			}
		}
		/* Also notify event handlers */
		if(notify_events && gateway->events_is_enabled()) {
			json_t *info = json_object();
			json_object_set_new(info, "event", json_string("recordingdone"));
			json_object_set_new(info, "room",
				string_ids ? json_string(audiobridge->room_id_str) : json_integer(audiobridge->room_id));
			json_object_set_new(info, "record_file", json_string(filename));
			gateway->notify_event(&janus_audiobridge_plugin, NULL, info);
		}
	}
	g_free(rtpbuffer);
	g_free(rtpalaw);
	g_free(rtpulaw);
	g_free(groupBuffers);
	if(groupEncoders) {
		for(index=0; index<groups_num; index++) {
			if(groupEncoders[index])
				opus_encoder_destroy(groupEncoders[index]);
		}
		g_free(groupEncoders);
	}
	JANUS_LOG(LOG_VERB, "Leaving mixer thread for room %s (%s)...\n", audiobridge->room_id_str, audiobridge->room_name);

	janus_refcount_decrease(&audiobridge->ref);

	return NULL;
}

/* Thread to encode a mixed frame and send it to a specific participant */
static void *janus_audiobridge_participant_thread(void *data) {
	JANUS_LOG(LOG_VERB, "AudioBridge Participant thread starting...\n");
	janus_audiobridge_participant *participant = (janus_audiobridge_participant *)data;
	if(!participant) {
		JANUS_LOG(LOG_ERR, "Invalid participant!\n");
		g_thread_unref(g_thread_self());
		return NULL;
	}
	JANUS_LOG(LOG_VERB, "Thread is for participant %s (%s)\n",
		participant->user_id_str, participant->display ? participant->display : "??");
	janus_audiobridge_session *session = participant->session;

	/* Output buffer */
	janus_audiobridge_rtp_relay_packet *outpkt = g_malloc(sizeof(janus_audiobridge_rtp_relay_packet));
	outpkt->data = g_malloc0(1500);
	outpkt->ssrc = 0;
	outpkt->timestamp = 0;
	outpkt->seq_number = 0;
	outpkt->length = 0;
	outpkt->silence = FALSE;
	uint8_t *payload = (uint8_t *)outpkt->data;

	janus_audiobridge_rtp_relay_packet *mixedpkt = NULL;

	/* Start working: check the outgoing queue for packets, then encode and send them */
	while(!g_atomic_int_get(&stopping) && g_atomic_int_get(&session->destroyed) == 0) {
		mixedpkt = g_async_queue_timeout_pop(participant->outbuf, 100000);
		if(mixedpkt != NULL && g_atomic_int_get(&session->destroyed) == 0 && g_atomic_int_get(&session->started)) {
			if(g_atomic_int_get(&participant->active) && (participant->codec == JANUS_AUDIOCODEC_PCMA ||
					participant->codec == JANUS_AUDIOCODEC_PCMU) && g_atomic_int_compare_and_exchange(&participant->encoding, 0, 1)) {
				/* Encode using G.711 */
				if(mixedpkt->length != 320) {
					/* TODO Resample */
				}
				int i = 0;
				opus_int16 *outBuffer = (opus_int16 *)mixedpkt->data;
				if(participant->codec == JANUS_AUDIOCODEC_PCMA) {
					/* A-law */
					for(i=0; i<160; i++)
						*(payload+12+i) = janus_audiobridge_g711_alaw_encode(outBuffer[i]);
				} else {
					/* Mu-Law */
					for(i=0; i<160; i++)
						*(payload+12+i) = janus_audiobridge_g711_ulaw_encode(outBuffer[i]);
				}
				g_atomic_int_set(&participant->encoding, 0);
				outpkt->length = 172;	/* Take the RTP header into consideration */
				/* Update RTP header */
				outpkt->data->version = 2;
				outpkt->data->markerbit = 0;	/* FIXME Should be 1 for the first packet */
				outpkt->data->seq_number = htons(mixedpkt->seq_number);
				outpkt->data->timestamp = htonl(mixedpkt->timestamp/6);
				outpkt->data->ssrc = htonl(mixedpkt->ssrc);	/* The Janus core will fix this anyway */
				/* Backup the actual timestamp and sequence number set by the audiobridge, in case a room is changed */
				outpkt->ssrc = mixedpkt->ssrc;
				outpkt->timestamp = mixedpkt->timestamp/6;
				outpkt->seq_number = mixedpkt->seq_number;
				janus_audiobridge_relay_rtp_packet(participant->session, outpkt);
			} else if(g_atomic_int_get(&participant->active) && participant->encoder &&
					g_atomic_int_compare_and_exchange(&participant->encoding, 0, 1)) {
				/* Encode raw frame to Opus */
				opus_int16 *outBuffer = (opus_int16 *)mixedpkt->data;
				outpkt->length = opus_encode(participant->encoder, outBuffer,
					participant->stereo ? mixedpkt->length/2 : mixedpkt->length, payload+12, 1500-12);
				g_atomic_int_set(&participant->encoding, 0);
				if(outpkt->length < 0) {
					JANUS_LOG(LOG_ERR, "[Opus] Ops! got an error encoding the Opus frame: %d (%s)\n", outpkt->length, opus_strerror(outpkt->length));
				} else {
					outpkt->length += 12;	/* Take the RTP header into consideration */
					/* Update RTP header */
					outpkt->data->version = 2;
					outpkt->data->markerbit = 0;	/* FIXME Should be 1 for the first packet */
					outpkt->data->seq_number = htons(mixedpkt->seq_number);
					outpkt->data->timestamp = htonl(mixedpkt->timestamp);
					outpkt->data->ssrc = htonl(mixedpkt->ssrc);	/* The Janus core will fix this anyway */
					/* Backup the actual timestamp and sequence number set by the audiobridge, in case a room is changed */
					outpkt->ssrc = mixedpkt->ssrc;
					outpkt->timestamp = mixedpkt->timestamp;
					outpkt->seq_number = mixedpkt->seq_number;
					janus_audiobridge_relay_rtp_packet(participant->session, outpkt);
				}
			}
			g_free(mixedpkt->data);
			g_free(mixedpkt);
		}
	}
	/* We're done, get rid of the resources */
	g_free(outpkt->data);
	g_free(outpkt);
	JANUS_LOG(LOG_VERB, "AudioBridge Participant thread leaving...\n");

	janus_refcount_decrease(&participant->ref);
	janus_refcount_decrease(&session->ref);
	g_thread_unref(g_thread_self());
	return NULL;
}

static void janus_audiobridge_relay_rtp_packet(gpointer data, gpointer user_data) {
	janus_audiobridge_rtp_relay_packet *packet = (janus_audiobridge_rtp_relay_packet *)user_data;
	if(!packet || !packet->data || packet->length < 1) {
		JANUS_LOG(LOG_ERR, "Invalid packet...\n");
		return;
	}
	janus_audiobridge_session *session = (janus_audiobridge_session *)data;
	if(!session || !session->handle) {
		// JANUS_LOG(LOG_ERR, "Invalid session...\n");
		return;
	}
	if(!g_atomic_int_get(&session->started)) {
		// JANUS_LOG(LOG_ERR, "Streaming not started yet for this session...\n");
		return;
	}
	janus_audiobridge_participant *participant = session->participant;
	/* Set the payload type */
	if(participant->codec == JANUS_AUDIOCODEC_OPUS)
		packet->data->type = participant->opus_pt;
	else
		packet->data->type = (participant->codec == JANUS_AUDIOCODEC_PCMA ? 8 : 0);
	/* Fix sequence number and timestamp (room switching may be involved) */
	janus_rtp_header_update(packet->data, &participant->context, FALSE, 0);
	if(participant->plainrtp_media.audio_rtp_fd > 0) {
		if(participant->plainrtp_media.audio_ssrc == 0)
			participant->plainrtp_media.audio_ssrc = ntohl(packet->ssrc);
		if(participant->plainrtp_media.audio_send) {
			int ret = send(participant->plainrtp_media.audio_rtp_fd, (char *)packet->data, packet->length, 0);
			if(ret < 0) {
				JANUS_LOG(LOG_WARN, "Error sending plain RTP packet: %d (%s)\n", errno, strerror(errno));
			}
		}
	} else if(gateway != NULL) {
		janus_plugin_rtp rtp = { .video = FALSE, .buffer = (char *)packet->data, .length = packet->length };
		janus_plugin_rtp_extensions_reset(&rtp.extensions);
		/* FIXME Should we add our own audio level extension? */
		gateway->relay_rtp(session->handle, &rtp);
	}
	/* Restore the timestamp and sequence number to what the mixer set them to */
	packet->data->timestamp = htonl(packet->timestamp);
	packet->data->seq_number = htons(packet->seq_number);
}

/* Plain RTP stuff */
static void janus_audiobridge_plainrtp_media_cleanup(janus_audiobridge_plainrtp_media *media) {
	if(media == NULL)
		return;
	media->ready = FALSE;
	media->audio_pt = -1;
	media->audio_send = FALSE;
	if(media->audio_rtp_fd > 0)
		close(media->audio_rtp_fd);
	media->audio_rtp_fd = -1;
	media->local_audio_rtp_port = 0;
	media->remote_audio_rtp_port = 0;
	g_free(media->remote_audio_ip);
	media->remote_audio_ip = NULL;
	media->audio_ssrc = 0;
	media->audio_ssrc_peer = 0;
	if(media->pipefd[0] > 0)
		close(media->pipefd[0]);
	media->pipefd[0] = -1;
	if(media->pipefd[1] > 0)
		close(media->pipefd[1]);
	media->pipefd[1] = -1;
}
static int janus_audiobridge_plainrtp_allocate_port(janus_audiobridge_plainrtp_media *media) {
	/* Read global slider */
	uint16_t rtp_port_next = rtp_range_slider;
	uint16_t rtp_port_start = rtp_port_next;
	gboolean rtp_port_wrap = FALSE;
	/* Find a port we can use */
	int rtp_fd = -1;
	while(1) {
		if(rtp_port_wrap && rtp_port_next >= rtp_port_start) {
			/* Full range scanned */
			JANUS_LOG(LOG_ERR, "No ports available in range: %u -- %u\n", rtp_range_min, rtp_range_max);
			break;
		}
		if(rtp_fd == -1) {
			rtp_fd = socket(AF_INET, SOCK_DGRAM, 0);
		}
		if(rtp_fd == -1) {
			JANUS_LOG(LOG_ERR, "Error creating socket...\n");
			break;
		}
		int rtp_port = rtp_port_next;
		if((uint32_t)(rtp_port_next + 2UL) < rtp_range_max) {
			/* Advance to next value */
			rtp_port_next += 2;
		} else {
			rtp_port_next = rtp_range_min;
			rtp_port_wrap = TRUE;
		}
		struct sockaddr_in rtp_address = { 0 };
		rtp_address.sin_family = AF_INET;
		rtp_address.sin_port = htons(rtp_port);
		inet_pton(AF_INET, local_ip, &rtp_address.sin_addr.s_addr);
		if(bind(rtp_fd, (struct sockaddr *)(&rtp_address), sizeof(struct sockaddr)) < 0) {
			/* rtp_fd still unbound, reuse it in the next iteration */
		} else {
			media->audio_rtp_fd = rtp_fd;
			media->local_audio_rtp_port = rtp_port;
			rtp_range_slider = rtp_port_next;		/* Update global slider */
			return 0;
		}
	}
	if(rtp_fd != -1) {
		close(rtp_fd);
	}
	return -1;
}
/* Thread to relay RTP/RTCP frames coming from the peer */
static void *janus_audiobridge_plainrtp_relay_thread(void *data) {
	janus_audiobridge_session *session = (janus_audiobridge_session *)data;
	JANUS_LOG(LOG_INFO, "[AudioBridge-%p] Starting Plain RTP participant thread\n", session);
	if(!session || !session->participant) {
		JANUS_LOG(LOG_WARN, "[AudioBridge-%p] Invalid session or participant..?\n", session);
		g_thread_unref(g_thread_self());
		return NULL;
	}
	janus_audiobridge_participant *participant = (janus_audiobridge_participant *)session->participant;

	/* File descriptors */
	socklen_t addrlen;
	struct sockaddr_in remote = { 0 };
	int resfd = 0, bytes = 0, pollerrs = 0;
	struct pollfd fds[2];
	int pipe_fd = participant->plainrtp_media.pipefd[0];
	char buffer[1500];
	memset(buffer, 0, 1500);
	/* Loop */
	int num = 0;
	gboolean first = TRUE, goon = TRUE;

	/* Fake RTP packet */
	janus_plugin_rtp packet = { .video = FALSE, .buffer = buffer, .length = 0 };
	janus_plugin_rtp_extensions_reset(&packet.extensions);

	while(goon && session != NULL && !g_atomic_int_get(&session->destroyed) && !g_atomic_int_get(&session->hangingup)) {
		/* Prepare poll */
		num = 0;
		if(participant->plainrtp_media.audio_rtp_fd != -1) {
			fds[num].fd = participant->plainrtp_media.audio_rtp_fd;
			fds[num].events = POLLIN;
			fds[num].revents = 0;
			num++;
		}
		if(pipe_fd != -1) {
			fds[num].fd = pipe_fd;
			fds[num].events = POLLIN;
			fds[num].revents = 0;
			num++;
		}
		/* Wait for some data */
		resfd = poll(fds, num, 1000);
		if(resfd < 0) {
			if(errno == EINTR) {
				JANUS_LOG(LOG_HUGE, "[AudioBridge-%p] Got an EINTR (%s), ignoring...\n", session, strerror(errno));
				continue;
			}
			JANUS_LOG(LOG_ERR, "[AudioBridge-%p] Error polling...\n", session);
			JANUS_LOG(LOG_ERR, "[AudioBridge-%p]   -- %d (%s)\n", session, errno, strerror(errno));
			break;
		} else if(resfd == 0) {
			/* No data, keep going */
			continue;
		}
		if(session == NULL || g_atomic_int_get(&session->destroyed))
			break;
		int i = 0;
		for(i=0; i<num; i++) {
			if(fds[i].revents & (POLLERR | POLLHUP)) {
				/* Check the socket error */
				int error = 0;
				socklen_t errlen = sizeof(error);
				getsockopt(fds[i].fd, SOL_SOCKET, SO_ERROR, (void *)&error, &errlen);
				if(error == 0) {
					/* Maybe not a breaking error after all? */
					continue;
				}
				/* FIXME Should we be more tolerant of ICMP errors on RTP sockets as well? */
				pollerrs++;
				if(pollerrs < 100)
					continue;
				JANUS_LOG(LOG_ERR, "[AudioBridge-%p] Too many errors polling %d (socket #%d): %s...\n", session,
					fds[i].fd, i, fds[i].revents & POLLERR ? "POLLERR" : "POLLHUP");
				JANUS_LOG(LOG_ERR, "[AudioBridge-%p]   -- %d (%s)\n", session, error, strerror(error));
				/* Can we assume it's pretty much over, after a POLLERR? */
				goon = FALSE;
				/* Close the channel */
				janus_audiobridge_hangup_media(session->handle);
				break;
			} else if(fds[i].revents & POLLIN) {
				if(pipe_fd != -1 && fds[i].fd == pipe_fd) {
					/* Poll interrupted for a reason, go on */
					int code = 0;
					(void)read(pipe_fd, &code, sizeof(int));
					break;
				}
				/* Got an RTP packet */
				addrlen = sizeof(remote);
				bytes = recvfrom(fds[i].fd, buffer, 1500, 0, (struct sockaddr*)&remote, &addrlen);
				if(bytes < 0) {
					/* Failed to read? */
					continue;
				}
				/* Audio RTP */
				if(!janus_is_rtp(buffer, bytes)) {
					/* Not an RTP packet? */
					continue;
				}
				/* If this is the first packet we receive, simulate a setup_media event */
				if(first) {
					first = FALSE;
					janus_audiobridge_setup_media(session->handle);
				}
				/* Handle the packet */
				pollerrs = 0;
				rtp_header *header = (rtp_header *)buffer;
				if(participant->plainrtp_media.audio_ssrc_peer != ntohl(header->ssrc)) {
					participant->plainrtp_media.audio_ssrc_peer = ntohl(header->ssrc);
					JANUS_LOG(LOG_VERB, "[AudioBridge-%p] Got peer audio SSRC: %"SCNu32"\n",
						session, participant->plainrtp_media.audio_ssrc_peer);
				}
				/* Check if the SSRC changed (e.g., after a re-INVITE or UPDATE) */
				janus_rtp_header_update(header, &participant->plainrtp_media.context, FALSE, 0);
				/* Handle as a WebRTC RTP packet */
				packet.length = bytes;
				janus_audiobridge_incoming_rtp(session->handle, &packet);
				continue;
			}
		}
	}
	/* Cleanup the media session */
	participant->plainrtp_media.thread = NULL;
	janus_mutex_lock(&participant->pmutex);
	janus_audiobridge_plainrtp_media_cleanup(&participant->plainrtp_media);
	janus_mutex_unlock(&participant->pmutex);
	/* Done */
	JANUS_LOG(LOG_INFO, "[AudioBridge-%p] Leaving Plain RTP participant thread\n", session);
	janus_refcount_decrease(&participant->ref);
	janus_refcount_decrease(&session->ref);
	g_thread_unref(g_thread_self());
	return NULL;
}<|MERGE_RESOLUTION|>--- conflicted
+++ resolved
@@ -1092,11 +1092,8 @@
 	{"prebuffer", JSON_INTEGER, JANUS_JSON_PARAM_POSITIVE},
 	{"quality", JSON_INTEGER, JANUS_JSON_PARAM_POSITIVE},
 	{"volume", JSON_INTEGER, JANUS_JSON_PARAM_POSITIVE},
-<<<<<<< HEAD
 	{"group", JSON_STRING, 0},
-=======
 	{"spatial_position", JSON_INTEGER, JANUS_JSON_PARAM_POSITIVE},
->>>>>>> de2117e9
 	{"record", JANUS_JSON_BOOL, 0},
 	{"filename", JSON_STRING, 0},
 	{"display", JSON_STRING, 0},
@@ -6206,7 +6203,6 @@
 				if(participant->encoder)
 					opus_encoder_ctl(participant->encoder, OPUS_SET_COMPLEXITY(participant->opus_complexity));
 			}
-<<<<<<< HEAD
 			if(group && participant->room && participant->room->groups != NULL) {
 				const char *group_name = json_string_value(group);
 				uint group_id = GPOINTER_TO_UINT(g_hash_table_lookup(participant->room->groups, group_name));
@@ -6218,10 +6214,7 @@
 				}
 				participant->group = group_id;
 			}
-			if(muted || display) {
-=======
 			if(muted || display || (participant->stereo && spatial)) {
->>>>>>> de2117e9
 				if(muted) {
 					participant->muted = json_is_true(muted);
 					JANUS_LOG(LOG_VERB, "Setting muted property: %s (room %s, user %s)\n",
@@ -7174,7 +7167,7 @@
 	OpusEncoder **groupEncoders = NULL;
 	if(groups_num > 0) {
 		/* Create buffers */
-		groupBufferSize = OPUS_SAMPLES * sizeof(opus_int32);
+		groupBufferSize = (audiobridge->spatial_audio ? OPUS_SAMPLES*2 : OPUS_SAMPLES) * sizeof(opus_int32);
 		groupBuffersSize = groups_num * groupBufferSize;
 		groupBuffers = g_malloc(groupBuffersSize);
 		groupEncoders = g_malloc(groups_num * sizeof(OpusEncoder *));
@@ -7314,62 +7307,97 @@
 					memcpy((opus_int16 *)pkt->data, resampled, pkt->length);
 				}
 				curBuffer = (opus_int16 *)pkt->data;
-<<<<<<< HEAD
 				if(groups_num == 0) {
 					/* Add to the main mix */
-=======
-				if(!p->stereo) {
->>>>>>> de2117e9
-					for(i=0; i<samples; i++) {
-						if(p->volume_gain == 100) {
-							buffer[i] += curBuffer[i];
-						} else {
-							buffer[i] += (curBuffer[i]*p->volume_gain)/100;
+					if(!p->stereo) {
+						for(i=0; i<samples; i++) {
+							if(p->volume_gain == 100) {
+								buffer[i] += curBuffer[i];
+							} else {
+								buffer[i] += (curBuffer[i]*p->volume_gain)/100;
+							}
+						}
+					} else {
+						diff = 50 - p->spatial_position;
+						lgain = 50 + diff;
+						rgain = 50 - diff;
+						for(i=0; i<samples; i++) {
+							if(i%2 == 0) {
+								if(lgain == 100) {
+									if(p->volume_gain == 100) {
+										buffer[i] += curBuffer[i];
+									} else {
+										buffer[i] += (curBuffer[i]*p->volume_gain)/100;
+									}
+								} else {
+									if(p->volume_gain == 100) {
+										buffer[i] += (curBuffer[i]*lgain)/100;
+									} else {
+										buffer[i] += (((curBuffer[i]*lgain)/100)*p->volume_gain)/100;
+									}
+								}
+							} else {
+								if(rgain == 100) {
+									if(p->volume_gain == 100) {
+										buffer[i] += curBuffer[i];
+									} else {
+										buffer[i] += (curBuffer[i]*p->volume_gain)/100;
+									}
+								} else {
+									if(p->volume_gain == 100) {
+										buffer[i] += (curBuffer[i]*rgain)/100;
+									} else {
+										buffer[i] += (((curBuffer[i]*rgain)/100)*p->volume_gain)/100;
+									}
+								}
+							}
 						}
 					}
 				} else {
-<<<<<<< HEAD
 					/* Add to the group submix */
 					int index = p->group-1;
-					for(i=0; i<samples; i++) {
-						if(p->volume_gain == 100) {
-							*(groupBuffers + index*samples + i) += curBuffer[i];
-						} else {
-							*(groupBuffers + index*samples + i) += (curBuffer[i]*p->volume_gain)/100;
-=======
-					diff = 50 - p->spatial_position;
-					lgain = 50 + diff;
-					rgain = 50 - diff;
-					for(i=0; i<samples; i++) {
-						if(i%2 == 0) {
-							if(lgain == 100) {
-								if(p->volume_gain == 100) {
-									buffer[i] += curBuffer[i];
+					if(!p->stereo) {
+						for(i=0; i<samples; i++) {
+							if(p->volume_gain == 100) {
+								*(groupBuffers + index*samples + i) += curBuffer[i];
+							} else {
+								*(groupBuffers + index*samples + i) += (curBuffer[i]*p->volume_gain)/100;
+							}
+						}
+					} else {
+						diff = 50 - p->spatial_position;
+						lgain = 50 + diff;
+						rgain = 50 - diff;
+						for(i=0; i<samples; i++) {
+							if(i%2 == 0) {
+								if(lgain == 100) {
+									if(p->volume_gain == 100) {
+										*(groupBuffers + index*samples + i) += curBuffer[i];
+									} else {
+										*(groupBuffers + index*samples + i) += (curBuffer[i]*p->volume_gain)/100;
+									}
 								} else {
-									buffer[i] += (curBuffer[i]*p->volume_gain)/100;
+									if(p->volume_gain == 100) {
+										*(groupBuffers + index*samples + i) += (curBuffer[i]*lgain)/100;
+									} else {
+										*(groupBuffers + index*samples + i) += (((curBuffer[i]*lgain)/100)*p->volume_gain)/100;
+									}
 								}
 							} else {
-								if(p->volume_gain == 100) {
-									buffer[i] += (curBuffer[i]*lgain)/100;
+								if(rgain == 100) {
+									if(p->volume_gain == 100) {
+										*(groupBuffers + index*samples + i) += curBuffer[i];
+									} else {
+										*(groupBuffers + index*samples + i) += (curBuffer[i]*p->volume_gain)/100;
+									}
 								} else {
-									buffer[i] += (((curBuffer[i]*lgain)/100)*p->volume_gain)/100;
+									if(p->volume_gain == 100) {
+										*(groupBuffers + index*samples + i) += (curBuffer[i]*rgain)/100;
+									} else {
+										*(groupBuffers + index*samples + i) += (((curBuffer[i]*rgain)/100)*p->volume_gain)/100;
+									}
 								}
 							}
-						} else {
-							if(rgain == 100) {
-								if(p->volume_gain == 100) {
-									buffer[i] += curBuffer[i];
-								} else {
-									buffer[i] += (curBuffer[i]*p->volume_gain)/100;
-								}
-							} else {
-								if(p->volume_gain == 100) {
-									buffer[i] += (curBuffer[i]*rgain)/100;
-								} else {
-									buffer[i] += (((curBuffer[i]*rgain)/100)*p->volume_gain)/100;
-								}
-							}
->>>>>>> de2117e9
 						}
 					}
 				}
@@ -7623,7 +7651,6 @@
 					janus_audiobridge_rtp_forwarder *forwarder = (janus_audiobridge_rtp_forwarder *)value;
 					if(count == 0 && pf_count == 0 && !forwarder->always_on)
 						continue;
-<<<<<<< HEAD
 					/* Check if we're forwarding the main mix or a specific group */
 					if(groups_num > 0) {
 						if(forwarder->group == 0) {
@@ -7635,15 +7662,6 @@
 							index = forwarder->group-1;
 							for(i=0; i<samples; i++)
 								outBuffer[i] = *(groupBuffers + index*samples + i);
-=======
-					if(forwarder->codec == JANUS_AUDIOCODEC_OPUS && !have_opus) {
-						/* This is an Opus forwarder and we don't have a version for that yet */
-						length = opus_encode(audiobridge->rtp_encoder, outBuffer,
-							audiobridge->spatial_audio ? samples/2 : samples, rtpbuffer+12, 1500-12);
-						if(length < 0) {
-							JANUS_LOG(LOG_ERR, "[Opus] Ops! got an error encoding the Opus frame: %d (%s)\n", length, opus_strerror(length));
-							continue;
->>>>>>> de2117e9
 						}
 					}
 					if(forwarder->codec == JANUS_AUDIOCODEC_OPUS) {
@@ -7651,7 +7669,9 @@
 						if(!have_opus[forwarder->group]) {
 							/* We don't, encode now */
 							OpusEncoder *rtp_encoder = (forwarder->group == 0 ? audiobridge->rtp_encoder : groupEncoders[forwarder->group-1]);
-							length = opus_encode(rtp_encoder, outBuffer, samples, rtpbuffer + forwarder->group*1500 + 12, 1500-12);
+							length = opus_encode(rtp_encoder, outBuffer,
+								audiobridge->spatial_audio ? samples/2 : samples,
+								rtpbuffer + forwarder->group*1500 + 12, 1500-12);
 							if(length < 0) {
 								JANUS_LOG(LOG_ERR, "[Opus] Ops! got an error encoding the Opus frame: %d (%s)\n", length, opus_strerror(length));
 								continue;
