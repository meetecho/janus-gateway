/*! \file   janus_audiobridge.c
 * \author Lorenzo Miniero <lorenzo@meetecho.com>
 * \copyright GNU General Public License v3
 * \brief  Janus AudioBridge plugin
 * \details Check the \ref audiobridge for more details.
 *
 * \ingroup plugins
 * \ref plugins
 *
 * \page audiobridge AudioBridge plugin documentation
 * This is a plugin implementing an audio conference bridge for
 * Janus, specifically mixing Opus streams. This means that it replies
 * by providing in the SDP only support for Opus, and disabling video.
 * Opus encoding and decoding is implemented using libopus (http://opus.codec.org).
 * The plugin provides an API to allow peers to join and leave conference
 * rooms. Peers can then mute/unmute themselves by sending specific messages
 * to the plugin: any way a peer mutes/unmutes, an event is triggered
 * to the other participants, so that it can be rendered in the UI
 * accordingly.
 *
 * Rooms to make available are listed in the plugin configuration file.
 * A pre-filled configuration file is provided in \c conf/janus.plugin.audiobridge.jcfg
 * and includes a demo room for testing.
 *
 * To add more rooms or modify the existing one, you can use the following
 * syntax:
 *
 * \verbatim
room-<unique room ID>: {
	description = This is my awesome room
	is_private = true|false (private rooms don't appear when you do a 'list' request)
	secret = <optional password needed for manipulating (e.g. destroying) the room>
	pin = <optional password needed for joining the room>
	sampling_rate = <sampling rate> (e.g., 16000 for wideband mixing)
	spatial_audio = true|false (if true, the mix will be stereo to spatially place users, default=false)
	audiolevel_ext = true|false (whether the ssrc-audio-level RTP extension must be
		negotiated/used or not for new joins, default=true)
	audiolevel_event = true|false (whether to emit event to other users or not, default=false)
	audio_active_packets = 100 (number of packets with audio level, default=100, 2 seconds)
	audio_level_average = 25 (average value of audio level, 127=muted, 0='too loud', default=25)
	default_expectedloss = percent of packets we expect participants may miss, to help with FEC (default=0, max=20; automatically used for forwarders too)
	default_bitrate = default bitrate in bps to use for the all participants (default=0, which means libopus decides; automatically used for forwarders too)
	denoise = true|false (whether denoising via RNNoise should be performed for each participant by default)
	record = true|false (whether this room should be recorded, default=false)
	record_file = /path/to/recording.wav (where to save the recording)
	record_dir = /path/to/ (path to save the recording to, makes record_file a relative path if provided)
	mjrs = true|false (whether all participants in the room should be individually recorded to mjr files, default=false)
	mjrs_dir = "/path/to/" (path to save the mjr files to)
	allow_rtp_participants = true|false (whether participants should be allowed to join
		via plain RTP as well, rather than just WebRTC, default=false)
	groups = optional, non-hierarchical, array of groups to tag participants, for external forwarding purposes only

		[The following lines are only needed if you want the mixed audio
		to be automatically forwarded via plain RTP to an external component
		(e.g., an ffmpeg script, or a gstreamer pipeline) for processing.
		By default plain RTP is used, SRTP must be configured if needed]
	rtp_forward_id = numeric RTP forwarder ID for referencing it via API (optional: random ID used if missing)
	rtp_forward_host = host address to forward RTP packets of mixed audio to
	rtp_forward_host_family = ipv4|ipv6; by default, first family returned by DNS request
	rtp_forward_port = port to forward RTP packets of mixed audio to
	rtp_forward_ssrc = SSRC to use to use when streaming (optional: stream_id used if missing)
	rtp_forward_codec = opus (default), pcma (A-Law) or pcmu (mu-Law)
	rtp_forward_ptype = payload type to use when streaming (optional: only read for Opus, 100 used if missing)
	rtp_forward_group = group of participants to forward, if enabled in the room (optional: forwards full mix if missing)
	rtp_forward_srtp_suite = length of authentication tag, if SRTP is needed (32 or 80)
	rtp_forward_srtp_crypto = key to use as crypto, if SRTP is needed (base64 encoded key as in SDES)
	rtp_forward_always_on = true|false, whether silence should be forwarded when the room is empty (optional: false used if missing)
}
\endverbatim
 *
 * \section bridgeapi Audio Bridge API
 *
 * The Audio Bridge API supports several requests, some of which are
 * synchronous and some asynchronous. There are some situations, though,
 * (invalid JSON, invalid request) which will always result in a
 * synchronous error response even for asynchronous requests.
 *
 * \c create , \c edit , \c destroy , \c exists, \c allowed, \c kick, \c list,
 * \c mute , \c unmute , \c mute_room , \c unmute_room , \c listparticipants ,
 * \c resetdecoder , \c rtp_forward, \c stop_rtp_forward , \c list_forwarders ,
 * \c play_file , \c is_playing and \c stop_file are synchronous requests,
 * which means you'll get a response directly within the context of the
 * transaction. \c create allows you to create a new audio conference bridge
 * dynamically, as an alternative to using the configuration file; \c edit
 * allows you to dynamically edit some room properties (e.g., the PIN);
 * \c destroy removes an audio conference bridge and destroys it, kicking
 * all the users out as part of the process; \c exists allows you to
 * check whether a specific audio conference exists; \c allowed allows
 * you to edit who's allowed to join a room via ad-hoc tokens; \c list
 * lists all the available rooms, while \c listparticipants lists all
 * the participants of a specific room and their details; \c resetdecoder
 * marks the Opus decoder for the participant as invalid, and forces it
 * to be recreated (which might be needed if the audio for generated by
 * the participant becomes garbled); \c rtp_forward allows you to forward
 * the mix of an AudioBridge room via RTP to a separate component (e.g.,
 * for broadcasting it to a wider audience, or for processing/recording),
 * whereas \c stop_rtp_forward can remove an existing forwarder; a list
 * of configured forwarders for a room can be retrieved using the
 * \c list_forwarders request; finally, \c play_file allows you to
 * reproduce an audio .opus file in a mix (e.g., to play an announcement
 * or some background music), \c is_playing checks if a specific file is
 * still playing, while \c stop_file will stop such a playback instead.
 *
 * The \c join , \c configure , \c changeroom and \c leave requests
 * instead are all asynchronous, which means you'll get a notification
 * about their success or failure in an event. \c join allows you to
 * join a specific audio conference bridge; \c configure can be used
 * to modify some of the participation settings (e.g., mute/unmute);
 * \c changeroom can be used to leave the current room and move to a
 * different one without having to tear down the PeerConnection and
 * recreate it again (useful for sidebars and "waiting rooms"); finally,
 * \c leave allows you to leave an audio conference bridge for good.
 *
 * The AudioBridge plugin also allows you to forward the mix to an
 * external listener, e.g., a gstreamer/ffmpeg pipeline waiting to
 * process the mixer audio stream. You can add new RTP forwarders with
 * the \c rtp_forward request; a \c stop_rtp_forward request removes an
 * existing RTP forwarder; \c listforwarders lists all the current RTP
 * forwarders on a specific AudioBridge room instance. As an alternative,
 * you can configure a single static RTP forwarder in the plugin
 * configuration file. A finer grained control of what to forward
 * externally, in terms of participants mix, can be achieved using
 * groups.
 *
 * \c create can be used to create a new audio room, and has to be
 * formatted as follows:
 *
\verbatim
{
	"request" : "create",
	"room" : <unique numeric ID, optional, chosen by plugin if missing>,
	"permanent" : <true|false, whether the room should be saved in the config file, default=false>,
	"description" : "<pretty name of the room, optional>",
	"secret" : "<password required to edit/destroy the room, optional>",
	"pin" : "<password required to join the room, optional>",
	"is_private" : <true|false, whether the room should appear in a list request>,
	"allowed" : [ array of string tokens users can use to join this room, optional],
	"sampling_rate" : <sampling rate of the room, optional, 16000 by default>,
	"spatial_audio" : <true|false, whether the mix should spatially place users, default=false>,
	"audiolevel_ext" : <true|false, whether the ssrc-audio-level RTP extension must be negotiated for new joins, default=true>,
	"audiolevel_event" : <true|false (whether to emit event to other users or not)>,
	"audio_active_packets" : <number of packets with audio level (default=100, 2 seconds)>,
	"audio_level_average" : <average value of audio level (127=muted, 0='too loud', default=25)>,
	"default_expectedloss" : <percent of packets we expect participants may miss, to help with FEC (default=0, max=20; automatically used for forwarders too)>,
	"default_bitrate" : <bitrate in bps to use for the all participants (default=0, which means libopus decides; automatically used for forwarders too)>,
	"denoise" : <true|false, whether denoising via RNNoise should be performed for each participant by default, default=false>,
	"record" : <true|false, whether to record the room or not, default=false>,
	"record_file" : "</path/to/the/recording.wav, optional>",
	"record_dir" : "</path/to/, optional; makes record_file a relative path, if provided>",
	"mjrs" : <true|false (whether all participants in the room should be individually recorded to mjr files, default=false)>,
	"mjrs_dir" : "</path/to/, optional>",
	"allow_rtp_participants" : <true|false, whether participants should be allowed to join via plain RTP as well, default=false>,
	"groups" : [ non-hierarchical array of string group names to use to gat participants, for external forwarding purposes only, optional]
}
\endverbatim
 *
 * A successful creation procedure will result in a \c created response:
 *
\verbatim
{
	"audiobridge" : "created",
	"room" : <unique numeric ID>,
	"permanent" : <true if saved to config file, false if not>
}
\endverbatim
 *
 * If you requested a permanent room but a \c false value is returned
 * instead, good chances are that there are permission problems.
 *
 * An error instead (and the same applies to all other requests, so this
 * won't be repeated) would provide both an error code and a more verbose
 * description of the cause of the issue:
 *
\verbatim
{
	"audiobridge" : "event",
	"error_code" : <numeric ID, check Macros below>,
	"error" : "<error description as a string>"
}
\endverbatim
 *
 * Notice that, in general, all users can create rooms. If you want to
 * limit this functionality, you can configure an admin \c admin_key in
 * the plugin settings. When configured, only "create" requests that
 * include the correct \c admin_key value in an "admin_key" property
 * will succeed, and will be rejected otherwise. Notice that you can
 * optionally extend this functionality to RTP forwarding as well, in
 * order to only allow trusted clients to use that feature.
 *
 * Once a room has been created, you can still edit some (but not all)
 * of its properties using the \c edit request. This allows you to modify
 * the room description, secret, pin and whether it's private or not: you
 * won't be able to modify other more static properties, like the room ID,
 * the sampling rate, the extensions-related stuff and so on. If you're
 * interested in changing the ACL, instead, check the \c allowed message.
 * An \c edit request has to be formatted as follows:
 *
\verbatim
{
	"request" : "edit",
	"room" : <unique numeric ID of the room to edit>,
	"secret" : "<room secret, mandatory if configured>",
	"new_description" : "<new pretty name of the room, optional>",
	"new_secret" : "<new password required to edit/destroy the room, optional>",
	"new_pin" : "<new password required to join the room, optional>",
	"new_is_private" : <true|false, whether the room should appear in a list request>,
	"new_record_dir" : "<new path where new recording files should be saved>",
	"new_mjrs_dir" : "<new path where new MJR files should be saved>",
	"permanent" : <true|false, whether the room should be also removed from the config file, default=false>
}
\endverbatim
 *
 * A successful edit procedure will result in an \c edited response:
 *
\verbatim
{
	"audiobridge" : "edited",
	"room" : <unique numeric ID>
}
\endverbatim
 *
 * On the other hand, \c destroy can be used to destroy an existing audio
 * room, whether created dynamically or statically, and has to be
 * formatted as follows:
 *
\verbatim
{
	"request" : "destroy",
	"room" : <unique numeric ID of the room to destroy>,
	"secret" : "<room secret, mandatory if configured>",
	"permanent" : <true|false, whether the room should be also removed from the config file, default=false>
}
\endverbatim
 *
 * A successful destruction procedure will result in a \c destroyed response:
 *
\verbatim
{
	"audiobridge" : "destroyed",
	"room" : <unique numeric ID>
}
\endverbatim
 *
 * This will also result in a \c destroyed event being sent to all the
 * participants in the audio room, which will look like this:
 *
\verbatim
{
	"audiobridge" : "destroyed",
	"room" : <unique numeric ID of the destroyed room>
}
\endverbatim
 *
 * To enable or disable recording of mixed audio stream while the conference
 * is in progress, you can make use of the \c enable_recording request,
 * which has to be formatted as follows:
 *
\verbatim
{
	"request" : "enable_recording",
	"room" : <unique numeric ID of the room>,
	"secret" : "<room secret; mandatory if configured>"
	"record" : <true|false, whether this room should be automatically recorded or not>,
	"record_file" : "<file where audio recording should be saved (optional)>",
	"record_dir" : "<path where audio recording file should be saved (optional)>"
}
\endverbatim
 *
 * A room can also be recorded by saving the individual contributions of
 * participants to separate MJR files instead, in a format compatible with
 * the \ref recordings. While a recording for each participant can be
 * enabled or disabled separately, there also is a request to enable or
 * disable them in bulk, thus implementing a feature similar to \c enable_recording
 * but for MJR files, rather than for a \c .wav mix. This can be done using
 * the \c enable_mjrs request, which has to be formatted as follows:
 *
\verbatim
{
	"request" : "enable_mjrs",
	"room" : <unique numeric ID of the room>,
	"secret" : "<room secret; mandatory if configured>"
	"mjrs" : <true|false, whether all participants in the room should be individually recorded to mjr files or not>,
	"mjrs_dir" : "<path where all MJR files should be saved to (optional)>"
}
\endverbatim
 *
 *
 * You can check whether a room exists using the \c exists request,
 * which has to be formatted as follows:
 *
\verbatim
{
	"request" : "exists",
	"room" : <unique numeric ID of the room to check>
}
\endverbatim
 *
 * A successful request will result in a \c success response:
 *
\verbatim
{
	"audiobridge" : "success",
	"room" : <unique numeric ID>,
	"exists" : <true|false>
}
\endverbatim
 *
 * You can configure whether to check tokens or add/remove people who can join
 * a room using the \c allowed request, which has to be formatted as follows:
 *
\verbatim
{
	"request" : "allowed",
	"secret" : "<room secret, mandatory if configured>",
	"action" : "enable|disable|add|remove",
	"room" : <unique numeric ID of the room to update>,
	"allowed" : [
		// Array of strings (tokens users might pass in "join", only for add|remove)
	]
}
\endverbatim
 *
 * A successful request will result in a \c success response:
 *
\verbatim
{
	"audiobridge" : "success",
	"room" : <unique numeric ID>,
	"allowed" : [
		// Updated, complete, list of allowed tokens (only for enable|add|remove)
	]
}
\endverbatim
 *
 * If you're the administrator of a room (that is, you created it and have access
 * to the secret) you can kick participants using the \c kick request. Notice
 * that this only kicks the user out of the room, but does not prevent them from
 * re-joining: to ban them, you need to first remove them from the list of
 * authorized users (see \c allowed request) and then \c kick them. The \c kick
 * request has to be formatted as follows:
 *
\verbatim
{
	"request" : "kick",
	"secret" : "<room secret, mandatory if configured>",
	"room" : <unique numeric ID of the room>,
	"id" : <unique numeric ID of the participant to kick>
}
\endverbatim
 *
 * A successful request will result in a \c success response:
 *
\verbatim
{
	"audiobridge" : "success",
}
\endverbatim
 *
 * Another option available for administrators is suspending participants:
 * in that case, participants are not kicked from the room (they remain
 * in), but their contribution is not added to the mix, and they don't
 * receive any audio from the mix either. This is a useful option to
 * temporarily detach a participant from the room (e.g., because they'll
 * be busy somewhere else) while still allowing them to keep the existing
 * PeerConnection up and running, so that it can be quickly restored
 * when they're back; since they're not part of the mix and don't receive
 * any audio, the CPU resources to manage them are reduced as well. By
 * default these suspended users participants will still receive events
 * related to changes in the room (e.g., participants joining and leaving,
 * mutes and unmutes, etc.), but these can be disabled too in case saving
 * unnecessary signalling is desired: in that case, a suspended participant
 * will only receive a recap of the current status when resumed.
 * The \c suspend request must be formatted as follows:
 *
 *
\verbatim
{
	"request" : "suspend",
	"secret" : "<room secret, mandatory if configured>",
	"room" : <unique numeric ID of the room>,
	"id" : <unique numeric ID of the participant to suspend>,
	"pause_events" : <whether room events should be paused while suspended; optional, false by default>
	"stop_record" : <whether the MIR recording of this participant should be stopped too; optional, false by default>
}
\endverbatim
 *
 * A successful request will result in a \c success response:
 *
\verbatim
{
	"audiobridge" : "success",
}
\endverbatim
 *
 * Resuming a suspended participant means bringing them back in the audio
 * mix, and allowing them to hear audio through the PeerConnection once more.
 * In case events were paused, they'll be resumed and a recap will be sent.
 * The \c resume request must be formatted as follows:
 *
\verbatim
{
	"request" : "resume",
	"secret" : "<room secret, mandatory if configured>",
	"room" : <unique numeric ID of the room>,
	"id" : <unique numeric ID of the suspended participant to resume>,
	"record": <true|false, whether to record this resumed user's contribution to a .mjr file (mixer not involved); optional, false by default>,
	"filename": "<basename of the file to record to, -audio.mjr will be added by the plugin; optional, will be relative to mjrs_dir, if configured in the room>"
}
\endverbatim
 *
 * A successful request will result in a \c success response:
 *
\verbatim
{
	"audiobridge" : "success",
}
\endverbatim
 *
 * Both \c suspend and \c resume on a participant will result in a
 * notification to the other participants in the room, which means they'll
 * all be notified about a participant being suspended or resumed.
 *
 * To get a list of the available rooms (excluded those configured or
 * created as private rooms) you can make use of the \c list request,
 * which has to be formatted as follows:
 *
\verbatim
{
	"request" : "list"
}
\endverbatim
 *
 * A successful request will produce a list of rooms in a \c success response:
 *
\verbatim
{
	"audiobridge" : "success",
	"rooms" : [		// Array of room objects
		{	// Room #1
			"room" : <unique numeric ID>,
			"description" : "<Name of the room>",
			"pin_required" : <true|false, whether a PIN is required to join this room>,
			"sampling_rate" : <sampling rate of the mixer>,
			"spatial_audio" : <true|false, whether the mix has spatial audio (stereo)>,
			"record" : <true|false, whether the room is being recorded>,
			"num_participants" : <count of the participants>
		},
		// Other rooms
	]
}
\endverbatim
 *
 * To get a list of the participants in a specific room, instead, you
 * can make use of the \c listparticipants request, which has to be
 * formatted as follows:
 *
\verbatim
{
	"request" : "listparticipants",
	"room" : <unique numeric ID of the room>
}
\endverbatim
 *
 * A successful request will produce a list of participants in a
 * \c participants response:
 *
\verbatim
{
	"audiobridge" : "participants",
	"room" : <unique numeric ID of the room>,
	"participants" : [		// Array of participant objects
		{	// Participant #1
			"id" : <unique numeric ID of the participant>,
			"display" : "<display name of the participant, if any; optional>",
			"setup" : <true|false, whether user successfully negotiate a WebRTC PeerConnection or not>,
			"muted" : <true|false, whether user is muted or not>,
			"suspended" : <true|false, whether user is suspended or not>,
			"talking" : <true|false, whether user is talking or not (only if audio levels are used)>,
			"spatial_position" : <in case spatial audio is used, the panning of this participant (0=left, 50=center, 100=right)>,
		},
		// Other participants
	]
}
\endverbatim
 *
 * To mark the Opus decoder context for the current participant as
 * invalid and force it to be recreated, use the \c resetdecoder request:
 *
\verbatim
{
	"request" : "resetdecoder"
}
\endverbatim
 *
 * A successful request will produce a \c success response:
 *
\verbatim
{
	"audiobridge" : "success"
}
\endverbatim
 *
 * You can add a new RTP forwarder for an existing room using the
 * \c rtp_forward request, which has to be formatted as follows:
 *
\verbatim
{
	"request" : "rtp_forward",
	"room" : <unique numeric ID of the room to add the forwarder to>,
	"group" : "<group to forward, if enabled in the room (forwards full mix if missing)>",
	"ssrc" : <SSRC to use to use when streaming (optional: stream_id used if missing)>,
	"codec" : "<opus (default), pcma (A-Law) or pcmu (mu-Law)>",
	"ptype" : <payload type to use when streaming (optional: 100 used if missing)>,
	"host" : "<host address to forward the RTP packets to>",
	"host_family" : "<ipv4|ipv6, if we need to resolve the host address to an IP; by default, whatever we get>",
	"port" : <port to forward the RTP packets to>,
	"srtp_suite" : <length of authentication tag (32 or 80); optional>,
	"srtp_crypto" : "<key to use as crypto (base64 encoded key as in SDES); optional>",
	"always_on" : <true|false, whether silence should be forwarded when the room is empty>
}
\endverbatim
 *
 * The concept of "groups" is particularly important, here, in case groups were
 * enabled when creating a room. By default, in fact, if a room has groups disabled,
 * then an RTP forwarder will simply relay the mix of all active participants;
 * sometimes, though, an external application may want to only receive the mix
 * of some of the participants, and not all of them. This is what groups are
 * for: if you tag participants with a specific group name, then creating a
 * new forwarder that explicitly references that group name will ensure that
 * only a mix of the participants tagged with that name will be forwarded.
 * As such, it's important to point out groups \b only impact forwarders,
 * and \c NOT participants or how they're mixed in main mix for the room itself.
 * Omitting a group name when creating a forwarder for a room where groups
 * are enabled will simply fall back to the default behaviour of forwarding
 * the full mix.
 *
 * Notice that, as explained above, in case you configured an \c admin_key
 * property and extended it to RTP forwarding as well, you'll need to provide
 * it in the request as well or it will be rejected as unauthorized. By
 * default no limitation is posed on \c rtp_forward .
 *
 * A successful request will result in a \c success response:
 *
\verbatim
{
	"audiobridge" : "success",
	"room" : <unique numeric ID, same as request>,
	"group" : "<group to forward, same as request if provided>",
	"stream_id" : <unique numeric ID assigned to the new RTP forwarder>,
	"host" : "<host this forwarder is streaming to, same as request if not resolved>",
	"port" : <audio port this forwarder is streaming to, same as request>
}
\endverbatim
 *
 * To stop a previously created RTP forwarder and stop it, you can use
 * the \c stop_rtp_forward request, which has to be formatted as follows:
 *
\verbatim
{
	"request" : "stop_rtp_forward",
	"room" : <unique numeric ID of the room to remove the forwarder from>,
	"stream_id" : <unique numeric ID of the RTP forwarder>
}
\endverbatim
 *
 * A successful request will result in a \c success response:
 *
\verbatim
{
	"audiobridge" : "success",
	"room" : <unique numeric ID, same as request>,
	"stream_id" : <unique numeric ID, same as request>
}
\endverbatim
 *
 * To get a list of the forwarders in a specific room, instead, you
 * can make use of the \c listforwarders request, which has to be
 * formatted as follows:
 *
\verbatim
{
	"request" : "listforwarders",
	"room" : <unique numeric ID of the room>
}
\endverbatim
 *
 * A successful request will produce a list of RTP forwarders in a
 * \c forwarders response:
 *
\verbatim
{
	"audiobridge" : "forwarders",
	"room" : <unique numeric ID of the room>,
	"rtp_forwarders" : [		// Array of RTP forwarder objects
		{	// RTP forwarder #1
			"stream_id" : <unique numeric ID of the forwarder>,
			"group" : "<group that is being forwarded, if available>",
			"ip" : "<IP this forwarder is streaming to>",
			"port" : <port this forwarder is streaming to>,
			"ssrc" : <SSRC this forwarder is using, if any>,
			"codec" : <codec this forwarder is using, if any>,
			"ptype" : <payload type this forwarder is using, if any>,
			"srtp" : <true|false, whether the RTP stream is encrypted>,
			"always_on" : <true|false, whether this forwarder works even when no participant is in or not>
		},
		// Other forwarders
	]
}
\endverbatim
 *
 * As anticipated, while the AudioBridge is mainly meant to allow real users
 * to interact with each other by mixing their contributions, you can also
 * start the playback of one or more pre-recorded audio files in a mix:
 * this is especially useful whenever you have, for instance, to play
 * an announcement of some sort, or when maybe you want to play some
 * background music (e.g., some music on hold when the room is empty).
 * You can start the playback of an .opus file in an existing room using
 * the \c play_file request, which has to be formatted as follows:
 *
\verbatim
{
	"request" : "play_file",
	"room" : <unique numeric ID of the room to play the file in>,
	"secret" : "<room password, if configured>",
	"group" : "<group to play in (for forwarding purposes only; optional, mandatory if enabled in the room)>",
	"file_id": "<unique string ID of the announcement; random if not provided>",
	"filename": "<path to the Opus file to play>",
	"loop": <true|false, depending on whether or not the file should be played in a loop forever>
}
\endverbatim
 *
 * Notice that, as explained above, in case you configured an \c admin_key
 * property and extended it to RTP forwarding as well, you'll need to provide
 * it in the request as well or it will be rejected as unauthorized. By
 * default \c play_file only requires the room secret, meaning only people
 * authorized to edit the room can start an audio playback.
 *
 * Also notice that the only supported files are .opus files: no other
 * audio format will be accepted. Besides, the file must be reachable
 * and available on the file system: network addresses (e.g., HTTP URL)
 * are NOT supported.
 *
 * A successful request will result in a \c success response:
 *
\verbatim
{
	"audiobridge" : "success",
	"room" : <unique numeric ID, same as request>,
	"file_id" : "<unique string ID of the announcement, same as request if provided or randomly generated otherwise>"
}
\endverbatim
 *
 * As soon as the playback actually starts (usually immediately after
 * the request has been sent), an event is sent to all participants so
 * that they're aware something is being played back in the room besides
 * themselves:
 *
\verbatim
{
	"audiobridge" : "announcement-started",
	"room" : <unique numeric ID, same as request>,
	"file_id" : "<unique string ID of the announcement>"
}
\endverbatim
 *
 * A similar event is also sent whenever the playback stops, whether it's
 * because the file ended and \c loop was \c FALSE (which will automatically
 * clear the resources) or because a \c stop_file request asked for the
 * playback to be interrupted:
 *
\verbatim
{
	"audiobridge" : "announcement-stopped",
	"room" : <unique numeric ID, same as request>,
	"file_id" : "<unique string ID of the announcement>"
}
\endverbatim
 *
 * You can check whether a specific playback is still going on in a room,
 * you can use the \c is_playing request, which has to be formatted as follows:
 *
\verbatim
{
	"request" : "is_playing",
	"room" : <unique numeric ID of the room where the playback is taking place>,
	"secret" : "<room password, if configured>",
	"file_id" : "<unique string ID of the announcement>"
}
\endverbatim
 *
 * A successful request will result in a \c success response:
 *
\verbatim
{
	"audiobridge" : "success",
	"room" : <unique numeric ID>,
	"file_id" : "<unique string ID of the announcement>",
	"playing" : <true|false>
}
\endverbatim
 *
 * As anticipated, when not looping a playback will automatically stop and
 * self-destruct when it reaches the end of the audio file. In case you
 * want to stop a playback sooner than that, or want to stop a looped
 * playback, you can use the \c stop_file request:
 *
\verbatim
{
	"request" : "stop_file",
	"room" : <unique numeric ID of the room where the playback is taking place>,
	"secret" : "<room password, if configured>",
	"file_id": "<unique string ID of the announcement>"
}
\endverbatim
 *
 * A successful request will result in a \c success response:
 *
\verbatim
{
	"audiobridge" : "success",
	"room" : <unique numeric ID, same as request>,
	"file_id" : "<unique string ID of the now interrupted announcement>"
}
\endverbatim
 *
 * That completes the list of synchronous requests you can send to the
 * AudioBridge plugin. As anticipated, though, there are also several
 * asynchronous requests you can send, specifically those related to
 * joining and updating one's presence as a participant in an audio room.
 *
 * The way you'd interact with the plugin is usually as follows:
 *
 * -# you use a \c join request to join an audio room, and wait for the
 * \c joined event; this event will also include a list of the other
 * participants, if any;
 * -# you send a \c configure request attached to an audio-only JSEP offer
 * to start configuring your participation in the room (e.g., join unmuted
 * or muted), and wait for the related \c event, which will be attached
 * to a JSEP answer by the plugin to complete the setup of the WebRTC
 * PeerConnection;
 * -# you send other \c configure requests (without any JSEP-related
 * attachment) to mute/unmute yourself during the audio conference;
 * -# you intercept events originated by the plugin (\c joined , \c leaving )
 * to notify you about users joining/leaving/muting/unmuting;
 * -# you eventually send a \c leave request to leave a room; if you leave the
 * PeerConnection instance intact, you can subsequently join a different
 * room without requiring a new negotiation (and so just use a \c join + JSEP-less \c configure to join).
 *
 * Notice that there's also a \c changeroom request available: you can use
 * this request to immediately leave the room you're in and join a different
 * one, without requiring you to do a \c leave + \c join + \c configure
 * round. Of course remember not to pass any JSEP-related payload when
 * doing a \c changeroom as the same pre-existing PeerConnection will be
 * re-used for the purpose.
 *
 * Notice that you can also ask the AudioBridge plugin to send you an offer,
 * when you join, rather than providing one yourself: this means that the
 * SDP offer/answer roles would be reversed, and so you'd have to provide
 * an answer yourself in this case. Remember that, in case renegotiations
 * or restarts take place, they MUST follow the same negotiation pattern
 * as the one that originated the connection: it's an error to send an
 * SDP offer to the plugin to update a PeerConnection, if the plugin sent
 * you an offer originally. It's adviced to let users generate the offer,
 * and let the plugin answer: this reverserd role is mostly here to
 * facilitate the setup of cascaded mixers, e.g., allow one AudioBridge
 * to connect to the other via WebRTC (which wouldn't be possible if
 * both expected an offer from the other). Refer to the \ref aboffer
 * section for more details.
 *
 * About the syntax of all the above mentioned requests, \c join has
 * to be formatted as follows:
 *
\verbatim
{
	"request" : "join",
	"room" : <numeric ID of the room to join>,
	"id" : <unique ID to assign to the participant; optional, assigned by the plugin if missing>,
	"group" : "<group to assign to this participant (for forwarding purposes only; optional, mandatory if enabled in the room)>",
	"pin" : "<password required to join the room, if any; optional>",
	"display" : "<display name to have in the room; optional>",
	"token" : "<invitation token, in case the room has an ACL; optional>",
	"muted" : <true|false, whether to start unmuted or muted>,
	"suspended" : <true|false, whether to start suspended or not (false by default)>,
	"pause_events" : <whether room events should be paused, if the user is joining as suspended; optional, false by default>
	"codec" : "<codec to use, among opus (default), pcma (A-Law) or pcmu (mu-Law)>",
	"bitrate" : <bitrate to use for the Opus stream in bps; optional, default=0 (libopus decides)>,
	"quality" : <0-10, Opus-related complexity to use, the higher the value, the better the quality (but more CPU); optional, default is 4>,
	"expected_loss" : <0-20, a percentage of the expected loss (capped at 20%), only needed in case FEC is used; optional, default is 0 (FEC disabled even when negotiated) or the room default>,
	"volume" : <percent value, <100 reduces volume, >100 increases volume; optional, default is 100 (no volume change)>,
	"spatial_position" : <in case spatial audio is enabled for the room, panning of this participant (0=left, 50=center, 100=right)>,
	"denoise" : <true|false, whether denoising via RNNoise should be performed for this participant (default=room value)>,
	"secret" : "<room management password; optional, if provided the user is an admin and can't be globally muted with mute_room>",
	"audio_level_average" : "<if provided, overrides the room audio_level_average for this user; optional>",
	"audio_active_packets" : "<if provided, overrides the room audio_active_packets for this user; optional>",
	"record": <true|false, whether to record this user's contribution to a .mjr file (mixer not involved)>,
	"filename": "<basename of the file to record to, -audio.mjr will be added by the plugin; will be relative to mjrs_dir, if configured in the room>"
}
\endverbatim
 *
 * A successful request will produce a \c joined event:
 *
\verbatim
{
	"audiobridge" : "joined",
	"room" : <numeric ID of the room>,
	"id" : <unique ID assigned to the participant>,
	"display" : "<display name of the new participant>",
	"participants" : [
		// Array of existing participants in the room
	]
}
\endverbatim
 *
 * The other participants in the room will be notified about the new
 * participant by means of a different \c joined event, which will only
 * include the \c room and the new participant as the only object in
 * a \c participants array.
 *
 * Notice that, while the AudioBridge assumes participants will exchange
 * media via WebRTC, there's a less known feature that allows you to use
 * plain RTP to join an AudioBridge room instead. This functionality may
 * be helpful in case you want, e.g., SIP based endpoints to join an
 * AudioBridge room, by crafting SDPs for the SIP dialogs yourself using
 * the info exchanged with the plugin. In order to do that, you keep on
 * using the API to join as a participant as explained above, but instead
 * of negotiating a PeerConnection as you usually would, you add an \c rtp
 * object to the \c join request, which needs to be formatted as follows:
 *
\verbatim
{
	"request" : "join",
	[..]
	"rtp" : {
		"ip" : "<IP address you want media to be sent to>",
		"port" : <port you want media to be sent to>,
		"payload_type" : <payload type to use for RTP packets (optional; only needed in case Opus is used, automatic for G.711)>,
		"audiolevel_ext" : <ID of the audiolevel RTP extension, if used (optional)>,
		"fec" : <true|false, whether FEC should be enabled for the Opus stream (optional; only needed in case Opus is used)>
	}
}
\endverbatim
 *
 * In that case, the participant will be configured to use plain RTP to
 * exchange media with the room, and the \c joined event will include an
 * \c rtp object as well to complete the negotiation:
 *
\verbatim
{
	"audiobridge" : "joined",
	[..]
	"rtp" : {
		"ip" : "<IP address the AudioBridge will expect media to be sent to>",
		"port" : <port the AudioBridge will expect media to be sent to>,
		"payload_type" : <payload type to use for RTP packets (optional; only needed in case Opus is used, automatic for G.711)>
	}
}
\endverbatim
 *
 * Notice that, after a plain RTP session has been established, the
 * AudioBridge plugin will only start sending media via RTP after it
 * has received at least a valid RTP packet from the remote endpoint.
 *
 * At this point, whether the participant will be interacting via WebRTC
 * or plain RTP, the media-related settings of the participant can be
 * modified by means of a \c configure request. The \c configure request
 * has to be formatted as follows (notice that all parameters except
 * \c request are optional, depending on what you want to change):
 *
\verbatim
{
	"request" : "configure",
	"muted" : <true|false, whether to unmute or mute>,
	"display" : "<new display name to have in the room>",
	"bitrate" : <new bitrate to use for the Opus stream (see "join" for more info)>,
	"quality" : <new Opus-related complexity to use (see "join" for more info)>,
	"expected_loss" : <new value for the expected loss (see "join" for more info)>
	"volume" : <new volume percent value (see "join" for more info)>,
	"spatial_position" : <in case spatial audio is enabled for the room, new panning of this participant (0=left, 50=center, 100=right)>,
	"denoise" : <true|false, whether denoising via RNNoise should be performed for this participant (default=room value)>,
	"record": <true|false, whether to record this user's contribution to a .mjr file (mixer not involved)>,
	"filename": "<basename of the file to record to, -audio.mjr will be added by the plugin; will be relative to mjrs_dir, if configured in the room>",
	"group" : "<new group to assign to this participant, if enabled in the room (for forwarding purposes)>"
}
\endverbatim
 *
 * \c muted instructs the plugin to mute or unmute the participant;
 * \c quality changes the complexity of the Opus encoder for the
 * participant; \c record can be used to record this participant's contribution
 * to a Janus .mjr file, and \c filename to provide a basename for the path to
 * save the file to (notice that this is different from the recording of a whole
 * room: this feature only records the packets this user is sending, and is not
 * related to the mixer stuff). A successful request will result in a \c ok event:
 *
\verbatim
{
	"audiobridge" : "event",
	"room" : <numeric ID of the room>,
	"result" : "ok"
}
\endverbatim
 *
 * In case the \c muted property was modified, the other participants in
 * the room will be notified about this by means of a \c event notification,
 * which will only include the \c room and the updated participant as the
 * only object in a \c participants array.
 *
 * If you're the administrator of a room (that is, you created it and have access to the secret)
 * you can mute or unmute individual participants using the \c mute or \c unmute request
 *
 \verbatim
{
	"request" : "<mute|unmute, whether to mute or unmute>",
	"secret" : "<room secret, mandatory if configured>",
	"room" : <unique numeric ID of the room>,
	"id" : <unique numeric ID of the participant to mute|unmute>
}
\endverbatim
 *
 * A successful request will result in a success response:
 *
 \verbatim
{
	"audiobridge" : "success",
}
\endverbatim
 *
 * To mute/unmute the whole room, use \c mute_room and \c unmute_room instead.
 *
 \verbatim
{
	"request" : "<mute_room|unmute_room, whether to mute or unmute>",
	"secret" : "<room secret, mandatory if configured>",
	"room" : <unique numeric ID of the room>
}
\endverbatim
 *
 * A successful request will result in a success response:
 *
 \verbatim
{
	"audiobridge" : "success",
}
\endverbatim
 *
 * As anticipated, you can leave an audio room using the \c leave request,
 * which has to be formatted as follows:
 *
\verbatim
{
	"request" : "leave"
}
\endverbatim
 *
 * The leaving user will receive a \c left notification:
 *
\verbatim
{
	"audiobridge" : "left",
	"room" : <numeric ID of the room>,
	"id" : <numeric ID of the participant who left>
}
\endverbatim
 *
 * All the other participants will receive an \c event notification with the
 * ID of the participant who just left:
 *
\verbatim
{
	"audiobridge" : "event",
	"room" : <numeric ID of the room>,
	"leaving" : <numeric ID of the participant who left>
}
\endverbatim
 *
 * For what concerns the \c changeroom request, instead, it's pretty much
 * the same as a \c join request and as such has to be formatted as follows:
 *
\verbatim
{
	"request" : "changeroom",
	"room" : <numeric ID of the room to move to>,
	"id" : <unique ID to assign to the participant; optional, assigned by the plugin if missing>,
	"group" : "<group to assign to this participant (for forwarding purposes only; optional, mandatory if enabled in the new room)>",
	"display" : "<display name to have in the room; optional>",
	"token" : "<invitation token, in case the new room has an ACL; optional>",
	"muted" : <true|false, whether to start unmuted or muted>,
	"suspended" : <true|false, whether to start suspended or not>,
	"pause_events" : <whether room events should be paused, if the user is joining as suspended; optional, false by default>
	"bitrate" : <bitrate to use for the Opus stream in bps; optional, default=0 (libopus decides)>,
	"quality" : <0-10, Opus-related complexity to use, higher is higher quality; optional, default is 4>,
	"expected_loss" : <0-20, a percentage of the expected loss (capped at 20%), only needed in case FEC is used; optional, default is 0 (FEC disabled even when negotiated) or the room default>,
	"volume" : <new volume percent value (see "join" for more info)>,
	"spatial_position" : <in case spatial audio is enabled for the room, new panning of this participant (0=left, 50=center, 100=right)>,
	"denoise" : <true|false, whether denoising via RNNoise should be performed for this participant (default=room value, or whether it was active before)>
}
\endverbatim
 *
 * Such a request will trigger all the above-described leaving/joined
 * events to the other participants, as it is indeed wrapping a \c leave
 * followed by a \c join and as such the other participants in both rooms
 * need to be updated accordingly. The participant who switched room
 * instead will be sent a \c roomchanged event which is pretty similar
 * to what \c joined looks like:
 *
 * A successful request will produce a \c joined event:
 *
\verbatim
{
	"audiobridge" : "roomchanged",
	"room" : <numeric ID of the new room>,
	"id" : <unique ID assigned to the participant in the new room>,
	"display" : "<display name of the new participant>",
	"participants" : [
		// Array of existing participants in the new room
	]
}
\endverbatim
 *
 * As a last note, notice that the AudioBridge plugin does support
 * renegotiations, mostly for the purpose of facilitating ICE restarts:
 * in fact, there isn't much need for renegotiations outside of that
 * context, as PeerConnections here will typically always contain a single
 * m-line for audio, and so adding/removing streams makes no sense; besides,
 * muting and unmuting is available via APIs, meaning that updating the
 * media direction via SDP renegotiations would be overkill.
 *
 * To force a renegotiation, all you need to do is send the new JSEP
 * offer together with a \c configure request: this request doesn't need
 * to contain any directive at all, and can be empty. A JSEP answer will
 * be sent back along the result of the request, if successful.
 *
 * \subsection aboffer AudioBridge-generated offers
 *
 * As anticipated in the previous sections, by default the AudioBridge
 * plugin expects an SDP offer from users interested to join a room, and
 * generates an SDP answer to complete the WebRTC negotiation process:
 * this SDP offer can be provided either in a \c join request or a
 * \c configure one, depending on how the app is constructed.
 *
 * It's worth pointing out that the AudioBridge plugin also supports
 * reversed roles when it comes to negotiation: that is, a user can ask
 * the plugin to generate an SDP offer first, to which they'd provide
 * an SDP answer to. This slightly changes the way the negotiation works
 * within the context of the AudioBridge API, as some messages may have
 * to be used in a different way. More specifically, if a user wants the
 * plugin to generate an offer, they'll have to include a:
 *
\verbatim
	[..]
	"generate_offer" : true,
	[..]
}
\endverbatim
 *
 * property in the \c join or \c configure request used to setup the
 * PeerConnection. This means that the user will receive a JSEP SDP
 * offer as part of the related event: at this point, the user needs
 * to prepare to send a JSEP SDP answer and send it back to the plugin
 * to complete the negotiation. The user must use the \c configure
 * request to provide this SDP answer: no need to provide additional
 * attributes in the request, unless it's needed for application related
 * purposes (e.g., to start muted).
 *
 * Notice that this does have an impact on renegotiations, e.g., for
 * ICE restarts or changes in the media direction. As a policy, plugins
 * in Janus tend to enforce the same negotiation pattern used to setup
 * the PeerConnection initially for renegotiations too, as it reduces
 * the risk of issues like glare: this means that users will NOT be able
 * to send an SDP offer to the AudioBridge plugin to update an existing
 * PeerConnection, if that PeerConnection had previously been originated
 * by a plugin offer instead. The plugin will treat this as an error.
 *
 */

#include "plugin.h"
#ifdef __FreeBSD__
#include <sys/socket.h>
#include <netinet/in.h>
#endif

#include <jansson.h>
#include <opus/opus.h>
#ifdef HAVE_LIBOGG
#include <ogg/ogg.h>
#endif
<<<<<<< HEAD
#include <speex/speex_jitter.h>
#include <speex/speex_resampler.h>
#ifdef HAVE_RNNOISE
#include <rnnoise.h>
#endif
=======
/* We ship our own version of the libspeex-dsp jitter buffer, since
 * the one available out of the box comes with a nasty memory leak */
#include "audiobridge-deps/speex/speex_jitter.h"
>>>>>>> 99e133bc

#include <arpa/inet.h>
#include <net/if.h>
#include <sys/socket.h>
#include <netdb.h>
#include <sys/time.h>
#include <poll.h>

#include "../debug.h"
#include "../apierror.h"
#include "../config.h"
#include "../mutex.h"
#include "../rtp.h"
#include "../rtpsrtp.h"
#include "../rtcp.h"
#include "../record.h"
#include "../sdp-utils.h"
#include "../utils.h"
#include "../ip-utils.h"


/* Plugin information */
#define JANUS_AUDIOBRIDGE_VERSION			13
#define JANUS_AUDIOBRIDGE_VERSION_STRING	"0.0.13"
#define JANUS_AUDIOBRIDGE_DESCRIPTION		"This is a plugin implementing an audio conference bridge for Janus, mixing Opus streams."
#define JANUS_AUDIOBRIDGE_NAME				"JANUS AudioBridge plugin"
#define JANUS_AUDIOBRIDGE_AUTHOR			"Meetecho s.r.l."
#define JANUS_AUDIOBRIDGE_PACKAGE			"janus.plugin.audiobridge"

#define MIN_SEQUENTIAL 						2
#define MAX_MISORDER						50

#define JANUS_AUDIOBRIDGE_MAX_GROUPS		5

/* Plugin methods */
janus_plugin *create(void);
int janus_audiobridge_init(janus_callbacks *callback, const char *config_path);
void janus_audiobridge_destroy(void);
int janus_audiobridge_get_api_compatibility(void);
int janus_audiobridge_get_version(void);
const char *janus_audiobridge_get_version_string(void);
const char *janus_audiobridge_get_description(void);
const char *janus_audiobridge_get_name(void);
const char *janus_audiobridge_get_author(void);
const char *janus_audiobridge_get_package(void);
void janus_audiobridge_create_session(janus_plugin_session *handle, int *error);
struct janus_plugin_result *janus_audiobridge_handle_message(janus_plugin_session *handle, char *transaction, json_t *message, json_t *jsep);
json_t *janus_audiobridge_handle_admin_message(json_t *message);
void janus_audiobridge_setup_media(janus_plugin_session *handle);
void janus_audiobridge_incoming_rtp(janus_plugin_session *handle, janus_plugin_rtp *packet);
void janus_audiobridge_incoming_rtcp(janus_plugin_session *handle, janus_plugin_rtcp *packet);
void janus_audiobridge_hangup_media(janus_plugin_session *handle);
void janus_audiobridge_destroy_session(janus_plugin_session *handle, int *error);
json_t *janus_audiobridge_query_session(janus_plugin_session *handle);

/* Plugin setup */
static janus_plugin janus_audiobridge_plugin =
	JANUS_PLUGIN_INIT (
		.init = janus_audiobridge_init,
		.destroy = janus_audiobridge_destroy,

		.get_api_compatibility = janus_audiobridge_get_api_compatibility,
		.get_version = janus_audiobridge_get_version,
		.get_version_string = janus_audiobridge_get_version_string,
		.get_description = janus_audiobridge_get_description,
		.get_name = janus_audiobridge_get_name,
		.get_author = janus_audiobridge_get_author,
		.get_package = janus_audiobridge_get_package,

		.create_session = janus_audiobridge_create_session,
		.handle_message = janus_audiobridge_handle_message,
		.handle_admin_message = janus_audiobridge_handle_admin_message,
		.setup_media = janus_audiobridge_setup_media,
		.incoming_rtp = janus_audiobridge_incoming_rtp,
		.incoming_rtcp = janus_audiobridge_incoming_rtcp,
		.hangup_media = janus_audiobridge_hangup_media,
		.destroy_session = janus_audiobridge_destroy_session,
		.query_session = janus_audiobridge_query_session,
	);

/* Plugin creator */
janus_plugin *create(void) {
	JANUS_LOG(LOG_VERB, "%s created!\n", JANUS_AUDIOBRIDGE_NAME);
	return &janus_audiobridge_plugin;
}

/* Parameter validation */
static struct janus_json_parameter request_parameters[] = {
	{"request", JSON_STRING, JANUS_JSON_PARAM_REQUIRED}
};
static struct janus_json_parameter adminkey_parameters[] = {
	{"admin_key", JSON_STRING, JANUS_JSON_PARAM_REQUIRED}
};
static struct janus_json_parameter room_parameters[] = {
	{"room", JSON_INTEGER, JANUS_JSON_PARAM_REQUIRED | JANUS_JSON_PARAM_POSITIVE}
};
static struct janus_json_parameter roomopt_parameters[] = {
	{"room", JSON_INTEGER, JANUS_JSON_PARAM_POSITIVE}
};
static struct janus_json_parameter roomstr_parameters[] = {
	{"room", JSON_STRING, JANUS_JSON_PARAM_REQUIRED}
};
static struct janus_json_parameter roomstropt_parameters[] = {
	{"room", JSON_STRING, 0}
};
static struct janus_json_parameter id_parameters[] = {
	{"id", JSON_INTEGER, JANUS_JSON_PARAM_REQUIRED | JANUS_JSON_PARAM_POSITIVE}
};
static struct janus_json_parameter idopt_parameters[] = {
	{"id", JSON_INTEGER, JANUS_JSON_PARAM_POSITIVE}
};
static struct janus_json_parameter idstr_parameters[] = {
	{"id", JSON_STRING, JANUS_JSON_PARAM_REQUIRED}
};
static struct janus_json_parameter idstropt_parameters[] = {
	{"id", JSON_STRING, 0}
};
static struct janus_json_parameter group_parameters[] = {
	{"group", JSON_STRING, JANUS_JSON_PARAM_REQUIRED}
};
static struct janus_json_parameter create_parameters[] = {
	{"description", JSON_STRING, 0},
	{"secret", JSON_STRING, 0},
	{"pin", JSON_STRING, 0},
	{"is_private", JANUS_JSON_BOOL, 0},
	{"allowed", JSON_ARRAY, 0},
	{"sampling_rate", JSON_INTEGER, JANUS_JSON_PARAM_POSITIVE},
	{"sampling", JSON_INTEGER, JANUS_JSON_PARAM_POSITIVE},	/* We keep this to be backwards compatible */
	{"spatial_audio", JANUS_JSON_BOOL, 0},
	{"record", JANUS_JSON_BOOL, 0},
	{"record_file", JSON_STRING, 0},
	{"record_dir", JSON_STRING, 0},
	{"mjrs", JANUS_JSON_BOOL, 0},
	{"mjrs_dir", JSON_STRING, 0},
	{"allow_rtp_participants", JANUS_JSON_BOOL, 0},
	{"permanent", JANUS_JSON_BOOL, 0},
	{"audiolevel_ext", JANUS_JSON_BOOL, 0},
	{"audiolevel_event", JANUS_JSON_BOOL, 0},
	{"audio_active_packets", JSON_INTEGER, JANUS_JSON_PARAM_POSITIVE},
	{"audio_level_average", JSON_INTEGER, JANUS_JSON_PARAM_POSITIVE},
	{"default_expectedloss", JSON_INTEGER, JANUS_JSON_PARAM_POSITIVE},
	{"default_bitrate", JSON_INTEGER, JANUS_JSON_PARAM_POSITIVE},
	{"denoise", JANUS_JSON_BOOL, 0},
	{"groups", JSON_ARRAY, 0}
};
static struct janus_json_parameter edit_parameters[] = {
	{"secret", JSON_STRING, 0},
	{"new_description", JSON_STRING, 0},
	{"new_secret", JSON_STRING, 0},
	{"new_pin", JSON_STRING, 0},
	{"new_is_private", JANUS_JSON_BOOL, 0},
	{"new_record_dir", JSON_STRING, 0},
	{"new_mjrs_dir", JSON_STRING, 0},
	{"permanent", JANUS_JSON_BOOL, 0}
};
static struct janus_json_parameter destroy_parameters[] = {
	{"permanent", JANUS_JSON_BOOL, 0}
};
static struct janus_json_parameter allowed_parameters[] = {
	{"secret", JSON_STRING, 0},
	{"action", JSON_STRING, JANUS_JSON_PARAM_REQUIRED},
	{"allowed", JSON_ARRAY, 0}
};
static struct janus_json_parameter secret_parameters[] = {
	{"secret", JSON_STRING, 0}
};
static struct janus_json_parameter join_parameters[] = {
	{"display", JSON_STRING, 0},
	{"token", JSON_STRING, 0},
	{"group", JSON_STRING, 0},
	{"muted", JANUS_JSON_BOOL, 0},
	{"suspended", JANUS_JSON_BOOL, 0},
	{"pause_events", JANUS_JSON_BOOL, 0},
	{"codec", JSON_STRING, 0},
	{"bitrate", JSON_INTEGER, JANUS_JSON_PARAM_POSITIVE},
	{"quality", JSON_INTEGER, JANUS_JSON_PARAM_POSITIVE},
	{"expected_loss", JSON_INTEGER, JANUS_JSON_PARAM_POSITIVE},
	{"volume", JSON_INTEGER, JANUS_JSON_PARAM_POSITIVE},
	{"spatial_position", JSON_INTEGER, JANUS_JSON_PARAM_POSITIVE},
	{"audio_level_average", JSON_INTEGER, JANUS_JSON_PARAM_POSITIVE},
	{"audio_active_packets", JSON_INTEGER, JANUS_JSON_PARAM_POSITIVE},
	{"record", JANUS_JSON_BOOL, 0},
	{"filename", JSON_STRING, 0},
	{"generate_offer", JANUS_JSON_BOOL, 0},
	{"rtp", JSON_OBJECT, 0},
	{"secret", JSON_STRING, 0}
};
static struct janus_json_parameter record_parameters[] = {
	{"record", JANUS_JSON_BOOL, JANUS_JSON_PARAM_REQUIRED},
	{"record_file", JSON_STRING, 0},
	{"record_dir", JSON_STRING, 0}
};
static struct janus_json_parameter mjrs_parameters[] = {
	{"mjrs", JANUS_JSON_BOOL, JANUS_JSON_PARAM_REQUIRED},
	{"mjrs_dir", JSON_STRING, 0}
};
static struct janus_json_parameter rtp_parameters[] = {
	{"ip", JSON_STRING, 0},
	{"port", JSON_INTEGER, JANUS_JSON_PARAM_POSITIVE},
	{"payload_type", JSON_INTEGER, JANUS_JSON_PARAM_POSITIVE},
	{"audiolevel_ext", JSON_INTEGER, JANUS_JSON_PARAM_POSITIVE},
	{"fec", JANUS_JSON_BOOL, 0},
};
static struct janus_json_parameter configure_parameters[] = {
	{"muted", JANUS_JSON_BOOL, 0},
	{"bitrate", JSON_INTEGER, JANUS_JSON_PARAM_POSITIVE},
	{"quality", JSON_INTEGER, JANUS_JSON_PARAM_POSITIVE},
	{"expected_loss", JSON_INTEGER, JANUS_JSON_PARAM_POSITIVE},
	{"volume", JSON_INTEGER, JANUS_JSON_PARAM_POSITIVE},
	{"group", JSON_STRING, 0},
	{"spatial_position", JSON_INTEGER, JANUS_JSON_PARAM_POSITIVE},
	{"denoise", JANUS_JSON_BOOL, 0},
	{"record", JANUS_JSON_BOOL, 0},
	{"filename", JSON_STRING, 0},
	{"display", JSON_STRING, 0},
	{"generate_offer", JANUS_JSON_BOOL, 0},
	{"update", JANUS_JSON_BOOL, 0}
};
static struct janus_json_parameter rtp_forward_parameters[] = {
	{"group", JSON_STRING, 0},
	{"ssrc", JSON_INTEGER, JANUS_JSON_PARAM_POSITIVE},
	{"codec", JSON_STRING, 0},
	{"ptype", JSON_INTEGER, JANUS_JSON_PARAM_POSITIVE},
	{"port", JSON_INTEGER, JANUS_JSON_PARAM_REQUIRED | JANUS_JSON_PARAM_POSITIVE},
	{"host", JSON_STRING, JANUS_JSON_PARAM_REQUIRED},
	{"host_family", JSON_STRING, 0},
	{"srtp_suite", JSON_INTEGER, JANUS_JSON_PARAM_POSITIVE},
	{"srtp_crypto", JSON_STRING, 0},
	{"always_on", JANUS_JSON_BOOL, 0}
};
static struct janus_json_parameter stop_rtp_forward_parameters[] = {
	{"stream_id", JSON_INTEGER, JANUS_JSON_PARAM_REQUIRED | JANUS_JSON_PARAM_POSITIVE}
};
static struct janus_json_parameter play_file_parameters[] = {
	{"filename", JSON_STRING, JANUS_JSON_PARAM_REQUIRED},
	{"file_id", JSON_STRING, 0},
	{"group", JSON_STRING, 0},
	{"loop", JANUS_JSON_BOOL, 0}
};
static struct janus_json_parameter checkstop_file_parameters[] = {
	{"file_id", JSON_STRING, JANUS_JSON_PARAM_REQUIRED}
};
static struct janus_json_parameter suspend_parameters[] = {
	{"pause_events", JANUS_JSON_BOOL, 0},
	{"stop_record", JANUS_JSON_BOOL, 0},
};
static struct janus_json_parameter resume_parameters[] = {
	{"record", JANUS_JSON_BOOL, 0},
	{"filename", JSON_STRING, 0},
};

/* Static configuration instance */
static janus_config *config = NULL;
static const char *config_folder = NULL;
static janus_mutex config_mutex = JANUS_MUTEX_INITIALIZER;

/* Useful stuff */
static volatile gint initialized = 0, stopping = 0;
static gboolean notify_events = TRUE;
static gboolean string_ids = FALSE;
static gboolean ipv6_disabled = FALSE;
static janus_callbacks *gateway = NULL;
static GThread *handler_thread;
static void *janus_audiobridge_handler(void *data);
static void janus_audiobridge_relay_rtp_packet(gpointer data, gpointer user_data);
static void *janus_audiobridge_mixer_thread(void *data);
static void *janus_audiobridge_participant_thread(void *data);
static void janus_audiobridge_hangup_media_internal(janus_plugin_session *handle);

/* Extension to add while recording (e.g., "tmp" --> ".wav.tmp") */
static char *rec_tempext = NULL;

/* RTP range, in case we need to support plain RTP participants */
static char *local_ip = NULL;
#define JANUS_AUDIOBRIDGE_DEFAULT_RTP_RANGE_MIN 10000
#define JANUS_AUDIOBRIDGE_DEFAULT_RTP_RANGE_MAX 60000
static uint16_t rtp_range_min = JANUS_AUDIOBRIDGE_DEFAULT_RTP_RANGE_MIN;
static uint16_t rtp_range_max = JANUS_AUDIOBRIDGE_DEFAULT_RTP_RANGE_MAX;
static uint16_t rtp_range_slider = JANUS_AUDIOBRIDGE_DEFAULT_RTP_RANGE_MIN;

/* Asynchronous API message to handle */
typedef struct janus_audiobridge_message {
	janus_plugin_session *handle;
	char *transaction;
	json_t *message;
	json_t *jsep;
} janus_audiobridge_message;
static GAsyncQueue *messages = NULL;
static janus_audiobridge_message exit_message;


/* Structs */
typedef struct janus_audiobridge_room {
	guint64 room_id;			/* Unique room ID (when using integers) */
	gchar *room_id_str;			/* Unique room ID (when using strings) */
	gchar *room_name;			/* Room description */
	gchar *room_secret;			/* Secret needed to manipulate (e.g., destroy) this room */
	gchar *room_pin;			/* Password needed to join this room, if any */
	uint32_t room_ssrc;			/* SSRC we'll use for packets generated by the mixer */
	gboolean is_private;		/* Whether this room is 'private' (as in hidden) or not */
	uint32_t sampling_rate;		/* Sampling rate of the mix (e.g., 16000 for wideband; can be 8, 12, 16, 24 or 48kHz) */
	gboolean spatial_audio;		/* Whether the mix will use spatial audio, using stereo */
	gboolean audiolevel_ext;	/* Whether the ssrc-audio-level extension must be negotiated or not for new joins */
	gboolean audiolevel_event;	/* Whether to emit event to other users about audiolevel */
	uint default_expectedloss;	/* Percent of packets we expect participants may miss, to help with FEC: can be overridden per-participant */
	int32_t default_bitrate;	/* Default bitrate to use for all Opus streams when encoding */
	int audio_active_packets;	/* Amount of packets with audio level for checkup */
	int audio_level_average;	/* Average audio level */
#ifdef HAVE_RNNOISE
	gboolean denoise;			/* Whether we should denoise participants by default */
#endif
	volatile gint record;		/* Whether this room has to be recorded or not */
	gchar *record_file;			/* Path of the recording file (absolute or relative, depending on record_dir) */
	gchar *record_dir;			/* Folder to save the recording file to */
	gboolean mjrs;				/* Whether all participants in the room should be individually recorded to mjr files or not */
	gchar *mjrs_dir;			/* Folder to save the mjrs file to */
	FILE *recording;			/* File to record the room into */
	gint64 record_lastupdate;	/* Time when we last updated the wav header */
	volatile gint wav_header_added;	/* If wav header is added in recording file */
	gint64 rec_start_time;		/* Time when recording started for generating file name */
	gboolean allow_plainrtp;	/* Whether plain RTP participants are allowed*/
	gboolean destroy;			/* Value to flag the room for destruction */
	GHashTable *participants;	/* Map of participants */
	GHashTable *anncs;			/* Map of announcements */
	gboolean check_tokens;		/* Whether to check tokens when participants join (see below) */
	gboolean muted;				/* Whether the room is globally muted (except for admins and played files) */
	GHashTable *allowed;		/* Map of participants (as tokens) allowed to join */
	GThread *thread;			/* Mixer thread for this room */
	volatile gint destroyed;	/* Whether this room has been destroyed */
	janus_mutex mutex;			/* Mutex to lock this room instance */
	/* RTP forwarders for this room's mix */
	GHashTable *groups;			/* Forwarding groups supported in this room, indexed by name */
	GHashTable *groups_byid;	/* Forwarding groups supported in this room, indexed by numeric ID */
	GHashTable *rtp_forwarders;	/* RTP forwarders list (as a hashmap) */
	OpusEncoder *rtp_encoder;	/* Opus encoder instance to use for all RTP forwarders */
	janus_mutex rtp_mutex;		/* Mutex to lock the RTP forwarders list */
	int rtp_udp_sock;			/* UDP socket to use to forward RTP packets */
	janus_refcount ref;			/* Reference counter for this room */
} janus_audiobridge_room;
static GHashTable *rooms;
static janus_mutex rooms_mutex = JANUS_MUTEX_INITIALIZER;
static char *admin_key = NULL;
static gboolean lock_rtpfwd = FALSE;
static gboolean lock_playfile = FALSE;

typedef struct janus_audiobridge_session {
	janus_plugin_session *handle;
	gint64 sdp_sessid;
	gint64 sdp_version;
	gboolean plugin_offer;
	gpointer participant;
	volatile gint started;
	volatile gint hangingup;
	volatile gint destroyed;
	janus_refcount ref;
} janus_audiobridge_session;
static GHashTable *sessions;
static janus_mutex sessions_mutex = JANUS_MUTEX_INITIALIZER;

#ifdef HAVE_LIBOGG
/* Helper struct to handle the playout of Opus files */
typedef struct janus_audiobridge_file {
	char *id;
	char *filename;
	FILE *file;
	ogg_sync_state sync;
	ogg_stream_state stream;
	ogg_page page;
	ogg_packet pkt;
	char *oggbuf;
	gboolean started, loop;
	gint state, headers;
} janus_audiobridge_file;
/* Helper method to open an Opus file, and make sure it's valid */
static int janus_audiobridge_file_init(janus_audiobridge_file *ctx) {
	if(ctx == NULL || ctx->file == NULL)
		return -1;
	fseek(ctx->file, 0, SEEK_SET);
	ogg_stream_clear(&ctx->stream);
	ogg_sync_clear(&ctx->sync);
	if(ogg_sync_init(&ctx->sync) < 0) {
		JANUS_LOG(LOG_ERR, "[%s] Error re-initializing Ogg sync state...\n", ctx->id);
		return -1;
	}
	ctx->headers = 0;
	return 0;
}
/* Helper method to check if an Ogg page begins with an Ogg stream */
static gboolean janus_audiobridge_ogg_is_opus(ogg_page *page) {
	ogg_stream_state state;
	ogg_packet pkt;
	ogg_stream_init(&state, ogg_page_serialno(page));
	ogg_stream_pagein(&state, page);
	if(ogg_stream_packetout(&state, &pkt) == 1) {
		if(pkt.bytes >= 19 && !memcmp(pkt.packet, "OpusHead", 8)) {
			ogg_stream_clear(&state);
			return 1;
		}
	}
	ogg_stream_clear(&state);
	return FALSE;
}
/* Helper method to traverse the Opus file until we get a packet we can send */
static int janus_audiobridge_file_read(janus_audiobridge_file *ctx, OpusDecoder *decoder, opus_int16 *buffer, int length) {
	if(ctx == NULL || ctx->file == NULL || decoder == NULL || buffer == NULL)
		return -1;
	/* Check our current state in processing the Ogg file */
	int read = 0;
	if(ctx->state == 0) {
		/* Prepare a buffer, and read from the Ogg file... */
		ctx->oggbuf = ogg_sync_buffer(&ctx->sync, 8192);
		if(ctx->oggbuf == NULL) {
			JANUS_LOG(LOG_ERR, "[%s] ogg_sync_buffer failed...\n", ctx->id);
			return -2;
		}
		read = fread(ctx->oggbuf, 1, 8192, ctx->file);
		if(read == 0 && feof(ctx->file)) {
			/* Check if we should rewind, or be done */
			if(!ctx->loop) {
				/* We're done */
				return 0;
			}
			/* Rewind */
			JANUS_LOG(LOG_VERB, "[%s] Rewind! (%s)\n", ctx->id, ctx->filename);
			if(janus_audiobridge_file_init(ctx) < 0)
				return -3;
			return janus_audiobridge_file_read(ctx, decoder, buffer, length);
		}
		if(ogg_sync_wrote(&ctx->sync, read) < 0) {
			JANUS_LOG(LOG_ERR, "[%s] ogg_sync_wrote failed...\n", ctx->id);
			return -4;
		}
		/* Next state: sync pageout */
		ctx->state = 1;
	}
	if(ctx->state == 1) {
		/* Prepare an ogg_page out of the buffer */
		while((read = ogg_sync_pageout(&ctx->sync, &ctx->page)) == 1) {
			/* Let's look for an Opus stream, first of all */
			if(ctx->headers == 0) {
				if(janus_audiobridge_ogg_is_opus(&ctx->page)) {
					/* This is the start of an Opus stream */
					if(ogg_stream_init(&ctx->stream, ogg_page_serialno(&ctx->page)) < 0) {
						JANUS_LOG(LOG_ERR, "[%s] ogg_stream_init failed...\n", ctx->id);
						return -5;
					}
					ctx->headers++;
				} else if(!ogg_page_bos(&ctx->page)) {
					/* No Opus stream? */
					JANUS_LOG(LOG_ERR, "[%s] No Opus stream...\n", ctx->id);
					return -6;
				} else {
					/* Still waiting for an Opus stream */
					return janus_audiobridge_file_read(ctx, decoder, buffer, length);
				}
			}
			/* Submit the page for packetization */
			if(ogg_stream_pagein(&ctx->stream, &ctx->page) < 0) {
				JANUS_LOG(LOG_ERR, "[%s] ogg_stream_pagein failed...\n", ctx->id);
				return -7;
			}
			/* Time to start reading packets */
			ctx->state = 2;
			break;
		}
		if(read != 1) {
			/* Go back to reading from the file */
			ctx->state = 0;
			return janus_audiobridge_file_read(ctx, decoder, buffer, length);
		}
	}
	if(ctx->state == 2) {
		/* Read and process available packets */
		if(ogg_stream_packetout(&ctx->stream, &ctx->pkt) != 1) {
			/* Go back to reading pages */
			ctx->state = 1;
			return janus_audiobridge_file_read(ctx, decoder, buffer, length);
		} else {
			/* Skip header packets */
			if(ctx->headers == 1 && ctx->pkt.bytes >= 19 && !memcmp(ctx->pkt.packet, "OpusHead", 8)) {
				ctx->headers++;
				return janus_audiobridge_file_read(ctx, decoder, buffer, length);
			}
			if(ctx->headers == 2 && ctx->pkt.bytes >= 16 && !memcmp(ctx->pkt.packet, "OpusTags", 8)) {
				ctx->headers++;
				return janus_audiobridge_file_read(ctx, decoder, buffer, length);
			}
			/* Decode the audio */
			length = opus_decode(decoder, ctx->pkt.packet, ctx->pkt.bytes,
				(opus_int16 *)buffer, length, 0);
			return length;
		}
	}
	/* If we got here, continue with the iteration */
	return -9;
}
/* Helper method to cleanup an Opus context */
static void janus_audiobridge_file_free(janus_audiobridge_file *ctx) {
	if(ctx == NULL)
		return;
	g_free(ctx->id);
	g_free(ctx->filename);
	if(ctx->file)
		fclose(ctx->file);
	if(ctx->headers > 0)
		ogg_stream_clear(&ctx->stream);
	ogg_sync_clear(&ctx->sync);
	g_free(ctx);
}
#endif

/* In case we need to support plain RTP participants, this struct helps with that */
typedef struct janus_audiobridge_plainrtp_media {
	char *remote_audio_ip;
	int ready:1;
	int audio_rtp_fd;
	int local_audio_rtp_port, remote_audio_rtp_port;
	guint32 audio_ssrc, audio_ssrc_peer;
	int audio_pt;
	gboolean audio_send;
	janus_rtp_switching_context context;
	int pipefd[2];
	GThread *thread;
} janus_audiobridge_plainrtp_media;
static void janus_audiobridge_plainrtp_media_cleanup(janus_audiobridge_plainrtp_media *media);
static int janus_audiobridge_plainrtp_allocate_port(janus_audiobridge_plainrtp_media *media);
static void *janus_audiobridge_plainrtp_relay_thread(void *data);

/* AudioBridge participant */
typedef struct janus_audiobridge_participant {
	janus_audiobridge_session *session;
	janus_audiobridge_room *room;	/* Room */
	guint64 user_id;		/* Unique ID in the room */
	gchar *user_id_str;		/* Unique ID in the room (when using strings) */
	gchar *display;			/* Display name (opaque value, only meaningful to application) */
	gboolean admin;			/* If the participant is an admin (can't be globally muted) */
	volatile gint active;	/* Whether this participant can receive media at all */
	volatile gint encoding;	/* Whether this participant is currently encoding */
	volatile gint decoding;	/* Whether this participant is currently decoding */
	gboolean muted;			/* Whether this participant is muted */
	int volume_gain;		/* Gain to apply to the input audio (in percentage) */
	int32_t opus_bitrate;	/* Bitrate to use for the Opus stream */
	int opus_complexity;	/* Complexity to use in the encoder (by default, DEFAULT_COMPLEXITY) */
	gboolean stereo;		/* Whether stereo will be used for spatial audio */
	int spatial_position;	/* Panning of this participant in the mix */
#ifdef HAVE_RNNOISE
#define DENOISER_FRAME_SIZE 480
	gboolean denoise;					/* Whether we should denoise this participant */
	DenoiseState *rnnoise[2];			/* RNNoise states (we'll need two for stereo) */
	uint32_t resampler_rate;			/* Sampling rate of the resamplers */
	gboolean resampler_stereo;			/* Whether the current resamplers are stereo */
	SpeexResamplerState *upsampler; 	/* Speex upsampler used for denoising */
	SpeexResamplerState *downsampler;	/* Speex downsampler used for denoising*/
	opus_int16 *upsample_buffer;		/* Buffer for upsampling */
	opus_int16 *downsample_buffer;		/* Buffer for downsampling */
	float *denoiser_buffer[2];			/* Buffer for denoising */
#endif
	/* RTP stuff */
	JitterBuffer *jitter;	/* Jitter buffer of incoming audio packets */
	gint64 jitter_next_check;	/* Timestamp to perform next jitter buffer size check */
	GList *inbuf;			/* Decoded audio from this participant, to feed to the mixer */
	GAsyncQueue *outbuf;	/* Mixed audio to send to this participant */
	janus_mutex qmutex;		/* Incoming queue mutex */
	int opus_pt;			/* Opus payload type */
	int extmap_id;			/* Audio level RTP extension id, if any */
	int dBov_level;			/* Value in dBov of the audio level (last value from extension) */
	int audio_active_packets;	/* Participant's number of audio packets to accumulate */
	int audio_dBov_sum;	    /* Participant's accumulated dBov value for audio level */
	int user_audio_active_packets; /* Participant's number of audio packets to evaluate */
	int user_audio_level_average;	 /* Participant's average level of dBov value */
	gboolean talking;		/* Whether this participant is currently talking (uses audio levels extension) */
	janus_rtp_switching_context context;	/* Needed in case the participant changes room */
	janus_audiocodec codec;	/* Codec this participant is using (most often Opus, but G.711 is supported too) */
	/* Plain RTP, in case this is not a WebRTC participant */
	gboolean plainrtp;			/* Whether this is a WebRTC participant, or a plain RTP one */
	janus_audiobridge_plainrtp_media plainrtp_media;
	janus_mutex pmutex;
	/* Opus stuff */
	uint32_t sampling_rate;		/* Sampling rate to decode at */
	OpusEncoder *encoder;		/* Opus encoder instance */
	OpusDecoder *decoder;		/* Opus decoder instance */
	gboolean fec;				/* Opus FEC status */
	int expected_loss;			/* Percentage of expected loss, to configure libopus FEC behaviour (default=0, no FEC even if negotiated) */
	uint16_t expected_seq;		/* Expected sequence number */
	uint16_t probation; 		/* Used to determine new ssrc validity */
	uint32_t last_timestamp;	/* Last in seq timestamp */
	gboolean reset;				/* Whether or not the Opus context must be reset, without re-joining the room */
	GThread *thread;			/* Encoding thread for this participant */
	gboolean mjr_active;		/* Whether this participant has to be recorded to an mjr file or not */
	gchar *mjr_base;			/* Base name for the mjr recording (e.g., /path/to/filename, will generate /path/to/filename-audio.mjr) */
	janus_recorder *arc;		/* The Janus recorder instance for this user's audio, if enabled */
#ifdef HAVE_LIBOGG
	janus_audiobridge_file *annc;	/* In case this is a fake participant, a playable file */
#endif
	uint group;					/* Forwarding group index, if enabled in the room */
	janus_mutex rec_mutex;		/* Mutex to protect the recorder from race conditions */
	janus_mutex suspend_cond_mutex;
	GCond suspend_cond;
	volatile gint suspended;	/* Whether this participant has been temporarily suspended */
	volatile gint paused_events;/* Whether sending events to this participant has been paused because they're suspended */
	volatile gint destroyed;	/* Whether this participant has been destroyed */
	janus_refcount ref;			/* Reference counter for this participant */
} janus_audiobridge_participant;

typedef struct janus_audiobridge_rtp_relay_packet {
	janus_rtp_header *data;
	gint length;
	uint32_t ssrc;
	uint32_t timestamp;
	uint16_t seq_number;
	gboolean silence;
} janus_audiobridge_rtp_relay_packet;

/* Buffered audio/video packet */
typedef struct janus_audiobridge_buffer_packet {
	/* Pointer to the packet data, if RTP */
	janus_plugin_rtp *rtp;
	/* Monotonic insert time */
	int64_t inserted;
} janus_audiobridge_buffer_packet;
static janus_audiobridge_buffer_packet *janus_audiobridge_buffer_packet_create(janus_plugin_rtp *rtp) {
	janus_audiobridge_buffer_packet *pkt = g_malloc(sizeof(janus_audiobridge_buffer_packet));
	pkt->rtp = janus_plugin_rtp_duplicate(rtp);
	pkt->inserted = janus_get_monotonic_time();
	return pkt;
}
static void janus_audiobridge_buffer_packet_destroy(janus_audiobridge_buffer_packet *pkt) {
	if(!pkt)
		return;
	if(pkt->rtp)
		g_free(pkt->rtp->buffer);
	g_free(pkt->rtp);
	g_free(pkt);
}

static void janus_audiobridge_participant_istalking(janus_audiobridge_session *session,
	janus_audiobridge_participant *participant, janus_plugin_rtp *packet, gboolean *silence);

static void janus_audiobridge_participant_clear_jitter_buffer(janus_audiobridge_participant *participant) {
	if(participant->jitter) {
		jitter_buffer_reset(participant->jitter);
	}
}

static void janus_audiobridge_participant_clear_inbuf(janus_audiobridge_participant *participant) {
	while(participant->inbuf) {
		GList *first = g_list_first(participant->inbuf);
		janus_audiobridge_rtp_relay_packet *pkt = (janus_audiobridge_rtp_relay_packet *)first->data;
		participant->inbuf = g_list_delete_link(participant->inbuf, first);
		first = NULL;
		if(pkt == NULL)
			continue;
		g_free(pkt->data);
		pkt->data = NULL;
		g_free(pkt);
		pkt = NULL;
	}
}

static void janus_audiobridge_participant_clear_outbuf(janus_audiobridge_participant *participant) {
	while(participant->outbuf && g_async_queue_length(participant->outbuf) > 0) {
		janus_audiobridge_rtp_relay_packet *pkt = g_async_queue_pop(participant->outbuf);
		g_free(pkt->data);
		g_free(pkt);
	}
}

static void janus_audiobridge_participant_destroy(janus_audiobridge_participant *participant) {
	if(!participant)
		return;
	if(!g_atomic_int_compare_and_exchange(&participant->destroyed, 0, 1))
		return;
	/* Decrease the counter */
	janus_refcount_decrease(&participant->ref);
}

static void janus_audiobridge_participant_unref(janus_audiobridge_participant *participant) {
	if(!participant)
		return;
	/* Just decrease the counter */
	janus_refcount_decrease(&participant->ref);
}

static void janus_audiobridge_participant_free(const janus_refcount *participant_ref) {
	janus_audiobridge_participant *participant = janus_refcount_containerof(participant_ref, janus_audiobridge_participant, ref);
	/* This participant can be destroyed, free all the resources */
	g_free(participant->user_id_str);
	g_free(participant->display);
	if(participant->encoder)
		opus_encoder_destroy(participant->encoder);
	if(participant->decoder)
		opus_decoder_destroy(participant->decoder);
	if(participant->jitter)
		jitter_buffer_destroy(participant->jitter);
	janus_audiobridge_participant_clear_inbuf(participant);
	if(participant->outbuf != NULL) {
		janus_audiobridge_participant_clear_outbuf(participant);
		g_async_queue_unref(participant->outbuf);
	}
#ifdef HAVE_RNNOISE
	if(participant->rnnoise[0])
		rnnoise_destroy(participant->rnnoise[0]);
	if(participant->rnnoise[1])
		rnnoise_destroy(participant->rnnoise[1]);
	if(participant->denoiser_buffer[0])
		g_free(participant->denoiser_buffer[0]);
	if(participant->denoiser_buffer[1])
		g_free(participant->denoiser_buffer[1]);
	if(participant->upsampler)
		speex_resampler_destroy(participant->upsampler);
	if(participant->downsampler)
		speex_resampler_destroy(participant->downsampler);
	if(participant->upsample_buffer)
		g_free(participant->upsample_buffer);
	if(participant->downsample_buffer)
		g_free(participant->downsample_buffer);
#endif
	g_free(participant->mjr_base);
#ifdef HAVE_LIBOGG
	janus_audiobridge_file_free(participant->annc);
#endif
	janus_mutex_lock(&participant->pmutex);
	janus_audiobridge_plainrtp_media_cleanup(&participant->plainrtp_media);
	janus_mutex_unlock(&participant->pmutex);
	g_free(participant);
}

#ifdef HAVE_RNNOISE
static void janus_audiobridge_participant_denoise(janus_audiobridge_participant *participant, char *data, int len);
static void janus_audiobridge_participant_upsample(janus_audiobridge_participant *participant, opus_int16 *input, int *in_len, opus_int16 *output, int *out_len);
static void janus_audiobridge_participant_downsample(janus_audiobridge_participant *participant, opus_int16 *input, int *in_len, opus_int16 *output, int *out_len);
#endif

static void janus_audiobridge_session_destroy(janus_audiobridge_session *session) {
	if(session && g_atomic_int_compare_and_exchange(&session->destroyed, 0, 1))
		janus_refcount_decrease(&session->ref);
}

static void janus_audiobridge_session_free(const janus_refcount *session_ref) {
	janus_audiobridge_session *session = janus_refcount_containerof(session_ref, janus_audiobridge_session, ref);
	/* Destroy the participant instance, if any */
	if(session->participant)
		janus_audiobridge_participant_destroy(session->participant);
	/* Remove the reference to the core plugin session */
	janus_refcount_decrease(&session->handle->ref);
	/* This session can be destroyed, free all the resources */
	g_free(session);
}

static void janus_audiobridge_room_destroy(janus_audiobridge_room *audiobridge) {
	if(!audiobridge)
		return;
	if(!g_atomic_int_compare_and_exchange(&audiobridge->destroyed, 0, 1))
		return;
	/* Decrease the counter */
	janus_refcount_decrease(&audiobridge->ref);
}

static void janus_audiobridge_room_free(const janus_refcount *audiobridge_ref) {
	janus_audiobridge_room *audiobridge = janus_refcount_containerof(audiobridge_ref, janus_audiobridge_room, ref);
	/* This room can be destroyed, free all the resources */
	g_free(audiobridge->room_id_str);
	g_free(audiobridge->room_name);
	g_free(audiobridge->room_secret);
	g_free(audiobridge->room_pin);
	g_free(audiobridge->record_file);
	g_free(audiobridge->record_dir);
	g_hash_table_destroy(audiobridge->participants);
	g_hash_table_destroy(audiobridge->anncs);
	g_hash_table_destroy(audiobridge->allowed);
	if(audiobridge->rtp_udp_sock > 0)
		close(audiobridge->rtp_udp_sock);
	if(audiobridge->rtp_encoder)
		opus_encoder_destroy(audiobridge->rtp_encoder);
	g_hash_table_destroy(audiobridge->rtp_forwarders);
	if(audiobridge->groups)
		g_hash_table_destroy(audiobridge->groups);
	if(audiobridge->groups_byid)
		g_hash_table_destroy(audiobridge->groups_byid);
	g_free(audiobridge);
}

static void janus_audiobridge_message_free(janus_audiobridge_message *msg) {
	if(!msg || msg == &exit_message)
		return;

	if(msg->handle && msg->handle->plugin_handle) {
		janus_audiobridge_session *session = (janus_audiobridge_session *)msg->handle->plugin_handle;
		janus_refcount_decrease(&session->ref);
	}
	msg->handle = NULL;

	g_free(msg->transaction);
	msg->transaction = NULL;
	if(msg->message)
		json_decref(msg->message);
	msg->message = NULL;
	if(msg->jsep)
		json_decref(msg->jsep);
	msg->jsep = NULL;

	g_free(msg);
}

/* Start / stop recording */
static void janus_audiobridge_recorder_create(janus_audiobridge_participant *participant);
static void janus_audiobridge_recorder_close(janus_audiobridge_participant *participant);

/* RTP forwarder instance: address to send to, and current RTP header info */
typedef struct janus_audiobridge_rtp_forwarder {
	struct sockaddr_in serv_addr;
	struct sockaddr_in6 serv_addr6;
	uint32_t ssrc;
	janus_audiocodec codec;
	int payload_type;
	uint16_t seq_number;
	uint32_t timestamp;
	uint group;
	gboolean always_on;
	/* Only needed for SRTP forwarders */
	gboolean is_srtp;
	srtp_t srtp_ctx;
	srtp_policy_t srtp_policy;
	/* Reference */
	volatile gint destroyed;
	janus_refcount ref;
} janus_audiobridge_rtp_forwarder;
static void janus_audiobridge_rtp_forwarder_destroy(janus_audiobridge_rtp_forwarder *rf) {
	if(rf && g_atomic_int_compare_and_exchange(&rf->destroyed, 0, 1)) {
		janus_refcount_decrease(&rf->ref);
	}
}
static void janus_audiobridge_rtp_forwarder_free(const janus_refcount *f_ref) {
	janus_audiobridge_rtp_forwarder *rf = janus_refcount_containerof(f_ref, janus_audiobridge_rtp_forwarder, ref);
	if(rf->is_srtp) {
		srtp_dealloc(rf->srtp_ctx);
		g_free(rf->srtp_policy.key);
	}
	g_free(rf);
}
static guint32 janus_audiobridge_rtp_forwarder_add_helper(janus_audiobridge_room *room,
		uint group, const gchar *host, uint16_t port, uint32_t ssrc, int pt,
		janus_audiocodec codec, int srtp_suite, const char *srtp_crypto,
		gboolean always_on, guint32 stream_id) {
	if(room == NULL || host == NULL)
		return 0;
	janus_audiobridge_rtp_forwarder *rf = g_malloc0(sizeof(janus_audiobridge_rtp_forwarder));
	/* First of all, let's check if we need to setup an SRTP forwarder */
	if(srtp_suite > 0 && srtp_crypto != NULL) {
		/* Base64 decode the crypto string and set it as the SRTP context */
		gsize len = 0;
		guchar *decoded = g_base64_decode(srtp_crypto, &len);
		if(len < SRTP_MASTER_LENGTH) {
			JANUS_LOG(LOG_ERR, "Invalid SRTP crypto (%s)\n", srtp_crypto);
			g_free(decoded);
			g_free(rf);
			return 0;
		}
		/* Set SRTP policy */
		srtp_policy_t *policy = &rf->srtp_policy;
		srtp_crypto_policy_set_rtp_default(&(policy->rtp));
		if(srtp_suite == 32) {
			srtp_crypto_policy_set_aes_cm_128_hmac_sha1_32(&(policy->rtp));
		} else if(srtp_suite == 80) {
			srtp_crypto_policy_set_aes_cm_128_hmac_sha1_80(&(policy->rtp));
		}
		policy->ssrc.type = ssrc_any_outbound;
		policy->key = decoded;
		policy->next = NULL;
		/* Create SRTP context */
		srtp_err_status_t res = srtp_create(&rf->srtp_ctx, policy);
		if(res != srtp_err_status_ok) {
			/* Something went wrong... */
			JANUS_LOG(LOG_ERR, "Error creating forwarder SRTP session: %d (%s)\n", res, janus_srtp_error_str(res));
			g_free(decoded);
			policy->key = NULL;
			g_free(rf);
			return 0;
		}
		rf->is_srtp = TRUE;
	}
	/* Check if the host address is IPv4 or IPv6 */
	if(strstr(host, ":") != NULL) {
		rf->serv_addr6.sin6_family = AF_INET6;
		inet_pton(AF_INET6, host, &(rf->serv_addr6.sin6_addr));
		rf->serv_addr6.sin6_port = htons(port);
	} else {
		rf->serv_addr.sin_family = AF_INET;
		inet_pton(AF_INET, host, &(rf->serv_addr.sin_addr));
		rf->serv_addr.sin_port = htons(port);
	}
	/* Setup RTP info (we'll use the stream ID as SSRC) */
	rf->codec = codec;
	rf->ssrc = ssrc;
	rf->payload_type = pt;
	if(codec == JANUS_AUDIOCODEC_PCMA)
		rf->payload_type = 8;
	else if(codec == JANUS_AUDIOCODEC_PCMU)
		rf->payload_type = 0;
	rf->seq_number = 0;
	rf->timestamp = 0;
	rf->group = group;
	rf->always_on = always_on;

	janus_mutex_lock(&room->rtp_mutex);

	guint32 actual_stream_id;
	if(stream_id > 0) {
		actual_stream_id = stream_id;
	} else {
		actual_stream_id = janus_random_uint32();
	}

	while(g_hash_table_lookup(room->rtp_forwarders, GUINT_TO_POINTER(actual_stream_id)) != NULL) {
		actual_stream_id = janus_random_uint32();
	}
	janus_refcount_init(&rf->ref, janus_audiobridge_rtp_forwarder_free);
	g_hash_table_insert(room->rtp_forwarders, GUINT_TO_POINTER(actual_stream_id), rf);

	janus_mutex_unlock(&room->rtp_mutex);

	JANUS_LOG(LOG_VERB, "Added RTP forwarder to room %s: %s:%d (ID: %"SCNu32")\n",
		room->room_id_str, host, port, actual_stream_id);

	return actual_stream_id;
}

/* Helper struct to generate and parse WAVE headers */
typedef struct wav_header {
	char riff[4];
	uint32_t len;
	char wave[4];
	char fmt[4];
	uint32_t formatsize;
	uint16_t format;
	uint16_t channels;
	uint32_t samplerate;
	uint32_t avgbyterate;
	uint16_t samplebytes;
	uint16_t channelbits;
	char data[4];
	uint32_t blocksize;
} wav_header;


/* In case we need mu-Law/a-Law support, these tables help us transcode */
static uint8_t janus_audiobridge_g711_ulaw_enctable[256] = {
	0, 0, 1, 1, 2, 2, 2, 2, 3, 3, 3, 3, 3, 3, 3, 3,
	4, 4, 4, 4, 4, 4, 4, 4, 4, 4, 4, 4, 4, 4, 4, 4,
	5, 5, 5, 5, 5, 5, 5, 5, 5, 5, 5, 5, 5, 5, 5, 5,
	5, 5, 5, 5, 5, 5, 5, 5, 5, 5, 5, 5, 5, 5, 5, 5,
	6, 6, 6, 6, 6, 6, 6, 6, 6, 6, 6, 6, 6, 6, 6, 6,
	6, 6, 6, 6, 6, 6, 6, 6, 6, 6, 6, 6, 6, 6, 6, 6,
	6, 6, 6, 6, 6, 6, 6, 6, 6, 6, 6, 6, 6, 6, 6, 6,
	6, 6, 6, 6, 6, 6, 6, 6, 6, 6, 6, 6, 6, 6, 6, 6,
	7, 7, 7, 7, 7, 7, 7, 7, 7, 7, 7, 7, 7, 7, 7, 7,
	7, 7, 7, 7, 7, 7, 7, 7, 7, 7, 7, 7, 7, 7, 7, 7,
	7, 7, 7, 7, 7, 7, 7, 7, 7, 7, 7, 7, 7, 7, 7, 7,
	7, 7, 7, 7, 7, 7, 7, 7, 7, 7, 7, 7, 7, 7, 7, 7,
	7, 7, 7, 7, 7, 7, 7, 7, 7, 7, 7, 7, 7, 7, 7, 7,
	7, 7, 7, 7, 7, 7, 7, 7, 7, 7, 7, 7, 7, 7, 7, 7,
	7, 7, 7, 7, 7, 7, 7, 7, 7, 7, 7, 7, 7, 7, 7, 7,
	7, 7, 7, 7, 7, 7, 7, 7, 7, 7, 7, 7, 7, 7, 7, 7
};
static int16_t janus_audiobridge_g711_ulaw_dectable[256] = {
	-32124, -31100, -30076, -29052, -28028, -27004, -25980, -24956,
	-23932, -22908, -21884, -20860, -19836, -18812, -17788, -16764,
	-15996, -15484, -14972, -14460, -13948, -13436, -12924, -12412,
	-11900, -11388, -10876, -10364, -9852, -9340, -8828, -8316,
	-7932, -7676, -7420, -7164, -6908, -6652, -6396, -6140,
	-5884, -5628, -5372, -5116, -4860, -4604, -4348, -4092,
	-3900, -3772, -3644, -3516, -3388, -3260, -3132, -3004,
	-2876, -2748, -2620, -2492, -2364, -2236, -2108, -1980,
	-1884, -1820, -1756, -1692, -1628, -1564, -1500, -1436,
	-1372, -1308, -1244, -1180, -1116, -1052, -988, -924,
	-876, -844, -812, -780, -748, -716, -684, -652,
	-620, -588, -556, -524, -492, -460, -428, -396,
	-372, -356, -340, -324, -308, -292, -276, -260,
	-244, -228, -212, -196, -180, -164, -148, -132,
	-120, -112, -104, -96, -88, -80, -72, -64,
	-56, -48, -40, -32, -24, -16, -8, 0,
	32124, 31100, 30076, 29052, 28028, 27004, 25980, 24956,
	23932, 22908, 21884, 20860, 19836, 18812, 17788, 16764,
	15996, 15484, 14972, 14460, 13948, 13436, 12924, 12412,
	11900, 11388, 10876, 10364, 9852, 9340, 8828, 8316,
	7932, 7676, 7420, 7164, 6908, 6652, 6396, 6140,
	5884, 5628, 5372, 5116, 4860, 4604, 4348, 4092,
	3900, 3772, 3644, 3516, 3388, 3260, 3132, 3004,
	2876, 2748, 2620, 2492, 2364, 2236, 2108, 1980,
	1884, 1820, 1756, 1692, 1628, 1564, 1500, 1436,
	1372, 1308, 1244, 1180, 1116, 1052, 988, 924,
	876, 844, 812, 780, 748, 716, 684, 652,
	620, 588, 556, 524, 492, 460, 428, 396,
	372, 356, 340, 324, 308, 292, 276, 260,
	244, 228, 212, 196, 180, 164, 148, 132,
	120, 112, 104, 96, 88, 80, 72, 64,
	56, 48, 40, 32, 24, 16, 8, 0
};
static uint8_t janus_audiobridge_g711_ulaw_encode(int16_t sample) {
	uint8_t sign = (sample >> 8) & 0x80;
	if(sign)
		sample = -sample;
	if(sample > 32635)
		sample = 32635;
	sample = (int16_t)(sample + 0x84);
	uint8_t exponent = (int)janus_audiobridge_g711_ulaw_enctable[(sample>>7) & 0xFF];
	uint8_t mantissa = (sample >> (exponent+3)) & 0x0F;
	uint8_t encoded = ~ (sign | (exponent << 4) | mantissa);
	return encoded;
}
static uint8_t janus_audiobridge_g711_alaw_enctable[128] = {
	1, 1, 2, 2, 3, 3, 3, 3,
	4, 4, 4, 4, 4, 4, 4, 4,
	5, 5, 5, 5, 5, 5, 5, 5,
	5, 5, 5, 5, 5, 5, 5, 5,
	6, 6, 6, 6, 6, 6, 6, 6,
	6, 6, 6, 6, 6, 6, 6, 6,
	6, 6, 6, 6, 6, 6, 6, 6,
	6, 6, 6, 6, 6, 6, 6, 6,
	7, 7, 7, 7, 7, 7, 7, 7,
	7, 7, 7, 7, 7, 7, 7, 7,
	7, 7, 7, 7, 7, 7, 7, 7,
	7, 7, 7, 7, 7, 7, 7, 7,
	7, 7, 7, 7, 7, 7, 7, 7,
	7, 7, 7, 7, 7, 7, 7, 7,
	7, 7, 7, 7, 7, 7, 7, 7,
	7, 7, 7, 7, 7, 7, 7, 7
};
static int16_t janus_audiobridge_g711_alaw_dectable[256] = {
	-5504, -5248, -6016, -5760, -4480, -4224, -4992, -4736,
	-7552, -7296, -8064, -7808, -6528, -6272, -7040, -6784,
	-2752, -2624, -3008, -2880, -2240, -2112, -2496, -2368,
	-3776, -3648, -4032, -3904, -3264, -3136, -3520, -3392,
	-22016, -20992, -24064, -23040, -17920, -16896, -19968, -18944,
	-30208, -29184, -32256, -31232, -26112, -25088, -28160, -27136,
	-11008, -10496, -12032, -11520, -8960, -8448, -9984, -9472,
	-15104, -14592, -16128, -15616, -13056, -12544, -14080, -13568,
	-344, -328, -376, -360, -280, -264, -312, -296,
	-472, -456, -504, -488, -408, -392, -440, -424,
	-88, -72, -120, -104, -24, -8, -56, -40,
	-216, -200, -248, -232, -152, -136, -184, -168,
	-1376, -1312, -1504, -1440, -1120, -1056, -1248, -1184,
	-1888, -1824, -2016, -1952, -1632, -1568, -1760, -1696,
	-688, -656, -752, -720, -560, -528, -624, -592,
	-944, -912, -1008, -976, -816, -784, -880, -848,
	5504, 5248, 6016, 5760, 4480, 4224, 4992, 4736,
	7552, 7296, 8064, 7808, 6528, 6272, 7040, 6784,
	2752, 2624, 3008, 2880, 2240, 2112, 2496, 2368,
	3776, 3648, 4032, 3904, 3264, 3136, 3520, 3392,
	22016, 20992, 24064, 23040, 17920, 16896, 19968, 18944,
	30208, 29184, 32256, 31232, 26112, 25088, 28160, 27136,
	11008, 10496, 12032, 11520, 8960, 8448, 9984, 9472,
	15104, 14592, 16128, 15616, 13056, 12544, 14080, 13568,
	344, 328, 376, 360, 280, 264, 312, 296,
	472, 456, 504, 488, 408, 392, 440, 424,
	88, 72, 120, 104, 24, 8, 56, 40,
	216, 200, 248, 232, 152, 136, 184, 168,
	1376, 1312, 1504, 1440, 1120, 1056, 1248, 1184,
	1888, 1824, 2016, 1952, 1632, 1568, 1760, 1696,
	688, 656, 752, 720, 560, 528, 624, 592,
	944, 912, 1008, 976, 816, 784, 880, 848
};
static uint8_t janus_audiobridge_g711_alaw_encode(int16_t sample) {
	uint8_t sign = ((~sample) >> 8) & 0x80;
	uint8_t encoded = 0;
	if(!sign)
		sample = -sample;
	if(sample > 32635)
		sample = 32635;
	if(sample >= 256) {
		uint8_t exponent = janus_audiobridge_g711_alaw_enctable[(sample >> 8) & 0x7F];
		uint8_t mantissa = (sample >> (exponent + 3) ) & 0x0F;
		encoded = ((exponent << 4) | mantissa);
	} else {
		encoded = (uint8_t)(sample >> 4);
	}
	encoded ^= (sign ^ 0x55);
	return encoded;
}

/* Ugly helper code to quickly resample (in case we're using G.711 anywhere) */
static int janus_audiobridge_resample(int16_t *input, int input_num, int input_rate, int16_t *output, int output_rate) {
	if(input == NULL || output == NULL)
		return 0;
	if((input_rate != 8000 && input_rate != 16000 && input_rate != 24000 && input_rate != 48000) ||
			(output_rate != 8000 && output_rate != 16000 && output_rate != 24000 && output_rate != 48000)) {
		/* Invalid sampling rate */
		return 0;
	}
	if(input_rate != 8000 && output_rate != 8000) {
		/* We only use this for G.711, so one of the two MUST be 8000 */
		return 0;
	}
	if(input_rate == output_rate) {
		/* Easy enough */
		memcpy(output, input, input_num*sizeof(int16_t));
		return input_num;
	} else if(input_rate < output_rate) {
		/* Upsample */
		int up = output_rate/input_rate, i = 0;
		memset(output, 0, input_num*up);
		for(i=0; i<input_num; i++) {
			*(output + i*up) = *(input + i);
		}
		return input_num*up;
	} else {
		/* Downsample */
		int down = input_rate/output_rate, i = 0;
		for(i=0; i<input_num; i++) {
			*(output + i) = *(input + i*down);
		}
		return input_num/down;
	}
}


/* Opus settings */
#define	OPUS_SAMPLES	960
#define	G711_SAMPLES	160
#define	BUFFER_SAMPLES	OPUS_SAMPLES*12
#define DEFAULT_COMPLEXITY	4


/* Jitter Buffer and queue-in settings */
#define JITTER_BUFFER_MIN_PACKETS 2
#define JITTER_BUFFER_MAX_PACKETS 40
#define JITTER_BUFFER_CHECK_USECS 1*G_USEC_PER_SEC
#define QUEUE_IN_MAX_PACKETS 4


/* Error codes */
#define JANUS_AUDIOBRIDGE_ERROR_UNKNOWN_ERROR	499
#define JANUS_AUDIOBRIDGE_ERROR_NO_MESSAGE		480
#define JANUS_AUDIOBRIDGE_ERROR_INVALID_JSON	481
#define JANUS_AUDIOBRIDGE_ERROR_INVALID_REQUEST	482
#define JANUS_AUDIOBRIDGE_ERROR_MISSING_ELEMENT	483
#define JANUS_AUDIOBRIDGE_ERROR_INVALID_ELEMENT	484
#define JANUS_AUDIOBRIDGE_ERROR_NO_SUCH_ROOM	485
#define JANUS_AUDIOBRIDGE_ERROR_ROOM_EXISTS		486
#define JANUS_AUDIOBRIDGE_ERROR_NOT_JOINED		487
#define JANUS_AUDIOBRIDGE_ERROR_LIBOPUS_ERROR	488
#define JANUS_AUDIOBRIDGE_ERROR_UNAUTHORIZED	489
#define JANUS_AUDIOBRIDGE_ERROR_ID_EXISTS		490
#define JANUS_AUDIOBRIDGE_ERROR_ALREADY_JOINED	491
#define JANUS_AUDIOBRIDGE_ERROR_NO_SUCH_USER	492
#define JANUS_AUDIOBRIDGE_ERROR_INVALID_SDP		493
#define JANUS_AUDIOBRIDGE_ERROR_NO_SUCH_GROUP	494

static int janus_audiobridge_create_udp_socket_if_needed(janus_audiobridge_room *audiobridge) {
	if(audiobridge->rtp_udp_sock > 0) {
		return 0;
	}

	audiobridge->rtp_udp_sock = socket(!ipv6_disabled ? AF_INET6 : AF_INET, SOCK_DGRAM, IPPROTO_UDP);
	if(audiobridge->rtp_udp_sock <= 0) {
		JANUS_LOG(LOG_ERR, "Could not open UDP socket for RTP forwarder (room %s), %d (%s)\n",
			audiobridge->room_id_str, errno, g_strerror(errno));
		return -1;
	}
	if(!ipv6_disabled) {
		int v6only = 0;
		if(setsockopt(audiobridge->rtp_udp_sock, IPPROTO_IPV6, IPV6_V6ONLY, &v6only, sizeof(v6only)) != 0) {
			JANUS_LOG(LOG_ERR, "Could not configure UDP socket for RTP forwarder (room %s), %d (%s))\n",
				audiobridge->room_id_str, errno, g_strerror(errno));
			return -1;
		}
	}

	return 0;
}

static int janus_audiobridge_create_opus_encoder_if_needed(janus_audiobridge_room *audiobridge) {
	if(audiobridge->rtp_encoder != NULL) {
		return 0;
	}

	int error = 0;
	audiobridge->rtp_encoder = opus_encoder_create(audiobridge->sampling_rate,
		audiobridge->spatial_audio ? 2 : 1, OPUS_APPLICATION_VOIP, &error);
	if(error != OPUS_OK) {
		JANUS_LOG(LOG_ERR, "Error creating Opus encoder for RTP forwarder (room %s)\n", audiobridge->room_id_str);
		return -1;
	}

	if(audiobridge->sampling_rate == 8000) {
		opus_encoder_ctl(audiobridge->rtp_encoder, OPUS_SET_MAX_BANDWIDTH(OPUS_BANDWIDTH_NARROWBAND));
	} else if(audiobridge->sampling_rate == 12000) {
		opus_encoder_ctl(audiobridge->rtp_encoder, OPUS_SET_MAX_BANDWIDTH(OPUS_BANDWIDTH_MEDIUMBAND));
	} else if(audiobridge->sampling_rate == 16000) {
		opus_encoder_ctl(audiobridge->rtp_encoder, OPUS_SET_MAX_BANDWIDTH(OPUS_BANDWIDTH_WIDEBAND));
	} else if(audiobridge->sampling_rate == 24000) {
		opus_encoder_ctl(audiobridge->rtp_encoder, OPUS_SET_MAX_BANDWIDTH(OPUS_BANDWIDTH_SUPERWIDEBAND));
	} else if(audiobridge->sampling_rate == 48000) {
		opus_encoder_ctl(audiobridge->rtp_encoder, OPUS_SET_MAX_BANDWIDTH(OPUS_BANDWIDTH_FULLBAND));
	} else {
		JANUS_LOG(LOG_WARN, "Unsupported sampling rate %d, setting 16kHz\n", audiobridge->sampling_rate);
		opus_encoder_ctl(audiobridge->rtp_encoder, OPUS_SET_MAX_BANDWIDTH(OPUS_BANDWIDTH_WIDEBAND));
	}

	/* Check if we need FEC */
	if(audiobridge->default_expectedloss > 0) {
		opus_encoder_ctl(audiobridge->rtp_encoder, OPUS_SET_INBAND_FEC(TRUE));
		opus_encoder_ctl(audiobridge->rtp_encoder, OPUS_SET_PACKET_LOSS_PERC(audiobridge->default_expectedloss));
	}
	/* Also check if we need to enforce a bitrate */
	if(audiobridge->default_bitrate > 0)
		opus_encoder_ctl(audiobridge->rtp_encoder, OPUS_SET_BITRATE(audiobridge->default_bitrate));

	return 0;
}

static int janus_audiobridge_create_static_rtp_forwarder(janus_config_category *cat, janus_audiobridge_room *audiobridge) {
	guint32 forwarder_id = 0;
	janus_config_item *forwarder_id_item = janus_config_get(config, cat, janus_config_type_item, "rtp_forward_id");
	if(forwarder_id_item != NULL && forwarder_id_item->value != NULL &&
			janus_string_to_uint32(forwarder_id_item->value, &forwarder_id) < 0) {
		JANUS_LOG(LOG_ERR, "Invalid forwarder ID\n");
		return 0;
	}

	guint32 ssrc_value = 0;
	janus_config_item *ssrc = janus_config_get(config, cat, janus_config_type_item, "rtp_forward_ssrc");
	if(ssrc != NULL && ssrc->value != NULL && janus_string_to_uint32(ssrc->value, &ssrc_value) < 0) {
		JANUS_LOG(LOG_ERR, "Invalid SSRC (%s)\n", ssrc->value);
		return 0;
	}

	janus_audiocodec codec = JANUS_AUDIOCODEC_OPUS;
	janus_config_item *rfcodec = janus_config_get(config, cat, janus_config_type_item, "rtp_forward_codec");
	if(rfcodec != NULL && rfcodec->value != NULL) {
		codec = janus_audiocodec_from_name(rfcodec->value);
		if(codec != JANUS_AUDIOCODEC_OPUS && codec != JANUS_AUDIOCODEC_PCMA && codec != JANUS_AUDIOCODEC_PCMU) {
			JANUS_LOG(LOG_ERR, "Unsupported codec (%s)\n", rfcodec->value);
			return 0;
		}
	}

	int ptype = 100;
	janus_config_item *pt = janus_config_get(config, cat, janus_config_type_item, "rtp_forward_ptype");
	if(pt != NULL && pt->value != NULL) {
		ptype = atoi(pt->value);
		if(ptype < 0 || ptype > 127) {
			JANUS_LOG(LOG_ERR, "Invalid payload type (%s)\n", pt->value);
			return 0;
		}
	}

	/* If this room uses groups, check if a valid group name was provided */
	uint group = 0;
	if(audiobridge->groups != NULL) {
		janus_config_item *group_name = janus_config_get(config, cat, janus_config_type_item, "rtp_forward_group");
		if(group_name != NULL && group_name->value != NULL) {
			group = GPOINTER_TO_UINT(g_hash_table_lookup(audiobridge->groups, group_name->value));
			if(group == 0) {
				JANUS_LOG(LOG_ERR, "Invalid group name (%s)\n", group_name->value);
				return 0;
			}
		}
	}

	janus_config_item *port_item = janus_config_get(config, cat, janus_config_type_item, "rtp_forward_port");
	uint16_t port = 0;
	if(port_item != NULL && port_item->value != NULL && janus_string_to_uint16(port_item->value, &port) < 0) {
		JANUS_LOG(LOG_ERR, "Invalid port (%s)\n", port_item->value);
		return 0;
	}
	if(port == 0) {
		return 0;
	}

	janus_config_item *host_item = janus_config_get(config, cat, janus_config_type_item, "rtp_forward_host");
	if(host_item == NULL || host_item->value == NULL || strlen(host_item->value) == 0) {
		return 0;
	}
	const char *host = host_item->value, *resolved_host = NULL;
	int family = 0;
	janus_config_item *host_family_item = janus_config_get(config, cat, janus_config_type_item, "rtp_forward_host_family");
	if(host_family_item != NULL && host_family_item->value != NULL) {
		const char *host_family = host_family_item->value;
		if(host_family) {
			if(!strcasecmp(host_family, "ipv4")) {
				family = AF_INET;
			} else if(!strcasecmp(host_family, "ipv6")) {
				family = AF_INET6;
			} else {
				JANUS_LOG(LOG_ERR, "Unsupported protocol family (%s)\n", host_family);
				return 0;
			}
		}
	}
	/* Check if we need to resolve this host address */
	struct addrinfo *res = NULL, *start = NULL;
	janus_network_address addr;
	janus_network_address_string_buffer addr_buf;
	struct addrinfo hints;
	memset(&hints, 0, sizeof(hints));
	if(family != 0)
		hints.ai_family = family;
	if(getaddrinfo(host, NULL, family != 0 ? &hints : NULL, &res) == 0) {
		start = res;
		while(res != NULL) {
			if(janus_network_address_from_sockaddr(res->ai_addr, &addr) == 0 &&
					janus_network_address_to_string_buffer(&addr, &addr_buf) == 0) {
				/* Resolved */
				resolved_host = janus_network_address_string_from_buffer(&addr_buf);
				freeaddrinfo(start);
				start = NULL;
				break;
			}
			res = res->ai_next;
		}
	}
	if(resolved_host == NULL) {
		if(start)
			freeaddrinfo(start);
		JANUS_LOG(LOG_ERR, "Could not resolve address (%s)...\n", host);
		return 0;
	}
	host = resolved_host;

	/* We may need to SRTP-encrypt this stream */
	int srtp_suite = 0;
	const char *srtp_crypto = NULL;
	janus_config_item *s_suite = janus_config_get(config, cat, janus_config_type_item, "rtp_forward_srtp_suite");
	janus_config_item *s_crypto = janus_config_get(config, cat, janus_config_type_item, "rtp_forward_srtp_crypto");
	if(s_suite && s_suite->value) {
		srtp_suite = atoi(s_suite->value);
		if(srtp_suite != 32 && srtp_suite != 80) {
			JANUS_LOG(LOG_ERR, "Can't add static RTP forwarder for room %s, invalid SRTP suite...\n", audiobridge->room_id_str);
			return 0;
		}
		if(s_crypto && s_crypto->value)
			srtp_crypto = s_crypto->value;
	}

	janus_config_item *always_on_item = janus_config_get(config, cat, janus_config_type_item, "rtp_forward_always_on");
	gboolean always_on = FALSE;
	if(always_on_item != NULL && always_on_item->value != NULL && strlen(always_on_item->value) > 0) {
		always_on = janus_is_true(always_on_item->value);
	}

	/* Update room */
	janus_mutex_lock(&rooms_mutex);
	janus_mutex_lock(&audiobridge->mutex);

	if(janus_audiobridge_create_udp_socket_if_needed(audiobridge)) {
		janus_mutex_unlock(&audiobridge->mutex);
		janus_mutex_unlock(&rooms_mutex);
		return -1;
	}

	if(janus_audiobridge_create_opus_encoder_if_needed(audiobridge)) {
		janus_mutex_unlock(&audiobridge->mutex);
		janus_mutex_unlock(&rooms_mutex);
		return -1;
	}

	janus_audiobridge_rtp_forwarder_add_helper(audiobridge, group,
		host, port, ssrc_value, ptype, codec, srtp_suite, srtp_crypto,
		always_on, forwarder_id);

	janus_mutex_unlock(&audiobridge->mutex);
	janus_mutex_unlock(&rooms_mutex);

	return 0;
}

/* Plugin implementation */
int janus_audiobridge_init(janus_callbacks *callback, const char *config_path) {
	if(g_atomic_int_get(&stopping)) {
		/* Still stopping from before */
		return -1;
	}
	if(callback == NULL || config_path == NULL) {
		/* Invalid arguments */
		return -1;
	}

	/* Read configuration */
	char filename[255];
	g_snprintf(filename, 255, "%s/%s.jcfg", config_path, JANUS_AUDIOBRIDGE_PACKAGE);
	JANUS_LOG(LOG_VERB, "Configuration file: %s\n", filename);
	config = janus_config_parse(filename);
	if(config == NULL) {
		JANUS_LOG(LOG_WARN, "Couldn't find .jcfg configuration file (%s), trying .cfg\n", JANUS_AUDIOBRIDGE_PACKAGE);
		g_snprintf(filename, 255, "%s/%s.cfg", config_path, JANUS_AUDIOBRIDGE_PACKAGE);
		JANUS_LOG(LOG_VERB, "Configuration file: %s\n", filename);
		config = janus_config_parse(filename);
	}
	config_folder = config_path;
	if(config != NULL)
		janus_config_print(config);

	sessions = g_hash_table_new_full(NULL, NULL, NULL, (GDestroyNotify)janus_audiobridge_session_destroy);
	messages = g_async_queue_new_full((GDestroyNotify) janus_audiobridge_message_free);
	/* This is the callback we'll need to invoke to contact the Janus core */
	gateway = callback;

#ifdef HAVE_RNNOISE
	JANUS_LOG(LOG_INFO, "Denoising via RNNoise supported (%d)\n", rnnoise_get_frame_size());
#else
	JANUS_LOG(LOG_WARN, "Denoising via RNNoise NOT supported\n");
#endif

	/* Parse configuration to populate the rooms list */
	if(config != NULL) {
		janus_config_category *config_general = janus_config_get_create(config, NULL, janus_config_type_category, "general");
		/* Any admin key to limit who can "create"? */
		janus_config_item *key = janus_config_get(config, config_general, janus_config_type_item, "admin_key");
		if(key != NULL && key->value != NULL)
			admin_key = g_strdup(key->value);
		janus_config_item *lrf = janus_config_get(config, config_general, janus_config_type_item, "lock_rtp_forward");
		if(admin_key && lrf != NULL && lrf->value != NULL)
			lock_rtpfwd = janus_is_true(lrf->value);
		janus_config_item *lpf = janus_config_get(config, config_general, janus_config_type_item, "lock_play_file");
		if(admin_key && lpf != NULL && lpf->value != NULL)
			lock_playfile = janus_is_true(lpf->value);
		janus_config_item *ext = janus_config_get(config, config_general, janus_config_type_item, "record_tmp_ext");
		if(ext != NULL && ext->value != NULL)
			rec_tempext = g_strdup(ext->value);
		janus_config_item *events = janus_config_get(config, config_general, janus_config_type_item, "events");
		if(events != NULL && events->value != NULL)
			notify_events = janus_is_true(events->value);
		if(!notify_events && callback->events_is_enabled()) {
			JANUS_LOG(LOG_WARN, "Notification of events to handlers disabled for %s\n", JANUS_AUDIOBRIDGE_NAME);
		}
		janus_config_item *ids = janus_config_get(config, config_general, janus_config_type_item, "string_ids");
		if(ids != NULL && ids->value != NULL)
			string_ids = janus_is_true(ids->value);
		if(string_ids) {
			JANUS_LOG(LOG_INFO, "AudioBridge will use alphanumeric IDs, not numeric\n");
		}
		janus_config_item *lip = janus_config_get(config, config_general, janus_config_type_item, "local_ip");
		if(lip && lip->value) {
			/* Verify that the address is valid */
			struct ifaddrs *ifas = NULL;
			janus_network_address iface;
			janus_network_address_string_buffer ibuf;
			if(getifaddrs(&ifas) == -1) {
				JANUS_LOG(LOG_ERR, "Unable to acquire list of network devices/interfaces; some configurations may not work as expected... %d (%s)\n",
					errno, g_strerror(errno));
			} else {
				if(janus_network_lookup_interface(ifas, lip->value, &iface) != 0) {
					JANUS_LOG(LOG_WARN, "Error setting local IP address to %s, falling back to detecting IP address...\n", lip->value);
				} else {
					if(janus_network_address_to_string_buffer(&iface, &ibuf) != 0 || janus_network_address_string_buffer_is_null(&ibuf)) {
						JANUS_LOG(LOG_WARN, "Error getting local IP address from %s, falling back to detecting IP address...\n", lip->value);
					} else {
						local_ip = g_strdup(janus_network_address_string_from_buffer(&ibuf));
					}
				}
				freeifaddrs(ifas);
			}
		}
		janus_config_item *rpr = janus_config_get(config, config_general, janus_config_type_item, "rtp_port_range");
		if(rpr && rpr->value) {
			/* Split in min and max port */
			char *maxport = strrchr(rpr->value, '-');
			if(maxport != NULL) {
				*maxport = '\0';
				maxport++;
				if(janus_string_to_uint16(rpr->value, &rtp_range_min) < 0)
					JANUS_LOG(LOG_WARN, "Invalid RTP min port value: %s (assuming 0)\n", rpr->value);
				if(janus_string_to_uint16(maxport, &rtp_range_max) < 0)
					JANUS_LOG(LOG_WARN, "Invalid RTP max port value: %s (assuming 0)\n", maxport);
				maxport--;
				*maxport = '-';
			}
			if(rtp_range_min > rtp_range_max) {
				uint16_t temp_port = rtp_range_min;
				rtp_range_min = rtp_range_max;
				rtp_range_max = temp_port;
			}
			if(rtp_range_min % 2)
				rtp_range_min++;	/* Pick an even port for RTP */
			if(rtp_range_min > rtp_range_max) {
				JANUS_LOG(LOG_WARN, "Incorrect port range (%u -- %u), switching min and max\n", rtp_range_min, rtp_range_max);
				uint16_t range_temp = rtp_range_max;
				rtp_range_max = rtp_range_min;
				rtp_range_min = range_temp;
			}
			if(rtp_range_max == 0)
				rtp_range_max = 65535;
			rtp_range_slider = rtp_range_min;
			JANUS_LOG(LOG_VERB, "AudioBridge RTP port range: %u -- %u\n", rtp_range_min, rtp_range_max);
		}
	}
	if(local_ip == NULL) {
		local_ip = janus_network_detect_local_ip_as_string(janus_network_query_options_any_ip);
		if(local_ip == NULL) {
			JANUS_LOG(LOG_WARN, "Couldn't find any address! using 127.0.0.1 as the local IP... (which is NOT going to work out of your machine)\n");
			local_ip = g_strdup("127.0.0.1");
		}
	}
	JANUS_LOG(LOG_VERB, "Local IP set to %s\n", local_ip);

	/* Iterate on all rooms */
	rooms = g_hash_table_new_full(string_ids ? g_str_hash : g_int64_hash, string_ids ? g_str_equal : g_int64_equal,
		(GDestroyNotify)g_free, (GDestroyNotify)janus_audiobridge_room_destroy);
	if(config != NULL) {
		GList *clist = janus_config_get_categories(config, NULL), *cl = clist;
		while(cl != NULL) {
			janus_config_category *cat = (janus_config_category *)cl->data;
			if(cat->name == NULL || !strcasecmp(cat->name, "general")) {
				cl = cl->next;
				continue;
			}
			JANUS_LOG(LOG_VERB, "Adding AudioBridge room '%s'\n", cat->name);
			janus_config_item *desc = janus_config_get(config, cat, janus_config_type_item, "description");
			janus_config_item *priv = janus_config_get(config, cat, janus_config_type_item, "is_private");
			janus_config_item *sampling = janus_config_get(config, cat, janus_config_type_item, "sampling_rate");
			janus_config_item *spatial = janus_config_get(config, cat, janus_config_type_item, "spatial_audio");
			janus_config_item *audiolevel_ext = janus_config_get(config, cat, janus_config_type_item, "audiolevel_ext");
			janus_config_item *audiolevel_event = janus_config_get(config, cat, janus_config_type_item, "audiolevel_event");
			janus_config_item *audio_active_packets = janus_config_get(config, cat, janus_config_type_item, "audio_active_packets");
			janus_config_item *audio_level_average = janus_config_get(config, cat, janus_config_type_item, "audio_level_average");
			janus_config_item *default_expectedloss = janus_config_get(config, cat, janus_config_type_item, "default_expectedloss");
			janus_config_item *default_bitrate = janus_config_get(config, cat, janus_config_type_item, "default_bitrate");
			janus_config_item *denoise = janus_config_get(config, cat, janus_config_type_item, "denoise");
			janus_config_item *secret = janus_config_get(config, cat, janus_config_type_item, "secret");
			janus_config_item *pin = janus_config_get(config, cat, janus_config_type_item, "pin");
			janus_config_array *groups = janus_config_get(config, cat, janus_config_type_array, "groups");
			janus_config_item *record = janus_config_get(config, cat, janus_config_type_item, "record");
			janus_config_item *recfile = janus_config_get(config, cat, janus_config_type_item, "record_file");
			janus_config_item *recdir = janus_config_get(config, cat, janus_config_type_item, "record_dir");
			janus_config_item *mjrs = janus_config_get(config, cat, janus_config_type_item, "mjrs");
			janus_config_item *mjrsdir = janus_config_get(config, cat, janus_config_type_item, "mjrs_dir");
			janus_config_item *allowrtp = janus_config_get(config, cat, janus_config_type_item, "allow_rtp_participants");
			if(sampling == NULL || sampling->value == NULL) {
				JANUS_LOG(LOG_ERR, "Can't add the AudioBridge room, missing mandatory information...\n");
				cl = cl->next;
				continue;
			}
			/* Create the AudioBridge room */
			janus_audiobridge_room *audiobridge = g_malloc0(sizeof(janus_audiobridge_room));
			janus_refcount_init(&audiobridge->ref, janus_audiobridge_room_free);
			const char *room_num = cat->name;
			if(strstr(room_num, "room-") == room_num)
				room_num += 5;
			if(!string_ids) {
				audiobridge->room_id = g_ascii_strtoull(room_num, NULL, 0);
				if(audiobridge->room_id == 0) {
					JANUS_LOG(LOG_ERR, "Can't add the AudioBridge room, invalid ID 0...\n");
					janus_audiobridge_room_destroy(audiobridge);
					cl = cl->next;
					continue;
				}
				/* Make sure the ID is completely numeric */
				char room_id_str[30];
				g_snprintf(room_id_str, sizeof(room_id_str), "%"SCNu64, audiobridge->room_id);
				if(strcmp(room_num, room_id_str)) {
					JANUS_LOG(LOG_ERR, "Can't add the AudioBridge room, ID '%s' is not numeric...\n", room_num);
					janus_audiobridge_room_destroy(audiobridge);
					cl = cl->next;
					continue;
				}
			}
			/* Let's make sure the room doesn't exist already */
			janus_mutex_lock(&rooms_mutex);
			if(g_hash_table_lookup(rooms, string_ids ? (gpointer)room_num : (gpointer)&audiobridge->room_id) != NULL) {
				/* It does... */
				janus_mutex_unlock(&rooms_mutex);
				JANUS_LOG(LOG_ERR, "Can't add the AudioBridge room, room %s already exists...\n", room_num);
				janus_audiobridge_room_destroy(audiobridge);
				cl = cl->next;
				continue;
			}
			janus_mutex_unlock(&rooms_mutex);
			audiobridge->room_id_str = g_strdup(room_num);
			char *description = NULL;
			if(desc != NULL && desc->value != NULL && strlen(desc->value) > 0)
				description = g_strdup(desc->value);
			else
				description = g_strdup(cat->name);
			audiobridge->room_name = description;
			audiobridge->is_private = priv && priv->value && janus_is_true(priv->value);
			audiobridge->sampling_rate = atol(sampling->value);
			switch(audiobridge->sampling_rate) {
				case 8000:
				case 12000:
				case 16000:
				case 24000:
				case 48000:
					JANUS_LOG(LOG_VERB, "Sampling rate for mixing: %"SCNu32"\n", audiobridge->sampling_rate);
					break;
				default:
					JANUS_LOG(LOG_ERR, "Unsupported sampling rate %"SCNu32"...\n", audiobridge->sampling_rate);
					janus_audiobridge_room_destroy(audiobridge);
					cl = cl->next;
					continue;
			}
			audiobridge->spatial_audio = spatial && spatial->value && janus_is_true(spatial->value);
			audiobridge->audiolevel_ext = TRUE;
			if(audiolevel_ext != NULL && audiolevel_ext->value != NULL)
				audiobridge->audiolevel_ext = janus_is_true(audiolevel_ext->value);
			audiobridge->audiolevel_event = FALSE;
			if(audiolevel_event != NULL && audiolevel_event->value != NULL)
				audiobridge->audiolevel_event = janus_is_true(audiolevel_event->value);
			if(audiobridge->audiolevel_event) {
				audiobridge->audio_active_packets = 100;
				if(audio_active_packets != NULL && audio_active_packets->value != NULL){
					if(atoi(audio_active_packets->value) > 0) {
						audiobridge->audio_active_packets = atoi(audio_active_packets->value);
					} else {
						JANUS_LOG(LOG_WARN, "Invalid audio_active_packets value provided, using default: %d\n", audiobridge->audio_active_packets);
					}
				}
				audiobridge->audio_level_average = 25;
				if(audio_level_average != NULL && audio_level_average->value != NULL) {
					if(atoi(audio_level_average->value) > 0) {
						audiobridge->audio_level_average = atoi(audio_level_average->value);
					} else {
						JANUS_LOG(LOG_WARN, "Invalid audio_level_average value provided, using default: %d\n", audiobridge->audio_level_average);
					}
				}
			}
			audiobridge->default_expectedloss = 0;
			if(default_expectedloss != NULL && default_expectedloss->value != NULL) {
				int expectedloss = atoi(default_expectedloss->value);
				if(expectedloss < 0 || expectedloss > 20) {
					JANUS_LOG(LOG_WARN, "Invalid expectedloss value provided, using default: 0\n");
				} else {
					audiobridge->default_expectedloss = expectedloss;
				}
			}
			audiobridge->default_bitrate = 0;
			if(default_bitrate != NULL && default_bitrate->value != NULL) {
				audiobridge->default_bitrate = atoi(default_bitrate->value);
				if(audiobridge->default_bitrate < 500 || audiobridge->default_bitrate > 512000) {
					JANUS_LOG(LOG_WARN, "Invalid bitrate %"SCNi32", falling back to auto\n", audiobridge->default_bitrate);
					audiobridge->default_bitrate = 0;
				}
			}
#ifdef HAVE_RNNOISE
			audiobridge->denoise = denoise && denoise->value && janus_is_true(denoise->value);
#else
			if(denoise && denoise->value && janus_is_true(denoise->value)) {
				JANUS_LOG(LOG_WARN, "RNNoise unavailable, denoising not supported\n");
			}
#endif
			audiobridge->room_ssrc = janus_random_uint32();
			if(secret != NULL && secret->value != NULL) {
				audiobridge->room_secret = g_strdup(secret->value);
			}
			if(pin != NULL && pin->value != NULL) {
				audiobridge->room_pin = g_strdup(pin->value);
			}
			g_atomic_int_set(&audiobridge->record, 0);
			if(record && record->value && janus_is_true(record->value))
				g_atomic_int_set(&audiobridge->record, 1);
			if(recfile && recfile->value)
				audiobridge->record_file = g_strdup(recfile->value);
			if(recdir && recdir->value) {
				audiobridge->record_dir = g_strdup(recdir->value);
				if(janus_mkdir(audiobridge->record_dir, 0755) < 0) {
					/* FIXME Should this be fatal, when creating a room? */
					JANUS_LOG(LOG_WARN, "AudioBridge mkdir (%s) error: %d (%s)\n", audiobridge->record_dir, errno, g_strerror(errno));
				}
			}
			audiobridge->recording = NULL;
			if(mjrs && mjrs->value && janus_is_true(mjrs->value))
				audiobridge->mjrs = TRUE;
			if(mjrsdir && mjrsdir->value)
				audiobridge->mjrs_dir = g_strdup(mjrsdir->value);
			audiobridge->allow_plainrtp = FALSE;
			if(allowrtp && allowrtp->value)
				audiobridge->allow_plainrtp = janus_is_true(allowrtp->value);
			audiobridge->destroy = 0;
			audiobridge->participants = g_hash_table_new_full(
				string_ids ? g_str_hash : g_int64_hash, string_ids ? g_str_equal : g_int64_equal,
				(GDestroyNotify)g_free, (GDestroyNotify)janus_audiobridge_participant_unref);
			audiobridge->anncs = g_hash_table_new_full(g_str_hash, g_str_equal,
				(GDestroyNotify)g_free, (GDestroyNotify)janus_audiobridge_participant_unref);
			audiobridge->check_tokens = FALSE;	/* Static rooms can't have an "allowed" list yet, no hooks to the configuration file */
			audiobridge->allowed = g_hash_table_new_full(g_str_hash, g_str_equal, (GDestroyNotify)g_free, NULL);
			if(groups != NULL) {
				/* Populate the group hashtable, and create the related indexes */
				GList *gl = groups->list;
				if(g_list_length(gl) > JANUS_AUDIOBRIDGE_MAX_GROUPS) {
					JANUS_LOG(LOG_ERR, "Too many groups specified in room %s (max %d allowed)\n", room_num, JANUS_AUDIOBRIDGE_MAX_GROUPS);
					janus_refcount_decrease(&audiobridge->ref);
					cl = cl->next;
				}
				int count = 0;
				audiobridge->groups = g_hash_table_new_full(g_str_hash, g_str_equal, (GDestroyNotify)g_free, NULL);
				audiobridge->groups_byid = g_hash_table_new_full(NULL, NULL, NULL, (GDestroyNotify)g_free);
				while(gl) {
					janus_config_item *g = (janus_config_item *)gl->data;
					if(g == NULL || g->type != janus_config_type_item || g->name != NULL || g->value == NULL) {
						JANUS_LOG(LOG_WARN, "  -- Invalid group item (not a string?), skipping in '%s'...\n", cat->name);
						gl = gl->next;
						continue;
					}
					const char *name = g->value;
					if(g_hash_table_lookup(audiobridge->groups, name)) {
						JANUS_LOG(LOG_WARN, "Duplicated group name '%s', skipping\n", name);
					} else {
						count++;
						g_hash_table_insert(audiobridge->groups, g_strdup(name), GUINT_TO_POINTER(count));
						g_hash_table_insert(audiobridge->groups_byid, GUINT_TO_POINTER(count), g_strdup(name));
					}
					gl = gl->next;
				}
				if(count == 0) {
					JANUS_LOG(LOG_WARN, "Empty or invalid groups array provided, groups will be disabled in '%s'...\n", cat->name);
					g_hash_table_destroy(audiobridge->groups);
					g_hash_table_destroy(audiobridge->groups_byid);
					audiobridge->groups = NULL;
					audiobridge->groups_byid = NULL;
				}
			}
			g_atomic_int_set(&audiobridge->destroyed, 0);
			janus_mutex_init(&audiobridge->mutex);
			audiobridge->rtp_forwarders = g_hash_table_new_full(NULL, NULL, NULL, (GDestroyNotify)janus_audiobridge_rtp_forwarder_destroy);
			audiobridge->rtp_encoder = NULL;
			audiobridge->rtp_udp_sock = -1;
			janus_mutex_init(&audiobridge->rtp_mutex);
			JANUS_LOG(LOG_VERB, "Created AudioBridge room: %s (%s, %s, secret: %s, pin: %s)\n",
				audiobridge->room_id_str, audiobridge->room_name,
				audiobridge->is_private ? "private" : "public",
				audiobridge->room_secret ? audiobridge->room_secret : "no secret",
				audiobridge->room_pin ? audiobridge->room_pin : "no pin");

			if(janus_audiobridge_create_static_rtp_forwarder(cat, audiobridge)) {
				JANUS_LOG(LOG_ERR, "Error creating static RTP forwarder (room %s)\n", audiobridge->room_id_str);
			}

			/* We need a thread for the mix */
			GError *error = NULL;
			char tname[16];
			g_snprintf(tname, sizeof(tname), "mixer %s", audiobridge->room_id_str);
			janus_refcount_increase(&audiobridge->ref);
			audiobridge->thread = g_thread_try_new(tname, &janus_audiobridge_mixer_thread, audiobridge, &error);
			if(error != NULL) {
				/* FIXME We should clear some resources... */
				janus_refcount_decrease(&audiobridge->ref);
				JANUS_LOG(LOG_ERR, "Got error %d (%s) trying to launch the mixer thread...\n",
					error->code, error->message ? error->message : "??");
				g_error_free(error);
			} else {
				janus_mutex_lock(&rooms_mutex);
				g_hash_table_insert(rooms,
					string_ids ? (gpointer)g_strdup(audiobridge->room_id_str) : (gpointer)janus_uint64_dup(audiobridge->room_id),
					audiobridge);
				janus_mutex_unlock(&rooms_mutex);
			}
			cl = cl->next;
		}
		g_list_free(clist);
		/* Done: we keep the configuration file open in case we get a "create" or "destroy" with permanent=true */
	}

	/* Show available rooms */
	janus_mutex_lock(&rooms_mutex);
	GHashTableIter iter;
	gpointer value;
	g_hash_table_iter_init(&iter, rooms);
	while(g_hash_table_iter_next(&iter, NULL, &value)) {
		janus_audiobridge_room *ar = value;
		JANUS_LOG(LOG_VERB, "  ::: [%s][%s] %"SCNu32" (%s be recorded)\n",
			ar->room_id_str, ar->room_name, ar->sampling_rate, g_atomic_int_get(&ar->record) ? "will" : "will NOT");
	}
	janus_mutex_unlock(&rooms_mutex);

	/* Finally, let's check if IPv6 is disabled, as we may need to know for forwarders */
	int fd = socket(AF_INET6, SOCK_DGRAM, IPPROTO_UDP);
	if(fd <= 0) {
		ipv6_disabled = TRUE;
	} else {
		int v6only = 0;
		if(setsockopt(fd, IPPROTO_IPV6, IPV6_V6ONLY, &v6only, sizeof(v6only)) != 0)
			ipv6_disabled = TRUE;
	}
	if(fd > 0)
		close(fd);
	if(ipv6_disabled) {
		JANUS_LOG(LOG_WARN, "IPv6 disabled, will only create VideoRoom forwarders to IPv4 addresses\n");
	}

	g_atomic_int_set(&initialized, 1);

	/* Launch the thread that will handle incoming messages */
	GError *error = NULL;
	handler_thread = g_thread_try_new("audiobridge handler", janus_audiobridge_handler, NULL, &error);
	if(error != NULL) {
		g_atomic_int_set(&initialized, 0);
		JANUS_LOG(LOG_ERR, "Got error %d (%s) trying to launch the AudioBridge handler thread...\n",
			error->code, error->message ? error->message : "??");
		g_error_free(error);
		janus_config_destroy(config);
		return -1;
	}
	JANUS_LOG(LOG_INFO, "%s initialized!\n", JANUS_AUDIOBRIDGE_NAME);
	return 0;
}

void janus_audiobridge_destroy(void) {
	if(!g_atomic_int_get(&initialized))
		return;
	g_atomic_int_set(&stopping, 1);

	g_async_queue_push(messages, &exit_message);
	if(handler_thread != NULL) {
		g_thread_join(handler_thread);
		handler_thread = NULL;
	}
	/* FIXME We should destroy the sessions cleanly */
	janus_mutex_lock(&sessions_mutex);
	g_hash_table_destroy(sessions);
	sessions = NULL;
	janus_mutex_unlock(&sessions_mutex);
	janus_mutex_lock(&rooms_mutex);
	g_hash_table_destroy(rooms);
	rooms = NULL;
	janus_mutex_unlock(&rooms_mutex);
	g_async_queue_unref(messages);
	messages = NULL;

	janus_config_destroy(config);
	g_free(admin_key);
	g_free(rec_tempext);

	g_atomic_int_set(&initialized, 0);
	g_atomic_int_set(&stopping, 0);
	JANUS_LOG(LOG_INFO, "%s destroyed!\n", JANUS_AUDIOBRIDGE_NAME);
}

int janus_audiobridge_get_api_compatibility(void) {
	/* Important! This is what your plugin MUST always return: don't lie here or bad things will happen */
	return JANUS_PLUGIN_API_VERSION;
}

int janus_audiobridge_get_version(void) {
	return JANUS_AUDIOBRIDGE_VERSION;
}

const char *janus_audiobridge_get_version_string(void) {
	return JANUS_AUDIOBRIDGE_VERSION_STRING;
}

const char *janus_audiobridge_get_description(void) {
	return JANUS_AUDIOBRIDGE_DESCRIPTION;
}

const char *janus_audiobridge_get_name(void) {
	return JANUS_AUDIOBRIDGE_NAME;
}

const char *janus_audiobridge_get_author(void) {
	return JANUS_AUDIOBRIDGE_AUTHOR;
}

const char *janus_audiobridge_get_package(void) {
	return JANUS_AUDIOBRIDGE_PACKAGE;
}

static janus_audiobridge_session *janus_audiobridge_lookup_session(janus_plugin_session *handle) {
	janus_audiobridge_session *session = NULL;
	if(g_hash_table_contains(sessions, handle)) {
		session = (janus_audiobridge_session *)handle->plugin_handle;
	}
	return session;
}

void janus_audiobridge_create_session(janus_plugin_session *handle, int *error) {
	if(g_atomic_int_get(&stopping) || !g_atomic_int_get(&initialized)) {
		*error = -1;
		return;
	}
	janus_audiobridge_session *session = g_malloc0(sizeof(janus_audiobridge_session));
	session->handle = handle;
	g_atomic_int_set(&session->started, 0);
	g_atomic_int_set(&session->hangingup, 0);
	g_atomic_int_set(&session->destroyed, 0);
	handle->plugin_handle = session;
	janus_refcount_init(&session->ref, janus_audiobridge_session_free);

	janus_mutex_lock(&sessions_mutex);
	g_hash_table_insert(sessions, handle, session);
	janus_mutex_unlock(&sessions_mutex);

	return;
}

void janus_audiobridge_destroy_session(janus_plugin_session *handle, int *error) {
	if(g_atomic_int_get(&stopping) || !g_atomic_int_get(&initialized)) {
		*error = -1;
		return;
	}
	janus_mutex_lock(&sessions_mutex);
	janus_audiobridge_session *session = janus_audiobridge_lookup_session(handle);
	if(!session) {
		janus_mutex_unlock(&sessions_mutex);
		JANUS_LOG(LOG_ERR, "No AudioBridge session associated with this handle...\n");
		*error = -2;
		return;
	}
	JANUS_LOG(LOG_VERB, "Removing AudioBridge session...\n");
	janus_audiobridge_hangup_media_internal(handle);
	g_hash_table_remove(sessions, handle);
	janus_mutex_unlock(&sessions_mutex);

	return;
}

static void janus_audiobridge_notify_participants(janus_audiobridge_participant *participant, json_t *msg, gboolean notify_source_participant) {
	/* participant->room->participants_mutex has to be locked. */
	GHashTableIter iter;
	gpointer value;
	g_hash_table_iter_init(&iter, participant->room->participants);
	while(!participant->room->destroyed && g_hash_table_iter_next(&iter, NULL, &value)) {
		janus_audiobridge_participant *p = value;
		if(p && p->session && (p != participant || notify_source_participant) && !g_atomic_int_get(&p->paused_events)) {
			JANUS_LOG(LOG_VERB, "Notifying participant %s (%s)\n", p->user_id_str, p->display ? p->display : "??");
			int ret = gateway->push_event(p->session->handle, &janus_audiobridge_plugin, NULL, msg, NULL);
			JANUS_LOG(LOG_VERB, "  >> %d (%s)\n", ret, janus_get_api_error(ret));
		}
	}
}

json_t *janus_audiobridge_query_session(janus_plugin_session *handle) {
	if(g_atomic_int_get(&stopping) || !g_atomic_int_get(&initialized)) {
		return NULL;
	}
	janus_mutex_lock(&sessions_mutex);
	janus_audiobridge_session *session = janus_audiobridge_lookup_session(handle);
	if(!session) {
		janus_mutex_unlock(&sessions_mutex);
		JANUS_LOG(LOG_ERR, "No session associated with this handle...\n");
		return NULL;
	}
	janus_refcount_increase(&session->ref);
	janus_mutex_unlock(&sessions_mutex);
	/* Show the participant/room info, if any */
	json_t *info = json_object();
	janus_audiobridge_participant *participant = (janus_audiobridge_participant *)session->participant;
	json_object_set_new(info, "state", json_string(participant && participant->room ? "inroom" : "idle"));
	if(participant) {
		janus_mutex_lock(&rooms_mutex);
		janus_audiobridge_room *room = participant->room;
		if(room != NULL)
			json_object_set_new(info, "room", string_ids ? json_string(room->room_id_str) : json_integer(room->room_id));
		janus_mutex_unlock(&rooms_mutex);
		json_object_set_new(info, "id", string_ids ? json_string(participant->user_id_str) : json_integer(participant->user_id));
		if(room && participant->group > 0 && room->groups_byid != NULL) {
			char *name = g_hash_table_lookup(room->groups_byid, GUINT_TO_POINTER(participant->group));
			if(name != NULL)
				json_object_set_new(info, "group", json_string(name));
		}
		if(participant->display)
			json_object_set_new(info, "display", json_string(participant->display));
		if(participant->admin)
			json_object_set_new(info, "admin", json_true());
		json_object_set_new(info, "muted", participant->muted ? json_true() : json_false());
		json_object_set_new(info, "active", g_atomic_int_get(&participant->active) ? json_true() : json_false());
		janus_mutex_lock(&participant->qmutex);
		spx_int32_t count = 0;
		if(participant->jitter)
			jitter_buffer_ctl(participant->jitter, JITTER_BUFFER_GET_AVALIABLE_COUNT, &count);
		json_object_set_new(info, "buffer-in", json_integer(count));
		json_object_set_new(info, "queue-in", json_integer(g_list_length(participant->inbuf)));
		janus_mutex_unlock(&participant->qmutex);
		if(participant->outbuf)
			json_object_set_new(info, "queue-out", json_integer(g_async_queue_length(participant->outbuf)));
		if(participant->stereo)
			json_object_set_new(info, "spatial_position", json_integer(participant->spatial_position));
#ifdef HAVE_RNNOISE
		json_object_set_new(info, "denoise",  participant->denoise ? json_true() : json_false());
#endif
		if(participant->arc && participant->arc->filename)
			json_object_set_new(info, "audio-recording", json_string(participant->arc->filename));
		if(participant->extmap_id > 0) {
			json_object_set_new(info, "audio-level-dBov", json_integer(participant->dBov_level));
			json_object_set_new(info, "talking", participant->talking ? json_true() : json_false());
		}
		json_object_set_new(info, "fec", participant->fec ? json_true() : json_false());
		if(participant->fec)
			json_object_set_new(info, "expected-loss", json_integer(participant->expected_loss));
		if(participant->opus_bitrate)
			json_object_set_new(info, "opus-bitrate", json_integer(participant->opus_bitrate));
		if(participant->plainrtp_media.audio_rtp_fd != -1) {
			json_t *rtp = json_object();
			if(local_ip)
				json_object_set_new(rtp, "local-ip", json_string(local_ip));
			if(participant->plainrtp_media.local_audio_rtp_port)
				json_object_set_new(rtp, "local-port", json_integer(participant->plainrtp_media.local_audio_rtp_port));
			if(participant->plainrtp_media.remote_audio_ip)
				json_object_set_new(rtp, "remote-ip", json_string(participant->plainrtp_media.remote_audio_ip));
			if(participant->plainrtp_media.remote_audio_rtp_port)
				json_object_set_new(rtp, "remote-port", json_integer(participant->plainrtp_media.remote_audio_rtp_port));
			if(participant->plainrtp_media.audio_ssrc)
				json_object_set_new(rtp, "local-ssrc", json_integer(participant->plainrtp_media.audio_ssrc));
			if(participant->plainrtp_media.audio_ssrc_peer)
				json_object_set_new(rtp, "remote-ssrc", json_integer(participant->plainrtp_media.audio_ssrc_peer));
			json_object_set_new(info, "plain-rtp", rtp);
		}
		json_object_set_new(info, "suspended", g_atomic_int_get(&participant->suspended) ? json_true() : json_false());
	}
	if(session->plugin_offer)
		json_object_set_new(info, "plugin-offer", json_true());
	json_object_set_new(info, "started", g_atomic_int_get(&session->started) ? json_true() : json_false());
	json_object_set_new(info, "hangingup", g_atomic_int_get(&session->hangingup) ? json_true() : json_false());
	json_object_set_new(info, "destroyed", g_atomic_int_get(&session->destroyed) ? json_true() : json_false());
	janus_refcount_decrease(&session->ref);
	return info;
}

static int janus_audiobridge_access_room(json_t *root, gboolean check_modify, janus_audiobridge_room **audiobridge, char *error_cause, int error_cause_size) {
	/* rooms_mutex has to be locked */
	int error_code = 0;
	json_t *room = json_object_get(root, "room");
	guint64 room_id = 0;
	char room_id_num[30], *room_id_str = NULL;
	if(!string_ids) {
		room_id = json_integer_value(room);
		g_snprintf(room_id_num, sizeof(room_id_num), "%"SCNu64, room_id);
		room_id_str = room_id_num;
	} else {
		room_id_str = (char *)json_string_value(room);
	}
	*audiobridge = g_hash_table_lookup(rooms,
		string_ids ? (gpointer)room_id_str : (gpointer)&room_id);
	if(*audiobridge == NULL) {
		JANUS_LOG(LOG_ERR, "No such room (%s)\n", room_id_str);
		error_code = JANUS_AUDIOBRIDGE_ERROR_NO_SUCH_ROOM;
		if(error_cause)
			g_snprintf(error_cause, error_cause_size, "No such room (%s)", room_id_str);
		return error_code;
	}
	if(g_atomic_int_get(&((*audiobridge)->destroyed))) {
		JANUS_LOG(LOG_ERR, "No such room (%s)\n", room_id_str);
		error_code = JANUS_AUDIOBRIDGE_ERROR_NO_SUCH_ROOM;
		if(error_cause)
			g_snprintf(error_cause, error_cause_size, "No such room (%s)", room_id_str);
		return error_code;
	}
	if(check_modify) {
		char error_cause2[100];
		JANUS_CHECK_SECRET((*audiobridge)->room_secret, root, "secret", error_code, error_cause2,
			JANUS_AUDIOBRIDGE_ERROR_MISSING_ELEMENT, JANUS_AUDIOBRIDGE_ERROR_INVALID_ELEMENT, JANUS_AUDIOBRIDGE_ERROR_UNAUTHORIZED);
		if(error_code != 0) {
			g_strlcpy(error_cause, error_cause2, error_cause_size);
			return error_code;
		}
	}
	return 0;
}


/* Helper method to process synchronous requests */
static json_t *janus_audiobridge_process_synchronous_request(janus_audiobridge_session *session, json_t *message) {
	json_t *request = json_object_get(message, "request");
	const char *request_text = json_string_value(request);

	/* Parse the message */
	int error_code = 0;
	char error_cause[512];
	json_t *root = message;
	json_t *response = NULL;

	if(!strcasecmp(request_text, "create")) {
		/* Create a new AudioBridge */
		JANUS_LOG(LOG_VERB, "Creating a new AudioBridge room\n");
		JANUS_VALIDATE_JSON_OBJECT(root, create_parameters,
			error_code, error_cause, TRUE,
			JANUS_AUDIOBRIDGE_ERROR_MISSING_ELEMENT, JANUS_AUDIOBRIDGE_ERROR_INVALID_ELEMENT);
		if(error_code != 0)
			goto prepare_response;
		if(!string_ids) {
			JANUS_VALIDATE_JSON_OBJECT(root, roomopt_parameters,
				error_code, error_cause, TRUE,
				JANUS_AUDIOBRIDGE_ERROR_MISSING_ELEMENT, JANUS_AUDIOBRIDGE_ERROR_INVALID_ELEMENT);
		} else {
			JANUS_VALIDATE_JSON_OBJECT(root, roomstropt_parameters,
				error_code, error_cause, TRUE,
				JANUS_AUDIOBRIDGE_ERROR_MISSING_ELEMENT, JANUS_AUDIOBRIDGE_ERROR_INVALID_ELEMENT);
		}
		if(error_code != 0)
			goto prepare_response;
		if(admin_key != NULL) {
			/* An admin key was specified: make sure it was provided, and that it's valid */
			JANUS_VALIDATE_JSON_OBJECT(root, adminkey_parameters,
				error_code, error_cause, TRUE,
				JANUS_AUDIOBRIDGE_ERROR_MISSING_ELEMENT, JANUS_AUDIOBRIDGE_ERROR_INVALID_ELEMENT);
			if(error_code != 0)
				goto prepare_response;
			JANUS_CHECK_SECRET(admin_key, root, "admin_key", error_code, error_cause,
				JANUS_AUDIOBRIDGE_ERROR_MISSING_ELEMENT, JANUS_AUDIOBRIDGE_ERROR_INVALID_ELEMENT, JANUS_AUDIOBRIDGE_ERROR_UNAUTHORIZED);
			if(error_code != 0)
				goto prepare_response;
		}
		json_t *desc = json_object_get(root, "description");
		json_t *secret = json_object_get(root, "secret");
		json_t *pin = json_object_get(root, "pin");
		json_t *is_private = json_object_get(root, "is_private");
		json_t *allowed = json_object_get(root, "allowed");
		json_t *sampling = json_object_get(root, "sampling_rate");
		if(sampling == NULL)
			sampling = json_object_get(root, "sampling");
		json_t *spatial = json_object_get(root, "spatial_audio");
		json_t *audiolevel_ext = json_object_get(root, "audiolevel_ext");
		json_t *audiolevel_event = json_object_get(root, "audiolevel_event");
		json_t *audio_active_packets = json_object_get(root, "audio_active_packets");
		json_t *audio_level_average = json_object_get(root, "audio_level_average");
		json_t *default_expectedloss = json_object_get(root, "default_expectedloss");
		json_t *default_bitrate = json_object_get(root, "default_bitrate");
		json_t *denoise = json_object_get(root, "denoise");
		json_t *groups = json_object_get(root, "groups");
		json_t *record = json_object_get(root, "record");
		json_t *recfile = json_object_get(root, "record_file");
		json_t *recdir = json_object_get(root, "record_dir");
		json_t *mjrs = json_object_get(root, "mjrs");
		json_t *mjrsdir = json_object_get(root, "mjrs_dir");
		json_t *allowrtp = json_object_get(root, "allow_rtp_participants");
		json_t *permanent = json_object_get(root, "permanent");
		if(allowed) {
			/* Make sure the "allowed" array only contains strings */
			gboolean ok = TRUE;
			if(json_array_size(allowed) > 0) {
				size_t i = 0;
				for(i=0; i<json_array_size(allowed); i++) {
					json_t *a = json_array_get(allowed, i);
					if(!a || !json_is_string(a)) {
						ok = FALSE;
						break;
					}
				}
			}
			if(!ok) {
				JANUS_LOG(LOG_ERR, "Invalid element in the allowed array (not a string)\n");
				error_code = JANUS_AUDIOBRIDGE_ERROR_INVALID_ELEMENT;
				g_snprintf(error_cause, 512, "Invalid element in the allowed array (not a string)");
				goto prepare_response;
			}
		}
		if(groups) {
			/* Make sure the "groups" array only contains strings */
			gboolean ok = TRUE;
			if(json_array_size(groups) > 0) {
				if(json_array_size(groups) > JANUS_AUDIOBRIDGE_MAX_GROUPS) {
					JANUS_LOG(LOG_ERR, "Too many groups specified (max %d allowed)\n", JANUS_AUDIOBRIDGE_MAX_GROUPS);
					error_code = JANUS_AUDIOBRIDGE_ERROR_INVALID_ELEMENT;
					g_snprintf(error_cause, 512, "Too many groups specified (max %d allowed)", JANUS_AUDIOBRIDGE_MAX_GROUPS);
					goto prepare_response;
				}
				size_t i = 0;
				for(i=0; i<json_array_size(groups); i++) {
					json_t *a = json_array_get(groups, i);
					if(!a || !json_is_string(a)) {
						ok = FALSE;
						break;
					}
				}
			}
			if(!ok) {
				JANUS_LOG(LOG_ERR, "Invalid element in the groups array (not a string)\n");
				error_code = JANUS_AUDIOBRIDGE_ERROR_INVALID_ELEMENT;
				g_snprintf(error_cause, 512, "Invalid element in the groups array (not a string)");
				goto prepare_response;
			}
		}
		gboolean save = permanent ? json_is_true(permanent) : FALSE;
		if(save && config == NULL) {
			JANUS_LOG(LOG_ERR, "No configuration file, can't create permanent room\n");
			error_code = JANUS_AUDIOBRIDGE_ERROR_UNKNOWN_ERROR;
			g_snprintf(error_cause, 512, "No configuration file, can't create permanent room");
			goto prepare_response;
		}
		guint64 room_id = 0;
		char room_id_num[30], *room_id_str = NULL;
		json_t *room = json_object_get(root, "room");
		if(!string_ids) {
			room_id = json_integer_value(room);
			g_snprintf(room_id_num, sizeof(room_id_num), "%"SCNu64, room_id);
			room_id_str = room_id_num;
		} else {
			room_id_str = (char *)json_string_value(room);
		}
		if(room_id == 0 && room_id_str == NULL) {
			JANUS_LOG(LOG_WARN, "Desired room ID is empty, which is not allowed... picking random ID instead\n");
		}
		janus_mutex_lock(&rooms_mutex);
		if(room_id > 0 || room_id_str != NULL) {
			/* Let's make sure the room doesn't exist already */
			if(g_hash_table_lookup(rooms, string_ids ? (gpointer)room_id_str : (gpointer)&room_id) != NULL) {
				/* It does... */
				janus_mutex_unlock(&rooms_mutex);
				error_code = JANUS_AUDIOBRIDGE_ERROR_ROOM_EXISTS;
				JANUS_LOG(LOG_ERR, "Room %s already exists!\n", room_id_str);
				g_snprintf(error_cause, 512, "Room %s already exists", room_id_str);
				goto prepare_response;
			}
		}
		/* Create the AudioBridge room */
		janus_audiobridge_room *audiobridge = g_malloc0(sizeof(janus_audiobridge_room));
		janus_refcount_init(&audiobridge->ref, janus_audiobridge_room_free);
		/* Generate a random ID, if needed */
		gboolean room_id_allocated = FALSE;
		if(!string_ids && room_id == 0) {
			while(room_id == 0) {
				room_id = janus_random_uint64();
				if(g_hash_table_lookup(rooms, &room_id) != NULL) {
					/* Room ID already taken, try another one */
					room_id = 0;
				}
			}
			g_snprintf(room_id_num, sizeof(room_id_num), "%"SCNu64, room_id);
			room_id_str = room_id_num;
		} else if(string_ids && room_id_str == NULL) {
			while(room_id_str == NULL) {
				room_id_str = janus_random_uuid();
				if(g_hash_table_lookup(rooms, room_id_str) != NULL) {
					/* Room ID already taken, try another one */
					g_clear_pointer(&room_id_str, g_free);
				}
			}
			room_id_allocated = TRUE;
		}
		audiobridge->room_id = room_id;
		audiobridge->room_id_str = room_id_str ? g_strdup(room_id_str) : NULL;
		char *description = NULL;
		if(desc != NULL && strlen(json_string_value(desc)) > 0) {
			description = g_strdup(json_string_value(desc));
		} else {
			char roomname[255];
			g_snprintf(roomname, 255, "Room %s", audiobridge->room_id_str);
			description = g_strdup(roomname);
		}
		audiobridge->room_name = description;
		audiobridge->is_private = is_private ? json_is_true(is_private) : FALSE;
		if(secret)
			audiobridge->room_secret = g_strdup(json_string_value(secret));
		if(pin)
			audiobridge->room_pin = g_strdup(json_string_value(pin));
		if(sampling)
			audiobridge->sampling_rate = json_integer_value(sampling);
		else
			audiobridge->sampling_rate = 16000;
		audiobridge->spatial_audio = spatial ? json_is_true(spatial) : FALSE;
		audiobridge->audiolevel_ext = audiolevel_ext ? json_is_true(audiolevel_ext) : TRUE;
		audiobridge->audiolevel_event = audiolevel_event ? json_is_true(audiolevel_event) : FALSE;
		if(audiobridge->audiolevel_event) {
			audiobridge->audio_active_packets = 100;
			if(json_integer_value(audio_active_packets) > 0) {
				audiobridge->audio_active_packets = json_integer_value(audio_active_packets);
			} else {
				JANUS_LOG(LOG_WARN, "Invalid audio_active_packets value provided, using default: %d\n",
					audiobridge->audio_active_packets);
			}
			audiobridge->audio_level_average = 25;
			if(json_integer_value(audio_level_average) > 0) {
				audiobridge->audio_level_average = json_integer_value(audio_level_average);
			} else {
				JANUS_LOG(LOG_WARN, "Invalid audio_level_average value provided, using default: %d\n",
					audiobridge->audio_level_average);
			}
		}
		audiobridge->default_expectedloss = 0;
		if(default_expectedloss != NULL) {
			int expectedloss = json_integer_value(default_expectedloss);
			if(expectedloss > 20) {
				JANUS_LOG(LOG_WARN, "Invalid expectedloss value provided, using default: 0\n");
			} else {
				audiobridge->default_expectedloss = expectedloss;
			}
		}
		audiobridge->default_bitrate = 0;
		if(default_bitrate != NULL) {
			audiobridge->default_bitrate = json_integer_value(default_bitrate);
			if(audiobridge->default_bitrate < 500 || audiobridge->default_bitrate > 512000) {
				JANUS_LOG(LOG_WARN, "Invalid bitrate %"SCNi32", falling back to auto\n", audiobridge->default_bitrate);
				audiobridge->default_bitrate = 0;
			}
		}
#ifdef HAVE_RNNOISE
		audiobridge->denoise = denoise ? json_is_true(denoise) : FALSE;
#else
		if(denoise && json_is_true(denoise)) {
			JANUS_LOG(LOG_WARN, "RNNoise unavailable, denoising not supported\n");
		}
#endif
		switch(audiobridge->sampling_rate) {
			case 8000:
			case 12000:
			case 16000:
			case 24000:
			case 48000:
				JANUS_LOG(LOG_VERB, "Sampling rate for mixing: %"SCNu32"\n", audiobridge->sampling_rate);
				break;
			default:
				if(room_id_allocated)
					g_free(room_id_str);
				janus_audiobridge_room_destroy(audiobridge);
				janus_mutex_unlock(&rooms_mutex);
				JANUS_LOG(LOG_ERR, "Unsupported sampling rate %"SCNu32"...\n", audiobridge->sampling_rate);
				error_code = JANUS_AUDIOBRIDGE_ERROR_UNKNOWN_ERROR;
				g_snprintf(error_cause, 512, "Unsupported sampling rate %"SCNu32, audiobridge->sampling_rate);
				janus_audiobridge_room_destroy(audiobridge);
				goto prepare_response;
		}
		audiobridge->room_ssrc = janus_random_uint32();
		g_atomic_int_set(&audiobridge->record, 0);
		if(record && json_is_true(record))
			g_atomic_int_set(&audiobridge->record, 1);
		if(recfile)
			audiobridge->record_file = g_strdup(json_string_value(recfile));
		if(recdir) {
			audiobridge->record_dir = g_strdup(json_string_value(recdir));
			if(janus_mkdir(audiobridge->record_dir, 0755) < 0) {
				/* FIXME Should this be fatal, when creating a room? */
				JANUS_LOG(LOG_WARN, "AudioBridge mkdir (%s) error: %d (%s)\n", audiobridge->record_dir, errno, g_strerror(errno));
			}
		}
		audiobridge->recording = NULL;
		if(mjrs && json_is_true(mjrs))
			audiobridge->mjrs = TRUE;
		if(mjrsdir)
			audiobridge->mjrs_dir = g_strdup(json_string_value(mjrsdir));
		audiobridge->allow_plainrtp = FALSE;
		if(allowrtp && json_is_true(allowrtp))
			audiobridge->allow_plainrtp = TRUE;
		audiobridge->destroy = 0;
		audiobridge->participants = g_hash_table_new_full(
			string_ids ? g_str_hash : g_int64_hash, string_ids ? g_str_equal : g_int64_equal,
			(GDestroyNotify)g_free, (GDestroyNotify)janus_audiobridge_participant_unref);
		audiobridge->anncs = g_hash_table_new_full(g_str_hash, g_str_equal,
			(GDestroyNotify)g_free, (GDestroyNotify)janus_audiobridge_participant_unref);
		audiobridge->allowed = g_hash_table_new_full(g_str_hash, g_str_equal, (GDestroyNotify)g_free, NULL);
		if(allowed != NULL) {
			/* Populate the "allowed" list as an ACL for people trying to join */
			if(json_array_size(allowed) > 0) {
				size_t i = 0;
				for(i=0; i<json_array_size(allowed); i++) {
					const char *token = json_string_value(json_array_get(allowed, i));
					if(!g_hash_table_lookup(audiobridge->allowed, token))
						g_hash_table_insert(audiobridge->allowed, g_strdup(token), GINT_TO_POINTER(TRUE));
				}
			}
			audiobridge->check_tokens = TRUE;
		}
		g_atomic_int_set(&audiobridge->destroyed, 0);
		janus_mutex_init(&audiobridge->mutex);
		if(groups != NULL && json_array_size(groups) > 0) {
			/* Populate the group hashtable, and create the related indexes */
			audiobridge->groups = g_hash_table_new_full(g_str_hash, g_str_equal, (GDestroyNotify)g_free, NULL);
			audiobridge->groups_byid = g_hash_table_new_full(NULL, NULL, NULL, (GDestroyNotify)g_free);
			size_t i = 0;
			int count = 0;
			for(i=0; i<json_array_size(groups); i++) {
				const char *name = json_string_value(json_array_get(groups, i));
				if(g_hash_table_lookup(audiobridge->groups, name)) {
					JANUS_LOG(LOG_WARN, "Duplicated group name '%s', skipping\n", name);
				} else {
					count++;
					g_hash_table_insert(audiobridge->groups, g_strdup(name), GUINT_TO_POINTER(count));
					g_hash_table_insert(audiobridge->groups_byid, GUINT_TO_POINTER(count), g_strdup(name));
				}
			}
			if(count == 0) {
				JANUS_LOG(LOG_WARN, "Empty or invalid groups array provided, groups will be disabled\n");
				g_hash_table_destroy(audiobridge->groups);
				g_hash_table_destroy(audiobridge->groups_byid);
				audiobridge->groups = NULL;
				audiobridge->groups_byid = NULL;
			}
		}
		audiobridge->rtp_forwarders = g_hash_table_new_full(NULL, NULL, NULL, (GDestroyNotify)janus_audiobridge_rtp_forwarder_destroy);
		audiobridge->rtp_encoder = NULL;
		audiobridge->rtp_udp_sock = -1;
		janus_mutex_init(&audiobridge->rtp_mutex);
		g_hash_table_insert(rooms,
			string_ids ? (gpointer)g_strdup(audiobridge->room_id_str) : (gpointer)janus_uint64_dup(audiobridge->room_id),
			audiobridge);
		JANUS_LOG(LOG_VERB, "Created AudioBridge: %s (%s, %s, secret: %s, pin: %s)\n",
			audiobridge->room_id_str, audiobridge->room_name,
			audiobridge->is_private ? "private" : "public",
			audiobridge->room_secret ? audiobridge->room_secret : "no secret",
			audiobridge->room_pin ? audiobridge->room_pin : "no pin");
		/* We need a thread for the mix */
		GError *error = NULL;
		char tname[16];
		g_snprintf(tname, sizeof(tname), "mixer %s", audiobridge->room_id_str);
		janus_refcount_increase(&audiobridge->ref);
		audiobridge->thread = g_thread_try_new(tname, &janus_audiobridge_mixer_thread, audiobridge, &error);
		if(error != NULL) {
			JANUS_LOG(LOG_ERR, "Got error %d (%s) trying to launch the mixer thread...\n",
				error->code, error->message ? error->message : "??");
			error_code = JANUS_AUDIOBRIDGE_ERROR_UNKNOWN_ERROR;
			g_snprintf(error_cause, 512, "Got error %d (%s) trying to launch the mixer thread",
				error->code, error->message ? error->message : "??");
			g_error_free(error);
			janus_refcount_decrease(&audiobridge->ref);
			g_hash_table_remove(rooms, string_ids ? (gpointer)audiobridge->room_id_str : (gpointer)&audiobridge->room_id);
			janus_mutex_unlock(&rooms_mutex);
			if(room_id_allocated)
				g_free(room_id_str);
			goto prepare_response;
		}
		if(save) {
			/* This room is permanent: save to the configuration file too
			 * FIXME: We should check if anything fails... */
			JANUS_LOG(LOG_VERB, "Saving room %s permanently in config file\n", audiobridge->room_id_str);
			janus_mutex_lock(&config_mutex);
			char cat[BUFSIZ], value[BUFSIZ];
			/* The room ID is the category (prefixed by "room-") */
			g_snprintf(cat, BUFSIZ, "room-%s", audiobridge->room_id_str);
			janus_config_category *c = janus_config_get_create(config, NULL, janus_config_type_category, cat);
			/* Now for the values */
			janus_config_add(config, c, janus_config_item_create("description", audiobridge->room_name));
			if(audiobridge->is_private)
				janus_config_add(config, c, janus_config_item_create("is_private", "yes"));
			g_snprintf(value, BUFSIZ, "%"SCNu32, audiobridge->sampling_rate);
			janus_config_add(config, c, janus_config_item_create("sampling_rate", value));
			if(audiobridge->room_secret)
				janus_config_add(config, c, janus_config_item_create("secret", audiobridge->room_secret));
			if(audiobridge->room_pin)
				janus_config_add(config, c, janus_config_item_create("pin", audiobridge->room_pin));
			if(audiobridge->audiolevel_ext) {
				janus_config_add(config, c, janus_config_item_create("audiolevel_ext", "yes"));
				if(audiobridge->audiolevel_event)
					janus_config_add(config, c, janus_config_item_create("audiolevel_event", "yes"));
				if(audiobridge->audio_active_packets > 0) {
					g_snprintf(value, BUFSIZ, "%d", audiobridge->audio_active_packets);
					janus_config_add(config, c, janus_config_item_create("audio_active_packets", value));
				}
				if(audiobridge->audio_level_average > 0) {
					g_snprintf(value, BUFSIZ, "%d", audiobridge->audio_level_average);
					janus_config_add(config, c, janus_config_item_create("audio_level_average", value));
				}
			}
			if(audiobridge->allow_plainrtp)
				janus_config_add(config, c, janus_config_item_create("allow_rtp_participants", "yes"));
			if(audiobridge->groups) {
				/* Save array of groups */
				janus_config_array *gl = janus_config_array_create("groups");
				janus_config_add(config, c, gl);
				GHashTableIter iter;
				gpointer key;
				g_hash_table_iter_init(&iter, audiobridge->groups);
				while(g_hash_table_iter_next(&iter, &key, NULL)) {
					janus_config_add(config, gl, janus_config_item_create(NULL, (char *)key));
				}
			}
			if(audiobridge->record_file) {
				janus_config_add(config, c, janus_config_item_create("record", "yes"));
				janus_config_add(config, c, janus_config_item_create("record_file", audiobridge->record_file));
			}
			if(audiobridge->record_dir)
				janus_config_add(config, c, janus_config_item_create("record_dir", audiobridge->record_dir));
			if(audiobridge->mjrs)
				janus_config_add(config, c, janus_config_item_create("mjrs", "yes"));
			if(audiobridge->mjrs_dir)
				janus_config_add(config, c, janus_config_item_create("mjrs_dir", audiobridge->mjrs_dir));
			if(audiobridge->spatial_audio)
				janus_config_add(config, c, janus_config_item_create("spatial_audio", "yes"));
			/* Save modified configuration */
			if(janus_config_save(config, config_folder, JANUS_AUDIOBRIDGE_PACKAGE) < 0)
				save = FALSE;	/* This will notify the user the room is not permanent */
			janus_mutex_unlock(&config_mutex);
		}
		/* Send info back */
		response = json_object();
		json_object_set_new(response, "audiobridge", json_string("created"));
		json_object_set_new(response, "room",
			string_ids ? json_string(audiobridge->room_id_str) : json_integer(audiobridge->room_id));
		json_object_set_new(response, "permanent", save ? json_true() : json_false());
		/* Also notify event handlers */
		if(notify_events && gateway->events_is_enabled()) {
			json_t *info = json_object();
			json_object_set_new(info, "event", json_string("created"));
			json_object_set_new(info, "room",
				string_ids ? json_string(audiobridge->room_id_str) : json_integer(audiobridge->room_id));
			gateway->notify_event(&janus_audiobridge_plugin, session ? session->handle : NULL, info);
		}
		if(room_id_allocated)
			g_free(room_id_str);
		janus_mutex_unlock(&rooms_mutex);
		goto prepare_response;
	} else if(!strcasecmp(request_text, "edit")) {
		JANUS_LOG(LOG_VERB, "Attempt to edit an existing AudioBridge room\n");
		JANUS_VALIDATE_JSON_OBJECT(root, edit_parameters,
			error_code, error_cause, TRUE,
			JANUS_AUDIOBRIDGE_ERROR_MISSING_ELEMENT, JANUS_AUDIOBRIDGE_ERROR_INVALID_ELEMENT);
		if(error_code != 0)
			goto prepare_response;
		if(!string_ids) {
			JANUS_VALIDATE_JSON_OBJECT(root, room_parameters,
				error_code, error_cause, TRUE,
				JANUS_AUDIOBRIDGE_ERROR_MISSING_ELEMENT, JANUS_AUDIOBRIDGE_ERROR_INVALID_ELEMENT);
		} else {
			JANUS_VALIDATE_JSON_OBJECT(root, roomstr_parameters,
				error_code, error_cause, TRUE,
				JANUS_AUDIOBRIDGE_ERROR_MISSING_ELEMENT, JANUS_AUDIOBRIDGE_ERROR_INVALID_ELEMENT);
		}
		if(error_code != 0)
			goto prepare_response;
		/* We only allow for a limited set of properties to be edited */
		json_t *room = json_object_get(root, "room");
		json_t *desc = json_object_get(root, "new_description");
		json_t *secret = json_object_get(root, "new_secret");
		json_t *pin = json_object_get(root, "new_pin");
		json_t *is_private = json_object_get(root, "new_is_private");
		json_t *recdir = json_object_get(root, "new_record_dir");
		json_t *mjrsdir = json_object_get(root, "new_mjrs_dir");
		json_t *permanent = json_object_get(root, "permanent");
		gboolean save = permanent ? json_is_true(permanent) : FALSE;
		if(save && config == NULL) {
			JANUS_LOG(LOG_ERR, "No configuration file, can't edit room permanently\n");
			error_code = JANUS_AUDIOBRIDGE_ERROR_UNKNOWN_ERROR;
			g_snprintf(error_cause, 512, "No configuration file, can't edit room permanently");
			goto prepare_response;
		}
		guint64 room_id = 0;
		char room_id_num[30], *room_id_str = NULL;
		if(!string_ids) {
			room_id = json_integer_value(room);
			g_snprintf(room_id_num, sizeof(room_id_num), "%"SCNu64, room_id);
			room_id_str = room_id_num;
		} else {
			room_id_str = (char *)json_string_value(room);
		}
		janus_mutex_lock(&rooms_mutex);
		janus_audiobridge_room *audiobridge = g_hash_table_lookup(rooms,
			string_ids ? (gpointer)room_id_str : (gpointer)&room_id);
		if(audiobridge == NULL) {
			janus_mutex_unlock(&rooms_mutex);
			error_code = JANUS_AUDIOBRIDGE_ERROR_NO_SUCH_ROOM;
			JANUS_LOG(LOG_ERR, "No such room (%s)\n", room_id_str);
			g_snprintf(error_cause, 512, "No such room (%s)", room_id_str);
			goto prepare_response;
		}
		janus_mutex_lock(&audiobridge->mutex);
		/* A secret may be required for this action */
		JANUS_CHECK_SECRET(audiobridge->room_secret, root, "secret", error_code, error_cause,
			JANUS_AUDIOBRIDGE_ERROR_MISSING_ELEMENT, JANUS_AUDIOBRIDGE_ERROR_INVALID_ELEMENT, JANUS_AUDIOBRIDGE_ERROR_UNAUTHORIZED);
		if(error_code != 0) {
			janus_mutex_unlock(&audiobridge->mutex);
			janus_mutex_unlock(&rooms_mutex);
			goto prepare_response;
		}
		/* Edit the room properties that were provided */
		if(desc != NULL && strlen(json_string_value(desc)) > 0) {
			char *old_description = audiobridge->room_name;
			char *new_description = g_strdup(json_string_value(desc));
			audiobridge->room_name = new_description;
			g_free(old_description);
		}
		if(is_private)
			audiobridge->is_private = json_is_true(is_private);
		if(secret && strlen(json_string_value(secret)) > 0) {
			char *old_secret = audiobridge->room_secret;
			char *new_secret = g_strdup(json_string_value(secret));
			audiobridge->room_secret = new_secret;
			g_free(old_secret);
		}
		if(pin && strlen(json_string_value(pin)) > 0) {
			char *old_pin = audiobridge->room_pin;
			char *new_pin = g_strdup(json_string_value(pin));
			audiobridge->room_pin = new_pin;
			g_free(old_pin);
		}
		if(recdir) {
			char *old_record_dir = audiobridge->record_dir;
			char *new_record_dir = g_strdup(json_string_value(recdir));
			audiobridge->record_dir = new_record_dir;
			g_free(old_record_dir);
		}
		if(mjrsdir) {
			char *old_mjrs_dir = audiobridge->mjrs_dir;
			char *new_mjrs_dir = g_strdup(json_string_value(mjrsdir));
			audiobridge->mjrs_dir = new_mjrs_dir;
			g_free(old_mjrs_dir);
		}
		if(save) {
			/* This change is permanent: save to the configuration file too
			 * FIXME: We should check if anything fails... */
			JANUS_LOG(LOG_VERB, "Modifying room %s permanently in config file\n", room_id_str);
			janus_mutex_lock(&config_mutex);
			char cat[BUFSIZ], value[BUFSIZ];
			/* The room ID is the category (prefixed by "room-") */
			g_snprintf(cat, BUFSIZ, "room-%s", room_id_str);
			/* Remove the old category first */
			janus_config_remove(config, NULL, cat);
			/* Now write the room details again */
			janus_config_category *c = janus_config_get_create(config, NULL, janus_config_type_category, cat);
			janus_config_add(config, c, janus_config_item_create("description", audiobridge->room_name));
			if(audiobridge->is_private)
				janus_config_add(config, c, janus_config_item_create("is_private", "yes"));
			g_snprintf(value, BUFSIZ, "%"SCNu32, audiobridge->sampling_rate);
			janus_config_add(config, c, janus_config_item_create("sampling_rate", value));
			if(audiobridge->room_secret)
				janus_config_add(config, c, janus_config_item_create("secret", audiobridge->room_secret));
			if(audiobridge->room_pin)
				janus_config_add(config, c, janus_config_item_create("pin", audiobridge->room_pin));
			if(audiobridge->audiolevel_ext) {
				janus_config_add(config, c, janus_config_item_create("audiolevel_ext", "yes"));
				if(audiobridge->audiolevel_event)
					janus_config_add(config, c, janus_config_item_create("audiolevel_event", "yes"));
				if(audiobridge->audio_active_packets > 0) {
					g_snprintf(value, BUFSIZ, "%d", audiobridge->audio_active_packets);
					janus_config_add(config, c, janus_config_item_create("audio_active_packets", value));
				}
				if(audiobridge->audio_level_average > 0) {
					g_snprintf(value, BUFSIZ, "%d", audiobridge->audio_level_average);
					janus_config_add(config, c, janus_config_item_create("audio_level_average", value));
				}
			}
			if(audiobridge->allow_plainrtp)
				janus_config_add(config, c, janus_config_item_create("allow_rtp_participants", "yes"));
			if(audiobridge->groups) {
				/* Save array of groups */
				janus_config_array *gl = janus_config_array_create("groups");
				janus_config_add(config, c, gl);
				GHashTableIter iter;
				gpointer key;
				g_hash_table_iter_init(&iter, audiobridge->groups);
				while(g_hash_table_iter_next(&iter, &key, NULL)) {
					janus_config_add(config, gl, janus_config_item_create(NULL, (char *)key));
				}
			}
			if(audiobridge->record_file) {
				janus_config_add(config, c, janus_config_item_create("record", "yes"));
				janus_config_add(config, c, janus_config_item_create("record_file", audiobridge->record_file));
			}
			if(audiobridge->record_dir)
				janus_config_add(config, c, janus_config_item_create("record_dir", audiobridge->record_dir));
			if(audiobridge->mjrs)
				janus_config_add(config, c, janus_config_item_create("mjrs", "yes"));
			if(audiobridge->mjrs_dir)
				janus_config_add(config, c, janus_config_item_create("mjrs_dir", audiobridge->mjrs_dir));
			if(audiobridge->spatial_audio)
				janus_config_add(config, c, janus_config_item_create("spatial_audio", "yes"));
			/* Save modified configuration */
			if(janus_config_save(config, config_folder, JANUS_AUDIOBRIDGE_PACKAGE) < 0)
				save = FALSE;	/* This will notify the user the room changes are not permanent */
			janus_mutex_unlock(&config_mutex);
		}
		/* Prepare response/notification */
		response = json_object();
		json_object_set_new(response, "audiobridge", json_string("edited"));
		json_object_set_new(response, "room",
			string_ids ? json_string(audiobridge->room_id_str) : json_integer(audiobridge->room_id));
		json_object_set_new(response, "permanent", save ? json_true() : json_false());
		/* Also notify event handlers */
		if(notify_events && gateway->events_is_enabled()) {
			json_t *info = json_object();
			json_object_set_new(info, "event", json_string("edited"));
			json_object_set_new(info, "room", string_ids ? json_string(room_id_str) : json_integer(room_id));
			gateway->notify_event(&janus_audiobridge_plugin, session ? session->handle : NULL, info);
		}
		janus_mutex_unlock(&audiobridge->mutex);
		janus_mutex_unlock(&rooms_mutex);
		/* Done */
		JANUS_LOG(LOG_VERB, "Audiobridge room edited\n");
		goto prepare_response;
	} else if(!strcasecmp(request_text, "destroy")) {
		JANUS_LOG(LOG_VERB, "Attempt to destroy an existing AudioBridge room\n");
		JANUS_VALIDATE_JSON_OBJECT(root, destroy_parameters,
			error_code, error_cause, TRUE,
			JANUS_AUDIOBRIDGE_ERROR_MISSING_ELEMENT, JANUS_AUDIOBRIDGE_ERROR_INVALID_ELEMENT);
		if(error_code != 0)
			goto prepare_response;
		if(!string_ids) {
			JANUS_VALIDATE_JSON_OBJECT(root, room_parameters,
				error_code, error_cause, TRUE,
				JANUS_AUDIOBRIDGE_ERROR_MISSING_ELEMENT, JANUS_AUDIOBRIDGE_ERROR_INVALID_ELEMENT);
		} else {
			JANUS_VALIDATE_JSON_OBJECT(root, roomstr_parameters,
				error_code, error_cause, TRUE,
				JANUS_AUDIOBRIDGE_ERROR_MISSING_ELEMENT, JANUS_AUDIOBRIDGE_ERROR_INVALID_ELEMENT);
		}
		if(error_code != 0)
			goto prepare_response;
		json_t *room = json_object_get(root, "room");
		json_t *permanent = json_object_get(root, "permanent");
		gboolean save = permanent ? json_is_true(permanent) : FALSE;
		if(save && config == NULL) {
			JANUS_LOG(LOG_ERR, "No configuration file, can't destroy room permanently\n");
			error_code = JANUS_AUDIOBRIDGE_ERROR_UNKNOWN_ERROR;
			g_snprintf(error_cause, 512, "No configuration file, can't destroy room permanently");
			goto prepare_response;
		}
		guint64 room_id = 0;
		char room_id_num[30], *room_id_str = NULL;
		if(!string_ids) {
			room_id = json_integer_value(room);
			g_snprintf(room_id_num, sizeof(room_id_num), "%"SCNu64, room_id);
			room_id_str = room_id_num;
		} else {
			room_id_str = (char *)json_string_value(room);
		}
		janus_mutex_lock(&rooms_mutex);
		janus_audiobridge_room *audiobridge = g_hash_table_lookup(rooms,
			string_ids ? (gpointer)room_id_str : (gpointer)&room_id);
		if(audiobridge == NULL) {
			janus_mutex_unlock(&rooms_mutex);
			error_code = JANUS_AUDIOBRIDGE_ERROR_NO_SUCH_ROOM;
			JANUS_LOG(LOG_ERR, "No such room (%s)\n", room_id_str);
			g_snprintf(error_cause, 512, "No such room (%s)", room_id_str);
			goto prepare_response;
		}
		janus_mutex_lock(&audiobridge->mutex);
		/* A secret may be required for this action */
		JANUS_CHECK_SECRET(audiobridge->room_secret, root, "secret", error_code, error_cause,
			JANUS_AUDIOBRIDGE_ERROR_MISSING_ELEMENT, JANUS_AUDIOBRIDGE_ERROR_INVALID_ELEMENT, JANUS_AUDIOBRIDGE_ERROR_UNAUTHORIZED);
		if(error_code != 0) {
			janus_mutex_unlock(&audiobridge->mutex);
			janus_mutex_unlock(&rooms_mutex);
			goto prepare_response;
		}
		/* Remove room */
		janus_refcount_increase(&audiobridge->ref);
		g_hash_table_remove(rooms, string_ids ? (gpointer)room_id_str : (gpointer)&room_id);
		if(save) {
			/* This change is permanent: save to the configuration file too
			 * FIXME: We should check if anything fails... */
			JANUS_LOG(LOG_VERB, "Destroying room %s permanently in config file\n", room_id_str);
			janus_mutex_lock(&config_mutex);
			char cat[BUFSIZ];
			/* The room ID is the category (prefixed by "room-") */
			g_snprintf(cat, BUFSIZ, "room-%s", room_id_str);
			janus_config_remove(config, NULL, cat);
			/* Save modified configuration */
			if(janus_config_save(config, config_folder, JANUS_AUDIOBRIDGE_PACKAGE) < 0)
				save = FALSE;	/* This will notify the user the room destruction is not permanent */
			janus_mutex_unlock(&config_mutex);
		}
		/* Prepare response/notification */
		json_t *destroyed = json_object();
		json_object_set_new(destroyed, "audiobridge", json_string("destroyed"));
		json_object_set_new(destroyed, "room", string_ids ? json_string(room_id_str) : json_integer(room_id));
		/* Notify all participants that the fun is over, and that they'll be kicked */
		JANUS_LOG(LOG_VERB, "Notifying all participants\n");
		GHashTableIter iter;
		gpointer value;
		g_hash_table_iter_init(&iter, audiobridge->participants);
		while(g_hash_table_iter_next(&iter, NULL, &value)) {
			janus_audiobridge_participant *p = value;
			if(p && p->session) {
				if(p->room) {
					p->room = NULL;
					janus_refcount_decrease(&audiobridge->ref);
				}
				int ret = gateway->push_event(p->session->handle, &janus_audiobridge_plugin, NULL, destroyed, NULL);
				JANUS_LOG(LOG_VERB, "  >> %d (%s)\n", ret, janus_get_api_error(ret));
				/* Get rid of queued packets */
				janus_mutex_lock(&p->qmutex);
				g_atomic_int_set(&p->active, 0);
				janus_audiobridge_participant_clear_jitter_buffer(p);
				janus_audiobridge_participant_clear_inbuf(p);
				janus_mutex_unlock(&p->qmutex);
				janus_audiobridge_participant_clear_outbuf(p);
				/* Request a WebRTC hangup */
				gateway->close_pc(p->session->handle);
			}
		}
		json_decref(destroyed);
		/* Also notify event handlers */
		if(notify_events && gateway->events_is_enabled()) {
			json_t *info = json_object();
			json_object_set_new(info, "event", json_string("destroyed"));
			json_object_set_new(info, "room", string_ids ? json_string(room_id_str) : json_integer(room_id));
			gateway->notify_event(&janus_audiobridge_plugin, session ? session->handle : NULL, info);
		}
		janus_mutex_unlock(&audiobridge->mutex);
		janus_mutex_unlock(&rooms_mutex);
		janus_refcount_decrease(&audiobridge->ref);
		/* Done */
		response = json_object();
		json_object_set_new(response, "audiobridge", json_string("destroyed"));
		json_object_set_new(response, "room", string_ids ? json_string(room_id_str) : json_integer(room_id));
		json_object_set_new(response, "permanent", save ? json_true() : json_false());
		JANUS_LOG(LOG_VERB, "Audiobridge room destroyed\n");
		goto prepare_response;
	} else if(!strcasecmp(request_text, "enable_recording")) {
		JANUS_VALIDATE_JSON_OBJECT(root, record_parameters,
			error_code, error_cause, TRUE,
			JANUS_AUDIOBRIDGE_ERROR_MISSING_ELEMENT, JANUS_AUDIOBRIDGE_ERROR_INVALID_ELEMENT);
		if(error_code != 0)
			goto prepare_response;
		json_t *record = json_object_get(root, "record");
		json_t *recfile = json_object_get(root, "record_file");
		json_t *recdir = json_object_get(root, "record_dir");
		gboolean recording_active = json_is_true(record);
		/* Lookup room */
		janus_mutex_lock(&rooms_mutex);
		janus_audiobridge_room *audiobridge = NULL;
		error_code = janus_audiobridge_access_room(root, TRUE, &audiobridge, error_cause, sizeof(error_cause));
		if(error_code != 0) {
			janus_mutex_unlock(&rooms_mutex);
			JANUS_LOG(LOG_ERR, "Failed to access room\n");
			goto prepare_response;
		}
		/* Set recording status */
		gint room_prev_recording_active = recording_active ? 1 : 0;
		/* Check if we need to create a folder */
		if(recording_active && recdir != NULL) {
			if(janus_mkdir(json_string_value(recdir), 0755) < 0) {
				/* FIXME Should this be fatal, when creating a room? */
				janus_mutex_unlock(&rooms_mutex);
				JANUS_LOG(LOG_ERR, "AudioBridge mkdir (%s) error: %d (%s)\n", audiobridge->record_dir, errno, g_strerror(errno));
				error_code = JANUS_AUDIOBRIDGE_ERROR_UNKNOWN_ERROR;
				g_snprintf(error_cause, 512, "mkdir error: %d (%s)", errno, g_strerror(errno));
				goto prepare_response;
			}
		}
		if(room_prev_recording_active != g_atomic_int_get(&audiobridge->record)) {
			/* Room recording state has changed */
			JANUS_LOG(LOG_VERB, "Recording status changed: prev=%d, curr=%d\n", g_atomic_int_get(&audiobridge->record), recording_active);
			g_atomic_int_set(&audiobridge->record, room_prev_recording_active);
			if(recfile && recording_active) {
				g_free(audiobridge->record_file);
				audiobridge->record_file = g_strdup(json_string_value(recfile));
				JANUS_LOG(LOG_VERB, "Recording file: %s\n", audiobridge->record_file);
			}
			if(recdir && recording_active) {
				g_free(audiobridge->record_dir);
				audiobridge->record_dir = g_strdup(json_string_value(recdir));
				JANUS_LOG(LOG_VERB, "Recording folder: %s\n", audiobridge->record_dir);
			}
		}
		response = json_object();
		json_object_set_new(response, "audiobridge", json_string("success"));
		json_object_set_new(response, "record", json_boolean(g_atomic_int_get(&audiobridge->record)));
		janus_mutex_unlock(&rooms_mutex);
		goto prepare_response;
	} else if(!strcasecmp(request_text, "enable_mjrs")) {
		JANUS_VALIDATE_JSON_OBJECT(root, mjrs_parameters,
			error_code, error_cause, TRUE,
			JANUS_AUDIOBRIDGE_ERROR_MISSING_ELEMENT, JANUS_AUDIOBRIDGE_ERROR_INVALID_ELEMENT);
		if(error_code != 0)
			goto prepare_response;
		json_t *mjrs = json_object_get(root, "mjrs");
		json_t *mjrsdir = json_object_get(root, "mjrs_dir");
		gboolean mjrs_active = json_is_true(mjrs);
		JANUS_LOG(LOG_VERB, "Enable MJR recording: %d\n", (mjrs_active ? 1 : 0));
		/* Lookup room */
		janus_mutex_lock(&rooms_mutex);
		janus_audiobridge_room *audiobridge = NULL;
		error_code = janus_audiobridge_access_room(root, TRUE, &audiobridge, error_cause, sizeof(error_cause));
		if(error_code != 0) {
			JANUS_LOG(LOG_ERR, "Failed to access room\n");
			janus_mutex_unlock(&rooms_mutex);
			goto prepare_response;
		}
		janus_refcount_increase(&audiobridge->ref);
		janus_mutex_unlock(&rooms_mutex);
		janus_mutex_lock(&audiobridge->mutex);
		/* Set MJR recording status */
		if(mjrsdir) {
			/* Update the path where to save the MJR files */
			char *old_mjrs_dir = audiobridge->mjrs_dir;
			char *new_mjrs_dir = g_strdup(json_string_value(mjrsdir));
			audiobridge->mjrs_dir = new_mjrs_dir;
			g_free(old_mjrs_dir);
		}
		if(mjrs_active != audiobridge->mjrs) {
			/* Room recording state has changed */
			audiobridge->mjrs = mjrs_active;
			/* Iterate over all participants */
			gpointer value;
			GHashTableIter iter;
			g_hash_table_iter_init(&iter, audiobridge->participants);
			while(g_hash_table_iter_next(&iter, NULL, &value)) {
				janus_audiobridge_participant *participant = value;
				if(participant && participant->session) {
					janus_mutex_lock(&participant->rec_mutex);
					gboolean prev_mjrs_active = participant->mjr_active;
					participant->mjr_active = mjrs_active;
					JANUS_LOG(LOG_VERB, "Setting MJR recording property: %s (room %s, user %s)\n",
						participant->mjr_active ? "true" : "false", audiobridge->room_id_str, participant->user_id_str);
					/* Do we need to do something with the recordings right now? */
					if(participant->mjr_active != prev_mjrs_active) {
						/* Something changed */
						if(!participant->mjr_active) {
							/* Not recording (anymore?) */
							janus_audiobridge_recorder_close(participant);
						} else {
							/* We've started recording, send a PLI/FIR and go on */
							janus_audiobridge_recorder_create(participant);
						}
					}
					janus_mutex_unlock(&participant->rec_mutex);
				}
			}
        }
		janus_mutex_unlock(&audiobridge->mutex);
		janus_refcount_decrease(&audiobridge->ref);
		response = json_object();
		json_object_set_new(response, "audiobridge", json_string("success"));
		json_object_set_new(response, "mjrs", json_boolean(mjrs_active));
		goto prepare_response;
	} else if(!strcasecmp(request_text, "list")) {
		/* List all rooms (but private ones) and their details (except for the secret, of course...) */
		JANUS_LOG(LOG_VERB, "Request for the list for all audiobridge rooms\n");
		gboolean lock_room_list = TRUE;
		if(admin_key != NULL) {
			json_t *admin_key_json = json_object_get(root, "admin_key");
			/* Verify admin_key if it was provided */
			if(admin_key_json != NULL && json_is_string(admin_key_json) && strlen(json_string_value(admin_key_json)) > 0) {
				JANUS_CHECK_SECRET(admin_key, root, "admin_key", error_code, error_cause,
					JANUS_AUDIOBRIDGE_ERROR_MISSING_ELEMENT, JANUS_AUDIOBRIDGE_ERROR_INVALID_ELEMENT, JANUS_AUDIOBRIDGE_ERROR_UNAUTHORIZED);
				if(error_code != 0) {
					goto prepare_response;
				} else {
					lock_room_list = FALSE;
				}
			}
		}
		json_t *list = json_array();
		janus_mutex_lock(&rooms_mutex);
		GHashTableIter iter;
		gpointer value;
		g_hash_table_iter_init(&iter, rooms);
		while(g_hash_table_iter_next(&iter, NULL, &value)) {
			janus_audiobridge_room *room = value;
			if(!room || g_atomic_int_get(&room->destroyed))
				continue;
			janus_refcount_increase(&room->ref);
			if(room->is_private && lock_room_list) {
				/* Skip private room if no valid admin_key was provided */
				JANUS_LOG(LOG_VERB, "Skipping private room '%s'\n", room->room_name);
				janus_refcount_decrease(&room->ref);
				continue;
			}
			json_t *rl = json_object();
			json_object_set_new(rl, "room", string_ids ? json_string(room->room_id_str) : json_integer(room->room_id));
			json_object_set_new(rl, "description", json_string(room->room_name));
			json_object_set_new(rl, "sampling_rate", json_integer(room->sampling_rate));
			json_object_set_new(rl, "spatial_audio", room->spatial_audio ? json_true() : json_false());
			json_object_set_new(rl, "pin_required", room->room_pin ? json_true() : json_false());
			json_object_set_new(rl, "record", g_atomic_int_get(&room->record) ? json_true() : json_false());
			json_object_set_new(rl, "muted", room->muted ? json_true() : json_false());
			json_object_set_new(rl, "num_participants", json_integer(g_hash_table_size(room->participants)));
			json_array_append_new(list, rl);
			janus_refcount_decrease(&room->ref);
		}
		janus_mutex_unlock(&rooms_mutex);
		response = json_object();
		json_object_set_new(response, "audiobridge", json_string("success"));
		json_object_set_new(response, "list", list);
		goto prepare_response;
	} else if(!strcasecmp(request_text, "exists")) {
		/* Check whether a given room exists or not, returns true/false */
		if(!string_ids) {
			JANUS_VALIDATE_JSON_OBJECT(root, room_parameters,
				error_code, error_cause, TRUE,
				JANUS_AUDIOBRIDGE_ERROR_MISSING_ELEMENT, JANUS_AUDIOBRIDGE_ERROR_INVALID_ELEMENT);
		} else {
			JANUS_VALIDATE_JSON_OBJECT(root, roomstr_parameters,
				error_code, error_cause, TRUE,
				JANUS_AUDIOBRIDGE_ERROR_MISSING_ELEMENT, JANUS_AUDIOBRIDGE_ERROR_INVALID_ELEMENT);
		}
		if(error_code != 0)
			goto prepare_response;
		json_t *room = json_object_get(root, "room");
		guint64 room_id = 0;
		char room_id_num[30], *room_id_str = NULL;
		if(!string_ids) {
			room_id = json_integer_value(room);
			g_snprintf(room_id_num, sizeof(room_id_num), "%"SCNu64, room_id);
			room_id_str = room_id_num;
		} else {
			room_id_str = (char *)json_string_value(room);
		}
		janus_mutex_lock(&rooms_mutex);
		gboolean room_exists = g_hash_table_contains(rooms, string_ids ? (gpointer)room_id_str : (gpointer)&room_id);
		janus_mutex_unlock(&rooms_mutex);
		response = json_object();
		json_object_set_new(response, "audiobridge", json_string("success"));
		json_object_set_new(response, "room", string_ids ? json_string(room_id_str) : json_integer(room_id));
		json_object_set_new(response, "exists", room_exists ? json_true() : json_false());
		goto prepare_response;
	} else if(!strcasecmp(request_text, "allowed")) {
		JANUS_LOG(LOG_VERB, "Attempt to edit the list of allowed participants in an existing AudioBridge room\n");
		JANUS_VALIDATE_JSON_OBJECT(root, allowed_parameters,
			error_code, error_cause, TRUE,
			JANUS_AUDIOBRIDGE_ERROR_MISSING_ELEMENT, JANUS_AUDIOBRIDGE_ERROR_INVALID_ELEMENT);
		if(error_code != 0)
			goto prepare_response;
		if(!string_ids) {
			JANUS_VALIDATE_JSON_OBJECT(root, room_parameters,
				error_code, error_cause, TRUE,
				JANUS_AUDIOBRIDGE_ERROR_MISSING_ELEMENT, JANUS_AUDIOBRIDGE_ERROR_INVALID_ELEMENT);
		} else {
			JANUS_VALIDATE_JSON_OBJECT(root, roomstr_parameters,
				error_code, error_cause, TRUE,
				JANUS_AUDIOBRIDGE_ERROR_MISSING_ELEMENT, JANUS_AUDIOBRIDGE_ERROR_INVALID_ELEMENT);
		}
		if(error_code != 0)
			goto prepare_response;
		json_t *action = json_object_get(root, "action");
		json_t *room = json_object_get(root, "room");
		json_t *allowed = json_object_get(root, "allowed");
		const char *action_text = json_string_value(action);
		if(strcasecmp(action_text, "enable") && strcasecmp(action_text, "disable") &&
				strcasecmp(action_text, "add") && strcasecmp(action_text, "remove")) {
			JANUS_LOG(LOG_ERR, "Unsupported action '%s' (allowed)\n", action_text);
			error_code = JANUS_AUDIOBRIDGE_ERROR_INVALID_ELEMENT;
			g_snprintf(error_cause, 512, "Unsupported action '%s' (allowed)", action_text);
			goto prepare_response;
		}
		guint64 room_id = 0;
		char room_id_num[30], *room_id_str = NULL;
		if(!string_ids) {
			room_id = json_integer_value(room);
			g_snprintf(room_id_num, sizeof(room_id_num), "%"SCNu64, room_id);
			room_id_str = room_id_num;
		} else {
			room_id_str = (char *)json_string_value(room);
		}
		janus_mutex_lock(&rooms_mutex);
		janus_audiobridge_room *audiobridge = g_hash_table_lookup(rooms,
			string_ids ? (gpointer)room_id_str : (gpointer)&room_id);
		if(audiobridge == NULL) {
			janus_mutex_unlock(&rooms_mutex);
			error_code = JANUS_AUDIOBRIDGE_ERROR_NO_SUCH_ROOM;
			JANUS_LOG(LOG_ERR, "No such room (%s)\n", room_id_str);
			g_snprintf(error_cause, 512, "No such room (%s)", room_id_str);
			goto prepare_response;
		}
		janus_mutex_lock(&audiobridge->mutex);
		/* A secret may be required for this action */
		JANUS_CHECK_SECRET(audiobridge->room_secret, root, "secret", error_code, error_cause,
			JANUS_AUDIOBRIDGE_ERROR_MISSING_ELEMENT, JANUS_AUDIOBRIDGE_ERROR_INVALID_ELEMENT, JANUS_AUDIOBRIDGE_ERROR_UNAUTHORIZED);
		if(error_code != 0) {
			janus_mutex_unlock(&audiobridge->mutex);
			janus_mutex_unlock(&rooms_mutex);
			goto prepare_response;
		}
		if(!strcasecmp(action_text, "enable")) {
			JANUS_LOG(LOG_VERB, "Enabling the check on allowed authorization tokens for room %s\n", room_id_str);
			audiobridge->check_tokens = TRUE;
		} else if(!strcasecmp(action_text, "disable")) {
			JANUS_LOG(LOG_VERB, "Disabling the check on allowed authorization tokens for room %s (free entry)\n", room_id_str);
			audiobridge->check_tokens = FALSE;
		} else {
			gboolean add = !strcasecmp(action_text, "add");
			if(allowed) {
				/* Make sure the "allowed" array only contains strings */
				gboolean ok = TRUE;
				if(json_array_size(allowed) > 0) {
					size_t i = 0;
					for(i=0; i<json_array_size(allowed); i++) {
						json_t *a = json_array_get(allowed, i);
						if(!a || !json_is_string(a)) {
							ok = FALSE;
							break;
						}
					}
				}
				if(!ok) {
					JANUS_LOG(LOG_ERR, "Invalid element in the allowed array (not a string)\n");
					error_code = JANUS_AUDIOBRIDGE_ERROR_INVALID_ELEMENT;
					g_snprintf(error_cause, 512, "Invalid element in the allowed array (not a string)");
					janus_mutex_unlock(&audiobridge->mutex);
					janus_mutex_unlock(&rooms_mutex);
					goto prepare_response;
				}
				size_t i = 0;
				for(i=0; i<json_array_size(allowed); i++) {
					const char *token = json_string_value(json_array_get(allowed, i));
					if(add) {
						if(!g_hash_table_lookup(audiobridge->allowed, token))
							g_hash_table_insert(audiobridge->allowed, g_strdup(token), GINT_TO_POINTER(TRUE));
					} else {
						g_hash_table_remove(audiobridge->allowed, token);
					}
				}
			}
		}
		/* Prepare response */
		response = json_object();
		json_object_set_new(response, "audiobridge", json_string("success"));
		json_object_set_new(response, "room",
			string_ids ? json_string(audiobridge->room_id_str) : json_integer(audiobridge->room_id));
		json_t *list = json_array();
		if(strcasecmp(action_text, "disable")) {
			if(g_hash_table_size(audiobridge->allowed) > 0) {
				GHashTableIter iter;
				gpointer key;
				g_hash_table_iter_init(&iter, audiobridge->allowed);
				while(g_hash_table_iter_next(&iter, &key, NULL)) {
					char *token = key;
					json_array_append_new(list, json_string(token));
				}
			}
			json_object_set_new(response, "allowed", list);
		}
		/* Done */
		janus_mutex_unlock(&audiobridge->mutex);
		janus_mutex_unlock(&rooms_mutex);
		JANUS_LOG(LOG_VERB, "Audiobridge room allowed list updated\n");
		goto prepare_response;
	} else if(!strcasecmp(request_text, "mute") || !strcasecmp(request_text, "unmute")) {
		JANUS_LOG(LOG_VERB, "Attempt to mute a participant from an existing AudioBridge room\n");
		JANUS_VALIDATE_JSON_OBJECT(root, secret_parameters,
			error_code, error_cause, TRUE,
			JANUS_AUDIOBRIDGE_ERROR_MISSING_ELEMENT, JANUS_AUDIOBRIDGE_ERROR_INVALID_ELEMENT);
		if(error_code != 0)
			goto prepare_response;
		if(!string_ids) {
			JANUS_VALIDATE_JSON_OBJECT(root, room_parameters,
				error_code, error_cause, TRUE,
				JANUS_AUDIOBRIDGE_ERROR_MISSING_ELEMENT, JANUS_AUDIOBRIDGE_ERROR_INVALID_ELEMENT);
		} else {
			JANUS_VALIDATE_JSON_OBJECT(root, roomstr_parameters,
				error_code, error_cause, TRUE,
				JANUS_AUDIOBRIDGE_ERROR_MISSING_ELEMENT, JANUS_AUDIOBRIDGE_ERROR_INVALID_ELEMENT);
		}
		if(error_code != 0)
			goto prepare_response;
		if(!string_ids) {
			JANUS_VALIDATE_JSON_OBJECT(root, id_parameters,
				error_code, error_cause, TRUE,
				JANUS_AUDIOBRIDGE_ERROR_MISSING_ELEMENT, JANUS_AUDIOBRIDGE_ERROR_INVALID_ELEMENT);
		} else {
			JANUS_VALIDATE_JSON_OBJECT(root, idstr_parameters,
				error_code, error_cause, TRUE,
				JANUS_AUDIOBRIDGE_ERROR_MISSING_ELEMENT, JANUS_AUDIOBRIDGE_ERROR_INVALID_ELEMENT);
		}
		if(error_code != 0)
			goto prepare_response;
		json_t *room = json_object_get(root, "room");
		json_t *id = json_object_get(root, "id");
		gboolean muted = (!strcasecmp(request_text, "mute")) ? TRUE : FALSE;
		guint64 room_id = 0;
		char room_id_num[30], *room_id_str = NULL;
		if(!string_ids) {
			room_id = json_integer_value(room);
			g_snprintf(room_id_num, sizeof(room_id_num), "%"SCNu64, room_id);
			room_id_str = room_id_num;
		} else {
			room_id_str = (char *)json_string_value(room);
		}
		janus_mutex_lock(&rooms_mutex);
		janus_audiobridge_room *audiobridge = g_hash_table_lookup(rooms,
			string_ids ? (gpointer)room_id_str : (gpointer)&room_id);
		if(audiobridge == NULL) {
			janus_mutex_unlock(&rooms_mutex);
			error_code = JANUS_AUDIOBRIDGE_ERROR_NO_SUCH_ROOM;
			JANUS_LOG(LOG_ERR, "No such room (%s)\n", room_id_str);
			g_snprintf(error_cause, 512, "No such room (%s)", room_id_str);
			goto prepare_response;
		}
		janus_refcount_increase(&audiobridge->ref);
		janus_mutex_lock(&audiobridge->mutex);
		janus_mutex_unlock(&rooms_mutex);

		/* A secret may be required for this action */
		JANUS_CHECK_SECRET(audiobridge->room_secret, root, "secret", error_code, error_cause,
			JANUS_AUDIOBRIDGE_ERROR_MISSING_ELEMENT, JANUS_AUDIOBRIDGE_ERROR_INVALID_ELEMENT, JANUS_AUDIOBRIDGE_ERROR_UNAUTHORIZED);
		if(error_code != 0) {
			janus_mutex_unlock(&audiobridge->mutex);
			janus_refcount_decrease(&audiobridge->ref);
			goto prepare_response;
		}

		guint64 user_id = 0;
		char user_id_num[30], *user_id_str = NULL;
		if(!string_ids) {
			user_id = json_integer_value(id);
			g_snprintf(user_id_num, sizeof(user_id_num), "%"SCNu64, user_id);
			user_id_str = user_id_num;
		} else {
			user_id_str = (char *)json_string_value(id);
		}
		janus_audiobridge_participant *participant = g_hash_table_lookup(audiobridge->participants,
			string_ids ? (gpointer)user_id_str : (gpointer)&user_id);
		if(participant == NULL) {
			janus_mutex_unlock(&audiobridge->mutex);
			janus_refcount_decrease(&audiobridge->ref);
			JANUS_LOG(LOG_ERR, "No such user %s in room %s\n", user_id_str, room_id_str);
			error_code = JANUS_AUDIOBRIDGE_ERROR_NO_SUCH_USER;
			g_snprintf(error_cause, 512, "No such user %s in room %s", user_id_str, room_id_str);
			goto prepare_response;
		}

		if(participant->muted == muted) {
			/* If someone trying to mute an already muted user, or trying to unmute a user that is not mute),
			then we should do nothing */

			/* Nothing to do, just prepare response */
			response = json_object();
			json_object_set_new(response, "audiobridge", json_string("success"));

			/* Done */
			janus_mutex_unlock(&audiobridge->mutex);
			janus_refcount_decrease(&audiobridge->ref);
			goto prepare_response;
		}

		participant->muted = muted;
		if(participant->muted) {
			JANUS_LOG(LOG_VERB, "Setting muted property: %s (room %s, user %s)\n",
				participant->muted ? "true" : "false", participant->room->room_id_str, participant->user_id_str);
			/* Clear the queued packets waiting to be handled */
			janus_mutex_lock(&participant->qmutex);
			janus_audiobridge_participant_clear_jitter_buffer(participant);
			janus_audiobridge_participant_clear_inbuf(participant);
			janus_mutex_unlock(&participant->qmutex);
		}

		if(audiobridge != NULL) {
			json_t *list = json_array();
			json_t *pl = json_object();
			json_object_set_new(pl, "id",
				string_ids ? json_string(participant->user_id_str) : json_integer(participant->user_id));
			if(participant->display)
				json_object_set_new(pl, "display", json_string(participant->display));
			json_object_set_new(pl, "setup", g_atomic_int_get(&participant->session->started) ? json_true() : json_false());
			json_object_set_new(pl, "muted", participant->muted ? json_true() : json_false());
			if(audiobridge->spatial_audio)
				json_object_set_new(pl, "spatial_position", json_integer(participant->spatial_position));
			if(g_atomic_int_get(&participant->suspended))
				json_object_set_new(pl, "suspended", json_true());
			json_array_append_new(list, pl);
			json_t *pub = json_object();
			json_object_set_new(pub, "audiobridge", json_string("event"));
			json_object_set_new(pub, "room",
				string_ids ? json_string(room_id_str) : json_integer(room_id));
			json_object_set_new(pub, "participants", list);
			GHashTableIter iter;
			gpointer value;
			g_hash_table_iter_init(&iter, audiobridge->participants);
			while(g_hash_table_iter_next(&iter, NULL, &value)) {
				janus_audiobridge_participant *p = value;
				if(g_atomic_int_get(&p->paused_events))
					continue;
				JANUS_LOG(LOG_VERB, "Notifying participant %s (%s)\n", p->user_id_str, p->display ? p->display : "??");
				int ret = gateway->push_event(p->session->handle, &janus_audiobridge_plugin, NULL, pub, NULL);
				JANUS_LOG(LOG_VERB, "  >> %d (%s)\n", ret, janus_get_api_error(ret));
			}
			json_decref(pub);
		}

		/* Also notify event handlers */
		if(notify_events && gateway->events_is_enabled()) {
			json_t *info = json_object();
			json_object_set_new(info, "event", json_string(request_text));
			json_object_set_new(info, "room", string_ids ? json_string(room_id_str) : json_integer(room_id));
			json_object_set_new(info, "id", string_ids ? json_string(user_id_str) : json_integer(user_id));
			gateway->notify_event(&janus_audiobridge_plugin, session ? session->handle : NULL, info);
		}

		JANUS_LOG(LOG_VERB, "%s user %s in room %s\n",
			muted ? "Muted" : "Unmuted", user_id_str, room_id_str);

		/* Prepare response */
		response = json_object();
		json_object_set_new(response, "audiobridge", json_string("success"));
		json_object_set_new(response, "room", string_ids ? json_string(room_id_str) : json_integer(room_id));

		/* Done */
		janus_mutex_unlock(&audiobridge->mutex);
		janus_refcount_decrease(&audiobridge->ref);
		goto prepare_response;
	} else if(!strcasecmp(request_text, "mute_room") || !strcasecmp(request_text, "unmute_room")) {
		JANUS_LOG(LOG_VERB, "Attempt to mute all participants in an existing AudioBridge room\n");
		JANUS_VALIDATE_JSON_OBJECT(root, secret_parameters,
			error_code, error_cause, TRUE,
			JANUS_AUDIOBRIDGE_ERROR_MISSING_ELEMENT, JANUS_AUDIOBRIDGE_ERROR_INVALID_ELEMENT);
		if(error_code != 0)
			goto prepare_response;
		if(!string_ids) {
			JANUS_VALIDATE_JSON_OBJECT(root, room_parameters,
				error_code, error_cause, TRUE,
				JANUS_AUDIOBRIDGE_ERROR_MISSING_ELEMENT, JANUS_AUDIOBRIDGE_ERROR_INVALID_ELEMENT);
		} else {
			JANUS_VALIDATE_JSON_OBJECT(root, roomstr_parameters,
				error_code, error_cause, TRUE,
				JANUS_AUDIOBRIDGE_ERROR_MISSING_ELEMENT, JANUS_AUDIOBRIDGE_ERROR_INVALID_ELEMENT);
		}
		if(error_code != 0)
			goto prepare_response;
		json_t *room = json_object_get(root, "room");
		gboolean muted = (!strcasecmp(request_text, "mute_room")) ? TRUE : FALSE;
		guint64 room_id = 0;
		char room_id_num[30], *room_id_str = NULL;
		if(!string_ids) {
			room_id = json_integer_value(room);
			g_snprintf(room_id_num, sizeof(room_id_num), "%"SCNu64, room_id);
			room_id_str = room_id_num;
		} else {
			room_id_str = (char *)json_string_value(room);
		}
		janus_mutex_lock(&rooms_mutex);
		janus_audiobridge_room *audiobridge = g_hash_table_lookup(rooms,
			string_ids ? (gpointer)room_id_str : (gpointer)&room_id);
		if(audiobridge == NULL) {
			janus_mutex_unlock(&rooms_mutex);
			error_code = JANUS_AUDIOBRIDGE_ERROR_NO_SUCH_ROOM;
			JANUS_LOG(LOG_ERR, "No such room (%s)\n", room_id_str);
			g_snprintf(error_cause, 512, "No such room (%s)", room_id_str);
			goto prepare_response;
		}
		janus_refcount_increase(&audiobridge->ref);
		janus_mutex_lock(&audiobridge->mutex);
		janus_mutex_unlock(&rooms_mutex);

		/* A secret may be required for this action */
		JANUS_CHECK_SECRET(audiobridge->room_secret, root, "secret", error_code, error_cause,
			JANUS_AUDIOBRIDGE_ERROR_MISSING_ELEMENT, JANUS_AUDIOBRIDGE_ERROR_INVALID_ELEMENT, JANUS_AUDIOBRIDGE_ERROR_UNAUTHORIZED);
		if(error_code != 0) {
			janus_mutex_unlock(&audiobridge->mutex);
			janus_refcount_decrease(&audiobridge->ref);
			goto prepare_response;
		}

		if(audiobridge->muted == muted) {
			/* If we're already in the right state, just prepare the response */
			response = json_object();
			json_object_set_new(response, "audiobridge", json_string("success"));

			/* Done */
			janus_mutex_unlock(&audiobridge->mutex);
			janus_refcount_decrease(&audiobridge->ref);
			goto prepare_response;
		}
		audiobridge->muted = muted;

		/* Prepare an event to notify all participants */
		json_t *event = json_object();
		json_object_set_new(event, "audiobridge", json_string("event"));
		json_object_set_new(event, "room",
			string_ids ? json_string(room_id_str) : json_integer(room_id));
		json_object_set_new(event, "muted", audiobridge->muted ? json_true() : json_false());
		GHashTableIter iter;
		gpointer value;
		g_hash_table_iter_init(&iter, audiobridge->participants);
		while(g_hash_table_iter_next(&iter, NULL, &value)) {
			janus_audiobridge_participant *p = value;
			if(g_atomic_int_get(&p->paused_events))
				continue;
			JANUS_LOG(LOG_VERB, "Notifying participant %s (%s)\n", p->user_id_str, p->display ? p->display : "??");
			int ret = gateway->push_event(p->session->handle, &janus_audiobridge_plugin, NULL, event, NULL);
			JANUS_LOG(LOG_VERB, "  >> %d (%s)\n", ret, janus_get_api_error(ret));
		}
		json_decref(event);

		/* Also notify event handlers */
		if(notify_events && gateway->events_is_enabled()) {
			json_t *info = json_object();
			json_object_set_new(info, "event", json_string(request_text));
			json_object_set_new(info, "room", string_ids ? json_string(room_id_str) : json_integer(room_id));
			gateway->notify_event(&janus_audiobridge_plugin, session ? session->handle : NULL, info);
		}

		JANUS_LOG(LOG_VERB, "%s all users in room %s\n", muted ? "Muted" : "Unmuted", room_id_str);

		/* Prepare response */
		response = json_object();
		json_object_set_new(response, "audiobridge", json_string("success"));
		json_object_set_new(response, "room", string_ids ? json_string(room_id_str) : json_integer(room_id));

		/* Done */
		janus_mutex_unlock(&audiobridge->mutex);
		janus_refcount_decrease(&audiobridge->ref);
		goto prepare_response;
#ifdef HAVE_RNNOISE
	} else if(!strcasecmp(request_text, "denoise_enable") || !strcasecmp(request_text, "denoise_disable")) {
		gboolean denoise = (!strcasecmp(request_text, "denoise_enable"));
		JANUS_LOG(LOG_VERB, "Attempt to %s denoising for a participant in an existing AudioBridge room\n",
			denoise ? "enable" : "disable");
		JANUS_VALIDATE_JSON_OBJECT(root, secret_parameters,
			error_code, error_cause, TRUE,
			JANUS_AUDIOBRIDGE_ERROR_MISSING_ELEMENT, JANUS_AUDIOBRIDGE_ERROR_INVALID_ELEMENT);
		if(error_code != 0)
			goto prepare_response;
		if(!string_ids) {
			JANUS_VALIDATE_JSON_OBJECT(root, room_parameters,
				error_code, error_cause, TRUE,
				JANUS_AUDIOBRIDGE_ERROR_MISSING_ELEMENT, JANUS_AUDIOBRIDGE_ERROR_INVALID_ELEMENT);
		} else {
			JANUS_VALIDATE_JSON_OBJECT(root, roomstr_parameters,
				error_code, error_cause, TRUE,
				JANUS_AUDIOBRIDGE_ERROR_MISSING_ELEMENT, JANUS_AUDIOBRIDGE_ERROR_INVALID_ELEMENT);
		}
		if(error_code != 0)
			goto prepare_response;
		if(!string_ids) {
			JANUS_VALIDATE_JSON_OBJECT(root, id_parameters,
				error_code, error_cause, TRUE,
				JANUS_AUDIOBRIDGE_ERROR_MISSING_ELEMENT, JANUS_AUDIOBRIDGE_ERROR_INVALID_ELEMENT);
		} else {
			JANUS_VALIDATE_JSON_OBJECT(root, idstr_parameters,
				error_code, error_cause, TRUE,
				JANUS_AUDIOBRIDGE_ERROR_MISSING_ELEMENT, JANUS_AUDIOBRIDGE_ERROR_INVALID_ELEMENT);
		}
		if(error_code != 0)
			goto prepare_response;
		json_t *room = json_object_get(root, "room");
		json_t *id = json_object_get(root, "id");
		guint64 room_id = 0;
		char room_id_num[30], *room_id_str = NULL;
		if(!string_ids) {
			room_id = json_integer_value(room);
			g_snprintf(room_id_num, sizeof(room_id_num), "%"SCNu64, room_id);
			room_id_str = room_id_num;
		} else {
			room_id_str = (char *)json_string_value(room);
		}
		janus_mutex_lock(&rooms_mutex);
		janus_audiobridge_room *audiobridge = g_hash_table_lookup(rooms,
			string_ids ? (gpointer)room_id_str : (gpointer)&room_id);
		if(audiobridge == NULL) {
			janus_mutex_unlock(&rooms_mutex);
			error_code = JANUS_AUDIOBRIDGE_ERROR_NO_SUCH_ROOM;
			JANUS_LOG(LOG_ERR, "No such room (%s)\n", room_id_str);
			g_snprintf(error_cause, 512, "No such room (%s)", room_id_str);
			goto prepare_response;
		}
		janus_refcount_increase(&audiobridge->ref);
		janus_mutex_lock(&audiobridge->mutex);
		janus_mutex_unlock(&rooms_mutex);

		/* A secret may be required for this action */
		JANUS_CHECK_SECRET(audiobridge->room_secret, root, "secret", error_code, error_cause,
			JANUS_AUDIOBRIDGE_ERROR_MISSING_ELEMENT, JANUS_AUDIOBRIDGE_ERROR_INVALID_ELEMENT, JANUS_AUDIOBRIDGE_ERROR_UNAUTHORIZED);
		if(error_code != 0) {
			janus_mutex_unlock(&audiobridge->mutex);
			janus_refcount_decrease(&audiobridge->ref);
			goto prepare_response;
		}

		guint64 user_id = 0;
		char user_id_num[30], *user_id_str = NULL;
		if(!string_ids) {
			user_id = json_integer_value(id);
			g_snprintf(user_id_num, sizeof(user_id_num), "%"SCNu64, user_id);
			user_id_str = user_id_num;
		} else {
			user_id_str = (char *)json_string_value(id);
		}
		janus_audiobridge_participant *participant = g_hash_table_lookup(audiobridge->participants,
			string_ids ? (gpointer)user_id_str : (gpointer)&user_id);
		if(participant == NULL) {
			janus_mutex_unlock(&audiobridge->mutex);
			janus_refcount_decrease(&audiobridge->ref);
			JANUS_LOG(LOG_ERR, "No such user %s in room %s\n", user_id_str, room_id_str);
			error_code = JANUS_AUDIOBRIDGE_ERROR_NO_SUCH_USER;
			g_snprintf(error_cause, 512, "No such user %s in room %s", user_id_str, room_id_str);
			goto prepare_response;
		}

		participant->denoise = denoise;

		/* Prepare response */
		response = json_object();
		json_object_set_new(response, "audiobridge", json_string("success"));
		json_object_set_new(response, "room", string_ids ? json_string(room_id_str) : json_integer(room_id));

		/* Done */
		janus_mutex_unlock(&audiobridge->mutex);
		janus_refcount_decrease(&audiobridge->ref);
		goto prepare_response;
#endif
	} else if(!strcasecmp(request_text, "kick")) {
		JANUS_LOG(LOG_VERB, "Attempt to kick a participant from an existing AudioBridge room\n");
		JANUS_VALIDATE_JSON_OBJECT(root, secret_parameters,
			error_code, error_cause, TRUE,
			JANUS_AUDIOBRIDGE_ERROR_MISSING_ELEMENT, JANUS_AUDIOBRIDGE_ERROR_INVALID_ELEMENT);
		if(error_code != 0)
			goto prepare_response;
		if(!string_ids) {
			JANUS_VALIDATE_JSON_OBJECT(root, room_parameters,
				error_code, error_cause, TRUE,
				JANUS_AUDIOBRIDGE_ERROR_MISSING_ELEMENT, JANUS_AUDIOBRIDGE_ERROR_INVALID_ELEMENT);
		} else {
			JANUS_VALIDATE_JSON_OBJECT(root, roomstr_parameters,
				error_code, error_cause, TRUE,
				JANUS_AUDIOBRIDGE_ERROR_MISSING_ELEMENT, JANUS_AUDIOBRIDGE_ERROR_INVALID_ELEMENT);
		}
		if(error_code != 0)
			goto prepare_response;
		if(!string_ids) {
			JANUS_VALIDATE_JSON_OBJECT(root, id_parameters,
				error_code, error_cause, TRUE,
				JANUS_AUDIOBRIDGE_ERROR_MISSING_ELEMENT, JANUS_AUDIOBRIDGE_ERROR_INVALID_ELEMENT);
		} else {
			JANUS_VALIDATE_JSON_OBJECT(root, idstr_parameters,
				error_code, error_cause, TRUE,
				JANUS_AUDIOBRIDGE_ERROR_MISSING_ELEMENT, JANUS_AUDIOBRIDGE_ERROR_INVALID_ELEMENT);
		}
		if(error_code != 0)
			goto prepare_response;
		json_t *room = json_object_get(root, "room");
		json_t *id = json_object_get(root, "id");
		guint64 room_id = 0;
		char room_id_num[30], *room_id_str = NULL;
		if(!string_ids) {
			room_id = json_integer_value(room);
			g_snprintf(room_id_num, sizeof(room_id_num), "%"SCNu64, room_id);
			room_id_str = room_id_num;
		} else {
			room_id_str = (char *)json_string_value(room);
		}
		janus_mutex_lock(&rooms_mutex);
		janus_audiobridge_room *audiobridge = g_hash_table_lookup(rooms,
			string_ids ? (gpointer)room_id_str : (gpointer)&room_id);
		if(audiobridge == NULL) {
			janus_mutex_unlock(&rooms_mutex);
			error_code = JANUS_AUDIOBRIDGE_ERROR_NO_SUCH_ROOM;
			JANUS_LOG(LOG_ERR, "No such room (%s)\n", room_id_str);
			g_snprintf(error_cause, 512, "No such room (%s)", room_id_str);
			goto prepare_response;
		}
		janus_refcount_increase(&audiobridge->ref);
		janus_mutex_lock(&audiobridge->mutex);
		janus_mutex_unlock(&rooms_mutex);
		/* A secret may be required for this action */
		JANUS_CHECK_SECRET(audiobridge->room_secret, root, "secret", error_code, error_cause,
			JANUS_AUDIOBRIDGE_ERROR_MISSING_ELEMENT, JANUS_AUDIOBRIDGE_ERROR_INVALID_ELEMENT, JANUS_AUDIOBRIDGE_ERROR_UNAUTHORIZED);
		if(error_code != 0) {
			janus_mutex_unlock(&audiobridge->mutex);
			janus_refcount_decrease(&audiobridge->ref);
			goto prepare_response;
		}
		guint64 user_id = 0;
		char user_id_num[30], *user_id_str = NULL;
		if(!string_ids) {
			user_id = json_integer_value(id);
			g_snprintf(user_id_num, sizeof(user_id_num), "%"SCNu64, user_id);
			user_id_str = user_id_num;
		} else {
			user_id_str = (char *)json_string_value(id);
		}
		janus_audiobridge_participant *participant = g_hash_table_lookup(audiobridge->participants,
			string_ids ? (gpointer)user_id_str : (gpointer)&user_id);
		if(participant == NULL) {
			janus_mutex_unlock(&audiobridge->mutex);
			janus_refcount_decrease(&audiobridge->ref);
			JANUS_LOG(LOG_ERR, "No such user %s in room %s\n", user_id_str, room_id_str);
			error_code = JANUS_AUDIOBRIDGE_ERROR_NO_SUCH_USER;
			g_snprintf(error_cause, 512, "No such user %s in room %s", user_id_str, room_id_str);
			goto prepare_response;
		}
		/* Notify all participants about the kick */
		json_t *event = json_object();
		json_object_set_new(event, "audiobridge", json_string("event"));
		json_object_set_new(event, "room", string_ids ? json_string(room_id_str) : json_integer(room_id));
		json_object_set_new(event, "kicked", string_ids ? json_string(user_id_str) : json_integer(user_id));
		GHashTableIter iter;
		gpointer value;
		g_hash_table_iter_init(&iter, audiobridge->participants);
		while(g_hash_table_iter_next(&iter, NULL, &value)) {
			janus_audiobridge_participant *p = value;
			JANUS_LOG(LOG_VERB, "Notifying participant %s (%s)\n", p->user_id_str, p->display ? p->display : "??");
			int ret = gateway->push_event(p->session->handle, &janus_audiobridge_plugin, NULL, event, NULL);
			JANUS_LOG(LOG_VERB, "  >> %d (%s)\n", ret, janus_get_api_error(ret));
		}
		json_decref(event);
		/* Also notify event handlers */
		if(notify_events && gateway->events_is_enabled()) {
			json_t *info = json_object();
			json_object_set_new(info, "event", json_string("kicked"));
			json_object_set_new(info, "room", string_ids ? json_string(room_id_str) : json_integer(room_id));
			json_object_set_new(info, "id", string_ids ? json_string(user_id_str) : json_integer(user_id));
			gateway->notify_event(&janus_audiobridge_plugin, session ? session->handle : NULL, info);
		}
		/* Tell the core to tear down the PeerConnection, hangup_media will do the rest */
		if(participant && participant->session)
			gateway->close_pc(participant->session->handle);
		JANUS_LOG(LOG_VERB, "Kicked user %s from room %s\n", user_id_str, room_id_str);
		/* Prepare response */
		response = json_object();
		json_object_set_new(response, "audiobridge", json_string("success"));
		/* Done */
		janus_mutex_unlock(&audiobridge->mutex);
		janus_refcount_decrease(&audiobridge->ref);
		goto prepare_response;
	} else if(!strcasecmp(request_text, "listparticipants")) {
		/* List all participants in a room */
		if(!string_ids) {
			JANUS_VALIDATE_JSON_OBJECT(root, room_parameters,
				error_code, error_cause, TRUE,
				JANUS_AUDIOBRIDGE_ERROR_MISSING_ELEMENT, JANUS_AUDIOBRIDGE_ERROR_INVALID_ELEMENT);
		} else {
			JANUS_VALIDATE_JSON_OBJECT(root, roomstr_parameters,
				error_code, error_cause, TRUE,
				JANUS_AUDIOBRIDGE_ERROR_MISSING_ELEMENT, JANUS_AUDIOBRIDGE_ERROR_INVALID_ELEMENT);
		}
		if(error_code != 0)
			goto prepare_response;
		json_t *room = json_object_get(root, "room");
		guint64 room_id = 0;
		char room_id_num[30], *room_id_str = NULL;
		if(!string_ids) {
			room_id = json_integer_value(room);
			g_snprintf(room_id_num, sizeof(room_id_num), "%"SCNu64, room_id);
			room_id_str = room_id_num;
		} else {
			room_id_str = (char *)json_string_value(room);
		}
		janus_mutex_lock(&rooms_mutex);
		janus_audiobridge_room *audiobridge = g_hash_table_lookup(rooms,
			string_ids ? (gpointer)room_id_str : (gpointer)&room_id);
		if(audiobridge == NULL) {
			janus_mutex_unlock(&rooms_mutex);
			error_code = JANUS_AUDIOBRIDGE_ERROR_NO_SUCH_ROOM;
			JANUS_LOG(LOG_ERR, "No such room (%s)\n", room_id_str);
			g_snprintf(error_cause, 512, "No such room (%s)", room_id_str);
			goto prepare_response;
		}
		janus_refcount_increase(&audiobridge->ref);
		/* Return a list of all participants */
		json_t *list = json_array();
		GHashTableIter iter;
		gpointer value;
		g_hash_table_iter_init(&iter, audiobridge->participants);
		while(!g_atomic_int_get(&audiobridge->destroyed) && g_hash_table_iter_next(&iter, NULL, &value)) {
			janus_audiobridge_participant *p = value;
			json_t *pl = json_object();
			json_object_set_new(pl, "id", string_ids ? json_string(p->user_id_str) : json_integer(p->user_id));
			if(p->display)
				json_object_set_new(pl, "display", json_string(p->display));
			json_object_set_new(pl, "setup", g_atomic_int_get(&p->session->started) ? json_true() : json_false());
			json_object_set_new(pl, "muted", p->muted ? json_true() : json_false());
			if(p->extmap_id > 0)
				json_object_set_new(pl, "talking", p->talking ? json_true() : json_false());
			if(audiobridge->spatial_audio)
				json_object_set_new(pl, "spatial_position", json_integer(p->spatial_position));
			if(g_atomic_int_get(&p->suspended))
				json_object_set_new(pl, "suspended", json_true());
			json_array_append_new(list, pl);
		}
		janus_refcount_decrease(&audiobridge->ref);
		janus_mutex_unlock(&rooms_mutex);
		response = json_object();
		json_object_set_new(response, "audiobridge", json_string("participants"));
		json_object_set_new(response, "room", string_ids ? json_string(room_id_str) : json_integer(room_id));
		json_object_set_new(response, "participants", list);
		goto prepare_response;
	} else if(!strcasecmp(request_text, "resetdecoder")) {
		/* Mark the Opus decoder for the participant invalid and recreate it */
		janus_audiobridge_participant *participant = (janus_audiobridge_participant *)(session ? session->participant : NULL);
		if(participant == NULL || participant->room == NULL) {
			JANUS_LOG(LOG_ERR, "Can't reset (not in a room)\n");
			error_code = JANUS_AUDIOBRIDGE_ERROR_NOT_JOINED;
			g_snprintf(error_cause, 512, "Can't reset (not in a room)");
			goto prepare_response;
		}
		participant->reset = TRUE;
		response = json_object();
		json_object_set_new(response, "audiobridge", json_string("success"));
		goto prepare_response;
	} else if(!strcasecmp(request_text, "rtp_forward")) {
		JANUS_VALIDATE_JSON_OBJECT(root, rtp_forward_parameters,
			error_code, error_cause, TRUE,
			JANUS_AUDIOBRIDGE_ERROR_MISSING_ELEMENT, JANUS_AUDIOBRIDGE_ERROR_INVALID_ELEMENT);
		if(error_code != 0)
			goto prepare_response;
		if(!string_ids) {
			JANUS_VALIDATE_JSON_OBJECT(root, room_parameters,
				error_code, error_cause, TRUE,
				JANUS_AUDIOBRIDGE_ERROR_MISSING_ELEMENT, JANUS_AUDIOBRIDGE_ERROR_INVALID_ELEMENT);
		} else {
			JANUS_VALIDATE_JSON_OBJECT(root, roomstr_parameters,
				error_code, error_cause, TRUE,
				JANUS_AUDIOBRIDGE_ERROR_MISSING_ELEMENT, JANUS_AUDIOBRIDGE_ERROR_INVALID_ELEMENT);
		}
		if(error_code != 0)
			goto prepare_response;
		if(lock_rtpfwd && admin_key != NULL) {
			/* An admin key was specified: make sure it was provided, and that it's valid */
			JANUS_VALIDATE_JSON_OBJECT(root, adminkey_parameters,
				error_code, error_cause, TRUE,
				JANUS_AUDIOBRIDGE_ERROR_MISSING_ELEMENT, JANUS_AUDIOBRIDGE_ERROR_INVALID_ELEMENT);
			if(error_code != 0)
				goto prepare_response;
			JANUS_CHECK_SECRET(admin_key, root, "admin_key", error_code, error_cause,
				JANUS_AUDIOBRIDGE_ERROR_MISSING_ELEMENT, JANUS_AUDIOBRIDGE_ERROR_INVALID_ELEMENT, JANUS_AUDIOBRIDGE_ERROR_UNAUTHORIZED);
			if(error_code != 0)
				goto prepare_response;
		}
		/* Parse arguments */
		json_t *room = json_object_get(root, "room");
		guint64 room_id = 0;
		char room_id_num[30], *room_id_str = NULL;
		if(!string_ids) {
			room_id = json_integer_value(room);
			g_snprintf(room_id_num, sizeof(room_id_num), "%"SCNu64, room_id);
			room_id_str = room_id_num;
		} else {
			room_id_str = (char *)json_string_value(room);
		}
		guint32 ssrc_value = 0;
		json_t *ssrc = json_object_get(root, "ssrc");
		if(ssrc)
			ssrc_value = json_integer_value(ssrc);
		janus_audiocodec codec = JANUS_AUDIOCODEC_OPUS;
		json_t *rfc = json_object_get(root, "codec");
		if(rfc) {
			codec = janus_audiocodec_from_name(json_string_value(rfc));
			if(codec != JANUS_AUDIOCODEC_OPUS && codec != JANUS_AUDIOCODEC_PCMA && codec != JANUS_AUDIOCODEC_PCMU) {
				JANUS_LOG(LOG_ERR, "Unsupported codec (%s)\n", json_string_value(rfc));
				error_code = JANUS_AUDIOBRIDGE_ERROR_INVALID_ELEMENT;
				g_snprintf(error_cause, 512, "Unsupported codec (%s)", json_string_value(rfc));
				goto prepare_response;
			}
		}
		int ptype = 100;
		json_t *pt = json_object_get(root, "ptype");
		if(pt)
			ptype = json_integer_value(pt);
		uint16_t port = json_integer_value(json_object_get(root, "port"));
		if(port == 0) {
			JANUS_LOG(LOG_ERR, "Invalid port number (%d)\n", port);
			error_code = JANUS_AUDIOBRIDGE_ERROR_INVALID_ELEMENT;
			g_snprintf(error_cause, 512, "Invalid port number (%d)", port);
			goto prepare_response;
		}
		json_t *json_host = json_object_get(root, "host");
		const char *host = json_string_value(json_host), *resolved_host = NULL;
		json_t *json_host_family = json_object_get(root, "host_family");
		const char *host_family = json_string_value(json_host_family);
		int family = 0;
		if(host_family) {
			if(!strcasecmp(host_family, "ipv4")) {
				family = AF_INET;
			} else if(!strcasecmp(host_family, "ipv6")) {
				family = AF_INET6;
			} else {
				JANUS_LOG(LOG_ERR, "Unsupported protocol family (%s)\n", host_family);
				error_code = JANUS_AUDIOBRIDGE_ERROR_INVALID_ELEMENT;
				g_snprintf(error_cause, 512, "Unsupported protocol family (%s)", host_family);
				goto prepare_response;
			}
		}
		/* Check if we need to resolve this host address */
		struct addrinfo *res = NULL, *start = NULL;
		janus_network_address addr;
		janus_network_address_string_buffer addr_buf;
		struct addrinfo hints;
		memset(&hints, 0, sizeof(hints));
		if(family != 0)
			hints.ai_family = family;
		if(getaddrinfo(host, NULL, family != 0 ? &hints : NULL, &res) == 0) {
			start = res;
			while(res != NULL) {
				if(janus_network_address_from_sockaddr(res->ai_addr, &addr) == 0 &&
						janus_network_address_to_string_buffer(&addr, &addr_buf) == 0) {
					/* Resolved */
					resolved_host = janus_network_address_string_from_buffer(&addr_buf);
					freeaddrinfo(start);
					start = NULL;
					break;
				}
				res = res->ai_next;
			}
		}
		if(resolved_host == NULL) {
			if(start)
				freeaddrinfo(start);
			JANUS_LOG(LOG_ERR, "Could not resolve address (%s)...\n", host);
			error_code = JANUS_AUDIOBRIDGE_ERROR_INVALID_ELEMENT;
			g_snprintf(error_cause, 512, "Could not resolve address (%s)...", host);
			goto prepare_response;
		}
		host = resolved_host;
		if(ipv6_disabled && strstr(host, ":") != NULL) {
			JANUS_LOG(LOG_ERR, "Attempt to create an IPv6 forwarder, but IPv6 networking is not available\n");
			error_code = JANUS_AUDIOBRIDGE_ERROR_INVALID_ELEMENT;
			g_snprintf(error_cause, 512, "Attempt to create an IPv6 forwarder, but IPv6 networking is not available");
			goto prepare_response;
		}
		json_t *always = json_object_get(root, "always_on");
		gboolean always_on = always ? json_is_true(always) : FALSE;
		/* Besides, we may need to SRTP-encrypt this stream */
		int srtp_suite = 0;
		const char *srtp_crypto = NULL;
		json_t *s_suite = json_object_get(root, "srtp_suite");
		json_t *s_crypto = json_object_get(root, "srtp_crypto");
		if(s_suite && s_crypto) {
			srtp_suite = json_integer_value(s_suite);
			if(srtp_suite != 32 && srtp_suite != 80) {
				JANUS_LOG(LOG_ERR, "Invalid SRTP suite (%d)\n", srtp_suite);
				error_code = JANUS_AUDIOBRIDGE_ERROR_INVALID_ELEMENT;
				g_snprintf(error_cause, 512, "Invalid SRTP suite (%d)", srtp_suite);
				goto prepare_response;
			}
			srtp_crypto = json_string_value(s_crypto);
		}
		/* Update room */
		janus_mutex_lock(&rooms_mutex);
		janus_audiobridge_room *audiobridge = g_hash_table_lookup(rooms,
			string_ids ? (gpointer)room_id_str : (gpointer)&room_id);
		if(audiobridge == NULL) {
			janus_mutex_unlock(&rooms_mutex);
			JANUS_LOG(LOG_ERR, "No such room (%s)\n", room_id_str);
			error_code = JANUS_AUDIOBRIDGE_ERROR_NO_SUCH_ROOM;
			g_snprintf(error_cause, 512, "No such room (%s", room_id_str);
			goto prepare_response;
		}
		/* A secret may be required for this action */
		JANUS_CHECK_SECRET(audiobridge->room_secret, root, "secret", error_code, error_cause,
			JANUS_AUDIOBRIDGE_ERROR_MISSING_ELEMENT, JANUS_AUDIOBRIDGE_ERROR_INVALID_ELEMENT, JANUS_AUDIOBRIDGE_ERROR_UNAUTHORIZED);
		if(error_code != 0) {
			janus_mutex_unlock(&rooms_mutex);
			goto prepare_response;
		}
		janus_mutex_lock(&audiobridge->mutex);
		if(audiobridge->destroyed) {
			janus_mutex_unlock(&audiobridge->mutex);
			janus_mutex_unlock(&rooms_mutex);
			JANUS_LOG(LOG_ERR, "No such room (%s)\n", room_id_str);
			error_code = JANUS_AUDIOBRIDGE_ERROR_NO_SUCH_ROOM;
			g_snprintf(error_cause, 512, "No such room (%s)", room_id_str);
			goto prepare_response;
		}
		/* If this room uses groups, check if a valid group name was provided */
		uint group = 0;
		const char *group_name = NULL;
		if(audiobridge->groups != NULL) {
			group_name = json_string_value(json_object_get(root, "group"));
			if(group_name != NULL) {
				group = GPOINTER_TO_UINT(g_hash_table_lookup(audiobridge->groups, group_name));
				if(group == 0) {
					janus_mutex_unlock(&audiobridge->mutex);
					janus_mutex_unlock(&rooms_mutex);
					error_code = JANUS_AUDIOBRIDGE_ERROR_NO_SUCH_GROUP;
					g_snprintf(error_cause, 512, "No such group");
					goto prepare_response;
				}
			}
		}

		if(janus_audiobridge_create_udp_socket_if_needed(audiobridge)) {
			janus_mutex_unlock(&audiobridge->mutex);
			janus_mutex_unlock(&rooms_mutex);
			error_code = JANUS_AUDIOBRIDGE_ERROR_UNKNOWN_ERROR;
			g_snprintf(error_cause, 512, "Could not open UDP socket for RTP forwarder");
			goto prepare_response;
		}

		if(janus_audiobridge_create_opus_encoder_if_needed(audiobridge)) {
			janus_mutex_unlock(&audiobridge->mutex);
			janus_mutex_unlock(&rooms_mutex);
			error_code = JANUS_AUDIOBRIDGE_ERROR_LIBOPUS_ERROR;
			g_snprintf(error_cause, 512, "Error creating Opus encoder for RTP forwarder");
			goto prepare_response;
		}

		guint32 stream_id = janus_audiobridge_rtp_forwarder_add_helper(audiobridge, group,
			host, port, ssrc_value, ptype, codec, srtp_suite, srtp_crypto, always_on, 0);
		janus_mutex_unlock(&audiobridge->mutex);
		janus_mutex_unlock(&rooms_mutex);

		/* Done, prepare response */
		response = json_object();
		json_object_set_new(response, "audiobridge", json_string("success"));
		json_object_set_new(response, "room", string_ids ? json_string(room_id_str) : json_integer(room_id));
		if(group_name != NULL)
			json_object_set_new(response, "group", json_string(group_name));
		json_object_set_new(response, "stream_id", json_integer(stream_id));
		json_object_set_new(response, "host", json_string(host));
		json_object_set_new(response, "port", json_integer(port));
		goto prepare_response;
	} else if(!strcasecmp(request_text, "stop_rtp_forward")) {
		JANUS_VALIDATE_JSON_OBJECT(root, stop_rtp_forward_parameters,
			error_code, error_cause, TRUE,
			JANUS_AUDIOBRIDGE_ERROR_MISSING_ELEMENT, JANUS_AUDIOBRIDGE_ERROR_INVALID_ELEMENT);
		if(error_code != 0)
			goto prepare_response;
		if(!string_ids) {
			JANUS_VALIDATE_JSON_OBJECT(root, room_parameters,
				error_code, error_cause, TRUE,
				JANUS_AUDIOBRIDGE_ERROR_MISSING_ELEMENT, JANUS_AUDIOBRIDGE_ERROR_INVALID_ELEMENT);
		} else {
			JANUS_VALIDATE_JSON_OBJECT(root, roomstr_parameters,
				error_code, error_cause, TRUE,
				JANUS_AUDIOBRIDGE_ERROR_MISSING_ELEMENT, JANUS_AUDIOBRIDGE_ERROR_INVALID_ELEMENT);
		}
		if(error_code != 0)
			goto prepare_response;
		if(lock_rtpfwd && admin_key != NULL) {
			/* An admin key was specified: make sure it was provided, and that it's valid */
			JANUS_VALIDATE_JSON_OBJECT(root, adminkey_parameters,
				error_code, error_cause, TRUE,
				JANUS_AUDIOBRIDGE_ERROR_MISSING_ELEMENT, JANUS_AUDIOBRIDGE_ERROR_INVALID_ELEMENT);
			if(error_code != 0)
				goto prepare_response;
			JANUS_CHECK_SECRET(admin_key, root, "admin_key", error_code, error_cause,
				JANUS_AUDIOBRIDGE_ERROR_MISSING_ELEMENT, JANUS_AUDIOBRIDGE_ERROR_INVALID_ELEMENT, JANUS_AUDIOBRIDGE_ERROR_UNAUTHORIZED);
			if(error_code != 0)
				goto prepare_response;
		}
		/* Parse parameters */
		json_t *room = json_object_get(root, "room");
		guint64 room_id = 0;
		char room_id_num[30], *room_id_str = NULL;
		if(!string_ids) {
			room_id = json_integer_value(room);
			g_snprintf(room_id_num, sizeof(room_id_num), "%"SCNu64, room_id);
			room_id_str = room_id_num;
		} else {
			room_id_str = (char *)json_string_value(room);
		}
		guint32 stream_id = json_integer_value(json_object_get(root, "stream_id"));
		/* Update room */
		janus_mutex_lock(&rooms_mutex);
		janus_audiobridge_room *audiobridge = g_hash_table_lookup(rooms,
			string_ids ? (gpointer)room_id_str : (gpointer)&room_id);
		if(audiobridge == NULL) {
			janus_mutex_unlock(&rooms_mutex);
			JANUS_LOG(LOG_ERR, "No such room (%s)\n", room_id_str);
			error_code = JANUS_AUDIOBRIDGE_ERROR_NO_SUCH_ROOM;
			g_snprintf(error_cause, 512, "No such room (%s)", room_id_str);
			goto prepare_response;
		}
		/* A secret may be required for this action */
		JANUS_CHECK_SECRET(audiobridge->room_secret, root, "secret", error_code, error_cause,
			JANUS_AUDIOBRIDGE_ERROR_MISSING_ELEMENT, JANUS_AUDIOBRIDGE_ERROR_INVALID_ELEMENT, JANUS_AUDIOBRIDGE_ERROR_UNAUTHORIZED);
		if(error_code != 0) {
			janus_mutex_unlock(&rooms_mutex);
			goto prepare_response;
		}
		janus_mutex_lock(&audiobridge->mutex);
		if(audiobridge->destroyed) {
			janus_mutex_unlock(&audiobridge->mutex);
			janus_mutex_unlock(&rooms_mutex);
			JANUS_LOG(LOG_ERR, "No such room (%s)\n", room_id_str);
			error_code = JANUS_AUDIOBRIDGE_ERROR_NO_SUCH_ROOM;
			g_snprintf(error_cause, 512, "No such room (%s)", room_id_str);
			goto prepare_response;
		}
		janus_mutex_lock(&audiobridge->rtp_mutex);
		g_hash_table_remove(audiobridge->rtp_forwarders, GUINT_TO_POINTER(stream_id));
		janus_mutex_unlock(&audiobridge->rtp_mutex);
		janus_mutex_unlock(&audiobridge->mutex);
		janus_mutex_unlock(&rooms_mutex);
		response = json_object();
		json_object_set_new(response, "audiobridge", json_string("success"));
		json_object_set_new(response, "room", string_ids ? json_string(room_id_str) : json_integer(room_id));
		json_object_set_new(response, "stream_id", json_integer(stream_id));
		goto prepare_response;
	} else if(!strcasecmp(request_text, "listforwarders")) {
		/* List all forwarders in a room */
		if(!string_ids) {
			JANUS_VALIDATE_JSON_OBJECT(root, room_parameters,
				error_code, error_cause, TRUE,
				JANUS_AUDIOBRIDGE_ERROR_MISSING_ELEMENT, JANUS_AUDIOBRIDGE_ERROR_INVALID_ELEMENT);
		} else {
			JANUS_VALIDATE_JSON_OBJECT(root, roomstr_parameters,
				error_code, error_cause, TRUE,
				JANUS_AUDIOBRIDGE_ERROR_MISSING_ELEMENT, JANUS_AUDIOBRIDGE_ERROR_INVALID_ELEMENT);
		}
		if(error_code != 0)
			goto prepare_response;
		json_t *room = json_object_get(root, "room");
		guint64 room_id = 0;
		char room_id_num[30], *room_id_str = NULL;
		if(!string_ids) {
			room_id = json_integer_value(room);
			g_snprintf(room_id_num, sizeof(room_id_num), "%"SCNu64, room_id);
			room_id_str = room_id_num;
		} else {
			room_id_str = (char *)json_string_value(room);
		}
		janus_mutex_lock(&rooms_mutex);
		janus_audiobridge_room *audiobridge = g_hash_table_lookup(rooms,
			string_ids ? (gpointer)room_id_str : (gpointer)&room_id);
		if(audiobridge == NULL) {
			janus_mutex_unlock(&rooms_mutex);
			error_code = JANUS_AUDIOBRIDGE_ERROR_NO_SUCH_ROOM;
			JANUS_LOG(LOG_ERR, "No such room (%s)\n", room_id_str);
			g_snprintf(error_cause, 512, "No such room (%s)", room_id_str);
			goto prepare_response;
		}
		if(audiobridge->destroyed) {
			JANUS_LOG(LOG_ERR, "No such room (%s)\n", room_id_str);
			error_code = JANUS_AUDIOBRIDGE_ERROR_NO_SUCH_ROOM;
			g_snprintf(error_cause, 512, "No such room (%s)", room_id_str);
			janus_mutex_unlock(&rooms_mutex);
			goto prepare_response;
		}
		/* A secret may be required for this action */
		JANUS_CHECK_SECRET(audiobridge->room_secret, root, "secret", error_code, error_cause,
			JANUS_AUDIOBRIDGE_ERROR_MISSING_ELEMENT, JANUS_AUDIOBRIDGE_ERROR_INVALID_ELEMENT, JANUS_AUDIOBRIDGE_ERROR_UNAUTHORIZED);
		if(error_code != 0) {
			janus_mutex_unlock(&rooms_mutex);
			goto prepare_response;
		}
		/* Return a list of all forwarders */
		json_t *list = json_array();
		GHashTableIter iter;
		gpointer key, value;
		janus_mutex_lock(&audiobridge->rtp_mutex);
		g_hash_table_iter_init(&iter, audiobridge->rtp_forwarders);
		while(g_hash_table_iter_next(&iter, &key, &value)) {
			guint32 stream_id = GPOINTER_TO_UINT(key);
			janus_audiobridge_rtp_forwarder *rf = (janus_audiobridge_rtp_forwarder *)value;
			json_t *fl = json_object();
			json_object_set_new(fl, "stream_id", json_integer(stream_id));
			if(rf->group > 0 && audiobridge->groups_byid != NULL) {
				char *name = g_hash_table_lookup(audiobridge->groups_byid, GUINT_TO_POINTER(rf->group));
				if(name != NULL)
					json_object_set_new(fl, "group", json_string(name));
			}
			char address[100];
			if(rf->serv_addr.sin_family == AF_INET) {
				json_object_set_new(fl, "ip", json_string(
					inet_ntop(AF_INET, &rf->serv_addr.sin_addr, address, sizeof(address))));
			} else {
				json_object_set_new(fl, "ip", json_string(
					inet_ntop(AF_INET6, &rf->serv_addr6.sin6_addr, address, sizeof(address))));
			}
			json_object_set_new(fl, "port", json_integer(ntohs(rf->serv_addr.sin_port)));
			json_object_set_new(fl, "ssrc", json_integer(rf->ssrc ? rf->ssrc : stream_id));
			json_object_set_new(fl, "codec", json_string(janus_audiocodec_name(rf->codec)));
			json_object_set_new(fl, "ptype", json_integer(rf->payload_type));
			if(rf->is_srtp)
				json_object_set_new(fl, "srtp", json_true());
			json_object_set_new(fl, "always_on", rf->always_on ? json_true() : json_false());
			json_array_append_new(list, fl);
		}
		janus_mutex_unlock(&audiobridge->rtp_mutex);
		janus_mutex_unlock(&rooms_mutex);
		response = json_object();
		json_object_set_new(response, "audiobridge", json_string("forwarders"));
		json_object_set_new(response, "room", string_ids ? json_string(room_id_str) : json_integer(room_id));
		json_object_set_new(response, "rtp_forwarders", list);
		goto prepare_response;
	} else if(!strcasecmp(request_text, "play_file")) {
#ifndef HAVE_LIBOGG
		JANUS_LOG(LOG_VERB, "Playing files unsupported in this instance\n");
		error_code = JANUS_AUDIOBRIDGE_ERROR_INVALID_REQUEST;
		g_snprintf(error_cause, 512, "Playing files unsupported in this instance");
		goto prepare_response;
#else
		if(!string_ids) {
			JANUS_VALIDATE_JSON_OBJECT(root, room_parameters,
				error_code, error_cause, TRUE,
				JANUS_AUDIOBRIDGE_ERROR_MISSING_ELEMENT, JANUS_AUDIOBRIDGE_ERROR_INVALID_ELEMENT);
		} else {
			JANUS_VALIDATE_JSON_OBJECT(root, roomstr_parameters,
				error_code, error_cause, TRUE,
				JANUS_AUDIOBRIDGE_ERROR_MISSING_ELEMENT, JANUS_AUDIOBRIDGE_ERROR_INVALID_ELEMENT);
		}
		if(error_code != 0)
			goto prepare_response;
		JANUS_VALIDATE_JSON_OBJECT(root, play_file_parameters,
			error_code, error_cause, TRUE,
			JANUS_AUDIOBRIDGE_ERROR_MISSING_ELEMENT, JANUS_AUDIOBRIDGE_ERROR_INVALID_ELEMENT);
		if(error_code != 0)
			goto prepare_response;
		if(lock_playfile && admin_key != NULL) {
			/* An admin key was specified: make sure it was provided, and that it's valid */
			JANUS_VALIDATE_JSON_OBJECT(root, adminkey_parameters,
				error_code, error_cause, TRUE,
				JANUS_AUDIOBRIDGE_ERROR_MISSING_ELEMENT, JANUS_AUDIOBRIDGE_ERROR_INVALID_ELEMENT);
			if(error_code != 0)
				goto prepare_response;
			JANUS_CHECK_SECRET(admin_key, root, "admin_key", error_code, error_cause,
				JANUS_AUDIOBRIDGE_ERROR_MISSING_ELEMENT, JANUS_AUDIOBRIDGE_ERROR_INVALID_ELEMENT, JANUS_AUDIOBRIDGE_ERROR_UNAUTHORIZED);
			if(error_code != 0)
				goto prepare_response;
		}
		/* Parse parameters */
		json_t *room = json_object_get(root, "room");
		guint64 room_id = 0;
		char room_id_num[30], *room_id_str = NULL;
		if(!string_ids) {
			room_id = json_integer_value(room);
			g_snprintf(room_id_num, sizeof(room_id_num), "%"SCNu64, room_id);
			room_id_str = room_id_num;
		} else {
			room_id_str = (char *)json_string_value(room);
		}
		/* Update room */
		janus_mutex_lock(&rooms_mutex);
		janus_audiobridge_room *audiobridge = g_hash_table_lookup(rooms,
			string_ids ? (gpointer)room_id_str : (gpointer)&room_id);
		if(audiobridge == NULL) {
			janus_mutex_unlock(&rooms_mutex);
			JANUS_LOG(LOG_ERR, "No such room (%s)\n", room_id_str);
			error_code = JANUS_AUDIOBRIDGE_ERROR_NO_SUCH_ROOM;
			g_snprintf(error_cause, 512, "No such room (%s)", room_id_str);
			goto prepare_response;
		}
		/* A secret may be required for this action */
		JANUS_CHECK_SECRET(audiobridge->room_secret, root, "secret", error_code, error_cause,
			JANUS_AUDIOBRIDGE_ERROR_MISSING_ELEMENT, JANUS_AUDIOBRIDGE_ERROR_INVALID_ELEMENT, JANUS_AUDIOBRIDGE_ERROR_UNAUTHORIZED);
		if(error_code != 0) {
			janus_mutex_unlock(&rooms_mutex);
			goto prepare_response;
		}
		janus_mutex_lock(&audiobridge->mutex);
		if(audiobridge->destroyed) {
			janus_mutex_unlock(&audiobridge->mutex);
			janus_mutex_unlock(&rooms_mutex);
			JANUS_LOG(LOG_ERR, "No such room (%s)\n", room_id_str);
			error_code = JANUS_AUDIOBRIDGE_ERROR_NO_SUCH_ROOM;
			g_snprintf(error_cause, 512, "No such room (%s)", room_id_str);
			goto prepare_response;
		}
		/* If this room uses groups, make sure a valid group name was provided */
		uint group = 0;
		if(audiobridge->groups != NULL) {
			JANUS_VALIDATE_JSON_OBJECT(root, group_parameters,
				error_code, error_cause, TRUE,
				JANUS_AUDIOBRIDGE_ERROR_MISSING_ELEMENT, JANUS_AUDIOBRIDGE_ERROR_INVALID_ELEMENT);
			if(error_code != 0) {
				janus_mutex_unlock(&audiobridge->mutex);
				janus_mutex_unlock(&rooms_mutex);
				goto prepare_response;
			}
			const char *group_name = json_string_value(json_object_get(root, "group"));
			group = GPOINTER_TO_UINT(g_hash_table_lookup(audiobridge->groups, group_name));
			if(group == 0) {
				janus_mutex_unlock(&audiobridge->mutex);
				janus_mutex_unlock(&rooms_mutex);
				JANUS_LOG(LOG_ERR, "No such group (%s)\n", group_name);
				error_code = JANUS_AUDIOBRIDGE_ERROR_NO_SUCH_GROUP;
				g_snprintf(error_cause, 512, "No such group (%s)", group_name);
				goto prepare_response;
			}
		}
		/* Check if an announcement ID has been provided, or generate a random one */
		json_t *id = json_object_get(root, "file_id");
		char *file_id = (char *)json_string_value(id);
		gboolean file_id_allocated = FALSE;
		if(file_id == NULL) {
			/* Generate a random ID */
			while(file_id == NULL) {
				file_id = janus_random_uuid();
				if(g_hash_table_lookup(audiobridge->anncs, file_id) != NULL) {
					/* ID already taken, try another one */
					g_clear_pointer(&file_id, g_free);
				}
			}
			file_id_allocated = TRUE;
			JANUS_LOG(LOG_VERB, "  -- Announcement ID: %s\n", file_id);
		}
		if(g_hash_table_lookup(audiobridge->anncs, file_id) != NULL) {
			/* ID already taken */
			janus_mutex_unlock(&audiobridge->mutex);
			janus_mutex_unlock(&rooms_mutex);
			JANUS_LOG(LOG_ERR, "File ID exists (%s)\n", file_id);
			error_code = JANUS_AUDIOBRIDGE_ERROR_ID_EXISTS;
			g_snprintf(error_cause, 512, "File ID exists (%s)", file_id);
			goto prepare_response;
		}
		/* We "abuse" the participant struct for announcements too */
		janus_audiobridge_participant *p = g_malloc0(sizeof(janus_audiobridge_participant));
		janus_refcount_init(&p->ref, janus_audiobridge_participant_free);
		p->user_id_str = g_strdup(file_id);
		p->codec = JANUS_AUDIOCODEC_OPUS;
		p->volume_gain = 100;
		/* Open the file and check it's usable */
		p->annc = g_malloc0(sizeof(janus_audiobridge_file));
		p->annc->id = g_strdup(file_id);
		p->room = audiobridge;
		p->group = group;
		const char *filename = json_string_value(json_object_get(root, "filename"));
		p->annc->filename = g_strdup(filename);
		p->annc->file = fopen(filename, "rb");
		if(p->annc->file == NULL || janus_audiobridge_file_init(p->annc) < 0) {
			janus_mutex_unlock(&audiobridge->mutex);
			janus_mutex_unlock(&rooms_mutex);
			if(file_id_allocated)
				g_free(file_id);
			janus_refcount_decrease(&p->ref);
			JANUS_LOG(LOG_ERR, "Error opening file\n");
			error_code = JANUS_AUDIOBRIDGE_ERROR_UNKNOWN_ERROR;
			g_snprintf(error_cause, 512, "Error opening file");
			goto prepare_response;
		}
		p->annc->loop = json_is_true(json_object_get(root, "loop"));
		/* Setup the opus decoder */
		int opuserror = 0;
		p->stereo = audiobridge->spatial_audio;
		p->spatial_position = 50;
		p->decoder = opus_decoder_create(audiobridge->sampling_rate,
			audiobridge->spatial_audio ? 2 : 1, &opuserror);
		if(opuserror != OPUS_OK) {
			janus_mutex_unlock(&audiobridge->mutex);
			janus_mutex_unlock(&rooms_mutex);
			if(file_id_allocated)
				g_free(file_id);
			janus_refcount_decrease(&p->ref);
			JANUS_LOG(LOG_ERR, "Error creating Opus decoder\n");
			error_code = JANUS_AUDIOBRIDGE_ERROR_LIBOPUS_ERROR;
			g_snprintf(error_cause, 512, "Error creating Opus decoder");
			goto prepare_response;
		}
		/* We're done, add the announcement to the room */
		g_hash_table_insert(audiobridge->anncs, g_strdup(p->user_id_str), p);
		janus_mutex_unlock(&audiobridge->mutex);
		janus_mutex_unlock(&rooms_mutex);

		/* Done, prepare response */
		response = json_object();
		json_object_set_new(response, "audiobridge", json_string("success"));
		json_object_set_new(response, "room", string_ids ? json_string(room_id_str) : json_integer(room_id));
		json_object_set_new(response, "file_id", json_string(file_id));
		if(file_id_allocated)
			g_free(file_id);
		goto prepare_response;
#endif
	} else if(!strcasecmp(request_text, "is_playing")) {
#ifndef HAVE_LIBOGG
		JANUS_LOG(LOG_VERB, "Playing files unsupported in this instance\n");
		error_code = JANUS_AUDIOBRIDGE_ERROR_INVALID_REQUEST;
		g_snprintf(error_cause, 512, "Playing files unsupported in this instance");
		goto prepare_response;
#else
		if(!string_ids) {
			JANUS_VALIDATE_JSON_OBJECT(root, room_parameters,
				error_code, error_cause, TRUE,
				JANUS_AUDIOBRIDGE_ERROR_MISSING_ELEMENT, JANUS_AUDIOBRIDGE_ERROR_INVALID_ELEMENT);
		} else {
			JANUS_VALIDATE_JSON_OBJECT(root, roomstr_parameters,
				error_code, error_cause, TRUE,
				JANUS_AUDIOBRIDGE_ERROR_MISSING_ELEMENT, JANUS_AUDIOBRIDGE_ERROR_INVALID_ELEMENT);
		}
		if(error_code != 0)
			goto prepare_response;
		JANUS_VALIDATE_JSON_OBJECT(root, checkstop_file_parameters,
			error_code, error_cause, TRUE,
			JANUS_AUDIOBRIDGE_ERROR_MISSING_ELEMENT, JANUS_AUDIOBRIDGE_ERROR_INVALID_ELEMENT);
		if(error_code != 0)
			goto prepare_response;
		if(lock_playfile && admin_key != NULL) {
			/* An admin key was specified: make sure it was provided, and that it's valid */
			JANUS_VALIDATE_JSON_OBJECT(root, adminkey_parameters,
				error_code, error_cause, TRUE,
				JANUS_AUDIOBRIDGE_ERROR_MISSING_ELEMENT, JANUS_AUDIOBRIDGE_ERROR_INVALID_ELEMENT);
			if(error_code != 0)
				goto prepare_response;
			JANUS_CHECK_SECRET(admin_key, root, "admin_key", error_code, error_cause,
				JANUS_AUDIOBRIDGE_ERROR_MISSING_ELEMENT, JANUS_AUDIOBRIDGE_ERROR_INVALID_ELEMENT, JANUS_AUDIOBRIDGE_ERROR_UNAUTHORIZED);
			if(error_code != 0)
				goto prepare_response;
		}
		/* Parse parameters */
		json_t *room = json_object_get(root, "room");
		guint64 room_id = 0;
		char room_id_num[30], *room_id_str = NULL;
		if(!string_ids) {
			room_id = json_integer_value(room);
			g_snprintf(room_id_num, sizeof(room_id_num), "%"SCNu64, room_id);
			room_id_str = room_id_num;
		} else {
			room_id_str = (char *)json_string_value(room);
		}
		/* Update room */
		janus_mutex_lock(&rooms_mutex);
		janus_audiobridge_room *audiobridge = g_hash_table_lookup(rooms,
			string_ids ? (gpointer)room_id_str : (gpointer)&room_id);
		if(audiobridge == NULL) {
			janus_mutex_unlock(&rooms_mutex);
			JANUS_LOG(LOG_ERR, "No such room (%s)\n", room_id_str);
			error_code = JANUS_AUDIOBRIDGE_ERROR_NO_SUCH_ROOM;
			g_snprintf(error_cause, 512, "No such room (%s)", room_id_str);
			goto prepare_response;
		}
		/* A secret may be required for this action */
		JANUS_CHECK_SECRET(audiobridge->room_secret, root, "secret", error_code, error_cause,
			JANUS_AUDIOBRIDGE_ERROR_MISSING_ELEMENT, JANUS_AUDIOBRIDGE_ERROR_INVALID_ELEMENT, JANUS_AUDIOBRIDGE_ERROR_UNAUTHORIZED);
		if(error_code != 0) {
			janus_mutex_unlock(&rooms_mutex);
			goto prepare_response;
		}
		janus_mutex_lock(&audiobridge->mutex);
		if(audiobridge->destroyed) {
			janus_mutex_unlock(&audiobridge->mutex);
			janus_mutex_unlock(&rooms_mutex);
			JANUS_LOG(LOG_ERR, "No such room (%s)\n", room_id_str);
			error_code = JANUS_AUDIOBRIDGE_ERROR_NO_SUCH_ROOM;
			g_snprintf(error_cause, 512, "No such room (%s)", room_id_str);
			goto prepare_response;
		}
		/* Check if there is such an announcement */
		json_t *id = json_object_get(root, "file_id");
		char *file_id = (char *)json_string_value(id);
		janus_audiobridge_participant *p = g_hash_table_lookup(audiobridge->anncs, file_id);
		gboolean playing = (p && p->annc && p->annc->started);
		janus_mutex_unlock(&audiobridge->mutex);
		janus_mutex_unlock(&rooms_mutex);

		/* Done, prepare response */
		response = json_object();
		json_object_set_new(response, "audiobridge", json_string("success"));
		json_object_set_new(response, "room", string_ids ? json_string(room_id_str) : json_integer(room_id));
		json_object_set_new(response, "file_id", json_string(file_id));
		json_object_set_new(response, "playing", playing ? json_true() : json_false());
		goto prepare_response;
#endif
	} else if(!strcasecmp(request_text, "stop_file")) {
#ifndef HAVE_LIBOGG
		JANUS_LOG(LOG_VERB, "Playing files unsupported in this instance\n");
		error_code = JANUS_AUDIOBRIDGE_ERROR_INVALID_REQUEST;
		g_snprintf(error_cause, 512, "Playing files unsupported in this instance");
		goto prepare_response;
#else
		if(!string_ids) {
			JANUS_VALIDATE_JSON_OBJECT(root, room_parameters,
				error_code, error_cause, TRUE,
				JANUS_AUDIOBRIDGE_ERROR_MISSING_ELEMENT, JANUS_AUDIOBRIDGE_ERROR_INVALID_ELEMENT);
		} else {
			JANUS_VALIDATE_JSON_OBJECT(root, roomstr_parameters,
				error_code, error_cause, TRUE,
				JANUS_AUDIOBRIDGE_ERROR_MISSING_ELEMENT, JANUS_AUDIOBRIDGE_ERROR_INVALID_ELEMENT);
		}
		if(error_code != 0)
			goto prepare_response;
		JANUS_VALIDATE_JSON_OBJECT(root, checkstop_file_parameters,
			error_code, error_cause, TRUE,
			JANUS_AUDIOBRIDGE_ERROR_MISSING_ELEMENT, JANUS_AUDIOBRIDGE_ERROR_INVALID_ELEMENT);
		if(error_code != 0)
			goto prepare_response;
		if(lock_playfile && admin_key != NULL) {
			/* An admin key was specified: make sure it was provided, and that it's valid */
			JANUS_VALIDATE_JSON_OBJECT(root, adminkey_parameters,
				error_code, error_cause, TRUE,
				JANUS_AUDIOBRIDGE_ERROR_MISSING_ELEMENT, JANUS_AUDIOBRIDGE_ERROR_INVALID_ELEMENT);
			if(error_code != 0)
				goto prepare_response;
			JANUS_CHECK_SECRET(admin_key, root, "admin_key", error_code, error_cause,
				JANUS_AUDIOBRIDGE_ERROR_MISSING_ELEMENT, JANUS_AUDIOBRIDGE_ERROR_INVALID_ELEMENT, JANUS_AUDIOBRIDGE_ERROR_UNAUTHORIZED);
			if(error_code != 0)
				goto prepare_response;
		}
		/* Parse parameters */
		json_t *room = json_object_get(root, "room");
		guint64 room_id = 0;
		char room_id_num[30], *room_id_str = NULL;
		if(!string_ids) {
			room_id = json_integer_value(room);
			g_snprintf(room_id_num, sizeof(room_id_num), "%"SCNu64, room_id);
			room_id_str = room_id_num;
		} else {
			room_id_str = (char *)json_string_value(room);
		}
		/* Update room */
		janus_mutex_lock(&rooms_mutex);
		janus_audiobridge_room *audiobridge = g_hash_table_lookup(rooms,
			string_ids ? (gpointer)room_id_str : (gpointer)&room_id);
		if(audiobridge == NULL) {
			janus_mutex_unlock(&rooms_mutex);
			JANUS_LOG(LOG_ERR, "No such room (%s)\n", room_id_str);
			error_code = JANUS_AUDIOBRIDGE_ERROR_NO_SUCH_ROOM;
			g_snprintf(error_cause, 512, "No such room (%s)", room_id_str);
			goto prepare_response;
		}
		/* A secret may be required for this action */
		JANUS_CHECK_SECRET(audiobridge->room_secret, root, "secret", error_code, error_cause,
			JANUS_AUDIOBRIDGE_ERROR_MISSING_ELEMENT, JANUS_AUDIOBRIDGE_ERROR_INVALID_ELEMENT, JANUS_AUDIOBRIDGE_ERROR_UNAUTHORIZED);
		if(error_code != 0) {
			janus_mutex_unlock(&rooms_mutex);
			goto prepare_response;
		}
		janus_mutex_lock(&audiobridge->mutex);
		if(audiobridge->destroyed) {
			janus_mutex_unlock(&audiobridge->mutex);
			janus_mutex_unlock(&rooms_mutex);
			JANUS_LOG(LOG_ERR, "No such room (%s)\n", room_id_str);
			error_code = JANUS_AUDIOBRIDGE_ERROR_NO_SUCH_ROOM;
			g_snprintf(error_cause, 512, "No such room (%s)", room_id_str);
			goto prepare_response;
		}
		/* Get rid of the announcement: a notification will be sent by the mixer, if needed */
		json_t *id = json_object_get(root, "file_id");
		char *file_id = (char *)json_string_value(id);
		janus_audiobridge_participant *p = g_hash_table_lookup(audiobridge->anncs, file_id);
		gboolean started = (p && p->annc && p->annc->started);
		if(p)
			janus_refcount_increase(&p->ref);
		if(g_hash_table_remove(audiobridge->anncs, file_id) && started) {
			/* Send a notification that this announcement is over */
			JANUS_LOG(LOG_INFO, "[%s] Announcement stopped (%s)\n", audiobridge->room_id_str, file_id);
			json_t *event = json_object();
			json_object_set_new(event, "audiobridge", json_string("announcement-stopped"));
			json_object_set_new(event, "room",
				string_ids ? json_string(audiobridge->room_id_str) : json_integer(audiobridge->room_id));
			json_object_set_new(event, "file_id", json_string(file_id));
			janus_audiobridge_notify_participants(p, event, TRUE);
			json_decref(event);
			/* Also notify event handlers */
			if(notify_events && gateway->events_is_enabled()) {
				json_t *info = json_object();
				json_object_set_new(info, "event", json_string("announcement-stopped"));
				json_object_set_new(info, "room",
					string_ids ? json_string(audiobridge->room_id_str) : json_integer(audiobridge->room_id));
				json_object_set_new(info, "file_id", json_string(file_id));
				gateway->notify_event(&janus_audiobridge_plugin, NULL, info);
			}
		}
		if(p)
			janus_refcount_decrease(&p->ref);
		janus_mutex_unlock(&audiobridge->mutex);
		janus_mutex_unlock(&rooms_mutex);

		/* Done, prepare response */
		response = json_object();
		json_object_set_new(response, "audiobridge", json_string("success"));
		json_object_set_new(response, "room", string_ids ? json_string(room_id_str) : json_integer(room_id));
		json_object_set_new(response, "file_id", json_string(file_id));
		goto prepare_response;
#endif
	} else if(!strcasecmp(request_text, "suspend") || !strcasecmp(request_text, "resume")) {
		gboolean suspend = !strcasecmp(request_text, "suspend");
		JANUS_VALIDATE_JSON_OBJECT(root, secret_parameters,
			error_code, error_cause, TRUE,
			JANUS_AUDIOBRIDGE_ERROR_MISSING_ELEMENT, JANUS_AUDIOBRIDGE_ERROR_INVALID_ELEMENT);
		if(error_code != 0)
			goto prepare_response;
		if(!string_ids) {
			JANUS_VALIDATE_JSON_OBJECT(root, room_parameters,
				error_code, error_cause, TRUE,
				JANUS_AUDIOBRIDGE_ERROR_MISSING_ELEMENT, JANUS_AUDIOBRIDGE_ERROR_INVALID_ELEMENT);
		} else {
			JANUS_VALIDATE_JSON_OBJECT(root, roomstr_parameters,
				error_code, error_cause, TRUE,
				JANUS_AUDIOBRIDGE_ERROR_MISSING_ELEMENT, JANUS_AUDIOBRIDGE_ERROR_INVALID_ELEMENT);
		}
		if(error_code != 0)
			goto prepare_response;
		if(!string_ids) {
			JANUS_VALIDATE_JSON_OBJECT(root, id_parameters,
				error_code, error_cause, TRUE,
				JANUS_AUDIOBRIDGE_ERROR_MISSING_ELEMENT, JANUS_AUDIOBRIDGE_ERROR_INVALID_ELEMENT);
		} else {
			JANUS_VALIDATE_JSON_OBJECT(root, idstr_parameters,
				error_code, error_cause, TRUE,
				JANUS_AUDIOBRIDGE_ERROR_MISSING_ELEMENT, JANUS_AUDIOBRIDGE_ERROR_INVALID_ELEMENT);
		}
		if(error_code != 0)
			goto prepare_response;
		json_t *room = json_object_get(root, "room");
		json_t *id = json_object_get(root, "id");
		guint64 room_id = 0;
		char room_id_num[30], *room_id_str = NULL;
		if(!string_ids) {
			room_id = json_integer_value(room);
			g_snprintf(room_id_num, sizeof(room_id_num), "%"SCNu64, room_id);
			room_id_str = room_id_num;
		} else {
			room_id_str = (char *)json_string_value(room);
		}
		janus_mutex_lock(&rooms_mutex);
		janus_audiobridge_room *audiobridge = g_hash_table_lookup(rooms,
			string_ids ? (gpointer)room_id_str : (gpointer)&room_id);
		if(audiobridge == NULL) {
			janus_mutex_unlock(&rooms_mutex);
			error_code = JANUS_AUDIOBRIDGE_ERROR_NO_SUCH_ROOM;
			JANUS_LOG(LOG_ERR, "No such room (%s)\n", room_id_str);
			g_snprintf(error_cause, 512, "No such room (%s)", room_id_str);
			goto prepare_response;
		}
		janus_refcount_increase(&audiobridge->ref);
		janus_mutex_lock(&audiobridge->mutex);
		janus_mutex_unlock(&rooms_mutex);
		guint64 user_id = 0;
		char user_id_num[30], *user_id_str = NULL;
		if(!string_ids) {
			user_id = json_integer_value(id);
			g_snprintf(user_id_num, sizeof(user_id_num), "%"SCNu64, user_id);
			user_id_str = user_id_num;
		} else {
			user_id_str = (char *)json_string_value(id);
		}
		janus_audiobridge_participant *participant = g_hash_table_lookup(audiobridge->participants,
			string_ids ? (gpointer)user_id_str : (gpointer)&user_id);
		if(participant == NULL) {
			janus_mutex_unlock(&audiobridge->mutex);
			janus_refcount_decrease(&audiobridge->ref);
			JANUS_LOG(LOG_ERR, "No such user %s in room %s\n", user_id_str, room_id_str);
			error_code = JANUS_AUDIOBRIDGE_ERROR_NO_SUCH_USER;
			g_snprintf(error_cause, 512, "No such user %s in room %s", user_id_str, room_id_str);
			goto prepare_response;
		}
		janus_refcount_increase(&participant->ref);
		janus_mutex_unlock(&audiobridge->mutex);
		/* A secret may be required for this action */
		if(session->participant != participant) {
			JANUS_CHECK_SECRET(audiobridge->room_secret, root, "secret", error_code, error_cause,
				JANUS_AUDIOBRIDGE_ERROR_MISSING_ELEMENT, JANUS_AUDIOBRIDGE_ERROR_INVALID_ELEMENT, JANUS_AUDIOBRIDGE_ERROR_UNAUTHORIZED);
			if(error_code != 0) {
				janus_refcount_decrease(&participant->ref);
				janus_refcount_decrease(&audiobridge->ref);
				goto prepare_response;
			}
		}
		/* Change the suspend status of this participant */
		gboolean notify_participant = FALSE, recap = FALSE;
		if(suspend) {
			/* Validate the request */
			JANUS_VALIDATE_JSON_OBJECT(root, suspend_parameters,
				error_code, error_cause, TRUE,
				JANUS_AUDIOBRIDGE_ERROR_MISSING_ELEMENT, JANUS_AUDIOBRIDGE_ERROR_INVALID_ELEMENT);
			if(error_code != 0) {
				janus_refcount_decrease(&participant->ref);
				janus_refcount_decrease(&audiobridge->ref);
				goto prepare_response;
			}
			/* Suspend this participant */
			janus_mutex_lock(&participant->suspend_cond_mutex);
			if(g_atomic_int_compare_and_exchange(&participant->suspended, 0, 1)) {
				janus_mutex_unlock(&participant->suspend_cond_mutex);
				json_t *pauseevs = json_object_get(root, "pause_events");
				if(pauseevs && json_is_true(pauseevs))
					g_atomic_int_set(&participant->paused_events, 1);
				notify_participant = TRUE;
				/* Participant is now suspended, so clear the queued packets waiting to be handled */
				janus_mutex_lock(&participant->qmutex);
				janus_audiobridge_participant_clear_jitter_buffer(participant);
				janus_audiobridge_participant_clear_inbuf(participant);
				janus_mutex_unlock(&participant->qmutex);
				janus_audiobridge_participant_clear_outbuf(participant);
				/* Should we close the recording? */
				json_t *stoprec = json_object_get(root, "stop_record");
				if(stoprec && json_is_true(stoprec)) {
					/* Stop recording (ignore if not recording) */
					janus_mutex_lock(&participant->rec_mutex);
					janus_audiobridge_recorder_close(participant);
					participant->mjr_active = FALSE;
					janus_mutex_unlock(&participant->rec_mutex);
				}
			} else {
				janus_mutex_unlock(&participant->suspend_cond_mutex);
			}
		} else {
			/* Validate the request */
			JANUS_VALIDATE_JSON_OBJECT(root, resume_parameters,
				error_code, error_cause, TRUE,
				JANUS_AUDIOBRIDGE_ERROR_MISSING_ELEMENT, JANUS_AUDIOBRIDGE_ERROR_INVALID_ELEMENT);
			if(error_code != 0) {
				janus_refcount_decrease(&participant->ref);
				janus_refcount_decrease(&audiobridge->ref);
				goto prepare_response;
			}
			/* Resume this participant */
			janus_mutex_lock(&participant->suspend_cond_mutex);
			if(g_atomic_int_compare_and_exchange(&participant->suspended, 1, 0)) {
				g_cond_signal(&participant->suspend_cond);
				janus_mutex_unlock(&participant->suspend_cond_mutex);
				notify_participant = TRUE;
				/* Should we create a new recording? */
				json_t *record = json_object_get(root, "record");
				json_t *recfile = json_object_get(root, "filename");
				janus_mutex_lock(&participant->rec_mutex);
				if(record && json_is_true(record)) {
					/* Start recording (ignore if recording already) */
					if(participant->arc != NULL) {
						JANUS_LOG(LOG_WARN, "Already recording participant's audio (room %s, user %s)\n",
							participant->room->room_id_str, participant->user_id_str);
					} else {
						JANUS_LOG(LOG_INFO, "Starting recording of participant's audio (room %s, user %s)\n",
							participant->room->room_id_str, participant->user_id_str);
						const char *recording_base = json_string_value(recfile);
						if(recording_base) {
							g_free(participant->mjr_base);
							participant->mjr_base = g_strdup(recording_base);
						}
						janus_audiobridge_recorder_create(participant);
						participant->mjr_active = TRUE;
					}
				}
				janus_mutex_unlock(&participant->rec_mutex);
				/* Should we send a full updated state of the room to the participant? */
				if(g_atomic_int_compare_and_exchange(&participant->paused_events, 1, 0)) {
					/* Return a list of all available participants for the resumed participant now */
					recap = TRUE;
					json_t *list = json_array();
					GHashTableIter iter;
					gpointer value;
					g_hash_table_iter_init(&iter, audiobridge->participants);
					while(g_hash_table_iter_next(&iter, NULL, &value)) {
						janus_audiobridge_participant *p = value;
						if(p == participant) {
							continue;
						}
						json_t *pl = json_object();
						json_object_set_new(pl, "id", string_ids ? json_string(p->user_id_str) : json_integer(p->user_id));
						if(p->display)
							json_object_set_new(pl, "display", json_string(p->display));
						json_object_set_new(pl, "setup", g_atomic_int_get(&p->session->started) ? json_true() : json_false());
						json_object_set_new(pl, "muted", p->muted ? json_true() : json_false());
						if(p->extmap_id > 0)
							json_object_set_new(pl, "talking", p->talking ? json_true() : json_false());
						if(audiobridge->spatial_audio)
							json_object_set_new(pl, "spatial_position", json_integer(p->spatial_position));
						if(g_atomic_int_get(&p->suspended))
							json_object_set_new(pl, "suspended", json_true());
						json_array_append_new(list, pl);
					}
					json_t *event = json_object();
					json_object_set_new(event, "audiobridge", json_string("event"));
					json_object_set_new(event, "room", string_ids ? json_string(room_id_str) : json_integer(room_id));
					json_object_set_new(event, "resumed", string_ids ? json_string(user_id_str) : json_integer(user_id));
					json_object_set_new(event, "participants", list);
					int ret = gateway->push_event(participant->session->handle, &janus_audiobridge_plugin, NULL, event, NULL);
					JANUS_LOG(LOG_VERB, "  >> %d (%s)\n", ret, janus_get_api_error(ret));
					json_decref(event);
				}
			} else {
				janus_mutex_unlock(&participant->suspend_cond_mutex);
			}
		}
		if(notify_participant) {
			/* Notify all participants about the change */
			json_t *event = json_object();
			json_object_set_new(event, "audiobridge", json_string("event"));
			json_object_set_new(event, "room", string_ids ? json_string(room_id_str) : json_integer(room_id));
			json_object_set_new(event, suspend ? "suspended" : "resumed",
				string_ids ? json_string(user_id_str) : json_integer(user_id));
			GHashTableIter iter;
			gpointer value;
			g_hash_table_iter_init(&iter, audiobridge->participants);
			while(g_hash_table_iter_next(&iter, NULL, &value)) {
				janus_audiobridge_participant *p = value;
				if((p == participant && recap) || (p != participant && g_atomic_int_get(&p->paused_events)))
					continue;
				JANUS_LOG(LOG_VERB, "Notifying participant %s (%s)\n", p->user_id_str, p->display ? p->display : "??");
				int ret = gateway->push_event(p->session->handle, &janus_audiobridge_plugin, NULL, event, NULL);
				JANUS_LOG(LOG_VERB, "  >> %d (%s)\n", ret, janus_get_api_error(ret));
			}
			json_decref(event);
			/* Also notify event handlers */
			if(notify_events && gateway->events_is_enabled()) {
				json_t *info = json_object();
				json_object_set_new(info, "event", json_string(suspend ? "suspended" : "resumed"));
				json_object_set_new(info, "room", string_ids ? json_string(room_id_str) : json_integer(room_id));
				json_object_set_new(info, "id", string_ids ? json_string(user_id_str) : json_integer(user_id));
				gateway->notify_event(&janus_audiobridge_plugin, session ? session->handle : NULL, info);
			}
		}
		/* Prepare response */
		response = json_object();
		json_object_set_new(response, "audiobridge", json_string("success"));
		/* Done */
		janus_refcount_decrease(&participant->ref);
		janus_refcount_decrease(&audiobridge->ref);
		goto prepare_response;
	} else {
		/* Not a request we recognize, don't do anything */
		return NULL;
	}

prepare_response:
		{
			if(error_code == 0 && !response) {
				error_code = JANUS_AUDIOBRIDGE_ERROR_UNKNOWN_ERROR;
				g_snprintf(error_cause, 512, "Invalid response");
			}
			if(error_code != 0) {
				/* Prepare JSON error event */
				response = json_object();
				json_object_set_new(response, "audiobridge", json_string("event"));
				json_object_set_new(response, "error_code", json_integer(error_code));
				json_object_set_new(response, "error", json_string(error_cause));
			}
			return response;
		}

}

struct janus_plugin_result *janus_audiobridge_handle_message(janus_plugin_session *handle, char *transaction, json_t *message, json_t *jsep) {
	if(g_atomic_int_get(&stopping) || !g_atomic_int_get(&initialized))
		return janus_plugin_result_new(JANUS_PLUGIN_ERROR, g_atomic_int_get(&stopping) ? "Shutting down" : "Plugin not initialized", NULL);

	/* Pre-parse the message */
	int error_code = 0;
	char error_cause[512];
	json_t *root = message;
	json_t *response = NULL;

	janus_mutex_lock(&sessions_mutex);
	janus_audiobridge_session *session = janus_audiobridge_lookup_session(handle);
	if(!session) {
		janus_mutex_unlock(&sessions_mutex);
		JANUS_LOG(LOG_ERR, "No session associated with this handle...\n");
		error_code = JANUS_AUDIOBRIDGE_ERROR_UNKNOWN_ERROR;
		g_snprintf(error_cause, 512, "%s", "No session associated with this handle...");
		goto plugin_response;
	}
	/* Increase the reference counter for this session: we'll decrease it after we handle the message */
	janus_refcount_increase(&session->ref);
	janus_mutex_unlock(&sessions_mutex);
	if(g_atomic_int_get(&session->destroyed)) {
		JANUS_LOG(LOG_ERR, "Session has already been marked as destroyed...\n");
		error_code = JANUS_AUDIOBRIDGE_ERROR_UNKNOWN_ERROR;
		g_snprintf(error_cause, 512, "%s", "Session has already been marked as destroyed...");
		goto plugin_response;
	}

	if(message == NULL) {
		JANUS_LOG(LOG_ERR, "No message??\n");
		error_code = JANUS_AUDIOBRIDGE_ERROR_NO_MESSAGE;
		g_snprintf(error_cause, 512, "%s", "No message??");
		goto plugin_response;
	}
	if(!json_is_object(root)) {
		JANUS_LOG(LOG_ERR, "JSON error: not an object\n");
		error_code = JANUS_AUDIOBRIDGE_ERROR_INVALID_JSON;
		g_snprintf(error_cause, 512, "JSON error: not an object");
		goto plugin_response;
	}
	/* Get the request first */
	JANUS_VALIDATE_JSON_OBJECT(root, request_parameters,
		error_code, error_cause, TRUE,
		JANUS_AUDIOBRIDGE_ERROR_MISSING_ELEMENT, JANUS_AUDIOBRIDGE_ERROR_INVALID_ELEMENT);
	if(error_code != 0)
		goto plugin_response;
	json_t *request = json_object_get(root, "request");
	/* Some requests ('create', 'destroy', 'exists', 'list') can be handled synchronously */
	const char *request_text = json_string_value(request);
	/* We have a separate method to process synchronous requests, as those may
	 * arrive from the Admin API as well, and so we handle them the same way */
	response = janus_audiobridge_process_synchronous_request(session, root);
	if(response != NULL) {
		/* We got a response, send it back */
		goto plugin_response;
	} else if(!strcasecmp(request_text, "join") || !strcasecmp(request_text, "configure")
			|| !strcasecmp(request_text, "changeroom") || !strcasecmp(request_text, "leave")
			|| !strcasecmp(request_text, "hangup")) {
		/* These messages are handled asynchronously */
		janus_audiobridge_message *msg = g_malloc(sizeof(janus_audiobridge_message));
		msg->handle = handle;
		msg->transaction = transaction;
		msg->message = root;
		msg->jsep = jsep;

		g_async_queue_push(messages, msg);

		return janus_plugin_result_new(JANUS_PLUGIN_OK_WAIT, NULL, NULL);
	} else {
		JANUS_LOG(LOG_VERB, "Unknown request '%s'\n", request_text);
		error_code = JANUS_AUDIOBRIDGE_ERROR_INVALID_REQUEST;
		g_snprintf(error_cause, 512, "Unknown request '%s'", request_text);
	}

plugin_response:
		{
			if(error_code == 0 && !response) {
				error_code = JANUS_AUDIOBRIDGE_ERROR_UNKNOWN_ERROR;
				g_snprintf(error_cause, 512, "Invalid response");
			}
			if(error_code != 0) {
				/* Prepare JSON error event */
				json_t *event = json_object();
				json_object_set_new(event, "audiobridge", json_string("event"));
				json_object_set_new(event, "error_code", json_integer(error_code));
				json_object_set_new(event, "error", json_string(error_cause));
				response = event;
			}
			if(root != NULL)
				json_decref(root);
			if(jsep != NULL)
				json_decref(jsep);
			g_free(transaction);

			if(session != NULL)
				janus_refcount_decrease(&session->ref);
			return janus_plugin_result_new(JANUS_PLUGIN_OK, NULL, response);
		}

}

json_t *janus_audiobridge_handle_admin_message(json_t *message) {
	/* Some requests (e.g., 'create' and 'destroy') can be handled via Admin API */
	int error_code = 0;
	char error_cause[512];
	json_t *response = NULL;

	JANUS_VALIDATE_JSON_OBJECT(message, request_parameters,
		error_code, error_cause, TRUE,
		JANUS_AUDIOBRIDGE_ERROR_MISSING_ELEMENT, JANUS_AUDIOBRIDGE_ERROR_INVALID_ELEMENT);
	if(error_code != 0)
		goto admin_response;
	json_t *request = json_object_get(message, "request");
	const char *request_text = json_string_value(request);
	if((response = janus_audiobridge_process_synchronous_request(NULL, message)) != NULL) {
		/* We got a response, send it back */
		goto admin_response;
	} else {
		JANUS_LOG(LOG_VERB, "Unknown request '%s'\n", request_text);
		error_code = JANUS_AUDIOBRIDGE_ERROR_INVALID_REQUEST;
		g_snprintf(error_cause, 512, "Unknown request '%s'", request_text);
	}

admin_response:
		{
			if(!response) {
				/* Prepare JSON error event */
				response = json_object();
				json_object_set_new(response, "audiobridge", json_string("event"));
				json_object_set_new(response, "error_code", json_integer(error_code));
				json_object_set_new(response, "error", json_string(error_cause));
			}
			return response;
		}

}

void janus_audiobridge_setup_media(janus_plugin_session *handle) {
	JANUS_LOG(LOG_INFO, "[%s-%p] WebRTC media is now available\n", JANUS_AUDIOBRIDGE_PACKAGE, handle);
	if(g_atomic_int_get(&stopping) || !g_atomic_int_get(&initialized))
		return;
	janus_mutex_lock(&sessions_mutex);
	janus_audiobridge_session *session = janus_audiobridge_lookup_session(handle);
	if(!session) {
		janus_mutex_unlock(&sessions_mutex);
		JANUS_LOG(LOG_ERR, "No session associated with this handle...\n");
		return;
	}
	if(g_atomic_int_get(&session->destroyed)) {
		janus_mutex_unlock(&sessions_mutex);
		return;
	}
	janus_audiobridge_participant *participant = (janus_audiobridge_participant *)session->participant;
	if(!participant) {
		janus_mutex_unlock(&sessions_mutex);
		return;
	}
	g_atomic_int_set(&session->hangingup, 0);
	/* FIXME Only send this peer the audio mix when we get this event */
	g_atomic_int_set(&session->started, 1);
	janus_mutex_unlock(&sessions_mutex);
	/* Notify all other participants that there's a new boy in town */
	janus_mutex_lock(&rooms_mutex);
	janus_audiobridge_room *audiobridge = participant->room;
	if(audiobridge == NULL) {
		/* No room..? Shouldn't happen */
		janus_mutex_unlock(&rooms_mutex);
		JANUS_LOG(LOG_WARN, "PeerConnection created, but AudioBridge participant not in a room...\n");
		return;
	}
	janus_mutex_lock(&audiobridge->mutex);
	json_t *list = json_array();
	json_t *pl = json_object();
	json_object_set_new(pl, "id",
		string_ids ? json_string(participant->user_id_str) : json_integer(participant->user_id));
	if(participant->display)
		json_object_set_new(pl, "display", json_string(participant->display));
	json_object_set_new(pl, "setup", json_true());
	json_object_set_new(pl, "muted", participant->muted ? json_true() : json_false());
	if(audiobridge->spatial_audio)
		json_object_set_new(pl, "spatial_position", json_integer(participant->spatial_position));
	if(g_atomic_int_get(&participant->suspended))
		json_object_set_new(pl, "suspended", json_true());
	json_array_append_new(list, pl);
	json_t *pub = json_object();
	json_object_set_new(pub, "audiobridge", json_string("event"));
	json_object_set_new(pub, "room",
		string_ids ? json_string(participant->room->room_id_str) : json_integer(participant->room->room_id));
	json_object_set_new(pub, "participants", list);
	GHashTableIter iter;
	gpointer value;
	g_hash_table_iter_init(&iter, audiobridge->participants);
	while(g_hash_table_iter_next(&iter, NULL, &value)) {
		janus_audiobridge_participant *p = value;
		if(p == participant || g_atomic_int_get(&p->paused_events)) {
			continue;	/* Skip the new participant itself */
		}
		JANUS_LOG(LOG_VERB, "Notifying participant %s (%s)\n", p->user_id_str, p->display ? p->display : "??");
		int ret = gateway->push_event(p->session->handle, &janus_audiobridge_plugin, NULL, pub, NULL);
		JANUS_LOG(LOG_VERB, "  >> %d (%s)\n", ret, janus_get_api_error(ret));
	}
	json_decref(pub);
	g_atomic_int_set(&participant->active, 1);
	janus_mutex_unlock(&audiobridge->mutex);
	janus_mutex_unlock(&rooms_mutex);
}

void janus_audiobridge_incoming_rtp(janus_plugin_session *handle, janus_plugin_rtp *packet) {
	if(handle == NULL || g_atomic_int_get(&handle->stopped) || g_atomic_int_get(&stopping) || !g_atomic_int_get(&initialized))
		return;
	janus_audiobridge_session *session = (janus_audiobridge_session *)handle->plugin_handle;
	if(!session || g_atomic_int_get(&session->destroyed) || !session->participant)
		return;
	janus_audiobridge_participant *participant = (janus_audiobridge_participant *)session->participant;
	if(!g_atomic_int_get(&participant->active) || participant->muted || g_atomic_int_get(&participant->suspended) ||
			(participant->codec == JANUS_AUDIOCODEC_OPUS && !participant->decoder) || !participant->room)
		return;
	if(participant->room && participant->room->muted && !participant->admin)
		return;
	char *buf = packet->buffer;
	uint16_t len = packet->length;
	/* Save the frame if we're recording this leg */
	janus_recorder_save_frame(participant->arc, buf, len);
	if(g_atomic_int_get(&participant->active) && (participant->codec != JANUS_AUDIOCODEC_OPUS ||
			(participant->codec == JANUS_AUDIOCODEC_OPUS && participant->decoder))) {
		/* First of all, check if a reset on the decoder is due */
		if(participant->reset && participant->codec == JANUS_AUDIOCODEC_OPUS) {
			/* Create a new decoder and get rid of the old one */
			int error = 0;
			OpusDecoder *decoder = opus_decoder_create(participant->room->sampling_rate,
				participant->stereo ? 2 : 1, &error);
			if(error != OPUS_OK) {
				JANUS_LOG(LOG_ERR, "Error resetting Opus decoder...\n");
			} else {
				if(participant->decoder)
					opus_decoder_destroy(participant->decoder);
				participant->decoder = decoder;
				JANUS_LOG(LOG_VERB, "Opus decoder reset\n");
			}
			participant->reset = FALSE;
		}
		/* We'll need to decode the frame (Opus/G.711 -> slinear), so check the payload type */
		janus_rtp_header *rtp = (janus_rtp_header *)buf;
		if((participant->codec == JANUS_AUDIOCODEC_PCMA && rtp->type != 8) ||
				(participant->codec == JANUS_AUDIOCODEC_PCMU && rtp->type != 0)) {
			JANUS_LOG(LOG_WARN, "Wrong payload type (%d != %d), skipping audio packet\n",
				rtp->type, participant->codec == JANUS_AUDIOCODEC_PCMA ? 8 : 0);
			return;
		}
		/* Queue the audio packet in the jitter buffer (we won't decode now, there might be buffering involved) */
		if(participant->jitter) {
			janus_audiobridge_buffer_packet *pkt = janus_audiobridge_buffer_packet_create(packet);
			janus_mutex_lock(&participant->qmutex);
			/* Limit the size of the jitter buffer */
			gint64 now = janus_get_monotonic_time();
			if(participant->jitter_next_check == 0) {
				/* Schedule next check */
				participant->jitter_next_check = now + JITTER_BUFFER_CHECK_USECS;
			} else if(now >= participant->jitter_next_check) {
				spx_int32_t count = 0;
				jitter_buffer_ctl(participant->jitter, JITTER_BUFFER_GET_AVALIABLE_COUNT, &count);
				if(count > JITTER_BUFFER_MAX_PACKETS) {
					JANUS_LOG(LOG_WARN, "Jitter buffer contains too many packets, clearing now (count=%d)\n", count);
					janus_audiobridge_participant_clear_jitter_buffer(participant);
				}
				/* Schedule next check */
				participant->jitter_next_check = now + JITTER_BUFFER_CHECK_USECS;
			}
			JitterBufferPacket jbp = {0};
			jbp.data = (char *)pkt;
			jbp.len = 0;
			jbp.timestamp = ntohl(rtp->timestamp);
			jbp.span = (participant->codec == JANUS_AUDIOCODEC_OPUS ? 960 : 160);
			jitter_buffer_put(participant->jitter, &jbp);
			janus_mutex_unlock(&participant->qmutex);
		}
	}
}

void janus_audiobridge_incoming_rtcp(janus_plugin_session *handle, janus_plugin_rtcp *packet) {
	if(handle == NULL || g_atomic_int_get(&handle->stopped) || g_atomic_int_get(&stopping) || !g_atomic_int_get(&initialized))
		return;
	/* FIXME Should we care? */
}

static void janus_audiobridge_recorder_create(janus_audiobridge_participant *participant) {
	if(participant == NULL || participant->room == NULL)
		return;
	janus_audiobridge_room *audiobridge = participant->room;
	char filename[255];
	janus_recorder *rc = NULL;
	gint64 now = janus_get_real_time();
	if(participant->arc == NULL) {
		memset(filename, 0, 255);
		if(participant->mjr_base) {
			/* Use the filename and path we have been provided */
			g_snprintf(filename, 255, "%s-audio", participant->mjr_base);
			rc = janus_recorder_create(audiobridge->mjrs_dir,
				janus_audiocodec_name(participant->codec), filename);
			if(rc == NULL) {
				JANUS_LOG(LOG_ERR, "Couldn't open an audio recording file for this participant!\n");
			}
		} else {
			/* Build a filename */
			g_snprintf(filename, 255, "audiobridge-%s-user-%s-%"SCNi64"-audio",
				audiobridge->room_id_str, participant->user_id_str, now);
			rc = janus_recorder_create(audiobridge->mjrs_dir,
				janus_audiocodec_name(participant->codec), filename);
			if(rc == NULL) {
				JANUS_LOG(LOG_ERR, "Couldn't open an audio recording file for this participant!\n");
			}
		}
		if(participant->extmap_id > 0)
			janus_recorder_add_extmap(rc, participant->extmap_id, JANUS_RTP_EXTMAP_AUDIO_LEVEL);
		participant->arc = rc;
	}
}

static void janus_audiobridge_recorder_close(janus_audiobridge_participant *participant) {
	if(participant->arc) {
		janus_recorder *rc = participant->arc;
		participant->arc = NULL;
		janus_recorder_close(rc);
		JANUS_LOG(LOG_INFO, "Closed user's audio recording %s\n", rc->filename ? rc->filename : "??");
		janus_recorder_destroy(rc);
	}
}

void janus_audiobridge_hangup_media(janus_plugin_session *handle) {
	JANUS_LOG(LOG_INFO, "[%s-%p] No WebRTC media anymore\n", JANUS_AUDIOBRIDGE_PACKAGE, handle);
	janus_mutex_lock(&sessions_mutex);
	janus_audiobridge_hangup_media_internal(handle);
	janus_mutex_unlock(&sessions_mutex);
}

static void janus_audiobridge_hangup_media_internal(janus_plugin_session *handle) {
	JANUS_LOG(LOG_INFO, "No WebRTC media anymore\n");
	if(g_atomic_int_get(&stopping) || !g_atomic_int_get(&initialized))
		return;
	janus_audiobridge_session *session = janus_audiobridge_lookup_session(handle);
	if(!session) {
		JANUS_LOG(LOG_ERR, "No session associated with this handle...\n");
		return;
	}
	g_atomic_int_set(&session->started, 0);
	if(session->participant == NULL)
		return;
	if(!g_atomic_int_compare_and_exchange(&session->hangingup, 0, 1))
		return;
	/* Get rid of participant */
	janus_audiobridge_participant *participant = (janus_audiobridge_participant *)session->participant;
	/* If this was a plain RTP participant, notify the thread that it's time to go */
	if(participant->plainrtp_media.pipefd[1] > 0) {
		int code = 1;
		ssize_t res = 0;
		do {
			res = write(participant->plainrtp_media.pipefd[1], &code, sizeof(int));
		} while(res == -1 && errno == EINTR);
	}
	janus_mutex_lock(&rooms_mutex);
	janus_audiobridge_room *audiobridge = participant->room;
	gboolean removed = FALSE;
	if(audiobridge != NULL) {
		janus_mutex_lock(&audiobridge->mutex);
		participant->room = NULL;
		json_t *event = json_object();
		json_object_set_new(event, "audiobridge", json_string("event"));
		json_object_set_new(event, "room",
			string_ids ? json_string(audiobridge->room_id_str) : json_integer(audiobridge->room_id));
		json_object_set_new(event, "leaving",
			string_ids ? json_string(participant->user_id_str) : json_integer(participant->user_id));
		removed = g_hash_table_remove(audiobridge->participants,
			string_ids ? (gpointer)participant->user_id_str : (gpointer)&participant->user_id);
		GHashTableIter iter;
		gpointer value;
		g_hash_table_iter_init(&iter, audiobridge->participants);
		while(g_hash_table_iter_next(&iter, NULL, &value)) {
			janus_audiobridge_participant *p = value;
			if(p == participant || g_atomic_int_get(&p->paused_events)) {
				continue;	/* Skip the leaving participant itself */
			}
			JANUS_LOG(LOG_VERB, "Notifying participant %s (%s)\n", p->user_id_str, p->display ? p->display : "??");
			int ret = gateway->push_event(p->session->handle, &janus_audiobridge_plugin, NULL, event, NULL);
			JANUS_LOG(LOG_VERB, "  >> %d (%s)\n", ret, janus_get_api_error(ret));
		}
		json_decref(event);
		/* Also notify event handlers */
		if(notify_events && gateway->events_is_enabled()) {
			json_t *info = json_object();
			json_object_set_new(info, "event", json_string("left"));
			json_object_set_new(info, "room",
				string_ids ? json_string(audiobridge->room_id_str) : json_integer(audiobridge->room_id));
			json_object_set_new(info, "id",
				string_ids ? json_string(participant->user_id_str) : json_integer(participant->user_id));
			json_object_set_new(info, "display", json_string(participant->display));
			gateway->notify_event(&janus_audiobridge_plugin, NULL, info);
		}
	}
	/* Get rid of the recorders, if available */
	janus_mutex_lock(&participant->rec_mutex);
	janus_audiobridge_recorder_close(participant);
	participant->mjr_active = FALSE;
	janus_mutex_unlock(&participant->rec_mutex);
	/* Free the participant resources */
	janus_mutex_lock(&participant->qmutex);
	g_atomic_int_set(&participant->active, 0);
	participant->muted = TRUE;
	g_free(participant->display);
	participant->display = NULL;
	/* Make sure we're not using the encoder/decoder right now, we're going to destroy them */
	while(!g_atomic_int_compare_and_exchange(&participant->encoding, 0, 1))
		g_usleep(5000);
	if(participant->encoder)
		opus_encoder_destroy(participant->encoder);
	participant->encoder = NULL;
	g_atomic_int_set(&participant->encoding, 0);
	while(!g_atomic_int_compare_and_exchange(&participant->decoding, 0, 1))
		g_usleep(5000);
	if(participant->decoder)
		opus_decoder_destroy(participant->decoder);
	participant->decoder = NULL;
	g_atomic_int_set(&participant->decoding, 0);
	participant->reset = FALSE;
	participant->audio_active_packets = 0;
	participant->audio_dBov_sum = 0;
	participant->talking = FALSE;
	g_free(participant->mjr_base);
	participant->mjr_base = NULL;
	/* Get rid of queued packets */
	janus_audiobridge_participant_clear_jitter_buffer(participant);
	janus_audiobridge_participant_clear_inbuf(participant);
	janus_mutex_unlock(&participant->qmutex);
	janus_audiobridge_participant_clear_outbuf(participant);
	janus_mutex_lock(&participant->suspend_cond_mutex);
	if(g_atomic_int_compare_and_exchange(&participant->suspended, 1, 0))
		g_cond_signal(&participant->suspend_cond);
	janus_mutex_unlock(&participant->suspend_cond_mutex);
	if(audiobridge != NULL) {
		janus_mutex_unlock(&audiobridge->mutex);
		if(removed) {
			janus_refcount_decrease(&audiobridge->ref);
		}
	}
	janus_mutex_unlock(&rooms_mutex);
	session->plugin_offer = FALSE;
	g_atomic_int_set(&session->hangingup, 0);
}

/* Thread to handle incoming messages */
static void *janus_audiobridge_handler(void *data) {
	JANUS_LOG(LOG_VERB, "Joining AudioBridge handler thread\n");
	janus_audiobridge_message *msg = NULL;
	int error_code = 0;
	char error_cause[512];
	json_t *root = NULL;
	while(g_atomic_int_get(&initialized) && !g_atomic_int_get(&stopping)) {
		msg = g_async_queue_pop(messages);
		if(msg == &exit_message)
			break;
		if(msg->handle == NULL) {
			janus_audiobridge_message_free(msg);
			continue;
		}
		janus_mutex_lock(&sessions_mutex);
		janus_audiobridge_session *session = janus_audiobridge_lookup_session(msg->handle);
		if(!session) {
			janus_mutex_unlock(&sessions_mutex);
			JANUS_LOG(LOG_ERR, "No session associated with this handle...\n");
			janus_audiobridge_message_free(msg);
			continue;
		}
		if(g_atomic_int_get(&session->destroyed)) {
			janus_mutex_unlock(&sessions_mutex);
			janus_audiobridge_message_free(msg);
			continue;
		}
		/* Handle request */
		error_code = 0;
		root = NULL;
		if(msg->message == NULL) {
			janus_mutex_unlock(&sessions_mutex);
			JANUS_LOG(LOG_ERR, "No message??\n");
			error_code = JANUS_AUDIOBRIDGE_ERROR_NO_MESSAGE;
			g_snprintf(error_cause, 512, "%s", "No message??");
			goto error;
		}
		root = msg->message;
		/* Get the request first */
		JANUS_VALIDATE_JSON_OBJECT(root, request_parameters,
			error_code, error_cause, TRUE,
			JANUS_AUDIOBRIDGE_ERROR_MISSING_ELEMENT, JANUS_AUDIOBRIDGE_ERROR_INVALID_ELEMENT);
		if(error_code != 0) {
			janus_mutex_unlock(&sessions_mutex);
			goto error;
		}
		json_t *request = json_object_get(root, "request");
		const char *request_text = json_string_value(request);
		json_t *event = NULL;
		gboolean sdp_update = FALSE;
		if(json_object_get(msg->jsep, "update") != NULL)
			sdp_update = json_is_true(json_object_get(msg->jsep, "update"));
		gboolean got_offer = FALSE, got_answer = FALSE, generate_offer = FALSE;
		const char *msg_sdp_type = json_string_value(json_object_get(msg->jsep, "type"));
		const char *msg_sdp = json_string_value(json_object_get(msg->jsep, "sdp"));
		if(msg_sdp_type != NULL) {
			got_offer = !strcasecmp(msg_sdp_type, "offer");
			got_answer = !strcasecmp(msg_sdp_type, "answer");
			if(!got_offer && !got_answer) {
				janus_mutex_unlock(&sessions_mutex);
				JANUS_LOG(LOG_ERR, "Unsupported SDP type '%s'\n", msg_sdp_type);
				error_code = JANUS_AUDIOBRIDGE_ERROR_INVALID_SDP;
				g_snprintf(error_cause, 512, "Unsupported SDP type '%s'\n", msg_sdp_type);
				goto error;
			}
		}
		if(!strcasecmp(request_text, "join")) {
			JANUS_LOG(LOG_VERB, "Configuring new participant\n");
			janus_audiobridge_participant *participant = session->participant;
			if(participant != NULL && participant->room != NULL) {
				janus_mutex_unlock(&sessions_mutex);
				JANUS_LOG(LOG_ERR, "Already in a room (use changeroom to join another one)\n");
				error_code = JANUS_AUDIOBRIDGE_ERROR_ALREADY_JOINED;
				g_snprintf(error_cause, 512, "Already in a room (use changeroom to join another one)");
				goto error;
			}
			JANUS_VALIDATE_JSON_OBJECT(root, join_parameters,
				error_code, error_cause, TRUE,
				JANUS_AUDIOBRIDGE_ERROR_MISSING_ELEMENT, JANUS_AUDIOBRIDGE_ERROR_INVALID_ELEMENT);
			if(error_code != 0) {
				janus_mutex_unlock(&sessions_mutex);
				goto error;
			}
			json_t *rtp = json_object_get(root, "rtp");
			if(rtp != NULL) {
				JANUS_VALIDATE_JSON_OBJECT(root, rtp_parameters,
					error_code, error_cause, TRUE,
					JANUS_AUDIOBRIDGE_ERROR_MISSING_ELEMENT, JANUS_AUDIOBRIDGE_ERROR_INVALID_ELEMENT);
				if(error_code != 0) {
					janus_mutex_unlock(&sessions_mutex);
					goto error;
				}
				if(msg_sdp != NULL) {
					JANUS_LOG(LOG_WARN, "Added plain RTP details but negotiating a WebRTC PeerConnection: plain RTP will be ignored\n");
					rtp = NULL;
					json_object_del(root, "rtp");
				}
			}
			if(!string_ids) {
				JANUS_VALIDATE_JSON_OBJECT(root, room_parameters,
					error_code, error_cause, TRUE,
					JANUS_AUDIOBRIDGE_ERROR_MISSING_ELEMENT, JANUS_AUDIOBRIDGE_ERROR_INVALID_ELEMENT);
			} else {
				JANUS_VALIDATE_JSON_OBJECT(root, roomstr_parameters,
					error_code, error_cause, TRUE,
					JANUS_AUDIOBRIDGE_ERROR_MISSING_ELEMENT, JANUS_AUDIOBRIDGE_ERROR_INVALID_ELEMENT);
			}
			if(error_code != 0) {
				janus_mutex_unlock(&sessions_mutex);
				goto error;
			}
			if(!string_ids) {
				JANUS_VALIDATE_JSON_OBJECT(root, idopt_parameters,
					error_code, error_cause, TRUE,
					JANUS_AUDIOBRIDGE_ERROR_MISSING_ELEMENT, JANUS_AUDIOBRIDGE_ERROR_INVALID_ELEMENT);
			} else {
				JANUS_VALIDATE_JSON_OBJECT(root, idstropt_parameters,
					error_code, error_cause, TRUE,
					JANUS_AUDIOBRIDGE_ERROR_MISSING_ELEMENT, JANUS_AUDIOBRIDGE_ERROR_INVALID_ELEMENT);
			}
			if(error_code != 0) {
				janus_mutex_unlock(&sessions_mutex);
				goto error;
			}
			json_t *room = json_object_get(root, "room");
			guint64 room_id = 0;
			char room_id_num[30], *room_id_str = NULL;
			if(!string_ids) {
				room_id = json_integer_value(room);
				g_snprintf(room_id_num, sizeof(room_id_num), "%"SCNu64, room_id);
				room_id_str = room_id_num;
			} else {
				room_id_str = (char *)json_string_value(room);
			}
			janus_mutex_lock(&rooms_mutex);
			janus_audiobridge_room *audiobridge = g_hash_table_lookup(rooms,
				string_ids ? (gpointer)room_id_str : (gpointer)&room_id);
			if(audiobridge == NULL) {
				janus_mutex_unlock(&rooms_mutex);
				janus_mutex_unlock(&sessions_mutex);
				error_code = JANUS_AUDIOBRIDGE_ERROR_NO_SUCH_ROOM;
				JANUS_LOG(LOG_ERR, "No such room (%s)\n", room_id_str);
				g_snprintf(error_cause, 512, "No such room (%s)", room_id_str);
				goto error;
			}
			janus_refcount_increase(&audiobridge->ref);
			janus_mutex_lock(&audiobridge->mutex);
			janus_mutex_unlock(&rooms_mutex);
			if(rtp != NULL && !audiobridge->allow_plainrtp) {
				/* Plain RTP participants are not allowed in this room */
				janus_mutex_unlock(&audiobridge->mutex);
				janus_refcount_decrease(&audiobridge->ref);
				janus_mutex_unlock(&sessions_mutex);
				error_code = JANUS_AUDIOBRIDGE_ERROR_UNAUTHORIZED;
				JANUS_LOG(LOG_ERR, "Plain RTP participants not allowed in this room\n");
				g_snprintf(error_cause, 512, "Plain RTP participants not allowed in this room");
				goto error;
			}
			/* A pin may be required for this action */
			JANUS_CHECK_SECRET(audiobridge->room_pin, root, "pin", error_code, error_cause,
				JANUS_AUDIOBRIDGE_ERROR_MISSING_ELEMENT, JANUS_AUDIOBRIDGE_ERROR_INVALID_ELEMENT, JANUS_AUDIOBRIDGE_ERROR_UNAUTHORIZED);
			if(error_code != 0) {
				janus_mutex_unlock(&audiobridge->mutex);
				janus_refcount_decrease(&audiobridge->ref);
				janus_mutex_unlock(&sessions_mutex);
				goto error;
			}
			/* A token might be required too */
			if(audiobridge->check_tokens) {
				json_t *token = json_object_get(root, "token");
				const char *token_text = token ? json_string_value(token) : NULL;
				if(token_text == NULL || g_hash_table_lookup(audiobridge->allowed, token_text) == NULL) {
					JANUS_LOG(LOG_ERR, "Unauthorized (not in the allowed list)\n");
					error_code = JANUS_AUDIOBRIDGE_ERROR_UNAUTHORIZED;
					g_snprintf(error_cause, 512, "Unauthorized (not in the allowed list)");
					janus_mutex_unlock(&audiobridge->mutex);
					janus_refcount_decrease(&audiobridge->ref);
					janus_mutex_unlock(&sessions_mutex);
					goto error;
				}
			}
			gboolean admin = FALSE;
			if(json_object_get(root, "secret") != NULL) {
				/* The user is trying to present themselves as an admin */
				JANUS_CHECK_SECRET(audiobridge->room_secret, root, "secret", error_code, error_cause,
					JANUS_AUDIOBRIDGE_ERROR_MISSING_ELEMENT, JANUS_AUDIOBRIDGE_ERROR_INVALID_ELEMENT, JANUS_AUDIOBRIDGE_ERROR_UNAUTHORIZED);
				if(error_code != 0) {
					janus_mutex_unlock(&audiobridge->mutex);
					janus_refcount_decrease(&audiobridge->ref);
					janus_mutex_unlock(&sessions_mutex);
					goto error;
				}
				admin = TRUE;
			}
			/* If this room uses groups, make sure a valid group name was provided */
			uint group = 0;
			if(audiobridge->groups != NULL) {
				JANUS_VALIDATE_JSON_OBJECT(root, group_parameters,
					error_code, error_cause, TRUE,
					JANUS_AUDIOBRIDGE_ERROR_MISSING_ELEMENT, JANUS_AUDIOBRIDGE_ERROR_INVALID_ELEMENT);
				if(error_code != 0) {
					janus_mutex_unlock(&audiobridge->mutex);
					janus_refcount_decrease(&audiobridge->ref);
					janus_mutex_unlock(&sessions_mutex);
					goto error;
				}
				const char *group_name = json_string_value(json_object_get(root, "group"));
				group = GPOINTER_TO_UINT(g_hash_table_lookup(audiobridge->groups, group_name));
				if(group == 0) {
					janus_mutex_unlock(&audiobridge->mutex);
					janus_refcount_decrease(&audiobridge->ref);
					janus_mutex_unlock(&sessions_mutex);
					JANUS_LOG(LOG_ERR, "No such group (%s)\n", group_name);
					error_code = JANUS_AUDIOBRIDGE_ERROR_NO_SUCH_GROUP;
					g_snprintf(error_cause, 512, "No such group (%s)", group_name);
					goto error;
				}
			}
			json_t *display = json_object_get(root, "display");
			const char *display_text = display ? json_string_value(display) : NULL;
			json_t *muted = json_object_get(root, "muted");
			json_t *suspended = json_object_get(root, "suspended");
			json_t *gain = json_object_get(root, "volume");
			json_t *spatial = json_object_get(root, "spatial_position");
			json_t *bitrate = json_object_get(root, "bitrate");
			json_t *quality = json_object_get(root, "quality");
			json_t *exploss = json_object_get(root, "expected_loss");
			json_t *acodec = json_object_get(root, "codec");
			json_t *user_audio_level_average = json_object_get(root, "audio_level_average");
			json_t *user_audio_active_packets = json_object_get(root, "audio_active_packets");
			json_t *denoise = json_object_get(root, "denoise");
			json_t *record = json_object_get(root, "record");
			json_t *recfile = json_object_get(root, "filename");
			json_t *gen_offer = json_object_get(root, "generate_offer");
			int volume = gain ? json_integer_value(gain) : 100;
			int spatial_position = spatial ? json_integer_value(spatial) : 50;
			int32_t opus_bitrate = audiobridge->default_bitrate;
			if(bitrate) {
				opus_bitrate = json_integer_value(bitrate);
				if(opus_bitrate < 500 || opus_bitrate > 512000) {
					JANUS_LOG(LOG_WARN, "Invalid bitrate %"SCNi32", falling back to default/auto\n", opus_bitrate);
					opus_bitrate = audiobridge->default_bitrate;
				}
			}
			int complexity = quality ? json_integer_value(quality) : DEFAULT_COMPLEXITY;
			if(complexity < 1 || complexity > 10) {
				janus_mutex_unlock(&audiobridge->mutex);
				janus_refcount_decrease(&audiobridge->ref);
				janus_mutex_unlock(&sessions_mutex);
				JANUS_LOG(LOG_ERR, "Invalid element (quality should be a positive integer between 1 and 10)\n");
				error_code = JANUS_AUDIOBRIDGE_ERROR_INVALID_ELEMENT;
				g_snprintf(error_cause, 512, "Invalid element (quality should be a positive integer between 1 and 10)");
				goto error;
			}
			int expected_loss = exploss ? json_integer_value(exploss) : audiobridge->default_expectedloss;
			if(expected_loss > 20) {
				janus_mutex_unlock(&audiobridge->mutex);
				janus_refcount_decrease(&audiobridge->ref);
				janus_mutex_unlock(&sessions_mutex);
				JANUS_LOG(LOG_ERR, "Invalid element (expected_loss should be a positive integer between 0 and 20)\n");
				error_code = JANUS_AUDIOBRIDGE_ERROR_INVALID_ELEMENT;
				g_snprintf(error_cause, 512, "Invalid element (expected_loss should be a positive integer between 0 and 20)");
				goto error;
			}
			janus_audiocodec codec = JANUS_AUDIOCODEC_OPUS;
			if(acodec != NULL) {
				codec = janus_audiocodec_from_name(json_string_value(acodec));
				if(codec != JANUS_AUDIOCODEC_OPUS && codec != JANUS_AUDIOCODEC_PCMA && codec != JANUS_AUDIOCODEC_PCMU) {
					janus_mutex_unlock(&audiobridge->mutex);
					janus_refcount_decrease(&audiobridge->ref);
					janus_mutex_unlock(&sessions_mutex);
					JANUS_LOG(LOG_ERR, "Invalid element (codec must opus, pcmu or pcma)\n");
					error_code = JANUS_AUDIOBRIDGE_ERROR_INVALID_ELEMENT;
					g_snprintf(error_cause, 512, "Invalid element (codec must opus, pcmu or pcma)");
					goto error;
				}
			}
			guint64 user_id = 0;
			char user_id_num[30], *user_id_str = NULL;
			gboolean user_id_allocated = FALSE;
			json_t *id = json_object_get(root, "id");
			if(id) {
				if(!string_ids) {
					user_id = json_integer_value(id);
					g_snprintf(user_id_num, sizeof(user_id_num), "%"SCNu64, user_id);
					user_id_str = user_id_num;
				} else {
					user_id_str = (char *)json_string_value(id);
				}
				if(g_hash_table_lookup(audiobridge->participants,
						string_ids ? (gpointer)user_id_str : (gpointer)&user_id) != NULL) {
					/* User ID already taken */
					janus_mutex_unlock(&audiobridge->mutex);
					janus_refcount_decrease(&audiobridge->ref);
					janus_mutex_unlock(&sessions_mutex);
					error_code = JANUS_AUDIOBRIDGE_ERROR_ID_EXISTS;
					JANUS_LOG(LOG_ERR, "User ID %s already exists\n", user_id_str);
					g_snprintf(error_cause, 512, "User ID %s already exists", user_id_str);
					goto error;
				}
			}
			if(!string_ids) {
				if(user_id == 0) {
					/* Generate a random ID */
					while(user_id == 0) {
						user_id = janus_random_uint64();
						if(g_hash_table_lookup(audiobridge->participants, &user_id) != NULL) {
							/* User ID already taken, try another one */
							user_id = 0;
						}
					}
					g_snprintf(user_id_num, sizeof(user_id_num), "%"SCNu64, user_id);
					user_id_str = user_id_num;
				}
				JANUS_LOG(LOG_VERB, "  -- Participant ID: %"SCNu64"\n", user_id);
			} else {
				if(user_id_str == NULL) {
					/* Generate a random ID */
					while(user_id_str == NULL) {
						user_id_str = janus_random_uuid();
						if(g_hash_table_lookup(audiobridge->participants, user_id_str) != NULL) {
							/* User ID already taken, try another one */
							g_clear_pointer(&user_id_str, g_free);
						}
					}
					user_id_allocated = TRUE;
				}
				JANUS_LOG(LOG_VERB, "  -- Participant ID: %s\n", user_id_str);
			}
			if(participant == NULL) {
				participant = g_malloc0(sizeof(janus_audiobridge_participant));
				janus_refcount_init(&participant->ref, janus_audiobridge_participant_free);
				g_atomic_int_set(&participant->active, 0);
				participant->codec = codec;
				participant->display = NULL;
				participant->jitter = jitter_buffer_init(participant->codec == JANUS_AUDIOCODEC_OPUS ? 960 : 160);
				jitter_buffer_ctl(participant->jitter, JITTER_BUFFER_SET_DESTROY_CALLBACK, &janus_audiobridge_buffer_packet_destroy);
				spx_int32_t min_buffer_size = participant->codec == JANUS_AUDIOCODEC_OPUS ? (JITTER_BUFFER_MIN_PACKETS * 960) : (JITTER_BUFFER_MIN_PACKETS * 160);
				jitter_buffer_ctl(participant->jitter, JITTER_BUFFER_SET_MARGIN, &min_buffer_size);
				participant->inbuf = NULL;
				participant->outbuf = NULL;
				participant->encoder = NULL;
				participant->decoder = NULL;
				participant->reset = FALSE;
				participant->fec = FALSE;
				participant->expected_seq = 0;
				participant->probation = 0;
				participant->last_timestamp = 0;
				janus_mutex_init(&participant->qmutex);
				participant->arc = NULL;
				janus_audiobridge_plainrtp_media_cleanup(&participant->plainrtp_media);
				janus_mutex_init(&participant->pmutex);
				janus_mutex_init(&participant->rec_mutex);
			}
			participant->session = session;
			participant->room = audiobridge;
			participant->user_id = user_id;
			participant->user_id_str = user_id_str ? g_strdup(user_id_str) : NULL;
			participant->group = group;
			g_free(participant->display);
			participant->admin = admin;
			participant->display = display_text ? g_strdup(display_text) : NULL;
			participant->muted = muted ? json_is_true(muted) : FALSE;	/* By default, everyone's unmuted when joining */
			if(suspended && json_is_true(suspended)) {
				janus_mutex_lock(&participant->suspend_cond_mutex);
				g_atomic_int_set(&participant->suspended, 1);
				janus_mutex_unlock(&participant->suspend_cond_mutex);
				json_t *pauseevs = json_object_get(root, "pause_events");
				if(pauseevs && json_is_true(pauseevs))
					g_atomic_int_set(&participant->paused_events, 1);
			}
			participant->volume_gain = volume;
			participant->opus_complexity = complexity;
			participant->opus_bitrate = opus_bitrate;
			participant->expected_loss = expected_loss;
			participant->stereo = audiobridge->spatial_audio;
			if(participant->stereo) {
				if(spatial_position > 100)
					spatial_position = 100;
				participant->spatial_position = spatial_position;
			}
			participant->user_audio_active_packets = json_integer_value(user_audio_active_packets);
			participant->user_audio_level_average = json_integer_value(user_audio_level_average);
			if(participant->outbuf == NULL)
				participant->outbuf = g_async_queue_new();
			g_atomic_int_set(&participant->active, g_atomic_int_get(&session->started));
			if(!g_atomic_int_get(&session->started)) {
				/* Initialize the RTP context only if we're renegotiating */
				janus_rtp_switching_context_reset(&participant->context);
				participant->opus_pt = 0;
				participant->extmap_id = 0;
				participant->dBov_level = 0;
				participant->talking = FALSE;
			}
			JANUS_LOG(LOG_VERB, "Creating Opus encoder/decoder (sampling rate %d)\n", audiobridge->sampling_rate);
			/* Opus encoder */
			int error = 0;
			if(participant->encoder == NULL) {
				participant->sampling_rate = audiobridge->sampling_rate;
				participant->encoder = opus_encoder_create(audiobridge->sampling_rate,
					audiobridge->spatial_audio ? 2 : 1, OPUS_APPLICATION_VOIP, &error);
				if(error != OPUS_OK) {
					if(user_id_allocated) {
						g_free(user_id_str);
						g_free(participant->user_id_str);
					}
					janus_mutex_unlock(&audiobridge->mutex);
					janus_refcount_decrease(&audiobridge->ref);
					janus_mutex_unlock(&sessions_mutex);
					g_free(participant->display);
					g_free(participant);
					JANUS_LOG(LOG_ERR, "Error creating Opus encoder\n");
					error_code = JANUS_AUDIOBRIDGE_ERROR_LIBOPUS_ERROR;
					g_snprintf(error_cause, 512, "Error creating Opus encoder");
					goto error;
				}
				if(audiobridge->sampling_rate == 8000) {
					opus_encoder_ctl(participant->encoder, OPUS_SET_MAX_BANDWIDTH(OPUS_BANDWIDTH_NARROWBAND));
				} else if(audiobridge->sampling_rate == 12000) {
					opus_encoder_ctl(participant->encoder, OPUS_SET_MAX_BANDWIDTH(OPUS_BANDWIDTH_MEDIUMBAND));
				} else if(audiobridge->sampling_rate == 16000) {
					opus_encoder_ctl(participant->encoder, OPUS_SET_MAX_BANDWIDTH(OPUS_BANDWIDTH_WIDEBAND));
				} else if(audiobridge->sampling_rate == 24000) {
					opus_encoder_ctl(participant->encoder, OPUS_SET_MAX_BANDWIDTH(OPUS_BANDWIDTH_SUPERWIDEBAND));
				} else if(audiobridge->sampling_rate == 48000) {
					opus_encoder_ctl(participant->encoder, OPUS_SET_MAX_BANDWIDTH(OPUS_BANDWIDTH_FULLBAND));
				} else {
					JANUS_LOG(LOG_WARN, "Unsupported sampling rate %d, setting 16kHz\n", audiobridge->sampling_rate);
					audiobridge->sampling_rate = 16000;
					opus_encoder_ctl(participant->encoder, OPUS_SET_MAX_BANDWIDTH(OPUS_BANDWIDTH_WIDEBAND));
				}
				opus_encoder_ctl(participant->encoder, OPUS_SET_INBAND_FEC(participant->fec));
				opus_encoder_ctl(participant->encoder, OPUS_SET_PACKET_LOSS_PERC(participant->expected_loss));
			}
			opus_encoder_ctl(participant->encoder, OPUS_SET_COMPLEXITY(participant->opus_complexity));
			if(participant->opus_bitrate > 0)
				opus_encoder_ctl(participant->encoder, OPUS_SET_BITRATE(participant->opus_bitrate));
			if(participant->decoder == NULL) {
				/* Opus decoder */
				error = 0;
				participant->decoder = opus_decoder_create(audiobridge->sampling_rate,
					audiobridge->spatial_audio ? 2 : 1, &error);
				if(error != OPUS_OK) {
					if(user_id_allocated) {
						g_free(user_id_str);
						g_free(participant->user_id_str);
					}
					janus_mutex_unlock(&audiobridge->mutex);
					janus_refcount_decrease(&audiobridge->ref);
					janus_mutex_unlock(&sessions_mutex);
					g_free(participant->display);
					if(participant->encoder)
						opus_encoder_destroy(participant->encoder);
					participant->encoder = NULL;
					if(participant->decoder)
						opus_decoder_destroy(participant->decoder);
					participant->decoder = NULL;
					g_free(participant);
					JANUS_LOG(LOG_ERR, "Error creating Opus decoder\n");
					error_code = JANUS_AUDIOBRIDGE_ERROR_LIBOPUS_ERROR;
					g_snprintf(error_cause, 512, "Error creating Opus decoder");
					goto error;
				}
			}
#ifdef HAVE_RNNOISE
			participant->denoise = denoise ? json_is_true(denoise) : audiobridge->denoise;
#else
			if(denoise && json_is_true(denoise)) {
				JANUS_LOG(LOG_WARN, "RNNoise unavailable, denoising not supported\n");
			}
#endif
			participant->reset = FALSE;
			/* If this is a plain RTP participant, create the socket */
			if(rtp != NULL) {
				gen_offer = NULL;
				const char *ip = json_string_value(json_object_get(rtp, "ip"));
				uint16_t port = json_integer_value(json_object_get(rtp, "port"));
				if(participant->codec == JANUS_AUDIOCODEC_OPUS) {
					int pt = json_integer_value(json_object_get(rtp, "payload_type"));
					if(pt == 0)
						pt = 100;
					participant->opus_pt = pt;
				}
				int audiolevel_ext_id = json_integer_value(json_object_get(rtp, "audiolevel_ext"));
				if(audiolevel_ext_id > 0)
					participant->extmap_id = audiolevel_ext_id;
				gboolean fec = json_is_true(json_object_get(rtp, "fec"));
				if(participant->codec == JANUS_AUDIOCODEC_OPUS && fec) {
					participant->fec = TRUE;
					opus_encoder_ctl(participant->encoder, OPUS_SET_INBAND_FEC(participant->fec));
					opus_encoder_ctl(participant->encoder, OPUS_SET_PACKET_LOSS_PERC(participant->expected_loss));
				}
				/* Create the socket */
				janus_mutex_lock(&participant->pmutex);
				janus_audiobridge_plainrtp_media_cleanup(&participant->plainrtp_media);
				if(janus_audiobridge_plainrtp_allocate_port(&participant->plainrtp_media) < 0) {
					JANUS_LOG(LOG_ERR, "[AudioBridge-%p] Couldn't bind to local port\n", session);
				} else if(ip != NULL && port > 0) {
					/* Connect the socket, if there's a remote address */
					g_free(participant->plainrtp_media.remote_audio_ip);
					participant->plainrtp_media.remote_audio_ip = g_strdup(ip);
					participant->plainrtp_media.remote_audio_rtp_port = port;
					struct sockaddr_in audio_server_addr = { 0 };
					memset(&audio_server_addr, 0, sizeof(struct sockaddr_in));
					audio_server_addr.sin_family = AF_INET;
					gboolean have_audio_server_ip = TRUE;
					if(participant->plainrtp_media.remote_audio_ip && inet_aton(participant->plainrtp_media.remote_audio_ip, &audio_server_addr.sin_addr) == 0) {	/* Not a numeric IP... */
						/* Note that gethostbyname() may block waiting for response if it triggers on the wire request.*/
						struct hostent *host = gethostbyname(participant->plainrtp_media.remote_audio_ip);	/* ...resolve name */
						if(!host) {
							JANUS_LOG(LOG_ERR, "[AudioBridge-%p] Couldn't get host (%s)\n", session, participant->plainrtp_media.remote_audio_ip);
							have_audio_server_ip = FALSE;
						} else {
							audio_server_addr.sin_addr = *(struct in_addr *)host->h_addr_list;
						}
					}
					audio_server_addr.sin_port = htons(participant->plainrtp_media.remote_audio_rtp_port);
					if(have_audio_server_ip) {
						if(connect(participant->plainrtp_media.audio_rtp_fd, (struct sockaddr *)&audio_server_addr, sizeof(struct sockaddr)) == -1) {
							JANUS_LOG(LOG_ERR, "[AudioBridge-%p] Couldn't connect audio RTP? (%s:%d)\n", session,
								participant->plainrtp_media.remote_audio_ip, participant->plainrtp_media.remote_audio_rtp_port);
							JANUS_LOG(LOG_ERR, "[AudioBridge-%p]   -- %d (%s)\n", session, errno, g_strerror(errno));
						} else {
							participant->plainrtp_media.audio_send = TRUE;
						}
					}
				}
				janus_mutex_unlock(&participant->pmutex);
			}
			/* Check if we need to record this participant right away */
			janus_mutex_lock(&participant->rec_mutex);
			const char *recording_base = json_string_value(recfile);
			if(recording_base) {
				g_free(participant->mjr_base);
				participant->mjr_base = g_strdup(recording_base);
			}
			if(audiobridge->mjrs || record) {
				if(audiobridge->mjrs || json_is_true(record)) {
					/* Start recording (ignore if recording already) */
					if(participant->arc != NULL) {
						JANUS_LOG(LOG_WARN, "Already recording participant's audio (room %s, user %s)\n",
							participant->room->room_id_str, participant->user_id_str);
					} else {
						JANUS_LOG(LOG_INFO, "Starting recording of participant's audio (room %s, user %s)\n",
							participant->room->room_id_str, participant->user_id_str);
						janus_audiobridge_recorder_create(participant);
						participant->mjr_active = TRUE;
					}
				} else {
					/* Stop recording (ignore if not recording) */
					janus_audiobridge_recorder_close(participant);
					participant->mjr_active = FALSE;
				}
			}
			janus_mutex_unlock(&participant->rec_mutex);
			/* Finally, start the encoding thread if it hasn't already */
			if(participant->thread == NULL) {
				GError *error = NULL;
				char roomtrunc[5], parttrunc[5];
				g_snprintf(roomtrunc, sizeof(roomtrunc), "%s", audiobridge->room_id_str);
				g_snprintf(parttrunc, sizeof(parttrunc), "%s", participant->user_id_str);
				char tname[16];
				g_snprintf(tname, sizeof(tname), "mixer %s %s", roomtrunc, parttrunc);
				janus_refcount_increase(&session->ref);
				janus_refcount_increase(&participant->ref);
				participant->thread = g_thread_try_new(tname, &janus_audiobridge_participant_thread, participant, &error);
				if(error != NULL) {
					janus_refcount_decrease(&participant->ref);
					janus_refcount_decrease(&session->ref);
					/* FIXME We should fail here... */
					JANUS_LOG(LOG_ERR, "Got error %d (%s) trying to launch the participant thread...\n",
						error->code, error->message ? error->message : "??");
					g_error_free(error);
				}
			}
			if(participant->plainrtp_media.audio_rtp_fd != -1 && participant->plainrtp_media.thread == NULL) {
				/* Spawn a thread for incoming plain RTP traffic too */
				GError *error = NULL;
				char roomtrunc[5], parttrunc[5];
				g_snprintf(roomtrunc, sizeof(roomtrunc), "%s", audiobridge->room_id_str);
				g_snprintf(parttrunc, sizeof(parttrunc), "%s", participant->user_id_str);
				char tname[16];
				g_snprintf(tname, sizeof(tname), "rtp %s %s", roomtrunc, parttrunc);
				janus_refcount_increase(&session->ref);
				janus_refcount_increase(&participant->ref);
				participant->plainrtp_media.thread = g_thread_try_new(tname, &janus_audiobridge_plainrtp_relay_thread, participant, &error);
				if(error != NULL) {
					janus_refcount_decrease(&participant->ref);
					janus_refcount_decrease(&session->ref);
					/* FIXME We should fail here... */
					JANUS_LOG(LOG_ERR, "Got error %d (%s) trying to launch the plain RTP participant thread...\n",
						error->code, error->message ? error->message : "??");
					g_error_free(error);
				}
			}
			/* If a PeerConnection exists, make sure to update the RTP headers */
			if(g_atomic_int_get(&session->started) == 1)
				participant->context.a_last_ssrc = 0;

			/* Done */
			session->participant = participant;
			janus_refcount_increase(&participant->ref);
			g_hash_table_insert(audiobridge->participants,
				string_ids ? (gpointer)g_strdup(participant->user_id_str) : (gpointer)janus_uint64_dup(participant->user_id),
				participant);
			janus_mutex_unlock(&sessions_mutex);
			/* Notify the other participants */
			json_t *newuser = json_object();
			json_object_set_new(newuser, "audiobridge", json_string("joined"));
			json_object_set_new(newuser, "room", string_ids ? json_string(room_id_str) : json_integer(room_id));
			json_t *newuserlist = json_array();
			json_t *pl = json_object();
			json_object_set_new(pl, "id",
				string_ids ? json_string(participant->user_id_str) : json_integer(participant->user_id));
			if(participant->display)
				json_object_set_new(pl, "display", json_string(participant->display));
			/* Clarify we're still waiting for the user to negotiate a PeerConnection */
			json_object_set_new(pl, "setup", json_false());
			json_object_set_new(pl, "muted", participant->muted ? json_true() : json_false());
			if(audiobridge->spatial_audio)
				json_object_set_new(pl, "spatial_position", json_integer(participant->spatial_position));
			if(g_atomic_int_get(&participant->suspended))
				json_object_set_new(pl, "suspended", json_true());
			json_array_append_new(newuserlist, pl);
			json_object_set_new(newuser, "participants", newuserlist);
			GHashTableIter iter;
			gpointer value;
			g_hash_table_iter_init(&iter, audiobridge->participants);
			while(g_hash_table_iter_next(&iter, NULL, &value)) {
				janus_audiobridge_participant *p = value;
				if(p == participant || g_atomic_int_get(&p->paused_events)) {
					continue;
				}
				JANUS_LOG(LOG_VERB, "Notifying participant %s (%s)\n", p->user_id_str, p->display ? p->display : "??");
				int ret = gateway->push_event(p->session->handle, &janus_audiobridge_plugin, NULL, newuser, NULL);
				JANUS_LOG(LOG_VERB, "  >> %d (%s)\n", ret, janus_get_api_error(ret));
			}
			json_decref(newuser);
			/* Return a list of all available participants for the new participant now */
			json_t *list = json_array();
			g_hash_table_iter_init(&iter, audiobridge->participants);
			while(g_hash_table_iter_next(&iter, NULL, &value)) {
				janus_audiobridge_participant *p = value;
				if(p == participant) {
					continue;
				}
				json_t *pl = json_object();
				json_object_set_new(pl, "id", string_ids ? json_string(p->user_id_str) : json_integer(p->user_id));
				if(p->display)
					json_object_set_new(pl, "display", json_string(p->display));
				json_object_set_new(pl, "setup", g_atomic_int_get(&p->session->started) ? json_true() : json_false());
				json_object_set_new(pl, "muted", p->muted ? json_true() : json_false());
				if(p->extmap_id > 0)
					json_object_set_new(pl, "talking", p->talking ? json_true() : json_false());
				if(audiobridge->spatial_audio)
					json_object_set_new(pl, "spatial_position", json_integer(p->spatial_position));
				if(g_atomic_int_get(&p->suspended))
					json_object_set_new(pl, "suspended", json_true());
				json_array_append_new(list, pl);
			}
			janus_mutex_unlock(&audiobridge->mutex);
			event = json_object();
			json_object_set_new(event, "audiobridge", json_string("joined"));
			json_object_set_new(event, "room", string_ids ? json_string(room_id_str) : json_integer(room_id));
			json_object_set_new(event, "id", string_ids ? json_string(user_id_str) : json_integer(user_id));
			json_object_set_new(event, "participants", list);
			if(participant->plainrtp_media.local_audio_rtp_port > 0) {
				json_t *details = json_object();
				json_object_set_new(details, "ip", json_string(local_ip));
				json_object_set_new(details, "port", json_integer(participant->plainrtp_media.local_audio_rtp_port));
				if(participant->codec == JANUS_AUDIOCODEC_OPUS)
					json_object_set_new(details, "payload_type", json_integer(participant->opus_pt));
				else
					json_object_set_new(details, "payload_type", json_integer(participant->codec == JANUS_AUDIOCODEC_PCMA ? 8 : 0));
				json_object_set_new(event, "rtp", details);
			}
			/* Also notify event handlers */
			if(notify_events && gateway->events_is_enabled()) {
				json_t *info = json_object();
				json_object_set_new(info, "event", json_string("joined"));
				json_object_set_new(info, "room", string_ids ? json_string(room_id_str) : json_integer(room_id));
				json_object_set_new(info, "id", string_ids ? json_string(user_id_str) : json_integer(user_id));
				json_object_set_new(info, "display", json_string(participant->display));
				json_object_set_new(info, "setup", g_atomic_int_get(&participant->session->started) ? json_true() : json_false());
				json_object_set_new(info, "muted", participant->muted ? json_true() : json_false());
				if(participant->stereo)
					json_object_set_new(info, "spatial_position", json_integer(participant->spatial_position));
				gateway->notify_event(&janus_audiobridge_plugin, session->handle, info);
			}
			if(user_id_allocated)
				g_free(user_id_str);
			/* If we need to generate an offer ourselves, do that */
			if(gen_offer != NULL)
				generate_offer = json_is_true(gen_offer);
			if(generate_offer)
				session->plugin_offer = generate_offer;
		} else if(!strcasecmp(request_text, "configure")) {
			janus_mutex_unlock(&sessions_mutex);
			/* Handle this participant */
			janus_audiobridge_participant *participant = (janus_audiobridge_participant *)session->participant;
			if(participant == NULL || participant->room == NULL) {
				JANUS_LOG(LOG_ERR, "Can't configure (not in a room)\n");
				error_code = JANUS_AUDIOBRIDGE_ERROR_NOT_JOINED;
				g_snprintf(error_cause, 512, "Can't configure (not in a room)");
				goto error;
			}
			/* Configure settings for this participant */
			JANUS_VALIDATE_JSON_OBJECT(root, configure_parameters,
				error_code, error_cause, TRUE,
				JANUS_AUDIOBRIDGE_ERROR_MISSING_ELEMENT, JANUS_AUDIOBRIDGE_ERROR_INVALID_ELEMENT);
			if(error_code != 0)
				goto error;
			json_t *muted = json_object_get(root, "muted");
			json_t *bitrate = json_object_get(root, "bitrate");
			json_t *quality = json_object_get(root, "quality");
			json_t *exploss = json_object_get(root, "expected_loss");
			json_t *gain = json_object_get(root, "volume");
			json_t *spatial = json_object_get(root, "spatial_position");
			json_t *denoise = json_object_get(root, "denoise");
			json_t *record = json_object_get(root, "record");
			json_t *recfile = json_object_get(root, "filename");
			json_t *display = json_object_get(root, "display");
			json_t *group = json_object_get(root, "group");
			json_t *gen_offer = json_object_get(root, "generate_offer");
			json_t *update = json_object_get(root, "update");
			if(gain)
				participant->volume_gain = json_integer_value(gain);
			if(bitrate) {
				int32_t opus_bitrate = bitrate ? json_integer_value(bitrate) : 0;
				if(opus_bitrate < 500 || opus_bitrate > 512000) {
					JANUS_LOG(LOG_WARN, "Invalid bitrate %"SCNi32", falling back to auto\n", opus_bitrate);
					opus_bitrate = 0;
				}
				participant->opus_bitrate = opus_bitrate;
				if(participant->encoder)
					opus_encoder_ctl(participant->encoder, OPUS_SET_BITRATE(participant->opus_bitrate ? participant->opus_bitrate : OPUS_AUTO));
			}
			if(quality) {
				int complexity = json_integer_value(quality);
				if(complexity < 1 || complexity > 10) {
					JANUS_LOG(LOG_ERR, "Invalid element (quality should be a positive integer between 1 and 10)\n");
					error_code = JANUS_AUDIOBRIDGE_ERROR_INVALID_ELEMENT;
					g_snprintf(error_cause, 512, "Invalid element (quality should be a positive integer between 1 and 10)");
					goto error;
				}
				participant->opus_complexity = complexity;
				if(participant->encoder)
					opus_encoder_ctl(participant->encoder, OPUS_SET_COMPLEXITY(participant->opus_complexity));
			}
			if(exploss) {
				int expected_loss = json_integer_value(exploss);
				if(expected_loss > 20) {
					JANUS_LOG(LOG_ERR, "Invalid element (expected_loss should be a positive integer between 0 and 20)\n");
					error_code = JANUS_AUDIOBRIDGE_ERROR_INVALID_ELEMENT;
					g_snprintf(error_cause, 512, "Invalid element (expected_loss should be a positive integer between 0 and 20)");
					goto error;
				}
				participant->expected_loss = expected_loss;
				if(participant->encoder)
					opus_encoder_ctl(participant->encoder, OPUS_SET_PACKET_LOSS_PERC(participant->expected_loss));
			}
			if(group && participant->room && participant->room->groups != NULL) {
				const char *group_name = json_string_value(group);
				uint group_id = GPOINTER_TO_UINT(g_hash_table_lookup(participant->room->groups, group_name));
				if(group_id == 0) {
					JANUS_LOG(LOG_ERR, "No such group (%s)\n", group_name);
					error_code = JANUS_AUDIOBRIDGE_ERROR_NO_SUCH_GROUP;
					g_snprintf(error_cause, 512, "No such group (%s)", group_name);
					goto error;
				}
				participant->group = group_id;
			}
			if(muted || display || (participant->stereo && spatial) || denoise) {
				if(muted) {
					participant->muted = json_is_true(muted);
					JANUS_LOG(LOG_VERB, "Setting muted property: %s (room %s, user %s)\n",
						participant->muted ? "true" : "false", participant->room->room_id_str, participant->user_id_str);
					if(participant->muted) {
						/* Clear the queued packets waiting to be handled */
						janus_mutex_lock(&participant->qmutex);
						janus_audiobridge_participant_clear_jitter_buffer(participant);
						janus_audiobridge_participant_clear_inbuf(participant);
						janus_mutex_unlock(&participant->qmutex);
					}
				}
				if(display) {
					char *old_display = participant->display;
					char *new_display = g_strdup(json_string_value(display));
					participant->display = new_display;
					g_free(old_display);
					JANUS_LOG(LOG_VERB, "Setting display property: %s (room %s, user %s)\n",
						participant->display, participant->room->room_id_str, participant->user_id_str);
				}
				if(participant->stereo && spatial) {
					int spatial_position = json_integer_value(spatial);
					if(spatial_position > 100)
						spatial_position = 100;
					participant->spatial_position = spatial_position;
				}
#ifdef HAVE_RNNOISE
				if(denoise)
					participant->denoise = json_is_true(denoise);
#else
				if(denoise && json_is_true(denoise)) {
					JANUS_LOG(LOG_WARN, "RNNoise unavailable, denoising not supported\n");
				}
#endif
				/* Notify all other participants about the mute/unmute */
				janus_mutex_lock(&rooms_mutex);
				janus_audiobridge_room *audiobridge = participant->room;
				if(audiobridge != NULL) {
					janus_mutex_lock(&audiobridge->mutex);
					json_t *list = json_array();
					json_t *pl = json_object();
					json_object_set_new(pl, "id",
						string_ids ? json_string(participant->user_id_str) : json_integer(participant->user_id));
					if(participant->display)
						json_object_set_new(pl, "display", json_string(participant->display));
					json_object_set_new(pl, "setup", g_atomic_int_get(&participant->session->started) ? json_true() : json_false());
					json_object_set_new(pl, "muted", participant->muted ? json_true() : json_false());
					if(audiobridge->spatial_audio)
						json_object_set_new(pl, "spatial_position", json_integer(participant->spatial_position));
					if(g_atomic_int_get(&participant->suspended))
						json_object_set_new(pl, "suspended", json_true());
					json_array_append_new(list, pl);
					json_t *pub = json_object();
					json_object_set_new(pub, "audiobridge", json_string("event"));
					json_object_set_new(pub, "room",
						string_ids ? json_string(participant->room->room_id_str) : json_integer(participant->room->room_id));
					json_object_set_new(pub, "participants", list);
					GHashTableIter iter;
					gpointer value;
					g_hash_table_iter_init(&iter, audiobridge->participants);
					while(g_hash_table_iter_next(&iter, NULL, &value)) {
						janus_audiobridge_participant *p = value;
						if(p == participant || g_atomic_int_get(&p->paused_events)) {
							continue;	/* Skip the new participant itself */
						}
						JANUS_LOG(LOG_VERB, "Notifying participant %s (%s)\n",
							p->user_id_str, p->display ? p->display : "??");
						int ret = gateway->push_event(p->session->handle, &janus_audiobridge_plugin, NULL, pub, NULL);
						JANUS_LOG(LOG_VERB, "  >> %d (%s)\n", ret, janus_get_api_error(ret));
					}
					json_decref(pub);
					janus_mutex_unlock(&audiobridge->mutex);
				}
				janus_mutex_unlock(&rooms_mutex);
			}
			janus_mutex_lock(&participant->rec_mutex);
			const char *recording_base = json_string_value(recfile);
			if(recording_base) {
				g_free(participant->mjr_base);
				participant->mjr_base = g_strdup(recording_base);
			}
			if(record) {
				if(json_is_true(record)) {
					/* Start recording (ignore if recording already) */
					if(participant->arc != NULL) {
						JANUS_LOG(LOG_WARN, "Already recording participant's audio (room %s, user %s)\n",
							participant->room->room_id_str, participant->user_id_str);
					} else {
						JANUS_LOG(LOG_INFO, "Starting recording of participant's audio (room %s, user %s)\n",
							participant->room->room_id_str, participant->user_id_str);
						janus_audiobridge_recorder_create(participant);
						participant->mjr_active = TRUE;
					}
				} else {
					/* Stop recording (ignore if not recording) */
					janus_audiobridge_recorder_close(participant);
					participant->mjr_active = FALSE;
				}
			}
			janus_mutex_unlock(&participant->rec_mutex);
			gboolean do_update = update ? json_is_true(update) : FALSE;
			if(do_update && (!sdp_update || !session->plugin_offer)) {
				JANUS_LOG(LOG_WARN, "Got a 'update' request, but no SDP update? Ignoring...\n");
			}
			/* Done */
			event = json_object();
			json_object_set_new(event, "audiobridge", json_string("event"));
			json_object_set_new(event, "result", json_string("ok"));
			/* Also notify event handlers */
			if(notify_events && gateway->events_is_enabled()) {
				janus_audiobridge_room *audiobridge = participant->room;
				json_t *info = json_object();
				json_object_set_new(info, "event", json_string("configured"));
				json_object_set_new(info, "room",
					string_ids ? json_string(audiobridge->room_id_str) : json_integer(audiobridge->room_id));
				json_object_set_new(info, "id",
					string_ids ? json_string(participant->user_id_str) : json_integer(participant->user_id));
				json_object_set_new(info, "display", json_string(participant->display));
				json_object_set_new(info, "muted", participant->muted ? json_true() : json_false());
				if(participant->opus_bitrate > 0)
					json_object_set_new(info, "bitrate", json_integer(participant->opus_bitrate));
				json_object_set_new(info, "quality", json_integer(participant->opus_complexity));
				if(participant->stereo)
					json_object_set_new(info, "spatial_position", json_integer(participant->spatial_position));
				gateway->notify_event(&janus_audiobridge_plugin, session->handle, info);
			}
			/* If we need to generate an offer ourselves, do that */
			if(do_update && session->plugin_offer) {
				/* We need an update and we originated an offer before, let's do it again */
				generate_offer = TRUE;
			} else if(gen_offer != NULL) {
				generate_offer = json_is_true(gen_offer);
			}
			if(generate_offer) {
				/* We should check if this conflicts with a user-generated offer from before */
				session->plugin_offer = generate_offer;
			}
		} else if(!strcasecmp(request_text, "changeroom")) {
			janus_mutex_unlock(&sessions_mutex);
			/* The participant wants to leave the current room and join another one without reconnecting (e.g., a sidebar) */
			JANUS_VALIDATE_JSON_OBJECT(root, join_parameters,
				error_code, error_cause, TRUE,
				JANUS_AUDIOBRIDGE_ERROR_MISSING_ELEMENT, JANUS_AUDIOBRIDGE_ERROR_INVALID_ELEMENT);
			if(error_code != 0)
				goto error;
			if(!string_ids) {
				JANUS_VALIDATE_JSON_OBJECT(root, room_parameters,
					error_code, error_cause, TRUE,
					JANUS_AUDIOBRIDGE_ERROR_MISSING_ELEMENT, JANUS_AUDIOBRIDGE_ERROR_INVALID_ELEMENT);
			} else {
				JANUS_VALIDATE_JSON_OBJECT(root, roomstr_parameters,
					error_code, error_cause, TRUE,
					JANUS_AUDIOBRIDGE_ERROR_MISSING_ELEMENT, JANUS_AUDIOBRIDGE_ERROR_INVALID_ELEMENT);
			}
			if(error_code != 0)
				goto error;
			json_t *room = json_object_get(root, "room");
			guint64 room_id = 0;
			char room_id_num[30], *room_id_str = NULL;
			if(!string_ids) {
				room_id = json_integer_value(room);
				g_snprintf(room_id_num, sizeof(room_id_num), "%"SCNu64, room_id);
				room_id_str = room_id_num;
			} else {
				room_id_str = (char *)json_string_value(room);
			}
			janus_mutex_lock(&rooms_mutex);
			janus_audiobridge_participant *participant = (janus_audiobridge_participant *)session->participant;
			if(participant == NULL || participant->room == NULL) {
				janus_mutex_unlock(&rooms_mutex);
				JANUS_LOG(LOG_ERR, "Can't change room (not in a room in the first place)\n");
				error_code = JANUS_AUDIOBRIDGE_ERROR_NOT_JOINED;
				g_snprintf(error_cause, 512, "Can't change room (not in a room in the first place)");
				goto error;
			}
			/* Is this the same room we're in? */
			if(participant->room && ((!string_ids && participant->room->room_id == room_id) ||
					(string_ids && participant->room->room_id_str && !strcmp(participant->room->room_id_str, room_id_str)))) {
				janus_mutex_unlock(&rooms_mutex);
				JANUS_LOG(LOG_ERR, "Already in this room\n");
				error_code = JANUS_AUDIOBRIDGE_ERROR_ALREADY_JOINED;
				g_snprintf(error_cause, 512, "Already in this room");
				goto error;
			}
			janus_audiobridge_room *audiobridge = g_hash_table_lookup(rooms,
				string_ids ? (gpointer)room_id_str : (gpointer)&room_id);
			if(audiobridge == NULL) {
				janus_mutex_unlock(&rooms_mutex);
				error_code = JANUS_AUDIOBRIDGE_ERROR_NO_SUCH_ROOM;
				JANUS_LOG(LOG_ERR, "No such room (%s)\n", room_id_str);
				g_snprintf(error_cause, 512, "No such room (%s)", room_id_str);
				goto error;
			}
			janus_refcount_increase(&audiobridge->ref);
			janus_mutex_lock(&audiobridge->mutex);
			/* A pin may be required for this action */
			JANUS_CHECK_SECRET(audiobridge->room_pin, root, "pin", error_code, error_cause,
				JANUS_AUDIOBRIDGE_ERROR_MISSING_ELEMENT, JANUS_AUDIOBRIDGE_ERROR_INVALID_ELEMENT, JANUS_AUDIOBRIDGE_ERROR_UNAUTHORIZED);
			if(error_code != 0) {
				janus_mutex_unlock(&audiobridge->mutex);
				janus_refcount_decrease(&audiobridge->ref);
				janus_mutex_unlock(&rooms_mutex);
				goto error;
			}
			/* A token might be required too */
			if(audiobridge->check_tokens) {
				json_t *token = json_object_get(root, "token");
				const char *token_text = token ? json_string_value(token) : NULL;
				if(token_text == NULL || g_hash_table_lookup(audiobridge->allowed, token_text) == NULL) {
					JANUS_LOG(LOG_ERR, "Unauthorized (not in the allowed list)\n");
					error_code = JANUS_AUDIOBRIDGE_ERROR_UNAUTHORIZED;
					g_snprintf(error_cause, 512, "Unauthorized (not in the allowed list)");
					janus_mutex_unlock(&audiobridge->mutex);
					janus_refcount_decrease(&audiobridge->ref);
					janus_mutex_unlock(&rooms_mutex);
					goto error;
				}
			}
			gboolean admin = FALSE;
			if(json_object_get(root, "secret") != NULL) {
				/* The user is trying to present themselves as an admin */
				JANUS_CHECK_SECRET(audiobridge->room_secret, root, "secret", error_code, error_cause,
					JANUS_AUDIOBRIDGE_ERROR_MISSING_ELEMENT, JANUS_AUDIOBRIDGE_ERROR_INVALID_ELEMENT, JANUS_AUDIOBRIDGE_ERROR_UNAUTHORIZED);
				if(error_code != 0) {
					janus_mutex_unlock(&audiobridge->mutex);
					janus_refcount_decrease(&audiobridge->ref);
					goto error;
				}
				admin = TRUE;
			}
			/* If this room uses groups, make sure a valid group name was provided */
			uint group = 0;
			if(audiobridge->groups != NULL) {
				JANUS_VALIDATE_JSON_OBJECT(root, group_parameters,
					error_code, error_cause, TRUE,
					JANUS_AUDIOBRIDGE_ERROR_MISSING_ELEMENT, JANUS_AUDIOBRIDGE_ERROR_INVALID_ELEMENT);
				if(error_code != 0) {
					janus_mutex_unlock(&audiobridge->mutex);
					janus_refcount_decrease(&audiobridge->ref);
					goto error;
				}
				const char *group_name = json_string_value(json_object_get(root, "group"));
				group = GPOINTER_TO_UINT(g_hash_table_lookup(audiobridge->groups, group_name));
				if(group == 0) {
					janus_mutex_unlock(&audiobridge->mutex);
					janus_refcount_decrease(&audiobridge->ref);
					JANUS_LOG(LOG_ERR, "No such group (%s)\n", group_name);
					error_code = JANUS_AUDIOBRIDGE_ERROR_NO_SUCH_GROUP;
					g_snprintf(error_cause, 512, "No such group (%s)", group_name);
					goto error;
				}
			}
			json_t *display = json_object_get(root, "display");
			const char *display_text = display ? json_string_value(display) : NULL;
			json_t *muted = json_object_get(root, "muted");
			json_t *suspended = json_object_get(root, "suspended");
			json_t *gain = json_object_get(root, "volume");
			json_t *spatial = json_object_get(root, "spatial_position");
			json_t *bitrate = json_object_get(root, "bitrate");
			json_t *quality = json_object_get(root, "quality");
			json_t *exploss = json_object_get(root, "expected_loss");
			json_t *denoise = json_object_get(root, "denoise");
			int volume = gain ? json_integer_value(gain) : 100;
			int spatial_position = spatial ? json_integer_value(spatial) : 50;
			int32_t opus_bitrate = audiobridge->default_bitrate;
			if(bitrate) {
				opus_bitrate = json_integer_value(bitrate);
				if(opus_bitrate < 500 || opus_bitrate > 512000) {
					JANUS_LOG(LOG_WARN, "Invalid bitrate %"SCNi32", falling back to default/auto\n", opus_bitrate);
					opus_bitrate = audiobridge->default_bitrate;
				}
			}
			int complexity = quality ? json_integer_value(quality) : DEFAULT_COMPLEXITY;
			if(complexity < 1 || complexity > 10) {
				janus_mutex_unlock(&audiobridge->mutex);
				janus_refcount_decrease(&audiobridge->ref);
				janus_mutex_unlock(&rooms_mutex);
				JANUS_LOG(LOG_ERR, "Invalid element (quality should be a positive integer between 1 and 10)\n");
				error_code = JANUS_AUDIOBRIDGE_ERROR_INVALID_ELEMENT;
				g_snprintf(error_cause, 512, "Invalid element (quality should be a positive integer between 1 and 10)");
				goto error;
			}
			int expected_loss = exploss ? json_integer_value(exploss) : audiobridge->default_expectedloss;
			if(expected_loss > 20) {
				janus_mutex_unlock(&audiobridge->mutex);
				janus_refcount_decrease(&audiobridge->ref);
				janus_mutex_unlock(&rooms_mutex);
				JANUS_LOG(LOG_ERR, "Invalid element (expected_loss should be a positive integer between 0 and 20)\n");
				error_code = JANUS_AUDIOBRIDGE_ERROR_INVALID_ELEMENT;
				g_snprintf(error_cause, 512, "Invalid element (expected_loss should be a positive integer between 0 and 20)");
				goto error;
			}
			guint64 user_id = 0;
			char user_id_num[30], *user_id_str = NULL;
			gboolean user_id_allocated = FALSE;
			json_t *id = json_object_get(root, "id");
			if(id) {
				if(!string_ids) {
					user_id = json_integer_value(id);
					g_snprintf(user_id_num, sizeof(user_id_num), "%"SCNu64, user_id);
					user_id_str = user_id_num;
				} else {
					user_id_str = (char *)json_string_value(id);
				}
				if(g_hash_table_lookup(audiobridge->participants,
						string_ids ? (gpointer)user_id_str : (gpointer)&user_id) != NULL) {
					/* User ID already taken */
					janus_mutex_unlock(&audiobridge->mutex);
					janus_refcount_decrease(&audiobridge->ref);
					janus_mutex_unlock(&rooms_mutex);
					error_code = JANUS_AUDIOBRIDGE_ERROR_ID_EXISTS;
					JANUS_LOG(LOG_ERR, "User ID %s already exists\n", user_id_str);
					g_snprintf(error_cause, 512, "User ID %s already exists", user_id_str);
					goto error;
				}
			}
			if(!string_ids) {
				if(user_id == 0) {
					/* Generate a random ID */
					while(user_id == 0) {
						user_id = janus_random_uint64();
						if(g_hash_table_lookup(audiobridge->participants, &user_id) != NULL) {
							/* User ID already taken, try another one */
							user_id = 0;
						}
					}
					g_snprintf(user_id_num, sizeof(user_id_num), "%"SCNu64, user_id);
					user_id_str = user_id_num;
				}
				JANUS_LOG(LOG_VERB, "  -- Participant ID in new room %"SCNu64": %"SCNu64"\n", room_id, user_id);
			} else {
				if(user_id_str == NULL) {
					/* Generate a random ID */
					while(user_id_str == NULL) {
						user_id_str = janus_random_uuid();
						if(g_hash_table_lookup(audiobridge->participants, user_id_str) != NULL) {
							/* User ID already taken, try another one */
							g_clear_pointer(&user_id_str, g_free);
						}
					}
					user_id_allocated = TRUE;
				}
				JANUS_LOG(LOG_VERB, "  -- Participant ID in new room %s: %s\n", room_id_str, user_id_str);
			}
			participant->audio_active_packets = 0;
			participant->audio_dBov_sum = 0;
			participant->talking = FALSE;
			/* Is the sampling rate of the new room the same as the one in the old room, or should we update the decoder/encoder? */
			janus_audiobridge_room *old_audiobridge = participant->room;
			/* Leave the old room first... */
			janus_refcount_increase(&participant->ref);
			janus_mutex_lock(&old_audiobridge->mutex);
			g_hash_table_remove(old_audiobridge->participants,
				string_ids ? (gpointer)participant->user_id_str : (gpointer)&participant->user_id);
			if(old_audiobridge->sampling_rate != audiobridge->sampling_rate ||
					old_audiobridge->spatial_audio != audiobridge->spatial_audio) {
				/* Create a new one that takes into account the sampling rate we want now */
				int error = 0;
				OpusEncoder *new_encoder = opus_encoder_create(audiobridge->sampling_rate,
					audiobridge->spatial_audio ? 2 : 1, OPUS_APPLICATION_VOIP, &error);
				if(error != OPUS_OK) {
					if(user_id_allocated)
						g_free(user_id_str);
					janus_refcount_decrease(&audiobridge->ref);
					if(new_encoder)
						opus_encoder_destroy(new_encoder);
					new_encoder = NULL;
					JANUS_LOG(LOG_ERR, "Error creating Opus encoder\n");
					error_code = JANUS_AUDIOBRIDGE_ERROR_LIBOPUS_ERROR;
					g_snprintf(error_cause, 512, "Error creating Opus encoder");
					/* Join the old room again... */
					g_hash_table_insert(audiobridge->participants,
						string_ids ? (gpointer)g_strdup(participant->user_id_str) : (gpointer)janus_uint64_dup(participant->user_id),
						participant);
					janus_mutex_unlock(&old_audiobridge->mutex);
					janus_mutex_unlock(&audiobridge->mutex);
					janus_mutex_unlock(&rooms_mutex);
					goto error;
				}
				if(audiobridge->sampling_rate == 8000) {
					opus_encoder_ctl(new_encoder, OPUS_SET_MAX_BANDWIDTH(OPUS_BANDWIDTH_NARROWBAND));
				} else if(audiobridge->sampling_rate == 12000) {
					opus_encoder_ctl(new_encoder, OPUS_SET_MAX_BANDWIDTH(OPUS_BANDWIDTH_MEDIUMBAND));
				} else if(audiobridge->sampling_rate == 16000) {
					opus_encoder_ctl(new_encoder, OPUS_SET_MAX_BANDWIDTH(OPUS_BANDWIDTH_WIDEBAND));
				} else if(audiobridge->sampling_rate == 24000) {
					opus_encoder_ctl(new_encoder, OPUS_SET_MAX_BANDWIDTH(OPUS_BANDWIDTH_SUPERWIDEBAND));
				} else if(audiobridge->sampling_rate == 48000) {
					opus_encoder_ctl(new_encoder, OPUS_SET_MAX_BANDWIDTH(OPUS_BANDWIDTH_FULLBAND));
				} else {
					JANUS_LOG(LOG_WARN, "Unsupported sampling rate %d, setting 16kHz\n", audiobridge->sampling_rate);
					audiobridge->sampling_rate = 16000;
					opus_encoder_ctl(new_encoder, OPUS_SET_MAX_BANDWIDTH(OPUS_BANDWIDTH_WIDEBAND));
				}
				opus_encoder_ctl(new_encoder, OPUS_SET_INBAND_FEC(participant->fec));
				/* Opus decoder */
				error = 0;
				OpusDecoder *new_decoder = opus_decoder_create(audiobridge->sampling_rate,
					audiobridge->spatial_audio ? 2 : 1, &error);
				if(error != OPUS_OK) {
					if(user_id_allocated)
						g_free(user_id_str);
					janus_refcount_decrease(&audiobridge->ref);
					if(new_encoder)
						opus_encoder_destroy(new_encoder);
					new_encoder = NULL;
					if(new_decoder)
						opus_decoder_destroy(new_decoder);
					new_decoder = NULL;
					JANUS_LOG(LOG_ERR, "Error creating Opus decoder\n");
					error_code = JANUS_AUDIOBRIDGE_ERROR_LIBOPUS_ERROR;
					g_snprintf(error_cause, 512, "Error creating Opus decoder");
					/* Join the old room again... */
					g_hash_table_insert(audiobridge->participants,
						string_ids ? (gpointer)g_strdup(participant->user_id_str) : (gpointer)janus_uint64_dup(participant->user_id),
						participant);
					janus_mutex_unlock(&old_audiobridge->mutex);
					janus_mutex_unlock(&audiobridge->mutex);
					janus_mutex_unlock(&rooms_mutex);
					goto error;
				}
				participant->reset = FALSE;
				/* Destroy the previous encoder/decoder and update the references */
				while(!g_atomic_int_compare_and_exchange(&participant->encoding, 0, 1))
					g_usleep(5000);
				if(participant->encoder)
					opus_encoder_destroy(participant->encoder);
				participant->sampling_rate = audiobridge->sampling_rate;
				participant->encoder = new_encoder;
				g_atomic_int_set(&participant->encoding, 0);
				while(!g_atomic_int_compare_and_exchange(&participant->decoding, 0, 1))
					g_usleep(5000);
				if(participant->decoder)
					opus_decoder_destroy(participant->decoder);
				participant->decoder = new_decoder;
				g_atomic_int_set(&participant->decoding, 0);
			}
			if(quality)
				opus_encoder_ctl(participant->encoder, OPUS_SET_COMPLEXITY(participant->opus_complexity));
			/* Everything looks fine, start by telling the folks in the old room this participant is going away */
			event = json_object();
			json_object_set_new(event, "audiobridge", json_string("event"));
			json_object_set_new(event, "room",
				string_ids ? json_string(old_audiobridge->room_id_str) : json_integer(old_audiobridge->room_id));
			json_object_set_new(event, "leaving",
				string_ids ? json_string(participant->user_id_str) : json_integer(participant->user_id));
			GHashTableIter iter;
			gpointer value;
			g_hash_table_iter_init(&iter, old_audiobridge->participants);
			while(g_hash_table_iter_next(&iter, NULL, &value)) {
				janus_audiobridge_participant *p = value;
				if(p == participant || g_atomic_int_get(&p->paused_events)) {
					continue;	/* Skip the new participant itself */
				}
				JANUS_LOG(LOG_VERB, "Notifying participant %s (%s)\n", p->user_id_str, p->display ? p->display : "??");
				int ret = gateway->push_event(p->session->handle, &janus_audiobridge_plugin, NULL, event, NULL);
				JANUS_LOG(LOG_VERB, "  >> %d (%s)\n", ret, janus_get_api_error(ret));
			}
			json_decref(event);
			/* Also notify event handlers */
			if(notify_events && gateway->events_is_enabled()) {
				json_t *info = json_object();
				json_object_set_new(info, "event", json_string("left"));
				json_object_set_new(info, "room",
					string_ids ? json_string(old_audiobridge->room_id_str) : json_integer(old_audiobridge->room_id));
				json_object_set_new(info, "id",
					string_ids ? json_string(participant->user_id_str) : json_integer(participant->user_id));
				json_object_set_new(info, "display", json_string(participant->display));
				gateway->notify_event(&janus_audiobridge_plugin, session->handle, info);
			}
			janus_mutex_unlock(&old_audiobridge->mutex);
			/* Stop recording, if we were (since this is a new room, a new recording would be required, so a new configure) */
			janus_mutex_lock(&participant->rec_mutex);
			janus_audiobridge_recorder_close(participant);
			participant->mjr_active = FALSE;
			janus_mutex_unlock(&participant->rec_mutex);
			janus_refcount_decrease(&old_audiobridge->ref);
			/* Done, join the new one */
			participant->user_id = user_id;
			g_free(participant->user_id_str);
			participant->user_id_str = user_id_str ? g_strdup(user_id_str) : NULL;
			participant->group = group;
			participant->admin = admin;
			g_free(participant->display);
			participant->display = display_text ? g_strdup(display_text) : NULL;
			participant->room = audiobridge;
			participant->muted = muted ? json_is_true(muted) : FALSE;	/* When switching to a new room, you're unmuted by default */
			if(suspended && json_is_true(suspended)) {
				janus_mutex_lock(&participant->suspend_cond_mutex);
				g_atomic_int_set(&participant->suspended, 1);
				janus_mutex_unlock(&participant->suspend_cond_mutex);
				json_t *pauseevs = json_object_get(root, "pause_events");
				if(pauseevs && json_is_true(pauseevs))
					g_atomic_int_set(&participant->paused_events, 1);
			}
			participant->audio_active_packets = 0;
			participant->audio_dBov_sum = 0;
			participant->talking = FALSE;
			participant->volume_gain = volume;
			participant->stereo = audiobridge->spatial_audio;
			participant->spatial_position = spatial_position;
			if(participant->spatial_position < 0)
				participant->spatial_position = 0;
			else if(participant->spatial_position > 100)
				participant->spatial_position = 100;
			participant->opus_bitrate = opus_bitrate;
			if(participant->encoder)
				opus_encoder_ctl(participant->encoder, OPUS_SET_BITRATE(participant->opus_bitrate ? participant->opus_bitrate : OPUS_AUTO));
			if(quality) {
				participant->opus_complexity = complexity;
				if(participant->encoder)
					opus_encoder_ctl(participant->encoder, OPUS_SET_COMPLEXITY(participant->opus_complexity));
			}
			if(exploss) {
				participant->expected_loss = expected_loss;
				opus_encoder_ctl(participant->encoder, OPUS_SET_PACKET_LOSS_PERC(participant->expected_loss));
			}
#ifdef HAVE_RNNOISE
			/* Check if a denoiser is needed now */
			participant->denoise = denoise ? json_is_true(denoise) : audiobridge->denoise;
#else
			if(denoise && json_is_true(denoise)) {
				JANUS_LOG(LOG_WARN, "RNNoise unavailable, denoising not supported\n");
			}
#endif
			g_hash_table_insert(audiobridge->participants,
				string_ids ? (gpointer)g_strdup(participant->user_id_str) : (gpointer)janus_uint64_dup(participant->user_id),
				participant);
			/* Notify the other participants */
			json_t *newuser = json_object();
			json_object_set_new(newuser, "audiobridge", json_string("joined"));
			json_object_set_new(newuser, "room",
				string_ids ? json_string(audiobridge->room_id_str) : json_integer(audiobridge->room_id));
			json_t *newuserlist = json_array();
			json_t *pl = json_object();
			json_object_set_new(pl, "id",
				string_ids ? json_string(participant->user_id_str) : json_integer(participant->user_id));
			if(participant->display)
				json_object_set_new(pl, "display", json_string(participant->display));
			json_object_set_new(pl, "setup", g_atomic_int_get(&participant->session->started) ? json_true() : json_false());
			json_object_set_new(pl, "muted", participant->muted ? json_true() : json_false());
			if(audiobridge->spatial_audio)
				json_object_set_new(pl, "spatial_position", json_integer(participant->spatial_position));
			if(g_atomic_int_get(&participant->suspended))
				json_object_set_new(pl, "suspended", json_true());
			json_array_append_new(newuserlist, pl);
			json_object_set_new(newuser, "participants", newuserlist);
			g_hash_table_iter_init(&iter, audiobridge->participants);
			while(g_hash_table_iter_next(&iter, NULL, &value)) {
				janus_audiobridge_participant *p = value;
				if(p == participant || g_atomic_int_get(&p->paused_events)) {
					continue;
				}
				JANUS_LOG(LOG_VERB, "Notifying participant %s (%s)\n", p->user_id_str, p->display ? p->display : "??");
				int ret = gateway->push_event(p->session->handle, &janus_audiobridge_plugin, NULL, newuser, NULL);
				JANUS_LOG(LOG_VERB, "  >> %d (%s)\n", ret, janus_get_api_error(ret));
			}
			json_decref(newuser);
			/* Return a list of all available participants for the new participant now */
			json_t *list = json_array();
			g_hash_table_iter_init(&iter, audiobridge->participants);
			while(g_hash_table_iter_next(&iter, NULL, &value)) {
				janus_audiobridge_participant *p = value;
				if(p == participant) {
					continue;
				}
				json_t *pl = json_object();
				json_object_set_new(pl, "id", string_ids ? json_string(p->user_id_str) : json_integer(p->user_id));
				if(p->display)
					json_object_set_new(pl, "display", json_string(p->display));
				json_object_set_new(pl, "setup", g_atomic_int_get(&p->session->started) ? json_true() : json_false());
				json_object_set_new(pl, "muted", p->muted ? json_true() : json_false());
				if(p->extmap_id > 0)
					json_object_set_new(pl, "talking", p->talking ? json_true() : json_false());
				if(audiobridge->spatial_audio)
					json_object_set_new(pl, "spatial_position", json_integer(p->spatial_position));
				if(g_atomic_int_get(&p->suspended))
					json_object_set_new(pl, "suspended", json_true());
				json_array_append_new(list, pl);
			}
			event = json_object();
			json_object_set_new(event, "audiobridge", json_string("roomchanged"));
			json_object_set_new(event, "room",
				string_ids ? json_string(audiobridge->room_id_str) : json_integer(audiobridge->room_id));
			json_object_set_new(event, "id", string_ids ? json_string(user_id_str) : json_integer(user_id));
			json_object_set_new(event, "participants", list);
			/* Also notify event handlers */
			if(notify_events && gateway->events_is_enabled()) {
				json_t *info = json_object();
				json_object_set_new(info, "event", json_string("joined"));
				json_object_set_new(info, "room",
					string_ids ? json_string(audiobridge->room_id_str) : json_integer(audiobridge->room_id));
				json_object_set_new(info, "id",
					string_ids ? json_string(participant->user_id_str) : json_integer(participant->user_id));
				json_object_set_new(info, "display", json_string(participant->display));
				json_object_set_new(info, "muted", participant->muted ? json_true() : json_false());
				if(participant->stereo)
					json_object_set_new(info, "spatial_position", json_integer(participant->spatial_position));
				gateway->notify_event(&janus_audiobridge_plugin, session->handle, info);
			}
			if(user_id_allocated)
				g_free(user_id_str);
			janus_mutex_unlock(&audiobridge->mutex);
			janus_mutex_unlock(&rooms_mutex);
		} else if(!strcasecmp(request_text, "hangup")) {
			janus_mutex_unlock(&sessions_mutex);
			/* Get rid of an ongoing session */
			gateway->close_pc(session->handle);
			event = json_object();
			json_object_set_new(event, "audiobridge", json_string("hangingup"));
		} else if(!strcasecmp(request_text, "leave")) {
			janus_mutex_unlock(&sessions_mutex);
			/* This participant is leaving */
			janus_audiobridge_participant *participant = (janus_audiobridge_participant *)session->participant;
			if(participant == NULL || participant->room == NULL) {
				JANUS_LOG(LOG_ERR, "Can't leave (not in a room)\n");
				error_code = JANUS_AUDIOBRIDGE_ERROR_NOT_JOINED;
				g_snprintf(error_cause, 512, "Can't leave (not in a room)");
				goto error;
			}
			/* Tell everybody */
			janus_mutex_lock(&rooms_mutex);
			janus_audiobridge_room *audiobridge = participant->room;
			gboolean removed = FALSE;
			if(audiobridge != NULL) {
				janus_refcount_increase(&audiobridge->ref);
				janus_mutex_lock(&audiobridge->mutex);
				event = json_object();
				json_object_set_new(event, "audiobridge", json_string("event"));
				json_object_set_new(event, "room",
					string_ids ? json_string(audiobridge->room_id_str) : json_integer(audiobridge->room_id));
				json_object_set_new(event, "leaving",
					string_ids ? json_string(participant->user_id_str) : json_integer(participant->user_id));
				GHashTableIter iter;
				gpointer value;
				g_hash_table_iter_init(&iter, audiobridge->participants);
				while(g_hash_table_iter_next(&iter, NULL, &value)) {
					janus_audiobridge_participant *p = value;
					if(p == participant || g_atomic_int_get(&p->paused_events)) {
						continue;	/* Skip the new participant itself */
					}
					JANUS_LOG(LOG_VERB, "Notifying participant %s (%s)\n", p->user_id_str, p->display ? p->display : "??");
					int ret = gateway->push_event(p->session->handle, &janus_audiobridge_plugin, NULL, event, NULL);
					JANUS_LOG(LOG_VERB, "  >> %d (%s)\n", ret, janus_get_api_error(ret));
				}
				json_decref(event);
				/* Actually leave the room... */
				removed = g_hash_table_remove(audiobridge->participants,
					string_ids ? (gpointer)participant->user_id_str : (gpointer)&participant->user_id);
				participant->room = NULL;
			}
			/* Get rid of queued packets */
			janus_mutex_lock(&participant->qmutex);
			g_atomic_int_set(&participant->active, 0);
			janus_audiobridge_participant_clear_jitter_buffer(participant);
			janus_audiobridge_participant_clear_inbuf(participant);
			janus_mutex_unlock(&participant->qmutex);
			janus_audiobridge_participant_clear_outbuf(participant);
			/* Stop recording, if we were */
			janus_mutex_lock(&participant->rec_mutex);
			janus_audiobridge_recorder_close(participant);
			participant->mjr_active = FALSE;
			janus_mutex_unlock(&participant->rec_mutex);
			/* Also notify event handlers */
			if(notify_events && gateway->events_is_enabled()) {
				json_t *info = json_object();
				json_object_set_new(info, "event", json_string("left"));
				json_object_set_new(info, "room",
					string_ids ? json_string(audiobridge->room_id_str) : json_integer(audiobridge->room_id));
				json_object_set_new(info, "id",
					string_ids ? json_string(participant->user_id_str) : json_integer(participant->user_id));
				json_object_set_new(info, "display", json_string(participant->display));
				gateway->notify_event(&janus_audiobridge_plugin, session->handle, info);
			}
			/* Done */
			event = json_object();
			json_object_set_new(event, "audiobridge", json_string("left"));
			if(audiobridge != NULL) {
				json_object_set_new(event, "room",
					string_ids ? json_string(audiobridge->room_id_str) : json_integer(audiobridge->room_id));
				janus_mutex_unlock(&audiobridge->mutex);
				janus_refcount_decrease(&audiobridge->ref);
			}
			json_object_set_new(event, "id",
				string_ids ? json_string(participant->user_id_str) : json_integer(participant->user_id));
			janus_mutex_unlock(&rooms_mutex);
			if(removed) {
				/* Only decrease the counter if we were still there */
				janus_refcount_decrease(&audiobridge->ref);
			}
		} else {
			janus_mutex_unlock(&sessions_mutex);
			JANUS_LOG(LOG_ERR, "Unknown request '%s'\n", request_text);
			error_code = JANUS_AUDIOBRIDGE_ERROR_INVALID_REQUEST;
			g_snprintf(error_cause, 512, "Unknown request '%s'", request_text);
			goto error;
		}

		/* Prepare JSON event */
		JANUS_LOG(LOG_VERB, "Preparing JSON event as a reply\n");
		/* Any SDP to handle? */
		if(!msg_sdp && !generate_offer) {
			int ret = gateway->push_event(msg->handle, &janus_audiobridge_plugin, msg->transaction, event, NULL);
			JANUS_LOG(LOG_VERB, "  >> %d (%s)\n", ret, janus_get_api_error(ret));
			json_decref(event);
		} else {
			if(msg_sdp) {
				JANUS_LOG(LOG_VERB, "This is involving a negotiation (%s) as well:\n%s\n", msg_sdp_type, msg_sdp);
			} else {
				JANUS_LOG(LOG_VERB, "This is involving a negotiation: generating offer\n");
			}
			/* Prepare an SDP offer or answer */
			if(msg_sdp && json_is_true(json_object_get(msg->jsep, "e2ee"))) {
				/* Media is encrypted, but we need unencrypted media frames to decode and mix */
				json_decref(event);
				JANUS_LOG(LOG_ERR, "Media encryption unsupported by this plugin\n");
				error_code = JANUS_AUDIOBRIDGE_ERROR_INVALID_ELEMENT;
				g_snprintf(error_cause, 512, "Media encryption unsupported by this plugin");
				goto error;
			}
			/* We answer by default, unless the user asked the plugin for an offer */
			if(msg_sdp && got_offer && session->plugin_offer) {
				json_decref(event);
				JANUS_LOG(LOG_ERR, "Received an offer on a plugin-offered session\n");
				error_code = JANUS_AUDIOBRIDGE_ERROR_INVALID_SDP;
				g_snprintf(error_cause, 512, "Received an offer on a plugin-offered session");
				goto error;
			} else if(msg_sdp && got_answer && !session->plugin_offer) {
				json_decref(event);
				JANUS_LOG(LOG_ERR, "Received an answer when we didn't send an offer\n");
				error_code = JANUS_AUDIOBRIDGE_ERROR_INVALID_SDP;
				g_snprintf(error_cause, 512, "Received an answer when we didn't send an offer");
				goto error;
			}
			const char *type = session->plugin_offer ? "offer" : "answer";
			char error_str[512];
			janus_sdp *sdp = NULL;
			if(msg_sdp != NULL) {
				sdp = janus_sdp_parse(msg_sdp, error_str, sizeof(error_str));
				if(sdp == NULL) {
					json_decref(event);
					JANUS_LOG(LOG_ERR, "Error parsing %s: %s\n", msg_sdp, error_str);
					error_code = JANUS_AUDIOBRIDGE_ERROR_INVALID_SDP;
					g_snprintf(error_cause, 512, "Error parsing %s: %s", msg_sdp, error_str);
					goto error;
				}
			}
			if(got_offer) {
				if(sdp_update) {
					/* Renegotiation */
					JANUS_LOG(LOG_VERB, "Request to update existing connection\n");
					session->sdp_version++;		/* This needs to be increased when it changes */
				} else {
					/* New PeerConnection */
					session->sdp_version = 1;	/* This needs to be increased when it changes */
					session->sdp_sessid = janus_get_real_time();
				}
			}
			/* What is the Opus payload type? */
			janus_audiobridge_participant *participant = (janus_audiobridge_participant *)session->participant;
			if(sdp != NULL) {
				participant->opus_pt = janus_sdp_get_codec_pt(sdp, "opus");
				if(participant->opus_pt > 0 && strstr(msg_sdp, "useinbandfec=1")){
					/* Opus codec, inband FEC setted */
					participant->fec = TRUE;
					participant->probation = MIN_SEQUENTIAL;
					opus_encoder_ctl(participant->encoder, OPUS_SET_INBAND_FEC(participant->fec));
				}
				JANUS_LOG(LOG_VERB, "Opus payload type is %d, FEC %s\n", participant->opus_pt, participant->fec ? "enabled" : "disabled");
			}
			/* Check if the audio level extension was offered */
			int extmap_id = generate_offer ? 2 : -1;
			if(sdp != NULL) {
				GList *temp = sdp->m_lines;
				while(temp) {
					janus_sdp_mline *m = (janus_sdp_mline *)temp->data;
					if(m->type == JANUS_SDP_AUDIO) {
						GList *ma = m->attributes;
						while(ma) {
							janus_sdp_attribute *a = (janus_sdp_attribute *)ma->data;
							if(a->value) {
								if(strstr(a->value, JANUS_RTP_EXTMAP_AUDIO_LEVEL)) {
									extmap_id = atoi(a->value);
									if(extmap_id < 0)
										extmap_id = 0;
								}
							}
							ma = ma->next;
						}
					}
					temp = temp->next;
				}
			}
			/* If we're just processing an answer, we're done */
			if(got_answer) {
				gint64 start = janus_get_monotonic_time();
				int res = gateway->push_event(msg->handle, &janus_audiobridge_plugin, msg->transaction, event, NULL);
				JANUS_LOG(LOG_VERB, "  >> Pushing event: %d (took %"SCNu64" us)\n", res, janus_get_monotonic_time()-start);
				json_decref(event);
				janus_sdp_destroy(sdp);
				if(msg)
					janus_audiobridge_message_free(msg);
				msg = NULL;
				continue;
			}
			if(participant == NULL || participant->room == NULL) {
				JANUS_LOG(LOG_ERR, "Can't handle SDP (not in a room)\n");
				error_code = JANUS_AUDIOBRIDGE_ERROR_NOT_JOINED;
				g_snprintf(error_cause, 512, "Can't handle SDP (not in a room)");
				if(sdp)
					janus_sdp_destroy(sdp);
				goto error;
			}
			/* We use a custom session name in the SDP */
			char s_name[100];
			g_snprintf(s_name, sizeof(s_name), "AudioBridge %s", participant->room->room_id_str);
			/* Prepare a fmtp string too */
			char fmtp[100];
			g_snprintf(fmtp, sizeof(fmtp), "%d maxplaybackrate=%"SCNu32"; stereo=%d; sprop-stereo=%d; useinbandfec=%d\r\n",
				participant->opus_pt, participant->room->sampling_rate,
				participant->stereo ? 1 : 0, participant->stereo ? 1 : 0, participant->fec ? 1 : 0);
			/* If we got an offer, we need to answer */
			janus_sdp *offer = NULL, *answer = NULL;
			if(got_offer) {
				answer = janus_sdp_generate_answer(sdp,
					/* Reject video and data channels, if offered */
					JANUS_SDP_OA_AUDIO_CODEC, janus_audiocodec_name(participant->codec),
					JANUS_SDP_OA_VIDEO, FALSE,
					JANUS_SDP_OA_DATA, FALSE,
					JANUS_SDP_OA_ACCEPT_EXTMAP, JANUS_RTP_EXTMAP_MID,
					JANUS_SDP_OA_ACCEPT_EXTMAP, JANUS_RTP_EXTMAP_AUDIO_LEVEL,
					JANUS_SDP_OA_DONE);
				/* Replace the session name */
				g_free(answer->s_name);
				answer->s_name = g_strdup(s_name);
				/* Add an fmtp attribute if this is Opus */
				if(participant->codec == JANUS_AUDIOCODEC_OPUS) {
					janus_sdp_attribute *a = janus_sdp_attribute_create("fmtp", "%s", fmtp);
					janus_sdp_attribute_add_to_mline(janus_sdp_mline_find(answer, JANUS_SDP_AUDIO), a);
				}
				/* Let's overwrite a couple o= fields, in case this is a renegotiation */
				answer->o_sessid = session->sdp_sessid;
				answer->o_version = session->sdp_version;
			} else if(generate_offer) {
				/* We need to generate an offer ourselves */
				int pt = 100;
				if(participant->codec == JANUS_AUDIOCODEC_PCMU)
					pt = 0;
				else if(participant->codec == JANUS_AUDIOCODEC_PCMA)
					pt = 8;
				offer = janus_sdp_generate_offer(
					s_name, "1.1.1.1",
					JANUS_SDP_OA_AUDIO, TRUE,
					JANUS_SDP_OA_AUDIO_CODEC, janus_audiocodec_name(participant->codec),
					JANUS_SDP_OA_AUDIO_PT, pt,
					JANUS_SDP_OA_AUDIO_FMTP, (participant->codec == JANUS_AUDIOCODEC_OPUS ? fmtp : NULL),
					JANUS_SDP_OA_AUDIO_DIRECTION, JANUS_SDP_SENDRECV,
					JANUS_SDP_OA_AUDIO_EXTENSION, JANUS_RTP_EXTMAP_MID, 1,
					JANUS_SDP_OA_AUDIO_EXTENSION, JANUS_RTP_EXTMAP_AUDIO_LEVEL, extmap_id,
					JANUS_SDP_OA_VIDEO, FALSE,
					JANUS_SDP_OA_DATA, FALSE,
					JANUS_SDP_OA_DONE);
				/* Let's overwrite a couple o= fields, in case this is a renegotiation */
				if(session->sdp_version == 1) {
					session->sdp_sessid = offer->o_sessid;
				} else {
					offer->o_sessid = session->sdp_sessid;
					offer->o_version = session->sdp_version;
				}
			}
			/* Was the audio level extension negotiated? */
			participant->extmap_id = 0;
			participant->dBov_level = 0;
			if(extmap_id > -1 && participant->room && participant->room->audiolevel_ext) {
				/* Add an extmap attribute too */
				participant->extmap_id = extmap_id;
				/* If there's a recording, add the extension there */
				janus_mutex_lock(&participant->rec_mutex);
				if(participant->arc != NULL)
					janus_recorder_add_extmap(participant->arc, participant->extmap_id, JANUS_RTP_EXTMAP_AUDIO_LEVEL);
				janus_mutex_unlock(&participant->rec_mutex);
			}
			/* Prepare the response */
			char *new_sdp = janus_sdp_write(answer ? answer : offer);
			janus_sdp_destroy(sdp);
			janus_sdp_destroy(answer ? answer : offer);
			json_t *jsep = json_pack("{ssss}", "type", type, "sdp", new_sdp);
			/* How long will the Janus core take to push the event? */
			g_atomic_int_set(&session->hangingup, 0);
			gint64 start = janus_get_monotonic_time();
			int res = gateway->push_event(msg->handle, &janus_audiobridge_plugin, msg->transaction, event, jsep);
			JANUS_LOG(LOG_VERB, "  >> Pushing event: %d (took %"SCNu64" us)\n", res, janus_get_monotonic_time()-start);
			json_decref(event);
			json_decref(jsep);
			g_free(new_sdp);
			if(res != JANUS_OK) {
				/* TODO Failed to negotiate? We should remove this participant */
			} else {
				/* We'll notify all other participants when the PeerConnection has been established */
			}
		}
		if(msg)
			janus_audiobridge_message_free(msg);
		msg = NULL;

		continue;

error:
		{
			/* Prepare JSON error event */
			json_t *event = json_object();
			json_object_set_new(event, "audiobridge", json_string("event"));
			json_object_set_new(event, "error_code", json_integer(error_code));
			json_object_set_new(event, "error", json_string(error_cause));
			int ret = gateway->push_event(msg->handle, &janus_audiobridge_plugin, msg->transaction, event, NULL);
			JANUS_LOG(LOG_VERB, "  >> Pushing event: %d (%s)\n", ret, janus_get_api_error(ret));
			json_decref(event);
			janus_audiobridge_message_free(msg);
		}
	}
	JANUS_LOG(LOG_VERB, "Leaving AudioBridge handler thread\n");
	return NULL;
}
static void janus_audiobridge_rec_add_wav_header(janus_audiobridge_room *audiobridge) {
	/* Do we need to record the mix? */
	char filename[255];
	gint64 now = janus_get_real_time();
	audiobridge->rec_start_time = now;
	if(audiobridge->record_file) {
		g_snprintf(filename, 255, "%s%s%s%s%s",
			audiobridge->record_dir ? audiobridge->record_dir : "",
			audiobridge->record_dir ? "/" : "",
			audiobridge->record_file,
			rec_tempext ? "." : "", rec_tempext ? rec_tempext : "");
	} else {
		g_snprintf(filename, 255, "%s%sjanus-audioroom-%s-%"SCNi64".wav%s%s",
			audiobridge->record_dir ? audiobridge->record_dir : "",
			audiobridge->record_dir ? "/" : "",
			audiobridge->room_id_str, now,
			rec_tempext ? "." : "", rec_tempext ? rec_tempext : "");
	}
	audiobridge->recording = fopen(filename, "wb");
	if(audiobridge->recording == NULL) {
		JANUS_LOG(LOG_WARN, "Recording requested, but could NOT open file %s for writing, giving up...\n", filename);
		g_atomic_int_set(&audiobridge->record, 0);
		g_atomic_int_set(&audiobridge->wav_header_added, 0);
		g_free(audiobridge->record_file);
		audiobridge->record_file = NULL;
	} else {
		JANUS_LOG(LOG_VERB, "Recording requested, opened file %s for writing\n", filename);
		/* Write WAV header */
		wav_header header = {
			{'R', 'I', 'F', 'F'},
			0,
			{'W', 'A', 'V', 'E'},
			{'f', 'm', 't', ' '},
			16,
			1,
			audiobridge->spatial_audio ? 2 : 1,
			audiobridge->sampling_rate,
			audiobridge->sampling_rate * 2 * (audiobridge->spatial_audio ? 2 : 1),
			2,
			16,
			{'d', 'a', 't', 'a'},
			0
		};
		if(fwrite(&header, 1, sizeof(header), audiobridge->recording) != sizeof(header)) {
			JANUS_LOG(LOG_ERR, "Error writing WAV header...\n");
		}
		fflush(audiobridge->recording);
		audiobridge->record_lastupdate = janus_get_monotonic_time();
		g_atomic_int_set(&audiobridge->wav_header_added, 1);
	}
}
static void janus_audiobridge_update_wav_header(janus_audiobridge_room *audiobridge) {
	/* Update the length in the header */
	if(audiobridge->recording == NULL)
		return;
	fseek(audiobridge->recording, 0, SEEK_END);
	long int size = ftell(audiobridge->recording);
	if(size >= 8) {
		size -= 8;
		fseek(audiobridge->recording, 4, SEEK_SET);
		fwrite(&size, sizeof(uint32_t), 1, audiobridge->recording);
		size += 8;
		fseek(audiobridge->recording, 40, SEEK_SET);
		fwrite(&size, sizeof(uint32_t), 1, audiobridge->recording);
		fflush(audiobridge->recording);
	}
	fclose(audiobridge->recording);
	audiobridge->recording = NULL;
	g_atomic_int_set(&audiobridge->wav_header_added, 0);

	char filename[255];
	if(audiobridge->record_file) {
		g_snprintf(filename, 255, "%s%s%s",
			audiobridge->record_dir ? audiobridge->record_dir : "",
			audiobridge->record_dir ? "/" : "",
			audiobridge->record_file);
	} else {
		g_snprintf(filename, 255, "%s%sjanus-audioroom-%s-%"SCNi64".wav",
			audiobridge->record_dir ? audiobridge->record_dir : "",
			audiobridge->record_dir ? "/" : "",
			audiobridge->room_id_str, audiobridge->rec_start_time);
	}
	if(rec_tempext) {
		/* We need to rename the file, to remove the temporary extension */
		char extfilename[255];
		if(audiobridge->record_file) {
			g_snprintf(extfilename, 255, "%s%s%s.%s",
				audiobridge->record_dir ? audiobridge->record_dir : "",
				audiobridge->record_dir ? "/" : "",
				audiobridge->record_file, rec_tempext);
		} else {
			g_snprintf(extfilename, 255, "%s%sjanus-audioroom-%s-%"SCNi64".wav.%s",
				audiobridge->record_dir ? audiobridge->record_dir : "",
				audiobridge->record_dir ? "/" : "",
				audiobridge->room_id_str,
				audiobridge->rec_start_time, rec_tempext);
		}
		if(rename(extfilename, filename) != 0) {
			JANUS_LOG(LOG_ERR, "Error renaming %s to %s...\n", extfilename, filename);
		} else {
			JANUS_LOG(LOG_INFO, "Recording renamed: %s\n", filename);
		}
	}
	/* Also notify event handlers */
	if(notify_events && gateway->events_is_enabled()) {
		json_t *info = json_object();
		json_object_set_new(info, "event", json_string("recordingdone"));
		json_object_set_new(info, "room",
			string_ids ? json_string(audiobridge->room_id_str) : json_integer(audiobridge->room_id));
		json_object_set_new(info, "record_file", json_string(filename));
		gateway->notify_event(&janus_audiobridge_plugin, NULL, info);
	}
}

/* Thread to mix the contributions from all participants */
static void *janus_audiobridge_mixer_thread(void *data) {
	JANUS_LOG(LOG_VERB, "Audio bridge thread starting...\n");
	janus_audiobridge_room *audiobridge = (janus_audiobridge_room *)data;
	if(!audiobridge) {
		JANUS_LOG(LOG_ERR, "Invalid room!\n");
		g_thread_unref(g_thread_self());
		return NULL;
	}
	JANUS_LOG(LOG_VERB, "Thread is for mixing room %s (%s) at rate %"SCNu32"...\n",
		audiobridge->room_id_str, audiobridge->room_name, audiobridge->sampling_rate);

	/* Buffer (we allocate assuming 48kHz, although we'll likely use less than that) */
	int samples = audiobridge->sampling_rate/50;
	if(audiobridge->spatial_audio)
		samples = samples*2;
	opus_int32 buffer[audiobridge->spatial_audio ? OPUS_SAMPLES*2 : OPUS_SAMPLES],
		sumBuffer[audiobridge->spatial_audio ? OPUS_SAMPLES*2 : OPUS_SAMPLES];
	opus_int16 outBuffer[audiobridge->spatial_audio ? OPUS_SAMPLES*2 : OPUS_SAMPLES],
		resampled[audiobridge->spatial_audio ? OPUS_SAMPLES*2 : OPUS_SAMPLES], *curBuffer = NULL;
	memset(buffer, 0, OPUS_SAMPLES*(audiobridge->spatial_audio ? 8 : 4));
	memset(sumBuffer, 0, OPUS_SAMPLES*(audiobridge->spatial_audio ? 8 : 4));
	memset(outBuffer, 0, OPUS_SAMPLES*(audiobridge->spatial_audio ? 4 : 2));
	memset(resampled, 0, OPUS_SAMPLES*(audiobridge->spatial_audio ? 4 : 2));

	/* In case forwarding groups are enabled, we need additional buffers */
	uint groups_num = audiobridge->groups ? g_hash_table_size(audiobridge->groups) : 0, index = 0;
	opus_int32 *groupBuffers = NULL;
	uint32_t groupBufferSize = 0, groupBuffersSize = 0;
	OpusEncoder **groupEncoders = NULL;
	if(groups_num > 0) {
		/* Create buffers */
		groupBufferSize = (audiobridge->spatial_audio ? OPUS_SAMPLES*2 : OPUS_SAMPLES) * sizeof(opus_int32);
		groupBuffersSize = groups_num * groupBufferSize;
		groupBuffers = g_malloc(groupBuffersSize);
		groupEncoders = g_malloc(groups_num * sizeof(OpusEncoder *));
		/* Create separate encoders */
		for(index=0; index<groups_num; index++) {
			int error = 0;
			OpusEncoder *rtp_encoder = opus_encoder_create(audiobridge->sampling_rate,
				audiobridge->spatial_audio ? 2 : 1, OPUS_APPLICATION_VOIP, &error);
			if(audiobridge->sampling_rate == 8000) {
				opus_encoder_ctl(rtp_encoder, OPUS_SET_MAX_BANDWIDTH(OPUS_BANDWIDTH_NARROWBAND));
			} else if(audiobridge->sampling_rate == 12000) {
				opus_encoder_ctl(rtp_encoder, OPUS_SET_MAX_BANDWIDTH(OPUS_BANDWIDTH_MEDIUMBAND));
			} else if(audiobridge->sampling_rate == 16000) {
				opus_encoder_ctl(rtp_encoder, OPUS_SET_MAX_BANDWIDTH(OPUS_BANDWIDTH_WIDEBAND));
			} else if(audiobridge->sampling_rate == 24000) {
				opus_encoder_ctl(rtp_encoder, OPUS_SET_MAX_BANDWIDTH(OPUS_BANDWIDTH_SUPERWIDEBAND));
			} else if(audiobridge->sampling_rate == 48000) {
				opus_encoder_ctl(rtp_encoder, OPUS_SET_MAX_BANDWIDTH(OPUS_BANDWIDTH_FULLBAND));
			} else {
				JANUS_LOG(LOG_WARN, "Unsupported sampling rate %d, setting 16kHz\n", audiobridge->sampling_rate);
				opus_encoder_ctl(rtp_encoder, OPUS_SET_MAX_BANDWIDTH(OPUS_BANDWIDTH_WIDEBAND));
			}
			/* Check if we need FEC */
			if(audiobridge->default_expectedloss > 0) {
				opus_encoder_ctl(rtp_encoder, OPUS_SET_INBAND_FEC(TRUE));
				opus_encoder_ctl(rtp_encoder, OPUS_SET_PACKET_LOSS_PERC(audiobridge->default_expectedloss));
			}
			groupEncoders[index] = rtp_encoder;
		}
	}

	/* Base RTP packets, in case there are forwarders involved */
	gboolean have_opus[JANUS_AUDIOBRIDGE_MAX_GROUPS+1],
		have_alaw[JANUS_AUDIOBRIDGE_MAX_GROUPS+1],
		have_ulaw[JANUS_AUDIOBRIDGE_MAX_GROUPS+1];
	unsigned char *rtpbuffer = g_malloc0(1500 * (groups_num+1));
	janus_rtp_header *rtph = NULL;
	/* In case we need G.711 forwarders */
	uint8_t *rtpalaw = g_malloc0((12+G711_SAMPLES) * (groups_num+1)),
			*rtpulaw = g_malloc0((12+G711_SAMPLES) * (groups_num+1));

	/* Timer */
	struct timeval now, before;
	gettimeofday(&before, NULL);
	now.tv_sec = before.tv_sec;
	now.tv_usec = before.tv_usec;
	time_t passed, d_s, d_us;

	/* RTP */
	guint16 seq = 0;
	guint32 ts = 0;
	/* SRTP buffer, if needed */
	char sbuf[1500];

	g_atomic_int_set(&audiobridge->wav_header_added, 0);
	/* Loop */
	int i=0;
	int count = 0, rf_count = 0, pf_count = 0, prev_count = 0;
	int lgain = 0, rgain = 0, diff = 0;
	while(!g_atomic_int_get(&stopping) && !g_atomic_int_get(&audiobridge->destroyed)) {
		/* See if it's time to prepare a frame */
		gettimeofday(&now, NULL);
		d_s = now.tv_sec - before.tv_sec;
		d_us = now.tv_usec - before.tv_usec;
		if(d_us < 0) {
			d_us += 1000000;
			--d_s;
		}
		passed = d_s*1000000 + d_us;
		if(passed < 15000) {	/* Let's wait about 15ms at max */
			g_usleep(5000);
			continue;
		}
		/* If we're recording to a wav file, update the info */
		if(g_atomic_int_get(&audiobridge->record) && !g_atomic_int_get(&audiobridge->wav_header_added)) {
			JANUS_LOG(LOG_VERB, "Adding WAV header for recording %s (%s)...\n", audiobridge->room_id_str, audiobridge->room_name);
			janus_audiobridge_rec_add_wav_header(audiobridge);
		}
		if(!g_atomic_int_get(&audiobridge->record) && g_atomic_int_get(&audiobridge->wav_header_added)) {
			JANUS_LOG(LOG_VERB, "Updating WAV header for recording %s (%s)...\n", audiobridge->room_id_str, audiobridge->room_name);
			janus_audiobridge_update_wav_header(audiobridge);
		}
		/* Update the reference time */
		before.tv_usec += 20000;
		if(before.tv_usec > 1000000) {
			before.tv_sec++;
			before.tv_usec -= 1000000;
		}
		/* Do we need to mix at all? */
		janus_mutex_lock_nodebug(&audiobridge->mutex);
		count = g_hash_table_size(audiobridge->participants);
		rf_count = g_hash_table_size(audiobridge->rtp_forwarders);
		pf_count = g_hash_table_size(audiobridge->anncs);
		if((count+rf_count+pf_count) == 0) {
			janus_mutex_unlock_nodebug(&audiobridge->mutex);
			/* No participant and RTP forwarders, do nothing */
			if(prev_count > 0) {
				JANUS_LOG(LOG_INFO, "Last user/forwarder/file just left room %s, going idle...\n", audiobridge->room_id_str);
				prev_count = 0;
			}
			continue;
		}
		if(prev_count == 0) {
			JANUS_LOG(LOG_INFO, "First user/forwarder/file just joined room %s, waking it up...\n", audiobridge->room_id_str);
		}
		prev_count = count+rf_count+pf_count;
		/* Update RTP header information */
		seq++;
		ts += OPUS_SAMPLES;
		/* Mix all contributions */
		GList *participants_list = g_hash_table_get_values(audiobridge->participants);
		/* Add a reference to all these participants, in case some leave while we're mixing */
		GList *ps = participants_list;
		while(ps) {
			janus_audiobridge_participant *p = (janus_audiobridge_participant *)ps->data;
			janus_refcount_increase(&p->ref);
			ps = ps->next;
		}
		/* Do the same for announcements */
		GList *anncs_list = g_hash_table_get_values(audiobridge->anncs);
		ps = anncs_list;
		while(ps) {
			janus_audiobridge_participant *annc = (janus_audiobridge_participant *)ps->data;
			janus_refcount_increase(&annc->ref);
			ps = ps->next;
		}
		janus_mutex_unlock_nodebug(&audiobridge->mutex);
		for(i=0; i<samples; i++)
			buffer[i] = 0;
		if(groups_num > 0)
			memset(groupBuffers, 0, groupBuffersSize);
		ps = participants_list;
		while(ps) {
			janus_audiobridge_participant *p = (janus_audiobridge_participant *)ps->data;
			janus_mutex_lock(&p->qmutex);
			if(g_atomic_int_get(&p->destroyed) || !p->session || !g_atomic_int_get(&p->session->started) ||
					!g_atomic_int_get(&p->active) || p->muted || g_atomic_int_get(&p->suspended) || !p->inbuf) {
				janus_mutex_unlock(&p->qmutex);
				ps = ps->next;
				continue;
			}
			GList *peek = g_list_first(p->inbuf);
			janus_audiobridge_rtp_relay_packet *pkt = (janus_audiobridge_rtp_relay_packet *)(peek ? peek->data : NULL);
			if(pkt != NULL && !pkt->silence) {
				if(p->codec != JANUS_AUDIOCODEC_OPUS && audiobridge->sampling_rate != 8000) {
					/* Upsample this to whatever the mixer needs */
					pkt->length = janus_audiobridge_resample((opus_int16 *)pkt->data, 160, 8000, resampled, audiobridge->sampling_rate);
					if(pkt->length == 0) {
						JANUS_LOG(LOG_WARN, "[G.711] Error upsampling to %d, skipping audio packet\n", audiobridge->sampling_rate);
						janus_mutex_unlock(&p->qmutex);
						ps = ps->next;
						continue;
					}
					memcpy(pkt->data, resampled, pkt->length*2);
				}
				curBuffer = (opus_int16 *)pkt->data;
				if(groups_num == 0) {
					/* Add to the main mix */
					if(!p->stereo) {
						for(i=0; i<samples; i++) {
							if(p->volume_gain == 100) {
								buffer[i] += curBuffer[i];
							} else {
								buffer[i] += (curBuffer[i]*p->volume_gain)/100;
							}
						}
					} else {
						diff = 50 - p->spatial_position;
						lgain = 50 + diff;
						rgain = 50 - diff;
						for(i=0; i<samples; i++) {
							if(i%2 == 0) {
								if(lgain == 100) {
									if(p->volume_gain == 100) {
										buffer[i] += curBuffer[i];
									} else {
										buffer[i] += (curBuffer[i]*p->volume_gain)/100;
									}
								} else {
									if(p->volume_gain == 100) {
										buffer[i] += (curBuffer[i]*lgain)/100;
									} else {
										buffer[i] += (((curBuffer[i]*lgain)/100)*p->volume_gain)/100;
									}
								}
							} else {
								if(rgain == 100) {
									if(p->volume_gain == 100) {
										buffer[i] += curBuffer[i];
									} else {
										buffer[i] += (curBuffer[i]*p->volume_gain)/100;
									}
								} else {
									if(p->volume_gain == 100) {
										buffer[i] += (curBuffer[i]*rgain)/100;
									} else {
										buffer[i] += (((curBuffer[i]*rgain)/100)*p->volume_gain)/100;
									}
								}
							}
						}
					}
				} else {
					/* Add to the group submix */
					int index = p->group-1;
					if(!p->stereo) {
						for(i=0; i<samples; i++) {
							if(p->volume_gain == 100) {
								*(groupBuffers + index*samples + i) += curBuffer[i];
							} else {
								*(groupBuffers + index*samples + i) += (curBuffer[i]*p->volume_gain)/100;
							}
						}
					} else {
						diff = 50 - p->spatial_position;
						lgain = 50 + diff;
						rgain = 50 - diff;
						for(i=0; i<samples; i++) {
							if(i%2 == 0) {
								if(lgain == 100) {
									if(p->volume_gain == 100) {
										*(groupBuffers + index*samples + i) += curBuffer[i];
									} else {
										*(groupBuffers + index*samples + i) += (curBuffer[i]*p->volume_gain)/100;
									}
								} else {
									if(p->volume_gain == 100) {
										*(groupBuffers + index*samples + i) += (curBuffer[i]*lgain)/100;
									} else {
										*(groupBuffers + index*samples + i) += (((curBuffer[i]*lgain)/100)*p->volume_gain)/100;
									}
								}
							} else {
								if(rgain == 100) {
									if(p->volume_gain == 100) {
										*(groupBuffers + index*samples + i) += curBuffer[i];
									} else {
										*(groupBuffers + index*samples + i) += (curBuffer[i]*p->volume_gain)/100;
									}
								} else {
									if(p->volume_gain == 100) {
										*(groupBuffers + index*samples + i) += (curBuffer[i]*rgain)/100;
									} else {
										*(groupBuffers + index*samples + i) += (((curBuffer[i]*rgain)/100)*p->volume_gain)/100;
									}
								}
							}
						}
					}
				}
			}
			janus_mutex_unlock(&p->qmutex);
			ps = ps->next;
		}
#ifdef HAVE_LIBOGG
		/* If there are announcements playing, mix those too */
		if(anncs_list != NULL) {
			ps = anncs_list;
			while(ps) {
				janus_audiobridge_participant *p = (janus_audiobridge_participant *)ps->data;
				if(p->annc == NULL || g_atomic_int_get(&p->destroyed)) {
					ps = ps->next;
					continue;
				}
				int read = janus_audiobridge_file_read(p->annc, p->decoder, resampled, sizeof(resampled));
				if(read <= 0) {
					/* Playback over or broken */
					if(p->annc->started) {
						/* Send a notification that this announcement is over */
						JANUS_LOG(LOG_INFO, "[%s] Announcement stopped (%s)\n", audiobridge->room_id_str, p->user_id_str);
						janus_mutex_lock_nodebug(&audiobridge->mutex);
						json_t *event = json_object();
						json_object_set_new(event, "audiobridge", json_string("announcement-stopped"));
						json_object_set_new(event, "room",
							string_ids ? json_string(audiobridge->room_id_str) : json_integer(audiobridge->room_id));
						json_object_set_new(event, "file_id", json_string(p->user_id_str));
						janus_audiobridge_notify_participants(p, event, TRUE);
						json_decref(event);
						/* Also notify event handlers */
						if(notify_events && gateway->events_is_enabled()) {
							json_t *info = json_object();
							json_object_set_new(info, "event", json_string("announcement-stopped"));
							json_object_set_new(info, "room",
								string_ids ? json_string(audiobridge->room_id_str) : json_integer(audiobridge->room_id));
							json_object_set_new(info, "file_id", json_string(p->user_id_str));
							gateway->notify_event(&janus_audiobridge_plugin, NULL, info);
						}
						/* Remove the announcement */
						g_hash_table_remove(audiobridge->anncs, p->user_id_str);
						janus_mutex_unlock_nodebug(&audiobridge->mutex);
					}
					ps = ps->next;
					continue;
				}
				if(!p->annc->started) {
					/* This announcement just started, notify the participants */
					p->annc->started = TRUE;
					JANUS_LOG(LOG_INFO, "[%s] Announcement started (%s)\n", audiobridge->room_id_str, p->user_id_str);
					janus_mutex_lock_nodebug(&audiobridge->mutex);
					json_t *event = json_object();
					json_object_set_new(event, "audiobridge", json_string("announcement-started"));
					json_object_set_new(event, "room",
						string_ids ? json_string(audiobridge->room_id_str) : json_integer(audiobridge->room_id));
					json_object_set_new(event, "file_id", json_string(p->user_id_str));
					janus_audiobridge_notify_participants(p, event, TRUE);
					json_decref(event);
					janus_mutex_unlock_nodebug(&audiobridge->mutex);
					/* Also notify event handlers */
					if(notify_events && gateway->events_is_enabled()) {
						json_t *info = json_object();
						json_object_set_new(info, "event", json_string("announcement-started"));
						json_object_set_new(info, "room",
							string_ids ? json_string(audiobridge->room_id_str) : json_integer(audiobridge->room_id));
						json_object_set_new(info, "file_id", json_string(p->user_id_str));
						gateway->notify_event(&janus_audiobridge_plugin, NULL, info);
					}
				}
				if(groups_num == 0) {
					/* Add to the main mix */
					for(i=0; i<samples; i++) {
						if(p->volume_gain == 100) {
							buffer[i] += resampled[i];
						} else {
							buffer[i] += (resampled[i]*p->volume_gain)/100;
						}
					}
				} else {
					/* Add to the group submix */
					index = p->group-1;
					for(i=0; i<samples; i++) {
						if(p->volume_gain == 100) {
							*(groupBuffers + index*samples + i) += resampled[i];
						} else {
							*(groupBuffers + index*samples + i) += (resampled[i]*p->volume_gain)/100;
						}
					}
				}
				ps = ps->next;
			}
			g_list_free_full(anncs_list, (GDestroyNotify)janus_audiobridge_participant_unref);
		}
#endif
		/* If groups are in use, put them together in the main mix */
		if(groups_num > 0) {
			/* Mix all submixes */
			for(index=0; index<groups_num; index++) {
				for(i=0; i<samples; i++)
					buffer[i] += *(groupBuffers + index*samples + i);
			}
		}
		/* Are we recording the mix? (only do it if there's someone in, though...) */
		if(audiobridge->recording != NULL && g_list_length(participants_list) > 0) {
			for(i=0; i<samples; i++) {
				/* FIXME Smoothen/Normalize instead of truncating? */
				outBuffer[i] = buffer[i];
			}
			fwrite(outBuffer, sizeof(opus_int16), samples, audiobridge->recording);
			/* Every 5 seconds we update the wav header */
			gint64 now = janus_get_monotonic_time();
			if(now - audiobridge->record_lastupdate >= 5*G_USEC_PER_SEC) {
				audiobridge->record_lastupdate = now;
				/* Update the length in the header */
				fseek(audiobridge->recording, 0, SEEK_END);
				long int size = ftell(audiobridge->recording);
				if(size >= 8) {
					size -= 8;
					fseek(audiobridge->recording, 4, SEEK_SET);
					fwrite(&size, sizeof(uint32_t), 1, audiobridge->recording);
					size += 8;
					fseek(audiobridge->recording, 40, SEEK_SET);
					fwrite(&size, sizeof(uint32_t), 1, audiobridge->recording);
					fflush(audiobridge->recording);
					fseek(audiobridge->recording, 0, SEEK_END);
				}
			}
		}
		/* Send proper packet to each participant (remove own contribution) */
		ps = participants_list;
		while(ps) {
			janus_audiobridge_participant *p = (janus_audiobridge_participant *)ps->data;
			if(g_atomic_int_get(&p->destroyed) || !p->session || !g_atomic_int_get(&p->session->started) ||
					g_atomic_int_get(&p->suspended)) {
				janus_refcount_decrease(&p->ref);
				ps = ps->next;
				continue;
			}
			janus_audiobridge_rtp_relay_packet *pkt = NULL;
			janus_mutex_lock(&p->qmutex);
			if(g_atomic_int_get(&p->active) && !p->muted && p->inbuf) {
				GList *first = g_list_first(p->inbuf);
				pkt = (janus_audiobridge_rtp_relay_packet *)(first ? first->data : NULL);
				p->inbuf = g_list_delete_link(p->inbuf, first);
			}
			janus_mutex_unlock(&p->qmutex);
			/* Remove the participant's own contribution */
			curBuffer = (opus_int16 *)((pkt && pkt->length && !pkt->silence) ? pkt->data : NULL);
			if(!p->stereo) {
				for(i=0; i<samples; i++) {
					if(p->volume_gain == 100)
						sumBuffer[i] = buffer[i] - (curBuffer ? (curBuffer[i]) : 0);
					else
						sumBuffer[i] = buffer[i] - (curBuffer ? (curBuffer[i]*p->volume_gain)/100 : 0);
				}
			} else {
				diff = 50 - p->spatial_position;
				lgain = 50 + diff;
				rgain = 50 - diff;
				for(i=0; i<samples; i++) {
					if(i%2 == 0) {
						if(lgain == 100) {
							sumBuffer[i] = buffer[i] - (curBuffer ? (curBuffer[i]) : 0);
						} else {
							sumBuffer[i] = buffer[i] - (curBuffer ? (curBuffer[i]*lgain)/100 : 0);
						}
					} else {
						if(rgain == 100) {
							sumBuffer[i] = buffer[i] - (curBuffer ? (curBuffer[i]) : 0);
						} else {
							sumBuffer[i] = buffer[i] - (curBuffer ? (curBuffer[i]*rgain)/100 : 0);
						}
					}
				}
			}
			for(i=0; i<samples; i++)
				/* FIXME Smoothen/Normalize instead of truncating? */
				outBuffer[i] = sumBuffer[i];
			/* Enqueue this mixed frame for encoding in the participant thread */
			janus_audiobridge_rtp_relay_packet *mixedpkt = g_malloc(sizeof(janus_audiobridge_rtp_relay_packet));
			mixedpkt->data = g_malloc(samples*2);
			if(p->codec != JANUS_AUDIOCODEC_OPUS && audiobridge->sampling_rate != 8000) {
				/* Downsample this from whatever the mixer uses */
				i = janus_audiobridge_resample(outBuffer, samples, audiobridge->sampling_rate, (int16_t *)mixedpkt->data, 8000);
				if(i == 0) {
					JANUS_LOG(LOG_WARN, "[G.711] Error downsampling from %d, skipping audio packet\n", audiobridge->sampling_rate);
					g_free(mixedpkt->data);
					g_free(mixedpkt);
					janus_refcount_decrease(&p->ref);
					ps = ps->next;
					continue;
				}
			} else {
				/* Just copy */
				memcpy(mixedpkt->data, outBuffer, samples*2);
			}
			mixedpkt->length = samples;	/* We set the number of samples here, not the data length */
			mixedpkt->timestamp = ts;
			mixedpkt->seq_number = seq;
			mixedpkt->ssrc = audiobridge->room_ssrc;
			mixedpkt->silence = FALSE;
			g_async_queue_push(p->outbuf, mixedpkt);
			if(pkt) {
				g_free(pkt->data);
				pkt->data = NULL;
				g_free(pkt);
				pkt = NULL;
			}
			janus_refcount_decrease(&p->ref);
			ps = ps->next;
		}
		g_list_free(participants_list);
		/* Forward the mixed packet as RTP to any RTP forwarder that may be listening */
		janus_mutex_lock(&audiobridge->rtp_mutex);
		if(g_hash_table_size(audiobridge->rtp_forwarders) > 0 && audiobridge->rtp_encoder) {
			/* If the room is empty, check if there's any RTP forwarder with an "always on" option */
			gboolean go_on = FALSE;
			if(count == 0 && pf_count == 0) {
				GHashTableIter iter;
				gpointer value;
				g_hash_table_iter_init(&iter, audiobridge->rtp_forwarders);
				while(g_hash_table_iter_next(&iter, NULL, &value)) {
					janus_audiobridge_rtp_forwarder *forwarder = (janus_audiobridge_rtp_forwarder *)value;
					if(forwarder->always_on) {
						go_on = TRUE;
						break;
					}
				}
			} else {
				go_on = TRUE;
			}
			if(go_on) {
				/* By default, let's send the mixed frame to everybody */
				if(groups_num == 0) {
					for(i=0; i<samples; i++)
						outBuffer[i] = buffer[i];
					have_opus[0] = FALSE;
					have_alaw[0] = FALSE;
					have_ulaw[0] = FALSE;
				} else {
					for(index=0; index <= groups_num; index++) {
						have_opus[index] = FALSE;
						have_alaw[index] = FALSE;
						have_ulaw[index] = FALSE;
					}
				}
				GHashTableIter iter;
				gpointer key, value;
				g_hash_table_iter_init(&iter, audiobridge->rtp_forwarders);
				opus_int32 length = 0;
				while(audiobridge->rtp_udp_sock > 0 && g_hash_table_iter_next(&iter, &key, &value)) {
					guint32 stream_id = GPOINTER_TO_UINT(key);
					janus_audiobridge_rtp_forwarder *forwarder = (janus_audiobridge_rtp_forwarder *)value;
					if(count == 0 && pf_count == 0 && !forwarder->always_on)
						continue;
					/* Check if we're forwarding the main mix or a specific group */
					if(groups_num > 0) {
						if(forwarder->group == 0) {
							/* We're forwarding the main mix */
							for(i=0; i<samples; i++)
								outBuffer[i] = buffer[i];
						} else {
							/* We're forwarding a group mix */
							index = forwarder->group-1;
							for(i=0; i<samples; i++)
								outBuffer[i] = *(groupBuffers + index*samples + i);
						}
					}
					if(forwarder->codec == JANUS_AUDIOCODEC_OPUS) {
						/* This is an Opus forwarder, check if we have a version for that already */
						if(!have_opus[forwarder->group]) {
							/* We don't, encode now */
							OpusEncoder *rtp_encoder = (forwarder->group == 0 ? audiobridge->rtp_encoder : groupEncoders[forwarder->group-1]);
							length = opus_encode(rtp_encoder, outBuffer,
								audiobridge->spatial_audio ? samples/2 : samples,
								rtpbuffer + forwarder->group*1500 + 12, 1500-12);
							if(length < 0) {
								JANUS_LOG(LOG_ERR, "[Opus] Ops! got an error encoding the Opus frame: %d (%s)\n", length, opus_strerror(length));
								continue;
							}
							have_opus[forwarder->group] = TRUE;
						}
						rtph = (janus_rtp_header *)(rtpbuffer + forwarder->group*1500);
						rtph->version = 2;
					} else if(forwarder->codec == JANUS_AUDIOCODEC_PCMA || forwarder->codec == JANUS_AUDIOCODEC_PCMU) {
						/* This is a G.711 forwarder, check if we have a version for that already */
						if((forwarder->codec == JANUS_AUDIOCODEC_PCMA && !have_alaw[forwarder->group]) ||
								(forwarder->codec == JANUS_AUDIOCODEC_PCMU && !have_ulaw[forwarder->group])) {
							/* We don't, encode now */
							if(audiobridge->sampling_rate != 8000) {
								/* Downsample this from whatever the mixer uses */
								i = janus_audiobridge_resample(outBuffer, samples, audiobridge->sampling_rate, resampled, 8000);
								if(i == 0) {
									JANUS_LOG(LOG_WARN, "[G.711] Error downsampling from %d, skipping audio packet\n", audiobridge->sampling_rate);
									continue;
								}
							} else {
								/* Just copy */
								memcpy(resampled, outBuffer, samples*2);
							}
							int i = 0;
							if(forwarder->codec == JANUS_AUDIOCODEC_PCMA) {
								uint8_t *rtpalaw_buffer = rtpalaw + forwarder->group*G711_SAMPLES + 12;
								for(i=0; i<160; i++)
									rtpalaw_buffer[i] = janus_audiobridge_g711_alaw_encode(resampled[i]);
								have_alaw[forwarder->group] = TRUE;
							} else {
								uint8_t *rtpulaw_buffer = rtpulaw + forwarder->group*G711_SAMPLES + 12;
								for(i=0; i<160; i++)
									rtpulaw_buffer[i] = janus_audiobridge_g711_ulaw_encode(resampled[i]);
								have_ulaw[forwarder->group] = TRUE;
							}
						}
						rtph = (janus_rtp_header *)(forwarder->codec == JANUS_AUDIOCODEC_PCMA ?
							(rtpalaw + forwarder->group*G711_SAMPLES) : (rtpulaw + forwarder->group*G711_SAMPLES));
						rtph->version = 2;
						length = 160;
					}
					/* Update header */
					rtph->type = forwarder->payload_type;
					rtph->ssrc = htonl(forwarder->ssrc ? forwarder->ssrc : stream_id);
					forwarder->seq_number++;
					rtph->seq_number = htons(forwarder->seq_number);
					forwarder->timestamp += (forwarder->codec == JANUS_AUDIOCODEC_OPUS ? OPUS_SAMPLES : G711_SAMPLES);
					rtph->timestamp = htonl(forwarder->timestamp);
					/* Check if this packet needs to be encrypted */
					char *payload = (char *)rtph;
					int plen = length+12;
					if(forwarder->is_srtp) {
						memcpy(sbuf, payload, plen);
						int protected = plen;
						int res = srtp_protect(forwarder->srtp_ctx, sbuf, &protected);
						if(res != srtp_err_status_ok) {
							janus_rtp_header *header = (janus_rtp_header *)sbuf;
							guint32 timestamp = ntohl(header->timestamp);
							guint16 seq = ntohs(header->seq_number);
							JANUS_LOG(LOG_ERR, "Error encrypting RTP packet for room %s... %s (len=%d-->%d, ts=%"SCNu32", seq=%"SCNu16")...\n",
								audiobridge->room_id_str, janus_srtp_error_str(res), plen, protected, timestamp, seq);
						} else {
							payload = (char *)&sbuf;
							plen = protected;
						}
					}
					/* No encryption, send the RTP packet as it is */
					struct sockaddr *address = (forwarder->serv_addr.sin_family == AF_INET ?
						(struct sockaddr *)&forwarder->serv_addr : (struct sockaddr *)&forwarder->serv_addr6);
					size_t addrlen = (forwarder->serv_addr.sin_family == AF_INET ? sizeof(forwarder->serv_addr) : sizeof(forwarder->serv_addr6));
					if(sendto(audiobridge->rtp_udp_sock, payload, plen, 0, address, addrlen) < 0) {
						JANUS_LOG(LOG_HUGE, "Error forwarding mixed RTP packet for room %s... %s (len=%d)...\n",
							audiobridge->room_id_str, g_strerror(errno), plen);
					}
				}
			}
		}
		janus_mutex_unlock(&audiobridge->rtp_mutex);
	}
	/* Close the recording file */
	if(audiobridge->recording != NULL && g_atomic_int_get(&audiobridge->wav_header_added)) {
		JANUS_LOG(LOG_VERB, "Update wave header for recording %s (%s)...\n", audiobridge->room_id_str, audiobridge->room_name);
		janus_audiobridge_update_wav_header(audiobridge);
	}
	g_free(rtpbuffer);
	g_free(rtpalaw);
	g_free(rtpulaw);
	g_free(groupBuffers);
	if(groupEncoders) {
		for(index=0; index<groups_num; index++) {
			if(groupEncoders[index])
				opus_encoder_destroy(groupEncoders[index]);
		}
		g_free(groupEncoders);
	}
	JANUS_LOG(LOG_VERB, "Leaving mixer thread for room %s (%s)...\n", audiobridge->room_id_str, audiobridge->room_name);

	janus_refcount_decrease(&audiobridge->ref);

	g_thread_unref(g_thread_self());
	return NULL;
}

/* Thread to encode a mixed frame and send it to a specific participant */
static void *janus_audiobridge_participant_thread(void *data) {
	JANUS_LOG(LOG_VERB, "AudioBridge Participant thread starting...\n");
	janus_audiobridge_participant *participant = (janus_audiobridge_participant *)data;
	if(!participant) {
		JANUS_LOG(LOG_ERR, "Invalid participant!\n");
		g_thread_unref(g_thread_self());
		return NULL;
	}
	JANUS_LOG(LOG_VERB, "Thread is for participant %s (%s)\n",
		participant->user_id_str, participant->display ? participant->display : "??");
	janus_audiobridge_session *session = participant->session;

	/* Output buffer */
	janus_audiobridge_rtp_relay_packet *outpkt = g_malloc(sizeof(janus_audiobridge_rtp_relay_packet));
	outpkt->data = g_malloc0(1500);
	outpkt->ssrc = 0;
	outpkt->timestamp = 0;
	outpkt->seq_number = 0;
	outpkt->length = 0;
	outpkt->silence = FALSE;
	uint8_t *payload = (uint8_t *)outpkt->data;

	JitterBufferPacket jbp = {0};
	janus_audiobridge_buffer_packet *bpkt = NULL;
	janus_audiobridge_rtp_relay_packet *pkt = NULL;
	janus_audiobridge_rtp_relay_packet *mixedpkt = NULL;
	janus_rtp_header *rtp = NULL;
	gint64 now = janus_get_monotonic_time(), before = now;
	gboolean first = TRUE, use_fec = FALSE;
	int ret = 0;

	/* Start working: check both the incoming queue (to decode and queue) and the outgoing one (to encode and send) */
	while(!g_atomic_int_get(&stopping) && g_atomic_int_get(&session->destroyed) == 0) {
		janus_mutex_lock(&participant->suspend_cond_mutex);
		while(g_atomic_int_get(&participant->suspended)) {
			g_cond_wait(&participant->suspend_cond, &participant->suspend_cond_mutex);
			before = janus_get_monotonic_time();
			participant->context.a_seq_reset = TRUE;
			first = TRUE;
			/* Clear the output queue since it might contain old packets and break RTP sequence */
			janus_audiobridge_participant_clear_outbuf(participant);
		}
		janus_mutex_unlock(&participant->suspend_cond_mutex);
		/* Start with packets to decode and queue for the mixer */
		now = janus_get_monotonic_time();
		janus_mutex_lock(&participant->qmutex);
		gboolean locked = TRUE;
		/* Start by reading packets to decode from the jitter buffer on a clock */
		if(now - before >= 18000) {
			before += 20000;
			if(participant->jitter) {
				ret = jitter_buffer_get(participant->jitter, &jbp, participant->codec == JANUS_AUDIOCODEC_OPUS ? 960 : 160, NULL);
				jitter_buffer_tick(participant->jitter);
				if(ret != JITTER_BUFFER_OK) {
					/* No packet in the jitter buffer? Move on the talking detection, if needed */
					janus_audiobridge_participant_istalking(session, participant, NULL, NULL);
				} else {
					/* Decode the audio packet */
					bpkt = (janus_audiobridge_buffer_packet *)jbp.data;
					janus_mutex_unlock(&participant->qmutex);
					locked = FALSE;
					if(!g_atomic_int_compare_and_exchange(&participant->decoding, 0, 1)) {
						/* This means we're cleaning up, so don't try to decode */
						janus_audiobridge_buffer_packet_destroy(bpkt);
						break;
					}
					/* Access the payload */
					char *buffer = bpkt->rtp ? bpkt->rtp->buffer : NULL;
					uint16_t len = bpkt->rtp ? bpkt->rtp->length : 0;
					int plen = 0;
					const unsigned char *payload = (const unsigned char *)janus_rtp_payload(buffer, len, &plen);
					if(!payload) {
						g_atomic_int_set(&participant->decoding, 0);
						JANUS_LOG(LOG_ERR, "[%s] Ops! got an error accessing the RTP payload\n",
							participant->codec == JANUS_AUDIOCODEC_OPUS ? "Opus" : "G.711");
						janus_audiobridge_buffer_packet_destroy(bpkt);
						break;
					}
					rtp = (janus_rtp_header *)buffer;
					/* If this is Opus, check if there's a packet gap we should fix with FEC */
					use_fec = FALSE;
					if(!first && participant->codec == JANUS_AUDIOCODEC_OPUS && participant->fec) {
						if(ntohs(rtp->seq_number) == (participant->expected_seq + 1)) {
							/* Lost a packet here? Use FEC to recover */
							use_fec = TRUE;
						}
					}
					first = FALSE;
					if(use_fec) {
						/* There was a gap, try to get decode from redundant info first */
						pkt = g_malloc(sizeof(janus_audiobridge_rtp_relay_packet));
						pkt->data = g_malloc0(BUFFER_SAMPLES*sizeof(opus_int16));
						pkt->ssrc = 0;
						pkt->timestamp = participant->last_timestamp + 960;	/* FIXME */
						pkt->seq_number = participant->expected_seq;		/* FIXME */
						/* This is a redundant packet, so we can't parse any extension info */
						pkt->silence = FALSE;
						/* Decode the lost packet using fec=1 */
						int32_t output_samples;
						opus_decoder_ctl(participant->decoder, OPUS_GET_LAST_PACKET_DURATION(&output_samples));
						pkt->length = opus_decode(participant->decoder, payload, plen, (opus_int16 *)pkt->data, output_samples, 1);
#ifdef HAVE_RNNOISE
						/* Check if we need to denoise this packet */
						if(participant->denoise)
							janus_audiobridge_participant_denoise(participant, (char *)pkt->data, pkt->length);
#endif
						/* Queue the decoded redundant packet for the mixer */
						janus_mutex_lock(&participant->qmutex);
						participant->inbuf = g_list_append(participant->inbuf, pkt);
						janus_mutex_unlock(&participant->qmutex);
						/* Now we can process the next packet */
					}
					/* Decode the packet */
					pkt = g_malloc(sizeof(janus_audiobridge_rtp_relay_packet));
					pkt->data = g_malloc0(BUFFER_SAMPLES*sizeof(opus_int16));
					pkt->ssrc = 0;
					pkt->timestamp = ntohl(rtp->timestamp);
					pkt->seq_number = ntohs(rtp->seq_number);
					/* Check the audio level extension to see if this is silence */
					pkt->silence = FALSE;
					janus_audiobridge_participant_istalking(session, participant, bpkt->rtp, &pkt->silence);
					pkt->length = 0;
					if(participant->codec == JANUS_AUDIOCODEC_OPUS) {
						/* Opus */
						pkt->length = opus_decode(participant->decoder, payload, plen, (opus_int16 *)pkt->data, BUFFER_SAMPLES, 0);
					} else if(participant->codec == JANUS_AUDIOCODEC_PCMA || participant->codec == JANUS_AUDIOCODEC_PCMU) {
						/* G.711 */
						if(plen != 160) {
							g_atomic_int_set(&participant->decoding, 0);
							JANUS_LOG(LOG_WARN, "[G.711] Wrong packet size (expected 160, got %d), skipping audio packet\n", plen);
							janus_audiobridge_buffer_packet_destroy(bpkt);
							break;
						}
						int i = 0;
						uint16_t *samples = (uint16_t *)pkt->data;
						if(rtp->type == 0) {
							/* mu-law */
							for(i=0; i<plen; i++)
								*(samples+i) = janus_audiobridge_g711_ulaw_dectable[*(payload+i)];
						} else if(rtp->type == 8) {
							/* a-law */
							for(i=0; i<plen; i++)
								*(samples+i) = janus_audiobridge_g711_alaw_dectable[*(payload+i)];
						}
						pkt->length = 320;
					}
#ifdef HAVE_RNNOISE
					/* Check if we need to denoise this packet */
					if(participant->denoise)
						janus_audiobridge_participant_denoise(participant, (char *)pkt->data, pkt->length);
#endif
					/* Get rid of the buffered packet */
					janus_audiobridge_buffer_packet_destroy(bpkt);
					/* Update the details */
					participant->last_timestamp = pkt->timestamp;
					participant->expected_seq = pkt->seq_number + 1;
					g_atomic_int_set(&participant->decoding, 0);
					if(pkt->length < 0) {
						if(participant->codec == JANUS_AUDIOCODEC_OPUS) {
							JANUS_LOG(LOG_ERR, "[Opus] Ops! got an error decoding the Opus frame: %d (%s)\n", pkt->length, opus_strerror(pkt->length));
						} else {
							JANUS_LOG(LOG_ERR, "[G.711] Ops! got an error decoding the audio frame\n");
						}
						g_free(pkt->data);
						g_free(pkt);
						break;
					}
					/* Queue the decoded packet for the mixer */
					janus_mutex_lock(&participant->qmutex);
					locked = TRUE;
					/* Do not let queue-in grow too much */
					guint count = g_list_length(participant->inbuf);
					if(count > QUEUE_IN_MAX_PACKETS) {
						JANUS_LOG(LOG_WARN, "Participant queue-in contains too many packets, clearing now (count=%u)\n", count);
						janus_audiobridge_participant_clear_inbuf(participant);
					}
					participant->inbuf = g_list_append(participant->inbuf, pkt);
				}
			}
		}
		if(locked)
			janus_mutex_unlock(&participant->qmutex);
		/* Now check if there's packets to encode */
		mixedpkt = g_async_queue_try_pop(participant->outbuf);
		if(mixedpkt != NULL && g_atomic_int_get(&session->destroyed) == 0 && g_atomic_int_get(&session->started)) {
			if(g_atomic_int_get(&participant->active) && (participant->codec == JANUS_AUDIOCODEC_PCMA ||
					participant->codec == JANUS_AUDIOCODEC_PCMU) && g_atomic_int_compare_and_exchange(&participant->encoding, 0, 1)) {
				/* Encode using G.711 */
				if(mixedpkt->length != 320) {
					/* TODO Resample */
				}
				int i = 0;
				opus_int16 *outBuffer = (opus_int16 *)mixedpkt->data;
				if(participant->codec == JANUS_AUDIOCODEC_PCMA) {
					/* A-law */
					for(i=0; i<160; i++)
						*(payload+12+i) = janus_audiobridge_g711_alaw_encode(outBuffer[i]);
				} else {
					/* Mu-Law */
					for(i=0; i<160; i++)
						*(payload+12+i) = janus_audiobridge_g711_ulaw_encode(outBuffer[i]);
				}
				g_atomic_int_set(&participant->encoding, 0);
				outpkt->length = 172;	/* Take the RTP header into consideration */
				/* Update RTP header */
				outpkt->data->version = 2;
				outpkt->data->markerbit = 0;	/* FIXME Should be 1 for the first packet */
				outpkt->data->seq_number = htons(mixedpkt->seq_number);
				outpkt->data->timestamp = htonl(mixedpkt->timestamp/6);
				outpkt->data->ssrc = htonl(mixedpkt->ssrc);	/* The Janus core will fix this anyway */
				/* Backup the actual timestamp and sequence number set by the audiobridge, in case a room is changed */
				outpkt->ssrc = mixedpkt->ssrc;
				outpkt->timestamp = mixedpkt->timestamp/6;
				outpkt->seq_number = mixedpkt->seq_number;
				janus_audiobridge_relay_rtp_packet(participant->session, outpkt);
			} else if(g_atomic_int_get(&participant->active) && participant->encoder &&
					g_atomic_int_compare_and_exchange(&participant->encoding, 0, 1)) {
				/* Encode raw frame to Opus */
				opus_int16 *outBuffer = (opus_int16 *)mixedpkt->data;
				outpkt->length = opus_encode(participant->encoder, outBuffer,
					participant->stereo ? mixedpkt->length/2 : mixedpkt->length, payload+12, 1500-12);
				g_atomic_int_set(&participant->encoding, 0);
				if(outpkt->length < 0) {
					JANUS_LOG(LOG_ERR, "[Opus] Ops! got an error encoding the Opus frame: %d (%s)\n", outpkt->length, opus_strerror(outpkt->length));
				} else {
					outpkt->length += 12;	/* Take the RTP header into consideration */
					/* Update RTP header */
					outpkt->data->version = 2;
					outpkt->data->markerbit = 0;	/* FIXME Should be 1 for the first packet */
					outpkt->data->seq_number = htons(mixedpkt->seq_number);
					outpkt->data->timestamp = htonl(mixedpkt->timestamp);
					outpkt->data->ssrc = htonl(mixedpkt->ssrc);	/* The Janus core will fix this anyway */
					/* Backup the actual timestamp and sequence number set by the audiobridge, in case a room is changed */
					outpkt->ssrc = mixedpkt->ssrc;
					outpkt->timestamp = mixedpkt->timestamp;
					outpkt->seq_number = mixedpkt->seq_number;
					janus_audiobridge_relay_rtp_packet(participant->session, outpkt);
				}
			}
		}
		if(mixedpkt) {
			g_free(mixedpkt->data);
			g_free(mixedpkt);
		}
		g_usleep(2500);
	}
	/* We're done, get rid of the resources */
	g_free(outpkt->data);
	g_free(outpkt);
	JANUS_LOG(LOG_VERB, "AudioBridge Participant thread leaving...\n");

	janus_refcount_decrease(&participant->ref);
	janus_refcount_decrease(&session->ref);
	g_thread_unref(g_thread_self());
	return NULL;
}

static void janus_audiobridge_relay_rtp_packet(gpointer data, gpointer user_data) {
	janus_audiobridge_rtp_relay_packet *packet = (janus_audiobridge_rtp_relay_packet *)user_data;
	if(!packet || !packet->data || packet->length < 1) {
		JANUS_LOG(LOG_ERR, "Invalid packet...\n");
		return;
	}
	janus_audiobridge_session *session = (janus_audiobridge_session *)data;
	if(!session || !session->handle) {
		/* JANUS_LOG(LOG_ERR, "Invalid session...\n"); */
		return;
	}
	if(!g_atomic_int_get(&session->started)) {
		/* JANUS_LOG(LOG_ERR, "Streaming not started yet for this session...\n"); */
		return;
	}
	janus_audiobridge_participant *participant = session->participant;
	/* Set the payload type */
	if(participant->codec == JANUS_AUDIOCODEC_OPUS)
		packet->data->type = participant->opus_pt;
	else
		packet->data->type = (participant->codec == JANUS_AUDIOCODEC_PCMA ? 8 : 0);
	/* Fix sequence number and timestamp (room switching may be involved) */
	janus_rtp_header_update(packet->data, &participant->context, FALSE, 0);
	if(participant->plainrtp_media.audio_rtp_fd > 0) {
		if(participant->plainrtp_media.audio_ssrc == 0)
			participant->plainrtp_media.audio_ssrc = ntohl(packet->ssrc);
		if(participant->plainrtp_media.audio_send) {
			int ret = send(participant->plainrtp_media.audio_rtp_fd, (char *)packet->data, packet->length, 0);
			if(ret < 0) {
				JANUS_LOG(LOG_WARN, "Error sending plain RTP packet: %d (%s)\n", errno, g_strerror(errno));
			}
		}
	} else if(gateway != NULL) {
		janus_plugin_rtp rtp = { .video = FALSE, .buffer = (char *)packet->data, .length = packet->length };
		janus_plugin_rtp_extensions_reset(&rtp.extensions);
		/* FIXME Should we add our own audio level extension? */
		gateway->relay_rtp(session->handle, &rtp);
	}
	/* Restore the timestamp and sequence number to what the mixer set them to */
	packet->data->timestamp = htonl(packet->timestamp);
	packet->data->seq_number = htons(packet->seq_number);
}

/* Plain RTP stuff */
static void janus_audiobridge_plainrtp_media_cleanup(janus_audiobridge_plainrtp_media *media) {
	if(media == NULL)
		return;
	media->ready = FALSE;
	media->audio_pt = -1;
	media->audio_send = FALSE;
	if(media->audio_rtp_fd > 0)
		close(media->audio_rtp_fd);
	media->audio_rtp_fd = -1;
	media->local_audio_rtp_port = 0;
	media->remote_audio_rtp_port = 0;
	g_free(media->remote_audio_ip);
	media->remote_audio_ip = NULL;
	media->audio_ssrc = 0;
	media->audio_ssrc_peer = 0;
	if(media->pipefd[0] > 0)
		close(media->pipefd[0]);
	media->pipefd[0] = -1;
	if(media->pipefd[1] > 0)
		close(media->pipefd[1]);
	media->pipefd[1] = -1;
}
static int janus_audiobridge_plainrtp_allocate_port(janus_audiobridge_plainrtp_media *media) {
	/* Read global slider */
	uint16_t rtp_port_next = rtp_range_slider;
	uint16_t rtp_port_start = rtp_port_next;
	gboolean rtp_port_wrap = FALSE;
	/* Find a port we can use */
	int rtp_fd = -1;
	while(1) {
		if(rtp_port_wrap && rtp_port_next >= rtp_port_start) {
			/* Full range scanned */
			JANUS_LOG(LOG_ERR, "No ports available in range: %u -- %u\n", rtp_range_min, rtp_range_max);
			break;
		}
		if(rtp_fd == -1) {
			rtp_fd = socket(AF_INET, SOCK_DGRAM, 0);
		}
		if(rtp_fd == -1) {
			JANUS_LOG(LOG_ERR, "Error creating socket...\n");
			break;
		}
		int rtp_port = rtp_port_next;
		if((uint32_t)(rtp_port_next + 2UL) < rtp_range_max) {
			/* Advance to next value */
			rtp_port_next += 2;
		} else {
			rtp_port_next = rtp_range_min;
			rtp_port_wrap = TRUE;
		}
		struct sockaddr_in rtp_address = { 0 };
		rtp_address.sin_family = AF_INET;
		rtp_address.sin_port = htons(rtp_port);
		inet_pton(AF_INET, local_ip, &rtp_address.sin_addr.s_addr);
		if(bind(rtp_fd, (struct sockaddr *)(&rtp_address), sizeof(struct sockaddr)) < 0) {
			/* rtp_fd still unbound, reuse it in the next iteration */
		} else {
			media->audio_rtp_fd = rtp_fd;
			media->local_audio_rtp_port = rtp_port;
			rtp_range_slider = rtp_port_next;		/* Update global slider */
			return 0;
		}
	}
	if(rtp_fd != -1) {
		close(rtp_fd);
	}
	return -1;
}
/* Thread to relay RTP/RTCP frames coming from the peer */
static void *janus_audiobridge_plainrtp_relay_thread(void *data) {
	janus_audiobridge_participant *participant = (janus_audiobridge_participant *)data;
	if(!participant) {
		JANUS_LOG(LOG_ERR, "Invalid participant!\n");
		g_thread_unref(g_thread_self());
		return NULL;
	}
	janus_audiobridge_session *session = participant->session;
	JANUS_LOG(LOG_INFO, "[AudioBridge-%p] Starting Plain RTP participant thread\n", session);

	/* File descriptors */
	socklen_t addrlen;
	struct sockaddr_in remote = { 0 };
	int resfd = 0, bytes = 0, pollerrs = 0;
	struct pollfd fds[2];
	int pipe_fd = participant->plainrtp_media.pipefd[0];
	char buffer[1500];
	memset(buffer, 0, 1500);
	/* Loop */
	int num = 0;
	gboolean first = TRUE, goon = TRUE;

	/* Fake RTP packet */
	janus_plugin_rtp packet = { .video = FALSE, .buffer = buffer, .length = 0 };
	janus_plugin_rtp_extensions_reset(&packet.extensions);

	while(goon && session != NULL && !g_atomic_int_get(&session->destroyed) && !g_atomic_int_get(&session->hangingup)) {
		/* Prepare poll */
		num = 0;
		if(participant->plainrtp_media.audio_rtp_fd != -1) {
			fds[num].fd = participant->plainrtp_media.audio_rtp_fd;
			fds[num].events = POLLIN;
			fds[num].revents = 0;
			num++;
		}
		if(pipe_fd != -1) {
			fds[num].fd = pipe_fd;
			fds[num].events = POLLIN;
			fds[num].revents = 0;
			num++;
		}
		/* Wait for some data */
		resfd = poll(fds, num, 1000);
		if(resfd < 0) {
			if(errno == EINTR) {
				JANUS_LOG(LOG_HUGE, "[AudioBridge-%p] Got an EINTR (%s), ignoring...\n", session, g_strerror(errno));
				continue;
			}
			JANUS_LOG(LOG_ERR, "[AudioBridge-%p] Error polling...\n", session);
			JANUS_LOG(LOG_ERR, "[AudioBridge-%p]   -- %d (%s)\n", session, errno, g_strerror(errno));
			break;
		} else if(resfd == 0) {
			/* No data, keep going */
			continue;
		}
		if(session == NULL || g_atomic_int_get(&session->destroyed))
			break;
		int i = 0;
		for(i=0; i<num; i++) {
			if(fds[i].revents & (POLLERR | POLLHUP)) {
				/* Check the socket error */
				int error = 0;
				socklen_t errlen = sizeof(error);
				getsockopt(fds[i].fd, SOL_SOCKET, SO_ERROR, (void *)&error, &errlen);
				if(error == 0) {
					/* Maybe not a breaking error after all? */
					continue;
				}
				/* FIXME Should we be more tolerant of ICMP errors on RTP sockets as well? */
				pollerrs++;
				if(pollerrs < 100)
					continue;
				JANUS_LOG(LOG_ERR, "[AudioBridge-%p] Too many errors polling %d (socket #%d): %s...\n", session,
					fds[i].fd, i, fds[i].revents & POLLERR ? "POLLERR" : "POLLHUP");
				JANUS_LOG(LOG_ERR, "[AudioBridge-%p]   -- %d (%s)\n", session, error, g_strerror(error));
				/* Can we assume it's pretty much over, after a POLLERR? */
				goon = FALSE;
				/* Close the channel */
				janus_audiobridge_hangup_media(session->handle);
				break;
			} else if(fds[i].revents & POLLIN) {
				if(pipe_fd != -1 && fds[i].fd == pipe_fd) {
					/* Poll interrupted for a reason, go on */
					int code = 0;
					(void)read(pipe_fd, &code, sizeof(int));
					break;
				}
				/* Got an RTP packet */
				addrlen = sizeof(remote);
				bytes = recvfrom(fds[i].fd, buffer, 1500, 0, (struct sockaddr*)&remote, &addrlen);
				if(bytes < 0) {
					/* Failed to read? */
					continue;
				}
				/* Audio RTP */
				if(!janus_is_rtp(buffer, bytes)) {
					/* Not an RTP packet? */
					continue;
				}
				/* If this is the first packet we receive, simulate a setup_media event */
				if(first) {
					first = FALSE;
					janus_audiobridge_setup_media(session->handle);
				}
				/* Handle the packet */
				pollerrs = 0;
				rtp_header *header = (rtp_header *)buffer;
				if(participant->plainrtp_media.audio_ssrc_peer != ntohl(header->ssrc)) {
					participant->plainrtp_media.audio_ssrc_peer = ntohl(header->ssrc);
					JANUS_LOG(LOG_VERB, "[AudioBridge-%p] Got peer audio SSRC: %"SCNu32"\n",
						session, participant->plainrtp_media.audio_ssrc_peer);
				}
				/* Check if the SSRC changed (e.g., after a re-INVITE or UPDATE) */
				janus_rtp_header_update(header, &participant->plainrtp_media.context, FALSE, 0);
				/* Handle as a WebRTC RTP packet */
				packet.length = bytes;
				janus_audiobridge_incoming_rtp(session->handle, &packet);
				continue;
			}
		}
	}
	/* Cleanup the media session */
	participant->plainrtp_media.thread = NULL;
	janus_mutex_lock(&participant->pmutex);
	janus_audiobridge_plainrtp_media_cleanup(&participant->plainrtp_media);
	janus_mutex_unlock(&participant->pmutex);
	/* Done */
	JANUS_LOG(LOG_INFO, "[AudioBridge-%p] Leaving Plain RTP participant thread\n", session);
	janus_refcount_decrease(&participant->ref);
	janus_refcount_decrease(&session->ref);
	g_thread_unref(g_thread_self());
	return NULL;
}

<<<<<<< HEAD

#ifdef HAVE_RNNOISE
static void janus_audiobridge_participant_denoise(janus_audiobridge_participant *participant, char *data, int len) {
	if(len < 0 || data == NULL)
		return;
	/* Create a denoiser if we still don't have one */
	if(participant->rnnoise[0] == NULL) {
		/* Create RNNoise context */
		participant->rnnoise[0] = rnnoise_create(NULL);
		/* If we still don't have a denoiser, give up */
		if(participant->rnnoise[0] == NULL)
			return;
		/* Allocate the buffer for the denoiser */
		if(participant->denoiser_buffer[0] == NULL)
			participant->denoiser_buffer[0] = g_malloc(DENOISER_FRAME_SIZE * sizeof(float));
	}
	/* Check if we need a denoiser for stereo channel too */
	if(participant->stereo && participant->rnnoise[1] == NULL) {
		/* Create RNNoise context */
		participant->rnnoise[1] = rnnoise_create(NULL);
		/* If we still don't have a denoiser, give up */
		if(participant->rnnoise[1] == NULL)
			return;
		/* Allocate the buffer for the denoiser */
		if(participant->denoiser_buffer[1] == NULL)
			participant->denoiser_buffer[1] = g_malloc(DENOISER_FRAME_SIZE * sizeof(float));
	}
	/* Check if we need to (re)create resamplers too */
	if(participant->sampling_rate != participant->resampler_rate ||
			participant->stereo != participant->resampler_stereo) {
		participant->resampler_rate = participant->sampling_rate;
		participant->resampler_stereo = participant->stereo;
		if(participant->upsampler)
			speex_resampler_destroy(participant->upsampler);
		participant->upsampler = NULL;
		if(participant->downsampler)
			speex_resampler_destroy(participant->downsampler);
		participant->downsampler = NULL;
		/* We need resamplers only if rate is not 48kHz */
		if(participant->resampler_rate != 48000) {
			spx_uint32_t channels = !participant->resampler_stereo ? 1 : 2;
			spx_uint32_t from_rate = participant->resampler_rate;
			spx_uint32_t to_rate = 48000;
			int quality = 8, error = 0;
			participant->upsampler = speex_resampler_init(channels, from_rate, to_rate, quality, &error);
			if(participant->upsampler != NULL) {
				JANUS_LOG(LOG_INFO, "Created %s resampler from %d to %d (channels=%d, quality=%d)\n",
					(participant->resampler_stereo ? "stereo" : "mono"), from_rate, to_rate, channels, quality);
			} else {
				/* We couldn't create a resampler, don't do anything */
				return;
			}
			participant->downsampler = speex_resampler_init(channels, to_rate, from_rate, quality, &error);
			if(participant->downsampler != NULL) {
				JANUS_LOG(LOG_INFO, "Created %s resampler from %d to %d (channels=%d, quality=%d)\n",
					(participant->resampler_stereo ? "stereo" : "mono"), to_rate, from_rate, channels, quality);
			} else {
				/* We couldn't create a resampler, don't do anything */
				return;
			}
			if(participant->upsample_buffer == NULL)
				participant->upsample_buffer = g_malloc(2 * OPUS_SAMPLES * sizeof(opus_int16));
			if(participant->downsample_buffer == NULL)
				participant->downsample_buffer = g_malloc(2 * OPUS_SAMPLES * sizeof(opus_int16));
		}
	}

	/* Opus int16 original samples */
	opus_int16 *samples = (opus_int16 *)data;
	/* Number of original samples, should be: 160 (8kHz), 320 (16kHz), 480 (24kHz), 960 (48kHz) */
	int samples_count = len;
	/* Actual length of the resampled array (double size for stereo) */
	const int samples_len = !participant->resampler_stereo ? samples_count : 2*samples_count;

	/* Should be 960 */
	int upsample_buffer_count = len * (48000/participant->resampler_rate);
	/* Upsampled buffer */
	opus_int16 *upsample_buffer = samples;

	/* Downsampled data samples count is equal to original samples */
	int downsample_buffer_count = samples_count;
	/* Downsampled buffer */
	opus_int16 *downsample_buffer = upsample_buffer;

	/* Upsample */
	if(participant->resampler_rate != 48000) {
		upsample_buffer = participant->upsample_buffer;
		janus_audiobridge_participant_upsample(participant, samples, &samples_count, upsample_buffer, &upsample_buffer_count);
	}

	int i = 0, j = 0;
	float *denoiser_buffer = participant->denoiser_buffer[0];
	float *denoiser_buffer_alt = participant->denoiser_buffer[1];

	/* Denoise in chunks of 480 samples */
	if(!participant->resampler_stereo) {
		for(i=0; i<upsample_buffer_count; i+= DENOISER_FRAME_SIZE) {
			for(j=0; j<DENOISER_FRAME_SIZE; j++) {
				denoiser_buffer[j] = upsample_buffer[i + j];
			}
			rnnoise_process_frame(participant->rnnoise[0], denoiser_buffer, denoiser_buffer);
			for(j=0; j<DENOISER_FRAME_SIZE; j++) {
				upsample_buffer[i + j] = denoiser_buffer[j];
			}
		}
	} else {
		for(i=0; i<upsample_buffer_count; i+= DENOISER_FRAME_SIZE) {
			for(j=0; j<DENOISER_FRAME_SIZE; j++) {
				denoiser_buffer[j] = upsample_buffer[2*i + 2*j];
				denoiser_buffer_alt[j] = upsample_buffer[2*i + 2*j + 1];
			}
			rnnoise_process_frame(participant->rnnoise[0], denoiser_buffer, denoiser_buffer);
			rnnoise_process_frame(participant->rnnoise[1], denoiser_buffer_alt, denoiser_buffer_alt);
			for(j=0; j<DENOISER_FRAME_SIZE; j++) {
				upsample_buffer[2*i + 2*j] = denoiser_buffer[j];
				upsample_buffer[2*i + 2*j + 1] = denoiser_buffer_alt[j];
			}
		}
	}

	/* Downsample */
	if(participant->resampler_rate != 48000) {
		downsample_buffer = participant->downsample_buffer;
		janus_audiobridge_participant_downsample(participant, upsample_buffer, &upsample_buffer_count, downsample_buffer, &downsample_buffer_count);
	}

	/* Copy denoised and downsampled data back */
	memcpy(samples, downsample_buffer, samples_len*sizeof(opus_int16));
}

static void janus_audiobridge_participant_upsample(janus_audiobridge_participant *participant, opus_int16 *input, int *in_len, opus_int16 *output, int *out_len) {
	if(!participant->resampler_stereo) {
		int err = speex_resampler_process_int(participant->upsampler, 0, (spx_int16_t *)input, (spx_uint32_t *)in_len, (spx_int16_t *)output, (spx_uint32_t *)out_len);
		if(err != 0) {
			//TODO
		}
	} else {
		int err = speex_resampler_process_interleaved_int(participant->upsampler, (spx_int16_t *)input, (spx_uint32_t *)in_len, (spx_int16_t *)output, (spx_uint32_t *)out_len);
		if(err != 0) {
			//TODO
		}
	}
}
static void janus_audiobridge_participant_downsample(janus_audiobridge_participant *participant, opus_int16 *input, int *in_len, opus_int16 *output, int *out_len) {
	if(!participant->resampler_stereo) {
		int err = speex_resampler_process_int(participant->downsampler, 0, (spx_int16_t *)input, (spx_uint32_t *)in_len, (spx_int16_t *)output, (spx_uint32_t *)out_len);
		if(err != 0) {
			//TODO
		}
	} else {
		int err = speex_resampler_process_interleaved_int(participant->downsampler, (spx_int16_t *)input, (spx_uint32_t *)in_len, (spx_int16_t *)output, (spx_uint32_t *)out_len);
		if(err != 0) {
			//TODO
		}
	}
}
#endif
=======
static void janus_audiobridge_participant_istalking(janus_audiobridge_session *session,
		janus_audiobridge_participant *participant, janus_plugin_rtp *packet, gboolean *silence) {
	/* Check the audio levels, in case we need to notify participants about who's talking */
	if(participant == NULL || participant->extmap_id < 1)
		return;
	int level = packet ? packet->extensions.audio_level : 127;
	if(level == -1)
		return;
	if(level == 127 && silence)
		*silence = TRUE;
	if(participant->room && participant->room->audiolevel_event) {
		/* We need to detect who's talking: update our monitoring stuff */
		int audio_active_packets = participant->room ? participant->room->audio_active_packets : 100;
		int audio_level_average = participant->room ? participant->room->audio_level_average : 25;
		/* Check if we need to override those with user specific properties */
		if(participant->user_audio_active_packets > 0)
			audio_active_packets = participant->user_audio_active_packets;
		if(participant->user_audio_level_average > 0)
			audio_level_average = participant->user_audio_level_average;
		participant->audio_dBov_sum += level;
		participant->audio_active_packets++;
		participant->dBov_level = level;
		if(participant->audio_active_packets > 0 && participant->audio_active_packets == audio_active_packets) {
			gboolean notify_talk_event = FALSE;
			if((float) participant->audio_dBov_sum / (float) participant->audio_active_packets < audio_level_average) {
				/* Participant talking, should we notify all participants? */
				if(!participant->talking)
					notify_talk_event = TRUE;
				participant->talking = TRUE;
			} else {
				/* Participant not talking anymore, should we notify all participants? */
				if(participant->talking)
					notify_talk_event = TRUE;
				participant->talking = FALSE;
			}
			participant->audio_active_packets = 0;
			participant->audio_dBov_sum = 0;
			/* Only notify in case of state changes */
			if(participant->room && notify_talk_event) {
				janus_mutex_lock(&participant->room->mutex);
				json_t *event = json_object();
				json_object_set_new(event, "audiobridge", json_string(participant->talking ? "talking" : "stopped-talking"));
				json_object_set_new(event, "room",
					string_ids ? json_string(participant->room ? participant->room->room_id_str : NULL) :
						json_integer(participant->room ? participant->room->room_id : 0));
				json_object_set_new(event, "id",
					string_ids ? json_string(participant->user_id_str) : json_integer(participant->user_id));
				/* Notify the speaker this event is related to as well */
				janus_audiobridge_notify_participants(participant, event, TRUE);
				json_decref(event);
				janus_mutex_unlock(&participant->room->mutex);
				/* Also notify event handlers */
				if(notify_events && gateway->events_is_enabled()) {
					json_t *info = json_object();
					json_object_set_new(info, "audiobridge", json_string(participant->talking ? "talking" : "stopped-talking"));
					json_object_set_new(info, "room",
						string_ids ? json_string(participant->room ? participant->room->room_id_str : NULL) :
							json_integer(participant->room ? participant->room->room_id : 0));
					json_object_set_new(info, "id",
						string_ids ? json_string(participant->user_id_str) : json_integer(participant->user_id));
					gateway->notify_event(&janus_audiobridge_plugin, session->handle, info);
				}
			}
		}
	}
}
>>>>>>> 99e133bc
<|MERGE_RESOLUTION|>--- conflicted
+++ resolved
@@ -1083,17 +1083,13 @@
 #ifdef HAVE_LIBOGG
 #include <ogg/ogg.h>
 #endif
-<<<<<<< HEAD
-#include <speex/speex_jitter.h>
-#include <speex/speex_resampler.h>
+/* We ship our own version of the libspeex-dsp jitter buffer, since
+ * the one available out of the box comes with a nasty memory leak */
+#include "audiobridge-deps/speex/speex_jitter.h"
+#include "audiobridge-deps/speex/speex_resampler.h"
 #ifdef HAVE_RNNOISE
 #include <rnnoise.h>
 #endif
-=======
-/* We ship our own version of the libspeex-dsp jitter buffer, since
- * the one available out of the box comes with a nasty memory leak */
-#include "audiobridge-deps/speex/speex_jitter.h"
->>>>>>> 99e133bc
 
 #include <arpa/inet.h>
 #include <net/if.h>
@@ -9179,165 +9175,6 @@
 	return NULL;
 }
 
-<<<<<<< HEAD
-
-#ifdef HAVE_RNNOISE
-static void janus_audiobridge_participant_denoise(janus_audiobridge_participant *participant, char *data, int len) {
-	if(len < 0 || data == NULL)
-		return;
-	/* Create a denoiser if we still don't have one */
-	if(participant->rnnoise[0] == NULL) {
-		/* Create RNNoise context */
-		participant->rnnoise[0] = rnnoise_create(NULL);
-		/* If we still don't have a denoiser, give up */
-		if(participant->rnnoise[0] == NULL)
-			return;
-		/* Allocate the buffer for the denoiser */
-		if(participant->denoiser_buffer[0] == NULL)
-			participant->denoiser_buffer[0] = g_malloc(DENOISER_FRAME_SIZE * sizeof(float));
-	}
-	/* Check if we need a denoiser for stereo channel too */
-	if(participant->stereo && participant->rnnoise[1] == NULL) {
-		/* Create RNNoise context */
-		participant->rnnoise[1] = rnnoise_create(NULL);
-		/* If we still don't have a denoiser, give up */
-		if(participant->rnnoise[1] == NULL)
-			return;
-		/* Allocate the buffer for the denoiser */
-		if(participant->denoiser_buffer[1] == NULL)
-			participant->denoiser_buffer[1] = g_malloc(DENOISER_FRAME_SIZE * sizeof(float));
-	}
-	/* Check if we need to (re)create resamplers too */
-	if(participant->sampling_rate != participant->resampler_rate ||
-			participant->stereo != participant->resampler_stereo) {
-		participant->resampler_rate = participant->sampling_rate;
-		participant->resampler_stereo = participant->stereo;
-		if(participant->upsampler)
-			speex_resampler_destroy(participant->upsampler);
-		participant->upsampler = NULL;
-		if(participant->downsampler)
-			speex_resampler_destroy(participant->downsampler);
-		participant->downsampler = NULL;
-		/* We need resamplers only if rate is not 48kHz */
-		if(participant->resampler_rate != 48000) {
-			spx_uint32_t channels = !participant->resampler_stereo ? 1 : 2;
-			spx_uint32_t from_rate = participant->resampler_rate;
-			spx_uint32_t to_rate = 48000;
-			int quality = 8, error = 0;
-			participant->upsampler = speex_resampler_init(channels, from_rate, to_rate, quality, &error);
-			if(participant->upsampler != NULL) {
-				JANUS_LOG(LOG_INFO, "Created %s resampler from %d to %d (channels=%d, quality=%d)\n",
-					(participant->resampler_stereo ? "stereo" : "mono"), from_rate, to_rate, channels, quality);
-			} else {
-				/* We couldn't create a resampler, don't do anything */
-				return;
-			}
-			participant->downsampler = speex_resampler_init(channels, to_rate, from_rate, quality, &error);
-			if(participant->downsampler != NULL) {
-				JANUS_LOG(LOG_INFO, "Created %s resampler from %d to %d (channels=%d, quality=%d)\n",
-					(participant->resampler_stereo ? "stereo" : "mono"), to_rate, from_rate, channels, quality);
-			} else {
-				/* We couldn't create a resampler, don't do anything */
-				return;
-			}
-			if(participant->upsample_buffer == NULL)
-				participant->upsample_buffer = g_malloc(2 * OPUS_SAMPLES * sizeof(opus_int16));
-			if(participant->downsample_buffer == NULL)
-				participant->downsample_buffer = g_malloc(2 * OPUS_SAMPLES * sizeof(opus_int16));
-		}
-	}
-
-	/* Opus int16 original samples */
-	opus_int16 *samples = (opus_int16 *)data;
-	/* Number of original samples, should be: 160 (8kHz), 320 (16kHz), 480 (24kHz), 960 (48kHz) */
-	int samples_count = len;
-	/* Actual length of the resampled array (double size for stereo) */
-	const int samples_len = !participant->resampler_stereo ? samples_count : 2*samples_count;
-
-	/* Should be 960 */
-	int upsample_buffer_count = len * (48000/participant->resampler_rate);
-	/* Upsampled buffer */
-	opus_int16 *upsample_buffer = samples;
-
-	/* Downsampled data samples count is equal to original samples */
-	int downsample_buffer_count = samples_count;
-	/* Downsampled buffer */
-	opus_int16 *downsample_buffer = upsample_buffer;
-
-	/* Upsample */
-	if(participant->resampler_rate != 48000) {
-		upsample_buffer = participant->upsample_buffer;
-		janus_audiobridge_participant_upsample(participant, samples, &samples_count, upsample_buffer, &upsample_buffer_count);
-	}
-
-	int i = 0, j = 0;
-	float *denoiser_buffer = participant->denoiser_buffer[0];
-	float *denoiser_buffer_alt = participant->denoiser_buffer[1];
-
-	/* Denoise in chunks of 480 samples */
-	if(!participant->resampler_stereo) {
-		for(i=0; i<upsample_buffer_count; i+= DENOISER_FRAME_SIZE) {
-			for(j=0; j<DENOISER_FRAME_SIZE; j++) {
-				denoiser_buffer[j] = upsample_buffer[i + j];
-			}
-			rnnoise_process_frame(participant->rnnoise[0], denoiser_buffer, denoiser_buffer);
-			for(j=0; j<DENOISER_FRAME_SIZE; j++) {
-				upsample_buffer[i + j] = denoiser_buffer[j];
-			}
-		}
-	} else {
-		for(i=0; i<upsample_buffer_count; i+= DENOISER_FRAME_SIZE) {
-			for(j=0; j<DENOISER_FRAME_SIZE; j++) {
-				denoiser_buffer[j] = upsample_buffer[2*i + 2*j];
-				denoiser_buffer_alt[j] = upsample_buffer[2*i + 2*j + 1];
-			}
-			rnnoise_process_frame(participant->rnnoise[0], denoiser_buffer, denoiser_buffer);
-			rnnoise_process_frame(participant->rnnoise[1], denoiser_buffer_alt, denoiser_buffer_alt);
-			for(j=0; j<DENOISER_FRAME_SIZE; j++) {
-				upsample_buffer[2*i + 2*j] = denoiser_buffer[j];
-				upsample_buffer[2*i + 2*j + 1] = denoiser_buffer_alt[j];
-			}
-		}
-	}
-
-	/* Downsample */
-	if(participant->resampler_rate != 48000) {
-		downsample_buffer = participant->downsample_buffer;
-		janus_audiobridge_participant_downsample(participant, upsample_buffer, &upsample_buffer_count, downsample_buffer, &downsample_buffer_count);
-	}
-
-	/* Copy denoised and downsampled data back */
-	memcpy(samples, downsample_buffer, samples_len*sizeof(opus_int16));
-}
-
-static void janus_audiobridge_participant_upsample(janus_audiobridge_participant *participant, opus_int16 *input, int *in_len, opus_int16 *output, int *out_len) {
-	if(!participant->resampler_stereo) {
-		int err = speex_resampler_process_int(participant->upsampler, 0, (spx_int16_t *)input, (spx_uint32_t *)in_len, (spx_int16_t *)output, (spx_uint32_t *)out_len);
-		if(err != 0) {
-			//TODO
-		}
-	} else {
-		int err = speex_resampler_process_interleaved_int(participant->upsampler, (spx_int16_t *)input, (spx_uint32_t *)in_len, (spx_int16_t *)output, (spx_uint32_t *)out_len);
-		if(err != 0) {
-			//TODO
-		}
-	}
-}
-static void janus_audiobridge_participant_downsample(janus_audiobridge_participant *participant, opus_int16 *input, int *in_len, opus_int16 *output, int *out_len) {
-	if(!participant->resampler_stereo) {
-		int err = speex_resampler_process_int(participant->downsampler, 0, (spx_int16_t *)input, (spx_uint32_t *)in_len, (spx_int16_t *)output, (spx_uint32_t *)out_len);
-		if(err != 0) {
-			//TODO
-		}
-	} else {
-		int err = speex_resampler_process_interleaved_int(participant->downsampler, (spx_int16_t *)input, (spx_uint32_t *)in_len, (spx_int16_t *)output, (spx_uint32_t *)out_len);
-		if(err != 0) {
-			//TODO
-		}
-	}
-}
-#endif
-=======
 static void janus_audiobridge_participant_istalking(janus_audiobridge_session *session,
 		janus_audiobridge_participant *participant, janus_plugin_rtp *packet, gboolean *silence) {
 	/* Check the audio levels, in case we need to notify participants about who's talking */
@@ -9404,4 +9241,160 @@
 		}
 	}
 }
->>>>>>> 99e133bc
+
+#ifdef HAVE_RNNOISE
+static void janus_audiobridge_participant_denoise(janus_audiobridge_participant *participant, char *data, int len) {
+	if(len < 0 || data == NULL)
+		return;
+	/* Create a denoiser if we still don't have one */
+	if(participant->rnnoise[0] == NULL) {
+		/* Create RNNoise context */
+		participant->rnnoise[0] = rnnoise_create(NULL);
+		/* If we still don't have a denoiser, give up */
+		if(participant->rnnoise[0] == NULL)
+			return;
+		/* Allocate the buffer for the denoiser */
+		if(participant->denoiser_buffer[0] == NULL)
+			participant->denoiser_buffer[0] = g_malloc(DENOISER_FRAME_SIZE * sizeof(float));
+	}
+	/* Check if we need a denoiser for stereo channel too */
+	if(participant->stereo && participant->rnnoise[1] == NULL) {
+		/* Create RNNoise context */
+		participant->rnnoise[1] = rnnoise_create(NULL);
+		/* If we still don't have a denoiser, give up */
+		if(participant->rnnoise[1] == NULL)
+			return;
+		/* Allocate the buffer for the denoiser */
+		if(participant->denoiser_buffer[1] == NULL)
+			participant->denoiser_buffer[1] = g_malloc(DENOISER_FRAME_SIZE * sizeof(float));
+	}
+	/* Check if we need to (re)create resamplers too */
+	if(participant->sampling_rate != participant->resampler_rate ||
+			participant->stereo != participant->resampler_stereo) {
+		participant->resampler_rate = participant->sampling_rate;
+		participant->resampler_stereo = participant->stereo;
+		if(participant->upsampler)
+			speex_resampler_destroy(participant->upsampler);
+		participant->upsampler = NULL;
+		if(participant->downsampler)
+			speex_resampler_destroy(participant->downsampler);
+		participant->downsampler = NULL;
+		/* We need resamplers only if rate is not 48kHz */
+		if(participant->resampler_rate != 48000) {
+			spx_uint32_t channels = !participant->resampler_stereo ? 1 : 2;
+			spx_uint32_t from_rate = participant->resampler_rate;
+			spx_uint32_t to_rate = 48000;
+			int quality = 8, error = 0;
+			participant->upsampler = speex_resampler_init(channels, from_rate, to_rate, quality, &error);
+			if(participant->upsampler != NULL) {
+				JANUS_LOG(LOG_INFO, "Created %s resampler from %d to %d (channels=%d, quality=%d)\n",
+					(participant->resampler_stereo ? "stereo" : "mono"), from_rate, to_rate, channels, quality);
+			} else {
+				/* We couldn't create a resampler, don't do anything */
+				return;
+			}
+			participant->downsampler = speex_resampler_init(channels, to_rate, from_rate, quality, &error);
+			if(participant->downsampler != NULL) {
+				JANUS_LOG(LOG_INFO, "Created %s resampler from %d to %d (channels=%d, quality=%d)\n",
+					(participant->resampler_stereo ? "stereo" : "mono"), to_rate, from_rate, channels, quality);
+			} else {
+				/* We couldn't create a resampler, don't do anything */
+				return;
+			}
+			if(participant->upsample_buffer == NULL)
+				participant->upsample_buffer = g_malloc(2 * OPUS_SAMPLES * sizeof(opus_int16));
+			if(participant->downsample_buffer == NULL)
+				participant->downsample_buffer = g_malloc(2 * OPUS_SAMPLES * sizeof(opus_int16));
+		}
+	}
+
+	/* Opus int16 original samples */
+	opus_int16 *samples = (opus_int16 *)data;
+	/* Number of original samples, should be: 160 (8kHz), 320 (16kHz), 480 (24kHz), 960 (48kHz) */
+	int samples_count = len;
+	/* Actual length of the resampled array (double size for stereo) */
+	const int samples_len = !participant->resampler_stereo ? samples_count : 2*samples_count;
+
+	/* Should be 960 */
+	int upsample_buffer_count = len * (48000/participant->resampler_rate);
+	/* Upsampled buffer */
+	opus_int16 *upsample_buffer = samples;
+
+	/* Downsampled data samples count is equal to original samples */
+	int downsample_buffer_count = samples_count;
+	/* Downsampled buffer */
+	opus_int16 *downsample_buffer = upsample_buffer;
+
+	/* Upsample */
+	if(participant->resampler_rate != 48000) {
+		upsample_buffer = participant->upsample_buffer;
+		janus_audiobridge_participant_upsample(participant, samples, &samples_count, upsample_buffer, &upsample_buffer_count);
+	}
+
+	int i = 0, j = 0;
+	float *denoiser_buffer = participant->denoiser_buffer[0];
+	float *denoiser_buffer_alt = participant->denoiser_buffer[1];
+
+	/* Denoise in chunks of 480 samples */
+	if(!participant->resampler_stereo) {
+		for(i=0; i<upsample_buffer_count; i+= DENOISER_FRAME_SIZE) {
+			for(j=0; j<DENOISER_FRAME_SIZE; j++) {
+				denoiser_buffer[j] = upsample_buffer[i + j];
+			}
+			rnnoise_process_frame(participant->rnnoise[0], denoiser_buffer, denoiser_buffer);
+			for(j=0; j<DENOISER_FRAME_SIZE; j++) {
+				upsample_buffer[i + j] = denoiser_buffer[j];
+			}
+		}
+	} else {
+		for(i=0; i<upsample_buffer_count; i+= DENOISER_FRAME_SIZE) {
+			for(j=0; j<DENOISER_FRAME_SIZE; j++) {
+				denoiser_buffer[j] = upsample_buffer[2*i + 2*j];
+				denoiser_buffer_alt[j] = upsample_buffer[2*i + 2*j + 1];
+			}
+			rnnoise_process_frame(participant->rnnoise[0], denoiser_buffer, denoiser_buffer);
+			rnnoise_process_frame(participant->rnnoise[1], denoiser_buffer_alt, denoiser_buffer_alt);
+			for(j=0; j<DENOISER_FRAME_SIZE; j++) {
+				upsample_buffer[2*i + 2*j] = denoiser_buffer[j];
+				upsample_buffer[2*i + 2*j + 1] = denoiser_buffer_alt[j];
+			}
+		}
+	}
+
+	/* Downsample */
+	if(participant->resampler_rate != 48000) {
+		downsample_buffer = participant->downsample_buffer;
+		janus_audiobridge_participant_downsample(participant, upsample_buffer, &upsample_buffer_count, downsample_buffer, &downsample_buffer_count);
+	}
+
+	/* Copy denoised and downsampled data back */
+	memcpy(samples, downsample_buffer, samples_len*sizeof(opus_int16));
+}
+
+static void janus_audiobridge_participant_upsample(janus_audiobridge_participant *participant, opus_int16 *input, int *in_len, opus_int16 *output, int *out_len) {
+	if(!participant->resampler_stereo) {
+		int err = speex_resampler_process_int(participant->upsampler, 0, (spx_int16_t *)input, (spx_uint32_t *)in_len, (spx_int16_t *)output, (spx_uint32_t *)out_len);
+		if(err != 0) {
+			//TODO
+		}
+	} else {
+		int err = speex_resampler_process_interleaved_int(participant->upsampler, (spx_int16_t *)input, (spx_uint32_t *)in_len, (spx_int16_t *)output, (spx_uint32_t *)out_len);
+		if(err != 0) {
+			//TODO
+		}
+	}
+}
+static void janus_audiobridge_participant_downsample(janus_audiobridge_participant *participant, opus_int16 *input, int *in_len, opus_int16 *output, int *out_len) {
+	if(!participant->resampler_stereo) {
+		int err = speex_resampler_process_int(participant->downsampler, 0, (spx_int16_t *)input, (spx_uint32_t *)in_len, (spx_int16_t *)output, (spx_uint32_t *)out_len);
+		if(err != 0) {
+			//TODO
+		}
+	} else {
+		int err = speex_resampler_process_interleaved_int(participant->downsampler, (spx_int16_t *)input, (spx_uint32_t *)in_len, (spx_int16_t *)output, (spx_uint32_t *)out_len);
+		if(err != 0) {
+			//TODO
+		}
+	}
+}
+#endif