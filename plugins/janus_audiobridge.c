--- conflicted
+++ resolved
@@ -140,13 +140,9 @@
 	"default_prebuffering" : <number of packets to buffer before decoding each participant (default=DEFAULT_PREBUFFERING)>,
 	"record" : <true|false, whether to record the room or not, default=false>,
 	"record_file" : "</path/to/the/recording.wav, optional>",
-<<<<<<< HEAD
+	"record_dir" : "</path/to/, optional; makes record_file a relative path, if provided>",
 	"allow_rtp_participants" : <true|false, whether participants should be allowed to join via plain RTP as well, default=false>,
 	"groups" : [ non-hierarchical array of string group names to use to gat participants, for external forwarding purposes only, optional]
-=======
-	"record_dir" : "</path/to/, optional; makes record_file a relative path, if provided>",
-	"allow_rtp_participants" : <true|false, whether participants should be allowed to join via plain RTP as well, default=false>
->>>>>>> 36b85ee6
 }
 \endverbatim
  *
