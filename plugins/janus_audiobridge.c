/*! \file   janus_audiobridge.c
 * \author Lorenzo Miniero <lorenzo@meetecho.com>
 * \copyright GNU General Public License v3
 * \brief  Janus AudioBridge plugin
 * \details Check the \ref audiobridge for more details.
 *
 * \ingroup plugins
 * \ref plugins
 *
 * \page audiobridge AudioBridge plugin documentation
 * This is a plugin implementing an audio conference bridge for
 * Janus, specifically mixing Opus streams. This means that it replies
 * by providing in the SDP only support for Opus, and disabling video.
 * Opus encoding and decoding is implemented using libopus (http://opus.codec.org).
 * The plugin provides an API to allow peers to join and leave conference
 * rooms. Peers can then mute/unmute themselves by sending specific messages
 * to the plugin: any way a peer mutes/unmutes, an event is triggered
 * to the other participants, so that it can be rendered in the UI
 * accordingly.
 *
 * Rooms to make available are listed in the plugin configuration file.
 * A pre-filled configuration file is provided in \c conf/janus.plugin.audiobridge.jcfg
 * and includes a demo room for testing.
 *
 * To add more rooms or modify the existing one, you can use the following
 * syntax:
 *
 * \verbatim
room-<unique room ID>: {
	description = This is my awesome room
	is_private = true|false (private rooms don't appear when you do a 'list' request)
	secret = <optional password needed for manipulating (e.g. destroying) the room>
	pin = <optional password needed for joining the room>
	sampling_rate = <sampling rate> (e.g., 16000 for wideband mixing)
	audiolevel_ext = true|false (whether the ssrc-audio-level RTP extension must be
		negotiated/used or not for new joins, default=true)
	audiolevel_event = true|false (whether to emit event to other users or not, default=false)
	audio_active_packets = 100 (number of packets with audio level, default=100, 2 seconds)
	audio_level_average = 25 (average value of audio level, 127=muted, 0='too loud', default=25)
	default_prebuffering = number of packets to buffer before decoding each participant (default=DEFAULT_PREBUFFERING)
	record = true|false (whether this room should be recorded, default=false)
	record_file = /path/to/recording.wav (where to save the recording)
	allow_rtp_participants = true|false (whether participants should be allowed to join
		via plain RTP as well, rather than just WebRTC, default=false)
	groups = optional, non-hierarchical, array of groups to tag participants, for external forwarding purposes only

		[The following lines are only needed if you want the mixed audio
		to be automatically forwarded via plain RTP to an external component
		(e.g., an ffmpeg script, or a gstreamer pipeline) for processing.
		By default plain RTP is used, SRTP must be configured if needed]
	rtp_forward_id = numeric RTP forwarder ID for referencing it via API (optional: random ID used if missing)
	rtp_forward_host = host address to forward RTP packets of mixed audio to
	rtp_forward_host_family = ipv4|ipv6; by default, first family returned by DNS request
	rtp_forward_port = port to forward RTP packets of mixed audio to
	rtp_forward_ssrc = SSRC to use to use when streaming (optional: stream_id used if missing)
	rtp_forward_codec = opus (default), pcma (A-Law) or pcmu (mu-Law)
	rtp_forward_ptype = payload type to use when streaming (optional: only read for Opus, 100 used if missing)
	rtp_forward_group = group of participants to forward, if enabled in the room (optional: forwards full mix if missing)
	rtp_forward_srtp_suite = length of authentication tag, if SRTP is needed (32 or 80)
	rtp_forward_srtp_crypto = key to use as crypto, if SRTP is needed (base64 encoded key as in SDES)
	rtp_forward_always_on = true|false, whether silence should be forwarded when the room is empty (optional: false used if missing)
}
\endverbatim
 *
 * \section bridgeapi Audio Bridge API
 *
 * The Audio Bridge API supports several requests, some of which are
 * synchronous and some asynchronous. There are some situations, though,
 * (invalid JSON, invalid request) which will always result in a
 * synchronous error response even for asynchronous requests.
 *
 * \c create , \c edit , \c destroy , \c exists, \c allowed, \c kick, \c list,
 * \c mute , \c unmute , \c mute_room , \c unmute_room , \c listparticipants ,
 * \c resetdecoder , \c rtp_forward, \c stop_rtp_forward , \c list_forwarders ,
 * \c play_file , \c is_playing and \c stop_file are synchronous requests,
 * which means you'll get a response directly within the context of the
 * transaction. \c create allows you to create a new audio conference bridge
 * dynamically, as an alternative to using the configuration file; \c edit
 * allows you to dynamically edit some room properties (e.g., the PIN);
 * \c destroy removes an audio conference bridge and destroys it, kicking
 * all the users out as part of the process; \c exists allows you to
 * check whether a specific audio conference exists; \c allowed allows
 * you to edit who's allowed to join a room via ad-hoc tokens; \c list
 * lists all the available rooms, while \c listparticipants lists all
 * the participants of a specific room and their details; \c resetdecoder
 * marks the Opus decoder for the participant as invalid, and forces it
 * to be recreated (which might be needed if the audio for generated by
 * the participant becomes garbled); \c rtp_forward allows you to forward
 * the mix of an AudioBridge room via RTP to a separate component (e.g.,
 * for broadcasting it to a wider audience, or for processing/recording),
 * whereas \c stop_rtp_forward can remove an existing forwarder; a list
 * of configured forwarders for a room can be retrieved using the
 * \c list_forwarders request; finally, \c play_file allows you to
 * reproduce an audio .opus file in a mix (e.g., to play an announcement
 * or some background music), \c is_playing checks if a specific file is
 * still playing, while \c stop_file will stop such a playback instead.
 *
 * The \c join , \c configure , \c changeroom and \c leave requests
 * instead are all asynchronous, which means you'll get a notification
 * about their success or failure in an event. \c join allows you to
 * join a specific audio conference bridge; \c configure can be used
 * to modify some of the participation settings (e.g., mute/unmute);
 * \c changeroom can be used to leave the current room and move to a
 * different one without having to tear down the PeerConnection and
 * recreate it again (useful for sidebars and "waiting rooms"); finally,
 * \c leave allows you to leave an audio conference bridge for good.
 *
 * The AudioBridge plugin also allows you to forward the mix to an
 * external listener, e.g., a gstreamer/ffmpeg pipeline waiting to
 * process the mixer audio stream. You can add new RTP forwarders with
 * the \c rtp_forward request; a \c stop_rtp_forward request removes an
 * existing RTP forwarder; \c listforwarders lists all the current RTP
 * forwarders on a specific AudioBridge room instance. As an alternative,
 * you can configure a single static RTP forwarder in the plugin
 * configuration file. A finer grained control of what to forward
 * externally, in terms of participants mix, can be achieved using
 * groups.
 *
 * \c create can be used to create a new audio room, and has to be
 * formatted as follows:
 *
\verbatim
{
	"request" : "create",
	"room" : <unique numeric ID, optional, chosen by plugin if missing>,
	"permanent" : <true|false, whether the room should be saved in the config file, default=false>,
	"description" : "<pretty name of the room, optional>",
	"secret" : "<password required to edit/destroy the room, optional>",
	"pin" : "<password required to join the room, optional>",
	"is_private" : <true|false, whether the room should appear in a list request>,
	"allowed" : [ array of string tokens users can use to join this room, optional],
	"sampling_rate" : <sampling rate of the room, optional, 16000 by default>,
	"audiolevel_ext" : <true|false, whether the ssrc-audio-level RTP extension must be negotiated for new joins, default=true>,
	"audiolevel_event" : <true|false (whether to emit event to other users or not)>,
	"audio_active_packets" : <number of packets with audio level (default=100, 2 seconds)>,
	"audio_level_average" : <average value of audio level (127=muted, 0='too loud', default=25)>,
	"default_prebuffering" : <number of packets to buffer before decoding each participant (default=DEFAULT_PREBUFFERING)>,
	"record" : <true|false, whether to record the room or not, default=false>,
	"record_file" : "</path/to/the/recording.wav, optional>",
	"allow_rtp_participants" : <true|false, whether participants should be allowed to join via plain RTP as well, default=false>,
	"groups" : [ non-hierarchical array of string group names to use to gat participants, for external forwarding purposes only, optional]
}
\endverbatim
 *
 * A successful creation procedure will result in a \c created response:
 *
\verbatim
{
	"audiobridge" : "created",
	"room" : <unique numeric ID>,
	"permanent" : <true if saved to config file, false if not>
}
\endverbatim
 *
 * If you requested a permanent room but a \c false value is returned
 * instead, good chances are that there are permission problems.
 *
 * An error instead (and the same applies to all other requests, so this
 * won't be repeated) would provide both an error code and a more verbose
 * description of the cause of the issue:
 *
\verbatim
{
	"audiobridge" : "event",
	"error_code" : <numeric ID, check Macros below>,
	"error" : "<error description as a string>"
}
\endverbatim
 *
 * Notice that, in general, all users can create rooms. If you want to
 * limit this functionality, you can configure an admin \c admin_key in
 * the plugin settings. When configured, only "create" requests that
 * include the correct \c admin_key value in an "admin_key" property
 * will succeed, and will be rejected otherwise. Notice that you can
 * optionally extend this functionality to RTP forwarding as well, in
 * order to only allow trusted clients to use that feature.
 *
 * Once a room has been created, you can still edit some (but not all)
 * of its properties using the \c edit request. This allows you to modify
 * the room description, secret, pin and whether it's private or not: you
 * won't be able to modify other more static properties, like the room ID,
 * the sampling rate, the extensions-related stuff and so on. If you're
 * interested in changing the ACL, instead, check the \c allowed message.
 * An \c edit request has to be formatted as follows:
 *
\verbatim
{
	"request" : "edit",
	"room" : <unique numeric ID of the room to edit>,
	"secret" : "<room secret, mandatory if configured>",
	"new_description" : "<new pretty name of the room, optional>",
	"new_secret" : "<new password required to edit/destroy the room, optional>",
	"new_pin" : "<new password required to join the room, optional>",
	"new_is_private" : <true|false, whether the room should appear in a list request>,
	"permanent" : <true|false, whether the room should be also removed from the config file, default=false>
}
\endverbatim
 *
 * A successful edit procedure will result in an \c edited response:
 *
\verbatim
{
	"audiobridge" : "edited",
	"room" : <unique numeric ID>
}
\endverbatim
 *
 * On the other hand, \c destroy can be used to destroy an existing audio
 * room, whether created dynamically or statically, and has to be
 * formatted as follows:
 *
\verbatim
{
	"request" : "destroy",
	"room" : <unique numeric ID of the room to destroy>,
	"secret" : "<room secret, mandatory if configured>",
	"permanent" : <true|false, whether the room should be also removed from the config file, default=false>
}
\endverbatim
 *
 * A successful destruction procedure will result in a \c destroyed response:
 *
\verbatim
{
	"audiobridge" : "destroyed",
	"room" : <unique numeric ID>
}
\endverbatim
 *
 * This will also result in a \c destroyed event being sent to all the
 * participants in the audio room, which will look like this:
 *
\verbatim
{
	"audiobridge" : "destroyed",
	"room" : <unique numeric ID of the destroyed room>
}
\endverbatim
 *
 * You can check whether a room exists using the \c exists request,
 * which has to be formatted as follows:
 *
\verbatim
{
	"request" : "exists",
	"room" : <unique numeric ID of the room to check>
}
\endverbatim
 *
 * A successful request will result in a \c success response:
 *
\verbatim
{
	"audiobridge" : "success",
	"room" : <unique numeric ID>,
	"exists" : <true|false>
}
\endverbatim
 *
 * You can configure whether to check tokens or add/remove people who can join
 * a room using the \c allowed request, which has to be formatted as follows:
 *
\verbatim
{
	"request" : "allowed",
	"secret" : "<room secret, mandatory if configured>",
	"action" : "enable|disable|add|remove",
	"room" : <unique numeric ID of the room to update>,
	"allowed" : [
		// Array of strings (tokens users might pass in "join", only for add|remove)
	]
}
\endverbatim
 *
 * A successful request will result in a \c success response:
 *
\verbatim
{
	"audiobridge" : "success",
	"room" : <unique numeric ID>,
	"allowed" : [
		// Updated, complete, list of allowed tokens (only for enable|add|remove)
	]
}
\endverbatim
 *
 * If you're the administrator of a room (that is, you created it and have access
 * to the secret) you can kick participants using the \c kick request. Notice
 * that this only kicks the user out of the room, but does not prevent them from
 * re-joining: to ban them, you need to first remove them from the list of
 * authorized users (see \c allowed request) and then \c kick them. The \c kick
 * request has to be formatted as follows:
 *
\verbatim
{
	"request" : "kick",
	"secret" : "<room secret, mandatory if configured>",
	"room" : <unique numeric ID of the room>,
	"id" : <unique numeric ID of the participant to kick>
}
\endverbatim
 *
 * A successful request will result in a \c success response:
 *
\verbatim
{
	"audiobridge" : "success",
}
\endverbatim
 *
 * To get a list of the available rooms (excluded those configured or
 * created as private rooms) you can make use of the \c list request,
 * which has to be formatted as follows:
 *
\verbatim
{
	"request" : "list"
}
\endverbatim
 *
 * A successful request will produce a list of rooms in a \c success response:
 *
\verbatim
{
	"audiobridge" : "success",
	"rooms" : [		// Array of room objects
		{	// Room #1
			"room" : <unique numeric ID>,
			"description" : "<Name of the room>",
			"pin_required" : <true|false, whether a PIN is required to join this room>,
			"sampling_rate" : <sampling rate of the mixer>,
			"record" : <true|false, whether the room is being recorded>,
			"num_participants" : <count of the participants>
		},
		// Other rooms
	]
}
\endverbatim
 *
 * To get a list of the participants in a specific room, instead, you
 * can make use of the \c listparticipants request, which has to be
 * formatted as follows:
 *
\verbatim
{
	"request" : "listparticipants",
	"room" : <unique numeric ID of the room>
}
\endverbatim
 *
 * A successful request will produce a list of participants in a
 * \c participants response:
 *
\verbatim
{
	"audiobridge" : "participants",
	"room" : <unique numeric ID of the room>,
	"participants" : [		// Array of participant objects
		{	// Participant #1
			"id" : <unique numeric ID of the participant>,
			"display" : "<display name of the participant, if any; optional>",
			"setup" : <true|false, whether user successfully negotiate a WebRTC PeerConnection or not>,
			"muted" : <true|false, whether user is muted or not>,
			"talking" : <true|false, whether user is talking or not (only if audio levels are used)>,
		},
		// Other participants
	]
}
\endverbatim
 *
 * To mark the Opus decoder context for the current participant as
 * invalid and force it to be recreated, use the \c resetdecoder request:
 *
\verbatim
{
	"request" : "resetdecoder"
}
\endverbatim
 *
 * A successful request will produce a \c success response:
 *
\verbatim
{
	"audiobridge" : "success"
}
\endverbatim
 *
 * You can add a new RTP forwarder for an existing room using the
 * \c rtp_forward request, which has to be formatted as follows:
 *
\verbatim
{
	"request" : "rtp_forward",
	"room" : <unique numeric ID of the room to add the forwarder to>,
	"group" : "<group to forward, if enabled in the room (forwards full mix if missing)>",
	"ssrc" : <SSRC to use to use when streaming (optional: stream_id used if missing)>,
	"codec" : "<opus (default), pcma (A-Law) or pcmu (mu-Law)>",
	"ptype" : <payload type to use when streaming (optional: 100 used if missing)>,
	"host" : "<host address to forward the RTP packets to>",
	"host_family" : "<ipv4|ipv6, if we need to resolve the host address to an IP; by default, whatever we get>",
	"port" : <port to forward the RTP packets to>,
	"srtp_suite" : <length of authentication tag (32 or 80); optional>,
	"srtp_crypto" : "<key to use as crypto (base64 encoded key as in SDES); optional>",
	"always_on" : <true|false, whether silence should be forwarded when the room is empty>
}
\endverbatim
 *
 * The concept of "groups" is particularly important, here, in case groups were
 * enabled when creating a room. By default, in fact, if a room has groups disabled,
 * then an RTP forwarder will simply relay the mix of all active participants;
 * sometimes, though, an external application may want to only receive the mix
 * of some of the participants, and not all of them. This is what groups are
 * for: if you tag participants with a specific group name, then creating a
 * new forwarder that explicitly references that group name will ensure that
 * only a mix of the participants tagged with that name will be forwarded.
 * As such, it's important to point out groups \b only impact forwarders,
 * and \c NOT participants or how they're mixed in main mix for the room itself.
 * Omitting a group name when creating a forwarder for a room where groups
 * are enabled will simply fall back to the default behaviour of forwarding
 * the full mix.
 *
 * Notice that, as explained above, in case you configured an \c admin_key
 * property and extended it to RTP forwarding as well, you'll need to provide
 * it in the request as well or it will be rejected as unauthorized. By
 * default no limitation is posed on \c rtp_forward .
 *
 * A successful request will result in a \c success response:
 *
\verbatim
{
	"audiobridge" : "success",
	"room" : <unique numeric ID, same as request>,
	"group" : "<group to forward, same as request if provided>",
	"stream_id" : <unique numeric ID assigned to the new RTP forwarder>,
	"host" : "<host this forwarder is streaming to, same as request if not resolved>",
	"port" : <audio port this forwarder is streaming to, same as request>
}
\endverbatim
 *
 * To stop a previously created RTP forwarder and stop it, you can use
 * the \c stop_rtp_forward request, which has to be formatted as follows:
 *
\verbatim
{
	"request" : "stop_rtp_forward",
	"room" : <unique numeric ID of the room to remove the forwarder from>,
	"stream_id" : <unique numeric ID of the RTP forwarder>
}
\endverbatim
 *
 * A successful request will result in a \c success response:
 *
\verbatim
{
	"audiobridge" : "success",
	"room" : <unique numeric ID, same as request>,
	"stream_id" : <unique numeric ID, same as request>
}
\endverbatim
 *
 * To get a list of the forwarders in a specific room, instead, you
 * can make use of the \c listforwarders request, which has to be
 * formatted as follows:
 *
\verbatim
{
	"request" : "listforwarders",
	"room" : <unique numeric ID of the room>
}
\endverbatim
 *
 * A successful request will produce a list of RTP forwarders in a
 * \c forwarders response:
 *
\verbatim
{
	"audiobridge" : "forwarders",
	"room" : <unique numeric ID of the room>,
	"rtp_forwarders" : [		// Array of RTP forwarder objects
		{	// RTP forwarder #1
			"stream_id" : <unique numeric ID of the forwarder>,
			"group" : "<group that is being forwarded, if available>",
			"ip" : "<IP this forwarder is streaming to>",
			"port" : <port this forwarder is streaming to>,
			"ssrc" : <SSRC this forwarder is using, if any>,
			"codec" : <codec this forwarder is using, if any>,
			"ptype" : <payload type this forwarder is using, if any>,
			"srtp" : <true|false, whether the RTP stream is encrypted>,
			"always_on" : <true|false, whether this forwarder works even when no participant is in or not>
		},
		// Other forwarders
	]
}
\endverbatim
 *
 * As anticipated, while the AudioBridge is mainly meant to allow real users
 * to interact with each other by mixing their contributions, you can also
 * start the playback of one or more pre-recorded audio files in a mix:
 * this is especially useful whenever you have, for instance, to play
 * an announcement of some sort, or when maybe you want to play some
 * background music (e.g., some music on hold when the room is empty).
 * You can start the playback of an .opus file in an existing room using
 * the \c play_file request, which has to be formatted as follows:
 *
\verbatim
{
	"request" : "play_file",
	"room" : <unique numeric ID of the room to play the file in>,
	"secret" : "<room password, if configured>",
	"group" : "<group to play in (for forwarding purposes only; optional, mandatory if enabled in the room)>",
	"file_id": "<unique string ID of the announcement; random if not provided>",
	"filename": "<path to the Opus file to play>",
	"loop": <true|false, depending on whether or not the file should be played in a loop forever>
}
\endverbatim
 *
 * Notice that, as explained above, in case you configured an \c admin_key
 * property and extended it to RTP forwarding as well, you'll need to provide
 * it in the request as well or it will be rejected as unauthorized. By
 * default \c play_file only requires the room secret, meaning only people
 * authorized to edit the room can start an audio playback.
 *
 * Also notice that the only supported files are .opus files: no other
 * audio format will be accepted. Besides, the file must be reachable
 * and available on the file system: network addresses (e.g., HTTP URL)
 * are NOT supported.
 *
 * A successful request will result in a \c success response:
 *
\verbatim
{
	"audiobridge" : "success",
	"room" : <unique numeric ID, same as request>,
	"file_id" : "<unique string ID of the announcement, same as request if provided or randomly generated otherwise>"
}
\endverbatim
 *
 * As soon as the playback actually starts (usually immediately after
 * the request has been sent), an event is sent to all participants so
 * that they're aware something is being played back in the room besides
 * themselves:
 *
\verbatim
{
	"audiobridge" : "announcement-started",
	"room" : <unique numeric ID, same as request>,
	"file_id" : "<unique string ID of the announcement>"
}
\endverbatim
 *
 * A similar event is also sent whenever the playback stops, whether it's
 * because the file ended and \c loop was \c FALSE (which will automatically
 * clear the resources) or because a \c stop_file request asked for the
 * playback to be interrupted:
 *
\verbatim
{
	"audiobridge" : "announcement-stopped",
	"room" : <unique numeric ID, same as request>,
	"file_id" : "<unique string ID of the announcement>"
}
\endverbatim
 *
 * You can check whether a specific playback is still going on in a room,
 * you can use the \c is_playing request, which has to be formatted as follows:
 *
\verbatim
{
	"request" : "is_playing",
	"room" : <unique numeric ID of the room where the playback is taking place>,
	"secret" : "<room password, if configured>",
	"file_id" : "<unique string ID of the announcement>"
}
\endverbatim
 *
 * A successful request will result in a \c success response:
 *
\verbatim
{
	"audiobridge" : "success",
	"room" : <unique numeric ID>,
	"file_id" : "<unique string ID of the announcement>",
	"playing" : <true|false>
}
\endverbatim
 *
 * As anticipated, when not looping a playback will automatically stop and
 * self-destruct when it reaches the end of the audio file. In case you
 * want to stop a playback sooner than that, or want to stop a looped
 * playback, you can use the \c stop_file request:
 *
\verbatim
{
	"request" : "stop_file",
	"room" : <unique numeric ID of the room where the playback is taking place>,
	"secret" : "<room password, if configured>",
	"file_id": "<unique string ID of the announcement>"
}
\endverbatim
 *
 * A successful request will result in a \c success response:
 *
\verbatim
{
	"audiobridge" : "success",
	"room" : <unique numeric ID, same as request>,
	"file_id" : "<unique string ID of the now interrupted announcement>"
}
\endverbatim
 *
 * That completes the list of synchronous requests you can send to the
 * AudioBridge plugin. As anticipated, though, there are also several
 * asynchronous requests you can send, specifically those related to
 * joining and updating one's presence as a participant in an audio room.
 *
 * The way you'd interact with the plugin is usually as follows:
 *
 * -# you use a \c join request to join an audio room, and wait for the
 * \c joined event; this event will also include a list of the other
 * participants, if any;
 * -# you send a \c configure request attached to an audio-only JSEP offer
 * to start configuring your participation in the room (e.g., join unmuted
 * or muted), and wait for the related \c event, which will be attached
 * to a JSEP answer by the plugin to complete the setup of the WebRTC
 * PeerConnection;
 * -# you send other \c configure requests (without any JSEP-related
 * attachment) to mute/unmute yourself during the audio conference;
 * -# you intercept events originated by the plugin (\c joined , \c leaving )
 * to notify you about users joining/leaving/muting/unmuting;
 * -# you eventually send a \c leave request to leave a room; if you leave the
 * PeerConnection instance intact, you can subsequently join a different
 * room without requiring a new negotiation (and so just use a \c join + JSEP-less \c configure to join).
 *
 * Notice that there's also a \c changeroom request available: you can use
 * this request to immediately leave the room you're in and join a different
 * one, without requiring you to do a \c leave + \c join + \c configure
 * round. Of course remember not to pass any JSEP-related payload when
 * doing a \c changeroom as the same pre-existing PeerConnection will be
 * re-used for the purpose.
 *
 * Notice that you can also ask the AudioBridge plugin to send you an offer,
 * when you join, rather than providing one yourself: this means that the
 * SDP offer/answer roles would be reversed, and so you'd have to provide
 * an answer yourself in this case. Remember that, in case renegotiations
 * or restarts take place, they MUST follow the same negotiation pattern
 * as the one that originated the connection: it's an error to send an
 * SDP offer to the plugin to update a PeerConnection, if the plugin sent
 * you an offer originally. It's adviced to let users generate the offer,
 * and let the plugin answer: this reverserd role is mostly here to
 * facilitate the setup of cascaded mixers, e.g., allow one AudioBridge
 * to connect to the other via WebRTC (which wouldn't be possible if
 * both expected an offer from the other). Refer to the \ref aboffer
 * section for more details.
 *
 * About the syntax of all the above mentioned requests, \c join has
 * to be formatted as follows:
 *
\verbatim
{
	"request" : "join",
	"room" : <numeric ID of the room to join>,
	"id" : <unique ID to assign to the participant; optional, assigned by the plugin if missing>,
	"group" : "<group to assign to this participant (for forwarding purposes only; optional, mandatory if enabled in the room)>",
	"pin" : "<password required to join the room, if any; optional>",
	"display" : "<display name to have in the room; optional>",
	"token" : "<invitation token, in case the room has an ACL; optional>",
	"muted" : <true|false, whether to start unmuted or muted>,
	"codec" : "<codec to use, among opus (default), pcma (A-Law) or pcmu (mu-Law)>",
	"prebuffer" : <number of packets to buffer before decoding this participant (default=room value, or DEFAULT_PREBUFFERING)>,
	"quality" : <0-10, Opus-related complexity to use, the higher the value, the better the quality (but more CPU); optional, default is 4>,
	"volume" : <percent value, <100 reduces volume, >100 increases volume; optional, default is 100 (no volume change)>,
	"secret" : "<room management password; optional, if provided the user is an admin and can't be globally muted with mute_room>",
	"audio_level_average" : "<if provided, overrides the room audio_level_average for this user; optional>",
	"audio_active_packets" : "<if provided, overrides the room audio_active_packets for this user; optional>"
}
\endverbatim
 *
 * A successful request will produce a \c joined event:
 *
\verbatim
{
	"audiobridge" : "joined",
	"room" : <numeric ID of the room>,
	"id" : <unique ID assigned to the participant>,
	"display" : "<display name of the new participant>",
	"participants" : [
		// Array of existing participants in the room
	]
}
\endverbatim
 *
 * The other participants in the room will be notified about the new
 * participant by means of a different \c joined event, which will only
 * include the \c room and the new participant as the only object in
 * a \c participants array.
 *
 * At this point, the media-related settings of the participant can be
 * modified by means of a \c configure request. The \c configure request
 * has to be formatted as follows (notice that all parameters except
 * \c request are optional, depending on what you want to change):
 *
\verbatim
{
	"request" : "configure",
	"muted" : <true|false, whether to unmute or mute>,
	"display" : "<new display name to have in the room>",
	"prebuffer" : <new number of packets to buffer before decoding this participant (see "join" for more info)>,
	"quality" : <new Opus-related complexity to use (see "join" for more info)>,
	"volume" : <new volume percent value (see "join" for more info)>,
	"record": <true|false, whether to record this user's contribution to a .mjr file (mixer not involved),
	"filename": "<basename of the file to record to, -audio.mjr will be added by the plugin>",
	"group" : "<new group to assign to this participant, if enabled in the room (for forwarding purposes)>"
}
\endverbatim
 *
 * \c muted instructs the plugin to mute or unmute the participant;
 * \c quality changes the complexity of the Opus encoder for the
 * participant; \c record can be used to record this participant's contribution
 * to a Janus .mjr file, and \c filename to provide a basename for the path to
 * save the file to (notice that this is different from the recording of a whole
 * room: this feature only records the packets this user is sending, and is not
 * related to the mixer stuff). A successful request will result in a \c ok event:
 *
\verbatim
{
	"audiobridge" : "event",
	"room" : <numeric ID of the room>,
	"result" : "ok"
}
\endverbatim
 *
 * In case the \c muted property was modified, the other participants in
 * the room will be notified about this by means of a \c event notification,
 * which will only include the \c room and the updated participant as the
 * only object in a \c participants array.
 *
 * If you're the administrator of a room (that is, you created it and have access to the secret)
 * you can mute or unmute individual participants using the \c mute or \c unmute request
 *
 \verbatim
{
	"request" : "<mute|unmute, whether to mute or unmute>",
	"secret" : "<room secret, mandatory if configured>",
	"room" : <unique numeric ID of the room>,
	"id" : <unique numeric ID of the participant to mute|unmute>
}
\endverbatim
 *
 * A successful request will result in a success response:
 *
 \verbatim
{
	"audiobridge" : "success",
}
\endverbatim
 *
 * To mute/unmute the whole room, use \c mute_room and \c unmute_room instead.
 *
 \verbatim
{
	"request" : "<mute_room|unmute_room, whether to mute or unmute>",
	"secret" : "<room secret, mandatory if configured>",
	"room" : <unique numeric ID of the room>
}
\endverbatim
 *
 * A successful request will result in a success response:
 *
 \verbatim
{
	"audiobridge" : "success",
}
\endverbatim
 *
 * As anticipated, you can leave an audio room using the \c leave request,
 * which has to be formatted as follows:
 *
\verbatim
{
	"request" : "leave"
}
\endverbatim
 *
 * All the participants will receive an \c event notification with the
 * ID of the participant who just left:
 *
\verbatim
{
	"audiobridge" : "event",
	"room" : <numeric ID of the room>,
	"leaving" : <numeric ID of the participant who left>
}
\endverbatim
 *
 * For what concerns the \c changeroom request, instead, it's pretty much
 * the same as a \c join request and as such has to be formatted as follows:
 *
\verbatim
{
	"request" : "changeroom",
	"room" : <numeric ID of the room to move to>,
	"id" : <unique ID to assign to the participant; optional, assigned by the plugin if missing>,
	"group" : "<group to assign to this participant (for forwarding purposes only; optional, mandatory if enabled in the new room)>",
	"display" : "<display name to have in the room; optional>",
	"token" : "<invitation token, in case the new room has an ACL; optional>",
	"muted" : <true|false, whether to start unmuted or muted>,
	"quality" : <0-10, Opus-related complexity to use, lower is higher quality; optional, default is 4>
}
\endverbatim
 *
 * Such a request will trigger all the above-described leaving/joined
 * events to the other participants, as it is indeed wrapping a \c leave
 * followed by a \c join and as such the other participants in both rooms
 * need to be updated accordingly. The participant who switched room
 * instead will be sent a \c roomchanged event which is pretty similar
 * to what \c joined looks like:
 *
 * A successful request will produce a \c joined event:
 *
\verbatim
{
	"audiobridge" : "roomchanged",
	"room" : <numeric ID of the new room>,
	"id" : <unique ID assigned to the participant in the new room>,
	"display" : "<display name of the new participant>",
	"participants" : [
		// Array of existing participants in the new room
	]
}
\endverbatim
 *
 * As a last note, notice that the AudioBridge plugin does support
 * renegotiations, mostly for the purpose of facilitating ICE restarts:
 * in fact, there isn't much need for renegotiations outside of that
 * context, as PeerConnections here will typically always contain a single
 * m-line for audio, and so adding/removing streams makes no sense; besides,
 * muting and unmuting is available via APIs, meaning that updating the
 * media direction via SDP renegotiations would be overkill.
 *
 * To force a renegotiation, all you need to do is send the new JSEP
 * offer together with a \c configure request: this request doesn't need
 * to contain any directive at all, and can be empty. A JSEP answer will
 * be sent back along the result of the request, if successful.
 *
 * \subsection aboffer AudioBridge-generated offers
 *
 * As anticipated in the previous sections, by default the AudioBridge
 * plugin expects an SDP offer from users interested to join a room, and
 * generates an SDP answer to complete the WebRTC negotiation process:
 * this SDP offer can be provided either in a \c join request or a
 * \c configure one, depending on how the app is constructed.
 *
 * It's worth pointing out that the AudioBridge plugin also supports
 * reversed roles when it comes to negotiation: that is, a user can ask
 * the plugin to generate an SDP offer first, to which they'd provide
 * an SDP answer to. This slightly changes the way the negotiation works
 * within the context of the AudioBridge API, as some messages may have
 * to be used in a different way. More specifically, if a user wants the
 * plugin to generate an offer, they'll have to include a:
 *
\verbatim
	[..]
	"generate_offer" : true,
	[..]
}
\endverbatim
 *
 * property in the \c join or \c configure request used to setup the
 * PeerConnection. This means that the user will receive a JSEP SDP
 * offer as part of the related event: at this point, the user needs
 * to prepare to send a JSEP SDP answer and send it back to the plugin
 * to complete the negotiation. The user must use the \c configure
 * request to provide this SDP answer: no need to provide additional
 * attributes in the request, unless it's needed for application related
 * purposes (e.g., to start muted).
 *
 * Notice that this does have an impact on renegotiations, e.g., for
 * ICE restarts or changes in the media direction. As a policy, plugins
 * in Janus tend to enforce the same negotiation pattern used to setup
 * the PeerConnection initially for renegotiations too, as it reduces
 * the risk of issues like glare: this means that users will NOT be able
 * to send an SDP offer to the AudioBridge plugin to update an existing
 * PeerConnection, if that PeerConnection had previously been originated
 * by a plugin offer instead. The plugin will treat this as an error.
 *
 */

#include "plugin.h"
#ifdef __FreeBSD__
#include <sys/socket.h>
#include <netinet/in.h>
#endif

#include <jansson.h>
#include <opus/opus.h>
#ifdef HAVE_LIBOGG
#include <ogg/ogg.h>
#endif
#include <arpa/inet.h>
#include <net/if.h>
#include <sys/socket.h>
#include <netdb.h>
#include <sys/time.h>
#include <poll.h>

#include "../debug.h"
#include "../apierror.h"
#include "../config.h"
#include "../mutex.h"
#include "../rtp.h"
#include "../rtpsrtp.h"
#include "../rtcp.h"
#include "../record.h"
#include "../sdp-utils.h"
#include "../utils.h"
#include "../ip-utils.h"


/* Plugin information */
#define JANUS_AUDIOBRIDGE_VERSION			12
#define JANUS_AUDIOBRIDGE_VERSION_STRING	"0.0.12"
#define JANUS_AUDIOBRIDGE_DESCRIPTION		"This is a plugin implementing an audio conference bridge for Janus, mixing Opus streams."
#define JANUS_AUDIOBRIDGE_NAME				"JANUS AudioBridge plugin"
#define JANUS_AUDIOBRIDGE_AUTHOR			"Meetecho s.r.l."
#define JANUS_AUDIOBRIDGE_PACKAGE			"janus.plugin.audiobridge"

#define MIN_SEQUENTIAL 						2
#define MAX_MISORDER						50

#define JANUS_AUDIOBRIDGE_MAX_GROUPS		5

/* Plugin methods */
janus_plugin *create(void);
int janus_audiobridge_init(janus_callbacks *callback, const char *config_path);
void janus_audiobridge_destroy(void);
int janus_audiobridge_get_api_compatibility(void);
int janus_audiobridge_get_version(void);
const char *janus_audiobridge_get_version_string(void);
const char *janus_audiobridge_get_description(void);
const char *janus_audiobridge_get_name(void);
const char *janus_audiobridge_get_author(void);
const char *janus_audiobridge_get_package(void);
void janus_audiobridge_create_session(janus_plugin_session *handle, int *error);
struct janus_plugin_result *janus_audiobridge_handle_message(janus_plugin_session *handle, char *transaction, json_t *message, json_t *jsep);
json_t *janus_audiobridge_handle_admin_message(json_t *message);
void janus_audiobridge_setup_media(janus_plugin_session *handle);
void janus_audiobridge_incoming_rtp(janus_plugin_session *handle, janus_plugin_rtp *packet);
void janus_audiobridge_incoming_rtcp(janus_plugin_session *handle, janus_plugin_rtcp *packet);
void janus_audiobridge_hangup_media(janus_plugin_session *handle);
void janus_audiobridge_destroy_session(janus_plugin_session *handle, int *error);
json_t *janus_audiobridge_query_session(janus_plugin_session *handle);

/* Plugin setup */
static janus_plugin janus_audiobridge_plugin =
	JANUS_PLUGIN_INIT (
		.init = janus_audiobridge_init,
		.destroy = janus_audiobridge_destroy,

		.get_api_compatibility = janus_audiobridge_get_api_compatibility,
		.get_version = janus_audiobridge_get_version,
		.get_version_string = janus_audiobridge_get_version_string,
		.get_description = janus_audiobridge_get_description,
		.get_name = janus_audiobridge_get_name,
		.get_author = janus_audiobridge_get_author,
		.get_package = janus_audiobridge_get_package,

		.create_session = janus_audiobridge_create_session,
		.handle_message = janus_audiobridge_handle_message,
		.handle_admin_message = janus_audiobridge_handle_admin_message,
		.setup_media = janus_audiobridge_setup_media,
		.incoming_rtp = janus_audiobridge_incoming_rtp,
		.incoming_rtcp = janus_audiobridge_incoming_rtcp,
		.hangup_media = janus_audiobridge_hangup_media,
		.destroy_session = janus_audiobridge_destroy_session,
		.query_session = janus_audiobridge_query_session,
	);

/* Plugin creator */
janus_plugin *create(void) {
	JANUS_LOG(LOG_VERB, "%s created!\n", JANUS_AUDIOBRIDGE_NAME);
	return &janus_audiobridge_plugin;
}

/* Parameter validation */
static struct janus_json_parameter request_parameters[] = {
	{"request", JSON_STRING, JANUS_JSON_PARAM_REQUIRED}
};
static struct janus_json_parameter adminkey_parameters[] = {
	{"admin_key", JSON_STRING, JANUS_JSON_PARAM_REQUIRED}
};
static struct janus_json_parameter room_parameters[] = {
	{"room", JSON_INTEGER, JANUS_JSON_PARAM_REQUIRED | JANUS_JSON_PARAM_POSITIVE}
};
static struct janus_json_parameter roomopt_parameters[] = {
	{"room", JSON_INTEGER, JANUS_JSON_PARAM_POSITIVE}
};
static struct janus_json_parameter roomstr_parameters[] = {
	{"room", JSON_STRING, JANUS_JSON_PARAM_REQUIRED}
};
static struct janus_json_parameter roomstropt_parameters[] = {
	{"room", JSON_STRING, 0}
};
static struct janus_json_parameter id_parameters[] = {
	{"id", JSON_INTEGER, JANUS_JSON_PARAM_REQUIRED | JANUS_JSON_PARAM_POSITIVE}
};
static struct janus_json_parameter idopt_parameters[] = {
	{"id", JSON_INTEGER, JANUS_JSON_PARAM_POSITIVE}
};
static struct janus_json_parameter idstr_parameters[] = {
	{"id", JSON_STRING, JANUS_JSON_PARAM_REQUIRED}
};
static struct janus_json_parameter idstropt_parameters[] = {
	{"id", JSON_STRING, 0}
};
static struct janus_json_parameter group_parameters[] = {
	{"group", JSON_STRING, JANUS_JSON_PARAM_REQUIRED}
};
static struct janus_json_parameter create_parameters[] = {
	{"description", JSON_STRING, 0},
	{"secret", JSON_STRING, 0},
	{"pin", JSON_STRING, 0},
	{"is_private", JANUS_JSON_BOOL, 0},
	{"allowed", JSON_ARRAY, 0},
	{"sampling_rate", JSON_INTEGER, JANUS_JSON_PARAM_POSITIVE},
	{"sampling", JSON_INTEGER, JANUS_JSON_PARAM_POSITIVE},	/* We keep this to be backwards compatible */
	{"record", JANUS_JSON_BOOL, 0},
	{"record_file", JSON_STRING, 0},
	{"allow_rtp_participants", JANUS_JSON_BOOL, 0},
	{"permanent", JANUS_JSON_BOOL, 0},
	{"audiolevel_ext", JANUS_JSON_BOOL, 0},
	{"audiolevel_event", JANUS_JSON_BOOL, 0},
	{"audio_active_packets", JSON_INTEGER, JANUS_JSON_PARAM_POSITIVE},
	{"audio_level_average", JSON_INTEGER, JANUS_JSON_PARAM_POSITIVE},
	{"default_prebuffering", JSON_INTEGER, JANUS_JSON_PARAM_POSITIVE},
	{"groups", JSON_ARRAY, 0}
};
static struct janus_json_parameter edit_parameters[] = {
	{"secret", JSON_STRING, 0},
	{"new_description", JSON_STRING, 0},
	{"new_secret", JSON_STRING, 0},
	{"new_pin", JSON_STRING, 0},
	{"new_is_private", JANUS_JSON_BOOL, 0},
	{"permanent", JANUS_JSON_BOOL, 0}
};
static struct janus_json_parameter destroy_parameters[] = {
	{"permanent", JANUS_JSON_BOOL, 0}
};
static struct janus_json_parameter allowed_parameters[] = {
	{"secret", JSON_STRING, 0},
	{"action", JSON_STRING, JANUS_JSON_PARAM_REQUIRED},
	{"allowed", JSON_ARRAY, 0}
};
static struct janus_json_parameter secret_parameters[] = {
	{"secret", JSON_STRING, 0}
};
static struct janus_json_parameter join_parameters[] = {
	{"display", JSON_STRING, 0},
	{"token", JSON_STRING, 0},
	{"group", JSON_STRING, 0},
	{"muted", JANUS_JSON_BOOL, 0},
	{"codec", JSON_STRING, 0},
	{"prebuffer", JSON_INTEGER, JANUS_JSON_PARAM_POSITIVE},
	{"quality", JSON_INTEGER, JANUS_JSON_PARAM_POSITIVE},
	{"volume", JSON_INTEGER, JANUS_JSON_PARAM_POSITIVE},
	{"audio_level_average", JSON_INTEGER, JANUS_JSON_PARAM_POSITIVE},
	{"audio_active_packets", JSON_INTEGER, JANUS_JSON_PARAM_POSITIVE},
	{"generate_offer", JANUS_JSON_BOOL, 0},
	{"rtp", JSON_OBJECT, 0},
	{"secret", JSON_STRING, 0}
};
static struct janus_json_parameter rtp_parameters[] = {
	{"ip", JSON_STRING, 0},
	{"port", JSON_INTEGER, JANUS_JSON_PARAM_POSITIVE},
	{"payload_type", JSON_INTEGER, JANUS_JSON_PARAM_POSITIVE},
	{"audiolevel_ext", JSON_INTEGER, JANUS_JSON_PARAM_POSITIVE},
	{"fec", JANUS_JSON_BOOL, 0},
};
static struct janus_json_parameter configure_parameters[] = {
	{"muted", JANUS_JSON_BOOL, 0},
	{"prebuffer", JSON_INTEGER, JANUS_JSON_PARAM_POSITIVE},
	{"quality", JSON_INTEGER, JANUS_JSON_PARAM_POSITIVE},
	{"volume", JSON_INTEGER, JANUS_JSON_PARAM_POSITIVE},
	{"group", JSON_STRING, 0},
	{"record", JANUS_JSON_BOOL, 0},
	{"filename", JSON_STRING, 0},
	{"display", JSON_STRING, 0},
	{"generate_offer", JANUS_JSON_BOOL, 0},
	{"update", JANUS_JSON_BOOL, 0}
};
static struct janus_json_parameter rtp_forward_parameters[] = {
	{"group", JSON_STRING, 0},
	{"ssrc", JSON_INTEGER, JANUS_JSON_PARAM_POSITIVE},
	{"codec", JSON_STRING, 0},
	{"ptype", JSON_INTEGER, JANUS_JSON_PARAM_POSITIVE},
	{"port", JSON_INTEGER, JANUS_JSON_PARAM_REQUIRED | JANUS_JSON_PARAM_POSITIVE},
	{"host", JSON_STRING, JANUS_JSON_PARAM_REQUIRED},
	{"host_family", JSON_STRING, 0},
	{"srtp_suite", JSON_INTEGER, JANUS_JSON_PARAM_POSITIVE},
	{"srtp_crypto", JSON_STRING, 0},
	{"always_on", JANUS_JSON_BOOL, 0}
};
static struct janus_json_parameter stop_rtp_forward_parameters[] = {
	{"stream_id", JSON_INTEGER, JANUS_JSON_PARAM_REQUIRED | JANUS_JSON_PARAM_POSITIVE}
};
static struct janus_json_parameter play_file_parameters[] = {
	{"filename", JSON_STRING, JANUS_JSON_PARAM_REQUIRED},
	{"file_id", JSON_STRING, 0},
	{"group", JSON_STRING, 0},
	{"loop", JANUS_JSON_BOOL, 0}
};
static struct janus_json_parameter checkstop_file_parameters[] = {
	{"file_id", JSON_STRING, JANUS_JSON_PARAM_REQUIRED}
};

/* Static configuration instance */
static janus_config *config = NULL;
static const char *config_folder = NULL;
static janus_mutex config_mutex = JANUS_MUTEX_INITIALIZER;

/* Useful stuff */
static volatile gint initialized = 0, stopping = 0;
static gboolean notify_events = TRUE;
static gboolean string_ids = FALSE;
static janus_callbacks *gateway = NULL;
static GThread *handler_thread;
static void *janus_audiobridge_handler(void *data);
static void janus_audiobridge_relay_rtp_packet(gpointer data, gpointer user_data);
static void *janus_audiobridge_mixer_thread(void *data);
static void *janus_audiobridge_participant_thread(void *data);
static void janus_audiobridge_hangup_media_internal(janus_plugin_session *handle);

/* Extension to add while recording (e.g., "tmp" --> ".wav.tmp") */
static char *rec_tempext = NULL;

/* RTP range, in case we need to support plain RTP participants */
static char *local_ip = NULL;
#define JANUS_AUDIOBRIDGE_DEFAULT_RTP_RANGE_MIN 10000
#define JANUS_AUDIOBRIDGE_DEFAULT_RTP_RANGE_MAX 60000
static uint16_t rtp_range_min = JANUS_AUDIOBRIDGE_DEFAULT_RTP_RANGE_MIN;
static uint16_t rtp_range_max = JANUS_AUDIOBRIDGE_DEFAULT_RTP_RANGE_MAX;
static uint16_t rtp_range_slider = JANUS_AUDIOBRIDGE_DEFAULT_RTP_RANGE_MIN;

/* Asynchronous API message to handle */
typedef struct janus_audiobridge_message {
	janus_plugin_session *handle;
	char *transaction;
	json_t *message;
	json_t *jsep;
} janus_audiobridge_message;
static GAsyncQueue *messages = NULL;
static janus_audiobridge_message exit_message;


/* Structs */
typedef struct janus_audiobridge_room {
	guint64 room_id;			/* Unique room ID (when using integers) */
	gchar *room_id_str;			/* Unique room ID (when using strings) */
	gchar *room_name;			/* Room description */
	gchar *room_secret;			/* Secret needed to manipulate (e.g., destroy) this room */
	gchar *room_pin;			/* Password needed to join this room, if any */
	uint32_t room_ssrc;			/* SSRC we'll use for packets generated by the mixer */
	gboolean is_private;		/* Whether this room is 'private' (as in hidden) or not */
	uint32_t sampling_rate;		/* Sampling rate of the mix (e.g., 16000 for wideband; can be 8, 12, 16, 24 or 48kHz) */
	gboolean audiolevel_ext;	/* Whether the ssrc-audio-level extension must be negotiated or not for new joins */
	gboolean audiolevel_event;	/* Whether to emit event to other users about audiolevel */
	uint default_prebuffering;	/* Number of packets to buffer before decoding each participant */
	int audio_active_packets;	/* Amount of packets with audio level for checkup */
	int audio_level_average;	/* Average audio level */
	gboolean record;			/* Whether this room has to be recorded or not */
	gchar *record_file;			/* Path of the recording file */
	FILE *recording;			/* File to record the room into */
	gint64 record_lastupdate;	/* Time when we last updated the wav header */
	gboolean allow_plainrtp;	/* Whether plain RTP participants are allowed*/
	gboolean destroy;			/* Value to flag the room for destruction */
	GHashTable *participants;	/* Map of participants */
	GHashTable *anncs;			/* Map of announcements */
	gboolean check_tokens;		/* Whether to check tokens when participants join (see below) */
	gboolean muted;				/* Whether the room is globally muted (except for admins and played files) */
	GHashTable *allowed;		/* Map of participants (as tokens) allowed to join */
	GThread *thread;			/* Mixer thread for this room */
	volatile gint destroyed;	/* Whether this room has been destroyed */
	janus_mutex mutex;			/* Mutex to lock this room instance */
	/* RTP forwarders for this room's mix */
	GHashTable *groups;			/* Forwarding groups supported in this room, indexed by name */
	GHashTable *groups_byid;	/* Forwarding groups supported in this room, indexed by numeric ID */
	GHashTable *rtp_forwarders;	/* RTP forwarders list (as a hashmap) */
	OpusEncoder *rtp_encoder;	/* Opus encoder instance to use for all RTP forwarders */
	janus_mutex rtp_mutex;		/* Mutex to lock the RTP forwarders list */
	int rtp_udp_sock;			/* UDP socket to use to forward RTP packets */
	janus_refcount ref;			/* Reference counter for this room */
} janus_audiobridge_room;
static GHashTable *rooms;
static janus_mutex rooms_mutex = JANUS_MUTEX_INITIALIZER;
static char *admin_key = NULL;
static gboolean lock_rtpfwd = FALSE;
static gboolean lock_playfile = FALSE;

typedef struct janus_audiobridge_session {
	janus_plugin_session *handle;
	gint64 sdp_sessid;
	gint64 sdp_version;
	gboolean plugin_offer;
	gpointer participant;
	volatile gint started;
	volatile gint hangingup;
	volatile gint destroyed;
	janus_refcount ref;
} janus_audiobridge_session;
static GHashTable *sessions;
static janus_mutex sessions_mutex = JANUS_MUTEX_INITIALIZER;

#ifdef HAVE_LIBOGG
/* Helper struct to handle the playout of Opus files */
typedef struct janus_audiobridge_file {
	char *id;
	char *filename;
	FILE *file;
	ogg_sync_state sync;
	ogg_stream_state stream;
	ogg_page page;
	ogg_packet pkt;
	char *oggbuf;
	gboolean started, loop;
	gint state, headers;
} janus_audiobridge_file;
/* Helper method to open an Opus file, and make sure it's valid */
static int janus_audiobridge_file_init(janus_audiobridge_file *ctx) {
	if(ctx == NULL || ctx->file == NULL)
		return -1;
	fseek(ctx->file, 0, SEEK_SET);
	ogg_stream_clear(&ctx->stream);
	ogg_sync_clear(&ctx->sync);
	if(ogg_sync_init(&ctx->sync) < 0) {
		JANUS_LOG(LOG_ERR, "[%s] Error re-initializing Ogg sync state...\n", ctx->id);
		return -1;
	}
	ctx->headers = 0;
	return 0;
}
/* Helper method to check if an Ogg page begins with an Ogg stream */
static gboolean janus_audiobridge_ogg_is_opus(ogg_page *page) {
	ogg_stream_state state;
	ogg_packet pkt;
	ogg_stream_init(&state, ogg_page_serialno(page));
	ogg_stream_pagein(&state, page);
	if(ogg_stream_packetout(&state, &pkt) == 1) {
		if(pkt.bytes >= 19 && !memcmp(pkt.packet, "OpusHead", 8)) {
			ogg_stream_clear(&state);
			return 1;
		}
	}
	ogg_stream_clear(&state);
	return FALSE;
}
/* Helper method to traverse the Opus file until we get a packet we can send */
static int janus_audiobridge_file_read(janus_audiobridge_file *ctx, OpusDecoder *decoder, opus_int16 *buffer, int length) {
	if(ctx == NULL || ctx->file == NULL || decoder == NULL || buffer == NULL)
		return -1;
	/* Check our current state in processing the Ogg file */
	int read = 0;
	if(ctx->state == 0) {
		/* Prepare a buffer, and read from the Ogg file... */
		ctx->oggbuf = ogg_sync_buffer(&ctx->sync, 8192);
		if(ctx->oggbuf == NULL) {
			JANUS_LOG(LOG_ERR, "[%s] ogg_sync_buffer failed...\n", ctx->id);
			return -2;
		}
		read = fread(ctx->oggbuf, 1, 8192, ctx->file);
		if(read == 0 && feof(ctx->file)) {
			/* Check if we should rewind, or be done */
			if(!ctx->loop) {
				/* We're done */
				return 0;
			}
			/* Rewind */
			JANUS_LOG(LOG_VERB, "[%s] Rewind! (%s)\n", ctx->id, ctx->filename);
			if(janus_audiobridge_file_init(ctx) < 0)
				return -3;
			return janus_audiobridge_file_read(ctx, decoder, buffer, length);
		}
		if(ogg_sync_wrote(&ctx->sync, read) < 0) {
			JANUS_LOG(LOG_ERR, "[%s] ogg_sync_wrote failed...\n", ctx->id);
			return -4;
		}
		/* Next state: sync pageout */
		ctx->state = 1;
	}
	if(ctx->state == 1) {
		/* Prepare an ogg_page out of the buffer */
		while((read = ogg_sync_pageout(&ctx->sync, &ctx->page)) == 1) {
			/* Let's look for an Opus stream, first of all */
			if(ctx->headers == 0) {
				if(janus_audiobridge_ogg_is_opus(&ctx->page)) {
					/* This is the start of an Opus stream */
					if(ogg_stream_init(&ctx->stream, ogg_page_serialno(&ctx->page)) < 0) {
						JANUS_LOG(LOG_ERR, "[%s] ogg_stream_init failed...\n", ctx->id);
						return -5;
					}
					ctx->headers++;
				} else if(!ogg_page_bos(&ctx->page)) {
					/* No Opus stream? */
					JANUS_LOG(LOG_ERR, "[%s] No Opus stream...\n", ctx->id);
					return -6;
				} else {
					/* Still waiting for an Opus stream */
					return janus_audiobridge_file_read(ctx, decoder, buffer, length);
				}
			}
			/* Submit the page for packetization */
			if(ogg_stream_pagein(&ctx->stream, &ctx->page) < 0) {
				JANUS_LOG(LOG_ERR, "[%s] ogg_stream_pagein failed...\n", ctx->id);
				return -7;
			}
			/* Time to start reading packets */
			ctx->state = 2;
			break;
		}
		if(read != 1) {
			/* Go back to reading from the file */
			ctx->state = 0;
			return janus_audiobridge_file_read(ctx, decoder, buffer, length);
		}
	}
	if(ctx->state == 2) {
		/* Read and process available packets */
		if(ogg_stream_packetout(&ctx->stream, &ctx->pkt) != 1) {
			/* Go back to reading pages */
			ctx->state = 1;
			return janus_audiobridge_file_read(ctx, decoder, buffer, length);
		} else {
			/* Skip header packets */
			if(ctx->headers == 1 && ctx->pkt.bytes >= 19 && !memcmp(ctx->pkt.packet, "OpusHead", 8)) {
				ctx->headers++;
				return janus_audiobridge_file_read(ctx, decoder, buffer, length);
			}
			if(ctx->headers == 2 && ctx->pkt.bytes >= 16 && !memcmp(ctx->pkt.packet, "OpusTags", 8)) {
				ctx->headers++;
				return janus_audiobridge_file_read(ctx, decoder, buffer, length);
			}
			/* Decode the audio */
			length = opus_decode(decoder, ctx->pkt.packet, ctx->pkt.bytes,
				(opus_int16 *)buffer, length, 0);
			return length;
		}
	}
	/* If we got here, continue with the iteration */
	return -9;
}
/* Helper method to cleanup an Opus context */
static void janus_audiobridge_file_free(janus_audiobridge_file *ctx) {
	if(ctx == NULL)
		return;
	g_free(ctx->id);
	g_free(ctx->filename);
	if(ctx->file)
		fclose(ctx->file);
	if(ctx->headers > 0)
		ogg_stream_clear(&ctx->stream);
	ogg_sync_clear(&ctx->sync);
	g_free(ctx);
}
#endif

/* In case we need to support plain RTP participants, this struct helps with that */
typedef struct janus_audiobridge_plainrtp_media {
	char *remote_audio_ip;
	int ready:1;
	int audio_rtp_fd;
	int local_audio_rtp_port, remote_audio_rtp_port;
	guint32 audio_ssrc, audio_ssrc_peer;
	int audio_pt;
	gboolean audio_send;
	janus_rtp_switching_context context;
	int pipefd[2];
	GThread *thread;
} janus_audiobridge_plainrtp_media;
static void janus_audiobridge_plainrtp_media_cleanup(janus_audiobridge_plainrtp_media *media);
static int janus_audiobridge_plainrtp_allocate_port(janus_audiobridge_plainrtp_media *media);
static void *janus_audiobridge_plainrtp_relay_thread(void *data);

/* AudioBridge participant */
typedef struct janus_audiobridge_participant {
	janus_audiobridge_session *session;
	janus_audiobridge_room *room;	/* Room */
	guint64 user_id;		/* Unique ID in the room */
	gchar *user_id_str;		/* Unique ID in the room (when using strings) */
	gchar *display;			/* Display name (opaque value, only meaningful to application) */
	gboolean admin;			/* If the participant is an admin (can't be globally muted) */
	gboolean prebuffering;	/* Whether this participant needs pre-buffering of a few packets (just joined) */
	uint prebuffer_count;	/* Number of packets to buffer before decoding this participant */
	volatile gint active;	/* Whether this participant can receive media at all */
	volatile gint encoding;	/* Whether this participant is currently encoding */
	volatile gint decoding;	/* Whether this participant is currently decoding */
	gboolean muted;			/* Whether this participant is muted */
	int volume_gain;		/* Gain to apply to the input audio (in percentage) */
	int opus_complexity;	/* Complexity to use in the encoder (by default, DEFAULT_COMPLEXITY) */
	/* RTP stuff */
	GList *inbuf;			/* Incoming audio from this participant, as an ordered list of packets */
	GAsyncQueue *outbuf;	/* Mixed audio for this participant */
	gint64 last_drop;		/* When we last dropped a packet because the imcoming queue was full */
	janus_mutex qmutex;		/* Incoming queue mutex */
	int opus_pt;			/* Opus payload type */
	int extmap_id;			/* Audio level RTP extension id, if any */
	int dBov_level;			/* Value in dBov of the audio level (last value from extension) */
	int audio_active_packets;	/* Participant's number of audio packets to accumulate */
	int audio_dBov_sum;	    /* Participant's accumulated dBov value for audio level */
	int user_audio_active_packets; /* Participant's number of audio packets to evaluate */
	int user_audio_level_average;	 /* Participant's average level of dBov value */
	gboolean talking;		/* Whether this participant is currently talking (uses audio levels extension) */
	janus_rtp_switching_context context;	/* Needed in case the participant changes room */
	janus_audiocodec codec;	/* Codec this participant is using (most often Opus, but G.711 is supported too) */
	/* Plain RTP, in case this is not a WebRTC participant */
	gboolean plainrtp;			/* Whether this is a WebRTC participant, or a plain RTP one */
	janus_audiobridge_plainrtp_media plainrtp_media;
	janus_mutex pmutex;
	/* Opus stuff */
	OpusEncoder *encoder;		/* Opus encoder instance */
	OpusDecoder *decoder;		/* Opus decoder instance */
	gboolean fec;				/* Opus FEC status */
	uint16_t expected_seq;		/* Expected sequence number */
	uint16_t probation; 		/* Used to determine new ssrc validity */
	uint32_t last_timestamp;	/* Last in seq timestamp */
	gboolean reset;				/* Whether or not the Opus context must be reset, without re-joining the room */
	GThread *thread;			/* Encoding thread for this participant */
	janus_recorder *arc;		/* The Janus recorder instance for this user's audio, if enabled */
#ifdef HAVE_LIBOGG
	janus_audiobridge_file *annc;	/* In case this is a fake participant, a playable file */
#endif
	uint group;					/* Forwarding group index, if enabled in the room */
	janus_mutex rec_mutex;		/* Mutex to protect the recorder from race conditions */
	volatile gint destroyed;	/* Whether this room has been destroyed */
	janus_refcount ref;			/* Reference counter for this participant */
} janus_audiobridge_participant;

typedef struct janus_audiobridge_rtp_relay_packet {
	janus_rtp_header *data;
	gint length;
	uint32_t ssrc;
	uint32_t timestamp;
	uint16_t seq_number;
	gboolean silence;
} janus_audiobridge_rtp_relay_packet;


static void janus_audiobridge_participant_destroy(janus_audiobridge_participant *participant) {
	if(!participant)
		return;
	if(!g_atomic_int_compare_and_exchange(&participant->destroyed, 0, 1))
		return;
	/* Decrease the counter */
	janus_refcount_decrease(&participant->ref);
}

static void janus_audiobridge_participant_unref(janus_audiobridge_participant *participant) {
	if(!participant)
		return;
	/* Just decrease the counter */
	janus_refcount_decrease(&participant->ref);
}

static void janus_audiobridge_participant_free(const janus_refcount *participant_ref) {
	janus_audiobridge_participant *participant = janus_refcount_containerof(participant_ref, janus_audiobridge_participant, ref);
	/* This participant can be destroyed, free all the resources */
	g_free(participant->user_id_str);
	g_free(participant->display);
	if(participant->encoder)
		opus_encoder_destroy(participant->encoder);
	if(participant->decoder)
		opus_decoder_destroy(participant->decoder);
	while(participant->inbuf) {
		GList *first = g_list_first(participant->inbuf);
		janus_audiobridge_rtp_relay_packet *pkt = (janus_audiobridge_rtp_relay_packet *)first->data;
		participant->inbuf = g_list_delete_link(participant->inbuf, first);
		if(pkt)
			g_free(pkt->data);
		g_free(pkt);
	}
	if(participant->outbuf != NULL) {
		while(g_async_queue_length(participant->outbuf) > 0) {
			janus_audiobridge_rtp_relay_packet *pkt = g_async_queue_pop(participant->outbuf);
			g_free(pkt->data);
			g_free(pkt);
		}
		g_async_queue_unref(participant->outbuf);
	}
#ifdef HAVE_LIBOGG
	janus_audiobridge_file_free(participant->annc);
#endif
	janus_mutex_lock(&participant->pmutex);
	janus_audiobridge_plainrtp_media_cleanup(&participant->plainrtp_media);
	janus_mutex_unlock(&participant->pmutex);
	g_free(participant);
}

static void janus_audiobridge_session_destroy(janus_audiobridge_session *session) {
	if(session && g_atomic_int_compare_and_exchange(&session->destroyed, 0, 1))
		janus_refcount_decrease(&session->ref);
}

static void janus_audiobridge_session_free(const janus_refcount *session_ref) {
	janus_audiobridge_session *session = janus_refcount_containerof(session_ref, janus_audiobridge_session, ref);
	/* Destroy the participant instance, if any */
	if(session->participant)
		janus_audiobridge_participant_destroy(session->participant);
	/* Remove the reference to the core plugin session */
	janus_refcount_decrease(&session->handle->ref);
	/* This session can be destroyed, free all the resources */
	g_free(session);
}

static void janus_audiobridge_room_destroy(janus_audiobridge_room *audiobridge) {
	if(!audiobridge)
		return;
	if(!g_atomic_int_compare_and_exchange(&audiobridge->destroyed, 0, 1))
		return;
	/* Decrease the counter */
	janus_refcount_decrease(&audiobridge->ref);
}

static void janus_audiobridge_room_free(const janus_refcount *audiobridge_ref) {
	janus_audiobridge_room *audiobridge = janus_refcount_containerof(audiobridge_ref, janus_audiobridge_room, ref);
	/* This room can be destroyed, free all the resources */
	g_free(audiobridge->room_id_str);
	g_free(audiobridge->room_name);
	g_free(audiobridge->room_secret);
	g_free(audiobridge->room_pin);
	g_free(audiobridge->record_file);
	g_hash_table_destroy(audiobridge->participants);
	g_hash_table_destroy(audiobridge->anncs);
	g_hash_table_destroy(audiobridge->allowed);
	if(audiobridge->rtp_udp_sock > 0)
		close(audiobridge->rtp_udp_sock);
	if(audiobridge->rtp_encoder)
		opus_encoder_destroy(audiobridge->rtp_encoder);
	g_hash_table_destroy(audiobridge->rtp_forwarders);
	if(audiobridge->groups)
		g_hash_table_destroy(audiobridge->groups);
	if(audiobridge->groups_byid)
		g_hash_table_destroy(audiobridge->groups_byid);
	g_free(audiobridge);
}

static void janus_audiobridge_message_free(janus_audiobridge_message *msg) {
	if(!msg || msg == &exit_message)
		return;

	if(msg->handle && msg->handle->plugin_handle) {
		janus_audiobridge_session *session = (janus_audiobridge_session *)msg->handle->plugin_handle;
		janus_refcount_decrease(&session->ref);
	}
	msg->handle = NULL;

	g_free(msg->transaction);
	msg->transaction = NULL;
	if(msg->message)
		json_decref(msg->message);
	msg->message = NULL;
	if(msg->jsep)
		json_decref(msg->jsep);
	msg->jsep = NULL;

	g_free(msg);
}

/* RTP forwarder instance: address to send to, and current RTP header info */
typedef struct janus_audiobridge_rtp_forwarder {
	struct sockaddr_in serv_addr;
	struct sockaddr_in6 serv_addr6;
	uint32_t ssrc;
	janus_audiocodec codec;
	int payload_type;
	uint16_t seq_number;
	uint32_t timestamp;
	uint group;
	gboolean always_on;
	/* Only needed for SRTP forwarders */
	gboolean is_srtp;
	srtp_t srtp_ctx;
	srtp_policy_t srtp_policy;
	/* Reference */
	volatile gint destroyed;
	janus_refcount ref;
} janus_audiobridge_rtp_forwarder;
static void janus_audiobridge_rtp_forwarder_destroy(janus_audiobridge_rtp_forwarder *rf) {
	if(rf && g_atomic_int_compare_and_exchange(&rf->destroyed, 0, 1)) {
		janus_refcount_decrease(&rf->ref);
	}
}
static void janus_audiobridge_rtp_forwarder_free(const janus_refcount *f_ref) {
	janus_audiobridge_rtp_forwarder *rf = janus_refcount_containerof(f_ref, janus_audiobridge_rtp_forwarder, ref);
	if(rf->is_srtp) {
		srtp_dealloc(rf->srtp_ctx);
		g_free(rf->srtp_policy.key);
	}
	g_free(rf);
}
static guint32 janus_audiobridge_rtp_forwarder_add_helper(janus_audiobridge_room *room,
		uint group, const gchar *host, uint16_t port, uint32_t ssrc, int pt,
		janus_audiocodec codec, int srtp_suite, const char *srtp_crypto,
		gboolean always_on, guint32 stream_id) {
	if(room == NULL || host == NULL)
		return 0;
	janus_audiobridge_rtp_forwarder *rf = g_malloc0(sizeof(janus_audiobridge_rtp_forwarder));
	/* First of all, let's check if we need to setup an SRTP forwarder */
	if(srtp_suite > 0 && srtp_crypto != NULL) {
		/* Base64 decode the crypto string and set it as the SRTP context */
		gsize len = 0;
		guchar *decoded = g_base64_decode(srtp_crypto, &len);
		if(len < SRTP_MASTER_LENGTH) {
			JANUS_LOG(LOG_ERR, "Invalid SRTP crypto (%s)\n", srtp_crypto);
			g_free(decoded);
			g_free(rf);
			return 0;
		}
		/* Set SRTP policy */
		srtp_policy_t *policy = &rf->srtp_policy;
		srtp_crypto_policy_set_rtp_default(&(policy->rtp));
		if(srtp_suite == 32) {
			srtp_crypto_policy_set_aes_cm_128_hmac_sha1_32(&(policy->rtp));
		} else if(srtp_suite == 80) {
			srtp_crypto_policy_set_aes_cm_128_hmac_sha1_80(&(policy->rtp));
		}
		policy->ssrc.type = ssrc_any_outbound;
		policy->key = decoded;
		policy->next = NULL;
		/* Create SRTP context */
		srtp_err_status_t res = srtp_create(&rf->srtp_ctx, policy);
		if(res != srtp_err_status_ok) {
			/* Something went wrong... */
			JANUS_LOG(LOG_ERR, "Error creating forwarder SRTP session: %d (%s)\n", res, janus_srtp_error_str(res));
			g_free(decoded);
			policy->key = NULL;
			g_free(rf);
			return 0;
		}
		rf->is_srtp = TRUE;
	}
	/* Check if the host address is IPv4 or IPv6 */
	if(strstr(host, ":") != NULL) {
		rf->serv_addr6.sin6_family = AF_INET6;
		inet_pton(AF_INET6, host, &(rf->serv_addr6.sin6_addr));
		rf->serv_addr6.sin6_port = htons(port);
	} else {
		rf->serv_addr.sin_family = AF_INET;
		inet_pton(AF_INET, host, &(rf->serv_addr.sin_addr));
		rf->serv_addr.sin_port = htons(port);
	}
	/* Setup RTP info (we'll use the stream ID as SSRC) */
	rf->codec = codec;
	rf->ssrc = ssrc;
	rf->payload_type = pt;
	if(codec == JANUS_AUDIOCODEC_PCMA)
		rf->payload_type = 8;
	else if(codec == JANUS_AUDIOCODEC_PCMU)
		rf->payload_type = 0;
	rf->seq_number = 0;
	rf->timestamp = 0;
	rf->group = group;
	rf->always_on = always_on;

	janus_mutex_lock(&room->rtp_mutex);

	guint32 actual_stream_id;
	if(stream_id > 0) {
		actual_stream_id = stream_id;
	} else {
		actual_stream_id = janus_random_uint32();
	}

	while(g_hash_table_lookup(room->rtp_forwarders, GUINT_TO_POINTER(actual_stream_id)) != NULL) {
		actual_stream_id = janus_random_uint32();
	}
	janus_refcount_init(&rf->ref, janus_audiobridge_rtp_forwarder_free);
	g_hash_table_insert(room->rtp_forwarders, GUINT_TO_POINTER(actual_stream_id), rf);

	janus_mutex_unlock(&room->rtp_mutex);

	JANUS_LOG(LOG_VERB, "Added RTP forwarder to room %s: %s:%d (ID: %"SCNu32")\n",
		room->room_id_str, host, port, actual_stream_id);

	return actual_stream_id;
}


/* Helper to sort incoming RTP packets by sequence numbers */
static gint janus_audiobridge_rtp_sort(gconstpointer a, gconstpointer b) {
	janus_audiobridge_rtp_relay_packet *pkt1 = (janus_audiobridge_rtp_relay_packet *)a;
	janus_audiobridge_rtp_relay_packet *pkt2 = (janus_audiobridge_rtp_relay_packet *)b;
	if(pkt1->seq_number < 100 && pkt2->seq_number > 65000) {
		/* Sequence number was probably reset, pkt2 is older */
		return 1;
	} else if(pkt2->seq_number < 100 && pkt1->seq_number > 65000) {
		/* Sequence number was probably reset, pkt1 is older */
		return -1;
	}
	/* Simply compare timestamps */
	if(pkt1->seq_number < pkt2->seq_number)
		return -1;
	else if(pkt1->seq_number > pkt2->seq_number)
		return 1;
	return 0;
}

/* Helper struct to generate and parse WAVE headers */
typedef struct wav_header {
	char riff[4];
	uint32_t len;
	char wave[4];
	char fmt[4];
	uint32_t formatsize;
	uint16_t format;
	uint16_t channels;
	uint32_t samplerate;
	uint32_t avgbyterate;
	uint16_t samplebytes;
	uint16_t channelbits;
	char data[4];
	uint32_t blocksize;
} wav_header;


/* In case we need mu-Law/a-Law support, these tables help us transcode */
static uint8_t janus_audiobridge_g711_ulaw_enctable[256] = {
	0, 0, 1, 1, 2, 2, 2, 2, 3, 3, 3, 3, 3, 3, 3, 3,
	4, 4, 4, 4, 4, 4, 4, 4, 4, 4, 4, 4, 4, 4, 4, 4,
	5, 5, 5, 5, 5, 5, 5, 5, 5, 5, 5, 5, 5, 5, 5, 5,
	5, 5, 5, 5, 5, 5, 5, 5, 5, 5, 5, 5, 5, 5, 5, 5,
	6, 6, 6, 6, 6, 6, 6, 6, 6, 6, 6, 6, 6, 6, 6, 6,
	6, 6, 6, 6, 6, 6, 6, 6, 6, 6, 6, 6, 6, 6, 6, 6,
	6, 6, 6, 6, 6, 6, 6, 6, 6, 6, 6, 6, 6, 6, 6, 6,
	6, 6, 6, 6, 6, 6, 6, 6, 6, 6, 6, 6, 6, 6, 6, 6,
	7, 7, 7, 7, 7, 7, 7, 7, 7, 7, 7, 7, 7, 7, 7, 7,
	7, 7, 7, 7, 7, 7, 7, 7, 7, 7, 7, 7, 7, 7, 7, 7,
	7, 7, 7, 7, 7, 7, 7, 7, 7, 7, 7, 7, 7, 7, 7, 7,
	7, 7, 7, 7, 7, 7, 7, 7, 7, 7, 7, 7, 7, 7, 7, 7,
	7, 7, 7, 7, 7, 7, 7, 7, 7, 7, 7, 7, 7, 7, 7, 7,
	7, 7, 7, 7, 7, 7, 7, 7, 7, 7, 7, 7, 7, 7, 7, 7,
	7, 7, 7, 7, 7, 7, 7, 7, 7, 7, 7, 7, 7, 7, 7, 7,
	7, 7, 7, 7, 7, 7, 7, 7, 7, 7, 7, 7, 7, 7, 7, 7
};
static int16_t janus_audiobridge_g711_ulaw_dectable[256] = {
	-32124, -31100, -30076, -29052, -28028, -27004, -25980, -24956,
	-23932, -22908, -21884, -20860, -19836, -18812, -17788, -16764,
	-15996, -15484, -14972, -14460, -13948, -13436, -12924, -12412,
	-11900, -11388, -10876, -10364, -9852, -9340, -8828, -8316,
	-7932, -7676, -7420, -7164, -6908, -6652, -6396, -6140,
	-5884, -5628, -5372, -5116, -4860, -4604, -4348, -4092,
	-3900, -3772, -3644, -3516, -3388, -3260, -3132, -3004,
	-2876, -2748, -2620, -2492, -2364, -2236, -2108, -1980,
	-1884, -1820, -1756, -1692, -1628, -1564, -1500, -1436,
	-1372, -1308, -1244, -1180, -1116, -1052, -988, -924,
	-876, -844, -812, -780, -748, -716, -684, -652,
	-620, -588, -556, -524, -492, -460, -428, -396,
	-372, -356, -340, -324, -308, -292, -276, -260,
	-244, -228, -212, -196, -180, -164, -148, -132,
	-120, -112, -104, -96, -88, -80, -72, -64,
	-56, -48, -40, -32, -24, -16, -8, 0,
	32124, 31100, 30076, 29052, 28028, 27004, 25980, 24956,
	23932, 22908, 21884, 20860, 19836, 18812, 17788, 16764,
	15996, 15484, 14972, 14460, 13948, 13436, 12924, 12412,
	11900, 11388, 10876, 10364, 9852, 9340, 8828, 8316,
	7932, 7676, 7420, 7164, 6908, 6652, 6396, 6140,
	5884, 5628, 5372, 5116, 4860, 4604, 4348, 4092,
	3900, 3772, 3644, 3516, 3388, 3260, 3132, 3004,
	2876, 2748, 2620, 2492, 2364, 2236, 2108, 1980,
	1884, 1820, 1756, 1692, 1628, 1564, 1500, 1436,
	1372, 1308, 1244, 1180, 1116, 1052, 988, 924,
	876, 844, 812, 780, 748, 716, 684, 652,
	620, 588, 556, 524, 492, 460, 428, 396,
	372, 356, 340, 324, 308, 292, 276, 260,
	244, 228, 212, 196, 180, 164, 148, 132,
	120, 112, 104, 96, 88, 80, 72, 64,
	56, 48, 40, 32, 24, 16, 8, 0
};
static uint8_t janus_audiobridge_g711_ulaw_encode(int16_t sample) {
	uint8_t sign = (sample >> 8) & 0x80;
	if(sign)
		sample = -sample;
	if(sample > 32635)
		sample = 32635;
	sample = (int16_t)(sample + 0x84);
	uint8_t exponent = (int)janus_audiobridge_g711_ulaw_enctable[(sample>>7) & 0xFF];
	uint8_t mantissa = (sample >> (exponent+3)) & 0x0F;
	uint8_t encoded = ~ (sign | (exponent << 4) | mantissa);
	return encoded;
}
static uint8_t janus_audiobridge_g711_alaw_enctable[128] = {
	1, 1, 2, 2, 3, 3, 3, 3,
	4, 4, 4, 4, 4, 4, 4, 4,
	5, 5, 5, 5, 5, 5, 5, 5,
	5, 5, 5, 5, 5, 5, 5, 5,
	6, 6, 6, 6, 6, 6, 6, 6,
	6, 6, 6, 6, 6, 6, 6, 6,
	6, 6, 6, 6, 6, 6, 6, 6,
	6, 6, 6, 6, 6, 6, 6, 6,
	7, 7, 7, 7, 7, 7, 7, 7,
	7, 7, 7, 7, 7, 7, 7, 7,
	7, 7, 7, 7, 7, 7, 7, 7,
	7, 7, 7, 7, 7, 7, 7, 7,
	7, 7, 7, 7, 7, 7, 7, 7,
	7, 7, 7, 7, 7, 7, 7, 7,
	7, 7, 7, 7, 7, 7, 7, 7,
	7, 7, 7, 7, 7, 7, 7, 7
};
static int16_t janus_audiobridge_g711_alaw_dectable[256] = {
	-5504, -5248, -6016, -5760, -4480, -4224, -4992, -4736,
	-7552, -7296, -8064, -7808, -6528, -6272, -7040, -6784,
	-2752, -2624, -3008, -2880, -2240, -2112, -2496, -2368,
	-3776, -3648, -4032, -3904, -3264, -3136, -3520, -3392,
	-22016, -20992, -24064, -23040, -17920, -16896, -19968, -18944,
	-30208, -29184, -32256, -31232, -26112, -25088, -28160, -27136,
	-11008, -10496, -12032, -11520, -8960, -8448, -9984, -9472,
	-15104, -14592, -16128, -15616, -13056, -12544, -14080, -13568,
	-344, -328, -376, -360, -280, -264, -312, -296,
	-472, -456, -504, -488, -408, -392, -440, -424,
	-88, -72, -120, -104, -24, -8, -56, -40,
	-216, -200, -248, -232, -152, -136, -184, -168,
	-1376, -1312, -1504, -1440, -1120, -1056, -1248, -1184,
	-1888, -1824, -2016, -1952, -1632, -1568, -1760, -1696,
	-688, -656, -752, -720, -560, -528, -624, -592,
	-944, -912, -1008, -976, -816, -784, -880, -848,
	5504, 5248, 6016, 5760, 4480, 4224, 4992, 4736,
	7552, 7296, 8064, 7808, 6528, 6272, 7040, 6784,
	2752, 2624, 3008, 2880, 2240, 2112, 2496, 2368,
	3776, 3648, 4032, 3904, 3264, 3136, 3520, 3392,
	22016, 20992, 24064, 23040, 17920, 16896, 19968, 18944,
	30208, 29184, 32256, 31232, 26112, 25088, 28160, 27136,
	11008, 10496, 12032, 11520, 8960, 8448, 9984, 9472,
	15104, 14592, 16128, 15616, 13056, 12544, 14080, 13568,
	344, 328, 376, 360, 280, 264, 312, 296,
	472, 456, 504, 488, 408, 392, 440, 424,
	88, 72, 120, 104, 24, 8, 56, 40,
	216, 200, 248, 232, 152, 136, 184, 168,
	1376, 1312, 1504, 1440, 1120, 1056, 1248, 1184,
	1888, 1824, 2016, 1952, 1632, 1568, 1760, 1696,
	688, 656, 752, 720, 560, 528, 624, 592,
	944, 912, 1008, 976, 816, 784, 880, 848
};
static uint8_t janus_audiobridge_g711_alaw_encode(int16_t sample) {
	uint8_t sign = ((~sample) >> 8) & 0x80;
	uint8_t encoded = 0;
	if(!sign)
		sample = -sample;
	if(sample > 32635)
		sample = 32635;
	if(sample >= 256) {
		uint8_t exponent = janus_audiobridge_g711_alaw_enctable[(sample >> 8) & 0x7F];
		uint8_t mantissa = (sample >> (exponent + 3) ) & 0x0F;
		encoded = ((exponent << 4) | mantissa);
	} else {
		encoded = (uint8_t)(sample >> 4);
	}
	encoded ^= (sign ^ 0x55);
	return encoded;
}

/* Ugly helper code to quickly resample (in case we're using G.711 anywhere) */
static int janus_audiobridge_resample(int16_t *input, int input_num, int input_rate, int16_t *output, int output_rate) {
	if(input == NULL || output == NULL)
		return 0;
	if((input_rate != 8000 && input_rate != 16000 && input_rate != 24000 && input_rate != 48000) ||
			(output_rate != 8000 && output_rate != 16000 && output_rate != 24000 && output_rate != 48000)) {
		/* Invalid sampling rate */
		return 0;
	}
	if(input_rate != 8000 && output_rate != 8000) {
		/* We only use this for G.711, so one of the two MUST be 8000 */
		return 0;
	}
	if(input_rate == output_rate) {
		/* Easy enough */
		memcpy(output, input, input_num*sizeof(int16_t));
		return input_num;
	} else if(input_rate < output_rate) {
		/* Upsample */
		int up = output_rate/input_rate, i = 0;
		memset(output, 0, input_num*up);
		for(i=0; i<input_num; i++) {
			*(output + i*up) = *(input + i);
		}
		return input_num*up;
	} else {
		/* Downsample */
		int down = input_rate/output_rate, i = 0;
		for(i=0; i<input_num; i++) {
			*(output + i) = *(input + i*down);
		}
		return input_num/down;
	}
}


/* Mixer settings */
#define DEFAULT_PREBUFFERING	6
#define MAX_PREBUFFERING		50


/* Opus settings */
#define	OPUS_SAMPLES	960
#define	G711_SAMPLES	160
#define	BUFFER_SAMPLES	OPUS_SAMPLES*6
#define DEFAULT_COMPLEXITY	4


/* Error codes */
#define JANUS_AUDIOBRIDGE_ERROR_UNKNOWN_ERROR	499
#define JANUS_AUDIOBRIDGE_ERROR_NO_MESSAGE		480
#define JANUS_AUDIOBRIDGE_ERROR_INVALID_JSON	481
#define JANUS_AUDIOBRIDGE_ERROR_INVALID_REQUEST	482
#define JANUS_AUDIOBRIDGE_ERROR_MISSING_ELEMENT	483
#define JANUS_AUDIOBRIDGE_ERROR_INVALID_ELEMENT	484
#define JANUS_AUDIOBRIDGE_ERROR_NO_SUCH_ROOM	485
#define JANUS_AUDIOBRIDGE_ERROR_ROOM_EXISTS		486
#define JANUS_AUDIOBRIDGE_ERROR_NOT_JOINED		487
#define JANUS_AUDIOBRIDGE_ERROR_LIBOPUS_ERROR	488
#define JANUS_AUDIOBRIDGE_ERROR_UNAUTHORIZED	489
#define JANUS_AUDIOBRIDGE_ERROR_ID_EXISTS		490
#define JANUS_AUDIOBRIDGE_ERROR_ALREADY_JOINED	491
#define JANUS_AUDIOBRIDGE_ERROR_NO_SUCH_USER	492
#define JANUS_AUDIOBRIDGE_ERROR_INVALID_SDP		493
#define JANUS_AUDIOBRIDGE_ERROR_NO_SUCH_GROUP	494

static int janus_audiobridge_create_udp_socket_if_needed(janus_audiobridge_room *audiobridge) {
	if(audiobridge->rtp_udp_sock > 0) {
		return 0;
	}

	audiobridge->rtp_udp_sock = socket(AF_INET6, SOCK_DGRAM, IPPROTO_UDP);
	if(audiobridge->rtp_udp_sock <= 0) {
		JANUS_LOG(LOG_ERR, "Could not open UDP socket for RTP forwarder (room %s)\n", audiobridge->room_id_str);
		return -1;
	}
	int v6only = 0;
	if(setsockopt(audiobridge->rtp_udp_sock, IPPROTO_IPV6, IPV6_V6ONLY, &v6only, sizeof(v6only)) != 0) {
		JANUS_LOG(LOG_ERR, "Could not open UDP socket for RTP forwarder (room %s)\n", audiobridge->room_id_str);
		return -1;
	}

	return 0;
}

static int janus_audiobridge_create_opus_encoder_if_needed(janus_audiobridge_room *audiobridge) {
	if(audiobridge->rtp_encoder != NULL) {
		return 0;
	}

	int error = 0;
	audiobridge->rtp_encoder = opus_encoder_create(audiobridge->sampling_rate, 1, OPUS_APPLICATION_VOIP, &error);
	if(error != OPUS_OK) {
		JANUS_LOG(LOG_ERR, "Error creating Opus encoder for RTP forwarder (room %s)\n", audiobridge->room_id_str);
		return -1;
	}

	if(audiobridge->sampling_rate == 8000) {
		opus_encoder_ctl(audiobridge->rtp_encoder, OPUS_SET_MAX_BANDWIDTH(OPUS_BANDWIDTH_NARROWBAND));
	} else if(audiobridge->sampling_rate == 12000) {
		opus_encoder_ctl(audiobridge->rtp_encoder, OPUS_SET_MAX_BANDWIDTH(OPUS_BANDWIDTH_MEDIUMBAND));
	} else if(audiobridge->sampling_rate == 16000) {
		opus_encoder_ctl(audiobridge->rtp_encoder, OPUS_SET_MAX_BANDWIDTH(OPUS_BANDWIDTH_WIDEBAND));
	} else if(audiobridge->sampling_rate == 24000) {
		opus_encoder_ctl(audiobridge->rtp_encoder, OPUS_SET_MAX_BANDWIDTH(OPUS_BANDWIDTH_SUPERWIDEBAND));
	} else if(audiobridge->sampling_rate == 48000) {
		opus_encoder_ctl(audiobridge->rtp_encoder, OPUS_SET_MAX_BANDWIDTH(OPUS_BANDWIDTH_FULLBAND));
	} else {
		JANUS_LOG(LOG_WARN, "Unsupported sampling rate %d, setting 16kHz\n", audiobridge->sampling_rate);
		opus_encoder_ctl(audiobridge->rtp_encoder, OPUS_SET_MAX_BANDWIDTH(OPUS_BANDWIDTH_WIDEBAND));
	}

	return 0;
}

static int janus_audiobridge_create_static_rtp_forwarder(janus_config_category *cat, janus_audiobridge_room *audiobridge) {
	guint32 forwarder_id = 0;
	janus_config_item *forwarder_id_item = janus_config_get(config, cat, janus_config_type_item, "rtp_forward_id");
	if(forwarder_id_item != NULL && forwarder_id_item->value != NULL &&
			janus_string_to_uint32(forwarder_id_item->value, &forwarder_id) < 0) {
		JANUS_LOG(LOG_ERR, "Invalid forwarder ID\n");
		return 0;
	}

	guint32 ssrc_value = 0;
	janus_config_item *ssrc = janus_config_get(config, cat, janus_config_type_item, "rtp_forward_ssrc");
	if(ssrc != NULL && ssrc->value != NULL && janus_string_to_uint32(ssrc->value, &ssrc_value) < 0) {
		JANUS_LOG(LOG_ERR, "Invalid SSRC (%s)\n", ssrc->value);
		return 0;
	}

	janus_audiocodec codec = JANUS_AUDIOCODEC_OPUS;
	janus_config_item *rfcodec = janus_config_get(config, cat, janus_config_type_item, "rtp_forward_codec");
	if(rfcodec != NULL && rfcodec->value != NULL) {
		codec = janus_audiocodec_from_name(rfcodec->value);
		if(codec != JANUS_AUDIOCODEC_OPUS && codec != JANUS_AUDIOCODEC_PCMA && codec != JANUS_AUDIOCODEC_PCMU) {
			JANUS_LOG(LOG_ERR, "Unsupported codec (%s)\n", rfcodec->value);
			return 0;
		}
	}

	int ptype = 100;
	janus_config_item *pt = janus_config_get(config, cat, janus_config_type_item, "rtp_forward_ptype");
	if(pt != NULL && pt->value != NULL) {
		ptype = atoi(pt->value);
		if(ptype < 0 || ptype > 127) {
			JANUS_LOG(LOG_ERR, "Invalid payload type (%s)\n", pt->value);
			return 0;
		}
	}

	/* If this room uses groups, check if a valid group name was provided */
	uint group = 0;
	if(audiobridge->groups != NULL) {
		janus_config_item *group_name = janus_config_get(config, cat, janus_config_type_item, "rtp_forward_group");
		if(group_name != NULL && group_name->value != NULL) {
			group = GPOINTER_TO_UINT(g_hash_table_lookup(audiobridge->groups, group_name->value));
			if(group == 0) {
				JANUS_LOG(LOG_ERR, "Invalid group name (%s)\n", group_name->value);
				return 0;
			}
		}
	}

	janus_config_item *port_item = janus_config_get(config, cat, janus_config_type_item, "rtp_forward_port");
	uint16_t port = 0;
	if(port_item != NULL && port_item->value != NULL && janus_string_to_uint16(port_item->value, &port) < 0) {
		JANUS_LOG(LOG_ERR, "Invalid port (%s)\n", port_item->value);
		return 0;
	}
	if(port == 0) {
		return 0;
	}

	janus_config_item *host_item = janus_config_get(config, cat, janus_config_type_item, "rtp_forward_host");
	if(host_item == NULL || host_item->value == NULL || strlen(host_item->value) == 0) {
		return 0;
	}
	const char *host = host_item->value, *resolved_host = NULL;
	int family = 0;
	janus_config_item *host_family_item = janus_config_get(config, cat, janus_config_type_item, "rtp_forward_host_family");
	if(host_family_item != NULL && host_family_item->value != NULL) {
		const char *host_family = host_family_item->value;
		if(host_family) {
			if(!strcasecmp(host_family, "ipv4")) {
				family = AF_INET;
			} else if(!strcasecmp(host_family, "ipv6")) {
				family = AF_INET6;
			} else {
				JANUS_LOG(LOG_ERR, "Unsupported protocol family (%s)\n", host_family);
				return 0;
			}
		}
	}
	/* Check if we need to resolve this host address */
	struct addrinfo *res = NULL, *start = NULL;
	janus_network_address addr;
	janus_network_address_string_buffer addr_buf;
	struct addrinfo hints;
	memset(&hints, 0, sizeof(hints));
	if(family != 0)
		hints.ai_family = family;
	if(getaddrinfo(host, NULL, family != 0 ? &hints : NULL, &res) == 0) {
		start = res;
		while(res != NULL) {
			if(janus_network_address_from_sockaddr(res->ai_addr, &addr) == 0 &&
					janus_network_address_to_string_buffer(&addr, &addr_buf) == 0) {
				/* Resolved */
				resolved_host = janus_network_address_string_from_buffer(&addr_buf);
				freeaddrinfo(start);
				start = NULL;
				break;
			}
			res = res->ai_next;
		}
	}
	if(resolved_host == NULL) {
		if(start)
			freeaddrinfo(start);
		JANUS_LOG(LOG_ERR, "Could not resolve address (%s)...\n", host);
		return 0;
	}
	host = resolved_host;

	/* We may need to SRTP-encrypt this stream */
	int srtp_suite = 0;
	const char *srtp_crypto = NULL;
	janus_config_item *s_suite = janus_config_get(config, cat, janus_config_type_item, "rtp_forward_srtp_suite");
	janus_config_item *s_crypto = janus_config_get(config, cat, janus_config_type_item, "rtp_forward_srtp_crypto");
	if(s_suite && s_suite->value) {
		srtp_suite = atoi(s_suite->value);
		if(srtp_suite != 32 && srtp_suite != 80) {
			JANUS_LOG(LOG_ERR, "Can't add static RTP forwarder for room %s, invalid SRTP suite...\n", audiobridge->room_id_str);
			return 0;
		}
		if(s_crypto && s_crypto->value)
			srtp_crypto = s_crypto->value;
	}

	janus_config_item *always_on_item = janus_config_get(config, cat, janus_config_type_item, "rtp_forward_always_on");
	gboolean always_on = FALSE;
	if(always_on_item != NULL && always_on_item->value != NULL && strlen(always_on_item->value) > 0) {
		always_on = janus_is_true(always_on_item->value);
	}

	/* Update room */
	janus_mutex_lock(&rooms_mutex);
	janus_mutex_lock(&audiobridge->mutex);

	if(janus_audiobridge_create_udp_socket_if_needed(audiobridge)) {
		janus_mutex_unlock(&audiobridge->mutex);
		janus_mutex_unlock(&rooms_mutex);
		return -1;
	}

	if(janus_audiobridge_create_opus_encoder_if_needed(audiobridge)) {
		janus_mutex_unlock(&audiobridge->mutex);
		janus_mutex_unlock(&rooms_mutex);
		return -1;
	}

	janus_audiobridge_rtp_forwarder_add_helper(audiobridge, group,
		host, port, ssrc_value, ptype, codec, srtp_suite, srtp_crypto,
		always_on, forwarder_id);

	janus_mutex_unlock(&audiobridge->mutex);
	janus_mutex_unlock(&rooms_mutex);

	return 0;
}

/* Plugin implementation */
int janus_audiobridge_init(janus_callbacks *callback, const char *config_path) {
	if(g_atomic_int_get(&stopping)) {
		/* Still stopping from before */
		return -1;
	}
	if(callback == NULL || config_path == NULL) {
		/* Invalid arguments */
		return -1;
	}

	/* Read configuration */
	char filename[255];
	g_snprintf(filename, 255, "%s/%s.jcfg", config_path, JANUS_AUDIOBRIDGE_PACKAGE);
	JANUS_LOG(LOG_VERB, "Configuration file: %s\n", filename);
	config = janus_config_parse(filename);
	if(config == NULL) {
		JANUS_LOG(LOG_WARN, "Couldn't find .jcfg configuration file (%s), trying .cfg\n", JANUS_AUDIOBRIDGE_PACKAGE);
		g_snprintf(filename, 255, "%s/%s.cfg", config_path, JANUS_AUDIOBRIDGE_PACKAGE);
		JANUS_LOG(LOG_VERB, "Configuration file: %s\n", filename);
		config = janus_config_parse(filename);
	}
	config_folder = config_path;
	if(config != NULL)
		janus_config_print(config);

	sessions = g_hash_table_new_full(NULL, NULL, NULL, (GDestroyNotify)janus_audiobridge_session_destroy);
	messages = g_async_queue_new_full((GDestroyNotify) janus_audiobridge_message_free);
	/* This is the callback we'll need to invoke to contact the Janus core */
	gateway = callback;

	/* Parse configuration to populate the rooms list */
	if(config != NULL) {
		janus_config_category *config_general = janus_config_get_create(config, NULL, janus_config_type_category, "general");
		/* Any admin key to limit who can "create"? */
		janus_config_item *key = janus_config_get(config, config_general, janus_config_type_item, "admin_key");
		if(key != NULL && key->value != NULL)
			admin_key = g_strdup(key->value);
		janus_config_item *lrf = janus_config_get(config, config_general, janus_config_type_item, "lock_rtp_forward");
		if(admin_key && lrf != NULL && lrf->value != NULL)
			lock_rtpfwd = janus_is_true(lrf->value);
		janus_config_item *lpf = janus_config_get(config, config_general, janus_config_type_item, "lock_play_file");
		if(admin_key && lpf != NULL && lpf->value != NULL)
			lock_playfile = janus_is_true(lpf->value);
		janus_config_item *ext = janus_config_get(config, config_general, janus_config_type_item, "record_tmp_ext");
		if(ext != NULL && ext->value != NULL)
			rec_tempext = g_strdup(ext->value);
		janus_config_item *events = janus_config_get(config, config_general, janus_config_type_item, "events");
		if(events != NULL && events->value != NULL)
			notify_events = janus_is_true(events->value);
		if(!notify_events && callback->events_is_enabled()) {
			JANUS_LOG(LOG_WARN, "Notification of events to handlers disabled for %s\n", JANUS_AUDIOBRIDGE_NAME);
		}
		janus_config_item *ids = janus_config_get(config, config_general, janus_config_type_item, "string_ids");
		if(ids != NULL && ids->value != NULL)
			string_ids = janus_is_true(ids->value);
		if(string_ids) {
			JANUS_LOG(LOG_INFO, "AudioBridge will use alphanumeric IDs, not numeric\n");
		}
		janus_config_item *lip = janus_config_get(config, config_general, janus_config_type_item, "local_ip");
		if(lip && lip->value) {
			/* Verify that the address is valid */
			struct ifaddrs *ifas = NULL;
			janus_network_address iface;
			janus_network_address_string_buffer ibuf;
			if(getifaddrs(&ifas) == -1) {
				JANUS_LOG(LOG_ERR, "Unable to acquire list of network devices/interfaces; some configurations may not work as expected... %d (%s)\n",
					errno, strerror(errno));
			} else {
				if(janus_network_lookup_interface(ifas, lip->value, &iface) != 0) {
					JANUS_LOG(LOG_WARN, "Error setting local IP address to %s, falling back to detecting IP address...\n", lip->value);
				} else {
					if(janus_network_address_to_string_buffer(&iface, &ibuf) != 0 || janus_network_address_string_buffer_is_null(&ibuf)) {
						JANUS_LOG(LOG_WARN, "Error getting local IP address from %s, falling back to detecting IP address...\n", lip->value);
					} else {
						local_ip = g_strdup(janus_network_address_string_from_buffer(&ibuf));
					}
				}
				freeifaddrs(ifas);
			}
		}
		janus_config_item *rpr = janus_config_get(config, config_general, janus_config_type_item, "rtp_port_range");
		if(rpr && rpr->value) {
			/* Split in min and max port */
			char *maxport = strrchr(rpr->value, '-');
			if(maxport != NULL) {
				*maxport = '\0';
				maxport++;
				if(janus_string_to_uint16(rpr->value, &rtp_range_min) < 0)
					JANUS_LOG(LOG_WARN, "Invalid RTP min port value: %s (assuming 0)\n", rpr->value);
				if(janus_string_to_uint16(maxport, &rtp_range_max) < 0)
					JANUS_LOG(LOG_WARN, "Invalid RTP max port value: %s (assuming 0)\n", maxport);
				maxport--;
				*maxport = '-';
			}
			if(rtp_range_min > rtp_range_max) {
				uint16_t temp_port = rtp_range_min;
				rtp_range_min = rtp_range_max;
				rtp_range_max = temp_port;
			}
			if(rtp_range_min % 2)
				rtp_range_min++;	/* Pick an even port for RTP */
			if(rtp_range_min > rtp_range_max) {
				JANUS_LOG(LOG_WARN, "Incorrect port range (%u -- %u), switching min and max\n", rtp_range_min, rtp_range_max);
				uint16_t range_temp = rtp_range_max;
				rtp_range_max = rtp_range_min;
				rtp_range_min = range_temp;
			}
			if(rtp_range_max == 0)
				rtp_range_max = 65535;
			rtp_range_slider = rtp_range_min;
			JANUS_LOG(LOG_VERB, "AudioBridge RTP port range: %u -- %u\n", rtp_range_min, rtp_range_max);
		}
	}
	if(local_ip == NULL) {
		local_ip = janus_network_detect_local_ip_as_string(janus_network_query_options_any_ip);
		if(local_ip == NULL) {
			JANUS_LOG(LOG_WARN, "Couldn't find any address! using 127.0.0.1 as the local IP... (which is NOT going to work out of your machine)\n");
			local_ip = g_strdup("127.0.0.1");
		}
	}
	JANUS_LOG(LOG_VERB, "Local IP set to %s\n", local_ip);

	/* Iterate on all rooms */
	rooms = g_hash_table_new_full(string_ids ? g_str_hash : g_int64_hash, string_ids ? g_str_equal : g_int64_equal,
		(GDestroyNotify)g_free, (GDestroyNotify)janus_audiobridge_room_destroy);
	if(config != NULL) {
		GList *clist = janus_config_get_categories(config, NULL), *cl = clist;
		while(cl != NULL) {
			janus_config_category *cat = (janus_config_category *)cl->data;
			if(cat->name == NULL || !strcasecmp(cat->name, "general")) {
				cl = cl->next;
				continue;
			}
			JANUS_LOG(LOG_VERB, "Adding AudioBridge room '%s'\n", cat->name);
			janus_config_item *desc = janus_config_get(config, cat, janus_config_type_item, "description");
			janus_config_item *priv = janus_config_get(config, cat, janus_config_type_item, "is_private");
			janus_config_item *sampling = janus_config_get(config, cat, janus_config_type_item, "sampling_rate");
			janus_config_item *audiolevel_ext = janus_config_get(config, cat, janus_config_type_item, "audiolevel_ext");
			janus_config_item *audiolevel_event = janus_config_get(config, cat, janus_config_type_item, "audiolevel_event");
			janus_config_item *audio_active_packets = janus_config_get(config, cat, janus_config_type_item, "audio_active_packets");
			janus_config_item *audio_level_average = janus_config_get(config, cat, janus_config_type_item, "audio_level_average");
			janus_config_item *default_prebuffering = janus_config_get(config, cat, janus_config_type_item, "default_prebuffering");
			janus_config_item *secret = janus_config_get(config, cat, janus_config_type_item, "secret");
			janus_config_item *pin = janus_config_get(config, cat, janus_config_type_item, "pin");
			janus_config_array *groups = janus_config_get(config, cat, janus_config_type_array, "groups");
			janus_config_item *record = janus_config_get(config, cat, janus_config_type_item, "record");
			janus_config_item *recfile = janus_config_get(config, cat, janus_config_type_item, "record_file");
			janus_config_item *allowrtp = janus_config_get(config, cat, janus_config_type_item, "allow_rtp_participants");
			if(sampling == NULL || sampling->value == NULL) {
				JANUS_LOG(LOG_ERR, "Can't add the AudioBridge room, missing mandatory information...\n");
				cl = cl->next;
				continue;
			}
			/* Create the AudioBridge room */
			janus_audiobridge_room *audiobridge = g_malloc0(sizeof(janus_audiobridge_room));
			const char *room_num = cat->name;
			if(strstr(room_num, "room-") == room_num)
				room_num += 5;
			if(!string_ids) {
				audiobridge->room_id = g_ascii_strtoull(room_num, NULL, 0);
				if(audiobridge->room_id == 0) {
					JANUS_LOG(LOG_ERR, "Can't add the AudioBridge room, invalid ID 0...\n");
					g_free(audiobridge);
					cl = cl->next;
					continue;
				}
				/* Make sure the ID is completely numeric */
				char room_id_str[30];
				g_snprintf(room_id_str, sizeof(room_id_str), "%"SCNu64, audiobridge->room_id);
				if(strcmp(room_num, room_id_str)) {
					JANUS_LOG(LOG_ERR, "Can't add the AudioBridge room, ID '%s' is not numeric...\n", room_num);
					g_free(audiobridge);
					cl = cl->next;
					continue;
				}
			}
			/* Let's make sure the room doesn't exist already */
			janus_mutex_lock(&rooms_mutex);
			if(g_hash_table_lookup(rooms, string_ids ? (gpointer)room_num : (gpointer)&audiobridge->room_id) != NULL) {
				/* It does... */
				janus_mutex_unlock(&rooms_mutex);
				JANUS_LOG(LOG_ERR, "Can't add the AudioBridge room, room %s already exists...\n", room_num);
				g_free(audiobridge);
				cl = cl->next;
				continue;
			}
			janus_mutex_unlock(&rooms_mutex);
			audiobridge->room_id_str = g_strdup(room_num);
			char *description = NULL;
			if(desc != NULL && desc->value != NULL && strlen(desc->value) > 0)
				description = g_strdup(desc->value);
			else
				description = g_strdup(cat->name);
			audiobridge->room_name = description;
			audiobridge->is_private = priv && priv->value && janus_is_true(priv->value);
			audiobridge->sampling_rate = atol(sampling->value);
			switch(audiobridge->sampling_rate) {
				case 8000:
				case 12000:
				case 16000:
				case 24000:
				case 48000:
					JANUS_LOG(LOG_VERB, "Sampling rate for mixing: %"SCNu32"\n", audiobridge->sampling_rate);
					break;
				default:
					JANUS_LOG(LOG_ERR, "Unsupported sampling rate %"SCNu32"...\n", audiobridge->sampling_rate);
					cl = cl->next;
					continue;
			}
			audiobridge->audiolevel_ext = TRUE;
			if(audiolevel_ext != NULL && audiolevel_ext->value != NULL)
				audiobridge->audiolevel_ext = janus_is_true(audiolevel_ext->value);
			audiobridge->audiolevel_event = FALSE;
			if(audiolevel_event != NULL && audiolevel_event->value != NULL)
				audiobridge->audiolevel_event = janus_is_true(audiolevel_event->value);
			if(audiobridge->audiolevel_event) {
				audiobridge->audio_active_packets = 100;
				if(audio_active_packets != NULL && audio_active_packets->value != NULL){
					if(atoi(audio_active_packets->value) > 0) {
						audiobridge->audio_active_packets = atoi(audio_active_packets->value);
					} else {
						JANUS_LOG(LOG_WARN, "Invalid audio_active_packets value provided, using default: %d\n", audiobridge->audio_active_packets);
					}
				}
				audiobridge->audio_level_average = 25;
				if(audio_level_average != NULL && audio_level_average->value != NULL) {
					if(atoi(audio_level_average->value) > 0) {
						audiobridge->audio_level_average = atoi(audio_level_average->value);
					} else {
						JANUS_LOG(LOG_WARN, "Invalid audio_level_average value provided, using default: %d\n", audiobridge->audio_level_average);
					}
				}
			}
			audiobridge->default_prebuffering = DEFAULT_PREBUFFERING;
			if(default_prebuffering != NULL && default_prebuffering->value != NULL) {
				int prebuffering = atoi(default_prebuffering->value);
				if(prebuffering < 0 || prebuffering > MAX_PREBUFFERING) {
					JANUS_LOG(LOG_WARN, "Invalid default_prebuffering value provided, using default: %d\n", audiobridge->default_prebuffering);
				} else {
					audiobridge->default_prebuffering = prebuffering;
				}
			}
			audiobridge->room_ssrc = janus_random_uint32();
			if(secret != NULL && secret->value != NULL) {
				audiobridge->room_secret = g_strdup(secret->value);
			}
			if(pin != NULL && pin->value != NULL) {
				audiobridge->room_pin = g_strdup(pin->value);
			}
			audiobridge->record = FALSE;
			if(record && record->value && janus_is_true(record->value))
				audiobridge->record = TRUE;
			if(recfile && recfile->value)
				audiobridge->record_file = g_strdup(recfile->value);
			audiobridge->recording = NULL;
			audiobridge->allow_plainrtp = FALSE;
			if(allowrtp && allowrtp->value)
				audiobridge->allow_plainrtp = janus_is_true(allowrtp->value);
			audiobridge->destroy = 0;
			audiobridge->participants = g_hash_table_new_full(
				string_ids ? g_str_hash : g_int64_hash, string_ids ? g_str_equal : g_int64_equal,
				(GDestroyNotify)g_free, (GDestroyNotify)janus_audiobridge_participant_unref);
			audiobridge->anncs = g_hash_table_new_full(g_str_hash, g_str_equal,
				(GDestroyNotify)g_free, (GDestroyNotify)janus_audiobridge_participant_unref);
			audiobridge->check_tokens = FALSE;	/* Static rooms can't have an "allowed" list yet, no hooks to the configuration file */
			audiobridge->allowed = g_hash_table_new_full(g_str_hash, g_str_equal, (GDestroyNotify)g_free, NULL);
			if(groups != NULL) {
				/* Populate the group hashtable, and create the related indexes */
				GList *gl = groups->list;
				if(g_list_length(gl) > JANUS_AUDIOBRIDGE_MAX_GROUPS) {
					JANUS_LOG(LOG_ERR, "Too many groups specified in room %s (max %d allowed)\n", room_num, JANUS_AUDIOBRIDGE_MAX_GROUPS);
					janus_refcount_decrease(&audiobridge->ref);
					cl = cl->next;
				}
				int count = 0;
				audiobridge->groups = g_hash_table_new_full(g_str_hash, g_str_equal, (GDestroyNotify)g_free, NULL);
				audiobridge->groups_byid = g_hash_table_new_full(NULL, NULL, NULL, (GDestroyNotify)g_free);
				while(gl) {
					janus_config_item *g = (janus_config_item *)gl->data;
					if(g == NULL || g->type != janus_config_type_item || g->name != NULL || g->value == NULL) {
						JANUS_LOG(LOG_WARN, "  -- Invalid group item (not a string?), skipping in '%s'...\n", cat->name);
						gl = gl->next;
						continue;
					}
					const char *name = g->value;
					if(g_hash_table_lookup(audiobridge->groups, name)) {
						JANUS_LOG(LOG_WARN, "Duplicated group name '%s', skipping\n", name);
					} else {
						count++;
						g_hash_table_insert(audiobridge->groups, g_strdup(name), GUINT_TO_POINTER(count));
						g_hash_table_insert(audiobridge->groups_byid, GUINT_TO_POINTER(count), g_strdup(name));
					}
					gl = gl->next;
				}
				if(count == 0) {
					JANUS_LOG(LOG_WARN, "Empty or invalid groups array provided, groups will be disabled in '%s'...\n", cat->name);
					g_hash_table_destroy(audiobridge->groups);
					g_hash_table_destroy(audiobridge->groups_byid);
					audiobridge->groups = NULL;
					audiobridge->groups_byid = NULL;
				}
			}
			g_atomic_int_set(&audiobridge->destroyed, 0);
			janus_mutex_init(&audiobridge->mutex);
			audiobridge->rtp_forwarders = g_hash_table_new_full(NULL, NULL, NULL, (GDestroyNotify)janus_audiobridge_rtp_forwarder_destroy);
			audiobridge->rtp_encoder = NULL;
			audiobridge->rtp_udp_sock = -1;
			janus_mutex_init(&audiobridge->rtp_mutex);
			janus_refcount_init(&audiobridge->ref, janus_audiobridge_room_free);
			JANUS_LOG(LOG_VERB, "Created AudioBridge room: %s (%s, %s, secret: %s, pin: %s)\n",
				audiobridge->room_id_str, audiobridge->room_name,
				audiobridge->is_private ? "private" : "public",
				audiobridge->room_secret ? audiobridge->room_secret : "no secret",
				audiobridge->room_pin ? audiobridge->room_pin : "no pin");

			if(janus_audiobridge_create_static_rtp_forwarder(cat, audiobridge)) {
				JANUS_LOG(LOG_ERR, "Error creating static RTP forwarder (room %s)\n", audiobridge->room_id_str);
			}

			/* We need a thread for the mix */
			GError *error = NULL;
			char tname[16];
			g_snprintf(tname, sizeof(tname), "mixer %s", audiobridge->room_id_str);
			janus_refcount_increase(&audiobridge->ref);
			audiobridge->thread = g_thread_try_new(tname, &janus_audiobridge_mixer_thread, audiobridge, &error);
			if(error != NULL) {
				/* FIXME We should clear some resources... */
				janus_refcount_decrease(&audiobridge->ref);
				JANUS_LOG(LOG_ERR, "Got error %d (%s) trying to launch the mixer thread...\n",
					error->code, error->message ? error->message : "??");
				g_error_free(error);
			} else {
				janus_mutex_lock(&rooms_mutex);
				g_hash_table_insert(rooms,
					string_ids ? (gpointer)g_strdup(audiobridge->room_id_str) : (gpointer)janus_uint64_dup(audiobridge->room_id),
					audiobridge);
				janus_mutex_unlock(&rooms_mutex);
			}
			cl = cl->next;
		}
		g_list_free(clist);
		/* Done: we keep the configuration file open in case we get a "create" or "destroy" with permanent=true */
	}

	/* Show available rooms */
	janus_mutex_lock(&rooms_mutex);
	GHashTableIter iter;
	gpointer value;
	g_hash_table_iter_init(&iter, rooms);
	while(g_hash_table_iter_next(&iter, NULL, &value)) {
		janus_audiobridge_room *ar = value;
		JANUS_LOG(LOG_VERB, "  ::: [%s][%s] %"SCNu32" (%s be recorded)\n",
			ar->room_id_str, ar->room_name, ar->sampling_rate, ar->record ? "will" : "will NOT");
	}
	janus_mutex_unlock(&rooms_mutex);

	g_atomic_int_set(&initialized, 1);

	/* Launch the thread that will handle incoming messages */
	GError *error = NULL;
	handler_thread = g_thread_try_new("audiobridge handler", janus_audiobridge_handler, NULL, &error);
	if(error != NULL) {
		g_atomic_int_set(&initialized, 0);
		JANUS_LOG(LOG_ERR, "Got error %d (%s) trying to launch the AudioBridge handler thread...\n",
			error->code, error->message ? error->message : "??");
		g_error_free(error);
		janus_config_destroy(config);
		return -1;
	}
	JANUS_LOG(LOG_INFO, "%s initialized!\n", JANUS_AUDIOBRIDGE_NAME);
	return 0;
}

void janus_audiobridge_destroy(void) {
	if(!g_atomic_int_get(&initialized))
		return;
	g_atomic_int_set(&stopping, 1);

	g_async_queue_push(messages, &exit_message);
	if(handler_thread != NULL) {
		g_thread_join(handler_thread);
		handler_thread = NULL;
	}
	/* FIXME We should destroy the sessions cleanly */
	janus_mutex_lock(&sessions_mutex);
	g_hash_table_destroy(sessions);
	sessions = NULL;
	janus_mutex_unlock(&sessions_mutex);
	janus_mutex_lock(&rooms_mutex);
	g_hash_table_destroy(rooms);
	rooms = NULL;
	janus_mutex_unlock(&rooms_mutex);
	g_async_queue_unref(messages);
	messages = NULL;

	janus_config_destroy(config);
	g_free(admin_key);
	g_free(rec_tempext);

	g_atomic_int_set(&initialized, 0);
	g_atomic_int_set(&stopping, 0);
	JANUS_LOG(LOG_INFO, "%s destroyed!\n", JANUS_AUDIOBRIDGE_NAME);
}

int janus_audiobridge_get_api_compatibility(void) {
	/* Important! This is what your plugin MUST always return: don't lie here or bad things will happen */
	return JANUS_PLUGIN_API_VERSION;
}

int janus_audiobridge_get_version(void) {
	return JANUS_AUDIOBRIDGE_VERSION;
}

const char *janus_audiobridge_get_version_string(void) {
	return JANUS_AUDIOBRIDGE_VERSION_STRING;
}

const char *janus_audiobridge_get_description(void) {
	return JANUS_AUDIOBRIDGE_DESCRIPTION;
}

const char *janus_audiobridge_get_name(void) {
	return JANUS_AUDIOBRIDGE_NAME;
}

const char *janus_audiobridge_get_author(void) {
	return JANUS_AUDIOBRIDGE_AUTHOR;
}

const char *janus_audiobridge_get_package(void) {
	return JANUS_AUDIOBRIDGE_PACKAGE;
}

static janus_audiobridge_session *janus_audiobridge_lookup_session(janus_plugin_session *handle) {
	janus_audiobridge_session *session = NULL;
	if(g_hash_table_contains(sessions, handle)) {
		session = (janus_audiobridge_session *)handle->plugin_handle;
	}
	return session;
}

void janus_audiobridge_create_session(janus_plugin_session *handle, int *error) {
	if(g_atomic_int_get(&stopping) || !g_atomic_int_get(&initialized)) {
		*error = -1;
		return;
	}
	janus_audiobridge_session *session = g_malloc0(sizeof(janus_audiobridge_session));
	session->handle = handle;
	g_atomic_int_set(&session->started, 0);
	g_atomic_int_set(&session->hangingup, 0);
	g_atomic_int_set(&session->destroyed, 0);
	handle->plugin_handle = session;
	janus_refcount_init(&session->ref, janus_audiobridge_session_free);

	janus_mutex_lock(&sessions_mutex);
	g_hash_table_insert(sessions, handle, session);
	janus_mutex_unlock(&sessions_mutex);

	return;
}

void janus_audiobridge_destroy_session(janus_plugin_session *handle, int *error) {
	if(g_atomic_int_get(&stopping) || !g_atomic_int_get(&initialized)) {
		*error = -1;
		return;
	}
	janus_mutex_lock(&sessions_mutex);
	janus_audiobridge_session *session = janus_audiobridge_lookup_session(handle);
	if(!session) {
		janus_mutex_unlock(&sessions_mutex);
		JANUS_LOG(LOG_ERR, "No AudioBridge session associated with this handle...\n");
		*error = -2;
		return;
	}
	JANUS_LOG(LOG_VERB, "Removing AudioBridge session...\n");
	janus_audiobridge_hangup_media_internal(handle);
	g_hash_table_remove(sessions, handle);
	janus_mutex_unlock(&sessions_mutex);

	return;
}

static void janus_audiobridge_notify_participants(janus_audiobridge_participant *participant, json_t *msg, gboolean notify_source_participant) {
	/* participant->room->participants_mutex has to be locked. */
	GHashTableIter iter;
	gpointer value;
	g_hash_table_iter_init(&iter, participant->room->participants);
	while(!participant->room->destroyed && g_hash_table_iter_next(&iter, NULL, &value)) {
		janus_audiobridge_participant *p = value;
		if(p && p->session && (p != participant || notify_source_participant)) {
			JANUS_LOG(LOG_VERB, "Notifying participant %s (%s)\n", p->user_id_str, p->display ? p->display : "??");
			int ret = gateway->push_event(p->session->handle, &janus_audiobridge_plugin, NULL, msg, NULL);
			JANUS_LOG(LOG_VERB, "  >> %d (%s)\n", ret, janus_get_api_error(ret));
		}
	}
}

json_t *janus_audiobridge_query_session(janus_plugin_session *handle) {
	if(g_atomic_int_get(&stopping) || !g_atomic_int_get(&initialized)) {
		return NULL;
	}
	janus_mutex_lock(&sessions_mutex);
	janus_audiobridge_session *session = janus_audiobridge_lookup_session(handle);
	if(!session) {
		janus_mutex_unlock(&sessions_mutex);
		JANUS_LOG(LOG_ERR, "No session associated with this handle...\n");
		return NULL;
	}
	janus_refcount_increase(&session->ref);
	janus_mutex_unlock(&sessions_mutex);
	/* Show the participant/room info, if any */
	json_t *info = json_object();
	janus_audiobridge_participant *participant = (janus_audiobridge_participant *)session->participant;
	json_object_set_new(info, "state", json_string(participant && participant->room ? "inroom" : "idle"));
	if(participant) {
		janus_mutex_lock(&rooms_mutex);
		janus_audiobridge_room *room = participant->room;
		if(room != NULL)
			json_object_set_new(info, "room", string_ids ? json_string(room->room_id_str) : json_integer(room->room_id));
		janus_mutex_unlock(&rooms_mutex);
		json_object_set_new(info, "id", string_ids ? json_string(participant->user_id_str) : json_integer(participant->user_id));
		if(participant->group > 0 && room->groups_byid != NULL) {
			char *name = g_hash_table_lookup(room->groups_byid, GUINT_TO_POINTER(participant->group));
			if(name != NULL)
				json_object_set_new(info, "group", json_string(name));
		}
		if(participant->display)
			json_object_set_new(info, "display", json_string(participant->display));
		if(participant->admin)
			json_object_set_new(info, "admin", json_true());
		json_object_set_new(info, "muted", participant->muted ? json_true() : json_false());
		json_object_set_new(info, "active", g_atomic_int_get(&participant->active) ? json_true() : json_false());
		json_object_set_new(info, "pre-buffering", participant->prebuffering ? json_true() : json_false());
		json_object_set_new(info, "prebuffer-count", json_integer(participant->prebuffer_count));
		if(participant->inbuf) {
			janus_mutex_lock(&participant->qmutex);
			json_object_set_new(info, "queue-in", json_integer(g_list_length(participant->inbuf)));
			janus_mutex_unlock(&participant->qmutex);
		}
		if(participant->outbuf)
			json_object_set_new(info, "queue-out", json_integer(g_async_queue_length(participant->outbuf)));
		if(participant->last_drop > 0)
			json_object_set_new(info, "last-drop", json_integer(participant->last_drop));
		if(participant->arc && participant->arc->filename)
			json_object_set_new(info, "audio-recording", json_string(participant->arc->filename));
		if(participant->extmap_id > 0) {
			json_object_set_new(info, "audio-level-dBov", json_integer(participant->dBov_level));
			json_object_set_new(info, "talking", participant->talking ? json_true() : json_false());
		}
		json_object_set_new(info, "fec", participant->fec ? json_true() : json_false());
		if(participant->plainrtp_media.audio_rtp_fd != -1) {
			json_t *rtp = json_object();
			if(local_ip)
				json_object_set_new(rtp, "local-ip", json_string(local_ip));
			if(participant->plainrtp_media.local_audio_rtp_port)
				json_object_set_new(rtp, "local-port", json_integer(participant->plainrtp_media.local_audio_rtp_port));
			if(participant->plainrtp_media.remote_audio_ip)
				json_object_set_new(rtp, "remote-ip", json_string(participant->plainrtp_media.remote_audio_ip));
			if(participant->plainrtp_media.remote_audio_rtp_port)
				json_object_set_new(rtp, "remote-port", json_integer(participant->plainrtp_media.remote_audio_rtp_port));
			if(participant->plainrtp_media.audio_ssrc)
				json_object_set_new(rtp, "local-ssrc", json_integer(participant->plainrtp_media.audio_ssrc));
			if(participant->plainrtp_media.audio_ssrc_peer)
				json_object_set_new(rtp, "remote-ssrc", json_integer(participant->plainrtp_media.audio_ssrc_peer));
			json_object_set_new(info, "plain-rtp", rtp);
		}
	}
	if(session->plugin_offer)
		json_object_set_new(info, "plugin-offer", json_true());
	json_object_set_new(info, "started", g_atomic_int_get(&session->started) ? json_true() : json_false());
	json_object_set_new(info, "hangingup", g_atomic_int_get(&session->hangingup) ? json_true() : json_false());
	json_object_set_new(info, "destroyed", g_atomic_int_get(&session->destroyed) ? json_true() : json_false());
	janus_refcount_decrease(&session->ref);
	return info;
}

/* Helper method to process synchronous requests */
static json_t *janus_audiobridge_process_synchronous_request(janus_audiobridge_session *session, json_t *message) {
	json_t *request = json_object_get(message, "request");
	const char *request_text = json_string_value(request);

	/* Parse the message */
	int error_code = 0;
	char error_cause[512];
	json_t *root = message;
	json_t *response = NULL;

	if(!strcasecmp(request_text, "create")) {
		/* Create a new AudioBridge */
		JANUS_LOG(LOG_VERB, "Creating a new AudioBridge room\n");
		JANUS_VALIDATE_JSON_OBJECT(root, create_parameters,
			error_code, error_cause, TRUE,
			JANUS_AUDIOBRIDGE_ERROR_MISSING_ELEMENT, JANUS_AUDIOBRIDGE_ERROR_INVALID_ELEMENT);
		if(error_code != 0)
			goto prepare_response;
		if(!string_ids) {
			JANUS_VALIDATE_JSON_OBJECT(root, roomopt_parameters,
				error_code, error_cause, TRUE,
				JANUS_AUDIOBRIDGE_ERROR_MISSING_ELEMENT, JANUS_AUDIOBRIDGE_ERROR_INVALID_ELEMENT);
		} else {
			JANUS_VALIDATE_JSON_OBJECT(root, roomstropt_parameters,
				error_code, error_cause, TRUE,
				JANUS_AUDIOBRIDGE_ERROR_MISSING_ELEMENT, JANUS_AUDIOBRIDGE_ERROR_INVALID_ELEMENT);
		}
		if(error_code != 0)
			goto prepare_response;
		if(admin_key != NULL) {
			/* An admin key was specified: make sure it was provided, and that it's valid */
			JANUS_VALIDATE_JSON_OBJECT(root, adminkey_parameters,
				error_code, error_cause, TRUE,
				JANUS_AUDIOBRIDGE_ERROR_MISSING_ELEMENT, JANUS_AUDIOBRIDGE_ERROR_INVALID_ELEMENT);
			if(error_code != 0)
				goto prepare_response;
			JANUS_CHECK_SECRET(admin_key, root, "admin_key", error_code, error_cause,
				JANUS_AUDIOBRIDGE_ERROR_MISSING_ELEMENT, JANUS_AUDIOBRIDGE_ERROR_INVALID_ELEMENT, JANUS_AUDIOBRIDGE_ERROR_UNAUTHORIZED);
			if(error_code != 0)
				goto prepare_response;
		}
		json_t *desc = json_object_get(root, "description");
		json_t *secret = json_object_get(root, "secret");
		json_t *pin = json_object_get(root, "pin");
		json_t *is_private = json_object_get(root, "is_private");
		json_t *allowed = json_object_get(root, "allowed");
		json_t *sampling = json_object_get(root, "sampling_rate");
		if(sampling == NULL)
			sampling = json_object_get(root, "sampling");
		json_t *audiolevel_ext = json_object_get(root, "audiolevel_ext");
		json_t *audiolevel_event = json_object_get(root, "audiolevel_event");
		json_t *audio_active_packets = json_object_get(root, "audio_active_packets");
		json_t *audio_level_average = json_object_get(root, "audio_level_average");
		json_t *default_prebuffering = json_object_get(root, "default_prebuffering");
		json_t *groups = json_object_get(root, "groups");
		json_t *record = json_object_get(root, "record");
		json_t *recfile = json_object_get(root, "record_file");
		json_t *allowrtp = json_object_get(root, "allow_rtp_participants");
		json_t *permanent = json_object_get(root, "permanent");
		if(allowed) {
			/* Make sure the "allowed" array only contains strings */
			gboolean ok = TRUE;
			if(json_array_size(allowed) > 0) {
				size_t i = 0;
				for(i=0; i<json_array_size(allowed); i++) {
					json_t *a = json_array_get(allowed, i);
					if(!a || !json_is_string(a)) {
						ok = FALSE;
						break;
					}
				}
			}
			if(!ok) {
				JANUS_LOG(LOG_ERR, "Invalid element in the allowed array (not a string)\n");
				error_code = JANUS_AUDIOBRIDGE_ERROR_INVALID_ELEMENT;
				g_snprintf(error_cause, 512, "Invalid element in the allowed array (not a string)");
				goto prepare_response;
			}
		}
		if(groups) {
			/* Make sure the "groups" array only contains strings */
			gboolean ok = TRUE;
			if(json_array_size(groups) > 0) {
				if(json_array_size(groups) > JANUS_AUDIOBRIDGE_MAX_GROUPS) {
					JANUS_LOG(LOG_ERR, "Too many groups specified (max %d allowed)\n", JANUS_AUDIOBRIDGE_MAX_GROUPS);
					error_code = JANUS_AUDIOBRIDGE_ERROR_INVALID_ELEMENT;
					g_snprintf(error_cause, 512, "Too many groups specified (max %d allowed)", JANUS_AUDIOBRIDGE_MAX_GROUPS);
					goto prepare_response;
				}
				size_t i = 0;
				for(i=0; i<json_array_size(groups); i++) {
					json_t *a = json_array_get(groups, i);
					if(!a || !json_is_string(a)) {
						ok = FALSE;
						break;
					}
				}
			}
			if(!ok) {
				JANUS_LOG(LOG_ERR, "Invalid element in the groups array (not a string)\n");
				error_code = JANUS_AUDIOBRIDGE_ERROR_INVALID_ELEMENT;
				g_snprintf(error_cause, 512, "Invalid element in the groups array (not a string)");
				goto prepare_response;
			}
		}
		gboolean save = permanent ? json_is_true(permanent) : FALSE;
		if(save && config == NULL) {
			JANUS_LOG(LOG_ERR, "No configuration file, can't create permanent room\n");
			error_code = JANUS_AUDIOBRIDGE_ERROR_UNKNOWN_ERROR;
			g_snprintf(error_cause, 512, "No configuration file, can't create permanent room");
			goto prepare_response;
		}
		guint64 room_id = 0;
		char room_id_num[30], *room_id_str = NULL;
		json_t *room = json_object_get(root, "room");
		if(!string_ids) {
			room_id = json_integer_value(room);
			g_snprintf(room_id_num, sizeof(room_id_num), "%"SCNu64, room_id);
			room_id_str = room_id_num;
		} else {
			room_id_str = (char *)json_string_value(room);
		}
		if(room_id == 0 && room_id_str == NULL) {
			JANUS_LOG(LOG_WARN, "Desired room ID is empty, which is not allowed... picking random ID instead\n");
		}
		janus_mutex_lock(&rooms_mutex);
		if(room_id > 0 || room_id_str != NULL) {
			/* Let's make sure the room doesn't exist already */
			if(g_hash_table_lookup(rooms, string_ids ? (gpointer)room_id_str : (gpointer)&room_id) != NULL) {
				/* It does... */
				janus_mutex_unlock(&rooms_mutex);
				error_code = JANUS_AUDIOBRIDGE_ERROR_ROOM_EXISTS;
				JANUS_LOG(LOG_ERR, "Room %s already exists!\n", room_id_str);
				g_snprintf(error_cause, 512, "Room %s already exists", room_id_str);
				goto prepare_response;
			}
		}
		/* Create the AudioBridge room */
		janus_audiobridge_room *audiobridge = g_malloc0(sizeof(janus_audiobridge_room));
		/* Generate a random ID, if needed */
		gboolean room_id_allocated = FALSE;
		if(!string_ids && room_id == 0) {
			while(room_id == 0) {
				room_id = janus_random_uint64();
				if(g_hash_table_lookup(rooms, &room_id) != NULL) {
					/* Room ID already taken, try another one */
					room_id = 0;
				}
			}
			g_snprintf(room_id_num, sizeof(room_id_num), "%"SCNu64, room_id);
			room_id_str = room_id_num;
		} else if(string_ids && room_id_str == NULL) {
			while(room_id_str == NULL) {
				room_id_str = janus_random_uuid();
				if(g_hash_table_lookup(rooms, room_id_str) != NULL) {
					/* Room ID already taken, try another one */
					g_clear_pointer(&room_id_str, g_free);
				}
			}
			room_id_allocated = TRUE;
		}
		audiobridge->room_id = room_id;
		audiobridge->room_id_str = room_id_str ? g_strdup(room_id_str) : NULL;
		char *description = NULL;
		if(desc != NULL && strlen(json_string_value(desc)) > 0) {
			description = g_strdup(json_string_value(desc));
		} else {
			char roomname[255];
			g_snprintf(roomname, 255, "Room %s", audiobridge->room_id_str);
			description = g_strdup(roomname);
		}
		audiobridge->room_name = description;
		audiobridge->is_private = is_private ? json_is_true(is_private) : FALSE;
		if(secret)
			audiobridge->room_secret = g_strdup(json_string_value(secret));
		if(pin)
			audiobridge->room_pin = g_strdup(json_string_value(pin));
		if(sampling)
			audiobridge->sampling_rate = json_integer_value(sampling);
		else
			audiobridge->sampling_rate = 16000;
		audiobridge->audiolevel_ext = audiolevel_ext ? json_is_true(audiolevel_ext) : TRUE;
		audiobridge->audiolevel_event = audiolevel_event ? json_is_true(audiolevel_event) : FALSE;
		if(audiobridge->audiolevel_event) {
			audiobridge->audio_active_packets = 100;
			if(json_integer_value(audio_active_packets) > 0) {
				audiobridge->audio_active_packets = json_integer_value(audio_active_packets);
			} else {
				JANUS_LOG(LOG_WARN, "Invalid audio_active_packets value provided, using default: %d\n",
					audiobridge->audio_active_packets);
			}
			audiobridge->audio_level_average = 25;
			if(json_integer_value(audio_level_average) > 0) {
				audiobridge->audio_level_average = json_integer_value(audio_level_average);
			} else {
				JANUS_LOG(LOG_WARN, "Invalid audio_level_average value provided, using default: %d\n",
					audiobridge->audio_level_average);
			}
		}
		audiobridge->default_prebuffering = default_prebuffering ?
			json_integer_value(default_prebuffering) : DEFAULT_PREBUFFERING;
		if(audiobridge->default_prebuffering > MAX_PREBUFFERING) {
			audiobridge->default_prebuffering = DEFAULT_PREBUFFERING;
			JANUS_LOG(LOG_WARN, "Invalid default_prebuffering value provided (too high), using default: %d\n",
				audiobridge->default_prebuffering);
		}
		switch(audiobridge->sampling_rate) {
			case 8000:
			case 12000:
			case 16000:
			case 24000:
			case 48000:
				JANUS_LOG(LOG_VERB, "Sampling rate for mixing: %"SCNu32"\n", audiobridge->sampling_rate);
				break;
			default:
				if(room_id_allocated)
					g_free(room_id_str);
				janus_mutex_unlock(&rooms_mutex);
				JANUS_LOG(LOG_ERR, "Unsupported sampling rate %"SCNu32"...\n", audiobridge->sampling_rate);
				error_code = JANUS_AUDIOBRIDGE_ERROR_UNKNOWN_ERROR;
				g_snprintf(error_cause, 512, "We currently only support 16kHz (wideband) as a sampling rate for audio rooms, %"SCNu32" TBD...", audiobridge->sampling_rate);
				goto prepare_response;
		}
		audiobridge->room_ssrc = janus_random_uint32();
		audiobridge->record = FALSE;
		if(record && json_is_true(record))
			audiobridge->record = TRUE;
		if(recfile)
			audiobridge->record_file = g_strdup(json_string_value(recfile));
		audiobridge->recording = NULL;
		audiobridge->allow_plainrtp = FALSE;
		if(allowrtp && json_is_true(allowrtp))
			audiobridge->allow_plainrtp = TRUE;
		audiobridge->destroy = 0;
		audiobridge->participants = g_hash_table_new_full(
			string_ids ? g_str_hash : g_int64_hash, string_ids ? g_str_equal : g_int64_equal,
			(GDestroyNotify)g_free, (GDestroyNotify)janus_audiobridge_participant_unref);
		audiobridge->anncs = g_hash_table_new_full(g_str_hash, g_str_equal,
			(GDestroyNotify)g_free, (GDestroyNotify)janus_audiobridge_participant_unref);
		audiobridge->allowed = g_hash_table_new_full(g_str_hash, g_str_equal, (GDestroyNotify)g_free, NULL);
		if(allowed != NULL) {
			/* Populate the "allowed" list as an ACL for people trying to join */
			if(json_array_size(allowed) > 0) {
				size_t i = 0;
				for(i=0; i<json_array_size(allowed); i++) {
					const char *token = json_string_value(json_array_get(allowed, i));
					if(!g_hash_table_lookup(audiobridge->allowed, token))
						g_hash_table_insert(audiobridge->allowed, g_strdup(token), GINT_TO_POINTER(TRUE));
				}
			}
			audiobridge->check_tokens = TRUE;
		}
		g_atomic_int_set(&audiobridge->destroyed, 0);
		janus_mutex_init(&audiobridge->mutex);
		if(groups != NULL && json_array_size(groups) > 0) {
			/* Populate the group hashtable, and create the related indexes */
			audiobridge->groups = g_hash_table_new_full(g_str_hash, g_str_equal, (GDestroyNotify)g_free, NULL);
			audiobridge->groups_byid = g_hash_table_new_full(NULL, NULL, NULL, (GDestroyNotify)g_free);
			size_t i = 0;
			int count = 0;
			for(i=0; i<json_array_size(groups); i++) {
				const char *name = json_string_value(json_array_get(groups, i));
				if(g_hash_table_lookup(audiobridge->groups, name)) {
					JANUS_LOG(LOG_WARN, "Duplicated group name '%s', skipping\n", name);
				} else {
					count++;
					g_hash_table_insert(audiobridge->groups, g_strdup(name), GUINT_TO_POINTER(count));
					g_hash_table_insert(audiobridge->groups_byid, GUINT_TO_POINTER(count), g_strdup(name));
				}
			}
			if(count == 0) {
				JANUS_LOG(LOG_WARN, "Empty or invalid groups array provided, groups will be disabled\n");
				g_hash_table_destroy(audiobridge->groups);
				g_hash_table_destroy(audiobridge->groups_byid);
				audiobridge->groups = NULL;
				audiobridge->groups_byid = NULL;
			}
		}
		audiobridge->rtp_forwarders = g_hash_table_new_full(NULL, NULL, NULL, (GDestroyNotify)janus_audiobridge_rtp_forwarder_destroy);
		audiobridge->rtp_encoder = NULL;
		audiobridge->rtp_udp_sock = -1;
		janus_mutex_init(&audiobridge->rtp_mutex);
		janus_refcount_init(&audiobridge->ref, janus_audiobridge_room_free);
		g_hash_table_insert(rooms,
			string_ids ? (gpointer)g_strdup(audiobridge->room_id_str) : (gpointer)janus_uint64_dup(audiobridge->room_id),
			audiobridge);
		JANUS_LOG(LOG_VERB, "Created AudioBridge: %s (%s, %s, secret: %s, pin: %s)\n",
			audiobridge->room_id_str, audiobridge->room_name,
			audiobridge->is_private ? "private" : "public",
			audiobridge->room_secret ? audiobridge->room_secret : "no secret",
			audiobridge->room_pin ? audiobridge->room_pin : "no pin");
		/* We need a thread for the mix */
		GError *error = NULL;
		char tname[16];
		g_snprintf(tname, sizeof(tname), "mixer %s", audiobridge->room_id_str);
		janus_refcount_increase(&audiobridge->ref);
		audiobridge->thread = g_thread_try_new(tname, &janus_audiobridge_mixer_thread, audiobridge, &error);
		if(error != NULL) {
			JANUS_LOG(LOG_ERR, "Got error %d (%s) trying to launch the mixer thread...\n",
				error->code, error->message ? error->message : "??");
			error_code = JANUS_AUDIOBRIDGE_ERROR_UNKNOWN_ERROR;
			g_snprintf(error_cause, 512, "Got error %d (%s) trying to launch the mixer thread",
				error->code, error->message ? error->message : "??");
			g_error_free(error);
			janus_refcount_decrease(&audiobridge->ref);
			g_hash_table_remove(rooms, string_ids ? (gpointer)audiobridge->room_id_str : (gpointer)&audiobridge->room_id);
			janus_mutex_unlock(&rooms_mutex);
			if(room_id_allocated)
				g_free(room_id_str);
			goto prepare_response;
		}
		if(save) {
			/* This room is permanent: save to the configuration file too
			 * FIXME: We should check if anything fails... */
			JANUS_LOG(LOG_VERB, "Saving room %s permanently in config file\n", audiobridge->room_id_str);
			janus_mutex_lock(&config_mutex);
			char cat[BUFSIZ], value[BUFSIZ];
			/* The room ID is the category (prefixed by "room-") */
			g_snprintf(cat, BUFSIZ, "room-%s", audiobridge->room_id_str);
			janus_config_category *c = janus_config_get_create(config, NULL, janus_config_type_category, cat);
			/* Now for the values */
			janus_config_add(config, c, janus_config_item_create("description", audiobridge->room_name));
			if(audiobridge->is_private)
				janus_config_add(config, c, janus_config_item_create("is_private", "yes"));
			g_snprintf(value, BUFSIZ, "%"SCNu32, audiobridge->sampling_rate);
			janus_config_add(config, c, janus_config_item_create("sampling_rate", value));
			if(audiobridge->room_secret)
				janus_config_add(config, c, janus_config_item_create("secret", audiobridge->room_secret));
			if(audiobridge->room_pin)
				janus_config_add(config, c, janus_config_item_create("pin", audiobridge->room_pin));
			if(audiobridge->audiolevel_ext) {
				janus_config_add(config, c, janus_config_item_create("audiolevel_ext", "yes"));
				if(audiobridge->audiolevel_event)
					janus_config_add(config, c, janus_config_item_create("audiolevel_event", "yes"));
				if(audiobridge->audio_active_packets > 0) {
					g_snprintf(value, BUFSIZ, "%d", audiobridge->audio_active_packets);
					janus_config_add(config, c, janus_config_item_create("audio_active_packets", value));
				}
				if(audiobridge->audio_level_average > 0) {
					g_snprintf(value, BUFSIZ, "%d", audiobridge->audio_level_average);
					janus_config_add(config, c, janus_config_item_create("audio_level_average", value));
				}
			}
<<<<<<< HEAD
			if(audiobridge->groups) {
				/* Save array of groups */
				janus_config_array *gl = janus_config_array_create("groups");
				janus_config_add(config, c, gl);
				GHashTableIter iter;
				gpointer key;
				g_hash_table_iter_init(&iter, audiobridge->groups);
				while(g_hash_table_iter_next(&iter, &key, NULL)) {
					janus_config_add(config, gl, janus_config_item_create(NULL, (char *)key));
				}
			}
=======
			if(audiobridge->default_prebuffering != DEFAULT_PREBUFFERING) {
				g_snprintf(value, BUFSIZ, "%d", audiobridge->default_prebuffering);
				janus_config_add(config, c, janus_config_item_create("default_prebuffering", value));
			}
			if(audiobridge->allow_plainrtp)
				janus_config_add(config, c, janus_config_item_create("allow_rtp_participants", "yes"));
>>>>>>> 55519d1b
			if(audiobridge->record_file) {
				janus_config_add(config, c, janus_config_item_create("record", "yes"));
				janus_config_add(config, c, janus_config_item_create("record_file", audiobridge->record_file));
			}
			/* Save modified configuration */
			if(janus_config_save(config, config_folder, JANUS_AUDIOBRIDGE_PACKAGE) < 0)
				save = FALSE;	/* This will notify the user the room is not permanent */
			janus_mutex_unlock(&config_mutex);
		}
		/* Send info back */
		response = json_object();
		json_object_set_new(response, "audiobridge", json_string("created"));
		json_object_set_new(response, "room",
			string_ids ? json_string(audiobridge->room_id_str) : json_integer(audiobridge->room_id));
		json_object_set_new(response, "permanent", save ? json_true() : json_false());
		/* Also notify event handlers */
		if(notify_events && gateway->events_is_enabled()) {
			json_t *info = json_object();
			json_object_set_new(info, "event", json_string("created"));
			json_object_set_new(info, "room",
				string_ids ? json_string(audiobridge->room_id_str) : json_integer(audiobridge->room_id));
			gateway->notify_event(&janus_audiobridge_plugin, session ? session->handle : NULL, info);
		}
		if(room_id_allocated)
			g_free(room_id_str);
		janus_mutex_unlock(&rooms_mutex);
		goto prepare_response;
	} else if(!strcasecmp(request_text, "edit")) {
		JANUS_LOG(LOG_VERB, "Attempt to edit an existing AudioBridge room\n");
		JANUS_VALIDATE_JSON_OBJECT(root, edit_parameters,
			error_code, error_cause, TRUE,
			JANUS_AUDIOBRIDGE_ERROR_MISSING_ELEMENT, JANUS_AUDIOBRIDGE_ERROR_INVALID_ELEMENT);
		if(error_code != 0)
			goto prepare_response;
		if(!string_ids) {
			JANUS_VALIDATE_JSON_OBJECT(root, room_parameters,
				error_code, error_cause, TRUE,
				JANUS_AUDIOBRIDGE_ERROR_MISSING_ELEMENT, JANUS_AUDIOBRIDGE_ERROR_INVALID_ELEMENT);
		} else {
			JANUS_VALIDATE_JSON_OBJECT(root, roomstr_parameters,
				error_code, error_cause, TRUE,
				JANUS_AUDIOBRIDGE_ERROR_MISSING_ELEMENT, JANUS_AUDIOBRIDGE_ERROR_INVALID_ELEMENT);
		}
		if(error_code != 0)
			goto prepare_response;
		/* We only allow for a limited set of properties to be edited */
		json_t *room = json_object_get(root, "room");
		json_t *desc = json_object_get(root, "new_description");
		json_t *secret = json_object_get(root, "new_secret");
		json_t *pin = json_object_get(root, "new_pin");
		json_t *is_private = json_object_get(root, "new_is_private");
		json_t *permanent = json_object_get(root, "permanent");
		gboolean save = permanent ? json_is_true(permanent) : FALSE;
		if(save && config == NULL) {
			JANUS_LOG(LOG_ERR, "No configuration file, can't edit room permanently\n");
			error_code = JANUS_AUDIOBRIDGE_ERROR_UNKNOWN_ERROR;
			g_snprintf(error_cause, 512, "No configuration file, can't edit room permanently");
			goto prepare_response;
		}
		guint64 room_id = 0;
		char room_id_num[30], *room_id_str = NULL;
		if(!string_ids) {
			room_id = json_integer_value(room);
			g_snprintf(room_id_num, sizeof(room_id_num), "%"SCNu64, room_id);
			room_id_str = room_id_num;
		} else {
			room_id_str = (char *)json_string_value(room);
		}
		janus_mutex_lock(&rooms_mutex);
		janus_audiobridge_room *audiobridge = g_hash_table_lookup(rooms,
			string_ids ? (gpointer)room_id_str : (gpointer)&room_id);
		if(audiobridge == NULL) {
			janus_mutex_unlock(&rooms_mutex);
			error_code = JANUS_AUDIOBRIDGE_ERROR_NO_SUCH_ROOM;
			JANUS_LOG(LOG_ERR, "No such room (%s)\n", room_id_str);
			g_snprintf(error_cause, 512, "No such room (%s)", room_id_str);
			goto prepare_response;
		}
		janus_mutex_lock(&audiobridge->mutex);
		/* A secret may be required for this action */
		JANUS_CHECK_SECRET(audiobridge->room_secret, root, "secret", error_code, error_cause,
			JANUS_AUDIOBRIDGE_ERROR_MISSING_ELEMENT, JANUS_AUDIOBRIDGE_ERROR_INVALID_ELEMENT, JANUS_AUDIOBRIDGE_ERROR_UNAUTHORIZED);
		if(error_code != 0) {
			janus_mutex_unlock(&audiobridge->mutex);
			janus_mutex_unlock(&rooms_mutex);
			goto prepare_response;
		}
		/* Edit the room properties that were provided */
		if(desc != NULL && strlen(json_string_value(desc)) > 0) {
			char *old_description = audiobridge->room_name;
			char *new_description = g_strdup(json_string_value(desc));
			audiobridge->room_name = new_description;
			g_free(old_description);
		}
		if(is_private)
			audiobridge->is_private = json_is_true(is_private);
		if(secret && strlen(json_string_value(secret)) > 0) {
			char *old_secret = audiobridge->room_secret;
			char *new_secret = g_strdup(json_string_value(secret));
			audiobridge->room_secret = new_secret;
			g_free(old_secret);
		}
		if(pin && strlen(json_string_value(pin)) > 0) {
			char *old_pin = audiobridge->room_pin;
			char *new_pin = g_strdup(json_string_value(pin));
			audiobridge->room_pin = new_pin;
			g_free(old_pin);
		}
		if(save) {
			/* This change is permanent: save to the configuration file too
			 * FIXME: We should check if anything fails... */
			JANUS_LOG(LOG_VERB, "Modifying room %s permanently in config file\n", room_id_str);
			janus_mutex_lock(&config_mutex);
			char cat[BUFSIZ], value[BUFSIZ];
			/* The room ID is the category (prefixed by "room-") */
			g_snprintf(cat, BUFSIZ, "room-%s", room_id_str);
			/* Remove the old category first */
			janus_config_remove(config, NULL, cat);
			/* Now write the room details again */
			janus_config_category *c = janus_config_get_create(config, NULL, janus_config_type_category, cat);
			janus_config_add(config, c, janus_config_item_create("description", audiobridge->room_name));
			if(audiobridge->is_private)
				janus_config_add(config, c, janus_config_item_create("is_private", "yes"));
			g_snprintf(value, BUFSIZ, "%"SCNu32, audiobridge->sampling_rate);
			janus_config_add(config, c, janus_config_item_create("sampling_rate", value));
			if(audiobridge->room_secret)
				janus_config_add(config, c, janus_config_item_create("secret", audiobridge->room_secret));
			if(audiobridge->room_pin)
				janus_config_add(config, c, janus_config_item_create("pin", audiobridge->room_pin));
			if(audiobridge->audiolevel_ext) {
				janus_config_add(config, c, janus_config_item_create("audiolevel_ext", "yes"));
				if(audiobridge->audiolevel_event)
					janus_config_add(config, c, janus_config_item_create("audiolevel_event", "yes"));
				if(audiobridge->audio_active_packets > 0) {
					g_snprintf(value, BUFSIZ, "%d", audiobridge->audio_active_packets);
					janus_config_add(config, c, janus_config_item_create("audio_active_packets", value));
				}
				if(audiobridge->audio_level_average > 0) {
					g_snprintf(value, BUFSIZ, "%d", audiobridge->audio_level_average);
					janus_config_add(config, c, janus_config_item_create("audio_level_average", value));
				}
			}
<<<<<<< HEAD
			if(audiobridge->groups) {
				/* Save array of groups */
				janus_config_array *gl = janus_config_array_create("groups");
				janus_config_add(config, c, gl);
				GHashTableIter iter;
				gpointer key;
				g_hash_table_iter_init(&iter, audiobridge->groups);
				while(g_hash_table_iter_next(&iter, &key, NULL)) {
					janus_config_add(config, gl, janus_config_item_create(NULL, (char *)key));
				}
			}
=======
			if(audiobridge->default_prebuffering != DEFAULT_PREBUFFERING) {
				g_snprintf(value, BUFSIZ, "%d", audiobridge->default_prebuffering);
				janus_config_add(config, c, janus_config_item_create("default_prebuffering", value));
			}
			if(audiobridge->allow_plainrtp)
				janus_config_add(config, c, janus_config_item_create("allow_rtp_participants", "yes"));
>>>>>>> 55519d1b
			if(audiobridge->record_file) {
				janus_config_add(config, c, janus_config_item_create("record", "yes"));
				janus_config_add(config, c, janus_config_item_create("record_file", audiobridge->record_file));
			}
			/* Save modified configuration */
			if(janus_config_save(config, config_folder, JANUS_AUDIOBRIDGE_PACKAGE) < 0)
				save = FALSE;	/* This will notify the user the room changes are not permanent */
			janus_mutex_unlock(&config_mutex);
		}
		/* Prepare response/notification */
		response = json_object();
		json_object_set_new(response, "audiobridge", json_string("edited"));
		json_object_set_new(response, "room",
			string_ids ? json_string(audiobridge->room_id_str) : json_integer(audiobridge->room_id));
		json_object_set_new(response, "permanent", save ? json_true() : json_false());
		/* Also notify event handlers */
		if(notify_events && gateway->events_is_enabled()) {
			json_t *info = json_object();
			json_object_set_new(info, "event", json_string("edited"));
			json_object_set_new(info, "room", string_ids ? json_string(room_id_str) : json_integer(room_id));
			gateway->notify_event(&janus_audiobridge_plugin, session ? session->handle : NULL, info);
		}
		janus_mutex_unlock(&audiobridge->mutex);
		janus_mutex_unlock(&rooms_mutex);
		/* Done */
		JANUS_LOG(LOG_VERB, "Audiobridge room edited\n");
		goto prepare_response;
	} else if(!strcasecmp(request_text, "destroy")) {
		JANUS_LOG(LOG_VERB, "Attempt to destroy an existing AudioBridge room\n");
		JANUS_VALIDATE_JSON_OBJECT(root, destroy_parameters,
			error_code, error_cause, TRUE,
			JANUS_AUDIOBRIDGE_ERROR_MISSING_ELEMENT, JANUS_AUDIOBRIDGE_ERROR_INVALID_ELEMENT);
		if(error_code != 0)
			goto prepare_response;
		if(!string_ids) {
			JANUS_VALIDATE_JSON_OBJECT(root, room_parameters,
				error_code, error_cause, TRUE,
				JANUS_AUDIOBRIDGE_ERROR_MISSING_ELEMENT, JANUS_AUDIOBRIDGE_ERROR_INVALID_ELEMENT);
		} else {
			JANUS_VALIDATE_JSON_OBJECT(root, roomstr_parameters,
				error_code, error_cause, TRUE,
				JANUS_AUDIOBRIDGE_ERROR_MISSING_ELEMENT, JANUS_AUDIOBRIDGE_ERROR_INVALID_ELEMENT);
		}
		if(error_code != 0)
			goto prepare_response;
		json_t *room = json_object_get(root, "room");
		json_t *permanent = json_object_get(root, "permanent");
		gboolean save = permanent ? json_is_true(permanent) : FALSE;
		if(save && config == NULL) {
			JANUS_LOG(LOG_ERR, "No configuration file, can't destroy room permanently\n");
			error_code = JANUS_AUDIOBRIDGE_ERROR_UNKNOWN_ERROR;
			g_snprintf(error_cause, 512, "No configuration file, can't destroy room permanently");
			goto prepare_response;
		}
		guint64 room_id = 0;
		char room_id_num[30], *room_id_str = NULL;
		if(!string_ids) {
			room_id = json_integer_value(room);
			g_snprintf(room_id_num, sizeof(room_id_num), "%"SCNu64, room_id);
			room_id_str = room_id_num;
		} else {
			room_id_str = (char *)json_string_value(room);
		}
		janus_mutex_lock(&rooms_mutex);
		janus_audiobridge_room *audiobridge = g_hash_table_lookup(rooms,
			string_ids ? (gpointer)room_id_str : (gpointer)&room_id);
		if(audiobridge == NULL) {
			janus_mutex_unlock(&rooms_mutex);
			error_code = JANUS_AUDIOBRIDGE_ERROR_NO_SUCH_ROOM;
			JANUS_LOG(LOG_ERR, "No such room (%s)\n", room_id_str);
			g_snprintf(error_cause, 512, "No such room (%s)", room_id_str);
			goto prepare_response;
		}
		janus_mutex_lock(&audiobridge->mutex);
		/* A secret may be required for this action */
		JANUS_CHECK_SECRET(audiobridge->room_secret, root, "secret", error_code, error_cause,
			JANUS_AUDIOBRIDGE_ERROR_MISSING_ELEMENT, JANUS_AUDIOBRIDGE_ERROR_INVALID_ELEMENT, JANUS_AUDIOBRIDGE_ERROR_UNAUTHORIZED);
		if(error_code != 0) {
			janus_mutex_unlock(&audiobridge->mutex);
			janus_mutex_unlock(&rooms_mutex);
			goto prepare_response;
		}
		/* Remove room */
		janus_refcount_increase(&audiobridge->ref);
		g_hash_table_remove(rooms, string_ids ? (gpointer)room_id_str : (gpointer)&room_id);
		if(save) {
			/* This change is permanent: save to the configuration file too
			 * FIXME: We should check if anything fails... */
			JANUS_LOG(LOG_VERB, "Destroying room %s permanently in config file\n", room_id_str);
			janus_mutex_lock(&config_mutex);
			char cat[BUFSIZ];
			/* The room ID is the category (prefixed by "room-") */
			g_snprintf(cat, BUFSIZ, "room-%s", room_id_str);
			janus_config_remove(config, NULL, cat);
			/* Save modified configuration */
			if(janus_config_save(config, config_folder, JANUS_AUDIOBRIDGE_PACKAGE) < 0)
				save = FALSE;	/* This will notify the user the room destruction is not permanent */
			janus_mutex_unlock(&config_mutex);
		}
		/* Prepare response/notification */
		json_t *destroyed = json_object();
		json_object_set_new(destroyed, "audiobridge", json_string("destroyed"));
		json_object_set_new(destroyed, "room", string_ids ? json_string(room_id_str) : json_integer(room_id));
		/* Notify all participants that the fun is over, and that they'll be kicked */
		JANUS_LOG(LOG_VERB, "Notifying all participants\n");
		GHashTableIter iter;
		gpointer value;
		g_hash_table_iter_init(&iter, audiobridge->participants);
		while(g_hash_table_iter_next(&iter, NULL, &value)) {
			janus_audiobridge_participant *p = value;
			if(p && p->session) {
				if(p->room) {
					p->room = NULL;
					janus_refcount_decrease(&audiobridge->ref);
				}
				int ret = gateway->push_event(p->session->handle, &janus_audiobridge_plugin, NULL, destroyed, NULL);
				JANUS_LOG(LOG_VERB, "  >> %d (%s)\n", ret, janus_get_api_error(ret));
				/* Get rid of queued packets */
				janus_mutex_lock(&p->qmutex);
				g_atomic_int_set(&p->active, 0);
				while(p->inbuf) {
					GList *first = g_list_first(p->inbuf);
					janus_audiobridge_rtp_relay_packet *pkt = (janus_audiobridge_rtp_relay_packet *)first->data;
					p->inbuf = g_list_delete_link(p->inbuf, first);
					first = NULL;
					if(pkt == NULL)
						continue;
					g_free(pkt->data);
					pkt->data = NULL;
					g_free(pkt);
					pkt = NULL;
				}
				janus_mutex_unlock(&p->qmutex);
				/* Request a WebRTC hangup */
				gateway->close_pc(p->session->handle);
			}
		}
		json_decref(destroyed);
		/* Also notify event handlers */
		if(notify_events && gateway->events_is_enabled()) {
			json_t *info = json_object();
			json_object_set_new(info, "event", json_string("destroyed"));
			json_object_set_new(info, "room", string_ids ? json_string(room_id_str) : json_integer(room_id));
			gateway->notify_event(&janus_audiobridge_plugin, session ? session->handle : NULL, info);
		}
		janus_mutex_unlock(&audiobridge->mutex);
		janus_mutex_unlock(&rooms_mutex);
		janus_refcount_decrease(&audiobridge->ref);
		/* Done */
		response = json_object();
		json_object_set_new(response, "audiobridge", json_string("destroyed"));
		json_object_set_new(response, "room", string_ids ? json_string(room_id_str) : json_integer(room_id));
		json_object_set_new(response, "permanent", save ? json_true() : json_false());
		JANUS_LOG(LOG_VERB, "Audiobridge room destroyed\n");
		goto prepare_response;
	} else if(!strcasecmp(request_text, "list")) {
		/* List all rooms (but private ones) and their details (except for the secret, of course...) */
		JANUS_LOG(LOG_VERB, "Request for the list for all video rooms\n");
		gboolean lock_room_list = TRUE;
		if(admin_key != NULL) {
			json_t *admin_key_json = json_object_get(root, "admin_key");
			/* Verify admin_key if it was provided */
			if(admin_key_json != NULL && json_is_string(admin_key_json) && strlen(json_string_value(admin_key_json)) > 0) {
				JANUS_CHECK_SECRET(admin_key, root, "admin_key", error_code, error_cause,
					JANUS_AUDIOBRIDGE_ERROR_MISSING_ELEMENT, JANUS_AUDIOBRIDGE_ERROR_INVALID_ELEMENT, JANUS_AUDIOBRIDGE_ERROR_UNAUTHORIZED);
				if(error_code != 0) {
					goto prepare_response;
				} else {
					lock_room_list = FALSE;
				}
			}
		}
		json_t *list = json_array();
		janus_mutex_lock(&rooms_mutex);
		GHashTableIter iter;
		gpointer value;
		g_hash_table_iter_init(&iter, rooms);
		while(g_hash_table_iter_next(&iter, NULL, &value)) {
			janus_audiobridge_room *room = value;
			if(!room || g_atomic_int_get(&room->destroyed))
				continue;
			janus_refcount_increase(&room->ref);
			if(room->is_private && lock_room_list) {
				/* Skip private room if no valid admin_key was provided */
				JANUS_LOG(LOG_VERB, "Skipping private room '%s'\n", room->room_name);
				janus_refcount_decrease(&room->ref);
				continue;
			}
			json_t *rl = json_object();
			json_object_set_new(rl, "room", string_ids ? json_string(room->room_id_str) : json_integer(room->room_id));
			json_object_set_new(rl, "description", json_string(room->room_name));
			json_object_set_new(rl, "sampling_rate", json_integer(room->sampling_rate));
			json_object_set_new(rl, "pin_required", room->room_pin ? json_true() : json_false());
			json_object_set_new(rl, "record", room->record ? json_true() : json_false());
			json_object_set_new(rl, "muted", room->muted ? json_true() : json_false());
			json_object_set_new(rl, "num_participants", json_integer(g_hash_table_size(room->participants)));
			json_array_append_new(list, rl);
			janus_refcount_decrease(&room->ref);
		}
		janus_mutex_unlock(&rooms_mutex);
		response = json_object();
		json_object_set_new(response, "audiobridge", json_string("success"));
		json_object_set_new(response, "list", list);
		goto prepare_response;
	} else if(!strcasecmp(request_text, "exists")) {
		/* Check whether a given room exists or not, returns true/false */
		if(!string_ids) {
			JANUS_VALIDATE_JSON_OBJECT(root, room_parameters,
				error_code, error_cause, TRUE,
				JANUS_AUDIOBRIDGE_ERROR_MISSING_ELEMENT, JANUS_AUDIOBRIDGE_ERROR_INVALID_ELEMENT);
		} else {
			JANUS_VALIDATE_JSON_OBJECT(root, roomstr_parameters,
				error_code, error_cause, TRUE,
				JANUS_AUDIOBRIDGE_ERROR_MISSING_ELEMENT, JANUS_AUDIOBRIDGE_ERROR_INVALID_ELEMENT);
		}
		if(error_code != 0)
			goto prepare_response;
		json_t *room = json_object_get(root, "room");
		guint64 room_id = 0;
		char room_id_num[30], *room_id_str = NULL;
		if(!string_ids) {
			room_id = json_integer_value(room);
			g_snprintf(room_id_num, sizeof(room_id_num), "%"SCNu64, room_id);
			room_id_str = room_id_num;
		} else {
			room_id_str = (char *)json_string_value(room);
		}
		janus_mutex_lock(&rooms_mutex);
		gboolean room_exists = g_hash_table_contains(rooms, string_ids ? (gpointer)room_id_str : (gpointer)&room_id);
		janus_mutex_unlock(&rooms_mutex);
		response = json_object();
		json_object_set_new(response, "audiobridge", json_string("success"));
		json_object_set_new(response, "room", string_ids ? json_string(room_id_str) : json_integer(room_id));
		json_object_set_new(response, "exists", room_exists ? json_true() : json_false());
		goto prepare_response;
	} else if(!strcasecmp(request_text, "allowed")) {
		JANUS_LOG(LOG_VERB, "Attempt to edit the list of allowed participants in an existing AudioBridge room\n");
		JANUS_VALIDATE_JSON_OBJECT(root, allowed_parameters,
			error_code, error_cause, TRUE,
			JANUS_AUDIOBRIDGE_ERROR_MISSING_ELEMENT, JANUS_AUDIOBRIDGE_ERROR_INVALID_ELEMENT);
		if(error_code != 0)
			goto prepare_response;
		if(!string_ids) {
			JANUS_VALIDATE_JSON_OBJECT(root, room_parameters,
				error_code, error_cause, TRUE,
				JANUS_AUDIOBRIDGE_ERROR_MISSING_ELEMENT, JANUS_AUDIOBRIDGE_ERROR_INVALID_ELEMENT);
		} else {
			JANUS_VALIDATE_JSON_OBJECT(root, roomstr_parameters,
				error_code, error_cause, TRUE,
				JANUS_AUDIOBRIDGE_ERROR_MISSING_ELEMENT, JANUS_AUDIOBRIDGE_ERROR_INVALID_ELEMENT);
		}
		if(error_code != 0)
			goto prepare_response;
		json_t *action = json_object_get(root, "action");
		json_t *room = json_object_get(root, "room");
		json_t *allowed = json_object_get(root, "allowed");
		const char *action_text = json_string_value(action);
		if(strcasecmp(action_text, "enable") && strcasecmp(action_text, "disable") &&
				strcasecmp(action_text, "add") && strcasecmp(action_text, "remove")) {
			JANUS_LOG(LOG_ERR, "Unsupported action '%s' (allowed)\n", action_text);
			error_code = JANUS_AUDIOBRIDGE_ERROR_INVALID_ELEMENT;
			g_snprintf(error_cause, 512, "Unsupported action '%s' (allowed)", action_text);
			goto prepare_response;
		}
		guint64 room_id = 0;
		char room_id_num[30], *room_id_str = NULL;
		if(!string_ids) {
			room_id = json_integer_value(room);
			g_snprintf(room_id_num, sizeof(room_id_num), "%"SCNu64, room_id);
			room_id_str = room_id_num;
		} else {
			room_id_str = (char *)json_string_value(room);
		}
		janus_mutex_lock(&rooms_mutex);
		janus_audiobridge_room *audiobridge = g_hash_table_lookup(rooms,
			string_ids ? (gpointer)room_id_str : (gpointer)&room_id);
		if(audiobridge == NULL) {
			janus_mutex_unlock(&rooms_mutex);
			error_code = JANUS_AUDIOBRIDGE_ERROR_NO_SUCH_ROOM;
			JANUS_LOG(LOG_ERR, "No such room (%s)\n", room_id_str);
			g_snprintf(error_cause, 512, "No such room (%s)", room_id_str);
			goto prepare_response;
		}
		janus_mutex_lock(&audiobridge->mutex);
		/* A secret may be required for this action */
		JANUS_CHECK_SECRET(audiobridge->room_secret, root, "secret", error_code, error_cause,
			JANUS_AUDIOBRIDGE_ERROR_MISSING_ELEMENT, JANUS_AUDIOBRIDGE_ERROR_INVALID_ELEMENT, JANUS_AUDIOBRIDGE_ERROR_UNAUTHORIZED);
		if(error_code != 0) {
			janus_mutex_unlock(&audiobridge->mutex);
			janus_mutex_unlock(&rooms_mutex);
			goto prepare_response;
		}
		if(!strcasecmp(action_text, "enable")) {
			JANUS_LOG(LOG_VERB, "Enabling the check on allowed authorization tokens for room %s\n", room_id_str);
			audiobridge->check_tokens = TRUE;
		} else if(!strcasecmp(action_text, "disable")) {
			JANUS_LOG(LOG_VERB, "Disabling the check on allowed authorization tokens for room %s (free entry)\n", room_id_str);
			audiobridge->check_tokens = FALSE;
		} else {
			gboolean add = !strcasecmp(action_text, "add");
			if(allowed) {
				/* Make sure the "allowed" array only contains strings */
				gboolean ok = TRUE;
				if(json_array_size(allowed) > 0) {
					size_t i = 0;
					for(i=0; i<json_array_size(allowed); i++) {
						json_t *a = json_array_get(allowed, i);
						if(!a || !json_is_string(a)) {
							ok = FALSE;
							break;
						}
					}
				}
				if(!ok) {
					JANUS_LOG(LOG_ERR, "Invalid element in the allowed array (not a string)\n");
					error_code = JANUS_AUDIOBRIDGE_ERROR_INVALID_ELEMENT;
					g_snprintf(error_cause, 512, "Invalid element in the allowed array (not a string)");
					janus_mutex_unlock(&audiobridge->mutex);
					janus_mutex_unlock(&rooms_mutex);
					goto prepare_response;
				}
				size_t i = 0;
				for(i=0; i<json_array_size(allowed); i++) {
					const char *token = json_string_value(json_array_get(allowed, i));
					if(add) {
						if(!g_hash_table_lookup(audiobridge->allowed, token))
							g_hash_table_insert(audiobridge->allowed, g_strdup(token), GINT_TO_POINTER(TRUE));
					} else {
						g_hash_table_remove(audiobridge->allowed, token);
					}
				}
			}
		}
		/* Prepare response */
		response = json_object();
		json_object_set_new(response, "audiobridge", json_string("success"));
		json_object_set_new(response, "room",
			string_ids ? json_string(audiobridge->room_id_str) : json_integer(audiobridge->room_id));
		json_t *list = json_array();
		if(strcasecmp(action_text, "disable")) {
			if(g_hash_table_size(audiobridge->allowed) > 0) {
				GHashTableIter iter;
				gpointer key;
				g_hash_table_iter_init(&iter, audiobridge->allowed);
				while(g_hash_table_iter_next(&iter, &key, NULL)) {
					char *token = key;
					json_array_append_new(list, json_string(token));
				}
			}
			json_object_set_new(response, "allowed", list);
		}
		/* Done */
		janus_mutex_unlock(&audiobridge->mutex);
		janus_mutex_unlock(&rooms_mutex);
		JANUS_LOG(LOG_VERB, "Audiobridge room allowed list updated\n");
		goto prepare_response;
	} else if(!strcasecmp(request_text, "mute") || !strcasecmp(request_text, "unmute")) {
		JANUS_LOG(LOG_VERB, "Attempt to mute a participant from an existing AudioBridge room\n");
		JANUS_VALIDATE_JSON_OBJECT(root, secret_parameters,
			error_code, error_cause, TRUE,
			JANUS_AUDIOBRIDGE_ERROR_MISSING_ELEMENT, JANUS_AUDIOBRIDGE_ERROR_INVALID_ELEMENT);
		if(error_code != 0)
			goto prepare_response;
		if(!string_ids) {
			JANUS_VALIDATE_JSON_OBJECT(root, room_parameters,
				error_code, error_cause, TRUE,
				JANUS_AUDIOBRIDGE_ERROR_MISSING_ELEMENT, JANUS_AUDIOBRIDGE_ERROR_INVALID_ELEMENT);
		} else {
			JANUS_VALIDATE_JSON_OBJECT(root, roomstr_parameters,
				error_code, error_cause, TRUE,
				JANUS_AUDIOBRIDGE_ERROR_MISSING_ELEMENT, JANUS_AUDIOBRIDGE_ERROR_INVALID_ELEMENT);
		}
		if(error_code != 0)
			goto prepare_response;
		if(!string_ids) {
			JANUS_VALIDATE_JSON_OBJECT(root, id_parameters,
				error_code, error_cause, TRUE,
				JANUS_AUDIOBRIDGE_ERROR_MISSING_ELEMENT, JANUS_AUDIOBRIDGE_ERROR_INVALID_ELEMENT);
		} else {
			JANUS_VALIDATE_JSON_OBJECT(root, idstr_parameters,
				error_code, error_cause, TRUE,
				JANUS_AUDIOBRIDGE_ERROR_MISSING_ELEMENT, JANUS_AUDIOBRIDGE_ERROR_INVALID_ELEMENT);
		}
		if(error_code != 0)
			goto prepare_response;
		json_t *room = json_object_get(root, "room");
		json_t *id = json_object_get(root, "id");
		gboolean muted = (!strcasecmp(request_text, "mute")) ? TRUE : FALSE;
		guint64 room_id = 0;
		char room_id_num[30], *room_id_str = NULL;
		if(!string_ids) {
			room_id = json_integer_value(room);
			g_snprintf(room_id_num, sizeof(room_id_num), "%"SCNu64, room_id);
			room_id_str = room_id_num;
		} else {
			room_id_str = (char *)json_string_value(room);
		}
		janus_mutex_lock(&rooms_mutex);
		janus_audiobridge_room *audiobridge = g_hash_table_lookup(rooms,
			string_ids ? (gpointer)room_id_str : (gpointer)&room_id);
		if(audiobridge == NULL) {
			janus_mutex_unlock(&rooms_mutex);
			error_code = JANUS_AUDIOBRIDGE_ERROR_NO_SUCH_ROOM;
			JANUS_LOG(LOG_ERR, "No such room (%s)\n", room_id_str);
			g_snprintf(error_cause, 512, "No such room (%s)", room_id_str);
			goto prepare_response;
		}
		janus_refcount_increase(&audiobridge->ref);
		janus_mutex_lock(&audiobridge->mutex);
		janus_mutex_unlock(&rooms_mutex);

		/* A secret may be required for this action */
		JANUS_CHECK_SECRET(audiobridge->room_secret, root, "secret", error_code, error_cause,
			JANUS_AUDIOBRIDGE_ERROR_MISSING_ELEMENT, JANUS_AUDIOBRIDGE_ERROR_INVALID_ELEMENT, JANUS_AUDIOBRIDGE_ERROR_UNAUTHORIZED);
		if(error_code != 0) {
			janus_mutex_unlock(&audiobridge->mutex);
			janus_refcount_decrease(&audiobridge->ref);
			goto prepare_response;
		}

		guint64 user_id = 0;
		char user_id_num[30], *user_id_str = NULL;
		if(!string_ids) {
			user_id = json_integer_value(id);
			g_snprintf(user_id_num, sizeof(user_id_num), "%"SCNu64, user_id);
			user_id_str = user_id_num;
		} else {
			user_id_str = (char *)json_string_value(id);
		}
		janus_audiobridge_participant *participant = g_hash_table_lookup(audiobridge->participants,
			string_ids ? (gpointer)user_id_str : (gpointer)&user_id);
		if(participant == NULL) {
			janus_mutex_unlock(&audiobridge->mutex);
			janus_refcount_decrease(&audiobridge->ref);
			JANUS_LOG(LOG_ERR, "No such user %s in room %s\n", user_id_str, room_id_str);
			error_code = JANUS_AUDIOBRIDGE_ERROR_NO_SUCH_USER;
			g_snprintf(error_cause, 512, "No such user %s in room %s", user_id_str, room_id_str);
			goto prepare_response;
		}

		if(participant->muted == muted) {
			/* If someone trying to mute an already muted user, or trying to unmute a user that is not mute),
			then we should do nothing */

			/* Nothing to do, just prepare response */
			response = json_object();
			json_object_set_new(response, "audiobridge", json_string("success"));

			/* Done */
			janus_mutex_unlock(&audiobridge->mutex);
			janus_refcount_decrease(&audiobridge->ref);
			goto prepare_response;
		}

		participant->muted = muted;
		if(participant->muted) {
			JANUS_LOG(LOG_VERB, "Setting muted property: %s (room %s, user %s)\n",
				participant->muted ? "true" : "false", participant->room->room_id_str, participant->user_id_str);
			/* Clear the queued packets waiting to be handled */
			janus_mutex_lock(&participant->qmutex);
			while(participant->inbuf) {
				GList *first = g_list_first(participant->inbuf);
				janus_audiobridge_rtp_relay_packet *pkt = (janus_audiobridge_rtp_relay_packet *)first->data;
				participant->inbuf = g_list_delete_link(participant->inbuf, first);
				first = NULL;
				if(pkt == NULL)
					continue;
				g_free(pkt->data);
				pkt->data = NULL;
				g_free(pkt);
				pkt = NULL;
			}
			janus_mutex_unlock(&participant->qmutex);
		}

		if(audiobridge != NULL) {
			json_t *list = json_array();
			json_t *pl = json_object();
			json_object_set_new(pl, "id",
				string_ids ? json_string(participant->user_id_str) : json_integer(participant->user_id));
			if(participant->display)
				json_object_set_new(pl, "display", json_string(participant->display));
			json_object_set_new(pl, "setup", g_atomic_int_get(&participant->session->started) ? json_true() : json_false());
			json_object_set_new(pl, "muted", participant->muted ? json_true() : json_false());
			json_array_append_new(list, pl);
			json_t *pub = json_object();
			json_object_set_new(pub, "audiobridge", json_string("event"));
			json_object_set_new(pub, "room",
				string_ids ? json_string(room_id_str) : json_integer(room_id));
			json_object_set_new(pub, "participants", list);
			GHashTableIter iter;
			gpointer value;
			g_hash_table_iter_init(&iter, audiobridge->participants);
			while(g_hash_table_iter_next(&iter, NULL, &value)) {
				janus_audiobridge_participant *p = value;
				JANUS_LOG(LOG_VERB, "Notifying participant %s (%s)\n", p->user_id_str, p->display ? p->display : "??");
				int ret = gateway->push_event(p->session->handle, &janus_audiobridge_plugin, NULL, pub, NULL);
				JANUS_LOG(LOG_VERB, "  >> %d (%s)\n", ret, janus_get_api_error(ret));
			}
			json_decref(pub);
		}

		/* Also notify event handlers */
		if(notify_events && gateway->events_is_enabled()) {
			json_t *info = json_object();
			json_object_set_new(info, "event", json_string(request_text));
			json_object_set_new(info, "room", string_ids ? json_string(room_id_str) : json_integer(room_id));
			json_object_set_new(info, "id", string_ids ? json_string(user_id_str) : json_integer(user_id));
			gateway->notify_event(&janus_audiobridge_plugin, session ? session->handle : NULL, info);
		}

		JANUS_LOG(LOG_VERB, "%s user %s in room %s\n",
			muted ? "Muted" : "Unmuted", user_id_str, room_id_str);

		/* Prepare response */
		response = json_object();
		json_object_set_new(response, "audiobridge", json_string("success"));
		json_object_set_new(response, "room", string_ids ? json_string(room_id_str) : json_integer(room_id));

		/* Done */
		janus_mutex_unlock(&audiobridge->mutex);
		janus_refcount_decrease(&audiobridge->ref);
		goto prepare_response;
	} else if(!strcasecmp(request_text, "mute_room") || !strcasecmp(request_text, "unmute_room")) {
		JANUS_LOG(LOG_VERB, "Attempt to mute all participants in an existing AudioBridge room\n");
		JANUS_VALIDATE_JSON_OBJECT(root, secret_parameters,
			error_code, error_cause, TRUE,
			JANUS_AUDIOBRIDGE_ERROR_MISSING_ELEMENT, JANUS_AUDIOBRIDGE_ERROR_INVALID_ELEMENT);
		if(error_code != 0)
			goto prepare_response;
		if(!string_ids) {
			JANUS_VALIDATE_JSON_OBJECT(root, room_parameters,
				error_code, error_cause, TRUE,
				JANUS_AUDIOBRIDGE_ERROR_MISSING_ELEMENT, JANUS_AUDIOBRIDGE_ERROR_INVALID_ELEMENT);
		} else {
			JANUS_VALIDATE_JSON_OBJECT(root, roomstr_parameters,
				error_code, error_cause, TRUE,
				JANUS_AUDIOBRIDGE_ERROR_MISSING_ELEMENT, JANUS_AUDIOBRIDGE_ERROR_INVALID_ELEMENT);
		}
		if(error_code != 0)
			goto prepare_response;
		json_t *room = json_object_get(root, "room");
		gboolean muted = (!strcasecmp(request_text, "mute_room")) ? TRUE : FALSE;
		guint64 room_id = 0;
		char room_id_num[30], *room_id_str = NULL;
		if(!string_ids) {
			room_id = json_integer_value(room);
			g_snprintf(room_id_num, sizeof(room_id_num), "%"SCNu64, room_id);
			room_id_str = room_id_num;
		} else {
			room_id_str = (char *)json_string_value(room);
		}
		janus_mutex_lock(&rooms_mutex);
		janus_audiobridge_room *audiobridge = g_hash_table_lookup(rooms,
			string_ids ? (gpointer)room_id_str : (gpointer)&room_id);
		if(audiobridge == NULL) {
			janus_mutex_unlock(&rooms_mutex);
			error_code = JANUS_AUDIOBRIDGE_ERROR_NO_SUCH_ROOM;
			JANUS_LOG(LOG_ERR, "No such room (%s)\n", room_id_str);
			g_snprintf(error_cause, 512, "No such room (%s)", room_id_str);
			goto prepare_response;
		}
		janus_refcount_increase(&audiobridge->ref);
		janus_mutex_lock(&audiobridge->mutex);
		janus_mutex_unlock(&rooms_mutex);

		/* A secret may be required for this action */
		JANUS_CHECK_SECRET(audiobridge->room_secret, root, "secret", error_code, error_cause,
			JANUS_AUDIOBRIDGE_ERROR_MISSING_ELEMENT, JANUS_AUDIOBRIDGE_ERROR_INVALID_ELEMENT, JANUS_AUDIOBRIDGE_ERROR_UNAUTHORIZED);
		if(error_code != 0) {
			janus_mutex_unlock(&audiobridge->mutex);
			janus_refcount_decrease(&audiobridge->ref);
			goto prepare_response;
		}

		if(audiobridge->muted == muted) {
			/* If we're already in the right state, just prepare the response */
			response = json_object();
			json_object_set_new(response, "audiobridge", json_string("success"));

			/* Done */
			janus_mutex_unlock(&audiobridge->mutex);
			janus_refcount_decrease(&audiobridge->ref);
			goto prepare_response;
		}
		audiobridge->muted = muted;

		/* Prepare an event to notify all participants */
		json_t *event = json_object();
		json_object_set_new(event, "audiobridge", json_string("event"));
		json_object_set_new(event, "room",
			string_ids ? json_string(room_id_str) : json_integer(room_id));
		json_object_set_new(event, "muted", audiobridge->muted ? json_true() : json_false());
		GHashTableIter iter;
		gpointer value;
		g_hash_table_iter_init(&iter, audiobridge->participants);
		while(g_hash_table_iter_next(&iter, NULL, &value)) {
			janus_audiobridge_participant *p = value;
			JANUS_LOG(LOG_VERB, "Notifying participant %s (%s)\n", p->user_id_str, p->display ? p->display : "??");
			int ret = gateway->push_event(p->session->handle, &janus_audiobridge_plugin, NULL, event, NULL);
			JANUS_LOG(LOG_VERB, "  >> %d (%s)\n", ret, janus_get_api_error(ret));
		}
		json_decref(event);

		/* Also notify event handlers */
		if(notify_events && gateway->events_is_enabled()) {
			json_t *info = json_object();
			json_object_set_new(info, "event", json_string(request_text));
			json_object_set_new(info, "room", string_ids ? json_string(room_id_str) : json_integer(room_id));
			gateway->notify_event(&janus_audiobridge_plugin, session ? session->handle : NULL, info);
		}

		JANUS_LOG(LOG_VERB, "%s all users in room %s\n", muted ? "Muted" : "Unmuted", room_id_str);

		/* Prepare response */
		response = json_object();
		json_object_set_new(response, "audiobridge", json_string("success"));
		json_object_set_new(response, "room", string_ids ? json_string(room_id_str) : json_integer(room_id));

		/* Done */
		janus_mutex_unlock(&audiobridge->mutex);
		janus_refcount_decrease(&audiobridge->ref);
		goto prepare_response;
	} else if(!strcasecmp(request_text, "kick")) {
		JANUS_LOG(LOG_VERB, "Attempt to kick a participant from an existing AudioBridge room\n");
		JANUS_VALIDATE_JSON_OBJECT(root, secret_parameters,
			error_code, error_cause, TRUE,
			JANUS_AUDIOBRIDGE_ERROR_MISSING_ELEMENT, JANUS_AUDIOBRIDGE_ERROR_INVALID_ELEMENT);
		if(error_code != 0)
			goto prepare_response;
		if(!string_ids) {
			JANUS_VALIDATE_JSON_OBJECT(root, room_parameters,
				error_code, error_cause, TRUE,
				JANUS_AUDIOBRIDGE_ERROR_MISSING_ELEMENT, JANUS_AUDIOBRIDGE_ERROR_INVALID_ELEMENT);
		} else {
			JANUS_VALIDATE_JSON_OBJECT(root, roomstr_parameters,
				error_code, error_cause, TRUE,
				JANUS_AUDIOBRIDGE_ERROR_MISSING_ELEMENT, JANUS_AUDIOBRIDGE_ERROR_INVALID_ELEMENT);
		}
		if(error_code != 0)
			goto prepare_response;
		if(!string_ids) {
			JANUS_VALIDATE_JSON_OBJECT(root, id_parameters,
				error_code, error_cause, TRUE,
				JANUS_AUDIOBRIDGE_ERROR_MISSING_ELEMENT, JANUS_AUDIOBRIDGE_ERROR_INVALID_ELEMENT);
		} else {
			JANUS_VALIDATE_JSON_OBJECT(root, idstr_parameters,
				error_code, error_cause, TRUE,
				JANUS_AUDIOBRIDGE_ERROR_MISSING_ELEMENT, JANUS_AUDIOBRIDGE_ERROR_INVALID_ELEMENT);
		}
		if(error_code != 0)
			goto prepare_response;
		json_t *room = json_object_get(root, "room");
		json_t *id = json_object_get(root, "id");
		guint64 room_id = 0;
		char room_id_num[30], *room_id_str = NULL;
		if(!string_ids) {
			room_id = json_integer_value(room);
			g_snprintf(room_id_num, sizeof(room_id_num), "%"SCNu64, room_id);
			room_id_str = room_id_num;
		} else {
			room_id_str = (char *)json_string_value(room);
		}
		janus_mutex_lock(&rooms_mutex);
		janus_audiobridge_room *audiobridge = g_hash_table_lookup(rooms,
			string_ids ? (gpointer)room_id_str : (gpointer)&room_id);
		if(audiobridge == NULL) {
			janus_mutex_unlock(&rooms_mutex);
			error_code = JANUS_AUDIOBRIDGE_ERROR_NO_SUCH_ROOM;
			JANUS_LOG(LOG_ERR, "No such room (%s)\n", room_id_str);
			g_snprintf(error_cause, 512, "No such room (%s)", room_id_str);
			goto prepare_response;
		}
		janus_refcount_increase(&audiobridge->ref);
		janus_mutex_lock(&audiobridge->mutex);
		janus_mutex_unlock(&rooms_mutex);
		/* A secret may be required for this action */
		JANUS_CHECK_SECRET(audiobridge->room_secret, root, "secret", error_code, error_cause,
			JANUS_AUDIOBRIDGE_ERROR_MISSING_ELEMENT, JANUS_AUDIOBRIDGE_ERROR_INVALID_ELEMENT, JANUS_AUDIOBRIDGE_ERROR_UNAUTHORIZED);
		if(error_code != 0) {
			janus_mutex_unlock(&audiobridge->mutex);
			janus_refcount_decrease(&audiobridge->ref);
			goto prepare_response;
		}
		guint64 user_id = 0;
		char user_id_num[30], *user_id_str = NULL;
		if(!string_ids) {
			user_id = json_integer_value(id);
			g_snprintf(user_id_num, sizeof(user_id_num), "%"SCNu64, user_id);
			user_id_str = user_id_num;
		} else {
			user_id_str = (char *)json_string_value(id);
		}
		janus_audiobridge_participant *participant = g_hash_table_lookup(audiobridge->participants,
			string_ids ? (gpointer)user_id_str : (gpointer)&user_id);
		if(participant == NULL) {
			janus_mutex_unlock(&audiobridge->mutex);
			janus_refcount_decrease(&audiobridge->ref);
			JANUS_LOG(LOG_ERR, "No such user %s in room %s\n", user_id_str, room_id_str);
			error_code = JANUS_AUDIOBRIDGE_ERROR_NO_SUCH_USER;
			g_snprintf(error_cause, 512, "No such user %s in room %s", user_id_str, room_id_str);
			goto prepare_response;
		}
		/* Notify all participants about the kick */
		json_t *event = json_object();
		json_object_set_new(event, "audiobridge", json_string("event"));
		json_object_set_new(event, "room", string_ids ? json_string(room_id_str) : json_integer(room_id));
		json_object_set_new(event, "kicked", string_ids ? json_string(user_id_str) : json_integer(user_id));
		GHashTableIter iter;
		gpointer value;
		g_hash_table_iter_init(&iter, audiobridge->participants);
		while(g_hash_table_iter_next(&iter, NULL, &value)) {
			janus_audiobridge_participant *p = value;
			JANUS_LOG(LOG_VERB, "Notifying participant %s (%s)\n", p->user_id_str, p->display ? p->display : "??");
			int ret = gateway->push_event(p->session->handle, &janus_audiobridge_plugin, NULL, event, NULL);
			JANUS_LOG(LOG_VERB, "  >> %d (%s)\n", ret, janus_get_api_error(ret));
		}
		json_decref(event);
		/* Also notify event handlers */
		if(notify_events && gateway->events_is_enabled()) {
			json_t *info = json_object();
			json_object_set_new(info, "event", json_string("kicked"));
			json_object_set_new(info, "room", string_ids ? json_string(room_id_str) : json_integer(room_id));
			json_object_set_new(info, "id", string_ids ? json_string(user_id_str) : json_integer(user_id));
			gateway->notify_event(&janus_audiobridge_plugin, session ? session->handle : NULL, info);
		}
		/* Tell the core to tear down the PeerConnection, hangup_media will do the rest */
		if(participant && participant->session)
			gateway->close_pc(participant->session->handle);
		JANUS_LOG(LOG_VERB, "Kicked user %s from room %s\n", user_id_str, room_id_str);
		/* Prepare response */
		response = json_object();
		json_object_set_new(response, "audiobridge", json_string("success"));
		/* Done */
		janus_mutex_unlock(&audiobridge->mutex);
		janus_refcount_decrease(&audiobridge->ref);
		goto prepare_response;
	} else if(!strcasecmp(request_text, "listparticipants")) {
		/* List all participants in a room */
		if(!string_ids) {
			JANUS_VALIDATE_JSON_OBJECT(root, room_parameters,
				error_code, error_cause, TRUE,
				JANUS_AUDIOBRIDGE_ERROR_MISSING_ELEMENT, JANUS_AUDIOBRIDGE_ERROR_INVALID_ELEMENT);
		} else {
			JANUS_VALIDATE_JSON_OBJECT(root, roomstr_parameters,
				error_code, error_cause, TRUE,
				JANUS_AUDIOBRIDGE_ERROR_MISSING_ELEMENT, JANUS_AUDIOBRIDGE_ERROR_INVALID_ELEMENT);
		}
		if(error_code != 0)
			goto prepare_response;
		json_t *room = json_object_get(root, "room");
		guint64 room_id = 0;
		char room_id_num[30], *room_id_str = NULL;
		if(!string_ids) {
			room_id = json_integer_value(room);
			g_snprintf(room_id_num, sizeof(room_id_num), "%"SCNu64, room_id);
			room_id_str = room_id_num;
		} else {
			room_id_str = (char *)json_string_value(room);
		}
		janus_mutex_lock(&rooms_mutex);
		janus_audiobridge_room *audiobridge = g_hash_table_lookup(rooms,
			string_ids ? (gpointer)room_id_str : (gpointer)&room_id);
		if(audiobridge == NULL) {
			janus_mutex_unlock(&rooms_mutex);
			error_code = JANUS_AUDIOBRIDGE_ERROR_NO_SUCH_ROOM;
			JANUS_LOG(LOG_ERR, "No such room (%s)\n", room_id_str);
			g_snprintf(error_cause, 512, "No such room (%s)", room_id_str);
			goto prepare_response;
		}
		janus_refcount_increase(&audiobridge->ref);
		/* Return a list of all participants */
		json_t *list = json_array();
		GHashTableIter iter;
		gpointer value;
		g_hash_table_iter_init(&iter, audiobridge->participants);
		while(!g_atomic_int_get(&audiobridge->destroyed) && g_hash_table_iter_next(&iter, NULL, &value)) {
			janus_audiobridge_participant *p = value;
			json_t *pl = json_object();
			json_object_set_new(pl, "id", string_ids ? json_string(p->user_id_str) : json_integer(p->user_id));
			if(p->display)
				json_object_set_new(pl, "display", json_string(p->display));
			json_object_set_new(pl, "setup", g_atomic_int_get(&p->session->started) ? json_true() : json_false());
			json_object_set_new(pl, "muted", p->muted ? json_true() : json_false());
			if(p->extmap_id > 0)
				json_object_set_new(pl, "talking", p->talking ? json_true() : json_false());
			json_array_append_new(list, pl);
		}
		janus_refcount_decrease(&audiobridge->ref);
		janus_mutex_unlock(&rooms_mutex);
		response = json_object();
		json_object_set_new(response, "audiobridge", json_string("participants"));
		json_object_set_new(response, "room", string_ids ? json_string(room_id_str) : json_integer(room_id));
		json_object_set_new(response, "participants", list);
		goto prepare_response;
	} else if(!strcasecmp(request_text, "resetdecoder")) {
		/* Mark the Opus decoder for the participant invalid and recreate it */
		janus_audiobridge_participant *participant = (janus_audiobridge_participant *)(session ? session->participant : NULL);
		if(participant == NULL || participant->room == NULL) {
			JANUS_LOG(LOG_ERR, "Can't reset (not in a room)\n");
			error_code = JANUS_AUDIOBRIDGE_ERROR_NOT_JOINED;
			g_snprintf(error_cause, 512, "Can't reset (not in a room)");
			goto prepare_response;
		}
		participant->reset = TRUE;
		response = json_object();
		json_object_set_new(response, "audiobridge", json_string("success"));
		goto prepare_response;
	} else if(!strcasecmp(request_text, "rtp_forward")) {
		JANUS_VALIDATE_JSON_OBJECT(root, rtp_forward_parameters,
			error_code, error_cause, TRUE,
			JANUS_AUDIOBRIDGE_ERROR_MISSING_ELEMENT, JANUS_AUDIOBRIDGE_ERROR_INVALID_ELEMENT);
		if(error_code != 0)
			goto prepare_response;
		if(!string_ids) {
			JANUS_VALIDATE_JSON_OBJECT(root, room_parameters,
				error_code, error_cause, TRUE,
				JANUS_AUDIOBRIDGE_ERROR_MISSING_ELEMENT, JANUS_AUDIOBRIDGE_ERROR_INVALID_ELEMENT);
		} else {
			JANUS_VALIDATE_JSON_OBJECT(root, roomstr_parameters,
				error_code, error_cause, TRUE,
				JANUS_AUDIOBRIDGE_ERROR_MISSING_ELEMENT, JANUS_AUDIOBRIDGE_ERROR_INVALID_ELEMENT);
		}
		if(error_code != 0)
			goto prepare_response;
		if(lock_rtpfwd && admin_key != NULL) {
			/* An admin key was specified: make sure it was provided, and that it's valid */
			JANUS_VALIDATE_JSON_OBJECT(root, adminkey_parameters,
				error_code, error_cause, TRUE,
				JANUS_AUDIOBRIDGE_ERROR_MISSING_ELEMENT, JANUS_AUDIOBRIDGE_ERROR_INVALID_ELEMENT);
			if(error_code != 0)
				goto prepare_response;
			JANUS_CHECK_SECRET(admin_key, root, "admin_key", error_code, error_cause,
				JANUS_AUDIOBRIDGE_ERROR_MISSING_ELEMENT, JANUS_AUDIOBRIDGE_ERROR_INVALID_ELEMENT, JANUS_AUDIOBRIDGE_ERROR_UNAUTHORIZED);
			if(error_code != 0)
				goto prepare_response;
		}
		/* Parse arguments */
		json_t *room = json_object_get(root, "room");
		guint64 room_id = 0;
		char room_id_num[30], *room_id_str = NULL;
		if(!string_ids) {
			room_id = json_integer_value(room);
			g_snprintf(room_id_num, sizeof(room_id_num), "%"SCNu64, room_id);
			room_id_str = room_id_num;
		} else {
			room_id_str = (char *)json_string_value(room);
		}
		guint32 ssrc_value = 0;
		json_t *ssrc = json_object_get(root, "ssrc");
		if(ssrc)
			ssrc_value = json_integer_value(ssrc);
		janus_audiocodec codec = JANUS_AUDIOCODEC_OPUS;
		json_t *rfc = json_object_get(root, "codec");
		if(rfc) {
			codec = janus_audiocodec_from_name(json_string_value(rfc));
			if(codec != JANUS_AUDIOCODEC_OPUS && codec != JANUS_AUDIOCODEC_PCMA && codec != JANUS_AUDIOCODEC_PCMU) {
				JANUS_LOG(LOG_ERR, "Unsupported codec (%s)\n", json_string_value(rfc));
				error_code = JANUS_AUDIOBRIDGE_ERROR_INVALID_ELEMENT;
				g_snprintf(error_cause, 512, "Unsupported codec (%s)", json_string_value(rfc));
				goto prepare_response;
			}
		}
		int ptype = 100;
		json_t *pt = json_object_get(root, "ptype");
		if(pt)
			ptype = json_integer_value(pt);
		uint16_t port = json_integer_value(json_object_get(root, "port"));
		if(port == 0) {
			JANUS_LOG(LOG_ERR, "Invalid port number (%d)\n", port);
			error_code = JANUS_AUDIOBRIDGE_ERROR_INVALID_ELEMENT;
			g_snprintf(error_cause, 512, "Invalid port number (%d)", port);
			goto prepare_response;
		}
		json_t *json_host = json_object_get(root, "host");
		const char *host = json_string_value(json_host), *resolved_host = NULL;
		json_t *json_host_family = json_object_get(root, "host_family");
		const char *host_family = json_string_value(json_host_family);
		int family = 0;
		if(host_family) {
			if(!strcasecmp(host_family, "ipv4")) {
				family = AF_INET;
			} else if(!strcasecmp(host_family, "ipv6")) {
				family = AF_INET6;
			} else {
				JANUS_LOG(LOG_ERR, "Unsupported protocol family (%s)\n", host_family);
				error_code = JANUS_AUDIOBRIDGE_ERROR_INVALID_ELEMENT;
				g_snprintf(error_cause, 512, "Unsupported protocol family (%s)", host_family);
				goto prepare_response;
			}
		}
		/* Check if we need to resolve this host address */
		struct addrinfo *res = NULL, *start = NULL;
		janus_network_address addr;
		janus_network_address_string_buffer addr_buf;
		struct addrinfo hints;
		memset(&hints, 0, sizeof(hints));
		if(family != 0)
			hints.ai_family = family;
		if(getaddrinfo(host, NULL, family != 0 ? &hints : NULL, &res) == 0) {
			start = res;
			while(res != NULL) {
				if(janus_network_address_from_sockaddr(res->ai_addr, &addr) == 0 &&
						janus_network_address_to_string_buffer(&addr, &addr_buf) == 0) {
					/* Resolved */
					resolved_host = janus_network_address_string_from_buffer(&addr_buf);
					freeaddrinfo(start);
					start = NULL;
					break;
				}
				res = res->ai_next;
			}
		}
		if(resolved_host == NULL) {
			if(start)
				freeaddrinfo(start);
			JANUS_LOG(LOG_ERR, "Could not resolve address (%s)...\n", host);
			error_code = JANUS_AUDIOBRIDGE_ERROR_INVALID_ELEMENT;
			g_snprintf(error_cause, 512, "Could not resolve address (%s)...", host);
			goto prepare_response;
		}
		host = resolved_host;
		json_t *always = json_object_get(root, "always_on");
		gboolean always_on = always ? json_is_true(always) : FALSE;
		/* Besides, we may need to SRTP-encrypt this stream */
		int srtp_suite = 0;
		const char *srtp_crypto = NULL;
		json_t *s_suite = json_object_get(root, "srtp_suite");
		json_t *s_crypto = json_object_get(root, "srtp_crypto");
		if(s_suite && s_crypto) {
			srtp_suite = json_integer_value(s_suite);
			if(srtp_suite != 32 && srtp_suite != 80) {
				JANUS_LOG(LOG_ERR, "Invalid SRTP suite (%d)\n", srtp_suite);
				error_code = JANUS_AUDIOBRIDGE_ERROR_INVALID_ELEMENT;
				g_snprintf(error_cause, 512, "Invalid SRTP suite (%d)", srtp_suite);
				goto prepare_response;
			}
			srtp_crypto = json_string_value(s_crypto);
		}
		/* Update room */
		janus_mutex_lock(&rooms_mutex);
		janus_audiobridge_room *audiobridge = g_hash_table_lookup(rooms,
			string_ids ? (gpointer)room_id_str : (gpointer)&room_id);
		if(audiobridge == NULL) {
			janus_mutex_unlock(&rooms_mutex);
			JANUS_LOG(LOG_ERR, "No such room (%s)\n", room_id_str);
			error_code = JANUS_AUDIOBRIDGE_ERROR_NO_SUCH_ROOM;
			g_snprintf(error_cause, 512, "No such room (%s", room_id_str);
			goto prepare_response;
		}
		/* A secret may be required for this action */
		JANUS_CHECK_SECRET(audiobridge->room_secret, root, "secret", error_code, error_cause,
			JANUS_AUDIOBRIDGE_ERROR_MISSING_ELEMENT, JANUS_AUDIOBRIDGE_ERROR_INVALID_ELEMENT, JANUS_AUDIOBRIDGE_ERROR_UNAUTHORIZED);
		if(error_code != 0) {
			janus_mutex_unlock(&rooms_mutex);
			goto prepare_response;
		}
		janus_mutex_lock(&audiobridge->mutex);
		if(audiobridge->destroyed) {
			janus_mutex_unlock(&audiobridge->mutex);
			janus_mutex_unlock(&rooms_mutex);
			JANUS_LOG(LOG_ERR, "No such room (%s)\n", room_id_str);
			error_code = JANUS_AUDIOBRIDGE_ERROR_NO_SUCH_ROOM;
			g_snprintf(error_cause, 512, "No such room (%s)", room_id_str);
			goto prepare_response;
		}
		/* If this room uses groups, check if a valid group name was provided */
		uint group = 0;
		const char *group_name = NULL;
		if(audiobridge->groups != NULL) {
			group_name = json_string_value(json_object_get(root, "group"));
			if(group_name != NULL) {
				group = GPOINTER_TO_UINT(g_hash_table_lookup(audiobridge->groups, group_name));
				if(group == 0) {
					janus_mutex_unlock(&audiobridge->mutex);
					janus_mutex_unlock(&rooms_mutex);
					error_code = JANUS_AUDIOBRIDGE_ERROR_NO_SUCH_GROUP;
					g_snprintf(error_cause, 512, "No such group");
					goto prepare_response;
				}
			}
		}

		if(janus_audiobridge_create_udp_socket_if_needed(audiobridge)) {
			janus_mutex_unlock(&audiobridge->mutex);
			janus_mutex_unlock(&rooms_mutex);
			error_code = JANUS_AUDIOBRIDGE_ERROR_UNKNOWN_ERROR;
			g_snprintf(error_cause, 512, "Could not open UDP socket for RTP forwarder");
			goto prepare_response;
		}

		if(janus_audiobridge_create_opus_encoder_if_needed(audiobridge)) {
			janus_mutex_unlock(&audiobridge->mutex);
			janus_mutex_unlock(&rooms_mutex);
			error_code = JANUS_AUDIOBRIDGE_ERROR_LIBOPUS_ERROR;
			g_snprintf(error_cause, 512, "Error creating Opus encoder for RTP forwarder");
			goto prepare_response;
		}

		guint32 stream_id = janus_audiobridge_rtp_forwarder_add_helper(audiobridge, group,
			host, port, ssrc_value, ptype, codec, srtp_suite, srtp_crypto, always_on, 0);
		janus_mutex_unlock(&audiobridge->mutex);
		janus_mutex_unlock(&rooms_mutex);

		/* Done, prepare response */
		response = json_object();
		json_object_set_new(response, "audiobridge", json_string("success"));
		json_object_set_new(response, "room", string_ids ? json_string(room_id_str) : json_integer(room_id));
		if(group_name != NULL)
			json_object_set_new(response, "group", json_string(group_name));
		json_object_set_new(response, "stream_id", json_integer(stream_id));
		json_object_set_new(response, "host", json_string(host));
		json_object_set_new(response, "port", json_integer(port));
		goto prepare_response;
	} else if(!strcasecmp(request_text, "stop_rtp_forward")) {
		JANUS_VALIDATE_JSON_OBJECT(root, stop_rtp_forward_parameters,
			error_code, error_cause, TRUE,
			JANUS_AUDIOBRIDGE_ERROR_MISSING_ELEMENT, JANUS_AUDIOBRIDGE_ERROR_INVALID_ELEMENT);
		if(error_code != 0)
			goto prepare_response;
		if(!string_ids) {
			JANUS_VALIDATE_JSON_OBJECT(root, room_parameters,
				error_code, error_cause, TRUE,
				JANUS_AUDIOBRIDGE_ERROR_MISSING_ELEMENT, JANUS_AUDIOBRIDGE_ERROR_INVALID_ELEMENT);
		} else {
			JANUS_VALIDATE_JSON_OBJECT(root, roomstr_parameters,
				error_code, error_cause, TRUE,
				JANUS_AUDIOBRIDGE_ERROR_MISSING_ELEMENT, JANUS_AUDIOBRIDGE_ERROR_INVALID_ELEMENT);
		}
		if(error_code != 0)
			goto prepare_response;
		if(lock_rtpfwd && admin_key != NULL) {
			/* An admin key was specified: make sure it was provided, and that it's valid */
			JANUS_VALIDATE_JSON_OBJECT(root, adminkey_parameters,
				error_code, error_cause, TRUE,
				JANUS_AUDIOBRIDGE_ERROR_MISSING_ELEMENT, JANUS_AUDIOBRIDGE_ERROR_INVALID_ELEMENT);
			if(error_code != 0)
				goto prepare_response;
			JANUS_CHECK_SECRET(admin_key, root, "admin_key", error_code, error_cause,
				JANUS_AUDIOBRIDGE_ERROR_MISSING_ELEMENT, JANUS_AUDIOBRIDGE_ERROR_INVALID_ELEMENT, JANUS_AUDIOBRIDGE_ERROR_UNAUTHORIZED);
			if(error_code != 0)
				goto prepare_response;
		}
		/* Parse parameters */
		json_t *room = json_object_get(root, "room");
		guint64 room_id = 0;
		char room_id_num[30], *room_id_str = NULL;
		if(!string_ids) {
			room_id = json_integer_value(room);
			g_snprintf(room_id_num, sizeof(room_id_num), "%"SCNu64, room_id);
			room_id_str = room_id_num;
		} else {
			room_id_str = (char *)json_string_value(room);
		}
		guint32 stream_id = json_integer_value(json_object_get(root, "stream_id"));
		/* Update room */
		janus_mutex_lock(&rooms_mutex);
		janus_audiobridge_room *audiobridge = g_hash_table_lookup(rooms,
			string_ids ? (gpointer)room_id_str : (gpointer)&room_id);
		if(audiobridge == NULL) {
			janus_mutex_unlock(&rooms_mutex);
			JANUS_LOG(LOG_ERR, "No such room (%s)\n", room_id_str);
			error_code = JANUS_AUDIOBRIDGE_ERROR_NO_SUCH_ROOM;
			g_snprintf(error_cause, 512, "No such room (%s)", room_id_str);
			goto prepare_response;
		}
		/* A secret may be required for this action */
		JANUS_CHECK_SECRET(audiobridge->room_secret, root, "secret", error_code, error_cause,
			JANUS_AUDIOBRIDGE_ERROR_MISSING_ELEMENT, JANUS_AUDIOBRIDGE_ERROR_INVALID_ELEMENT, JANUS_AUDIOBRIDGE_ERROR_UNAUTHORIZED);
		if(error_code != 0) {
			janus_mutex_unlock(&rooms_mutex);
			goto prepare_response;
		}
		janus_mutex_lock(&audiobridge->mutex);
		if(audiobridge->destroyed) {
			janus_mutex_unlock(&audiobridge->mutex);
			janus_mutex_unlock(&rooms_mutex);
			JANUS_LOG(LOG_ERR, "No such room (%s)\n", room_id_str);
			error_code = JANUS_AUDIOBRIDGE_ERROR_NO_SUCH_ROOM;
			g_snprintf(error_cause, 512, "No such room (%s)", room_id_str);
			goto prepare_response;
		}
		janus_mutex_lock(&audiobridge->rtp_mutex);
		g_hash_table_remove(audiobridge->rtp_forwarders, GUINT_TO_POINTER(stream_id));
		janus_mutex_unlock(&audiobridge->rtp_mutex);
		janus_mutex_unlock(&audiobridge->mutex);
		janus_mutex_unlock(&rooms_mutex);
		response = json_object();
		json_object_set_new(response, "audiobridge", json_string("success"));
		json_object_set_new(response, "room", string_ids ? json_string(room_id_str) : json_integer(room_id));
		json_object_set_new(response, "stream_id", json_integer(stream_id));
		goto prepare_response;
	} else if(!strcasecmp(request_text, "listforwarders")) {
		/* List all forwarders in a room */
		if(!string_ids) {
			JANUS_VALIDATE_JSON_OBJECT(root, room_parameters,
				error_code, error_cause, TRUE,
				JANUS_AUDIOBRIDGE_ERROR_MISSING_ELEMENT, JANUS_AUDIOBRIDGE_ERROR_INVALID_ELEMENT);
		} else {
			JANUS_VALIDATE_JSON_OBJECT(root, roomstr_parameters,
				error_code, error_cause, TRUE,
				JANUS_AUDIOBRIDGE_ERROR_MISSING_ELEMENT, JANUS_AUDIOBRIDGE_ERROR_INVALID_ELEMENT);
		}
		if(error_code != 0)
			goto prepare_response;
		json_t *room = json_object_get(root, "room");
		guint64 room_id = 0;
		char room_id_num[30], *room_id_str = NULL;
		if(!string_ids) {
			room_id = json_integer_value(room);
			g_snprintf(room_id_num, sizeof(room_id_num), "%"SCNu64, room_id);
			room_id_str = room_id_num;
		} else {
			room_id_str = (char *)json_string_value(room);
		}
		janus_mutex_lock(&rooms_mutex);
		janus_audiobridge_room *audiobridge = g_hash_table_lookup(rooms,
			string_ids ? (gpointer)room_id_str : (gpointer)&room_id);
		if(audiobridge == NULL) {
			janus_mutex_unlock(&rooms_mutex);
			error_code = JANUS_AUDIOBRIDGE_ERROR_NO_SUCH_ROOM;
			JANUS_LOG(LOG_ERR, "No such room (%s)\n", room_id_str);
			g_snprintf(error_cause, 512, "No such room (%s)", room_id_str);
			goto prepare_response;
		}
		if(audiobridge->destroyed) {
			JANUS_LOG(LOG_ERR, "No such room (%s)\n", room_id_str);
			error_code = JANUS_AUDIOBRIDGE_ERROR_NO_SUCH_ROOM;
			g_snprintf(error_cause, 512, "No such room (%s)", room_id_str);
			janus_mutex_unlock(&rooms_mutex);
			goto prepare_response;
		}
		/* A secret may be required for this action */
		JANUS_CHECK_SECRET(audiobridge->room_secret, root, "secret", error_code, error_cause,
			JANUS_AUDIOBRIDGE_ERROR_MISSING_ELEMENT, JANUS_AUDIOBRIDGE_ERROR_INVALID_ELEMENT, JANUS_AUDIOBRIDGE_ERROR_UNAUTHORIZED);
		if(error_code != 0) {
			janus_mutex_unlock(&rooms_mutex);
			goto prepare_response;
		}
		/* Return a list of all forwarders */
		json_t *list = json_array();
		GHashTableIter iter;
		gpointer key, value;
		janus_mutex_lock(&audiobridge->rtp_mutex);
		g_hash_table_iter_init(&iter, audiobridge->rtp_forwarders);
		while(g_hash_table_iter_next(&iter, &key, &value)) {
			guint32 stream_id = GPOINTER_TO_UINT(key);
			janus_audiobridge_rtp_forwarder *rf = (janus_audiobridge_rtp_forwarder *)value;
			json_t *fl = json_object();
			json_object_set_new(fl, "stream_id", json_integer(stream_id));
			if(rf->group > 0 && audiobridge->groups_byid != NULL) {
				char *name = g_hash_table_lookup(audiobridge->groups_byid, GUINT_TO_POINTER(rf->group));
				if(name != NULL)
					json_object_set_new(fl, "group", json_string(name));
			}
			char address[100];
			if(rf->serv_addr.sin_family == AF_INET) {
				json_object_set_new(fl, "ip", json_string(
					inet_ntop(AF_INET, &rf->serv_addr.sin_addr, address, sizeof(address))));
			} else {
				json_object_set_new(fl, "ip", json_string(
					inet_ntop(AF_INET6, &rf->serv_addr6.sin6_addr, address, sizeof(address))));
			}
			json_object_set_new(fl, "port", json_integer(ntohs(rf->serv_addr.sin_port)));
			json_object_set_new(fl, "ssrc", json_integer(rf->ssrc ? rf->ssrc : stream_id));
			json_object_set_new(fl, "codec", json_string(janus_audiocodec_name(rf->codec)));
			json_object_set_new(fl, "ptype", json_integer(rf->payload_type));
			if(rf->is_srtp)
				json_object_set_new(fl, "srtp", json_true());
			json_object_set_new(fl, "always_on", rf->always_on ? json_true() : json_false());
			json_array_append_new(list, fl);
		}
		janus_mutex_unlock(&audiobridge->rtp_mutex);
		janus_mutex_unlock(&rooms_mutex);
		response = json_object();
		json_object_set_new(response, "audiobridge", json_string("forwarders"));
		json_object_set_new(response, "room", string_ids ? json_string(room_id_str) : json_integer(room_id));
		json_object_set_new(response, "rtp_forwarders", list);
		goto prepare_response;
	} else if(!strcasecmp(request_text, "play_file")) {
#ifndef HAVE_LIBOGG
		JANUS_LOG(LOG_VERB, "Playing files unsupported in this instance\n");
		error_code = JANUS_AUDIOBRIDGE_ERROR_INVALID_REQUEST;
		g_snprintf(error_cause, 512, "Playing files unsupported in this instance");
		goto prepare_response;
#else
		if(!string_ids) {
			JANUS_VALIDATE_JSON_OBJECT(root, room_parameters,
				error_code, error_cause, TRUE,
				JANUS_AUDIOBRIDGE_ERROR_MISSING_ELEMENT, JANUS_AUDIOBRIDGE_ERROR_INVALID_ELEMENT);
		} else {
			JANUS_VALIDATE_JSON_OBJECT(root, roomstr_parameters,
				error_code, error_cause, TRUE,
				JANUS_AUDIOBRIDGE_ERROR_MISSING_ELEMENT, JANUS_AUDIOBRIDGE_ERROR_INVALID_ELEMENT);
		}
		if(error_code != 0)
			goto prepare_response;
		JANUS_VALIDATE_JSON_OBJECT(root, play_file_parameters,
			error_code, error_cause, TRUE,
			JANUS_AUDIOBRIDGE_ERROR_MISSING_ELEMENT, JANUS_AUDIOBRIDGE_ERROR_INVALID_ELEMENT);
		if(error_code != 0)
			goto prepare_response;
		if(lock_playfile && admin_key != NULL) {
			/* An admin key was specified: make sure it was provided, and that it's valid */
			JANUS_VALIDATE_JSON_OBJECT(root, adminkey_parameters,
				error_code, error_cause, TRUE,
				JANUS_AUDIOBRIDGE_ERROR_MISSING_ELEMENT, JANUS_AUDIOBRIDGE_ERROR_INVALID_ELEMENT);
			if(error_code != 0)
				goto prepare_response;
			JANUS_CHECK_SECRET(admin_key, root, "admin_key", error_code, error_cause,
				JANUS_AUDIOBRIDGE_ERROR_MISSING_ELEMENT, JANUS_AUDIOBRIDGE_ERROR_INVALID_ELEMENT, JANUS_AUDIOBRIDGE_ERROR_UNAUTHORIZED);
			if(error_code != 0)
				goto prepare_response;
		}
		/* Parse parameters */
		json_t *room = json_object_get(root, "room");
		guint64 room_id = 0;
		char room_id_num[30], *room_id_str = NULL;
		if(!string_ids) {
			room_id = json_integer_value(room);
			g_snprintf(room_id_num, sizeof(room_id_num), "%"SCNu64, room_id);
			room_id_str = room_id_num;
		} else {
			room_id_str = (char *)json_string_value(room);
		}
		/* Update room */
		janus_mutex_lock(&rooms_mutex);
		janus_audiobridge_room *audiobridge = g_hash_table_lookup(rooms,
			string_ids ? (gpointer)room_id_str : (gpointer)&room_id);
		if(audiobridge == NULL) {
			janus_mutex_unlock(&rooms_mutex);
			JANUS_LOG(LOG_ERR, "No such room (%s)\n", room_id_str);
			error_code = JANUS_AUDIOBRIDGE_ERROR_NO_SUCH_ROOM;
			g_snprintf(error_cause, 512, "No such room (%s)", room_id_str);
			goto prepare_response;
		}
		/* A secret may be required for this action */
		JANUS_CHECK_SECRET(audiobridge->room_secret, root, "secret", error_code, error_cause,
			JANUS_AUDIOBRIDGE_ERROR_MISSING_ELEMENT, JANUS_AUDIOBRIDGE_ERROR_INVALID_ELEMENT, JANUS_AUDIOBRIDGE_ERROR_UNAUTHORIZED);
		if(error_code != 0) {
			janus_mutex_unlock(&rooms_mutex);
			goto prepare_response;
		}
		janus_mutex_lock(&audiobridge->mutex);
		if(audiobridge->destroyed) {
			janus_mutex_unlock(&audiobridge->mutex);
			janus_mutex_unlock(&rooms_mutex);
			JANUS_LOG(LOG_ERR, "No such room (%s)\n", room_id_str);
			error_code = JANUS_AUDIOBRIDGE_ERROR_NO_SUCH_ROOM;
			g_snprintf(error_cause, 512, "No such room (%s)", room_id_str);
			goto prepare_response;
		}
		/* If this room uses groups, make sure a valid group name was provided */
		uint group = 0;
		if(audiobridge->groups != NULL) {
			JANUS_VALIDATE_JSON_OBJECT(root, group_parameters,
				error_code, error_cause, TRUE,
				JANUS_AUDIOBRIDGE_ERROR_MISSING_ELEMENT, JANUS_AUDIOBRIDGE_ERROR_INVALID_ELEMENT);
			if(error_code != 0) {
				janus_mutex_unlock(&audiobridge->mutex);
				janus_mutex_unlock(&rooms_mutex);
				goto prepare_response;
			}
			const char *group_name = json_string_value(json_object_get(root, "group"));
			group = GPOINTER_TO_UINT(g_hash_table_lookup(audiobridge->groups, group_name));
			if(group == 0) {
				janus_mutex_unlock(&audiobridge->mutex);
				janus_mutex_unlock(&rooms_mutex);
				JANUS_LOG(LOG_ERR, "No such group (%s)\n", group_name);
				error_code = JANUS_AUDIOBRIDGE_ERROR_NO_SUCH_GROUP;
				g_snprintf(error_cause, 512, "No such group (%s)", group_name);
				goto prepare_response;
			}
		}
		/* Check if an announcement ID has been provided, or generate a random one */
		json_t *id = json_object_get(root, "file_id");
		char *file_id = (char *)json_string_value(id);
		gboolean file_id_allocated = FALSE;
		if(file_id == NULL) {
			/* Generate a random ID */
			while(file_id == NULL) {
				file_id = janus_random_uuid();
				if(g_hash_table_lookup(audiobridge->anncs, file_id) != NULL) {
					/* ID already taken, try another one */
					g_clear_pointer(&file_id, g_free);
				}
			}
			file_id_allocated = TRUE;
			JANUS_LOG(LOG_VERB, "  -- Announcement ID: %s\n", file_id);
		}
		if(g_hash_table_lookup(audiobridge->anncs, file_id) != NULL) {
			/* ID already taken */
			janus_mutex_unlock(&audiobridge->mutex);
			janus_mutex_unlock(&rooms_mutex);
			JANUS_LOG(LOG_ERR, "File ID exists (%s)\n", file_id);
			error_code = JANUS_AUDIOBRIDGE_ERROR_ID_EXISTS;
			g_snprintf(error_cause, 512, "File ID exists (%s)", file_id);
			goto prepare_response;
		}
		/* We "abuse" the participant struct for announcements too */
		janus_audiobridge_participant *p = g_malloc0(sizeof(janus_audiobridge_participant));
		janus_refcount_init(&p->ref, janus_audiobridge_participant_free);
		p->user_id_str = g_strdup(file_id);
		p->codec = JANUS_AUDIOCODEC_OPUS;
		p->volume_gain = 100;
		/* Open the file and check it's usable */
		p->annc = g_malloc0(sizeof(janus_audiobridge_file));
		p->annc->id = g_strdup(file_id);
		p->room = audiobridge;
		p->group = group;
		const char *filename = json_string_value(json_object_get(root, "filename"));
		p->annc->filename = g_strdup(filename);
		p->annc->file = fopen(filename, "rb");
		if(p->annc->file == NULL || janus_audiobridge_file_init(p->annc) < 0) {
			janus_mutex_unlock(&audiobridge->mutex);
			janus_mutex_unlock(&rooms_mutex);
			if(file_id_allocated)
				g_free(file_id);
			janus_refcount_decrease(&p->ref);
			JANUS_LOG(LOG_ERR, "Error opening file\n");
			error_code = JANUS_AUDIOBRIDGE_ERROR_UNKNOWN_ERROR;
			g_snprintf(error_cause, 512, "Error opening file");
			goto prepare_response;
		}
		p->annc->loop = json_is_true(json_object_get(root, "loop"));
		/* Setup the opus decoder */
		int opuserror = 0;
		p->decoder = opus_decoder_create(audiobridge->sampling_rate, 1, &opuserror);
		if(opuserror != OPUS_OK) {
			janus_mutex_unlock(&audiobridge->mutex);
			janus_mutex_unlock(&rooms_mutex);
			if(file_id_allocated)
				g_free(file_id);
			janus_refcount_decrease(&p->ref);
			JANUS_LOG(LOG_ERR, "Error creating Opus decoder\n");
			error_code = JANUS_AUDIOBRIDGE_ERROR_LIBOPUS_ERROR;
			g_snprintf(error_cause, 512, "Error creating Opus decoder");
			goto prepare_response;
		}
		/* We're done, add the announcement to the room */
		g_hash_table_insert(audiobridge->anncs, g_strdup(p->user_id_str), p);
		janus_mutex_unlock(&audiobridge->mutex);
		janus_mutex_unlock(&rooms_mutex);

		/* Done, prepare response */
		response = json_object();
		json_object_set_new(response, "audiobridge", json_string("success"));
		json_object_set_new(response, "room", string_ids ? json_string(room_id_str) : json_integer(room_id));
		json_object_set_new(response, "file_id", json_string(file_id));
		if(file_id_allocated)
			g_free(file_id);
		goto prepare_response;
#endif
	} else if(!strcasecmp(request_text, "is_playing")) {
#ifndef HAVE_LIBOGG
		JANUS_LOG(LOG_VERB, "Playing files unsupported in this instance\n");
		error_code = JANUS_AUDIOBRIDGE_ERROR_INVALID_REQUEST;
		g_snprintf(error_cause, 512, "Playing files unsupported in this instance");
		goto prepare_response;
#else
		if(!string_ids) {
			JANUS_VALIDATE_JSON_OBJECT(root, room_parameters,
				error_code, error_cause, TRUE,
				JANUS_AUDIOBRIDGE_ERROR_MISSING_ELEMENT, JANUS_AUDIOBRIDGE_ERROR_INVALID_ELEMENT);
		} else {
			JANUS_VALIDATE_JSON_OBJECT(root, roomstr_parameters,
				error_code, error_cause, TRUE,
				JANUS_AUDIOBRIDGE_ERROR_MISSING_ELEMENT, JANUS_AUDIOBRIDGE_ERROR_INVALID_ELEMENT);
		}
		if(error_code != 0)
			goto prepare_response;
		JANUS_VALIDATE_JSON_OBJECT(root, checkstop_file_parameters,
			error_code, error_cause, TRUE,
			JANUS_AUDIOBRIDGE_ERROR_MISSING_ELEMENT, JANUS_AUDIOBRIDGE_ERROR_INVALID_ELEMENT);
		if(error_code != 0)
			goto prepare_response;
		if(lock_playfile && admin_key != NULL) {
			/* An admin key was specified: make sure it was provided, and that it's valid */
			JANUS_VALIDATE_JSON_OBJECT(root, adminkey_parameters,
				error_code, error_cause, TRUE,
				JANUS_AUDIOBRIDGE_ERROR_MISSING_ELEMENT, JANUS_AUDIOBRIDGE_ERROR_INVALID_ELEMENT);
			if(error_code != 0)
				goto prepare_response;
			JANUS_CHECK_SECRET(admin_key, root, "admin_key", error_code, error_cause,
				JANUS_AUDIOBRIDGE_ERROR_MISSING_ELEMENT, JANUS_AUDIOBRIDGE_ERROR_INVALID_ELEMENT, JANUS_AUDIOBRIDGE_ERROR_UNAUTHORIZED);
			if(error_code != 0)
				goto prepare_response;
		}
		/* Parse parameters */
		json_t *room = json_object_get(root, "room");
		guint64 room_id = 0;
		char room_id_num[30], *room_id_str = NULL;
		if(!string_ids) {
			room_id = json_integer_value(room);
			g_snprintf(room_id_num, sizeof(room_id_num), "%"SCNu64, room_id);
			room_id_str = room_id_num;
		} else {
			room_id_str = (char *)json_string_value(room);
		}
		/* Update room */
		janus_mutex_lock(&rooms_mutex);
		janus_audiobridge_room *audiobridge = g_hash_table_lookup(rooms,
			string_ids ? (gpointer)room_id_str : (gpointer)&room_id);
		if(audiobridge == NULL) {
			janus_mutex_unlock(&rooms_mutex);
			JANUS_LOG(LOG_ERR, "No such room (%s)\n", room_id_str);
			error_code = JANUS_AUDIOBRIDGE_ERROR_NO_SUCH_ROOM;
			g_snprintf(error_cause, 512, "No such room (%s)", room_id_str);
			goto prepare_response;
		}
		/* A secret may be required for this action */
		JANUS_CHECK_SECRET(audiobridge->room_secret, root, "secret", error_code, error_cause,
			JANUS_AUDIOBRIDGE_ERROR_MISSING_ELEMENT, JANUS_AUDIOBRIDGE_ERROR_INVALID_ELEMENT, JANUS_AUDIOBRIDGE_ERROR_UNAUTHORIZED);
		if(error_code != 0) {
			janus_mutex_unlock(&rooms_mutex);
			goto prepare_response;
		}
		janus_mutex_lock(&audiobridge->mutex);
		if(audiobridge->destroyed) {
			janus_mutex_unlock(&audiobridge->mutex);
			janus_mutex_unlock(&rooms_mutex);
			JANUS_LOG(LOG_ERR, "No such room (%s)\n", room_id_str);
			error_code = JANUS_AUDIOBRIDGE_ERROR_NO_SUCH_ROOM;
			g_snprintf(error_cause, 512, "No such room (%s)", room_id_str);
			goto prepare_response;
		}
		/* Check if there is such an announcement */
		json_t *id = json_object_get(root, "file_id");
		char *file_id = (char *)json_string_value(id);
		janus_audiobridge_participant *p = g_hash_table_lookup(audiobridge->anncs, file_id);
		gboolean playing = (p && p->annc && p->annc->started);
		janus_mutex_unlock(&audiobridge->mutex);
		janus_mutex_unlock(&rooms_mutex);

		/* Done, prepare response */
		response = json_object();
		json_object_set_new(response, "audiobridge", json_string("success"));
		json_object_set_new(response, "room", string_ids ? json_string(room_id_str) : json_integer(room_id));
		json_object_set_new(response, "file_id", json_string(file_id));
		json_object_set_new(response, "playing", playing ? json_true() : json_false());
		goto prepare_response;
#endif
	} else if(!strcasecmp(request_text, "stop_file")) {
#ifndef HAVE_LIBOGG
		JANUS_LOG(LOG_VERB, "Playing files unsupported in this instance\n");
		error_code = JANUS_AUDIOBRIDGE_ERROR_INVALID_REQUEST;
		g_snprintf(error_cause, 512, "Playing files unsupported in this instance");
		goto prepare_response;
#else
		if(!string_ids) {
			JANUS_VALIDATE_JSON_OBJECT(root, room_parameters,
				error_code, error_cause, TRUE,
				JANUS_AUDIOBRIDGE_ERROR_MISSING_ELEMENT, JANUS_AUDIOBRIDGE_ERROR_INVALID_ELEMENT);
		} else {
			JANUS_VALIDATE_JSON_OBJECT(root, roomstr_parameters,
				error_code, error_cause, TRUE,
				JANUS_AUDIOBRIDGE_ERROR_MISSING_ELEMENT, JANUS_AUDIOBRIDGE_ERROR_INVALID_ELEMENT);
		}
		if(error_code != 0)
			goto prepare_response;
		JANUS_VALIDATE_JSON_OBJECT(root, checkstop_file_parameters,
			error_code, error_cause, TRUE,
			JANUS_AUDIOBRIDGE_ERROR_MISSING_ELEMENT, JANUS_AUDIOBRIDGE_ERROR_INVALID_ELEMENT);
		if(error_code != 0)
			goto prepare_response;
		if(lock_playfile && admin_key != NULL) {
			/* An admin key was specified: make sure it was provided, and that it's valid */
			JANUS_VALIDATE_JSON_OBJECT(root, adminkey_parameters,
				error_code, error_cause, TRUE,
				JANUS_AUDIOBRIDGE_ERROR_MISSING_ELEMENT, JANUS_AUDIOBRIDGE_ERROR_INVALID_ELEMENT);
			if(error_code != 0)
				goto prepare_response;
			JANUS_CHECK_SECRET(admin_key, root, "admin_key", error_code, error_cause,
				JANUS_AUDIOBRIDGE_ERROR_MISSING_ELEMENT, JANUS_AUDIOBRIDGE_ERROR_INVALID_ELEMENT, JANUS_AUDIOBRIDGE_ERROR_UNAUTHORIZED);
			if(error_code != 0)
				goto prepare_response;
		}
		/* Parse parameters */
		json_t *room = json_object_get(root, "room");
		guint64 room_id = 0;
		char room_id_num[30], *room_id_str = NULL;
		if(!string_ids) {
			room_id = json_integer_value(room);
			g_snprintf(room_id_num, sizeof(room_id_num), "%"SCNu64, room_id);
			room_id_str = room_id_num;
		} else {
			room_id_str = (char *)json_string_value(room);
		}
		/* Update room */
		janus_mutex_lock(&rooms_mutex);
		janus_audiobridge_room *audiobridge = g_hash_table_lookup(rooms,
			string_ids ? (gpointer)room_id_str : (gpointer)&room_id);
		if(audiobridge == NULL) {
			janus_mutex_unlock(&rooms_mutex);
			JANUS_LOG(LOG_ERR, "No such room (%s)\n", room_id_str);
			error_code = JANUS_AUDIOBRIDGE_ERROR_NO_SUCH_ROOM;
			g_snprintf(error_cause, 512, "No such room (%s)", room_id_str);
			goto prepare_response;
		}
		/* A secret may be required for this action */
		JANUS_CHECK_SECRET(audiobridge->room_secret, root, "secret", error_code, error_cause,
			JANUS_AUDIOBRIDGE_ERROR_MISSING_ELEMENT, JANUS_AUDIOBRIDGE_ERROR_INVALID_ELEMENT, JANUS_AUDIOBRIDGE_ERROR_UNAUTHORIZED);
		if(error_code != 0) {
			janus_mutex_unlock(&rooms_mutex);
			goto prepare_response;
		}
		janus_mutex_lock(&audiobridge->mutex);
		if(audiobridge->destroyed) {
			janus_mutex_unlock(&audiobridge->mutex);
			janus_mutex_unlock(&rooms_mutex);
			JANUS_LOG(LOG_ERR, "No such room (%s)\n", room_id_str);
			error_code = JANUS_AUDIOBRIDGE_ERROR_NO_SUCH_ROOM;
			g_snprintf(error_cause, 512, "No such room (%s)", room_id_str);
			goto prepare_response;
		}
		/* Get rid of the announcement: a notification will be sent by the mixer, if needed */
		json_t *id = json_object_get(root, "file_id");
		char *file_id = (char *)json_string_value(id);
		janus_audiobridge_participant *p = g_hash_table_lookup(audiobridge->anncs, file_id);
		gboolean started = (p && p->annc && p->annc->started);
		if(p)
			janus_refcount_increase(&p->ref);
		if(g_hash_table_remove(audiobridge->anncs, file_id) && started) {
			/* Send a notification that this announcement is over */
			JANUS_LOG(LOG_INFO, "[%s] Announcement stopped (%s)\n", audiobridge->room_id_str, file_id);
			json_t *event = json_object();
			json_object_set_new(event, "audiobridge", json_string("announcement-stopped"));
			json_object_set_new(event, "room",
				string_ids ? json_string(audiobridge->room_id_str) : json_integer(audiobridge->room_id));
			json_object_set_new(event, "file_id", json_string(file_id));
			janus_audiobridge_notify_participants(p, event, TRUE);
			json_decref(event);
			/* Also notify event handlers */
			if(notify_events && gateway->events_is_enabled()) {
				json_t *info = json_object();
				json_object_set_new(info, "event", json_string("announcement-stopped"));
				json_object_set_new(info, "room",
					string_ids ? json_string(audiobridge->room_id_str) : json_integer(audiobridge->room_id));
				json_object_set_new(info, "file_id", json_string(file_id));
				gateway->notify_event(&janus_audiobridge_plugin, NULL, info);
			}
		}
		if(p)
			janus_refcount_decrease(&p->ref);
		janus_mutex_unlock(&audiobridge->mutex);
		janus_mutex_unlock(&rooms_mutex);

		/* Done, prepare response */
		response = json_object();
		json_object_set_new(response, "audiobridge", json_string("success"));
		json_object_set_new(response, "room", string_ids ? json_string(room_id_str) : json_integer(room_id));
		json_object_set_new(response, "file_id", json_string(file_id));
		goto prepare_response;
#endif
	} else {
		/* Not a request we recognize, don't do anything */
		return NULL;
	}

prepare_response:
		{
			if(error_code == 0 && !response) {
				error_code = JANUS_AUDIOBRIDGE_ERROR_UNKNOWN_ERROR;
				g_snprintf(error_cause, 512, "Invalid response");
			}
			if(error_code != 0) {
				/* Prepare JSON error event */
				response = json_object();
				json_object_set_new(response, "audiobridge", json_string("event"));
				json_object_set_new(response, "error_code", json_integer(error_code));
				json_object_set_new(response, "error", json_string(error_cause));
			}
			return response;
		}

}

struct janus_plugin_result *janus_audiobridge_handle_message(janus_plugin_session *handle, char *transaction, json_t *message, json_t *jsep) {
	if(g_atomic_int_get(&stopping) || !g_atomic_int_get(&initialized))
		return janus_plugin_result_new(JANUS_PLUGIN_ERROR, g_atomic_int_get(&stopping) ? "Shutting down" : "Plugin not initialized", NULL);

	/* Pre-parse the message */
	int error_code = 0;
	char error_cause[512];
	json_t *root = message;
	json_t *response = NULL;

	janus_mutex_lock(&sessions_mutex);
	janus_audiobridge_session *session = janus_audiobridge_lookup_session(handle);
	if(!session) {
		janus_mutex_unlock(&sessions_mutex);
		JANUS_LOG(LOG_ERR, "No session associated with this handle...\n");
		error_code = JANUS_AUDIOBRIDGE_ERROR_UNKNOWN_ERROR;
		g_snprintf(error_cause, 512, "%s", "No session associated with this handle...");
		goto plugin_response;
	}
	/* Increase the reference counter for this session: we'll decrease it after we handle the message */
	janus_refcount_increase(&session->ref);
	janus_mutex_unlock(&sessions_mutex);
	if(g_atomic_int_get(&session->destroyed)) {
		JANUS_LOG(LOG_ERR, "Session has already been marked as destroyed...\n");
		error_code = JANUS_AUDIOBRIDGE_ERROR_UNKNOWN_ERROR;
		g_snprintf(error_cause, 512, "%s", "Session has already been marked as destroyed...");
		goto plugin_response;
	}

	if(message == NULL) {
		JANUS_LOG(LOG_ERR, "No message??\n");
		error_code = JANUS_AUDIOBRIDGE_ERROR_NO_MESSAGE;
		g_snprintf(error_cause, 512, "%s", "No message??");
		goto plugin_response;
	}
	if(!json_is_object(root)) {
		JANUS_LOG(LOG_ERR, "JSON error: not an object\n");
		error_code = JANUS_AUDIOBRIDGE_ERROR_INVALID_JSON;
		g_snprintf(error_cause, 512, "JSON error: not an object");
		goto plugin_response;
	}
	/* Get the request first */
	JANUS_VALIDATE_JSON_OBJECT(root, request_parameters,
		error_code, error_cause, TRUE,
		JANUS_AUDIOBRIDGE_ERROR_MISSING_ELEMENT, JANUS_AUDIOBRIDGE_ERROR_INVALID_ELEMENT);
	if(error_code != 0)
		goto plugin_response;
	json_t *request = json_object_get(root, "request");
	/* Some requests ('create', 'destroy', 'exists', 'list') can be handled synchronously */
	const char *request_text = json_string_value(request);
	/* We have a separate method to process synchronous requests, as those may
	 * arrive from the Admin API as well, and so we handle them the same way */
	response = janus_audiobridge_process_synchronous_request(session, root);
	if(response != NULL) {
		/* We got a response, send it back */
		goto plugin_response;
	} else if(!strcasecmp(request_text, "join") || !strcasecmp(request_text, "configure")
			|| !strcasecmp(request_text, "changeroom") || !strcasecmp(request_text, "leave")
			|| !strcasecmp(request_text, "hangup")) {
		/* These messages are handled asynchronously */
		janus_audiobridge_message *msg = g_malloc(sizeof(janus_audiobridge_message));
		msg->handle = handle;
		msg->transaction = transaction;
		msg->message = root;
		msg->jsep = jsep;

		g_async_queue_push(messages, msg);

		return janus_plugin_result_new(JANUS_PLUGIN_OK_WAIT, NULL, NULL);
	} else {
		JANUS_LOG(LOG_VERB, "Unknown request '%s'\n", request_text);
		error_code = JANUS_AUDIOBRIDGE_ERROR_INVALID_REQUEST;
		g_snprintf(error_cause, 512, "Unknown request '%s'", request_text);
	}

plugin_response:
		{
			if(error_code == 0 && !response) {
				error_code = JANUS_AUDIOBRIDGE_ERROR_UNKNOWN_ERROR;
				g_snprintf(error_cause, 512, "Invalid response");
			}
			if(error_code != 0) {
				/* Prepare JSON error event */
				json_t *event = json_object();
				json_object_set_new(event, "audiobridge", json_string("event"));
				json_object_set_new(event, "error_code", json_integer(error_code));
				json_object_set_new(event, "error", json_string(error_cause));
				response = event;
			}
			if(root != NULL)
				json_decref(root);
			if(jsep != NULL)
				json_decref(jsep);
			g_free(transaction);

			if(session != NULL)
				janus_refcount_decrease(&session->ref);
			return janus_plugin_result_new(JANUS_PLUGIN_OK, NULL, response);
		}

}

json_t *janus_audiobridge_handle_admin_message(json_t *message) {
	/* Some requests (e.g., 'create' and 'destroy') can be handled via Admin API */
	int error_code = 0;
	char error_cause[512];
	json_t *response = NULL;

	JANUS_VALIDATE_JSON_OBJECT(message, request_parameters,
		error_code, error_cause, TRUE,
		JANUS_AUDIOBRIDGE_ERROR_MISSING_ELEMENT, JANUS_AUDIOBRIDGE_ERROR_INVALID_ELEMENT);
	if(error_code != 0)
		goto admin_response;
	json_t *request = json_object_get(message, "request");
	const char *request_text = json_string_value(request);
	if((response = janus_audiobridge_process_synchronous_request(NULL, message)) != NULL) {
		/* We got a response, send it back */
		goto admin_response;
	} else {
		JANUS_LOG(LOG_VERB, "Unknown request '%s'\n", request_text);
		error_code = JANUS_AUDIOBRIDGE_ERROR_INVALID_REQUEST;
		g_snprintf(error_cause, 512, "Unknown request '%s'", request_text);
	}

admin_response:
		{
			if(!response) {
				/* Prepare JSON error event */
				response = json_object();
				json_object_set_new(response, "audiobridge", json_string("event"));
				json_object_set_new(response, "error_code", json_integer(error_code));
				json_object_set_new(response, "error", json_string(error_cause));
			}
			return response;
		}

}

void janus_audiobridge_setup_media(janus_plugin_session *handle) {
	JANUS_LOG(LOG_INFO, "[%s-%p] WebRTC media is now available\n", JANUS_AUDIOBRIDGE_PACKAGE, handle);
	if(g_atomic_int_get(&stopping) || !g_atomic_int_get(&initialized))
		return;
	janus_mutex_lock(&sessions_mutex);
	janus_audiobridge_session *session = janus_audiobridge_lookup_session(handle);
	if(!session) {
		janus_mutex_unlock(&sessions_mutex);
		JANUS_LOG(LOG_ERR, "No session associated with this handle...\n");
		return;
	}
	if(g_atomic_int_get(&session->destroyed)) {
		janus_mutex_unlock(&sessions_mutex);
		return;
	}
	janus_audiobridge_participant *participant = (janus_audiobridge_participant *)session->participant;
	if(!participant) {
		janus_mutex_unlock(&sessions_mutex);
		return;
	}
	g_atomic_int_set(&session->hangingup, 0);
	/* FIXME Only send this peer the audio mix when we get this event */
	g_atomic_int_set(&session->started, 1);
	janus_mutex_unlock(&sessions_mutex);
	/* Notify all other participants that there's a new boy in town */
	janus_mutex_lock(&rooms_mutex);
	janus_audiobridge_room *audiobridge = participant->room;
	if(audiobridge == NULL) {
		/* No room..? Shouldn't happen */
		janus_mutex_unlock(&rooms_mutex);
		JANUS_LOG(LOG_WARN, "PeerConnection created, but AudioBridge participant not in a room...\n");
		return;
	}
	janus_mutex_lock(&audiobridge->mutex);
	json_t *list = json_array();
	json_t *pl = json_object();
	json_object_set_new(pl, "id",
		string_ids ? json_string(participant->user_id_str) : json_integer(participant->user_id));
	if(participant->display)
		json_object_set_new(pl, "display", json_string(participant->display));
	json_object_set_new(pl, "setup", json_true());
	json_object_set_new(pl, "muted", participant->muted ? json_true() : json_false());
	json_array_append_new(list, pl);
	json_t *pub = json_object();
	json_object_set_new(pub, "audiobridge", json_string("event"));
	json_object_set_new(pub, "room",
		string_ids ? json_string(participant->room->room_id_str) : json_integer(participant->room->room_id));
	json_object_set_new(pub, "participants", list);
	GHashTableIter iter;
	gpointer value;
	g_hash_table_iter_init(&iter, audiobridge->participants);
	while(g_hash_table_iter_next(&iter, NULL, &value)) {
		janus_audiobridge_participant *p = value;
		if(p == participant) {
			continue;	/* Skip the new participant itself */
		}
		JANUS_LOG(LOG_VERB, "Notifying participant %s (%s)\n", p->user_id_str, p->display ? p->display : "??");
		int ret = gateway->push_event(p->session->handle, &janus_audiobridge_plugin, NULL, pub, NULL);
		JANUS_LOG(LOG_VERB, "  >> %d (%s)\n", ret, janus_get_api_error(ret));
	}
	json_decref(pub);
	g_atomic_int_set(&participant->active, 1);
	janus_mutex_unlock(&audiobridge->mutex);
	janus_mutex_unlock(&rooms_mutex);
}

void janus_audiobridge_incoming_rtp(janus_plugin_session *handle, janus_plugin_rtp *packet) {
	if(handle == NULL || g_atomic_int_get(&handle->stopped) || g_atomic_int_get(&stopping) || !g_atomic_int_get(&initialized))
		return;
	janus_audiobridge_session *session = (janus_audiobridge_session *)handle->plugin_handle;
	if(!session || g_atomic_int_get(&session->destroyed) || !session->participant)
		return;
	janus_audiobridge_participant *participant = (janus_audiobridge_participant *)session->participant;
	if(!g_atomic_int_get(&participant->active) || participant->muted ||
			(participant->codec == JANUS_AUDIOCODEC_OPUS && !participant->decoder) || !participant->room)
		return;
	if(participant->room && participant->room->muted && !participant->admin)
		return;
	char *buf = packet->buffer;
	uint16_t len = packet->length;
	/* Save the frame if we're recording this leg */
	janus_recorder_save_frame(participant->arc, buf, len);
	if(g_atomic_int_get(&participant->active) && (participant->codec !=
	JANUS_AUDIOCODEC_OPUS ||
			(participant->codec == JANUS_AUDIOCODEC_OPUS && participant->decoder))) {
		/* First of all, check if a reset on the decoder is due */
		if(participant->reset && participant->codec == JANUS_AUDIOCODEC_OPUS) {
			/* Create a new decoder and get rid of the old one */
			int error = 0;
			OpusDecoder *decoder = opus_decoder_create(participant->room->sampling_rate, 1, &error);
			if(error != OPUS_OK) {
				JANUS_LOG(LOG_ERR, "Error resetting Opus decoder...\n");
			} else {
				if(participant->decoder)
					opus_decoder_destroy(participant->decoder);
				participant->decoder = decoder;
				JANUS_LOG(LOG_VERB, "Opus decoder reset\n");
			}
			participant->reset = FALSE;
		}
		/* Decode frame (Opus/G.711 -> slinear) */
		janus_rtp_header *rtp = (janus_rtp_header *)buf;
		if((participant->codec == JANUS_AUDIOCODEC_PCMA && rtp->type != 8) ||
				(participant->codec == JANUS_AUDIOCODEC_PCMU && rtp->type != 0)) {
			JANUS_LOG(LOG_WARN, "Wrong payload type (%d != %d), skipping audio packet\n",
				rtp->type, participant->codec == JANUS_AUDIOCODEC_PCMA ? 8 : 0);
			return;
		}
		janus_audiobridge_rtp_relay_packet *pkt = g_malloc(sizeof(janus_audiobridge_rtp_relay_packet));
		pkt->data = g_malloc0(BUFFER_SAMPLES*sizeof(opus_int16));
		pkt->ssrc = 0;
		pkt->timestamp = ntohl(rtp->timestamp);
		pkt->seq_number = ntohs(rtp->seq_number);
		/* We might check the audio level extension to see if this is silence */
		pkt->silence = FALSE;
		pkt->length = 0;

		/* First check if probation period */
		if(participant->probation == MIN_SEQUENTIAL) {
			participant->probation--;
			participant->expected_seq = pkt->seq_number + 1;
			JANUS_LOG(LOG_VERB, "Probation started with ssrc = %"SCNu32", seq = %"SCNu16" \n", ntohl(rtp->ssrc), pkt->seq_number);
			g_free(pkt->data);
			g_free(pkt);
			return;
		} else if(participant->probation != 0) {
			/* Decrease probation */
			participant->probation--;
			/* TODO: Reset probation if sequence number is incorrect and DSSRC also; must have a correct sequence */
			if(!participant->probation){
				/* Probation is ended */
				JANUS_LOG(LOG_VERB, "Probation ended with ssrc = %"SCNu32", seq = %"SCNu16" \n", ntohl(rtp->ssrc), pkt->seq_number);
			}
			participant->expected_seq = pkt->seq_number + 1;
			g_free(pkt->data);
			g_free(pkt);
			return;
		}

		if(participant->extmap_id > 0) {
			/* Check the audio levels, in case we need to notify participants about who's talking */
			int level = packet->extensions.audio_level;
			if(level != -1) {
				/* Is this silence? */
				pkt->silence = (level == 127);
				if(participant->room && participant->room->audiolevel_event) {
					/* We also need to detect who's talking: update our monitoring stuff */
					int audio_active_packets = participant->room ? participant->room->audio_active_packets : 100;
					int audio_level_average = participant->room ? participant->room->audio_level_average : 25;
					/* Check if we need to override those with user specific properties */
					if(participant->user_audio_active_packets > 0)
						audio_active_packets = participant->user_audio_active_packets;
					if(participant->user_audio_level_average > 0)
						audio_level_average = participant->user_audio_level_average;
					participant->audio_dBov_sum += level;
					participant->audio_active_packets++;
					participant->dBov_level = level;
					if(participant->audio_active_packets > 0 && participant->audio_active_packets == audio_active_packets) {
						gboolean notify_talk_event = FALSE;
						if((float) participant->audio_dBov_sum / (float) participant->audio_active_packets < audio_level_average) {
							/* Participant talking, should we notify all participants? */
							if(!participant->talking)
								notify_talk_event = TRUE;
							participant->talking = TRUE;
						} else {
							/* Participant not talking anymore, should we notify all participants? */
							if(participant->talking)
								notify_talk_event = TRUE;
							participant->talking = FALSE;
						}
						participant->audio_active_packets = 0;
						participant->audio_dBov_sum = 0;
						/* Only notify in case of state changes */
						if(participant->room && notify_talk_event) {
							janus_mutex_lock(&participant->room->mutex);
							json_t *event = json_object();
							json_object_set_new(event, "audiobridge", json_string(participant->talking ? "talking" : "stopped-talking"));
							json_object_set_new(event, "room",
								string_ids ? json_string(participant->room ? participant->room->room_id_str : NULL) :
									json_integer(participant->room ? participant->room->room_id : 0));
							json_object_set_new(event, "id",
								string_ids ? json_string(participant->user_id_str) : json_integer(participant->user_id));
							/* Notify the speaker this event is related to as well */
							janus_audiobridge_notify_participants(participant, event, TRUE);
							json_decref(event);
							janus_mutex_unlock(&participant->room->mutex);
							/* Also notify event handlers */
							if(notify_events && gateway->events_is_enabled()) {
								json_t *info = json_object();
								json_object_set_new(info, "audiobridge", json_string(participant->talking ? "talking" : "stopped-talking"));
								json_object_set_new(info, "room",
									string_ids ? json_string(participant->room ? participant->room->room_id_str : NULL) :
										json_integer(participant->room ? participant->room->room_id : 0));
								json_object_set_new(info, "id",
									string_ids ? json_string(participant->user_id_str) : json_integer(participant->user_id));
								gateway->notify_event(&janus_audiobridge_plugin, session->handle, info);
							}
						}
					}
				}
			}
		}
		if(!g_atomic_int_compare_and_exchange(&participant->decoding, 0, 1)) {
			/* This means we're cleaning up, so don't try to decode */
			g_free(pkt->data);
			g_free(pkt);
			return;
		}
		int plen = 0;
		const unsigned char *payload = (const unsigned char *)janus_rtp_payload(buf, len, &plen);
		if(!payload) {
			g_atomic_int_set(&participant->decoding, 0);
			JANUS_LOG(LOG_ERR, "[%s] Ops! got an error accessing the RTP payload\n",
				participant->codec == JANUS_AUDIOCODEC_OPUS ? "Opus" : "G.711");
			g_free(pkt->data);
			g_free(pkt);
			return;
		}
		/* Check sequence number received, verify if it's relevant to the expected one */
		if(pkt->seq_number == participant->expected_seq) {
			/* Regular decode */
			if(participant->codec == JANUS_AUDIOCODEC_OPUS) {
				/* Opus */
				pkt->length = opus_decode(participant->decoder, payload, plen, (opus_int16 *)pkt->data, BUFFER_SAMPLES, 0);
			} else if(participant->codec == JANUS_AUDIOCODEC_PCMA || participant->codec == JANUS_AUDIOCODEC_PCMU) {
				/* G.711 */
				if(plen != 160) {
					JANUS_LOG(LOG_WARN, "[G.711] Wrong packet size (expected 160, got %d), skipping audio packet\n", plen);
					g_free(pkt->data);
					g_free(pkt);
					return;
				}
				int i = 0;
				uint16_t *samples = (uint16_t *)pkt->data;
				if(rtp->type == 0) {
					/* mu-law */
					for(i=0; i<plen; i++)
						*(samples+i) = janus_audiobridge_g711_ulaw_dectable[*(payload+i)];
				} else if(rtp->type == 8) {
					/* a-law */
					for(i=0; i<plen; i++)
						*(samples+i) = janus_audiobridge_g711_alaw_dectable[*(payload+i)];
				}
				pkt->length = 320;
			}
			/* Update last_timestamp */
			participant->last_timestamp = pkt->timestamp;
			/* Increment according to previous seq_number */
			participant->expected_seq = pkt->seq_number + 1;
		} else if(pkt->seq_number > participant->expected_seq) {
			/* Sequence(s) losts */
			uint16_t gap = pkt->seq_number - participant->expected_seq;
			JANUS_LOG(LOG_HUGE, "%"SCNu16" sequence(s) lost, sequence = %"SCNu16", expected seq = %"SCNu16"\n",
				gap, pkt->seq_number, participant->expected_seq);

			/* Use FEC if sequence lost < DEFAULT_PREBUFFERING (or any custom value) */
			uint16_t start_lost_seq = participant->expected_seq;
			if(participant->codec == JANUS_AUDIOCODEC_OPUS && participant->fec && gap < participant->prebuffer_count) {
				uint8_t i=0;
				for(i=1; i<=gap ; i++) {
					int32_t output_samples;
					janus_audiobridge_rtp_relay_packet *lost_pkt = g_malloc(sizeof(janus_audiobridge_rtp_relay_packet));
					lost_pkt->data = g_malloc0(BUFFER_SAMPLES*sizeof(opus_int16));
					lost_pkt->ssrc = 0;
					lost_pkt->timestamp = participant->last_timestamp + (i * OPUS_SAMPLES);
					lost_pkt->seq_number = start_lost_seq++;
					lost_pkt->silence = FALSE;
					lost_pkt->length = 0;
					if(i == gap) {
						/* Attempt to decode with in-band FEC from next packet */
						opus_decoder_ctl(participant->decoder, OPUS_GET_LAST_PACKET_DURATION(&output_samples));
						lost_pkt->length = opus_decode(participant->decoder, payload, plen, (opus_int16 *)lost_pkt->data, output_samples, 1);
					} else {
						opus_decoder_ctl(participant->decoder, OPUS_GET_LAST_PACKET_DURATION(&output_samples));
						lost_pkt->length = opus_decode(participant->decoder, NULL, plen, (opus_int16 *)lost_pkt->data, output_samples, 1);
					}
					if(lost_pkt->length < 0) {
						g_atomic_int_set(&participant->decoding, 0);
						JANUS_LOG(LOG_ERR, "[Opus] Ops! got an error decoding the Opus frame: %d (%s)\n", lost_pkt->length, opus_strerror(lost_pkt->length));
						g_free(lost_pkt->data);
						g_free(lost_pkt);
						g_free(pkt->data);
						g_free(pkt);
						return;
					}
					/* Enqueue the decoded frame */
					janus_mutex_lock(&participant->qmutex);
					/* Insert packets sorting by sequence number */
					participant->inbuf = g_list_insert_sorted(participant->inbuf, lost_pkt, &janus_audiobridge_rtp_sort);
					janus_mutex_unlock(&participant->qmutex);
				}
			}
			/* Then go with the regular decode (no FEC) */
			if(participant->codec == JANUS_AUDIOCODEC_OPUS) {
				/* Opus */
				pkt->length = opus_decode(participant->decoder, payload, plen, (opus_int16 *)pkt->data, BUFFER_SAMPLES, 0);
			} else if(participant->codec == JANUS_AUDIOCODEC_PCMA || participant->codec == JANUS_AUDIOCODEC_PCMU) {
				/* G.711 */
				if(plen != 160) {
					g_atomic_int_set(&participant->decoding, 0);
					JANUS_LOG(LOG_WARN, "[G.711] Wrong packet size (expected 160, got %d), skipping audio packet\n", plen);
					g_free(pkt->data);
					g_free(pkt);
					return;
				}
				int i = 0;
				uint16_t *samples = (uint16_t *)pkt->data;
				if(rtp->type == 0) {
					/* mu-law */
					for(i=0; i<plen; i++)
						*(samples+i) = janus_audiobridge_g711_ulaw_dectable[*(payload+i)];
				} else if(rtp->type == 8) {
					/* a-law */
					for(i=0; i<plen; i++)
						*(samples+i) = janus_audiobridge_g711_alaw_dectable[*(payload+i)];
				}
				pkt->length = 320;
			}
			/* Increment according to previous seq_number */
			participant->expected_seq = pkt->seq_number + 1;
		} else {
			/* In late sequence or sequence wrapped */
			g_atomic_int_set(&participant->decoding, 0);
			if((participant->expected_seq - pkt->seq_number) > MAX_MISORDER){
				JANUS_LOG(LOG_HUGE, "SN WRAPPED seq =  %"SCNu16", expected_seq = %"SCNu16"\n", pkt->seq_number, participant->expected_seq);
				participant->expected_seq = pkt->seq_number + 1;
			} else {
				JANUS_LOG(LOG_WARN, "IN LATE SN seq =  %"SCNu16", expected_seq = %"SCNu16"\n", pkt->seq_number, participant->expected_seq);
			}
			g_free(pkt->data);
			g_free(pkt);
			return;
		}
		g_atomic_int_set(&participant->decoding, 0);
		if(pkt->length < 0) {
			if(participant->codec == JANUS_AUDIOCODEC_OPUS) {
				JANUS_LOG(LOG_ERR, "[Opus] Ops! got an error decoding the Opus frame: %d (%s)\n", pkt->length, opus_strerror(pkt->length));
			} else {
				JANUS_LOG(LOG_ERR, "[G.711] Ops! got an error decoding the audio frame\n");
			}
			g_free(pkt->data);
			g_free(pkt);
			return;
		}
		/* Enqueue the decoded frame */
		janus_mutex_lock(&participant->qmutex);
		/* Insert packets sorting by sequence number */
		participant->inbuf = g_list_insert_sorted(participant->inbuf, pkt, &janus_audiobridge_rtp_sort);
		if(participant->prebuffering) {
			/* Still pre-buffering: do we have enough packets now? */
			if(g_list_length(participant->inbuf) > participant->prebuffer_count) {
				participant->prebuffering = FALSE;
				JANUS_LOG(LOG_VERB, "Prebuffering done! Finally adding the user to the mix\n");
			} else {
				JANUS_LOG(LOG_VERB, "Still prebuffering (got %d packets), not adding the user to the mix yet\n", g_list_length(participant->inbuf));
			}
		} else {
			/* Make sure we're not queueing too many packets: if so, get rid of the older ones */
			if(g_list_length(participant->inbuf) >= participant->prebuffer_count*2) {
				gint64 now = janus_get_monotonic_time();
				if(now - participant->last_drop > 5*G_USEC_PER_SEC) {
					JANUS_LOG(LOG_VERB, "Too many packets in queue (%d > %d), removing older ones\n",
						g_list_length(participant->inbuf), participant->prebuffer_count*2);
					participant->last_drop = now;
				}
				while(g_list_length(participant->inbuf) > participant->prebuffer_count) {
					/* Remove this packet: it's too old */
					GList *first = g_list_first(participant->inbuf);
					janus_audiobridge_rtp_relay_packet *pkt = (janus_audiobridge_rtp_relay_packet *)first->data;
					JANUS_LOG(LOG_VERB, "List length = %d, Remove sequence = %d\n",
						g_list_length(participant->inbuf), pkt->seq_number);
					participant->inbuf = g_list_delete_link(participant->inbuf, first);
					first = NULL;
					if(pkt == NULL)
						continue;
					g_free(pkt->data);
					pkt->data = NULL;
					g_free(pkt);
					pkt = NULL;
				}
			}
		}
		janus_mutex_unlock(&participant->qmutex);
	}
}

void janus_audiobridge_incoming_rtcp(janus_plugin_session *handle, janus_plugin_rtcp *packet) {
	if(handle == NULL || g_atomic_int_get(&handle->stopped) || g_atomic_int_get(&stopping) || !g_atomic_int_get(&initialized))
		return;
	/* FIXME Should we care? */
}

static void janus_audiobridge_recorder_close(janus_audiobridge_participant *participant) {
	if(participant->arc) {
		janus_recorder *rc = participant->arc;
		participant->arc = NULL;
		janus_recorder_close(rc);
		JANUS_LOG(LOG_INFO, "Closed user's audio recording %s\n", rc->filename ? rc->filename : "??");
		janus_recorder_destroy(rc);
	}
}

void janus_audiobridge_hangup_media(janus_plugin_session *handle) {
	JANUS_LOG(LOG_INFO, "[%s-%p] No WebRTC media anymore\n", JANUS_AUDIOBRIDGE_PACKAGE, handle);
	janus_mutex_lock(&sessions_mutex);
	janus_audiobridge_hangup_media_internal(handle);
	janus_mutex_unlock(&sessions_mutex);
}

static void janus_audiobridge_hangup_media_internal(janus_plugin_session *handle) {
	JANUS_LOG(LOG_INFO, "No WebRTC media anymore\n");
	if(g_atomic_int_get(&stopping) || !g_atomic_int_get(&initialized))
		return;
	janus_audiobridge_session *session = janus_audiobridge_lookup_session(handle);
	if(!session) {
		JANUS_LOG(LOG_ERR, "No session associated with this handle...\n");
		return;
	}
	g_atomic_int_set(&session->started, 0);
	if(session->participant == NULL)
		return;
	if(!g_atomic_int_compare_and_exchange(&session->hangingup, 0, 1))
		return;
	/* Get rid of participant */
	janus_audiobridge_participant *participant = (janus_audiobridge_participant *)session->participant;
	/* If this was a plain RTP participant, notify the thread that it's time to go */
	if(participant->plainrtp_media.pipefd[1] > 0) {
		int code = 1;
		ssize_t res = 0;
		do {
			res = write(participant->plainrtp_media.pipefd[1], &code, sizeof(int));
		} while(res == -1 && errno == EINTR);
	}
	janus_mutex_lock(&rooms_mutex);
	janus_audiobridge_room *audiobridge = participant->room;
	gboolean removed = FALSE;
	if(audiobridge != NULL) {
		participant->room = NULL;
		janus_mutex_lock(&audiobridge->mutex);
		json_t *event = json_object();
		json_object_set_new(event, "audiobridge", json_string("event"));
		json_object_set_new(event, "room",
			string_ids ? json_string(audiobridge->room_id_str) : json_integer(audiobridge->room_id));
		json_object_set_new(event, "leaving",
			string_ids ? json_string(participant->user_id_str) : json_integer(participant->user_id));
		removed = g_hash_table_remove(audiobridge->participants,
			string_ids ? (gpointer)participant->user_id_str : (gpointer)&participant->user_id);
		GHashTableIter iter;
		gpointer value;
		g_hash_table_iter_init(&iter, audiobridge->participants);
		while(g_hash_table_iter_next(&iter, NULL, &value)) {
			janus_audiobridge_participant *p = value;
			if(p == participant) {
				continue;	/* Skip the leaving participant itself */
			}
			JANUS_LOG(LOG_VERB, "Notifying participant %s (%s)\n", p->user_id_str, p->display ? p->display : "??");
			int ret = gateway->push_event(p->session->handle, &janus_audiobridge_plugin, NULL, event, NULL);
			JANUS_LOG(LOG_VERB, "  >> %d (%s)\n", ret, janus_get_api_error(ret));
		}
		json_decref(event);
		/* Also notify event handlers */
		if(notify_events && gateway->events_is_enabled()) {
			json_t *info = json_object();
			json_object_set_new(info, "event", json_string("left"));
			json_object_set_new(info, "room",
				string_ids ? json_string(audiobridge->room_id_str) : json_integer(audiobridge->room_id));
			json_object_set_new(info, "id",
				string_ids ? json_string(participant->user_id_str) : json_integer(participant->user_id));
			json_object_set_new(info, "display", json_string(participant->display));
			gateway->notify_event(&janus_audiobridge_plugin, NULL, info);
		}
	}
	/* Get rid of the recorders, if available */
	janus_mutex_lock(&participant->rec_mutex);
	janus_audiobridge_recorder_close(participant);
	janus_mutex_unlock(&participant->rec_mutex);
	/* Free the participant resources */
	janus_mutex_lock(&participant->qmutex);
	g_atomic_int_set(&participant->active, 0);
	participant->muted = TRUE;
	g_free(participant->display);
	participant->display = NULL;
	participant->prebuffering = TRUE;
	/* Make sure we're not using the encoder/decoder right now, we're going to destroy them */
	while(!g_atomic_int_compare_and_exchange(&participant->encoding, 0, 1))
		g_usleep(5000);
	if(participant->encoder)
		opus_encoder_destroy(participant->encoder);
	participant->encoder = NULL;
	g_atomic_int_set(&participant->encoding, 0);
	while(!g_atomic_int_compare_and_exchange(&participant->decoding, 0, 1))
		g_usleep(5000);
	if(participant->decoder)
		opus_decoder_destroy(participant->decoder);
	participant->decoder = NULL;
	g_atomic_int_set(&participant->decoding, 0);
	participant->reset = FALSE;
	participant->audio_active_packets = 0;
	participant->audio_dBov_sum = 0;
	participant->talking = FALSE;
	/* Get rid of queued packets */
	while(participant->inbuf) {
		GList *first = g_list_first(participant->inbuf);
		janus_audiobridge_rtp_relay_packet *pkt = (janus_audiobridge_rtp_relay_packet *)first->data;
		participant->inbuf = g_list_delete_link(participant->inbuf, first);
		first = NULL;
		if(pkt == NULL)
			continue;
		g_free(pkt->data);
		pkt->data = NULL;
		g_free(pkt);
		pkt = NULL;
	}
	participant->last_drop = 0;
	janus_mutex_unlock(&participant->qmutex);
	if(audiobridge != NULL) {
		janus_mutex_unlock(&audiobridge->mutex);
		if(removed) {
			janus_refcount_decrease(&audiobridge->ref);
		}
	}
	janus_mutex_unlock(&rooms_mutex);
	session->plugin_offer = FALSE;
	g_atomic_int_set(&session->hangingup, 0);
}

/* Thread to handle incoming messages */
static void *janus_audiobridge_handler(void *data) {
	JANUS_LOG(LOG_VERB, "Joining AudioBridge handler thread\n");
	janus_audiobridge_message *msg = NULL;
	int error_code = 0;
	char error_cause[512];
	json_t *root = NULL;
	while(g_atomic_int_get(&initialized) && !g_atomic_int_get(&stopping)) {
		msg = g_async_queue_pop(messages);
		if(msg == &exit_message)
			break;
		if(msg->handle == NULL) {
			janus_audiobridge_message_free(msg);
			continue;
		}
		janus_mutex_lock(&sessions_mutex);
		janus_audiobridge_session *session = janus_audiobridge_lookup_session(msg->handle);
		if(!session) {
			janus_mutex_unlock(&sessions_mutex);
			JANUS_LOG(LOG_ERR, "No session associated with this handle...\n");
			janus_audiobridge_message_free(msg);
			continue;
		}
		if(g_atomic_int_get(&session->destroyed)) {
			janus_mutex_unlock(&sessions_mutex);
			janus_audiobridge_message_free(msg);
			continue;
		}
		janus_mutex_unlock(&sessions_mutex);
		/* Handle request */
		error_code = 0;
		root = NULL;
		if(msg->message == NULL) {
			JANUS_LOG(LOG_ERR, "No message??\n");
			error_code = JANUS_AUDIOBRIDGE_ERROR_NO_MESSAGE;
			g_snprintf(error_cause, 512, "%s", "No message??");
			goto error;
		}
		root = msg->message;
		/* Get the request first */
		JANUS_VALIDATE_JSON_OBJECT(root, request_parameters,
			error_code, error_cause, TRUE,
			JANUS_AUDIOBRIDGE_ERROR_MISSING_ELEMENT, JANUS_AUDIOBRIDGE_ERROR_INVALID_ELEMENT);
		if(error_code != 0)
			goto error;
		json_t *request = json_object_get(root, "request");
		const char *request_text = json_string_value(request);
		json_t *event = NULL;
		gboolean sdp_update = FALSE;
		if(json_object_get(msg->jsep, "update") != NULL)
			sdp_update = json_is_true(json_object_get(msg->jsep, "update"));
		gboolean got_offer = FALSE, got_answer = FALSE, generate_offer = FALSE;
		const char *msg_sdp_type = json_string_value(json_object_get(msg->jsep, "type"));
		const char *msg_sdp = json_string_value(json_object_get(msg->jsep, "sdp"));
		if(msg_sdp_type != NULL) {
			got_offer = !strcasecmp(msg_sdp_type, "offer");
			got_answer = !strcasecmp(msg_sdp_type, "answer");
			if(!got_offer && !got_answer) {
				JANUS_LOG(LOG_ERR, "Unsupported SDP type '%s'\n", msg_sdp_type);
				error_code = JANUS_AUDIOBRIDGE_ERROR_INVALID_SDP;
				g_snprintf(error_cause, 512, "Unsupported SDP type '%s'\n", msg_sdp_type);
				goto error;
			}
		}
		if(!strcasecmp(request_text, "join")) {
			JANUS_LOG(LOG_VERB, "Configuring new participant\n");
			janus_audiobridge_participant *participant = session->participant;
			if(participant != NULL && participant->room != NULL) {
				JANUS_LOG(LOG_ERR, "Already in a room (use changeroom to join another one)\n");
				error_code = JANUS_AUDIOBRIDGE_ERROR_ALREADY_JOINED;
				g_snprintf(error_cause, 512, "Already in a room (use changeroom to join another one)");
				goto error;
			}
			JANUS_VALIDATE_JSON_OBJECT(root, join_parameters,
				error_code, error_cause, TRUE,
				JANUS_AUDIOBRIDGE_ERROR_MISSING_ELEMENT, JANUS_AUDIOBRIDGE_ERROR_INVALID_ELEMENT);
			if(error_code != 0)
				goto error;
			json_t *rtp = json_object_get(root, "rtp");
			if(rtp != NULL) {
				JANUS_VALIDATE_JSON_OBJECT(root, rtp_parameters,
					error_code, error_cause, TRUE,
					JANUS_AUDIOBRIDGE_ERROR_MISSING_ELEMENT, JANUS_AUDIOBRIDGE_ERROR_INVALID_ELEMENT);
				if(error_code != 0)
					goto error;
				if(msg_sdp != NULL) {
					JANUS_LOG(LOG_WARN, "Added plain RTP details but negotiating a WebRTC PeerConnection: plain RTP will be ignored\n");
					rtp = NULL;
					json_object_del(root, "rtp");
				}
			}
			if(!string_ids) {
				JANUS_VALIDATE_JSON_OBJECT(root, room_parameters,
					error_code, error_cause, TRUE,
					JANUS_AUDIOBRIDGE_ERROR_MISSING_ELEMENT, JANUS_AUDIOBRIDGE_ERROR_INVALID_ELEMENT);
			} else {
				JANUS_VALIDATE_JSON_OBJECT(root, roomstr_parameters,
					error_code, error_cause, TRUE,
					JANUS_AUDIOBRIDGE_ERROR_MISSING_ELEMENT, JANUS_AUDIOBRIDGE_ERROR_INVALID_ELEMENT);
			}
			if(error_code != 0)
				goto error;
			if(!string_ids) {
				JANUS_VALIDATE_JSON_OBJECT(root, idopt_parameters,
					error_code, error_cause, TRUE,
					JANUS_AUDIOBRIDGE_ERROR_MISSING_ELEMENT, JANUS_AUDIOBRIDGE_ERROR_INVALID_ELEMENT);
			} else {
				JANUS_VALIDATE_JSON_OBJECT(root, idstropt_parameters,
					error_code, error_cause, TRUE,
					JANUS_AUDIOBRIDGE_ERROR_MISSING_ELEMENT, JANUS_AUDIOBRIDGE_ERROR_INVALID_ELEMENT);
			}
			if(error_code != 0)
				goto error;
			json_t *room = json_object_get(root, "room");
			guint64 room_id = 0;
			char room_id_num[30], *room_id_str = NULL;
			if(!string_ids) {
				room_id = json_integer_value(room);
				g_snprintf(room_id_num, sizeof(room_id_num), "%"SCNu64, room_id);
				room_id_str = room_id_num;
			} else {
				room_id_str = (char *)json_string_value(room);
			}
			janus_mutex_lock(&rooms_mutex);
			janus_audiobridge_room *audiobridge = g_hash_table_lookup(rooms,
				string_ids ? (gpointer)room_id_str : (gpointer)&room_id);
			if(audiobridge == NULL) {
				janus_mutex_unlock(&rooms_mutex);
				error_code = JANUS_AUDIOBRIDGE_ERROR_NO_SUCH_ROOM;
				JANUS_LOG(LOG_ERR, "No such room (%s)\n", room_id_str);
				g_snprintf(error_cause, 512, "No such room (%s)", room_id_str);
				goto error;
			}
			janus_refcount_increase(&audiobridge->ref);
			janus_mutex_lock(&audiobridge->mutex);
			janus_mutex_unlock(&rooms_mutex);
			if(rtp != NULL && !audiobridge->allow_plainrtp) {
				/* Plain RTP participants are not allowed in this room */
				janus_mutex_unlock(&audiobridge->mutex);
				janus_refcount_decrease(&audiobridge->ref);
				error_code = JANUS_AUDIOBRIDGE_ERROR_UNAUTHORIZED;
				JANUS_LOG(LOG_ERR, "Plain RTP participants not allowed in this room\n");
				g_snprintf(error_cause, 512, "Plain RTP participants not allowed in this room");
				goto error;
			}
			/* A pin may be required for this action */
			JANUS_CHECK_SECRET(audiobridge->room_pin, root, "pin", error_code, error_cause,
				JANUS_AUDIOBRIDGE_ERROR_MISSING_ELEMENT, JANUS_AUDIOBRIDGE_ERROR_INVALID_ELEMENT, JANUS_AUDIOBRIDGE_ERROR_UNAUTHORIZED);
			if(error_code != 0) {
				janus_mutex_unlock(&audiobridge->mutex);
				janus_refcount_decrease(&audiobridge->ref);
				goto error;
			}
			/* A token might be required too */
			if(audiobridge->check_tokens) {
				json_t *token = json_object_get(root, "token");
				const char *token_text = token ? json_string_value(token) : NULL;
				if(token_text == NULL || g_hash_table_lookup(audiobridge->allowed, token_text) == NULL) {
					JANUS_LOG(LOG_ERR, "Unauthorized (not in the allowed list)\n");
					error_code = JANUS_AUDIOBRIDGE_ERROR_UNAUTHORIZED;
					g_snprintf(error_cause, 512, "Unauthorized (not in the allowed list)");
					janus_mutex_unlock(&audiobridge->mutex);
					janus_refcount_decrease(&audiobridge->ref);
					goto error;
				}
			}
			gboolean admin = FALSE;
			if(json_object_get(root, "secret") != NULL) {
				/* The user is trying to present themselves as an admin */
				JANUS_CHECK_SECRET(audiobridge->room_secret, root, "secret", error_code, error_cause,
					JANUS_AUDIOBRIDGE_ERROR_MISSING_ELEMENT, JANUS_AUDIOBRIDGE_ERROR_INVALID_ELEMENT, JANUS_AUDIOBRIDGE_ERROR_UNAUTHORIZED);
				if(error_code != 0) {
					janus_mutex_unlock(&audiobridge->mutex);
					janus_refcount_decrease(&audiobridge->ref);
					goto error;
				}
				admin = TRUE;
			}
			/* If this room uses groups, make sure a valid group name was provided */
			uint group = 0;
			if(audiobridge->groups != NULL) {
				JANUS_VALIDATE_JSON_OBJECT(root, group_parameters,
					error_code, error_cause, TRUE,
					JANUS_AUDIOBRIDGE_ERROR_MISSING_ELEMENT, JANUS_AUDIOBRIDGE_ERROR_INVALID_ELEMENT);
				if(error_code != 0) {
					janus_mutex_unlock(&audiobridge->mutex);
					janus_refcount_decrease(&audiobridge->ref);
					goto error;
				}
				const char *group_name = json_string_value(json_object_get(root, "group"));
				group = GPOINTER_TO_UINT(g_hash_table_lookup(audiobridge->groups, group_name));
				if(group == 0) {
					janus_mutex_unlock(&audiobridge->mutex);
					janus_refcount_decrease(&audiobridge->ref);
					JANUS_LOG(LOG_ERR, "No such group (%s)\n", group_name);
					error_code = JANUS_AUDIOBRIDGE_ERROR_NO_SUCH_GROUP;
					g_snprintf(error_cause, 512, "No such group (%s)", group_name);
					goto error;
				}
			}
			json_t *display = json_object_get(root, "display");
			const char *display_text = display ? json_string_value(display) : NULL;
			json_t *muted = json_object_get(root, "muted");
			json_t *prebuffer = json_object_get(root, "prebuffer");
			json_t *gain = json_object_get(root, "volume");
			json_t *quality = json_object_get(root, "quality");
			json_t *acodec = json_object_get(root, "codec");
			json_t *user_audio_level_average = json_object_get(root, "audio_level_average");
			json_t *user_audio_active_packets = json_object_get(root, "audio_active_packets");
			json_t *gen_offer = json_object_get(root, "generate_offer");
			uint prebuffer_count = prebuffer ? json_integer_value(prebuffer) : audiobridge->default_prebuffering;
			if(prebuffer_count > MAX_PREBUFFERING) {
				prebuffer_count = audiobridge->default_prebuffering;
				JANUS_LOG(LOG_WARN, "Invalid prebuffering value provided (too high), using room default: %d\n",
					audiobridge->default_prebuffering);
			}
			int volume = gain ? json_integer_value(gain) : 100;
			int complexity = quality ? json_integer_value(quality) : DEFAULT_COMPLEXITY;
			if(complexity < 1 || complexity > 10) {
				janus_mutex_unlock(&audiobridge->mutex);
				janus_refcount_decrease(&audiobridge->ref);
				JANUS_LOG(LOG_ERR, "Invalid element (quality should be a positive integer between 1 and 10)\n");
				error_code = JANUS_AUDIOBRIDGE_ERROR_INVALID_ELEMENT;
				g_snprintf(error_cause, 512, "Invalid element (quality should be a positive integer between 1 and 10)");
				goto error;
			}
			janus_audiocodec codec = JANUS_AUDIOCODEC_OPUS;
			if(acodec != NULL) {
				codec = janus_audiocodec_from_name(json_string_value(acodec));
				if(codec != JANUS_AUDIOCODEC_OPUS && codec != JANUS_AUDIOCODEC_PCMA && codec != JANUS_AUDIOCODEC_PCMU) {
					janus_mutex_unlock(&audiobridge->mutex);
					janus_refcount_decrease(&audiobridge->ref);
					JANUS_LOG(LOG_ERR, "Invalid element (codec must opus, pcmu or pcma)\n");
					error_code = JANUS_AUDIOBRIDGE_ERROR_INVALID_ELEMENT;
					g_snprintf(error_cause, 512, "Invalid element (codec must opus, pcmu or pcma)");
					goto error;
				}
			}
			guint64 user_id = 0;
			char user_id_num[30], *user_id_str = NULL;
			gboolean user_id_allocated = FALSE;
			json_t *id = json_object_get(root, "id");
			if(id) {
				if(!string_ids) {
					user_id = json_integer_value(id);
					g_snprintf(user_id_num, sizeof(user_id_num), "%"SCNu64, user_id);
					user_id_str = user_id_num;
				} else {
					user_id_str = (char *)json_string_value(id);
				}
				if(g_hash_table_lookup(audiobridge->participants,
						string_ids ? (gpointer)user_id_str : (gpointer)&user_id) != NULL) {
					/* User ID already taken */
					janus_mutex_unlock(&audiobridge->mutex);
					janus_refcount_decrease(&audiobridge->ref);
					error_code = JANUS_AUDIOBRIDGE_ERROR_ID_EXISTS;
					JANUS_LOG(LOG_ERR, "User ID %s already exists\n", user_id_str);
					g_snprintf(error_cause, 512, "User ID %s already exists", user_id_str);
					goto error;
				}
			}
			if(!string_ids) {
				if(user_id == 0) {
					/* Generate a random ID */
					while(user_id == 0) {
						user_id = janus_random_uint64();
						if(g_hash_table_lookup(audiobridge->participants, &user_id) != NULL) {
							/* User ID already taken, try another one */
							user_id = 0;
						}
					}
					g_snprintf(user_id_num, sizeof(user_id_num), "%"SCNu64, user_id);
					user_id_str = user_id_num;
				}
				JANUS_LOG(LOG_VERB, "  -- Participant ID: %"SCNu64"\n", user_id);
			} else {
				if(user_id_str == NULL) {
					/* Generate a random ID */
					while(user_id_str == NULL) {
						user_id_str = janus_random_uuid();
						if(g_hash_table_lookup(audiobridge->participants, user_id_str) != NULL) {
							/* User ID already taken, try another one */
							g_clear_pointer(&user_id_str, g_free);
						}
					}
					user_id_allocated = TRUE;
				}
				JANUS_LOG(LOG_VERB, "  -- Participant ID: %s\n", user_id_str);
			}
			if(participant == NULL) {
				participant = g_malloc0(sizeof(janus_audiobridge_participant));
				janus_refcount_init(&participant->ref, janus_audiobridge_participant_free);
				g_atomic_int_set(&participant->active, 0);
				participant->codec = codec;
				participant->prebuffering = TRUE;
				participant->display = NULL;
				participant->inbuf = NULL;
				participant->outbuf = NULL;
				participant->last_drop = 0;
				participant->encoder = NULL;
				participant->decoder = NULL;
				participant->reset = FALSE;
				participant->fec = FALSE;
				participant->expected_seq = 0;
				participant->probation = 0;
				participant->last_timestamp = 0;
				janus_mutex_init(&participant->qmutex);
				participant->arc = NULL;
				janus_audiobridge_plainrtp_media_cleanup(&participant->plainrtp_media);
				janus_mutex_init(&participant->pmutex);
				janus_mutex_init(&participant->rec_mutex);
			}
			participant->session = session;
			participant->room = audiobridge;
			participant->user_id = user_id;
			participant->user_id_str = user_id_str ? g_strdup(user_id_str) : NULL;
			participant->group = group;
			g_free(participant->display);
			participant->admin = admin;
			participant->display = display_text ? g_strdup(display_text) : NULL;
			participant->muted = muted ? json_is_true(muted) : FALSE;	/* By default, everyone's unmuted when joining */
			participant->prebuffer_count = prebuffer_count;
			participant->volume_gain = volume;
			participant->opus_complexity = complexity;
			participant->user_audio_active_packets = json_integer_value(user_audio_active_packets);
			participant->user_audio_level_average = json_integer_value(user_audio_level_average);
			if(participant->outbuf == NULL)
				participant->outbuf = g_async_queue_new();
			g_atomic_int_set(&participant->active, g_atomic_int_get(&session->started));
			if(!g_atomic_int_get(&session->started)) {
				/* Initialize the RTP context only if we're renegotiating */
				janus_rtp_switching_context_reset(&participant->context);
				participant->opus_pt = 0;
				participant->extmap_id = 0;
				participant->dBov_level = 0;
				participant->talking = FALSE;
			}
			JANUS_LOG(LOG_VERB, "Creating Opus encoder/decoder (sampling rate %d)\n", audiobridge->sampling_rate);
			/* Opus encoder */
			int error = 0;
			if(participant->encoder == NULL) {
				participant->encoder = opus_encoder_create(audiobridge->sampling_rate, 1, OPUS_APPLICATION_VOIP, &error);
				if(error != OPUS_OK) {
					if(user_id_allocated) {
						g_free(user_id_str);
						g_free(participant->user_id_str);
					}
					janus_mutex_unlock(&audiobridge->mutex);
					janus_refcount_decrease(&audiobridge->ref);
					g_free(participant->display);
					g_free(participant);
					JANUS_LOG(LOG_ERR, "Error creating Opus encoder\n");
					error_code = JANUS_AUDIOBRIDGE_ERROR_LIBOPUS_ERROR;
					g_snprintf(error_cause, 512, "Error creating Opus encoder");
					goto error;
				}
				if(audiobridge->sampling_rate == 8000) {
					opus_encoder_ctl(participant->encoder, OPUS_SET_MAX_BANDWIDTH(OPUS_BANDWIDTH_NARROWBAND));
				} else if(audiobridge->sampling_rate == 12000) {
					opus_encoder_ctl(participant->encoder, OPUS_SET_MAX_BANDWIDTH(OPUS_BANDWIDTH_MEDIUMBAND));
				} else if(audiobridge->sampling_rate == 16000) {
					opus_encoder_ctl(participant->encoder, OPUS_SET_MAX_BANDWIDTH(OPUS_BANDWIDTH_WIDEBAND));
				} else if(audiobridge->sampling_rate == 24000) {
					opus_encoder_ctl(participant->encoder, OPUS_SET_MAX_BANDWIDTH(OPUS_BANDWIDTH_SUPERWIDEBAND));
				} else if(audiobridge->sampling_rate == 48000) {
					opus_encoder_ctl(participant->encoder, OPUS_SET_MAX_BANDWIDTH(OPUS_BANDWIDTH_FULLBAND));
				} else {
					JANUS_LOG(LOG_WARN, "Unsupported sampling rate %d, setting 16kHz\n", audiobridge->sampling_rate);
					audiobridge->sampling_rate = 16000;
					opus_encoder_ctl(participant->encoder, OPUS_SET_MAX_BANDWIDTH(OPUS_BANDWIDTH_WIDEBAND));
				}
				opus_encoder_ctl(participant->encoder, OPUS_SET_INBAND_FEC(participant->fec));
			}
			opus_encoder_ctl(participant->encoder, OPUS_SET_COMPLEXITY(participant->opus_complexity));
			if(participant->decoder == NULL) {
				/* Opus decoder */
				error = 0;
				participant->decoder = opus_decoder_create(audiobridge->sampling_rate, 1, &error);
				if(error != OPUS_OK) {
					if(user_id_allocated) {
						g_free(user_id_str);
						g_free(participant->user_id_str);
					}
					janus_mutex_unlock(&audiobridge->mutex);
					janus_refcount_decrease(&audiobridge->ref);
					g_free(participant->display);
					if(participant->encoder)
						opus_encoder_destroy(participant->encoder);
					participant->encoder = NULL;
					if(participant->decoder)
						opus_decoder_destroy(participant->decoder);
					participant->decoder = NULL;
					g_free(participant);
					JANUS_LOG(LOG_ERR, "Error creating Opus decoder\n");
					error_code = JANUS_AUDIOBRIDGE_ERROR_LIBOPUS_ERROR;
					g_snprintf(error_cause, 512, "Error creating Opus decoder");
					goto error;
				}
			}
			participant->reset = FALSE;
			/* If this is a plain RTP participant, create the socket */
			if(rtp != NULL) {
				const char *ip = json_string_value(json_object_get(rtp, "ip"));
				uint16_t port = json_integer_value(json_object_get(rtp, "port"));
				int pt = json_integer_value(json_object_get(rtp, "payload_type"));
				if(pt == 0)
					pt = 100;
				participant->opus_pt = pt;
				int audiolevel_ext_id = json_integer_value(json_object_get(rtp, "audiolevel_ext"));
				if(audiolevel_ext_id > 0)
					participant->extmap_id = audiolevel_ext_id;
				gboolean fec = json_is_true(json_object_get(rtp, "fec"));
				if(fec) {
					participant->fec = TRUE;
					opus_encoder_ctl(participant->encoder, OPUS_SET_INBAND_FEC(participant->fec));
				}
				/* Create the socket */
				janus_mutex_lock(&participant->pmutex);
				janus_audiobridge_plainrtp_media_cleanup(&participant->plainrtp_media);
				if(janus_audiobridge_plainrtp_allocate_port(&participant->plainrtp_media) < 0) {
					JANUS_LOG(LOG_ERR, "[AudioBridge-%p] Couldn't bind to local port\n", session);
				} else if(ip != NULL && port > 0) {
					/* Connect the socket, if there's a remote address */
					g_free(participant->plainrtp_media.remote_audio_ip);
					participant->plainrtp_media.remote_audio_ip = g_strdup(ip);
					participant->plainrtp_media.remote_audio_rtp_port = port;
					struct sockaddr_in audio_server_addr = { 0 };
					memset(&audio_server_addr, 0, sizeof(struct sockaddr_in));
					audio_server_addr.sin_family = AF_INET;
					gboolean have_audio_server_ip = TRUE;
					if(participant->plainrtp_media.remote_audio_ip && inet_aton(participant->plainrtp_media.remote_audio_ip, &audio_server_addr.sin_addr) == 0) {	/* Not a numeric IP... */
						/* Note that gethostbyname() may block waiting for response if it triggers on the wire request.*/
						struct hostent *host = gethostbyname(participant->plainrtp_media.remote_audio_ip);	/* ...resolve name */
						if(!host) {
							JANUS_LOG(LOG_ERR, "[AudioBridge-%p] Couldn't get host (%s)\n", session, participant->plainrtp_media.remote_audio_ip);
							have_audio_server_ip = FALSE;
						} else {
							audio_server_addr.sin_addr = *(struct in_addr *)host->h_addr_list;
						}
					}
					audio_server_addr.sin_port = htons(participant->plainrtp_media.remote_audio_rtp_port);
					if(have_audio_server_ip) {
						if(connect(participant->plainrtp_media.audio_rtp_fd, (struct sockaddr *)&audio_server_addr, sizeof(struct sockaddr)) == -1) {
							JANUS_LOG(LOG_ERR, "[AudioBridge-%p] Couldn't connect audio RTP? (%s:%d)\n", session,
								participant->plainrtp_media.remote_audio_ip, participant->plainrtp_media.remote_audio_rtp_port);
							JANUS_LOG(LOG_ERR, "[AudioBridge-%p]   -- %d (%s)\n", session, errno, strerror(errno));
						} else {
							participant->plainrtp_media.audio_send = TRUE;
						}
					}
				}
				janus_mutex_unlock(&participant->pmutex);
			}
			/* Finally, start the encoding thread if it hasn't already */
			if(participant->thread == NULL) {
				GError *error = NULL;
				char roomtrunc[5], parttrunc[5];
				g_snprintf(roomtrunc, sizeof(roomtrunc), "%s", audiobridge->room_id_str);
				g_snprintf(parttrunc, sizeof(parttrunc), "%s", participant->user_id_str);
				char tname[16];
				g_snprintf(tname, sizeof(tname), "mixer %s %s", roomtrunc, parttrunc);
				janus_refcount_increase(&session->ref);
				janus_refcount_increase(&participant->ref);
				participant->thread = g_thread_try_new(tname, &janus_audiobridge_participant_thread, participant, &error);
				if(error != NULL) {
					janus_refcount_decrease(&participant->ref);
					janus_refcount_decrease(&session->ref);
					/* FIXME We should fail here... */
					JANUS_LOG(LOG_ERR, "Got error %d (%s) trying to launch the participant thread...\n",
						error->code, error->message ? error->message : "??");
					g_error_free(error);
				}
			}
			if(participant->plainrtp_media.audio_rtp_fd != -1 && participant->plainrtp_media.thread == NULL) {
				/* Spawn a thread for incoming plain RTP traffic too */
				GError *error = NULL;
				char roomtrunc[5], parttrunc[5];
				g_snprintf(roomtrunc, sizeof(roomtrunc), "%s", audiobridge->room_id_str);
				g_snprintf(parttrunc, sizeof(parttrunc), "%s", participant->user_id_str);
				char tname[16];
				g_snprintf(tname, sizeof(tname), "rtp %s %s", roomtrunc, parttrunc);
				janus_refcount_increase(&session->ref);
				janus_refcount_increase(&participant->ref);
				participant->plainrtp_media.thread = g_thread_try_new(tname, &janus_audiobridge_plainrtp_relay_thread, session, &error);
				if(error != NULL) {
					janus_refcount_decrease(&participant->ref);
					janus_refcount_decrease(&session->ref);
					/* FIXME We should fail here... */
					JANUS_LOG(LOG_ERR, "Got error %d (%s) trying to launch the plain RTP participant thread...\n",
						error->code, error->message ? error->message : "??");
					g_error_free(error);
				}
			}
			/* If a PeerConnection exists, make sure to update the RTP headers */
			if(g_atomic_int_get(&session->started) == 1)
				participant->context.a_last_ssrc = 0;

			/* Done */
			session->participant = participant;
			janus_refcount_increase(&participant->ref);
			g_hash_table_insert(audiobridge->participants,
				string_ids ? (gpointer)g_strdup(participant->user_id_str) : (gpointer)janus_uint64_dup(participant->user_id),
				participant);
			/* Notify the other participants */
			json_t *newuser = json_object();
			json_object_set_new(newuser, "audiobridge", json_string("joined"));
			json_object_set_new(newuser, "room", string_ids ? json_string(room_id_str) : json_integer(room_id));
			json_t *newuserlist = json_array();
			json_t *pl = json_object();
			json_object_set_new(pl, "id",
				string_ids ? json_string(participant->user_id_str) : json_integer(participant->user_id));
			if(participant->display)
				json_object_set_new(pl, "display", json_string(participant->display));
			/* Clarify we're still waiting for the user to negotiate a PeerConnection */
			json_object_set_new(pl, "setup", json_false());
			json_object_set_new(pl, "muted", participant->muted ? json_true() : json_false());
			json_array_append_new(newuserlist, pl);
			json_object_set_new(newuser, "participants", newuserlist);
			GHashTableIter iter;
			gpointer value;
			g_hash_table_iter_init(&iter, audiobridge->participants);
			while(g_hash_table_iter_next(&iter, NULL, &value)) {
				janus_audiobridge_participant *p = value;
				if(p == participant) {
					continue;
				}
				JANUS_LOG(LOG_VERB, "Notifying participant %s (%s)\n", p->user_id_str, p->display ? p->display : "??");
				int ret = gateway->push_event(p->session->handle, &janus_audiobridge_plugin, NULL, newuser, NULL);
				JANUS_LOG(LOG_VERB, "  >> %d (%s)\n", ret, janus_get_api_error(ret));
			}
			json_decref(newuser);
			/* Return a list of all available participants for the new participant now */
			json_t *list = json_array();
			g_hash_table_iter_init(&iter, audiobridge->participants);
			while(g_hash_table_iter_next(&iter, NULL, &value)) {
				janus_audiobridge_participant *p = value;
				if(p == participant) {
					continue;
				}
				json_t *pl = json_object();
				json_object_set_new(pl, "id", string_ids ? json_string(p->user_id_str) : json_integer(p->user_id));
				if(p->display)
					json_object_set_new(pl, "display", json_string(p->display));
				json_object_set_new(pl, "setup", g_atomic_int_get(&p->session->started) ? json_true() : json_false());
				json_object_set_new(pl, "muted", p->muted ? json_true() : json_false());
				if(p->extmap_id > 0)
					json_object_set_new(pl, "talking", p->talking ? json_true() : json_false());
				json_array_append_new(list, pl);
			}
			janus_mutex_unlock(&audiobridge->mutex);
			event = json_object();
			json_object_set_new(event, "audiobridge", json_string("joined"));
			json_object_set_new(event, "room", string_ids ? json_string(room_id_str) : json_integer(room_id));
			json_object_set_new(event, "id", string_ids ? json_string(user_id_str) : json_integer(user_id));
			json_object_set_new(event, "participants", list);
			if(participant->plainrtp_media.local_audio_rtp_port > 0) {
				json_t *details = json_object();
				json_object_set_new(details, "ip", json_string(local_ip));
				json_object_set_new(details, "port", json_integer(participant->plainrtp_media.local_audio_rtp_port));
				json_object_set_new(event, "rtp", details);
			}
			/* Also notify event handlers */
			if(notify_events && gateway->events_is_enabled()) {
				json_t *info = json_object();
				json_object_set_new(info, "event", json_string("joined"));
				json_object_set_new(info, "room", string_ids ? json_string(room_id_str) : json_integer(room_id));
				json_object_set_new(info, "id", string_ids ? json_string(user_id_str) : json_integer(user_id));
				json_object_set_new(info, "display", json_string(participant->display));
				json_object_set_new(info, "setup", g_atomic_int_get(&participant->session->started) ? json_true() : json_false());
				json_object_set_new(info, "muted", participant->muted ? json_true() : json_false());
				gateway->notify_event(&janus_audiobridge_plugin, session->handle, info);
			}
			if(user_id_allocated)
				g_free(user_id_str);
			/* If we need to generate an offer ourselves, do that */
			if(gen_offer != NULL)
				generate_offer = json_is_true(gen_offer);
			if(generate_offer)
				session->plugin_offer = generate_offer;
		} else if(!strcasecmp(request_text, "configure")) {
			/* Handle this participant */
			janus_audiobridge_participant *participant = (janus_audiobridge_participant *)session->participant;
			if(participant == NULL || participant->room == NULL) {
				JANUS_LOG(LOG_ERR, "Can't configure (not in a room)\n");
				error_code = JANUS_AUDIOBRIDGE_ERROR_NOT_JOINED;
				g_snprintf(error_cause, 512, "Can't configure (not in a room)");
				goto error;
			}
			/* Configure settings for this participant */
			JANUS_VALIDATE_JSON_OBJECT(root, configure_parameters,
				error_code, error_cause, TRUE,
				JANUS_AUDIOBRIDGE_ERROR_MISSING_ELEMENT, JANUS_AUDIOBRIDGE_ERROR_INVALID_ELEMENT);
			if(error_code != 0)
				goto error;
			json_t *muted = json_object_get(root, "muted");
			json_t *prebuffer = json_object_get(root, "prebuffer");
			json_t *quality = json_object_get(root, "quality");
			json_t *gain = json_object_get(root, "volume");
			json_t *record = json_object_get(root, "record");
			json_t *recfile = json_object_get(root, "filename");
			json_t *display = json_object_get(root, "display");
			json_t *group = json_object_get(root, "group");
			json_t *gen_offer = json_object_get(root, "generate_offer");
			json_t *update = json_object_get(root, "update");
			if(prebuffer) {
				uint prebuffer_count = json_integer_value(prebuffer);
				if(prebuffer_count > MAX_PREBUFFERING) {
					JANUS_LOG(LOG_WARN, "Invalid prebuffering value provided (too high), keeping previous value: %d\n",
						participant->prebuffer_count);
				} else if(prebuffer_count != participant->prebuffer_count) {
					janus_mutex_lock(&participant->qmutex);
					if(prebuffer_count < participant->prebuffer_count) {
						/* We're switching to a shorter prebuffer, trim the incoming buffer */
						while(g_list_length(participant->inbuf) > prebuffer_count) {
							GList *first = g_list_first(participant->inbuf);
							janus_audiobridge_rtp_relay_packet *pkt = (janus_audiobridge_rtp_relay_packet *)first->data;
							participant->inbuf = g_list_delete_link(participant->inbuf, first);
							if(pkt == NULL)
								continue;
							g_free(pkt->data);
							g_free(pkt);
						}
					} else {
						/* Reset the prebuffering state */
						participant->prebuffering = TRUE;
					}
					participant->prebuffer_count = prebuffer_count;
					janus_mutex_unlock(&participant->qmutex);
				}
			}
			if(gain)
				participant->volume_gain = json_integer_value(gain);
			if(quality) {
				int complexity = json_integer_value(quality);
				if(complexity < 1 || complexity > 10) {
					JANUS_LOG(LOG_ERR, "Invalid element (quality should be a positive integer between 1 and 10)\n");
					error_code = JANUS_AUDIOBRIDGE_ERROR_INVALID_ELEMENT;
					g_snprintf(error_cause, 512, "Invalid element (quality should be a positive integer between 1 and 10)");
					goto error;
				}
				participant->opus_complexity = complexity;
				if(participant->encoder)
					opus_encoder_ctl(participant->encoder, OPUS_SET_COMPLEXITY(participant->opus_complexity));
			}
			if(group && participant->room && participant->room->groups != NULL) {
				const char *group_name = json_string_value(group);
				uint group_id = GPOINTER_TO_UINT(g_hash_table_lookup(participant->room->groups, group_name));
				if(group_id == 0) {
					JANUS_LOG(LOG_ERR, "No such group (%s)\n", group_name);
					error_code = JANUS_AUDIOBRIDGE_ERROR_NO_SUCH_GROUP;
					g_snprintf(error_cause, 512, "No such group (%s)", group_name);
					goto error;
				}
				participant->group = group_id;
			}
			if(muted || display) {
				if(muted) {
					participant->muted = json_is_true(muted);
					JANUS_LOG(LOG_VERB, "Setting muted property: %s (room %s, user %s)\n",
						participant->muted ? "true" : "false", participant->room->room_id_str, participant->user_id_str);
					if(participant->muted) {
						/* Clear the queued packets waiting to be handled */
						janus_mutex_lock(&participant->qmutex);
						while(participant->inbuf) {
							GList *first = g_list_first(participant->inbuf);
							janus_audiobridge_rtp_relay_packet *pkt = (janus_audiobridge_rtp_relay_packet *)first->data;
							participant->inbuf = g_list_delete_link(participant->inbuf, first);
							first = NULL;
							if(pkt == NULL)
								continue;
							if(pkt->data)
								g_free(pkt->data);
							pkt->data = NULL;
							g_free(pkt);
							pkt = NULL;
						}
						janus_mutex_unlock(&participant->qmutex);
					}
				}
				if(display) {
					char *old_display = participant->display;
					char *new_display = g_strdup(json_string_value(display));
					participant->display = new_display;
					g_free(old_display);
					JANUS_LOG(LOG_VERB, "Setting display property: %s (room %s, user %s)\n",
						participant->display, participant->room->room_id_str, participant->user_id_str);
				}
				/* Notify all other participants about the mute/unmute */
				janus_mutex_lock(&rooms_mutex);
				janus_audiobridge_room *audiobridge = participant->room;
				if(audiobridge != NULL) {
					janus_mutex_lock(&audiobridge->mutex);
					json_t *list = json_array();
					json_t *pl = json_object();
					json_object_set_new(pl, "id",
						string_ids ? json_string(participant->user_id_str) : json_integer(participant->user_id));
					if(participant->display)
						json_object_set_new(pl, "display", json_string(participant->display));
					json_object_set_new(pl, "setup", g_atomic_int_get(&participant->session->started) ? json_true() : json_false());
					json_object_set_new(pl, "muted", participant->muted ? json_true() : json_false());
					json_array_append_new(list, pl);
					json_t *pub = json_object();
					json_object_set_new(pub, "audiobridge", json_string("event"));
					json_object_set_new(pub, "room",
						string_ids ? json_string(participant->room->room_id_str) : json_integer(participant->room->room_id));
					json_object_set_new(pub, "participants", list);
					GHashTableIter iter;
					gpointer value;
					g_hash_table_iter_init(&iter, audiobridge->participants);
					while(g_hash_table_iter_next(&iter, NULL, &value)) {
						janus_audiobridge_participant *p = value;
						if(p == participant) {
							continue;	/* Skip the new participant itself */
						}
						JANUS_LOG(LOG_VERB, "Notifying participant %s (%s)\n",
							p->user_id_str, p->display ? p->display : "??");
						int ret = gateway->push_event(p->session->handle, &janus_audiobridge_plugin, NULL, pub, NULL);
						JANUS_LOG(LOG_VERB, "  >> %d (%s)\n", ret, janus_get_api_error(ret));
					}
					json_decref(pub);
					janus_mutex_unlock(&audiobridge->mutex);
				}
				janus_mutex_unlock(&rooms_mutex);
			}
			if(record) {
				janus_mutex_lock(&participant->rec_mutex);
				if(json_is_true(record)) {
					/* Start recording (ignore if recording already) */
					if(participant->arc != NULL) {
						JANUS_LOG(LOG_WARN, "Already recording participant's audio (room %s, user %s)\n",
							participant->room->room_id_str, participant->user_id_str);
					} else {
						JANUS_LOG(LOG_INFO, "Starting recording of participant's audio (room %s, user %s)\n",
							participant->room->room_id_str, participant->user_id_str);
						char filename[255];
						gint64 now = janus_get_real_time();
						memset(filename, 0, 255);
						const char *recording_base = json_string_value(recfile);
						if(recording_base) {
							/* Use the filename and path we have been provided */
							g_snprintf(filename, 255, "%s-audio", recording_base);
							participant->arc = janus_recorder_create(NULL, "opus", filename);
							if(participant->arc == NULL) {
								/* FIXME We should notify the fact the recorder could not be created */
								JANUS_LOG(LOG_ERR, "Couldn't open an audio recording file for this participant!\n");
							}
						} else {
							/* Build a filename */
							g_snprintf(filename, 255, "audiobridge-%s-%s-%"SCNi64"-audio",
								participant->room->room_id_str, participant->user_id_str, now);
							participant->arc = janus_recorder_create(NULL, "opus", filename);
							if(participant->arc == NULL) {
								/* FIXME We should notify the fact the recorder could not be created */
								JANUS_LOG(LOG_ERR, "Couldn't open an audio recording file for this participant!\n");
							}
						}
					}
				} else {
					/* Stop recording (ignore if not recording) */
					janus_audiobridge_recorder_close(participant);
				}
				janus_mutex_unlock(&participant->rec_mutex);
			}
			gboolean do_update = update ? json_is_true(update) : FALSE;
			if(do_update && (!sdp_update || !session->plugin_offer)) {
				JANUS_LOG(LOG_WARN, "Got a 'update' request, but no SDP update? Ignoring...\n");
			}
			/* Done */
			event = json_object();
			json_object_set_new(event, "audiobridge", json_string("event"));
			json_object_set_new(event, "result", json_string("ok"));
			/* Also notify event handlers */
			if(notify_events && gateway->events_is_enabled()) {
				janus_audiobridge_room *audiobridge = participant->room;
				json_t *info = json_object();
				json_object_set_new(info, "event", json_string("configured"));
				json_object_set_new(info, "room",
					string_ids ? json_string(audiobridge->room_id_str) : json_integer(audiobridge->room_id));
				json_object_set_new(info, "id",
					string_ids ? json_string(participant->user_id_str) : json_integer(participant->user_id));
				json_object_set_new(info, "display", json_string(participant->display));
				json_object_set_new(info, "muted", participant->muted ? json_true() : json_false());
				json_object_set_new(info, "quality", json_integer(participant->opus_complexity));
				gateway->notify_event(&janus_audiobridge_plugin, session->handle, info);
			}
			/* If we need to generate an offer ourselves, do that */
			if(do_update && session->plugin_offer) {
				/* We need an update and we originated an offer before, let's do it again */
				generate_offer = TRUE;
			} else if(gen_offer != NULL) {
				generate_offer = json_is_true(gen_offer);
			}
			if(generate_offer) {
				/* We should check if this conflicts with a user-generated offer from before */
				session->plugin_offer = generate_offer;
			}
		} else if(!strcasecmp(request_text, "changeroom")) {
			/* The participant wants to leave the current room and join another one without reconnecting (e.g., a sidebar) */
			JANUS_VALIDATE_JSON_OBJECT(root, join_parameters,
				error_code, error_cause, TRUE,
				JANUS_AUDIOBRIDGE_ERROR_MISSING_ELEMENT, JANUS_AUDIOBRIDGE_ERROR_INVALID_ELEMENT);
			if(error_code != 0)
				goto error;
			if(!string_ids) {
				JANUS_VALIDATE_JSON_OBJECT(root, room_parameters,
					error_code, error_cause, TRUE,
					JANUS_AUDIOBRIDGE_ERROR_MISSING_ELEMENT, JANUS_AUDIOBRIDGE_ERROR_INVALID_ELEMENT);
			} else {
				JANUS_VALIDATE_JSON_OBJECT(root, roomstr_parameters,
					error_code, error_cause, TRUE,
					JANUS_AUDIOBRIDGE_ERROR_MISSING_ELEMENT, JANUS_AUDIOBRIDGE_ERROR_INVALID_ELEMENT);
			}
			if(error_code != 0)
				goto error;
			json_t *room = json_object_get(root, "room");
			guint64 room_id = 0;
			char room_id_num[30], *room_id_str = NULL;
			if(!string_ids) {
				room_id = json_integer_value(room);
				g_snprintf(room_id_num, sizeof(room_id_num), "%"SCNu64, room_id);
				room_id_str = room_id_num;
			} else {
				room_id_str = (char *)json_string_value(room);
			}
			janus_mutex_lock(&rooms_mutex);
			janus_audiobridge_participant *participant = (janus_audiobridge_participant *)session->participant;
			if(participant == NULL || participant->room == NULL) {
				janus_mutex_unlock(&rooms_mutex);
				JANUS_LOG(LOG_ERR, "Can't change room (not in a room in the first place)\n");
				error_code = JANUS_AUDIOBRIDGE_ERROR_NOT_JOINED;
				g_snprintf(error_cause, 512, "Can't change room (not in a room in the first place)");
				goto error;
			}
			/* Is this the same room we're in? */
			if(participant->room && ((!string_ids && participant->room->room_id == room_id) ||
					(string_ids && participant->room->room_id_str && !strcmp(participant->room->room_id_str, room_id_str)))) {
				janus_mutex_unlock(&rooms_mutex);
				JANUS_LOG(LOG_ERR, "Already in this room\n");
				error_code = JANUS_AUDIOBRIDGE_ERROR_ALREADY_JOINED;
				g_snprintf(error_cause, 512, "Already in this room");
				goto error;
			}
			janus_audiobridge_room *audiobridge = g_hash_table_lookup(rooms,
				string_ids ? (gpointer)room_id_str : (gpointer)&room_id);
			if(audiobridge == NULL) {
				janus_mutex_unlock(&rooms_mutex);
				error_code = JANUS_AUDIOBRIDGE_ERROR_NO_SUCH_ROOM;
				JANUS_LOG(LOG_ERR, "No such room (%s)\n", room_id_str);
				g_snprintf(error_cause, 512, "No such room (%s)", room_id_str);
				goto error;
			}
			janus_refcount_increase(&audiobridge->ref);
			janus_mutex_lock(&audiobridge->mutex);
			/* A pin may be required for this action */
			JANUS_CHECK_SECRET(audiobridge->room_pin, root, "pin", error_code, error_cause,
				JANUS_AUDIOBRIDGE_ERROR_MISSING_ELEMENT, JANUS_AUDIOBRIDGE_ERROR_INVALID_ELEMENT, JANUS_AUDIOBRIDGE_ERROR_UNAUTHORIZED);
			if(error_code != 0) {
				janus_mutex_unlock(&audiobridge->mutex);
				janus_refcount_decrease(&audiobridge->ref);
				janus_mutex_unlock(&rooms_mutex);
				goto error;
			}
			/* A token might be required too */
			if(audiobridge->check_tokens) {
				json_t *token = json_object_get(root, "token");
				const char *token_text = token ? json_string_value(token) : NULL;
				if(token_text == NULL || g_hash_table_lookup(audiobridge->allowed, token_text) == NULL) {
					JANUS_LOG(LOG_ERR, "Unauthorized (not in the allowed list)\n");
					error_code = JANUS_AUDIOBRIDGE_ERROR_UNAUTHORIZED;
					g_snprintf(error_cause, 512, "Unauthorized (not in the allowed list)");
					janus_mutex_unlock(&audiobridge->mutex);
					janus_refcount_decrease(&audiobridge->ref);
					janus_mutex_unlock(&rooms_mutex);
					goto error;
				}
			}
			gboolean admin = FALSE;
			if(json_object_get(root, "secret") != NULL) {
				/* The user is trying to present themselves as an admin */
				JANUS_CHECK_SECRET(audiobridge->room_secret, root, "secret", error_code, error_cause,
					JANUS_AUDIOBRIDGE_ERROR_MISSING_ELEMENT, JANUS_AUDIOBRIDGE_ERROR_INVALID_ELEMENT, JANUS_AUDIOBRIDGE_ERROR_UNAUTHORIZED);
				if(error_code != 0) {
					janus_mutex_unlock(&audiobridge->mutex);
					janus_refcount_decrease(&audiobridge->ref);
					goto error;
				}
				admin = TRUE;
			}
			/* If this room uses groups, make sure a valid group name was provided */
			uint group = 0;
			if(audiobridge->groups != NULL) {
				JANUS_VALIDATE_JSON_OBJECT(root, group_parameters,
					error_code, error_cause, TRUE,
					JANUS_AUDIOBRIDGE_ERROR_MISSING_ELEMENT, JANUS_AUDIOBRIDGE_ERROR_INVALID_ELEMENT);
				if(error_code != 0) {
					janus_mutex_unlock(&audiobridge->mutex);
					janus_refcount_decrease(&audiobridge->ref);
					goto error;
				}
				const char *group_name = json_string_value(json_object_get(root, "group"));
				group = GPOINTER_TO_UINT(g_hash_table_lookup(audiobridge->groups, group_name));
				if(group == 0) {
					janus_mutex_unlock(&audiobridge->mutex);
					janus_refcount_decrease(&audiobridge->ref);
					JANUS_LOG(LOG_ERR, "No such group (%s)\n", group_name);
					error_code = JANUS_AUDIOBRIDGE_ERROR_NO_SUCH_GROUP;
					g_snprintf(error_cause, 512, "No such group (%s)", group_name);
					goto error;
				}
			}
			json_t *display = json_object_get(root, "display");
			const char *display_text = display ? json_string_value(display) : NULL;
			json_t *muted = json_object_get(root, "muted");
			json_t *gain = json_object_get(root, "volume");
			json_t *quality = json_object_get(root, "quality");
			int volume = gain ? json_integer_value(gain) : 100;
			int complexity = quality ? json_integer_value(quality) : DEFAULT_COMPLEXITY;
			if(complexity < 1 || complexity > 10) {
				janus_mutex_unlock(&audiobridge->mutex);
				janus_refcount_decrease(&audiobridge->ref);
				janus_mutex_unlock(&rooms_mutex);
				JANUS_LOG(LOG_ERR, "Invalid element (quality should be a positive integer between 1 and 10)\n");
				error_code = JANUS_AUDIOBRIDGE_ERROR_INVALID_ELEMENT;
				g_snprintf(error_cause, 512, "Invalid element (quality should be a positive integer between 1 and 10)");
				goto error;
			}
			guint64 user_id = 0;
			char user_id_num[30], *user_id_str = NULL;
			gboolean user_id_allocated = FALSE;
			json_t *id = json_object_get(root, "id");
			if(id) {
				if(!string_ids) {
					user_id = json_integer_value(id);
					g_snprintf(user_id_num, sizeof(user_id_num), "%"SCNu64, user_id);
					user_id_str = user_id_num;
				} else {
					user_id_str = (char *)json_string_value(id);
				}
				if(g_hash_table_lookup(audiobridge->participants,
						string_ids ? (gpointer)user_id_str : (gpointer)&user_id) != NULL) {
					/* User ID already taken */
					janus_mutex_unlock(&audiobridge->mutex);
					janus_refcount_decrease(&audiobridge->ref);
					janus_mutex_unlock(&rooms_mutex);
					error_code = JANUS_AUDIOBRIDGE_ERROR_ID_EXISTS;
					JANUS_LOG(LOG_ERR, "User ID %s already exists\n", user_id_str);
					g_snprintf(error_cause, 512, "User ID %s already exists", user_id_str);
					goto error;
				}
			}
			if(!string_ids) {
				if(user_id == 0) {
					/* Generate a random ID */
					while(user_id == 0) {
						user_id = janus_random_uint64();
						if(g_hash_table_lookup(audiobridge->participants, &user_id) != NULL) {
							/* User ID already taken, try another one */
							user_id = 0;
						}
					}
					g_snprintf(user_id_num, sizeof(user_id_num), "%"SCNu64, user_id);
					user_id_str = user_id_num;
				}
				JANUS_LOG(LOG_VERB, "  -- Participant ID in new room %"SCNu64": %"SCNu64"\n", room_id, user_id);
			} else {
				if(user_id_str == NULL) {
					/* Generate a random ID */
					while(user_id_str == NULL) {
						user_id_str = janus_random_uuid();
						if(g_hash_table_lookup(audiobridge->participants, user_id_str) != NULL) {
							/* User ID already taken, try another one */
							g_clear_pointer(&user_id_str, g_free);
						}
					}
					user_id_allocated = TRUE;
				}
				JANUS_LOG(LOG_VERB, "  -- Participant ID in new room %s: %s\n", room_id_str, user_id_str);
			}
			participant->prebuffering = TRUE;
			participant->audio_active_packets = 0;
			participant->audio_dBov_sum = 0;
			participant->talking = FALSE;
			/* Is the sampling rate of the new room the same as the one in the old room, or should we update the decoder/encoder? */
			janus_audiobridge_room *old_audiobridge = participant->room;
			/* Leave the old room first... */
			janus_refcount_increase(&participant->ref);
			janus_mutex_lock(&old_audiobridge->mutex);
			g_hash_table_remove(old_audiobridge->participants,
				string_ids ? (gpointer)participant->user_id_str : (gpointer)&participant->user_id);
			if(old_audiobridge->sampling_rate != audiobridge->sampling_rate) {
				/* Create a new one that takes into account the sampling rate we want now */
				int error = 0;
				OpusEncoder *new_encoder = opus_encoder_create(audiobridge->sampling_rate, 1, OPUS_APPLICATION_VOIP, &error);
				if(error != OPUS_OK) {
					if(user_id_allocated)
						g_free(user_id_str);
					janus_refcount_decrease(&audiobridge->ref);
					if(new_encoder)
						opus_encoder_destroy(new_encoder);
					new_encoder = NULL;
					JANUS_LOG(LOG_ERR, "Error creating Opus encoder\n");
					error_code = JANUS_AUDIOBRIDGE_ERROR_LIBOPUS_ERROR;
					g_snprintf(error_cause, 512, "Error creating Opus encoder");
					/* Join the old room again... */
					g_hash_table_insert(audiobridge->participants,
						string_ids ? (gpointer)g_strdup(participant->user_id_str) : (gpointer)janus_uint64_dup(participant->user_id),
						participant);
					janus_mutex_unlock(&old_audiobridge->mutex);
					janus_mutex_unlock(&audiobridge->mutex);
					janus_mutex_unlock(&rooms_mutex);
					goto error;
				}
				if(audiobridge->sampling_rate == 8000) {
					opus_encoder_ctl(new_encoder, OPUS_SET_MAX_BANDWIDTH(OPUS_BANDWIDTH_NARROWBAND));
				} else if(audiobridge->sampling_rate == 12000) {
					opus_encoder_ctl(new_encoder, OPUS_SET_MAX_BANDWIDTH(OPUS_BANDWIDTH_MEDIUMBAND));
				} else if(audiobridge->sampling_rate == 16000) {
					opus_encoder_ctl(new_encoder, OPUS_SET_MAX_BANDWIDTH(OPUS_BANDWIDTH_WIDEBAND));
				} else if(audiobridge->sampling_rate == 24000) {
					opus_encoder_ctl(new_encoder, OPUS_SET_MAX_BANDWIDTH(OPUS_BANDWIDTH_SUPERWIDEBAND));
				} else if(audiobridge->sampling_rate == 48000) {
					opus_encoder_ctl(new_encoder, OPUS_SET_MAX_BANDWIDTH(OPUS_BANDWIDTH_FULLBAND));
				} else {
					JANUS_LOG(LOG_WARN, "Unsupported sampling rate %d, setting 16kHz\n", audiobridge->sampling_rate);
					audiobridge->sampling_rate = 16000;
					opus_encoder_ctl(new_encoder, OPUS_SET_MAX_BANDWIDTH(OPUS_BANDWIDTH_WIDEBAND));
				}
				opus_encoder_ctl(new_encoder, OPUS_SET_INBAND_FEC(participant->fec));
				opus_encoder_ctl(new_encoder, OPUS_SET_COMPLEXITY(participant->opus_complexity));
				/* Opus decoder */
				error = 0;
				OpusDecoder *new_decoder = opus_decoder_create(audiobridge->sampling_rate, 1, &error);
				if(error != OPUS_OK) {
					if(user_id_allocated)
						g_free(user_id_str);
					janus_refcount_decrease(&audiobridge->ref);
					if(new_encoder)
						opus_encoder_destroy(new_encoder);
					new_encoder = NULL;
					if(new_decoder)
						opus_decoder_destroy(new_decoder);
					new_decoder = NULL;
					JANUS_LOG(LOG_ERR, "Error creating Opus decoder\n");
					error_code = JANUS_AUDIOBRIDGE_ERROR_LIBOPUS_ERROR;
					g_snprintf(error_cause, 512, "Error creating Opus decoder");
					/* Join the old room again... */
					g_hash_table_insert(audiobridge->participants,
						string_ids ? (gpointer)g_strdup(participant->user_id_str) : (gpointer)janus_uint64_dup(participant->user_id),
						participant);
					janus_mutex_unlock(&old_audiobridge->mutex);
					janus_mutex_unlock(&audiobridge->mutex);
					janus_mutex_unlock(&rooms_mutex);
					goto error;
				}
				participant->reset = FALSE;
				/* Destroy the previous encoder/decoder and update the references */
				if(participant->encoder)
					opus_encoder_destroy(participant->encoder);
				participant->encoder = new_encoder;
				if(participant->decoder)
					opus_decoder_destroy(participant->decoder);
				participant->decoder = new_decoder;
			}
			/* Everything looks fine, start by telling the folks in the old room this participant is going away */
			event = json_object();
			json_object_set_new(event, "audiobridge", json_string("event"));
			json_object_set_new(event, "room",
				string_ids ? json_string(old_audiobridge->room_id_str) : json_integer(old_audiobridge->room_id));
			json_object_set_new(event, "leaving",
				string_ids ? json_string(participant->user_id_str) : json_integer(participant->user_id));
			GHashTableIter iter;
			gpointer value;
			g_hash_table_iter_init(&iter, old_audiobridge->participants);
			while(g_hash_table_iter_next(&iter, NULL, &value)) {
				janus_audiobridge_participant *p = value;
				if(p == participant) {
					continue;	/* Skip the new participant itself */
				}
				JANUS_LOG(LOG_VERB, "Notifying participant %s (%s)\n", p->user_id_str, p->display ? p->display : "??");
				int ret = gateway->push_event(p->session->handle, &janus_audiobridge_plugin, NULL, event, NULL);
				JANUS_LOG(LOG_VERB, "  >> %d (%s)\n", ret, janus_get_api_error(ret));
			}
			json_decref(event);
			/* Also notify event handlers */
			if(notify_events && gateway->events_is_enabled()) {
				json_t *info = json_object();
				json_object_set_new(info, "event", json_string("left"));
				json_object_set_new(info, "room",
					string_ids ? json_string(old_audiobridge->room_id_str) : json_integer(old_audiobridge->room_id));
				json_object_set_new(info, "id",
					string_ids ? json_string(participant->user_id_str) : json_integer(participant->user_id));
				json_object_set_new(info, "display", json_string(participant->display));
				gateway->notify_event(&janus_audiobridge_plugin, session->handle, info);
			}
			janus_mutex_unlock(&old_audiobridge->mutex);
			/* Stop recording, if we were (since this is a new room, a new recording would be required, so a new configure) */
			janus_mutex_lock(&participant->rec_mutex);
			janus_audiobridge_recorder_close(participant);
			janus_mutex_unlock(&participant->rec_mutex);
			janus_refcount_decrease(&old_audiobridge->ref);
			/* Done, join the new one */
			participant->user_id = user_id;
			g_free(participant->user_id_str);
			participant->user_id_str = user_id_str ? g_strdup(user_id_str) : NULL;
			participant->group = group;
			participant->admin = admin;
			g_free(participant->display);
			participant->display = display_text ? g_strdup(display_text) : NULL;
			participant->room = audiobridge;
			participant->muted = muted ? json_is_true(muted) : FALSE;	/* When switching to a new room, you're unmuted by default */
			participant->audio_active_packets = 0;
			participant->audio_dBov_sum = 0;
			participant->talking = FALSE;
			participant->volume_gain = volume;
			if(quality) {
				participant->opus_complexity = complexity;
				if(participant->encoder)
					opus_encoder_ctl(participant->encoder, OPUS_SET_COMPLEXITY(participant->opus_complexity));
			}
			g_hash_table_insert(audiobridge->participants,
				string_ids ? (gpointer)g_strdup(participant->user_id_str) : (gpointer)janus_uint64_dup(participant->user_id),
				participant);
			/* Notify the other participants */
			json_t *newuser = json_object();
			json_object_set_new(newuser, "audiobridge", json_string("joined"));
			json_object_set_new(newuser, "room",
				string_ids ? json_string(audiobridge->room_id_str) : json_integer(audiobridge->room_id));
			json_t *newuserlist = json_array();
			json_t *pl = json_object();
			json_object_set_new(pl, "id",
				string_ids ? json_string(participant->user_id_str) : json_integer(participant->user_id));
			if(participant->display)
				json_object_set_new(pl, "display", json_string(participant->display));
			json_object_set_new(pl, "setup", g_atomic_int_get(&participant->session->started) ? json_true() : json_false());
			json_object_set_new(pl, "muted", participant->muted ? json_true() : json_false());
			json_array_append_new(newuserlist, pl);
			json_object_set_new(newuser, "participants", newuserlist);
			g_hash_table_iter_init(&iter, audiobridge->participants);
			while(g_hash_table_iter_next(&iter, NULL, &value)) {
				janus_audiobridge_participant *p = value;
				if(p == participant) {
					continue;
				}
				JANUS_LOG(LOG_VERB, "Notifying participant %s (%s)\n", p->user_id_str, p->display ? p->display : "??");
				int ret = gateway->push_event(p->session->handle, &janus_audiobridge_plugin, NULL, newuser, NULL);
				JANUS_LOG(LOG_VERB, "  >> %d (%s)\n", ret, janus_get_api_error(ret));
			}
			json_decref(newuser);
			/* Return a list of all available participants for the new participant now */
			json_t *list = json_array();
			g_hash_table_iter_init(&iter, audiobridge->participants);
			while(g_hash_table_iter_next(&iter, NULL, &value)) {
				janus_audiobridge_participant *p = value;
				if(p == participant) {
					continue;
				}
				json_t *pl = json_object();
				json_object_set_new(pl, "id", string_ids ? json_string(p->user_id_str) : json_integer(p->user_id));
				if(p->display)
					json_object_set_new(pl, "display", json_string(p->display));
				json_object_set_new(pl, "setup", g_atomic_int_get(&p->session->started) ? json_true() : json_false());
				json_object_set_new(pl, "muted", p->muted ? json_true() : json_false());
				if(p->extmap_id > 0)
					json_object_set_new(pl, "talking", p->talking ? json_true() : json_false());
				json_array_append_new(list, pl);
			}
			event = json_object();
			json_object_set_new(event, "audiobridge", json_string("roomchanged"));
			json_object_set_new(event, "room",
				string_ids ? json_string(audiobridge->room_id_str) : json_integer(audiobridge->room_id));
			json_object_set_new(event, "id", string_ids ? json_string(user_id_str) : json_integer(user_id));
			json_object_set_new(event, "participants", list);
			/* Also notify event handlers */
			if(notify_events && gateway->events_is_enabled()) {
				json_t *info = json_object();
				json_object_set_new(info, "event", json_string("joined"));
				json_object_set_new(info, "room",
					string_ids ? json_string(audiobridge->room_id_str) : json_integer(audiobridge->room_id));
				json_object_set_new(info, "id",
					string_ids ? json_string(participant->user_id_str) : json_integer(participant->user_id));
				json_object_set_new(info, "display", json_string(participant->display));
				json_object_set_new(info, "muted", participant->muted ? json_true() : json_false());
				gateway->notify_event(&janus_audiobridge_plugin, session->handle, info);
			}
			if(user_id_allocated)
				g_free(user_id_str);
			janus_mutex_unlock(&audiobridge->mutex);
			janus_mutex_unlock(&rooms_mutex);
		} else if(!strcasecmp(request_text, "hangup")) {
			/* Get rid of an ongoing session */
			gateway->close_pc(session->handle);
			event = json_object();
			json_object_set_new(event, "audiobridge", json_string("hangingup"));
		} else if(!strcasecmp(request_text, "leave")) {
			/* This participant is leaving */
			janus_audiobridge_participant *participant = (janus_audiobridge_participant *)session->participant;
			if(participant == NULL || participant->room == NULL) {
				JANUS_LOG(LOG_ERR, "Can't leave (not in a room)\n");
				error_code = JANUS_AUDIOBRIDGE_ERROR_NOT_JOINED;
				g_snprintf(error_cause, 512, "Can't leave (not in a room)");
				goto error;
			}
			/* Tell everybody */
			janus_mutex_lock(&rooms_mutex);
			janus_audiobridge_room *audiobridge = participant->room;
			gboolean removed = FALSE;
			if(audiobridge != NULL) {
				janus_refcount_increase(&audiobridge->ref);
				janus_mutex_lock(&audiobridge->mutex);
				event = json_object();
				json_object_set_new(event, "audiobridge", json_string("event"));
				json_object_set_new(event, "room",
					string_ids ? json_string(audiobridge->room_id_str) : json_integer(audiobridge->room_id));
				json_object_set_new(event, "leaving",
					string_ids ? json_string(participant->user_id_str) : json_integer(participant->user_id));
				GHashTableIter iter;
				gpointer value;
				g_hash_table_iter_init(&iter, audiobridge->participants);
				while(g_hash_table_iter_next(&iter, NULL, &value)) {
					janus_audiobridge_participant *p = value;
					if(p == participant) {
						continue;	/* Skip the new participant itself */
					}
					JANUS_LOG(LOG_VERB, "Notifying participant %s (%s)\n", p->user_id_str, p->display ? p->display : "??");
					int ret = gateway->push_event(p->session->handle, &janus_audiobridge_plugin, NULL, event, NULL);
					JANUS_LOG(LOG_VERB, "  >> %d (%s)\n", ret, janus_get_api_error(ret));
				}
				json_decref(event);
				/* Actually leave the room... */
				removed = g_hash_table_remove(audiobridge->participants,
					string_ids ? (gpointer)participant->user_id_str : (gpointer)&participant->user_id);
				participant->room = NULL;
			}
			/* Get rid of queued packets */
			janus_mutex_lock(&participant->qmutex);
			g_atomic_int_set(&participant->active, 0);
			participant->prebuffering = TRUE;
			while(participant->inbuf) {
				GList *first = g_list_first(participant->inbuf);
				janus_audiobridge_rtp_relay_packet *pkt = (janus_audiobridge_rtp_relay_packet *)first->data;
				participant->inbuf = g_list_delete_link(participant->inbuf, first);
				first = NULL;
				if(pkt == NULL)
					continue;
				g_free(pkt->data);
				pkt->data = NULL;
				g_free(pkt);
				pkt = NULL;
			}
			janus_mutex_unlock(&participant->qmutex);
			/* Stop recording, if we were */
			janus_mutex_lock(&participant->rec_mutex);
			janus_audiobridge_recorder_close(participant);
			janus_mutex_unlock(&participant->rec_mutex);
			/* Also notify event handlers */
			if(notify_events && gateway->events_is_enabled()) {
				json_t *info = json_object();
				json_object_set_new(info, "event", json_string("left"));
				json_object_set_new(info, "room",
					string_ids ? json_string(audiobridge->room_id_str) : json_integer(audiobridge->room_id));
				json_object_set_new(info, "id",
					string_ids ? json_string(participant->user_id_str) : json_integer(participant->user_id));
				json_object_set_new(info, "display", json_string(participant->display));
				gateway->notify_event(&janus_audiobridge_plugin, session->handle, info);
			}
			/* Done */
			event = json_object();
			json_object_set_new(event, "audiobridge", json_string("left"));
			if(audiobridge != NULL) {
				json_object_set_new(event, "room",
					string_ids ? json_string(audiobridge->room_id_str) : json_integer(audiobridge->room_id));
				janus_mutex_unlock(&audiobridge->mutex);
				janus_refcount_decrease(&audiobridge->ref);
			}
			json_object_set_new(event, "id",
				string_ids ? json_string(participant->user_id_str) : json_integer(participant->user_id));
			janus_mutex_unlock(&rooms_mutex);
			if(removed) {
				/* Only decrease the counter if we were still there */
				janus_refcount_decrease(&audiobridge->ref);
			}
		} else {
			JANUS_LOG(LOG_ERR, "Unknown request '%s'\n", request_text);
			error_code = JANUS_AUDIOBRIDGE_ERROR_INVALID_REQUEST;
			g_snprintf(error_cause, 512, "Unknown request '%s'", request_text);
			goto error;
		}

		/* Prepare JSON event */
		JANUS_LOG(LOG_VERB, "Preparing JSON event as a reply\n");
		/* Any SDP to handle? */
		if(!msg_sdp && !generate_offer) {
			int ret = gateway->push_event(msg->handle, &janus_audiobridge_plugin, msg->transaction, event, NULL);
			JANUS_LOG(LOG_VERB, "  >> %d (%s)\n", ret, janus_get_api_error(ret));
			json_decref(event);
		} else {
			if(msg_sdp) {
				JANUS_LOG(LOG_VERB, "This is involving a negotiation (%s) as well:\n%s\n", msg_sdp_type, msg_sdp);
			} else {
				JANUS_LOG(LOG_VERB, "This is involving a negotiation: generating offer\n");
			}
			/* Prepare an SDP offer or answer */
			if(msg_sdp && json_is_true(json_object_get(msg->jsep, "e2ee"))) {
				/* Media is encrypted, but we need unencrypted media frames to decode and mix */
				json_decref(event);
				JANUS_LOG(LOG_ERR, "Media encryption unsupported by this plugin\n");
				error_code = JANUS_AUDIOBRIDGE_ERROR_INVALID_ELEMENT;
				g_snprintf(error_cause, 512, "Media encryption unsupported by this plugin");
				goto error;
			}
			/* We answer by default, unless the user asked the plugin for an offer */
			if(msg_sdp && got_offer && session->plugin_offer) {
				json_decref(event);
				JANUS_LOG(LOG_ERR, "Received an offer on a plugin-offered session\n");
				error_code = JANUS_AUDIOBRIDGE_ERROR_INVALID_SDP;
				g_snprintf(error_cause, 512, "Received an offer on a plugin-offered session");
				goto error;
			} else if(msg_sdp && got_answer && !session->plugin_offer) {
				json_decref(event);
				JANUS_LOG(LOG_ERR, "Received an answer when we didn't send an offer\n");
				error_code = JANUS_AUDIOBRIDGE_ERROR_INVALID_SDP;
				g_snprintf(error_cause, 512, "Received an answer when we didn't send an offer");
				goto error;
			}
			const char *type = session->plugin_offer ? "offer" : "answer";
			char error_str[512];
			janus_sdp *sdp = NULL;
			if(msg_sdp != NULL) {
				sdp = janus_sdp_parse(msg_sdp, error_str, sizeof(error_str));
				if(sdp == NULL) {
					json_decref(event);
					JANUS_LOG(LOG_ERR, "Error parsing %s: %s\n", msg_sdp, error_str);
					error_code = JANUS_AUDIOBRIDGE_ERROR_INVALID_SDP;
					g_snprintf(error_cause, 512, "Error parsing %s: %s", msg_sdp, error_str);
					goto error;
				}
			}
			if(got_offer) {
				if(sdp_update) {
					/* Renegotiation */
					JANUS_LOG(LOG_VERB, "Request to update existing connection\n");
					session->sdp_version++;		/* This needs to be increased when it changes */
				} else {
					/* New PeerConnection */
					session->sdp_version = 1;	/* This needs to be increased when it changes */
					session->sdp_sessid = janus_get_real_time();
				}
			}
			/* What is the Opus payload type? */
			janus_audiobridge_participant *participant = (janus_audiobridge_participant *)session->participant;
			if(sdp != NULL) {
				participant->opus_pt = janus_sdp_get_codec_pt(sdp, "opus");
				if(participant->opus_pt > 0 && strstr(msg_sdp, "useinbandfec=1")){
					/* Opus codec, inband FEC setted */
					participant->fec = TRUE;
					participant->probation = MIN_SEQUENTIAL;
					opus_encoder_ctl(participant->encoder, OPUS_SET_INBAND_FEC(participant->fec));
				}
				JANUS_LOG(LOG_VERB, "Opus payload type is %d, FEC %s\n", participant->opus_pt, participant->fec ? "enabled" : "disabled");
			}
			/* Check if the audio level extension was offered */
			int extmap_id = generate_offer ? 2 : -1;
			if(sdp != NULL) {
				GList *temp = sdp->m_lines;
				while(temp) {
					janus_sdp_mline *m = (janus_sdp_mline *)temp->data;
					if(m->type == JANUS_SDP_AUDIO) {
						GList *ma = m->attributes;
						while(ma) {
							janus_sdp_attribute *a = (janus_sdp_attribute *)ma->data;
							if(a->value) {
								if(strstr(a->value, JANUS_RTP_EXTMAP_AUDIO_LEVEL)) {
									extmap_id = atoi(a->value);
									if(extmap_id < 0)
										extmap_id = 0;
								}
							}
							ma = ma->next;
						}
					}
					temp = temp->next;
				}
			}
			/* If we're just processing an answer, we're done */
			if(got_answer) {
				gint64 start = janus_get_monotonic_time();
				int res = gateway->push_event(msg->handle, &janus_audiobridge_plugin, msg->transaction, event, NULL);
				JANUS_LOG(LOG_VERB, "  >> Pushing event: %d (took %"SCNu64" us)\n", res, janus_get_monotonic_time()-start);
				json_decref(event);
				janus_sdp_destroy(sdp);
				if(msg)
					janus_audiobridge_message_free(msg);
				msg = NULL;
				continue;
			}
			if(participant == NULL || participant->room == NULL) {
				JANUS_LOG(LOG_ERR, "Can't handle SDP (not in a room)\n");
				error_code = JANUS_AUDIOBRIDGE_ERROR_NOT_JOINED;
				g_snprintf(error_cause, 512, "Can't handle SDP (not in a room)");
				if(sdp)
					janus_sdp_destroy(sdp);
				goto error;
			}
			/* We use a custom session name in the SDP */
			char s_name[100];
			g_snprintf(s_name, sizeof(s_name), "AudioBridge %s", participant->room->room_id_str);
			/* Prepare a fmtp string too */
			char fmtp[100];
			g_snprintf(fmtp, sizeof(fmtp), "%d maxplaybackrate=%"SCNu32"; stereo=0; sprop-stereo=0; useinbandfec=%d\r\n",
				participant->opus_pt, participant->room->sampling_rate, participant->fec ? 1 : 0);
			/* If we got an offer, we need to answer */
			janus_sdp *offer = NULL, *answer = NULL;
			if(got_offer) {
				answer = janus_sdp_generate_answer(sdp,
					/* Reject video and data channels, if offered */
					JANUS_SDP_OA_AUDIO_CODEC, janus_audiocodec_name(participant->codec),
					JANUS_SDP_OA_VIDEO, FALSE,
					JANUS_SDP_OA_DATA, FALSE,
					JANUS_SDP_OA_ACCEPT_EXTMAP, JANUS_RTP_EXTMAP_MID,
					JANUS_SDP_OA_ACCEPT_EXTMAP, JANUS_RTP_EXTMAP_AUDIO_LEVEL,
					JANUS_SDP_OA_DONE);
				/* Replace the session name */
				g_free(answer->s_name);
				answer->s_name = g_strdup(s_name);
				/* Add an fmtp attribute if this is Opus */
				if(participant->codec == JANUS_AUDIOCODEC_OPUS) {
					janus_sdp_attribute *a = janus_sdp_attribute_create("fmtp", "%s", fmtp);
					janus_sdp_attribute_add_to_mline(janus_sdp_mline_find(answer, JANUS_SDP_AUDIO), a);
				}
				/* Let's overwrite a couple o= fields, in case this is a renegotiation */
				answer->o_sessid = session->sdp_sessid;
				answer->o_version = session->sdp_version;
			} else if(generate_offer) {
				/* We need to generate an offer ourselves */
				int pt = 100;
				if(participant->codec == JANUS_AUDIOCODEC_PCMU)
					pt = 0;
				else if(participant->codec == JANUS_AUDIOCODEC_PCMA)
					pt = 8;
				offer = janus_sdp_generate_offer(
					s_name, "1.1.1.1",
					JANUS_SDP_OA_AUDIO, TRUE,
					JANUS_SDP_OA_AUDIO_CODEC, janus_audiocodec_name(participant->codec),
					JANUS_SDP_OA_AUDIO_PT, pt,
					JANUS_SDP_OA_AUDIO_FMTP, (participant->codec == JANUS_AUDIOCODEC_OPUS ? fmtp : NULL),
					JANUS_SDP_OA_AUDIO_DIRECTION, JANUS_SDP_SENDRECV,
					JANUS_SDP_OA_AUDIO_EXTENSION, JANUS_RTP_EXTMAP_MID, 1,
					JANUS_SDP_OA_AUDIO_EXTENSION, JANUS_RTP_EXTMAP_AUDIO_LEVEL, extmap_id,
					JANUS_SDP_OA_VIDEO, FALSE,
					JANUS_SDP_OA_DATA, FALSE,
					JANUS_SDP_OA_DONE);
				/* Let's overwrite a couple o= fields, in case this is a renegotiation */
				if(session->sdp_version == 1) {
					session->sdp_sessid = offer->o_sessid;
				} else {
					offer->o_sessid = session->sdp_sessid;
					offer->o_version = session->sdp_version;
				}
			}
			/* Was the audio level extension negotiated? */
			participant->extmap_id = 0;
			participant->dBov_level = 0;
			if(extmap_id > -1 && participant->room && participant->room->audiolevel_ext) {
				/* Add an extmap attribute too */
				participant->extmap_id = extmap_id;
			}
			/* Prepare the response */
			char *new_sdp = janus_sdp_write(answer ? answer : offer);
			janus_sdp_destroy(sdp);
			janus_sdp_destroy(answer ? answer : offer);
			json_t *jsep = json_pack("{ssss}", "type", type, "sdp", new_sdp);
			/* How long will the Janus core take to push the event? */
			g_atomic_int_set(&session->hangingup, 0);
			gint64 start = janus_get_monotonic_time();
			int res = gateway->push_event(msg->handle, &janus_audiobridge_plugin, msg->transaction, event, jsep);
			JANUS_LOG(LOG_VERB, "  >> Pushing event: %d (took %"SCNu64" us)\n", res, janus_get_monotonic_time()-start);
			json_decref(event);
			json_decref(jsep);
			g_free(new_sdp);
			if(res != JANUS_OK) {
				/* TODO Failed to negotiate? We should remove this participant */
			} else {
				/* We'll notify all other participants when the PeerConnection has been established */
			}
		}
		if(msg)
			janus_audiobridge_message_free(msg);
		msg = NULL;

		continue;

error:
		{
			/* Prepare JSON error event */
			json_t *event = json_object();
			json_object_set_new(event, "audiobridge", json_string("event"));
			json_object_set_new(event, "error_code", json_integer(error_code));
			json_object_set_new(event, "error", json_string(error_cause));
			int ret = gateway->push_event(msg->handle, &janus_audiobridge_plugin, msg->transaction, event, NULL);
			JANUS_LOG(LOG_VERB, "  >> Pushing event: %d (%s)\n", ret, janus_get_api_error(ret));
			json_decref(event);
			janus_audiobridge_message_free(msg);
		}
	}
	JANUS_LOG(LOG_VERB, "Leaving AudioBridge handler thread\n");
	return NULL;
}

/* Thread to mix the contributions from all participants */
static void *janus_audiobridge_mixer_thread(void *data) {
	JANUS_LOG(LOG_VERB, "Audio bridge thread starting...\n");
	janus_audiobridge_room *audiobridge = (janus_audiobridge_room *)data;
	if(!audiobridge) {
		JANUS_LOG(LOG_ERR, "Invalid room!\n");
		return NULL;
	}
	JANUS_LOG(LOG_VERB, "Thread is for mixing room %s (%s) at rate %"SCNu32"...\n",
		audiobridge->room_id_str, audiobridge->room_name, audiobridge->sampling_rate);

	/* Do we need to record the mix? */
	if(audiobridge->record) {
		char filename[255];
		if(audiobridge->record_file) {
			g_snprintf(filename, 255, "%s%s%s", audiobridge->record_file,
				rec_tempext ? "." : "", rec_tempext ? rec_tempext : "");
		} else {
			g_snprintf(filename, 255, "janus-audioroom-%s.wav%s%s", audiobridge->room_id_str,
				rec_tempext ? "." : "", rec_tempext ? rec_tempext : "");
		}
		audiobridge->recording = fopen(filename, "wb");
		if(audiobridge->recording == NULL) {
			JANUS_LOG(LOG_WARN, "Recording requested, but could NOT open file %s for writing...\n", filename);
		} else {
			JANUS_LOG(LOG_VERB, "Recording requested, opened file %s for writing\n", filename);
			/* Write WAV header */
			wav_header header = {
				{'R', 'I', 'F', 'F'},
				0,
				{'W', 'A', 'V', 'E'},
				{'f', 'm', 't', ' '},
				16,
				1,
				1,
				audiobridge->sampling_rate,
				audiobridge->sampling_rate * 2,
				2,
				16,
				{'d', 'a', 't', 'a'},
				0
			};
			if(fwrite(&header, 1, sizeof(header), audiobridge->recording) != sizeof(header)) {
				JANUS_LOG(LOG_ERR, "Error writing WAV header...\n");
			}
			fflush(audiobridge->recording);
			audiobridge->record_lastupdate = janus_get_monotonic_time();
		}
	}

	/* Buffer (we allocate assuming 48kHz, although we'll likely use less than that) */
	int samples = audiobridge->sampling_rate/50;
	opus_int32 buffer[OPUS_SAMPLES], sumBuffer[OPUS_SAMPLES];
	opus_int16 outBuffer[OPUS_SAMPLES], resampled[OPUS_SAMPLES], *curBuffer = NULL;
	memset(buffer, 0, OPUS_SAMPLES*4);
	memset(sumBuffer, 0, OPUS_SAMPLES*4);
	memset(outBuffer, 0, OPUS_SAMPLES*2);
	memset(resampled, 0, OPUS_SAMPLES*2);

	/* In case forwarding groups are enabled, we need additional buffers */
	uint groups_num = audiobridge->groups ? g_hash_table_size(audiobridge->groups) : 0, index = 0;
	opus_int32 *groupBuffers = NULL;
	uint32_t groupBufferSize = 0, groupBuffersSize = 0;
	OpusEncoder **groupEncoders = NULL;
	if(groups_num > 0) {
		/* Create buffers */
		groupBufferSize = OPUS_SAMPLES * sizeof(opus_int32);
		groupBuffersSize = groups_num * groupBufferSize;
		groupBuffers = g_malloc(groupBuffersSize);
		groupEncoders = g_malloc(groups_num * sizeof(OpusEncoder *));
		/* Create separate encoders */
		for(index=0; index<groups_num; index++) {
			int error = 0;
			OpusEncoder *rtp_encoder = opus_encoder_create(audiobridge->sampling_rate, 1, OPUS_APPLICATION_VOIP, &error);
			if(audiobridge->sampling_rate == 8000) {
				opus_encoder_ctl(rtp_encoder, OPUS_SET_MAX_BANDWIDTH(OPUS_BANDWIDTH_NARROWBAND));
			} else if(audiobridge->sampling_rate == 12000) {
				opus_encoder_ctl(rtp_encoder, OPUS_SET_MAX_BANDWIDTH(OPUS_BANDWIDTH_MEDIUMBAND));
			} else if(audiobridge->sampling_rate == 16000) {
				opus_encoder_ctl(rtp_encoder, OPUS_SET_MAX_BANDWIDTH(OPUS_BANDWIDTH_WIDEBAND));
			} else if(audiobridge->sampling_rate == 24000) {
				opus_encoder_ctl(rtp_encoder, OPUS_SET_MAX_BANDWIDTH(OPUS_BANDWIDTH_SUPERWIDEBAND));
			} else if(audiobridge->sampling_rate == 48000) {
				opus_encoder_ctl(rtp_encoder, OPUS_SET_MAX_BANDWIDTH(OPUS_BANDWIDTH_FULLBAND));
			} else {
				JANUS_LOG(LOG_WARN, "Unsupported sampling rate %d, setting 16kHz\n", audiobridge->sampling_rate);
				opus_encoder_ctl(rtp_encoder, OPUS_SET_MAX_BANDWIDTH(OPUS_BANDWIDTH_WIDEBAND));
			}
			groupEncoders[index] = rtp_encoder;
		}
	}

	/* Base RTP packets, in case there are forwarders involved */
	gboolean have_opus[JANUS_AUDIOBRIDGE_MAX_GROUPS+1],
		have_alaw[JANUS_AUDIOBRIDGE_MAX_GROUPS+1],
		have_ulaw[JANUS_AUDIOBRIDGE_MAX_GROUPS+1];
	unsigned char *rtpbuffer = g_malloc0(1500 * (groups_num+1));
	janus_rtp_header *rtph = NULL;
	/* In case we need G.711 forwarders */
	uint8_t *rtpalaw = g_malloc0((12+G711_SAMPLES) * (groups_num+1)),
			*rtpulaw = g_malloc0((12+G711_SAMPLES) * (groups_num+1));

	/* Timer */
	struct timeval now, before;
	gettimeofday(&before, NULL);
	now.tv_sec = before.tv_sec;
	now.tv_usec = before.tv_usec;
	time_t passed, d_s, d_us;

	/* RTP */
	gint16 seq = 0;
	gint32 ts = 0;
	/* SRTP buffer, if needed */
	char sbuf[1500];

	/* Loop */
	int i=0;
	int count = 0, rf_count = 0, pf_count = 0, prev_count = 0;
	while(!g_atomic_int_get(&stopping) && !g_atomic_int_get(&audiobridge->destroyed)) {
		/* See if it's time to prepare a frame */
		gettimeofday(&now, NULL);
		d_s = now.tv_sec - before.tv_sec;
		d_us = now.tv_usec - before.tv_usec;
		if(d_us < 0) {
			d_us += 1000000;
			--d_s;
		}
		passed = d_s*1000000 + d_us;
		if(passed < 15000) {	/* Let's wait about 15ms at max */
			g_usleep(5000);
			continue;
		}
		/* Update the reference time */
		before.tv_usec += 20000;
		if(before.tv_usec > 1000000) {
			before.tv_sec++;
			before.tv_usec -= 1000000;
		}
		/* Do we need to mix at all? */
		janus_mutex_lock_nodebug(&audiobridge->mutex);
		count = g_hash_table_size(audiobridge->participants);
		rf_count = g_hash_table_size(audiobridge->rtp_forwarders);
		pf_count = g_hash_table_size(audiobridge->anncs);
		if((count+rf_count+pf_count) == 0) {
			janus_mutex_unlock_nodebug(&audiobridge->mutex);
			/* No participant and RTP forwarders, do nothing */
			if(prev_count > 0) {
				JANUS_LOG(LOG_INFO, "Last user/forwarder/file just left room %s, going idle...\n", audiobridge->room_id_str);
				prev_count = 0;
			}
			continue;
		}
		if(prev_count == 0) {
			JANUS_LOG(LOG_INFO, "First user/forwarder/file just joined room %s, waking it up...\n", audiobridge->room_id_str);
		}
		prev_count = count+rf_count+pf_count;
		/* Update RTP header information */
		seq++;
		ts += OPUS_SAMPLES;
		/* Mix all contributions */
		GList *participants_list = g_hash_table_get_values(audiobridge->participants);
		/* Add a reference to all these participants, in case some leave while we're mixing */
		GList *ps = participants_list;
		while(ps) {
			janus_audiobridge_participant *p = (janus_audiobridge_participant *)ps->data;
			janus_refcount_increase(&p->ref);
			ps = ps->next;
		}
		/* Do the same for announcements */
		GList *anncs_list = g_hash_table_get_values(audiobridge->anncs);
		ps = anncs_list;
		while(ps) {
			janus_audiobridge_participant *annc = (janus_audiobridge_participant *)ps->data;
			janus_refcount_increase(&annc->ref);
			ps = ps->next;
		}
		janus_mutex_unlock_nodebug(&audiobridge->mutex);
		for(i=0; i<samples; i++)
			buffer[i] = 0;
		if(groups_num > 0)
			memset(groupBuffers, 0, groupBuffersSize);
		ps = participants_list;
		while(ps) {
			janus_audiobridge_participant *p = (janus_audiobridge_participant *)ps->data;
			janus_mutex_lock(&p->qmutex);
			if(!p->session || !g_atomic_int_get(&p->session->started) || !g_atomic_int_get(&p->active) || p->muted || p->prebuffering || !p->inbuf) {
				janus_mutex_unlock(&p->qmutex);
				ps = ps->next;
				continue;
			}
			GList *peek = g_list_first(p->inbuf);
			janus_audiobridge_rtp_relay_packet *pkt = (janus_audiobridge_rtp_relay_packet *)(peek ? peek->data : NULL);
			if(pkt != NULL && !pkt->silence) {
				if(p->codec != JANUS_AUDIOCODEC_OPUS && audiobridge->sampling_rate != 8000) {
					/* Upsample this to whatever the mixer needs */
					pkt->length = janus_audiobridge_resample((opus_int16 *)pkt->data, 160, 8000, resampled, audiobridge->sampling_rate);
					if(pkt->length == 0) {
						JANUS_LOG(LOG_WARN, "[G.711] Error upsampling to %d, skipping audio packet\n", audiobridge->sampling_rate);
						janus_mutex_unlock(&p->qmutex);
						ps = ps->next;
						continue;
					}
					memcpy((opus_int16 *)pkt->data, resampled, pkt->length);
				}
				curBuffer = (opus_int16 *)pkt->data;
				if(groups_num == 0) {
					/* Add to the main mix */
					for(i=0; i<samples; i++) {
						if(p->volume_gain == 100) {
							buffer[i] += curBuffer[i];
						} else {
							buffer[i] += (curBuffer[i]*p->volume_gain)/100;
						}
					}
				} else {
					/* Add to the group submix */
					int index = p->group-1;
					for(i=0; i<samples; i++) {
						if(p->volume_gain == 100) {
							*(groupBuffers + index*samples + i) += curBuffer[i];
						} else {
							*(groupBuffers + index*samples + i) += (curBuffer[i]*p->volume_gain)/100;
						}
					}
				}
			}
			janus_mutex_unlock(&p->qmutex);
			ps = ps->next;
		}
#ifdef HAVE_LIBOGG
		/* If there are announcements playing, mix those too */
		if(anncs_list != NULL) {
			ps = anncs_list;
			while(ps) {
				janus_audiobridge_participant *p = (janus_audiobridge_participant *)ps->data;
				if(p->annc == NULL || g_atomic_int_get(&p->destroyed)) {
					ps = ps->next;
					continue;
				}
				int read = janus_audiobridge_file_read(p->annc, p->decoder, resampled, sizeof(resampled));
				if(read <= 0) {
					/* Playback over or broken */
					if(p->annc->started) {
						/* Send a notification that this announcement is over */
						JANUS_LOG(LOG_INFO, "[%s] Announcement stopped (%s)\n", audiobridge->room_id_str, p->user_id_str);
						janus_mutex_lock_nodebug(&audiobridge->mutex);
						json_t *event = json_object();
						json_object_set_new(event, "audiobridge", json_string("announcement-stopped"));
						json_object_set_new(event, "room",
							string_ids ? json_string(audiobridge->room_id_str) : json_integer(audiobridge->room_id));
						json_object_set_new(event, "file_id", json_string(p->user_id_str));
						janus_audiobridge_notify_participants(p, event, TRUE);
						json_decref(event);
						/* Also notify event handlers */
						if(notify_events && gateway->events_is_enabled()) {
							json_t *info = json_object();
							json_object_set_new(info, "event", json_string("announcement-stopped"));
							json_object_set_new(info, "room",
								string_ids ? json_string(audiobridge->room_id_str) : json_integer(audiobridge->room_id));
							json_object_set_new(info, "file_id", json_string(p->user_id_str));
							gateway->notify_event(&janus_audiobridge_plugin, NULL, info);
						}
						/* Remove the announcement */
						g_hash_table_remove(audiobridge->anncs, p->user_id_str);
						janus_mutex_unlock_nodebug(&audiobridge->mutex);
					}
					ps = ps->next;
					continue;
				}
				if(!p->annc->started) {
					/* This announcement just started, notify the participants */
					p->annc->started = TRUE;
					JANUS_LOG(LOG_INFO, "[%s] Announcement started (%s)\n", audiobridge->room_id_str, p->user_id_str);
					janus_mutex_lock_nodebug(&audiobridge->mutex);
					json_t *event = json_object();
					json_object_set_new(event, "audiobridge", json_string("announcement-started"));
					json_object_set_new(event, "room",
						string_ids ? json_string(audiobridge->room_id_str) : json_integer(audiobridge->room_id));
					json_object_set_new(event, "file_id", json_string(p->user_id_str));
					janus_audiobridge_notify_participants(p, event, TRUE);
					json_decref(event);
					janus_mutex_unlock_nodebug(&audiobridge->mutex);
					/* Also notify event handlers */
					if(notify_events && gateway->events_is_enabled()) {
						json_t *info = json_object();
						json_object_set_new(info, "event", json_string("announcement-started"));
						json_object_set_new(info, "room",
							string_ids ? json_string(audiobridge->room_id_str) : json_integer(audiobridge->room_id));
						json_object_set_new(info, "file_id", json_string(p->user_id_str));
						gateway->notify_event(&janus_audiobridge_plugin, NULL, info);
					}
				}
				if(groups_num == 0) {
					/* Add to the main mix */
					for(i=0; i<samples; i++) {
						if(p->volume_gain == 100) {
							buffer[i] += resampled[i];
						} else {
							buffer[i] += (resampled[i]*p->volume_gain)/100;
						}
					}
				} else {
					/* Add to the group submix */
					index = p->group-1;
					for(i=0; i<samples; i++) {
						if(p->volume_gain == 100) {
							*(groupBuffers + index*samples + i) += resampled[i];
						} else {
							*(groupBuffers + index*samples + i) += (resampled[i]*p->volume_gain)/100;
						}
					}
				}
				ps = ps->next;
			}
			g_list_free_full(anncs_list, (GDestroyNotify)janus_audiobridge_participant_unref);
		}
#endif
		/* If groups are in use, put them together in the main mix */
		if(groups_num > 0) {
			/* Mix all submixes */
			for(index=0; index<groups_num; index++) {
				for(i=0; i<samples; i++)
					buffer[i] += *(groupBuffers + index*samples + i);
			}
		}
		/* Are we recording the mix? (only do it if there's someone in, though...) */
		if(audiobridge->recording != NULL && g_list_length(participants_list) > 0) {
			for(i=0; i<samples; i++) {
				/* FIXME Smoothen/Normalize instead of truncating? */
				outBuffer[i] = buffer[i];
			}
			fwrite(outBuffer, sizeof(opus_int16), samples, audiobridge->recording);
			/* Every 5 seconds we update the wav header */
			gint64 now = janus_get_monotonic_time();
			if(now - audiobridge->record_lastupdate >= 5*G_USEC_PER_SEC) {
				audiobridge->record_lastupdate = now;
				/* Update the length in the header */
				fseek(audiobridge->recording, 0, SEEK_END);
				long int size = ftell(audiobridge->recording);
				if(size >= 8) {
					size -= 8;
					fseek(audiobridge->recording, 4, SEEK_SET);
					fwrite(&size, sizeof(uint32_t), 1, audiobridge->recording);
					size += 8;
					fseek(audiobridge->recording, 40, SEEK_SET);
					fwrite(&size, sizeof(uint32_t), 1, audiobridge->recording);
					fflush(audiobridge->recording);
					fseek(audiobridge->recording, 0, SEEK_END);
				}
			}
		}
		/* Send proper packet to each participant (remove own contribution) */
		ps = participants_list;
		while(ps) {
			janus_audiobridge_participant *p = (janus_audiobridge_participant *)ps->data;
			if(!p->session || !g_atomic_int_get(&p->session->started)) {
				janus_refcount_decrease(&p->ref);
				ps = ps->next;
				continue;
			}
			janus_audiobridge_rtp_relay_packet *pkt = NULL;
			janus_mutex_lock(&p->qmutex);
			if(g_atomic_int_get(&p->active) && !p->muted && !p->prebuffering && p->inbuf) {
				GList *first = g_list_first(p->inbuf);
				pkt = (janus_audiobridge_rtp_relay_packet *)(first ? first->data : NULL);
				p->inbuf = g_list_delete_link(p->inbuf, first);
			}
			janus_mutex_unlock(&p->qmutex);
			/* Remove the participant's own contribution */
			curBuffer = (opus_int16 *)((pkt && pkt->length && !pkt->silence) ? pkt->data : NULL);
			for(i=0; i<samples; i++) {
				if(p->volume_gain == 100)
					sumBuffer[i] = buffer[i] - (curBuffer ? (curBuffer[i]) : 0);
				else
					sumBuffer[i] = buffer[i] - (curBuffer ? (curBuffer[i]*p->volume_gain)/100 : 0);
			}
			for(i=0; i<samples; i++)
				/* FIXME Smoothen/Normalize instead of truncating? */
				outBuffer[i] = sumBuffer[i];
			/* Enqueue this mixed frame for encoding in the participant thread */
			janus_audiobridge_rtp_relay_packet *mixedpkt = g_malloc(sizeof(janus_audiobridge_rtp_relay_packet));
			mixedpkt->data = g_malloc(samples*2);
			if(p->codec != JANUS_AUDIOCODEC_OPUS && audiobridge->sampling_rate != 8000) {
				/* Downsample this from whatever the mixer uses */
				i = janus_audiobridge_resample(outBuffer, samples, audiobridge->sampling_rate, (int16_t *)mixedpkt->data, 8000);
				if(i == 0) {
					JANUS_LOG(LOG_WARN, "[G.711] Error downsampling from %d, skipping audio packet\n", audiobridge->sampling_rate);
					janus_refcount_decrease(&p->ref);
					ps = ps->next;
					continue;
				}
			} else {
				/* Just copy */
				memcpy(mixedpkt->data, outBuffer, samples*2);
			}
			mixedpkt->length = samples;	/* We set the number of samples here, not the data length */
			mixedpkt->timestamp = ts;
			mixedpkt->seq_number = seq;
			mixedpkt->ssrc = audiobridge->room_ssrc;
			mixedpkt->silence = FALSE;
			g_async_queue_push(p->outbuf, mixedpkt);
			if(pkt) {
				g_free(pkt->data);
				pkt->data = NULL;
				g_free(pkt);
				pkt = NULL;
			}
			janus_refcount_decrease(&p->ref);
			ps = ps->next;
		}
		g_list_free(participants_list);
		/* Forward the mixed packet as RTP to any RTP forwarder that may be listening */
		janus_mutex_lock(&audiobridge->rtp_mutex);
		if(g_hash_table_size(audiobridge->rtp_forwarders) > 0 && audiobridge->rtp_encoder) {
			/* If the room is empty, check if there's any RTP forwarder with an "always on" option */
			gboolean go_on = FALSE;
			if(count == 0 && pf_count == 0) {
				GHashTableIter iter;
				gpointer value;
				g_hash_table_iter_init(&iter, audiobridge->rtp_forwarders);
				while(g_hash_table_iter_next(&iter, NULL, &value)) {
					janus_audiobridge_rtp_forwarder *forwarder = (janus_audiobridge_rtp_forwarder *)value;
					if(forwarder->always_on) {
						go_on = TRUE;
						break;
					}
				}
			} else {
				go_on = TRUE;
			}
			if(go_on) {
				/* By default, let's send the mixed frame to everybody */
				if(groups_num == 0) {
					for(i=0; i<samples; i++)
						outBuffer[i] = buffer[i];
					have_opus[0] = FALSE;
					have_alaw[0] = FALSE;
					have_ulaw[0] = FALSE;
				} else {
					for(index=0; index <= groups_num; index++) {
						have_opus[index] = FALSE;
						have_alaw[index] = FALSE;
						have_ulaw[index] = FALSE;
					}
				}
				GHashTableIter iter;
				gpointer key, value;
				g_hash_table_iter_init(&iter, audiobridge->rtp_forwarders);
				opus_int32 length = 0;
				while(audiobridge->rtp_udp_sock > 0 && g_hash_table_iter_next(&iter, &key, &value)) {
					guint32 stream_id = GPOINTER_TO_UINT(key);
					janus_audiobridge_rtp_forwarder *forwarder = (janus_audiobridge_rtp_forwarder *)value;
					if(count == 0 && pf_count == 0 && !forwarder->always_on)
						continue;
					/* Check if we're forwarding the main mix or a specific group */
					if(groups_num > 0) {
						if(forwarder->group == 0) {
							/* We're forwarding the main mix */
							for(i=0; i<samples; i++)
								outBuffer[i] = buffer[i];
						} else {
							/* We're forwarding a group mix */
							index = forwarder->group-1;
							for(i=0; i<samples; i++)
								outBuffer[i] = *(groupBuffers + index*samples + i);
						}
					}
					if(forwarder->codec == JANUS_AUDIOCODEC_OPUS) {
						/* This is an Opus forwarder, check if we have a version for that already */
						if(!have_opus[forwarder->group]) {
							/* We don't, encode now */
							OpusEncoder *rtp_encoder = (forwarder->group == 0 ? audiobridge->rtp_encoder : groupEncoders[forwarder->group-1]);
							length = opus_encode(rtp_encoder, outBuffer, samples, rtpbuffer + forwarder->group*1500 + 12, 1500-12);
							if(length < 0) {
								JANUS_LOG(LOG_ERR, "[Opus] Ops! got an error encoding the Opus frame: %d (%s)\n", length, opus_strerror(length));
								continue;
							}
							have_opus[forwarder->group] = TRUE;
						}
						rtph = (janus_rtp_header *)(rtpbuffer + forwarder->group*1500);
						rtph->version = 2;
					} else if(forwarder->codec == JANUS_AUDIOCODEC_PCMA || forwarder->codec == JANUS_AUDIOCODEC_PCMU) {
						/* This is a G.711 forwarder, check if we have a version for that already */
						if((forwarder->codec == JANUS_AUDIOCODEC_PCMA && !have_alaw[forwarder->group]) ||
								(forwarder->codec == JANUS_AUDIOCODEC_PCMU && !have_ulaw[forwarder->group])) {
							/* We don't, encode now */
							if(audiobridge->sampling_rate != 8000) {
								/* Downsample this from whatever the mixer uses */
								i = janus_audiobridge_resample(outBuffer, samples, audiobridge->sampling_rate, resampled, 8000);
								if(i == 0) {
									JANUS_LOG(LOG_WARN, "[G.711] Error downsampling from %d, skipping audio packet\n", audiobridge->sampling_rate);
									continue;
								}
							} else {
								/* Just copy */
								memcpy(resampled, outBuffer, samples*2);
							}
							int i = 0;
							if(forwarder->codec == JANUS_AUDIOCODEC_PCMA) {
								uint8_t *rtpalaw_buffer = rtpalaw + forwarder->group*G711_SAMPLES + 12;
								for(i=0; i<160; i++)
									rtpalaw_buffer[i] = janus_audiobridge_g711_alaw_encode(resampled[i]);
								have_alaw[forwarder->group] = TRUE;
							} else {
								uint8_t *rtpulaw_buffer = rtpulaw + forwarder->group*G711_SAMPLES + 12;
								for(i=0; i<160; i++)
									rtpulaw_buffer[i] = janus_audiobridge_g711_ulaw_encode(resampled[i]);
								have_ulaw[forwarder->group] = TRUE;
							}
						}
						rtph = (janus_rtp_header *)(forwarder->codec == JANUS_AUDIOCODEC_PCMA ?
							(rtpalaw + forwarder->group*G711_SAMPLES + 12) : (rtpulaw + forwarder->group*G711_SAMPLES + 12));
						rtph->version = 2;
						length = 160;
					}
					/* Update header */
					rtph->type = forwarder->payload_type;
					rtph->ssrc = htonl(forwarder->ssrc ? forwarder->ssrc : stream_id);
					forwarder->seq_number++;
					rtph->seq_number = htons(forwarder->seq_number);
					forwarder->timestamp += (forwarder->codec == JANUS_AUDIOCODEC_OPUS ? OPUS_SAMPLES : G711_SAMPLES);
					rtph->timestamp = htonl(forwarder->timestamp);
					/* Check if this packet needs to be encrypted */
					char *payload = (char *)rtph;
					int plen = length+12;
					if(forwarder->is_srtp) {
						memcpy(sbuf, payload, plen);
						int protected = plen;
						int res = srtp_protect(forwarder->srtp_ctx, sbuf, &protected);
						if(res != srtp_err_status_ok) {
							janus_rtp_header *header = (janus_rtp_header *)sbuf;
							guint32 timestamp = ntohl(header->timestamp);
							guint16 seq = ntohs(header->seq_number);
							JANUS_LOG(LOG_ERR, "Error encrypting RTP packet for room %s... %s (len=%d-->%d, ts=%"SCNu32", seq=%"SCNu16")...\n",
								audiobridge->room_id_str, janus_srtp_error_str(res), plen, protected, timestamp, seq);
						} else {
							payload = (char *)&sbuf;
							plen = protected;
						}
					}
					/* No encryption, send the RTP packet as it is */
					struct sockaddr *address = (forwarder->serv_addr.sin_family == AF_INET ?
						(struct sockaddr *)&forwarder->serv_addr : (struct sockaddr *)&forwarder->serv_addr6);
					size_t addrlen = (forwarder->serv_addr.sin_family == AF_INET ? sizeof(forwarder->serv_addr) : sizeof(forwarder->serv_addr6));
					if(sendto(audiobridge->rtp_udp_sock, payload, plen, 0, address, addrlen) < 0) {
						JANUS_LOG(LOG_HUGE, "Error forwarding mixed RTP packet for room %s... %s (len=%d)...\n",
							audiobridge->room_id_str, g_strerror(errno), plen);
					}
				}
			}
		}
		janus_mutex_unlock(&audiobridge->rtp_mutex);
	}
	if(audiobridge->recording) {
		/* Update the length in the header */
		fseek(audiobridge->recording, 0, SEEK_END);
		long int size = ftell(audiobridge->recording);
		if(size >= 8) {
			size -= 8;
			fseek(audiobridge->recording, 4, SEEK_SET);
			fwrite(&size, sizeof(uint32_t), 1, audiobridge->recording);
			size += 8;
			fseek(audiobridge->recording, 40, SEEK_SET);
			fwrite(&size, sizeof(uint32_t), 1, audiobridge->recording);
			fflush(audiobridge->recording);
		}
		fclose(audiobridge->recording);
		char filename[255];
		if(audiobridge->record_file) {
			g_snprintf(filename, 255, "%s", audiobridge->record_file);
		} else {
			g_snprintf(filename, 255, "janus-audioroom-%s.wav", audiobridge->room_id_str);
		}
		if(rec_tempext) {
			/* We need to rename the file, to remove the temporary extension */
			char extfilename[255];
			if(audiobridge->record_file) {
				g_snprintf(extfilename, 255, "%s.%s", audiobridge->record_file, rec_tempext);
			} else {
				g_snprintf(extfilename, 255, "janus-audioroom-%s.wav.%s", audiobridge->room_id_str, rec_tempext);
			}
			if(rename(extfilename, filename) != 0) {
				JANUS_LOG(LOG_ERR, "Error renaming %s to %s...\n", extfilename, filename);
			} else {
				JANUS_LOG(LOG_INFO, "Recording renamed: %s\n", filename);
			}
		}
		/* Also notify event handlers */
		if(notify_events && gateway->events_is_enabled()) {
			json_t *info = json_object();
			json_object_set_new(info, "event", json_string("recordingdone"));
			json_object_set_new(info, "room",
				string_ids ? json_string(audiobridge->room_id_str) : json_integer(audiobridge->room_id));
			json_object_set_new(info, "record_file", json_string(filename));
			gateway->notify_event(&janus_audiobridge_plugin, NULL, info);
		}
	}
	g_free(rtpbuffer);
	g_free(rtpalaw);
	g_free(rtpulaw);
	g_free(groupBuffers);
	if(groupEncoders) {
		for(index=0; index<groups_num; index++) {
			if(groupEncoders[index])
				opus_encoder_destroy(groupEncoders[index]);
		}
		g_free(groupEncoders);
	}
	JANUS_LOG(LOG_VERB, "Leaving mixer thread for room %s (%s)...\n", audiobridge->room_id_str, audiobridge->room_name);

	janus_refcount_decrease(&audiobridge->ref);

	return NULL;
}

/* Thread to encode a mixed frame and send it to a specific participant */
static void *janus_audiobridge_participant_thread(void *data) {
	JANUS_LOG(LOG_VERB, "AudioBridge Participant thread starting...\n");
	janus_audiobridge_participant *participant = (janus_audiobridge_participant *)data;
	if(!participant) {
		JANUS_LOG(LOG_ERR, "Invalid participant!\n");
		g_thread_unref(g_thread_self());
		return NULL;
	}
	JANUS_LOG(LOG_VERB, "Thread is for participant %s (%s)\n",
		participant->user_id_str, participant->display ? participant->display : "??");
	janus_audiobridge_session *session = participant->session;

	/* Output buffer */
	janus_audiobridge_rtp_relay_packet *outpkt = g_malloc(sizeof(janus_audiobridge_rtp_relay_packet));
	outpkt->data = g_malloc0(1500);
	outpkt->ssrc = 0;
	outpkt->timestamp = 0;
	outpkt->seq_number = 0;
	outpkt->length = 0;
	outpkt->silence = FALSE;
	uint8_t *payload = (uint8_t *)outpkt->data;

	janus_audiobridge_rtp_relay_packet *mixedpkt = NULL;

	/* Start working: check the outgoing queue for packets, then encode and send them */
	while(!g_atomic_int_get(&stopping) && g_atomic_int_get(&session->destroyed) == 0) {
		mixedpkt = g_async_queue_timeout_pop(participant->outbuf, 100000);
		if(mixedpkt != NULL && g_atomic_int_get(&session->destroyed) == 0 && g_atomic_int_get(&session->started)) {
			if(g_atomic_int_get(&participant->active) && (participant->codec == JANUS_AUDIOCODEC_PCMA ||
					participant->codec == JANUS_AUDIOCODEC_PCMU) && g_atomic_int_compare_and_exchange(&participant->encoding, 0, 1)) {
				/* Encode using G.711 */
				if(mixedpkt->length != 320) {
					/* TODO Resample */
				}
				int i = 0;
				opus_int16 *outBuffer = (opus_int16 *)mixedpkt->data;
				if(participant->codec == JANUS_AUDIOCODEC_PCMA) {
					/* A-law */
					for(i=0; i<160; i++)
						*(payload+12+i) = janus_audiobridge_g711_alaw_encode(outBuffer[i]);
				} else {
					/* Mu-Law */
					for(i=0; i<160; i++)
						*(payload+12+i) = janus_audiobridge_g711_ulaw_encode(outBuffer[i]);
				}
				g_atomic_int_set(&participant->encoding, 0);
				outpkt->length = 172;	/* Take the RTP header into consideration */
				/* Update RTP header */
				outpkt->data->version = 2;
				outpkt->data->markerbit = 0;	/* FIXME Should be 1 for the first packet */
				outpkt->data->seq_number = htons(mixedpkt->seq_number);
				outpkt->data->timestamp = htonl(mixedpkt->timestamp/6);
				outpkt->data->ssrc = htonl(mixedpkt->ssrc);	/* The Janus core will fix this anyway */
				/* Backup the actual timestamp and sequence number set by the audiobridge, in case a room is changed */
				outpkt->ssrc = mixedpkt->ssrc;
				outpkt->timestamp = mixedpkt->timestamp/6;
				outpkt->seq_number = mixedpkt->seq_number;
				janus_audiobridge_relay_rtp_packet(participant->session, outpkt);
			} else if(g_atomic_int_get(&participant->active) && participant->encoder &&
					g_atomic_int_compare_and_exchange(&participant->encoding, 0, 1)) {
				/* Encode raw frame to Opus */
				opus_int16 *outBuffer = (opus_int16 *)mixedpkt->data;
				outpkt->length = opus_encode(participant->encoder, outBuffer, mixedpkt->length, payload+12, 1500-12);
				g_atomic_int_set(&participant->encoding, 0);
				if(outpkt->length < 0) {
					JANUS_LOG(LOG_ERR, "[Opus] Ops! got an error encoding the Opus frame: %d (%s)\n", outpkt->length, opus_strerror(outpkt->length));
				} else {
					outpkt->length += 12;	/* Take the RTP header into consideration */
					/* Update RTP header */
					outpkt->data->version = 2;
					outpkt->data->markerbit = 0;	/* FIXME Should be 1 for the first packet */
					outpkt->data->seq_number = htons(mixedpkt->seq_number);
					outpkt->data->timestamp = htonl(mixedpkt->timestamp);
					outpkt->data->ssrc = htonl(mixedpkt->ssrc);	/* The Janus core will fix this anyway */
					/* Backup the actual timestamp and sequence number set by the audiobridge, in case a room is changed */
					outpkt->ssrc = mixedpkt->ssrc;
					outpkt->timestamp = mixedpkt->timestamp;
					outpkt->seq_number = mixedpkt->seq_number;
					janus_audiobridge_relay_rtp_packet(participant->session, outpkt);
				}
			}
			g_free(mixedpkt->data);
			g_free(mixedpkt);
		}
	}
	/* We're done, get rid of the resources */
	g_free(outpkt->data);
	g_free(outpkt);
	JANUS_LOG(LOG_VERB, "AudioBridge Participant thread leaving...\n");

	janus_refcount_decrease(&participant->ref);
	janus_refcount_decrease(&session->ref);
	g_thread_unref(g_thread_self());
	return NULL;
}

static void janus_audiobridge_relay_rtp_packet(gpointer data, gpointer user_data) {
	janus_audiobridge_rtp_relay_packet *packet = (janus_audiobridge_rtp_relay_packet *)user_data;
	if(!packet || !packet->data || packet->length < 1) {
		JANUS_LOG(LOG_ERR, "Invalid packet...\n");
		return;
	}
	janus_audiobridge_session *session = (janus_audiobridge_session *)data;
	if(!session || !session->handle) {
		// JANUS_LOG(LOG_ERR, "Invalid session...\n");
		return;
	}
	if(!g_atomic_int_get(&session->started)) {
		// JANUS_LOG(LOG_ERR, "Streaming not started yet for this session...\n");
		return;
	}
	janus_audiobridge_participant *participant = session->participant;
	/* Set the payload type */
	if(participant->codec == JANUS_AUDIOCODEC_OPUS)
		packet->data->type = participant->opus_pt;
	else
		packet->data->type = (participant->codec == JANUS_AUDIOCODEC_PCMA ? 8 : 0);
	/* Fix sequence number and timestamp (room switching may be involved) */
	janus_rtp_header_update(packet->data, &participant->context, FALSE, 0);
	if(participant->plainrtp_media.audio_rtp_fd > 0) {
		if(participant->plainrtp_media.audio_ssrc == 0)
			participant->plainrtp_media.audio_ssrc = ntohl(packet->ssrc);
		if(participant->plainrtp_media.audio_send) {
			int ret = send(participant->plainrtp_media.audio_rtp_fd, (char *)packet->data, packet->length, 0);
			if(ret < 0) {
				JANUS_LOG(LOG_WARN, "Error sending plain RTP packet: %d (%s)\n", errno, strerror(errno));
			}
		}
	} else if(gateway != NULL) {
		janus_plugin_rtp rtp = { .video = FALSE, .buffer = (char *)packet->data, .length = packet->length };
		janus_plugin_rtp_extensions_reset(&rtp.extensions);
		/* FIXME Should we add our own audio level extension? */
		gateway->relay_rtp(session->handle, &rtp);
	}
	/* Restore the timestamp and sequence number to what the mixer set them to */
	packet->data->timestamp = htonl(packet->timestamp);
	packet->data->seq_number = htons(packet->seq_number);
}

/* Plain RTP stuff */
static void janus_audiobridge_plainrtp_media_cleanup(janus_audiobridge_plainrtp_media *media) {
	if(media == NULL)
		return;
	media->ready = FALSE;
	media->audio_pt = -1;
	media->audio_send = FALSE;
	if(media->audio_rtp_fd > 0)
		close(media->audio_rtp_fd);
	media->audio_rtp_fd = -1;
	media->local_audio_rtp_port = 0;
	media->remote_audio_rtp_port = 0;
	g_free(media->remote_audio_ip);
	media->remote_audio_ip = NULL;
	media->audio_ssrc = 0;
	media->audio_ssrc_peer = 0;
	if(media->pipefd[0] > 0)
		close(media->pipefd[0]);
	media->pipefd[0] = -1;
	if(media->pipefd[1] > 0)
		close(media->pipefd[1]);
	media->pipefd[1] = -1;
}
static int janus_audiobridge_plainrtp_allocate_port(janus_audiobridge_plainrtp_media *media) {
	/* Read global slider */
	uint16_t rtp_port_next = rtp_range_slider;
	uint16_t rtp_port_start = rtp_port_next;
	gboolean rtp_port_wrap = FALSE;
	/* Find a port we can use */
	int rtp_fd = -1;
	while(1) {
		if(rtp_port_wrap && rtp_port_next >= rtp_port_start) {
			/* Full range scanned */
			JANUS_LOG(LOG_ERR, "No ports available in range: %u -- %u\n", rtp_range_min, rtp_range_max);
			break;
		}
		if(rtp_fd == -1) {
			rtp_fd = socket(AF_INET, SOCK_DGRAM, 0);
		}
		if(rtp_fd == -1) {
			JANUS_LOG(LOG_ERR, "Error creating socket...\n");
			break;
		}
		int rtp_port = rtp_port_next;
		if((uint32_t)(rtp_port_next + 2UL) < rtp_range_max) {
			/* Advance to next value */
			rtp_port_next += 2;
		} else {
			rtp_port_next = rtp_range_min;
			rtp_port_wrap = TRUE;
		}
		struct sockaddr_in rtp_address = { 0 };
		rtp_address.sin_family = AF_INET;
		rtp_address.sin_port = htons(rtp_port);
		inet_pton(AF_INET, local_ip, &rtp_address.sin_addr.s_addr);
		if(bind(rtp_fd, (struct sockaddr *)(&rtp_address), sizeof(struct sockaddr)) < 0) {
			/* rtp_fd still unbound, reuse it in the next iteration */
		} else {
			media->audio_rtp_fd = rtp_fd;
			media->local_audio_rtp_port = rtp_port;
			rtp_range_slider = rtp_port_next;		/* Update global slider */
			return 0;
		}
	}
	if(rtp_fd != -1) {
		close(rtp_fd);
	}
	return -1;
}
/* Thread to relay RTP/RTCP frames coming from the peer */
static void *janus_audiobridge_plainrtp_relay_thread(void *data) {
	janus_audiobridge_session *session = (janus_audiobridge_session *)data;
	JANUS_LOG(LOG_INFO, "[AudioBridge-%p] Starting Plain RTP participant thread\n", session);
	if(!session || !session->participant) {
		JANUS_LOG(LOG_WARN, "[AudioBridge-%p] Invalid session or participant..?\n", session);
		g_thread_unref(g_thread_self());
		return NULL;
	}
	janus_audiobridge_participant *participant = (janus_audiobridge_participant *)session->participant;

	/* File descriptors */
	socklen_t addrlen;
	struct sockaddr_in remote = { 0 };
	int resfd = 0, bytes = 0, pollerrs = 0;
	struct pollfd fds[2];
	int pipe_fd = participant->plainrtp_media.pipefd[0];
	char buffer[1500];
	memset(buffer, 0, 1500);
	/* Loop */
	int num = 0;
	gboolean first = TRUE, goon = TRUE;

	/* Fake RTP packet */
	janus_plugin_rtp packet = { .video = FALSE, .buffer = buffer, .length = 0 };
	janus_plugin_rtp_extensions_reset(&packet.extensions);

	while(goon && session != NULL && !g_atomic_int_get(&session->destroyed) && !g_atomic_int_get(&session->hangingup)) {
		/* Prepare poll */
		num = 0;
		if(participant->plainrtp_media.audio_rtp_fd != -1) {
			fds[num].fd = participant->plainrtp_media.audio_rtp_fd;
			fds[num].events = POLLIN;
			fds[num].revents = 0;
			num++;
		}
		if(pipe_fd != -1) {
			fds[num].fd = pipe_fd;
			fds[num].events = POLLIN;
			fds[num].revents = 0;
			num++;
		}
		/* Wait for some data */
		resfd = poll(fds, num, 1000);
		if(resfd < 0) {
			if(errno == EINTR) {
				JANUS_LOG(LOG_HUGE, "[AudioBridge-%p] Got an EINTR (%s), ignoring...\n", session, strerror(errno));
				continue;
			}
			JANUS_LOG(LOG_ERR, "[AudioBridge-%p] Error polling...\n", session);
			JANUS_LOG(LOG_ERR, "[AudioBridge-%p]   -- %d (%s)\n", session, errno, strerror(errno));
			break;
		} else if(resfd == 0) {
			/* No data, keep going */
			continue;
		}
		if(session == NULL || g_atomic_int_get(&session->destroyed))
			break;
		int i = 0;
		for(i=0; i<num; i++) {
			if(fds[i].revents & (POLLERR | POLLHUP)) {
				/* Check the socket error */
				int error = 0;
				socklen_t errlen = sizeof(error);
				getsockopt(fds[i].fd, SOL_SOCKET, SO_ERROR, (void *)&error, &errlen);
				if(error == 0) {
					/* Maybe not a breaking error after all? */
					continue;
				}
				/* FIXME Should we be more tolerant of ICMP errors on RTP sockets as well? */
				pollerrs++;
				if(pollerrs < 100)
					continue;
				JANUS_LOG(LOG_ERR, "[AudioBridge-%p] Too many errors polling %d (socket #%d): %s...\n", session,
					fds[i].fd, i, fds[i].revents & POLLERR ? "POLLERR" : "POLLHUP");
				JANUS_LOG(LOG_ERR, "[AudioBridge-%p]   -- %d (%s)\n", session, error, strerror(error));
				/* Can we assume it's pretty much over, after a POLLERR? */
				goon = FALSE;
				/* TODO Close the channel */
				janus_audiobridge_hangup_media(session->handle);
				break;
			} else if(fds[i].revents & POLLIN) {
				if(pipe_fd != -1 && fds[i].fd == pipe_fd) {
					/* Poll interrupted for a reason, go on */
					int code = 0;
					(void)read(pipe_fd, &code, sizeof(int));
					break;
				}
				/* Got an RTP packet */
				addrlen = sizeof(remote);
				bytes = recvfrom(fds[i].fd, buffer, 1500, 0, (struct sockaddr*)&remote, &addrlen);
				if(bytes < 0) {
					/* Failed to read? */
					continue;
				}
				/* Audio RTP */
				if(!janus_is_rtp(buffer, bytes)) {
					/* Not an RTP packet? */
					continue;
				}
				/* If this is the first packet we receive, simulate a setup_media event */
				if(first) {
					first = FALSE;
					janus_audiobridge_setup_media(session->handle);
				}
				/* Handle the packet */
				pollerrs = 0;
				rtp_header *header = (rtp_header *)buffer;
				if(participant->plainrtp_media.audio_ssrc_peer != ntohl(header->ssrc)) {
					participant->plainrtp_media.audio_ssrc_peer = ntohl(header->ssrc);
					JANUS_LOG(LOG_VERB, "[AudioBridge-%p] Got SIP peer audio SSRC: %"SCNu32"\n",
						session, participant->plainrtp_media.audio_ssrc_peer);
				}
				/* Check if the SSRC changed (e.g., after a re-INVITE or UPDATE) */
				janus_rtp_header_update(header, &participant->plainrtp_media.context, FALSE, 0);
				/* Handle as a WebRTC RTP packet */
				packet.length = bytes;
				janus_audiobridge_incoming_rtp(session->handle, &packet);
				continue;
			}
		}
	}
	/* Cleanup the media session */
	participant->plainrtp_media.thread = NULL;
	janus_mutex_lock(&participant->pmutex);
	janus_audiobridge_plainrtp_media_cleanup(&participant->plainrtp_media);
	janus_mutex_unlock(&participant->pmutex);
	/* Done */
	JANUS_LOG(LOG_INFO, "[AudioBridge-%p] Leaving Plain RTP participant thread\n", session);
	janus_refcount_decrease(&participant->ref);
	janus_refcount_decrease(&session->ref);
	g_thread_unref(g_thread_self());
	return NULL;
}<|MERGE_RESOLUTION|>--- conflicted
+++ resolved
@@ -3046,7 +3046,12 @@
 					janus_config_add(config, c, janus_config_item_create("audio_level_average", value));
 				}
 			}
-<<<<<<< HEAD
+			if(audiobridge->default_prebuffering != DEFAULT_PREBUFFERING) {
+				g_snprintf(value, BUFSIZ, "%d", audiobridge->default_prebuffering);
+				janus_config_add(config, c, janus_config_item_create("default_prebuffering", value));
+			}
+			if(audiobridge->allow_plainrtp)
+				janus_config_add(config, c, janus_config_item_create("allow_rtp_participants", "yes"));
 			if(audiobridge->groups) {
 				/* Save array of groups */
 				janus_config_array *gl = janus_config_array_create("groups");
@@ -3058,14 +3063,6 @@
 					janus_config_add(config, gl, janus_config_item_create(NULL, (char *)key));
 				}
 			}
-=======
-			if(audiobridge->default_prebuffering != DEFAULT_PREBUFFERING) {
-				g_snprintf(value, BUFSIZ, "%d", audiobridge->default_prebuffering);
-				janus_config_add(config, c, janus_config_item_create("default_prebuffering", value));
-			}
-			if(audiobridge->allow_plainrtp)
-				janus_config_add(config, c, janus_config_item_create("allow_rtp_participants", "yes"));
->>>>>>> 55519d1b
 			if(audiobridge->record_file) {
 				janus_config_add(config, c, janus_config_item_create("record", "yes"));
 				janus_config_add(config, c, janus_config_item_create("record_file", audiobridge->record_file));
@@ -3208,7 +3205,12 @@
 					janus_config_add(config, c, janus_config_item_create("audio_level_average", value));
 				}
 			}
-<<<<<<< HEAD
+			if(audiobridge->default_prebuffering != DEFAULT_PREBUFFERING) {
+				g_snprintf(value, BUFSIZ, "%d", audiobridge->default_prebuffering);
+				janus_config_add(config, c, janus_config_item_create("default_prebuffering", value));
+			}
+			if(audiobridge->allow_plainrtp)
+				janus_config_add(config, c, janus_config_item_create("allow_rtp_participants", "yes"));
 			if(audiobridge->groups) {
 				/* Save array of groups */
 				janus_config_array *gl = janus_config_array_create("groups");
@@ -3220,14 +3222,6 @@
 					janus_config_add(config, gl, janus_config_item_create(NULL, (char *)key));
 				}
 			}
-=======
-			if(audiobridge->default_prebuffering != DEFAULT_PREBUFFERING) {
-				g_snprintf(value, BUFSIZ, "%d", audiobridge->default_prebuffering);
-				janus_config_add(config, c, janus_config_item_create("default_prebuffering", value));
-			}
-			if(audiobridge->allow_plainrtp)
-				janus_config_add(config, c, janus_config_item_create("allow_rtp_participants", "yes"));
->>>>>>> 55519d1b
 			if(audiobridge->record_file) {
 				janus_config_add(config, c, janus_config_item_create("record", "yes"));
 				janus_config_add(config, c, janus_config_item_create("record_file", audiobridge->record_file));
