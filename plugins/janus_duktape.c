--- conflicted
+++ resolved
@@ -214,15 +214,9 @@
 struct janus_plugin_result *janus_duktape_handle_message(janus_plugin_session *handle, char *transaction, json_t *message, json_t *jsep);
 json_t *janus_duktape_handle_admin_message(json_t *message);
 void janus_duktape_setup_media(janus_plugin_session *handle);
-<<<<<<< HEAD
 void janus_duktape_incoming_rtp(janus_plugin_session *handle, janus_plugin_rtp *packet);
 void janus_duktape_incoming_rtcp(janus_plugin_session *handle, janus_plugin_rtcp *packet);
 void janus_duktape_incoming_data(janus_plugin_session *handle, janus_plugin_data *packet);
-=======
-void janus_duktape_incoming_rtp(janus_plugin_session *handle, int video, char *buf, int len);
-void janus_duktape_incoming_rtcp(janus_plugin_session *handle, int video, char *buf, int len);
-void janus_duktape_incoming_data(janus_plugin_session *handle, char *label, gboolean textdata, char *buf, int len);
->>>>>>> 11d78977
 void janus_duktape_slow_link(janus_plugin_session *handle, int uplink, int video);
 void janus_duktape_hangup_media(janus_plugin_session *handle);
 void janus_duktape_destroy_session(janus_plugin_session *handle, int *error);
@@ -1071,13 +1065,9 @@
 	}
 	janus_refcount_increase(&session->ref);
 	janus_mutex_unlock(&duktape_sessions_mutex);
-<<<<<<< HEAD
 	/* Send the data */
-	janus_plugin_data data = { .label = NULL, .buffer = (char *)payload, .length = len };
+	janus_plugin_data data = { .label = NULL, .binary = FALSE, .buffer = (char *)payload, .length = len };
 	janus_core->relay_data(session->handle, &data);
-=======
-	/* Send the data packet */
-	janus_core->relay_data(session->handle, NULL, TRUE, (char *)payload, len);
 	janus_refcount_decrease(&session->ref);
 	duk_push_int(ctx, 0);
 	return 1;
@@ -1089,7 +1079,6 @@
 			janus_duktape_type_string(DUK_TYPE_NUMBER), janus_duktape_type_string(duk_get_type(ctx, 0)));
 		return duk_throw(ctx);
 	}
-	/* TODO Use a different type for binary data */
 	if(duk_get_type(ctx, 1) != DUK_TYPE_STRING) {
 		duk_push_error_object(ctx, DUK_RET_TYPE_ERROR, "Invalid argument (expected %s, got %s)\n",
 			janus_duktape_type_string(DUK_TYPE_STRING), janus_duktape_type_string(duk_get_type(ctx, 1)));
@@ -1101,7 +1090,7 @@
 		return duk_throw(ctx);
 	}
 	uint32_t id = (uint32_t)duk_get_number(ctx, 0);
-	/* TODO Use a different type for binary data */
+	/* FIXME We should add support for labels, here */
 	const char *payload = duk_get_string(ctx, 1);
 	int len = (int)duk_get_number(ctx, 2);
 	if(payload == NULL || len < 1) {
@@ -1119,9 +1108,8 @@
 	}
 	janus_refcount_increase(&session->ref);
 	janus_mutex_unlock(&duktape_sessions_mutex);
-	/* Send the data packet */
-	janus_core->relay_data(session->handle, NULL, FALSE, (char *)payload, len);
->>>>>>> 11d78977
+	janus_plugin_data data = { .label = NULL, .binary = TRUE, .buffer = (char *)payload, .length = len };
+	janus_core->relay_data(session->handle, &data);
 	janus_refcount_decrease(&session->ref);
 	duk_push_int(ctx, 0);
 	return 1;
@@ -2235,11 +2223,7 @@
 	}
 }
 
-<<<<<<< HEAD
 void janus_duktape_incoming_data(janus_plugin_session *handle, janus_plugin_data *packet) {
-=======
-void janus_duktape_incoming_data(janus_plugin_session *handle, char *label, gboolean textdata, char *buf, int len) {
->>>>>>> 11d78977
 	if(handle == NULL || handle->stopped || g_atomic_int_get(&duktape_stopping) || !g_atomic_int_get(&duktape_initialized))
 		return;
 	janus_duktape_session *session = (janus_duktape_session *)handle->plugin_handle;
@@ -2254,14 +2238,14 @@
 	/* Are we recording? */
 	janus_recorder_save_frame(session->drc, buf, len);
 	/* Check if the JS script wants to handle/manipulate data channel packets itself */
-	if((textdata && (has_incoming_data_legacy || has_incoming_text_data)) || (!textdata && has_incoming_binary_data)) {
+	if((!packet->binary && (has_incoming_data_legacy || has_incoming_text_data)) || (packet->binary && has_incoming_binary_data)) {
 		/* Yep, pass the data to the JS script and return */
-		if(textdata && !has_incoming_text_data)
+		if(packet->binary && !has_incoming_text_data)
 			JANUS_LOG(LOG_WARN, "Missing 'incomingTextData', invoking deprecated function 'incomingData' instead\n");
 		janus_mutex_lock(&duktape_mutex);
 		duk_idx_t thr_idx = duk_push_thread(duktape_ctx);
 		duk_context *t = duk_get_context(duktape_ctx, thr_idx);
-		duk_get_global_string(t, textdata ? (has_incoming_text_data ? "incomingTextData" : "incomingData") : "incomingBinaryData");
+		duk_get_global_string(t, packet->binary ? "incomingBinaryData" : (has_incoming_text_data ? "incomingTextData" : "incomingData"));
 		duk_push_number(t, session->id);
 		/* We use a string for both text and binary data */
 		duk_push_lstring(t, buf, len);
@@ -2280,20 +2264,16 @@
 	if(!session->send_data)
 		return;
 	JANUS_LOG(LOG_VERB, "Got a %s DataChannel message (%d bytes) to forward\n",
-		textdata ? "text" : "binary", len);
+		packet->binary ? "binary" : "text", len);
 	/* Relay to all recipients */
-	janus_duktape_rtp_relay_packet packet;
-	packet.data = (rtp_header *)buf;
-	packet.length = len;
-	packet.is_rtp = FALSE;
-	packet.textdata = textdata;
+	janus_duktape_rtp_relay_packet pkt;
+	pkt.data = (rtp_header *)buf;
+	pkt.length = len;
+	pkt.is_rtp = FALSE;
+	pkt.textdata = !packet->binary;
 	janus_mutex_lock_nodebug(&session->recipients_mutex);
-<<<<<<< HEAD
 	/* FIXME We should add support for labels, here */
-	g_slist_foreach(session->recipients, janus_duktape_relay_data_packet, text);
-=======
-	g_slist_foreach(session->recipients, janus_duktape_relay_data_packet, &packet);
->>>>>>> 11d78977
+	g_slist_foreach(session->recipients, janus_duktape_relay_data_packet, &pkt);
 	janus_mutex_unlock_nodebug(&session->recipients_mutex);
 }
 
@@ -2438,19 +2418,12 @@
 	if(!session || !session->handle || !g_atomic_int_get(&session->started) || !session->accept_data) {
 		return;
 	}
-<<<<<<< HEAD
-	char *text = (char *)user_data;
-	if(janus_core != NULL && text != NULL) {
-		JANUS_LOG(LOG_VERB, "Forwarding DataChannel message (%zu bytes) to session %"SCNu32": %s\n",
-			strlen(text), session->id, text);
-		janus_plugin_data data = { .label = NULL, .buffer = text, .length = strlen(text) };
-		janus_core->relay_data(session->handle, &data);
-=======
 	if(janus_core != NULL) {
 		JANUS_LOG(LOG_VERB, "Forwarding %s DataChannel message (%d bytes) to session %"SCNu32"\n",
 			packet->textdata ? "text" : "binary", packet->length, session->id);
-		janus_core->relay_data(session->handle, NULL, packet->textdata, (char *)packet->data, packet->length);
->>>>>>> 11d78977
+		janus_plugin_data data = { .label = NULL, .binary = !packet->textdata,
+			.buffer = (char *)packet->data, .length = packet->length };
+		janus_core->relay_data(session->handle, &data);
 	}
 	return;
 }
