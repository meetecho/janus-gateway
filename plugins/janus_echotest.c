--- conflicted
+++ resolved
@@ -1130,7 +1130,6 @@
 				}
 				temp = temp->next;
 			}
-<<<<<<< HEAD
 			janus_sdp *answer = janus_sdp_generate_answer(offer);
 			temp = offer->m_lines;
 			while(temp) {
@@ -1149,26 +1148,10 @@
 					JANUS_SDP_OA_ACCEPT_EXTMAP, JANUS_RTP_EXTMAP_AUDIO_LEVEL,
 					JANUS_SDP_OA_ACCEPT_EXTMAP, JANUS_RTP_EXTMAP_VIDEO_ORIENTATION,
 					JANUS_SDP_OA_ACCEPT_EXTMAP, JANUS_RTP_EXTMAP_TRANSPORT_WIDE_CC,
+					JANUS_SDP_OA_ACCEPT_EXTMAP, JANUS_RTP_EXTMAP_DEPENDENCY_DESC,
 					JANUS_SDP_OA_DONE);
 				temp = temp->next;
 			}
-=======
-			janus_sdp *answer = janus_sdp_generate_answer(offer,
-				JANUS_SDP_OA_AUDIO_CODEC, json_string_value(audiocodec),
-				JANUS_SDP_OA_AUDIO_FMTP, (opus_fec || opus_dtx ? custom_fmtp : NULL),
-				JANUS_SDP_OA_ACCEPT_OPUSRED, json_is_true(opusred),
-				JANUS_SDP_OA_VIDEO_CODEC, json_string_value(videocodec),
-				JANUS_SDP_OA_VP9_PROFILE, json_string_value(videoprofile),
-				JANUS_SDP_OA_H264_PROFILE, json_string_value(videoprofile),
-				JANUS_SDP_OA_ACCEPT_EXTMAP, JANUS_RTP_EXTMAP_MID,
-				JANUS_SDP_OA_ACCEPT_EXTMAP, JANUS_RTP_EXTMAP_RID,
-				JANUS_SDP_OA_ACCEPT_EXTMAP, JANUS_RTP_EXTMAP_REPAIRED_RID,
-				JANUS_SDP_OA_ACCEPT_EXTMAP, JANUS_RTP_EXTMAP_AUDIO_LEVEL,
-				JANUS_SDP_OA_ACCEPT_EXTMAP, JANUS_RTP_EXTMAP_VIDEO_ORIENTATION,
-				JANUS_SDP_OA_ACCEPT_EXTMAP, JANUS_RTP_EXTMAP_TRANSPORT_WIDE_CC,
-				JANUS_SDP_OA_ACCEPT_EXTMAP, JANUS_RTP_EXTMAP_DEPENDENCY_DESC,
-				JANUS_SDP_OA_DONE);
->>>>>>> 4ce10e91
 			/* If we ended up sendonly, switch to inactive (as we don't really send anything ourselves) */
 			janus_sdp_mline *m = janus_sdp_mline_find(answer, JANUS_SDP_AUDIO);
 			if(m && m->direction == JANUS_SDP_SENDONLY)
