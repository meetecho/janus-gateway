--- conflicted
+++ resolved
@@ -1147,17 +1147,10 @@
 			session->has_data = (strstr(msg_sdp, "DTLS/SCTP") != NULL);
 		}
 
-<<<<<<< HEAD
-		if(!audio && !video && !videocodec && !videoprofile && !bitrate && !substream && !temporal && !fallback && !svc_spatial && !svc_temporal && !record && !msg_sdp) {
+		if(!audio && !video && !videocodec && !videoprofile && !opusred && !bitrate && !substream && !temporal && !fallback && !svc_spatial && !svc_temporal && !record && !msg_sdp) {
 			JANUS_LOG(LOG_ERR, "No supported attributes (audio, video, videocodec, videoprofile, bitrate, substream, temporal, fallback, svc_spatial, svc_temporal, record, jsep) found\n");
 			error_code = JANUS_ECHOTEST_ERROR_INVALID_ELEMENT;
-			g_snprintf(error_cause, 512, "Message error: no supported attributes (audio, video, videocodec, videoprofile, bitrate, simulcast, temporal, fallback, svc_spatial, svc_temporal, record, jsep) found");
-=======
-		if(!audio && !video && !videocodec && !videoprofile && !opusred && !bitrate && !substream && !temporal && !fallback && !record && !msg_sdp) {
-			JANUS_LOG(LOG_ERR, "No supported attributes (audio, video, videocodec, videoprofile, opusred, bitrate, substream, temporal, fallback, record, jsep) found\n");
-			error_code = JANUS_ECHOTEST_ERROR_INVALID_ELEMENT;
-			g_snprintf(error_cause, 512, "Message error: no supported attributes (audio, video, videocodec, videoprofile, opusred, bitrate, simulcast, temporal, fallback, record, jsep) found");
->>>>>>> 4fe24ec2
+			g_snprintf(error_cause, 512, "Message error: no supported attributes (audio, video, videocodec, videoprofile, opusred, bitrate, simulcast, temporal, fallback, svc_spatial, svc_temporal, record, jsep) found");
 			goto error;
 		}
 
