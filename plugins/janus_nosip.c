/*! \file   janus_nosip.c
 * \author Lorenzo Miniero <lorenzo@meetecho.com>
 * \copyright GNU General Public License v3
 * \brief  Janus NoSIP plugin
 * \details Check the \ref nosip for more details.
 *
 * \ingroup plugins
 * \ref plugins
 *
 * \page nosip NoSIP plugin documentation
 *
 * This is quite a basic plugin, as it only takes care of acting as an
 * RTP bridge. It is named "NoSIP" since, as the name suggests, signalling
 * takes no place here, and is entirely up to the application. The typical
 * usage of this application is something like this:
 *
 * 1. a WebRTC application handles signalling on its own (e.g., SIP), but
 * needs to interact with a peer that doesn't support WebRTC (DTLS/ICE);
 * 2. it creates a handle with the NoSIP plugin, creates a JSEP SDP offer,
 * and passes it to the plugin;
 * 3. the plugin creates a barebone SDP that can be used to communicate
 * with the legacy peer, binds to the ports for RTP/RTCP, and sends this
 * plain SDP back to the application;
 * 4. the application uses this barebone SDP in its signalling, and expects
 * an answer from the peer;
 * 5. the SDP answer from the peer will be barebone as well, and so unfit
 * for WebRTC usage; as such, the application passes it to the plugin as
 * the answer to match the offer created before;
 * 6. the plugin matches the answer to the offer, and starts exchanging
 * RTP/RTCP with the legacy peer: media coming from the peer is relayed
 * via WebRTC to the application, and WebRTC stuff coming from the application
 * is relayed via plain RTP/RTCP to the legacy peer.
 *
 * The same behaviour can be followed if the application is the callee
 * instead, with the only difference being that the barebone offer will
 * come from the peer in this case, and the application will ask the
 * NoSIP plugin for a barebone answer instead.
 *
 * As you can see, the behaviour is pretty much the same as the SIP plugin,
 * with the key difference being that in this case there's no SIP stack in
 * the plugin itself. All signalling is left to the application, and Janus
 * (via the NoSIP plugin) is only responsible for bridging the media. This
 * might be more appropriate than the SIP plugin in cases where developers
 * want to keep control on the signalling layer, while still involving a
 * server of sorts. Of course, SIP is just an example here: other signalling
 * protocols may be involved as well (e.g., IAX, XMPP, others). The NoSIP
 * plugin, though, will generate and expect plain SDP, so you'll need to
 * take care of any adaptation that may be needed to make this work with
 * the signalling protocol of your choice.
 *
 * \section nosipapi NoSIP Plugin API
 *
 * The plugin mainly supports two requests, \c generate and \c process,
 * which are both asynchronous. The \c generate request take a JSEP offer
 * or answer, and generates a barebone SDP the "legacy" application can
 * use; the \c process request, on the other hand, processes a remote
 * barebone SDP, and matches it to the plugin may have generated before,
 * in order to then return a JSEP offer or answer that can be used to
 * setup a PeerConnection.
 *
 * The \c generate request must be formatted as follows:
 *
\verbatim
{
	"request" : "generate",
	"info" : "<opaque string that the user can provide for context; optional>",
	"srtp" : "<whether to mandate (sdes_mandatory) or offer (sdes_optional) SRTP support; optional>",
	"srtp_profile" : "<SRTP profile to negotiate, in case SRTP is offered; optional>"
}
\endverbatim
 *
 * As anticipated, this requires a JSEP offer or answer passed via Janus
 * API as part of a WebRTC PeerConnection negotiation. If the conversion
 * of the WebRTC JSEP SDP to barebone SDP is successful, a \c generated
 * event is sent back to the user:
 *
\verbatim
{
	"event" : "generated",
	"type" : "<offer|answer, depending on the nature of the provided JSEP>",
	"sdp" : "<barebone SDP content>"
}
\endverbatim
 *
 * The \c process request, instead, must be formatted as follows:
 *
\verbatim
{
	"request" : "process",
	"type" : "<offer|answer, depending on the nature of the provided SDP>",
	"sdp" : "<barebone SDP to convert>"
	"info" : "<opaque string that the user can provide for context; optional>",
	"srtp" : "<whether to mandate (sdes_mandatory) or offer (sdes_optional) SRTP support; optional>",
	"srtp_profile" : "<SRTP profile to negotiate, in case SRTP is offered; optional>"
}
\endverbatim
 *
 * As anticipated, this requires a "legacy" SDP offer or answer passed via
 * NoSIP plugin messaging, which is why the caller must specify if it's an
 * offer or answer. If the request is successful, a \c processed event is
 * sent back to the user, along to the JSEP offer or answer that Janus
 * generated out of the barebone SDP:
 *
\verbatim
{
	"event" : "processed",
	"srtp" : "<whether the barebone SDP mandates (sdes_mandatory) or offers (sdes_optional) SRTP support; optional>"
}
\endverbatim
 *
 * To close a session you can use the \c hangup request, which needs no
 * additional arguments, as the whole context can be extracted from the
 * current state of the session in the plugin:
 *
\verbatim
{
	"request" : "hangup"
}
\endverbatim
 *
 * An \c hangingup event will be sent back, as this is an asynchronous request.
 *
 * Finally, just as in the SIP and SIPre plugins, the multimedia session
 * can be recorded. Considering the NoSIP plugin also assumes two peers
 * are in a call with each other (although it makes no assumptions on
 * the signalling that ties them together), it works exactly the same
 * way as the SIP and SIPre plugin do when it comes to recording.
 * Specifically, you make use of the \c recording request to either start
 * or stop a recording, using the following syntax:
 *
\verbatim
{
	"request" : "recording",
	"action" : "<start|stop, depending on whether you want to start or stop recording something>"
	"audio" : <true|false; whether or not our audio should be recorded>,
	"video" : <true|false; whether or not our video should be recorded>,
	"peer_audio" : <true|false; whether or not our peer's audio should be recorded>,
	"peer_video" : <true|false; whether or not our peer's video should be recorded>,
	"filename" : "<base path/filename to use for all the recordings>"
}
\endverbatim
 *
 * As you can see, this means that the two sides of conversation are recorded
 * separately, and so are the audio and video streams if available. You can
 * choose which ones to record, in case you're interested in just a subset.
 * The \c filename part is just a prefix, and dictates the actual filenames
 * that will be used for the up-to-four recordings that may need to be enabled.
 *
 * A \c recordingupdated event is sent back in case the request is successful.
 */

#include "plugin.h"

#include <arpa/inet.h>
#include <net/if.h>
#include <sys/socket.h>
#include <netdb.h>
#include <poll.h>

#include <jansson.h>

#include "../debug.h"
#include "../apierror.h"
#include "../config.h"
#include "../mutex.h"
#include "../record.h"
#include "../rtp.h"
#include "../rtpsrtp.h"
#include "../rtcp.h"
#include "../ip-utils.h"
#include "../sdp-utils.h"
#include "../utils.h"


/* Plugin information */
#define JANUS_NOSIP_VERSION			1
#define JANUS_NOSIP_VERSION_STRING	"0.0.1"
#define JANUS_NOSIP_DESCRIPTION		"This is a simple RTP bridging plugin that leaves signalling details (e.g., SIP) up to the application."
#define JANUS_NOSIP_NAME			"JANUS NoSIP plugin"
#define JANUS_NOSIP_AUTHOR			"Meetecho s.r.l."
#define JANUS_NOSIP_PACKAGE			"janus.plugin.nosip"

/* Plugin methods */
janus_plugin *create(void);
int janus_nosip_init(janus_callbacks *callback, const char *config_path);
void janus_nosip_destroy(void);
int janus_nosip_get_api_compatibility(void);
int janus_nosip_get_version(void);
const char *janus_nosip_get_version_string(void);
const char *janus_nosip_get_description(void);
const char *janus_nosip_get_name(void);
const char *janus_nosip_get_author(void);
const char *janus_nosip_get_package(void);
void janus_nosip_create_session(janus_plugin_session *handle, int *error);
struct janus_plugin_result *janus_nosip_handle_message(janus_plugin_session *handle, char *transaction, json_t *message, json_t *jsep);
void janus_nosip_setup_media(janus_plugin_session *handle);
void janus_nosip_incoming_rtp(janus_plugin_session *handle, janus_plugin_rtp *packet);
void janus_nosip_incoming_rtcp(janus_plugin_session *handle, janus_plugin_rtcp *packet);
void janus_nosip_hangup_media(janus_plugin_session *handle);
void janus_nosip_destroy_session(janus_plugin_session *handle, int *error);
json_t *janus_nosip_query_session(janus_plugin_session *handle);

/* Plugin setup */
static janus_plugin janus_nosip_plugin =
	JANUS_PLUGIN_INIT (
		.init = janus_nosip_init,
		.destroy = janus_nosip_destroy,

		.get_api_compatibility = janus_nosip_get_api_compatibility,
		.get_version = janus_nosip_get_version,
		.get_version_string = janus_nosip_get_version_string,
		.get_description = janus_nosip_get_description,
		.get_name = janus_nosip_get_name,
		.get_author = janus_nosip_get_author,
		.get_package = janus_nosip_get_package,

		.create_session = janus_nosip_create_session,
		.handle_message = janus_nosip_handle_message,
		.setup_media = janus_nosip_setup_media,
		.incoming_rtp = janus_nosip_incoming_rtp,
		.incoming_rtcp = janus_nosip_incoming_rtcp,
		.hangup_media = janus_nosip_hangup_media,
		.destroy_session = janus_nosip_destroy_session,
		.query_session = janus_nosip_query_session,
	);

/* Plugin creator */
janus_plugin *create(void) {
	JANUS_LOG(LOG_VERB, "%s created!\n", JANUS_NOSIP_NAME);
	return &janus_nosip_plugin;
}

/* Parameter validation */
static struct janus_json_parameter request_parameters[] = {
	{"request", JSON_STRING, JANUS_JSON_PARAM_REQUIRED}
};
static struct janus_json_parameter generate_parameters[] = {
	{"info", JSON_STRING, 0},
	{"srtp", JSON_STRING, 0},
	{"srtp_profile", JSON_STRING, 0},
	{"update", JANUS_JSON_BOOL, 0}
};
static struct janus_json_parameter process_parameters[] = {
	{"type", JSON_STRING, JANUS_JSON_PARAM_REQUIRED},
	{"sdp", JSON_STRING, JANUS_JSON_PARAM_REQUIRED},
	{"info", JSON_STRING, 0},
	{"srtp", JSON_STRING, 0},
	{"srtp_profile", JSON_STRING, 0},
	{"update", JANUS_JSON_BOOL, 0}
};
static struct janus_json_parameter recording_parameters[] = {
	{"action", JSON_STRING, JANUS_JSON_PARAM_REQUIRED},
	{"audio", JANUS_JSON_BOOL, 0},
	{"video", JANUS_JSON_BOOL, 0},
	{"peer_audio", JANUS_JSON_BOOL, 0},
	{"peer_video", JANUS_JSON_BOOL, 0},
	{"filename", JSON_STRING, 0}
};

/* Useful stuff */
static volatile gint initialized = 0, stopping = 0;
static gboolean notify_events = TRUE;
static janus_callbacks *gateway = NULL;

static char *local_ip = NULL, *sdp_ip = NULL;
#define DEFAULT_RTP_RANGE_MIN 10000
#define DEFAULT_RTP_RANGE_MAX 60000
static uint16_t rtp_range_min = DEFAULT_RTP_RANGE_MIN;
static uint16_t rtp_range_max = DEFAULT_RTP_RANGE_MAX;
static uint16_t rtp_range_slider = DEFAULT_RTP_RANGE_MIN;
static int dscp_audio_rtp = 0;
static int dscp_video_rtp = 0;

static GThread *handler_thread;
static void *janus_nosip_handler(void *data);
static void janus_nosip_hangup_media_internal(janus_plugin_session *handle);

typedef struct janus_nosip_message {
	janus_plugin_session *handle;
	char *transaction;
	json_t *message;
	json_t *jsep;
} janus_nosip_message;
static GAsyncQueue *messages = NULL;
static janus_nosip_message exit_message;


typedef struct janus_nosip_media {
	char *remote_audio_ip;
	char *remote_video_ip;
	int ready:1;
	gboolean require_srtp, has_srtp_local, has_srtp_remote;
	janus_srtp_profile srtp_profile;
	int has_audio:1;
	int audio_rtp_fd, audio_rtcp_fd;
	int local_audio_rtp_port, remote_audio_rtp_port;
	int local_audio_rtcp_port, remote_audio_rtcp_port;
	guint32 audio_ssrc, audio_ssrc_peer;
	int audio_pt, opusred_pt;
	const char *audio_pt_name;
	gint32 audio_srtp_tag;
	srtp_t audio_srtp_in, audio_srtp_out;
	srtp_policy_t audio_remote_policy, audio_local_policy;
	char *audio_srtp_local_profile, *audio_srtp_local_crypto;
	gboolean audio_send;
	int has_video:1;
	int video_rtp_fd, video_rtcp_fd;
	int local_video_rtp_port, remote_video_rtp_port;
	int local_video_rtcp_port, remote_video_rtcp_port;
	guint32 video_ssrc, video_ssrc_peer;
	guint32 simulcast_ssrc;
	int video_pt;
	const char *video_pt_name;
	gint32 video_srtp_tag;
	srtp_t video_srtp_in, video_srtp_out;
	srtp_policy_t video_remote_policy, video_local_policy;
	char *video_srtp_local_profile, *video_srtp_local_crypto;
	gboolean video_send;
	janus_rtp_switching_context context;
	int pipefd[2];
	gboolean updated;
	int video_orientation_extension_id;
	int audio_level_extension_id;
} janus_nosip_media;

typedef struct janus_nosip_session {
	janus_plugin_session *handle;
	gint64 sdp_version;
	janus_nosip_media media;	/* Media gatewaying stuff (same stuff as the SIP plugin) */
	janus_sdp *sdp;				/* The SDP this user sent */
	janus_recorder *arc;		/* The Janus recorder instance for this user's audio, if enabled */
	janus_recorder *arc_peer;	/* The Janus recorder instance for the peer's audio, if enabled */
	janus_recorder *vrc;		/* The Janus recorder instance for this user's video, if enabled */
	janus_recorder *vrc_peer;	/* The Janus recorder instance for the peer's video, if enabled */
	janus_mutex rec_mutex;		/* Mutex to protect the recorders from race conditions */
	GThread *relayer_thread;
	volatile gint hangingup;
	volatile gint destroyed;
	janus_refcount ref;
	janus_mutex mutex;
} janus_nosip_session;
static GHashTable *sessions;
static janus_mutex sessions_mutex = JANUS_MUTEX_INITIALIZER;

static void janus_nosip_srtp_cleanup(janus_nosip_session *session);

static void janus_nosip_media_reset(janus_nosip_session *session);

static void janus_nosip_session_destroy(janus_nosip_session *session) {
	if(session && g_atomic_int_compare_and_exchange(&session->destroyed, 0, 1))
		janus_refcount_decrease(&session->ref);
}

static void janus_nosip_session_free(const janus_refcount *session_ref) {
	janus_nosip_session *session = janus_refcount_containerof(session_ref, janus_nosip_session, ref);
	/* Remove the reference to the core plugin session */
	janus_refcount_decrease(&session->handle->ref);
	/* This session can be destroyed, free all the resources */
	janus_sdp_destroy(session->sdp);
	session->sdp = NULL;
	g_free(session->media.remote_audio_ip);
	session->media.remote_audio_ip = NULL;
	g_free(session->media.remote_video_ip);
	session->media.remote_video_ip = NULL;
	janus_nosip_srtp_cleanup(session);
	session->handle = NULL;
	g_free(session);
	session = NULL;
}

static void janus_nosip_message_free(janus_nosip_message *msg) {
	if(!msg || msg == &exit_message)
		return;

	if(msg->handle && msg->handle->plugin_handle) {
		janus_nosip_session *session = (janus_nosip_session *)msg->handle->plugin_handle;
		janus_refcount_decrease(&session->ref);
	}
	msg->handle = NULL;

	g_free(msg->transaction);
	msg->transaction = NULL;
	if(msg->message)
		json_decref(msg->message);
	msg->message = NULL;
	if(msg->jsep)
		json_decref(msg->jsep);
	msg->jsep = NULL;

	g_free(msg);
}


/* SRTP stuff (in case we need SDES) */
static int janus_nosip_srtp_set_local(janus_nosip_session *session, gboolean video, char **profile, char **crypto) {
	if(session == NULL)
		return -1;
	/* Which SRTP profile are we going to negotiate? */
	int key_length = 0, salt_length = 0, master_length = 0;
	if(session->media.srtp_profile == JANUS_SRTP_AES128_CM_SHA1_32) {
		key_length = SRTP_MASTER_KEY_LENGTH;
		salt_length = SRTP_MASTER_SALT_LENGTH;
		master_length = SRTP_MASTER_LENGTH;
		*profile = g_strdup("AES_CM_128_HMAC_SHA1_32");
	} else if(session->media.srtp_profile == JANUS_SRTP_AES128_CM_SHA1_80) {
		key_length = SRTP_MASTER_KEY_LENGTH;
		salt_length = SRTP_MASTER_SALT_LENGTH;
		master_length = SRTP_MASTER_LENGTH;
		*profile = g_strdup("AES_CM_128_HMAC_SHA1_80");
#ifdef HAVE_SRTP_AESGCM
	} else if(session->media.srtp_profile == JANUS_SRTP_AEAD_AES_128_GCM) {
		key_length = SRTP_AESGCM128_MASTER_KEY_LENGTH;
		salt_length = SRTP_AESGCM128_MASTER_SALT_LENGTH;
		master_length = SRTP_AESGCM128_MASTER_LENGTH;
		*profile = g_strdup("AEAD_AES_128_GCM");
	} else if(session->media.srtp_profile == JANUS_SRTP_AEAD_AES_256_GCM) {
		key_length = SRTP_AESGCM256_MASTER_KEY_LENGTH;
		salt_length = SRTP_AESGCM256_MASTER_SALT_LENGTH;
		master_length = SRTP_AESGCM256_MASTER_LENGTH;
		*profile = g_strdup("AEAD_AES_256_GCM");
#endif
	} else {
		JANUS_LOG(LOG_ERR, "[NoSIP-%p] Unsupported SRTP profile\n", session);
		return -2;
	}
	JANUS_LOG(LOG_WARN, "[NoSIP-%p] %s\n", session, *profile);
	JANUS_LOG(LOG_WARN, "[NoSIP-%p] Key/Salt/Master: %d/%d/%d\n",
		session, master_length, key_length, salt_length);
	/* Generate key/salt */
	uint8_t *key = g_malloc0(master_length);
	srtp_crypto_get_random(key, master_length);
	/* Set SRTP policies */
	srtp_policy_t *policy = video ? &session->media.video_local_policy : &session->media.audio_local_policy;
	switch(session->media.srtp_profile) {
		case JANUS_SRTP_AES128_CM_SHA1_32:
			srtp_crypto_policy_set_aes_cm_128_hmac_sha1_32(&(policy->rtp));
			srtp_crypto_policy_set_aes_cm_128_hmac_sha1_80(&(policy->rtcp));
			break;
		case JANUS_SRTP_AES128_CM_SHA1_80:
			srtp_crypto_policy_set_aes_cm_128_hmac_sha1_80(&(policy->rtp));
			srtp_crypto_policy_set_aes_cm_128_hmac_sha1_80(&(policy->rtcp));
			break;
#ifdef HAVE_SRTP_AESGCM
		case JANUS_SRTP_AEAD_AES_128_GCM:
			srtp_crypto_policy_set_aes_gcm_128_16_auth(&(policy->rtp));
			srtp_crypto_policy_set_aes_gcm_128_16_auth(&(policy->rtcp));
			break;
		case JANUS_SRTP_AEAD_AES_256_GCM:
			srtp_crypto_policy_set_aes_gcm_256_16_auth(&(policy->rtp));
			srtp_crypto_policy_set_aes_gcm_256_16_auth(&(policy->rtcp));
			break;
#endif
		default:
			/* Will never happen? */
			JANUS_LOG(LOG_WARN, "[NoSIP-%p] Unsupported SRTP profile\n", session);
			break;
	}
	policy->ssrc.type = ssrc_any_inbound;
	policy->key = key;
	policy->next = NULL;
	/* Create SRTP context */
	srtp_err_status_t res = srtp_create(video ? &session->media.video_srtp_out : &session->media.audio_srtp_out, policy);
	if(res != srtp_err_status_ok) {
		/* Something went wrong... */
		JANUS_LOG(LOG_ERR, "Oops, error creating outbound SRTP session: %d (%s)\n", res, janus_srtp_error_str(res));
		g_free(*profile);
		*profile = NULL;
		g_free(key);
		policy->key = NULL;
		return -2;
	}
	/* Base64 encode the salt */
	*crypto = g_base64_encode(key, master_length);
	if((video && session->media.video_srtp_out) || (!video && session->media.audio_srtp_out)) {
		JANUS_LOG(LOG_VERB, "%s outbound SRTP session created\n", video ? "Video" : "Audio");
	}
	return 0;
}
static int janus_nosip_srtp_set_remote(janus_nosip_session *session, gboolean video, const char *profile, const char *crypto) {
	if(session == NULL || profile == NULL || crypto == NULL)
		return -1;
	/* Which SRTP profile is being negotiated? */
	JANUS_LOG(LOG_WARN, "[NoSIP-%p] %s\n", session, profile);
	gsize key_length = 0, salt_length = 0, master_length = 0;
	if(!strcasecmp(profile, "AES_CM_128_HMAC_SHA1_32")) {
		session->media.srtp_profile = JANUS_SRTP_AES128_CM_SHA1_32;
		key_length = SRTP_MASTER_KEY_LENGTH;
		salt_length = SRTP_MASTER_SALT_LENGTH;
		master_length = SRTP_MASTER_LENGTH;
	} else if(!strcasecmp(profile, "AES_CM_128_HMAC_SHA1_80")) {
		session->media.srtp_profile = JANUS_SRTP_AES128_CM_SHA1_80;
		key_length = SRTP_MASTER_KEY_LENGTH;
		salt_length = SRTP_MASTER_SALT_LENGTH;
		master_length = SRTP_MASTER_LENGTH;
#ifdef HAVE_SRTP_AESGCM
	} else if(!strcasecmp(profile, "AEAD_AES_128_GCM")) {
		session->media.srtp_profile = JANUS_SRTP_AEAD_AES_128_GCM;
		key_length = SRTP_AESGCM128_MASTER_KEY_LENGTH;
		salt_length = SRTP_AESGCM128_MASTER_SALT_LENGTH;
		master_length = SRTP_AESGCM128_MASTER_LENGTH;
	} else if(!strcasecmp(profile, "AEAD_AES_256_GCM")) {
		session->media.srtp_profile = JANUS_SRTP_AEAD_AES_256_GCM;
		key_length = SRTP_AESGCM256_MASTER_KEY_LENGTH;
		salt_length = SRTP_AESGCM256_MASTER_SALT_LENGTH;
		master_length = SRTP_AESGCM256_MASTER_LENGTH;
#endif
	} else {
		JANUS_LOG(LOG_WARN, "[NoSIP-%p] Unsupported SRTP profile %s\n", session, profile);
		return -2;
	}
	JANUS_LOG(LOG_VERB, "[NoSIP-%p] Key/Salt/Master: %zu/%zu/%zu\n",
		session, master_length, key_length, salt_length);
	/* Base64 decode the crypto string and set it as the remote SRTP context */
	gsize len = 0;
	guchar *decoded = g_base64_decode(crypto, &len);
	if(len < master_length) {
		/* FIXME Can this happen? */
		g_free(decoded);
		return -3;
	}
	/* Set SRTP policies */
	srtp_policy_t *policy = video ? &session->media.video_remote_policy : &session->media.audio_remote_policy;
	switch(session->media.srtp_profile) {
		case JANUS_SRTP_AES128_CM_SHA1_32:
			srtp_crypto_policy_set_aes_cm_128_hmac_sha1_32(&(policy->rtp));
			srtp_crypto_policy_set_aes_cm_128_hmac_sha1_80(&(policy->rtcp));
			break;
		case JANUS_SRTP_AES128_CM_SHA1_80:
			srtp_crypto_policy_set_aes_cm_128_hmac_sha1_80(&(policy->rtp));
			srtp_crypto_policy_set_aes_cm_128_hmac_sha1_80(&(policy->rtcp));
			break;
#ifdef HAVE_SRTP_AESGCM
		case JANUS_SRTP_AEAD_AES_128_GCM:
			srtp_crypto_policy_set_aes_gcm_128_16_auth(&(policy->rtp));
			srtp_crypto_policy_set_aes_gcm_128_16_auth(&(policy->rtcp));
			break;
		case JANUS_SRTP_AEAD_AES_256_GCM:
			srtp_crypto_policy_set_aes_gcm_256_16_auth(&(policy->rtp));
			srtp_crypto_policy_set_aes_gcm_256_16_auth(&(policy->rtcp));
			break;
#endif
		default:
			/* Will never happen? */
			JANUS_LOG(LOG_WARN, "[NoSIP-%p] Unsupported SRTP profile\n", session);
			break;
	}
	policy->ssrc.type = ssrc_any_inbound;
	policy->key = decoded;
	policy->next = NULL;
	/* Create SRTP context */
	srtp_err_status_t res = srtp_create(video ? &session->media.video_srtp_in : &session->media.audio_srtp_in, policy);
	if(res != srtp_err_status_ok) {
		/* Something went wrong... */
		JANUS_LOG(LOG_ERR, "Oops, error creating inbound SRTP session: %d (%s)\n", res, janus_srtp_error_str(res));
		g_free(decoded);
		policy->key = NULL;
		return -2;
	}
	if((video && session->media.video_srtp_in) || (!video && session->media.audio_srtp_in)) {
		JANUS_LOG(LOG_VERB, "%s inbound SRTP session created\n", video ? "Video" : "Audio");
	}
	return 0;
}
static void janus_nosip_srtp_cleanup(janus_nosip_session *session) {
	if(session == NULL)
		return;
	session->media.require_srtp = FALSE;
	session->media.has_srtp_local = FALSE;
	session->media.has_srtp_remote = FALSE;
	session->media.srtp_profile = 0;
	/* Audio */
	session->media.audio_srtp_tag = 0;
	if(session->media.audio_srtp_out)
		srtp_dealloc(session->media.audio_srtp_out);
	session->media.audio_srtp_out = NULL;
	g_free(session->media.audio_local_policy.key);
	session->media.audio_local_policy.key = NULL;
	if(session->media.audio_srtp_in)
		srtp_dealloc(session->media.audio_srtp_in);
	session->media.audio_srtp_in = NULL;
	g_free(session->media.audio_remote_policy.key);
	session->media.audio_remote_policy.key = NULL;
	if(session->media.audio_srtp_local_profile) {
		g_free(session->media.audio_srtp_local_profile);
		session->media.audio_srtp_local_profile = NULL;
	}
	if(session->media.audio_srtp_local_crypto) {
		g_free(session->media.audio_srtp_local_crypto);
		session->media.audio_srtp_local_crypto = NULL;
	}
	/* Video */
	session->media.video_srtp_tag = 0;
	if(session->media.video_srtp_out)
		srtp_dealloc(session->media.video_srtp_out);
	session->media.video_srtp_out = NULL;
	g_free(session->media.video_local_policy.key);
	session->media.video_local_policy.key = NULL;
	if(session->media.video_srtp_in)
		srtp_dealloc(session->media.video_srtp_in);
	session->media.video_srtp_in = NULL;
	g_free(session->media.video_remote_policy.key);
	session->media.video_remote_policy.key = NULL;
	if(session->media.video_srtp_local_profile) {
		g_free(session->media.video_srtp_local_profile);
		session->media.video_srtp_local_profile = NULL;
	}
	if(session->media.video_srtp_local_crypto) {
		g_free(session->media.video_srtp_local_crypto);
		session->media.video_srtp_local_crypto = NULL;
	}
}

void janus_nosip_media_reset(janus_nosip_session *session) {
	if(session == NULL)
		return;
	g_free(session->media.remote_audio_ip);
	session->media.remote_audio_ip = NULL;
	g_free(session->media.remote_video_ip);
	session->media.remote_video_ip = NULL;
	session->media.updated = FALSE;
	session->media.ready = FALSE;
	session->media.require_srtp = FALSE;
	session->media.has_audio = 0;
	session->media.audio_pt = -1;
	session->media.opusred_pt = -1;
	session->media.audio_pt_name = NULL;	/* Immutable string, no need to free*/
	session->media.audio_send = TRUE;
	session->media.has_video = 0;
	session->media.video_pt = -1;
	session->media.video_pt_name = NULL;	/* Immutable string, no need to free*/
	session->media.video_send = TRUE;
	session->media.video_orientation_extension_id = -1;
	session->media.audio_level_extension_id = -1;
	janus_rtp_switching_context_reset(&session->media.context);
}


/* SDP parsing and manipulation */
void janus_nosip_sdp_process(janus_nosip_session *session, janus_sdp *sdp, gboolean answer, gboolean update, gboolean *changed);
char *janus_nosip_sdp_manipulate(janus_nosip_session *session, janus_sdp *sdp, gboolean answer);
/* Media */
static int janus_nosip_allocate_local_ports(janus_nosip_session *session, gboolean update);
static void *janus_nosip_relay_thread(void *data);
static void janus_nosip_media_cleanup(janus_nosip_session *session);


/* Error codes */
#define JANUS_NOSIP_ERROR_UNKNOWN_ERROR			499
#define JANUS_NOSIP_ERROR_NO_MESSAGE			440
#define JANUS_NOSIP_ERROR_INVALID_JSON			441
#define JANUS_NOSIP_ERROR_INVALID_REQUEST		442
#define JANUS_NOSIP_ERROR_MISSING_ELEMENT		443
#define JANUS_NOSIP_ERROR_INVALID_ELEMENT		444
#define JANUS_NOSIP_ERROR_WRONG_STATE			445
#define JANUS_NOSIP_ERROR_MISSING_SDP			446
#define JANUS_NOSIP_ERROR_INVALID_SDP			447
#define JANUS_NOSIP_ERROR_IO_ERROR				448
#define JANUS_NOSIP_ERROR_RECORDING_ERROR		449
#define JANUS_NOSIP_ERROR_TOO_STRICT			450


/* Plugin implementation */
int janus_nosip_init(janus_callbacks *callback, const char *config_path) {
	if(g_atomic_int_get(&stopping)) {
		/* Still stopping from before */
		return -1;
	}
	if(callback == NULL || config_path == NULL) {
		/* Invalid arguments */
		return -1;
	}

	/* Read configuration */
	char filename[255];
	g_snprintf(filename, 255, "%s/%s.jcfg", config_path, JANUS_NOSIP_PACKAGE);
	JANUS_LOG(LOG_VERB, "Configuration file: %s\n", filename);
	janus_config *config = janus_config_parse(filename);
	if(config == NULL) {
		JANUS_LOG(LOG_WARN, "Couldn't find .jcfg configuration file (%s), trying .cfg\n", JANUS_NOSIP_PACKAGE);
		g_snprintf(filename, 255, "%s/%s.cfg", config_path, JANUS_NOSIP_PACKAGE);
		JANUS_LOG(LOG_VERB, "Configuration file: %s\n", filename);
		config = janus_config_parse(filename);
	}
	if(config != NULL) {
		janus_config_print(config);

		janus_config_category *config_general = janus_config_get_create(config, NULL, janus_config_type_category, "general");
		janus_config_item *item = janus_config_get(config, config_general, janus_config_type_item, "local_ip");
		if(item && item->value) {
			/* Verify that the address is valid */
			struct ifaddrs *ifas = NULL;
			janus_network_address iface;
			janus_network_address_string_buffer ibuf;
			if(getifaddrs(&ifas) == -1) {
				JANUS_LOG(LOG_ERR, "Unable to acquire list of network devices/interfaces; some configurations may not work as expected... %d (%s)\n",
					errno, g_strerror(errno));
			} else {
				if(janus_network_lookup_interface(ifas, item->value, &iface) != 0) {
					JANUS_LOG(LOG_WARN, "Error setting local IP address to %s, falling back to detecting IP address...\n", item->value);
				} else {
					if(janus_network_address_to_string_buffer(&iface, &ibuf) != 0 || janus_network_address_string_buffer_is_null(&ibuf)) {
						JANUS_LOG(LOG_WARN, "Error getting local IP address from %s, falling back to detecting IP address...\n", item->value);
					} else {
						local_ip = g_strdup(janus_network_address_string_from_buffer(&ibuf));
					}
				}
				freeifaddrs(ifas);
			}
		}

		item = janus_config_get(config, config_general, janus_config_type_item, "sdp_ip");
		if(item && item->value) {
			sdp_ip = g_strdup(item->value);
			JANUS_LOG(LOG_VERB, "IP to advertise in SDP: %s\n", sdp_ip);
		}

		item = janus_config_get(config, config_general, janus_config_type_item, "rtp_port_range");
		if(item && item->value) {
			/* Split in min and max port */
			char *maxport = strrchr(item->value, '-');
			if(maxport != NULL) {
				*maxport = '\0';
				maxport++;
				if(janus_string_to_uint16(item->value, &rtp_range_min) < 0)
					JANUS_LOG(LOG_WARN, "Invalid RTP min port value: %s (assuming 0)\n", item->value);
				if(janus_string_to_uint16(maxport, &rtp_range_max) < 0)
					JANUS_LOG(LOG_WARN, "Invalid RTP max port value: %s (assuming 0)\n", maxport);
				maxport--;
				*maxport = '-';
			}
			if(rtp_range_min > rtp_range_max) {
				uint16_t temp_port = rtp_range_min;
				rtp_range_min = rtp_range_max;
				rtp_range_max = temp_port;
			}
			if(rtp_range_min % 2)
				rtp_range_min++;	/* Pick an even port for RTP */
			if(rtp_range_min > rtp_range_max) {
				JANUS_LOG(LOG_WARN, "Incorrect port range (%u -- %u), switching min and max\n", rtp_range_min, rtp_range_max);
				uint16_t range_temp = rtp_range_max;
				rtp_range_max = rtp_range_min;
				rtp_range_min = range_temp;
			}
			if(rtp_range_max == 0)
				rtp_range_max = 65535;
			rtp_range_slider = rtp_range_min;
			JANUS_LOG(LOG_VERB, "NoSIP RTP/RTCP port range: %u -- %u\n", rtp_range_min, rtp_range_max);
		}

		item = janus_config_get(config, config_general, janus_config_type_item, "events");
		if(item != NULL && item->value != NULL)
			notify_events = janus_is_true(item->value);
		if(!notify_events && callback->events_is_enabled()) {
			JANUS_LOG(LOG_WARN, "Notification of events to handlers disabled for %s\n", JANUS_NOSIP_NAME);
		}

		/* Is there any DSCP TOS to apply? */
		item = janus_config_get(config, config_general, janus_config_type_item, "dscp_audio_rtp");
		if(item && item->value) {
			int val = atoi(item->value);
			if(val < 0) {
				JANUS_LOG(LOG_WARN, "Ignoring dscp_audio_rtp value as it's not a positive integer\n");
			} else {
				dscp_audio_rtp = val;
			}
		}
		item = janus_config_get(config, config_general, janus_config_type_item, "dscp_video_rtp");
		if(item && item->value) {
			int val = atoi(item->value);
			if(val < 0) {
				JANUS_LOG(LOG_WARN, "Ignoring dscp_video_rtp value as it's not a positive integer\n");
			} else {
				dscp_video_rtp = val;
			}
		}

		janus_config_destroy(config);
	}
	config = NULL;

	if(local_ip == NULL) {
		local_ip = janus_network_detect_local_ip_as_string(janus_network_query_options_any_ip);
		if(local_ip == NULL) {
			JANUS_LOG(LOG_WARN, "Couldn't find any address! using 127.0.0.1 as the local IP... (which is NOT going to work out of your machine)\n");
			local_ip = g_strdup("127.0.0.1");
		}
	}
	JANUS_LOG(LOG_VERB, "Local IP set to %s\n", local_ip);

	sessions = g_hash_table_new_full(NULL, NULL, NULL, (GDestroyNotify)janus_nosip_session_destroy);
	messages = g_async_queue_new_full((GDestroyNotify) janus_nosip_message_free);
	/* This is the callback we'll need to invoke to contact the Janus core */
	gateway = callback;

	g_atomic_int_set(&initialized, 1);

	GError *error = NULL;
	/* Launch the thread that will handle incoming messages */
	handler_thread = g_thread_try_new("nosip handler", janus_nosip_handler, NULL, &error);
	if(error != NULL) {
		g_atomic_int_set(&initialized, 0);
		JANUS_LOG(LOG_ERR, "Got error %d (%s) trying to launch the NoSIP handler thread...\n",
			error->code, error->message ? error->message : "??");
		g_error_free(error);
		return -1;
	}
	JANUS_LOG(LOG_INFO, "%s initialized!\n", JANUS_NOSIP_NAME);
	return 0;
}

void janus_nosip_destroy(void) {
	if(!g_atomic_int_get(&initialized))
		return;
	g_atomic_int_set(&stopping, 1);

	g_async_queue_push(messages, &exit_message);
	if(handler_thread != NULL) {
		g_thread_join(handler_thread);
		handler_thread = NULL;
	}
	/* FIXME We should destroy the sessions cleanly */
	janus_mutex_lock(&sessions_mutex);
	g_hash_table_destroy(sessions);
	sessions = NULL;
	janus_mutex_unlock(&sessions_mutex);
	g_async_queue_unref(messages);
	messages = NULL;
	g_atomic_int_set(&initialized, 0);
	g_atomic_int_set(&stopping, 0);

	g_free(local_ip);
	g_free(sdp_ip);

	JANUS_LOG(LOG_INFO, "%s destroyed!\n", JANUS_NOSIP_NAME);
}

int janus_nosip_get_api_compatibility(void) {
	/* Important! This is what your plugin MUST always return: don't lie here or bad things will happen */
	return JANUS_PLUGIN_API_VERSION;
}

int janus_nosip_get_version(void) {
	return JANUS_NOSIP_VERSION;
}

const char *janus_nosip_get_version_string(void) {
	return JANUS_NOSIP_VERSION_STRING;
}

const char *janus_nosip_get_description(void) {
	return JANUS_NOSIP_DESCRIPTION;
}

const char *janus_nosip_get_name(void) {
	return JANUS_NOSIP_NAME;
}

const char *janus_nosip_get_author(void) {
	return JANUS_NOSIP_AUTHOR;
}

const char *janus_nosip_get_package(void) {
	return JANUS_NOSIP_PACKAGE;
}

static janus_nosip_session *janus_nosip_lookup_session(janus_plugin_session *handle) {
	janus_nosip_session *session = NULL;
	if (g_hash_table_contains(sessions, handle)) {
		session = (janus_nosip_session *)handle->plugin_handle;
	}
	return session;
}

void janus_nosip_create_session(janus_plugin_session *handle, int *error) {
	if(g_atomic_int_get(&stopping) || !g_atomic_int_get(&initialized)) {
		*error = -1;
		return;
	}
	janus_nosip_session *session = g_malloc0(sizeof(janus_nosip_session));
	session->handle = handle;
	session->sdp = NULL;
	session->media.remote_audio_ip = NULL;
	session->media.remote_video_ip = NULL;
	session->media.ready = 0;
	session->media.require_srtp = FALSE;
	session->media.has_srtp_local = FALSE;
	session->media.has_srtp_remote = FALSE;
	session->media.srtp_profile = 0;
	session->media.audio_srtp_local_profile = NULL;
	session->media.audio_srtp_local_crypto = NULL;
	session->media.video_srtp_local_profile = NULL;
	session->media.video_srtp_local_crypto = NULL;
	session->media.has_audio = 0;
	session->media.audio_rtp_fd = -1;
	session->media.audio_rtcp_fd = -1;
	session->media.local_audio_rtp_port = 0;
	session->media.remote_audio_rtp_port = 0;
	session->media.local_audio_rtcp_port = 0;
	session->media.remote_audio_rtcp_port = 0;
	session->media.audio_ssrc = 0;
	session->media.audio_ssrc_peer = 0;
	session->media.audio_pt = -1;
	session->media.opusred_pt = -1;
	session->media.audio_pt_name = NULL;
	session->media.audio_send = TRUE;
	session->media.has_video = 0;
	session->media.video_rtp_fd = -1;
	session->media.video_rtcp_fd = -1;
	session->media.local_video_rtp_port = 0;
	session->media.remote_video_rtp_port = 0;
	session->media.local_video_rtcp_port = 0;
	session->media.remote_video_rtcp_port = 0;
	session->media.video_ssrc = 0;
	session->media.video_ssrc_peer = 0;
	session->media.simulcast_ssrc = 0;
	session->media.video_pt = -1;
	session->media.video_pt_name = NULL;
	session->media.video_send = TRUE;
	session->media.video_orientation_extension_id = -1;
	session->media.audio_level_extension_id = -1;
	/* Initialize the RTP context */
	janus_rtp_switching_context_reset(&session->media.context);
	session->media.pipefd[0] = -1;
	session->media.pipefd[1] = -1;
	session->media.updated = FALSE;
	session->media.audio_remote_policy.ssrc.type = ssrc_any_inbound;
	session->media.audio_local_policy.ssrc.type = ssrc_any_inbound;
	session->media.video_remote_policy.ssrc.type = ssrc_any_inbound;
	session->media.video_local_policy.ssrc.type = ssrc_any_inbound;
	janus_mutex_init(&session->rec_mutex);
	g_atomic_int_set(&session->destroyed, 0);
	g_atomic_int_set(&session->hangingup, 0);
	janus_mutex_init(&session->mutex);
	handle->plugin_handle = session;
	janus_refcount_init(&session->ref, janus_nosip_session_free);

	janus_mutex_lock(&sessions_mutex);
	g_hash_table_insert(sessions, handle, session);
	janus_mutex_unlock(&sessions_mutex);

	return;
}

void janus_nosip_destroy_session(janus_plugin_session *handle, int *error) {
	if(g_atomic_int_get(&stopping) || !g_atomic_int_get(&initialized)) {
		*error = -1;
		return;
	}
	janus_mutex_lock(&sessions_mutex);
	janus_nosip_session *session = janus_nosip_lookup_session(handle);
	if(!session) {
		janus_mutex_unlock(&sessions_mutex);
		JANUS_LOG(LOG_ERR, "No NoSIP session associated with this handle...\n");
		*error = -2;
		return;
	}
	JANUS_LOG(LOG_VERB, "Destroying NoSIP session (%p)...\n", session);
	janus_nosip_hangup_media_internal(handle);
	g_hash_table_remove(sessions, handle);
	janus_mutex_unlock(&sessions_mutex);
	return;
}

json_t *janus_nosip_query_session(janus_plugin_session *handle) {
	if(g_atomic_int_get(&stopping) || !g_atomic_int_get(&initialized)) {
		return NULL;
	}
	janus_mutex_lock(&sessions_mutex);
	janus_nosip_session *session = janus_nosip_lookup_session(handle);
	if(!session) {
		janus_mutex_unlock(&sessions_mutex);
		JANUS_LOG(LOG_ERR, "No session associated with this handle...\n");
		return NULL;
	}
	janus_refcount_increase(&session->ref);
	janus_mutex_unlock(&sessions_mutex);
	/* Provide some generic info, e.g., if we're in a call and with whom */
	json_t *info = json_object();
	if(session->sdp) {
		json_object_set_new(info, "srtp-required", json_string(session->media.require_srtp ? "yes" : "no"));
		json_object_set_new(info, "sdes-local", json_string(session->media.has_srtp_local ? "yes" : "no"));
		json_object_set_new(info, "sdes-remote", json_string(session->media.has_srtp_remote ? "yes" : "no"));
	}
	if(session->arc || session->vrc || session->arc_peer || session->vrc_peer) {
		json_t *recording = json_object();
		if(session->arc && session->arc->filename)
			json_object_set_new(recording, "audio", json_string(session->arc->filename));
		if(session->vrc && session->vrc->filename)
			json_object_set_new(recording, "video", json_string(session->vrc->filename));
		if(session->arc_peer && session->arc_peer->filename)
			json_object_set_new(recording, "audio-peer", json_string(session->arc_peer->filename));
		if(session->vrc_peer && session->vrc_peer->filename)
			json_object_set_new(recording, "video-peer", json_string(session->vrc_peer->filename));
		json_object_set_new(info, "recording", recording);
	}
	json_object_set_new(info, "hangingup", json_integer(g_atomic_int_get(&session->hangingup)));
	json_object_set_new(info, "destroyed", json_integer(g_atomic_int_get(&session->destroyed)));
	janus_refcount_decrease(&session->ref);
	return info;
}

struct janus_plugin_result *janus_nosip_handle_message(janus_plugin_session *handle, char *transaction, json_t *message, json_t *jsep) {
	if(g_atomic_int_get(&stopping) || !g_atomic_int_get(&initialized))
		return janus_plugin_result_new(JANUS_PLUGIN_ERROR, g_atomic_int_get(&stopping) ? "Shutting down" : "Plugin not initialized", NULL);

	janus_mutex_lock(&sessions_mutex);
	janus_nosip_session *session = janus_nosip_lookup_session(handle);
	if(!session) {
		janus_mutex_unlock(&sessions_mutex);
		return janus_plugin_result_new(JANUS_PLUGIN_ERROR, "No session associated with this handle", NULL);
	}

	/* Increase the reference counter for this session: we'll decrease it after we handle the message */
	janus_refcount_increase(&session->ref);
	janus_mutex_unlock(&sessions_mutex);

	janus_nosip_message *msg = g_malloc(sizeof(janus_nosip_message));
	msg->handle = handle;
	msg->transaction = transaction;
	msg->message = message;
	msg->jsep = jsep;
	g_async_queue_push(messages, msg);

	/* All the requests to this plugin are handled asynchronously */
	return janus_plugin_result_new(JANUS_PLUGIN_OK_WAIT, NULL, NULL);
}

void janus_nosip_setup_media(janus_plugin_session *handle) {
	JANUS_LOG(LOG_INFO, "WebRTC media is now available\n");
	if(g_atomic_int_get(&stopping) || !g_atomic_int_get(&initialized))
		return;
	janus_mutex_lock(&sessions_mutex);
	janus_nosip_session *session = janus_nosip_lookup_session(handle);
	if(!session) {
		janus_mutex_unlock(&sessions_mutex);
		JANUS_LOG(LOG_ERR, "No session associated with this handle...\n");
		return;
	}
	if(g_atomic_int_get(&session->destroyed)) {
		janus_mutex_unlock(&sessions_mutex);
		return;
	}
	g_atomic_int_set(&session->hangingup, 0);
	janus_mutex_unlock(&sessions_mutex);
}

void janus_nosip_incoming_rtp(janus_plugin_session *handle, janus_plugin_rtp *packet) {
	if(handle == NULL || handle->stopped || g_atomic_int_get(&stopping) || !g_atomic_int_get(&initialized))
		return;
	if(gateway) {
		/* Honour the audio/video active flags */
		janus_nosip_session *session = (janus_nosip_session *)handle->plugin_handle;
		if(!session || g_atomic_int_get(&session->destroyed)) {
			JANUS_LOG(LOG_ERR, "No session associated with this handle...\n");
			return;
		}
		gboolean video = packet->video;
		char *buf = packet->buffer;
		uint16_t len = packet->length;
		/* Forward to our NoSIP peer */
		if((video && !session->media.video_send) || (!video && !session->media.audio_send)) {
			/* Dropping packet, peer doesn't want to receive it */
			return;
		}
		if(video && session->media.simulcast_ssrc) {
			/* The user is simulcasting: drop everything except the base layer */
			janus_rtp_header *header = (janus_rtp_header *)buf;
			uint32_t ssrc = ntohl(header->ssrc);
			if(ssrc != session->media.simulcast_ssrc) {
				JANUS_LOG(LOG_DBG, "Dropping packet (not base simulcast substream)\n");
				return;
			}
		}
		if((video && session->media.video_ssrc == 0) || (!video && session->media.audio_ssrc == 0)) {
			rtp_header *header = (rtp_header *)buf;
			if(video) {
				session->media.video_ssrc = ntohl(header->ssrc);
			} else {
				session->media.audio_ssrc = ntohl(header->ssrc);
			}
			JANUS_LOG(LOG_VERB, "Got NoSIP %s SSRC: %"SCNu32"\n",
				video ? "video" : "audio",
				video ? session->media.video_ssrc : session->media.audio_ssrc);
		}
		if((video && session->media.has_video && session->media.video_rtp_fd != -1) ||
				(!video && session->media.has_audio && session->media.audio_rtp_fd != -1)) {
			/* Save the frame if we're recording */
			janus_recorder_save_frame(video ? session->vrc : session->arc, buf, len);
			/* Is SRTP involved? */
			if(session->media.has_srtp_local) {
				char sbuf[2048];
				memcpy(&sbuf, buf, len);
				int protected = len;
				int res = srtp_protect(
					(video ? session->media.video_srtp_out : session->media.audio_srtp_out),
					&sbuf, &protected);
				if(res != srtp_err_status_ok) {
					rtp_header *header = (rtp_header *)&sbuf;
					guint32 timestamp = ntohl(header->timestamp);
					guint16 seq = ntohs(header->seq_number);
					JANUS_LOG(LOG_ERR, "[NoSIP-%p] %s SRTP protect error... %s (len=%d-->%d, ts=%"SCNu32", seq=%"SCNu16")...\n",
						session, video ? "Video" : "Audio", janus_srtp_error_str(res), len, protected, timestamp, seq);
				} else {
					/* Forward the frame to the peer */
					if(send((video ? session->media.video_rtp_fd : session->media.audio_rtp_fd), sbuf, protected, 0) < 0) {
						rtp_header *header = (rtp_header *)&sbuf;
						guint32 timestamp = ntohl(header->timestamp);
						guint16 seq = ntohs(header->seq_number);
						JANUS_LOG(LOG_HUGE, "[NoSIP-%p] Error sending %s SRTP packet... %s (len=%d, ts=%"SCNu32", seq=%"SCNu16")...\n",
							session, video ? "Video" : "Audio", g_strerror(errno), protected, timestamp, seq);
					}
				}
			} else {
				/* Forward the frame to the peer */
				if(send((video ? session->media.video_rtp_fd : session->media.audio_rtp_fd), buf, len, 0) < 0) {
					rtp_header *header = (rtp_header *)&buf;
					guint32 timestamp = ntohl(header->timestamp);
					guint16 seq = ntohs(header->seq_number);
					JANUS_LOG(LOG_HUGE, "[NoSIP-%p] Error sending %s RTP packet... %s (len=%d, ts=%"SCNu32", seq=%"SCNu16")...\n",
						session, video ? "Video" : "Audio", g_strerror(errno), len, timestamp, seq);
				}
			}
		}
	}
}

void janus_nosip_incoming_rtcp(janus_plugin_session *handle, janus_plugin_rtcp *packet) {
	if(handle == NULL || handle->stopped || g_atomic_int_get(&stopping) || !g_atomic_int_get(&initialized))
		return;
	if(gateway) {
		janus_nosip_session *session = (janus_nosip_session *)handle->plugin_handle;
		if(!session || g_atomic_int_get(&session->destroyed)) {
			JANUS_LOG(LOG_ERR, "No session associated with this handle...\n");
			return;
		}
		gboolean video = packet->video;
		char *buf = packet->buffer;
		uint16_t len = packet->length;
		/* Forward to our NoSIP peer */
		if((video && session->media.has_video && session->media.video_rtcp_fd != -1) ||
				(!video && session->media.has_audio && session->media.audio_rtcp_fd != -1)) {
			/* Fix SSRCs as the Janus core does */
			JANUS_LOG(LOG_HUGE, "[NoSIP-%p] Fixing %s SSRCs (local %u, peer %u)\n",
				session, video ? "video" : "audio",
				(video ? session->media.video_ssrc : session->media.audio_ssrc),
				(video ? session->media.video_ssrc_peer : session->media.audio_ssrc_peer));
			janus_rtcp_fix_ssrc(NULL, (char *)buf, len, video,
				(video ? session->media.video_ssrc : session->media.audio_ssrc),
				(video ? session->media.video_ssrc_peer : session->media.audio_ssrc_peer));
			/* Is SRTP involved? */
			if(session->media.has_srtp_local) {
				char sbuf[2048];
				memcpy(&sbuf, buf, len);
				int protected = len;
				int res = srtp_protect_rtcp(
					(video ? session->media.video_srtp_out : session->media.audio_srtp_out),
					&sbuf, &protected);
				if(res != srtp_err_status_ok) {
					JANUS_LOG(LOG_ERR, "[NoSIP-%p] %s SRTCP protect error... %s (len=%d-->%d)...\n",
						session, video ? "Video" : "Audio",
						janus_srtp_error_str(res), len, protected);
				} else {
					/* Forward the message to the peer */
					if(send((video ? session->media.video_rtcp_fd : session->media.audio_rtcp_fd), sbuf, protected, 0) < 0) {
						JANUS_LOG(LOG_HUGE, "[NoSIP-%p] Error sending SRTCP %s packet... %s (len=%d)...\n",
							session, video ? "Video" : "Audio", g_strerror(errno), protected);
					}
				}
			} else {
				/* Forward the message to the peer */
				if(send((video ? session->media.video_rtcp_fd : session->media.audio_rtcp_fd), buf, len, 0) < 0) {
					JANUS_LOG(LOG_HUGE, "[NoSIP-%p] Error sending RTCP %s packet... %s (len=%d)...\n",
						session, video ? "Video" : "Audio", g_strerror(errno), len);
				}
			}
		}
	}
}

static void janus_nosip_recorder_close(janus_nosip_session *session,
		gboolean stop_audio, gboolean stop_audio_peer, gboolean stop_video, gboolean stop_video_peer) {
	if(session->arc && stop_audio) {
		janus_recorder *rc = session->arc;
		session->arc = NULL;
		janus_recorder_close(rc);
		JANUS_LOG(LOG_INFO, "Closed user's audio recording %s\n", rc->filename ? rc->filename : "??");
		janus_recorder_destroy(rc);
	}
	if(session->arc_peer && stop_audio_peer) {
		janus_recorder *rc = session->arc_peer;
		session->arc_peer = NULL;
		janus_recorder_close(rc);
		JANUS_LOG(LOG_INFO, "Closed peer's audio recording %s\n", rc->filename ? rc->filename : "??");
		janus_recorder_destroy(rc);
	}
	if(session->vrc && stop_video) {
		janus_recorder *rc = session->vrc;
		session->vrc = NULL;
		janus_recorder_close(rc);
		JANUS_LOG(LOG_INFO, "Closed user's video recording %s\n", rc->filename ? rc->filename : "??");
		janus_recorder_destroy(rc);
	}
	if(session->vrc_peer && stop_video_peer) {
		janus_recorder *rc = session->vrc_peer;
		session->vrc_peer = NULL;
		janus_recorder_close(rc);
		JANUS_LOG(LOG_INFO, "Closed peer's video recording %s\n", rc->filename ? rc->filename : "??");
		janus_recorder_destroy(rc);
	}
}

void janus_nosip_hangup_media(janus_plugin_session *handle) {
	janus_mutex_lock(&sessions_mutex);
	janus_nosip_hangup_media_internal(handle);
	janus_mutex_unlock(&sessions_mutex);
}

static void janus_nosip_hangup_media_internal(janus_plugin_session *handle) {
	JANUS_LOG(LOG_INFO, "No WebRTC media anymore\n");
	if(g_atomic_int_get(&stopping) || !g_atomic_int_get(&initialized))
		return;
	janus_nosip_session *session = janus_nosip_lookup_session(handle);
	if(!session) {
		JANUS_LOG(LOG_ERR, "No session associated with this handle...\n");
		return;
	}
	if(g_atomic_int_get(&session->destroyed))
		return;
	if(!g_atomic_int_compare_and_exchange(&session->hangingup, 0, 1))
		return;
	session->media.simulcast_ssrc = 0;
	/* Notify the thread that it's time to go */
	if(session->media.pipefd[1] > 0) {
		int code = 1;
		ssize_t res = 0;
		do {
			res = write(session->media.pipefd[1], &code, sizeof(int));
		} while(res == -1 && errno == EINTR);
	}
	/* Do cleanup if media thread has not been created */
	if(!session->media.ready && !session->relayer_thread) {
		janus_mutex_lock(&session->mutex);
		janus_nosip_media_cleanup(session);
		janus_mutex_unlock(&session->mutex);
	}
	/* Get rid of the recorders, if available */
	janus_mutex_lock(&session->rec_mutex);
	janus_nosip_recorder_close(session, TRUE, TRUE, TRUE, TRUE);
	janus_mutex_unlock(&session->rec_mutex);
	g_atomic_int_set(&session->hangingup, 0);
}

/* Thread to handle incoming messages */
static void *janus_nosip_handler(void *data) {
	JANUS_LOG(LOG_VERB, "Joining NoSIP handler thread\n");
	janus_nosip_message *msg = NULL;
	int error_code = 0;
	char error_cause[512];
	json_t *root = NULL;
	while(g_atomic_int_get(&initialized) && !g_atomic_int_get(&stopping)) {
		msg = g_async_queue_pop(messages);
		if(msg == &exit_message)
			break;
		if(msg->handle == NULL) {
			janus_nosip_message_free(msg);
			continue;
		}
		janus_mutex_lock(&sessions_mutex);
		janus_nosip_session *session = janus_nosip_lookup_session(msg->handle);
		if(!session) {
			janus_mutex_unlock(&sessions_mutex);
			JANUS_LOG(LOG_ERR, "No session associated with this handle...\n");
			janus_nosip_message_free(msg);
			continue;
		}
		if(g_atomic_int_get(&session->destroyed)) {
			janus_mutex_unlock(&sessions_mutex);
			janus_nosip_message_free(msg);
			continue;
		}
		janus_mutex_unlock(&sessions_mutex);
		/* Handle request */
		error_code = 0;
		root = msg->message;
		if(msg->message == NULL) {
			JANUS_LOG(LOG_ERR, "No message??\n");
			error_code = JANUS_NOSIP_ERROR_NO_MESSAGE;
			g_snprintf(error_cause, 512, "%s", "No message??");
			goto error;
		}
		if(!json_is_object(root)) {
			JANUS_LOG(LOG_ERR, "JSON error: not an object\n");
			error_code = JANUS_NOSIP_ERROR_INVALID_JSON;
			g_snprintf(error_cause, 512, "JSON error: not an object");
			goto error;
		}
		JANUS_VALIDATE_JSON_OBJECT(root, request_parameters,
			error_code, error_cause, TRUE,
			JANUS_NOSIP_ERROR_MISSING_ELEMENT, JANUS_NOSIP_ERROR_INVALID_ELEMENT);
		if(error_code != 0)
			goto error;
		json_t *request = json_object_get(root, "request");
		const char *request_text = json_string_value(request);
		json_t *result = NULL, *localjsep = NULL;

		if(!strcasecmp(request_text, "generate") || !strcasecmp(request_text, "process")) {
			/* Shared code for two different requests:
			 * 		generate: Take a JSEP offer or answer and generate a barebone SDP the application can use
			 * 		process: Process a remote barebone SDP, and match it to the one we may have generated before */
			gboolean generate = !strcasecmp(request_text, "generate") ? TRUE : FALSE;
			if(generate) {
				JANUS_VALIDATE_JSON_OBJECT(root, generate_parameters,
					error_code, error_cause, TRUE,
					JANUS_NOSIP_ERROR_MISSING_ELEMENT, JANUS_NOSIP_ERROR_INVALID_ELEMENT);
			} else {
				JANUS_VALIDATE_JSON_OBJECT(root, process_parameters,
					error_code, error_cause, TRUE,
					JANUS_NOSIP_ERROR_MISSING_ELEMENT, JANUS_NOSIP_ERROR_INVALID_ELEMENT);
			}
			if(error_code != 0)
				goto error;
			/* Any SDP to handle? if not, something's wrong */
			const char *msg_sdp_type = json_string_value(json_object_get(generate ? msg->jsep : root, "type"));
			const char *msg_sdp = json_string_value(json_object_get(generate ? msg->jsep : root, "sdp"));
			gboolean sdp_update = json_is_true(json_object_get(generate ? msg->jsep : root, "update"));
			if(!generate && session->media.ready) {
				sdp_update = TRUE;
			}
			if(!msg_sdp) {
				JANUS_LOG(LOG_ERR, "Missing SDP\n");
				error_code = JANUS_NOSIP_ERROR_MISSING_SDP;
				g_snprintf(error_cause, 512, "Missing SDP");
				goto error;
			}
			if(!msg_sdp_type || (strcasecmp(msg_sdp_type, "offer") && strcasecmp(msg_sdp_type, "answer"))) {
				JANUS_LOG(LOG_ERR, "Missing or invalid SDP type\n");
				error_code = JANUS_NOSIP_ERROR_MISSING_SDP;
				g_snprintf(error_cause, 512, "Missing or invalid SDP type");
				goto error;
			}
			gboolean offer = !strcasecmp(msg_sdp_type, "offer");
			if(strstr(msg_sdp, "m=application")) {
				JANUS_LOG(LOG_ERR, "The NoSIP plugin does not support DataChannels\n");
				error_code = JANUS_NOSIP_ERROR_MISSING_SDP;
				g_snprintf(error_cause, 512, "The NoSIP plugin does not support DataChannels");
				goto error;
			}
			if(json_is_true(json_object_get(msg->jsep, "e2ee"))) {
				/* Media is encrypted, but legacy endpoints will need unencrypted media frames */
				JANUS_LOG(LOG_ERR, "Media encryption unsupported by this plugin\n");
				error_code = JANUS_NOSIP_ERROR_INVALID_ELEMENT;
				g_snprintf(error_cause, 512, "Media encryption unsupported by this plugin");
				goto error;
			}
			/* Check if the user provided an info string to provide context */
			const char *info = json_string_value(json_object_get(root, "info"));
			/* SDES-SRTP is disabled by default, let's see if we need to enable it */
			gboolean do_srtp = FALSE, require_srtp = FALSE;
			json_t *srtp = json_object_get(root, "srtp");
			if(srtp) {
				const char *srtp_text = json_string_value(srtp);
				if(!strcasecmp(srtp_text, "sdes_optional")) {
					/* Negotiate SDES, but make it optional */
					do_srtp = TRUE;
				} else if(!strcasecmp(srtp_text, "sdes_mandatory")) {
					/* Negotiate SDES, and require it */
					do_srtp = TRUE;
					require_srtp = TRUE;
				} else {
					JANUS_LOG(LOG_ERR, "Invalid element (srtp can only be sdes_optional or sdes_mandatory)\n");
					error_code = JANUS_NOSIP_ERROR_INVALID_ELEMENT;
					g_snprintf(error_cause, 512, "Invalid element (srtp can only be sdes_optional or sdes_mandatory)");
					goto error;
				}
			}
			if(offer && !sdp_update) {
				/* Clean up SRTP stuff from before first, in case it's still needed */
				janus_nosip_srtp_cleanup(session);
				if(do_srtp) {
					JANUS_LOG(LOG_VERB, "Going to negotiate SDES-SRTP (%s)...\n", require_srtp ? "mandatory" : "optional");
				}
			}
			session->media.require_srtp = require_srtp;
			if(generate) {
				if(!offer) {
					do_srtp = do_srtp || session->media.has_srtp_remote;
					/* Make sure the request is consistent with the state (original offer) */
					if(session->media.require_srtp && !session->media.has_srtp_remote) {
						JANUS_LOG(LOG_ERR, "Can't generate answer: SDES-SRTP required, but caller didn't offer it\n");
						error_code = JANUS_NOSIP_ERROR_TOO_STRICT;
						g_snprintf(error_cause, 512, "Can't generate answer: SDES-SRTP required, but caller didn't offer it");
						goto error;
					}
				}
				session->media.has_srtp_local = do_srtp;
				if(do_srtp) {
					/* Any SRTP profile different from the default? */
					janus_srtp_profile srtp_profile = JANUS_SRTP_AES128_CM_SHA1_80;
					const char *profile = json_string_value(json_object_get(root, "srtp_profile"));
					if(profile) {
						if(!strcmp(profile, "AES_CM_128_HMAC_SHA1_32")) {
							srtp_profile = JANUS_SRTP_AES128_CM_SHA1_32;
						} else if(!strcmp(profile, "AES_CM_128_HMAC_SHA1_80")) {
							srtp_profile = JANUS_SRTP_AES128_CM_SHA1_80;
#ifdef HAVE_SRTP_AESGCM
							} else if(!strcmp(profile, "AEAD_AES_128_GCM")) {
								srtp_profile = JANUS_SRTP_AEAD_AES_128_GCM;
							} else if(!strcmp(profile, "AEAD_AES_256_GCM")) {
								srtp_profile = JANUS_SRTP_AEAD_AES_256_GCM;
#endif
						} else {
							JANUS_LOG(LOG_ERR, "Invalid element (unsupported SRTP profile)\n");
							error_code = JANUS_NOSIP_ERROR_INVALID_ELEMENT;
							g_snprintf(error_cause, 512, "Invalid element (unsupported SRTP profile)");
							goto error;
						}
					}
					session->media.srtp_profile = srtp_profile;
				}
			}
			/* Get video-orientation extension id from SDP we got */
			session->media.video_orientation_extension_id = janus_rtp_header_extension_get_id(msg_sdp, JANUS_RTP_EXTMAP_VIDEO_ORIENTATION);
			/* Get audio-level extension id from SDP we got */
			session->media.audio_level_extension_id = janus_rtp_header_extension_get_id(msg_sdp, JANUS_RTP_EXTMAP_AUDIO_LEVEL);
			/* Parse the SDP we got, manipulate some things, and generate a new one */
			char sdperror[100];
			janus_sdp *parsed_sdp = janus_sdp_parse(msg_sdp, sdperror, sizeof(sdperror));
			if(!parsed_sdp) {
				JANUS_LOG(LOG_ERR, "Error parsing SDP: %s\n", sdperror);
				error_code = JANUS_NOSIP_ERROR_MISSING_SDP;
				g_snprintf(error_cause, 512, "Error parsing SDP: %s", sdperror);
				goto error;
			}
			if(generate) {
				/* Allocate RTP ports and merge them with the anonymized SDP */
				if(strstr(msg_sdp, "m=audio") && !strstr(msg_sdp, "m=audio 0")) {
					JANUS_LOG(LOG_VERB, "Going to negotiate audio...\n");
					session->media.has_audio = 1;	/* FIXME Maybe we need a better way to signal this */
				}
				if(strstr(msg_sdp, "m=video") && !strstr(msg_sdp, "m=video 0")) {
					JANUS_LOG(LOG_VERB, "Going to negotiate video...\n");
					session->media.has_video = 1;	/* FIXME Maybe we need a better way to signal this */
				}
				janus_mutex_lock(&session->mutex);
				if(janus_nosip_allocate_local_ports(session, sdp_update) < 0) {
					janus_mutex_unlock(&session->mutex);
					JANUS_LOG(LOG_ERR, "Could not allocate RTP/RTCP ports\n");
					janus_sdp_destroy(parsed_sdp);
					error_code = JANUS_NOSIP_ERROR_IO_ERROR;
					g_snprintf(error_cause, 512, "Could not allocate RTP/RTCP ports");
					goto error;
				}
				janus_mutex_unlock(&session->mutex);

				char *sdp = janus_nosip_sdp_manipulate(session, parsed_sdp, FALSE);
				if(sdp == NULL) {
					JANUS_LOG(LOG_ERR, "Could not allocate RTP/RTCP ports\n");
					janus_sdp_destroy(parsed_sdp);
					error_code = JANUS_NOSIP_ERROR_IO_ERROR;
					g_snprintf(error_cause, 512, "Could not allocate RTP/RTCP ports");
					goto error;
				}
				/* Take note of the SDP (may be useful for UPDATEs or re-INVITEs) */
				janus_sdp_destroy(session->sdp);
				session->sdp = parsed_sdp;
				JANUS_LOG(LOG_VERB, "Prepared SDP %s for (%p)\n%s", msg_sdp_type, info, sdp);
				g_atomic_int_set(&session->hangingup, 0);
				/* Also notify event handlers */
				if(!sdp_update && notify_events && gateway->events_is_enabled()) {
					json_t *info = json_object();
					json_object_set_new(info, "event", json_string("generated"));
					json_object_set_new(info, "type", json_string(offer ? "offer" : "answer"));
					json_object_set_new(info, "sdp", json_string(sdp));
					gateway->notify_event(&janus_nosip_plugin, session->handle, info);
				}
				/* If the user negotiated simulcasting, just stick with the base substream */
				json_t *msg_simulcast = json_object_get(msg->jsep, "simulcast");
				if(msg_simulcast) {
					JANUS_LOG(LOG_WARN, "Client negotiated simulcasting which we don't do here, falling back to base substream...\n");
					json_t *s = json_object_get(msg_simulcast, "ssrcs");
					if(s && json_array_size(s) > 0)
						session->media.simulcast_ssrc = json_integer_value(json_array_get(s, 0));
				}
				/* Send the barebone SDP back */
				result = json_object();
				json_object_set_new(result, "event", json_string("generated"));
				json_object_set_new(result, "type", json_string(offer ? "offer" : "answer"));
				json_object_set_new(result, "sdp", json_string(sdp));
				if(sdp_update)
					json_object_set_new(result, "update", json_true());
				g_free(sdp);
			} else {
				/* We got a barebone offer or answer from our peer: process it accordingly */
				gboolean changed = FALSE;
				janus_nosip_sdp_process(session, parsed_sdp, !offer, sdp_update, &changed);
				/* Check if offer has neither audio nor video, fail */
				if(!session->media.has_audio && !session->media.has_video) {
					JANUS_LOG(LOG_ERR, "No audio and no video being negotiated\n");
					janus_sdp_destroy(parsed_sdp);
					error_code = JANUS_NOSIP_ERROR_INVALID_SDP;
					g_snprintf(error_cause, 512, "No audio and no video being negotiated");
					goto error;
				}
				/* Also fail if there's no remote IP address that can be used for RTP */
				if(!session->media.remote_audio_ip && !session->media.remote_video_ip) {
					JANUS_LOG(LOG_ERR, "No remote IP addresses\n");
					janus_sdp_destroy(parsed_sdp);
					error_code = JANUS_NOSIP_ERROR_INVALID_SDP;
					g_snprintf(error_cause, 512, "No remote IP addresses");
					goto error;
				}
				if(session->media.require_srtp && !session->media.has_srtp_remote) {
					JANUS_LOG(LOG_ERR, "Can't process request: SDES-SRTP required, but caller didn't offer it\n");
					error_code = JANUS_NOSIP_ERROR_TOO_STRICT;
					g_snprintf(error_cause, 512, "Can't process request: SDES-SRTP required, but caller didn't offer it");
					goto error;
				}
				/* Take note of the SDP (may be useful for UPDATEs or re-INVITEs) */
				janus_sdp_destroy(session->sdp);
				session->sdp = parsed_sdp;
				/* Also notify event handlers */
				if(!sdp_update && notify_events && gateway->events_is_enabled()) {
					json_t *info = json_object();
					json_object_set_new(info, "event", json_string("processed"));
					json_object_set_new(info, "type", json_string(offer ? "offer" : "answer"));
					json_object_set_new(info, "sdp", json_string(msg_sdp));
					gateway->notify_event(&janus_nosip_plugin, session->handle, info);
				}
				/* Send SDP to the browser */
				result = json_object();
				json_object_set_new(result, "event", json_string("processed"));
				if(session->media.has_srtp_remote) {
					json_object_set_new(result, "srtp",
						json_string(session->media.require_srtp ? "sdes_mandatory" : "sdes_optional"));
				}
				if(sdp_update)
					json_object_set_new(result, "update", json_true());
				localjsep = json_pack("{ssss}", "type", msg_sdp_type, "sdp", msg_sdp);
			}
			/* If this is an answer, start the media */
			if(!sdp_update && !offer) {
				/* Start the media */
				session->media.ready = 1;	/* FIXME Maybe we need a better way to signal this */
				GError *error = NULL;
				char tname[16];
				g_snprintf(tname, sizeof(tname), "nosiprtp %p", session);
				janus_refcount_increase(&session->ref);
				session->relayer_thread = g_thread_try_new(tname, janus_nosip_relay_thread, session, &error);
				if(error != NULL) {
					session->relayer_thread = NULL;
					session->media.ready = 0;
					janus_refcount_decrease(&session->ref);
					JANUS_LOG(LOG_ERR, "Got error %d (%s) trying to launch the RTP/RTCP thread...\n",
						error->code, error->message ? error->message : "??");
					g_error_free(error);
				}
			}
		} else if(!strcasecmp(request_text, "hangup")) {
			/* Get rid of an ongoing session */
			gateway->close_pc(session->handle);
			result = json_object();
			json_object_set_new(result, "event", json_string("hangingup"));
		} else if(!strcasecmp(request_text, "recording")) {
			/* Start or stop recording */
			JANUS_VALIDATE_JSON_OBJECT(root, recording_parameters,
				error_code, error_cause, TRUE,
				JANUS_NOSIP_ERROR_MISSING_ELEMENT, JANUS_NOSIP_ERROR_INVALID_ELEMENT);
			if(error_code != 0)
				goto error;
			json_t *action = json_object_get(root, "action");
			const char *action_text = json_string_value(action);
			if(strcasecmp(action_text, "start") && strcasecmp(action_text, "stop")) {
				JANUS_LOG(LOG_ERR, "Invalid action (should be start|stop)\n");
				error_code = JANUS_NOSIP_ERROR_INVALID_ELEMENT;
				g_snprintf(error_cause, 512, "Invalid action (should be start|stop)");
				goto error;
			}
			gboolean record_audio = FALSE, record_video = FALSE,	/* No media is recorded by default */
				record_peer_audio = FALSE, record_peer_video = FALSE;
			json_t *audio = json_object_get(root, "audio");
			record_audio = audio ? json_is_true(audio) : FALSE;
			json_t *video = json_object_get(root, "video");
			record_video = video ? json_is_true(video) : FALSE;
			json_t *peer_audio = json_object_get(root, "peer_audio");
			record_peer_audio = peer_audio ? json_is_true(peer_audio) : FALSE;
			json_t *peer_video = json_object_get(root, "peer_video");
			record_peer_video = peer_video ? json_is_true(peer_video) : FALSE;
			if(!record_audio && !record_video && !record_peer_audio && !record_peer_video) {
				JANUS_LOG(LOG_ERR, "Invalid request (at least one of audio, video, peer_audio and peer_video should be true)\n");
				error_code = JANUS_NOSIP_ERROR_RECORDING_ERROR;
				g_snprintf(error_cause, 512, "Invalid request (at least one of audio, video, peer_audio and peer_video should be true)");
				goto error;
			}
			json_t *recfile = json_object_get(root, "filename");
			const char *recording_base = json_string_value(recfile);
			janus_mutex_lock(&session->rec_mutex);
			if(!strcasecmp(action_text, "start")) {
				/* Start recording something */
				janus_recorder *rc = NULL;
				char filename[255];
				gint64 now = janus_get_real_time();
				if(record_peer_audio || record_peer_video) {
					JANUS_LOG(LOG_INFO, "Starting recording of peer's %s\n",
						(record_peer_audio && record_peer_video ? "audio and video" : (record_peer_audio ? "audio" : "video")));
					/* Start recording this peer's audio and/or video */
					if(record_peer_audio) {
						memset(filename, 0, 255);
						if(recording_base) {
							/* Use the filename and path we have been provided */
							g_snprintf(filename, 255, "%s-peer-audio", recording_base);
							/* FIXME This only works if offer/answer happened */
							rc = janus_recorder_create(NULL, session->media.audio_pt_name, filename);
						} else {
							/* Build a filename */
							g_snprintf(filename, 255, "nosip-%p-%"SCNi64"-peer-audio", session, now);
							/* FIXME This only works if offer/answer happened */
							rc = janus_recorder_create(NULL, session->media.audio_pt_name, filename);
						}
						if(rc == NULL) {
							/* FIXME We should notify the fact the recorder could not be created */
							JANUS_LOG(LOG_ERR, "Couldn't open an audio recording file for this peer!\n");
						} else {
							/* If RED is in use, take note of it */
							if(session->media.opusred_pt > 0)
								janus_recorder_opusred(rc, session->media.opusred_pt);
							session->arc_peer = rc;
						}
					}
					if(record_peer_video) {
						memset(filename, 0, 255);
						if(recording_base) {
							/* Use the filename and path we have been provided */
							g_snprintf(filename, 255, "%s-peer-video", recording_base);
							/* FIXME This only works if offer/answer happened */
							rc = janus_recorder_create(NULL, session->media.video_pt_name, filename);
						} else {
							/* Build a filename */
							g_snprintf(filename, 255, "nosip-%p-%"SCNi64"-peer-video", session, now);
							/* FIXME This only works if offer/answer happened */
							rc = janus_recorder_create(NULL, session->media.video_pt_name, filename);
						}
						/* TODO We should send a FIR/PLI to this peer... */
						if(rc == NULL) {
							/* FIXME We should notify the fact the recorder could not be created */
							JANUS_LOG(LOG_ERR, "Couldn't open an video recording file for this peer!\n");
						} else {
							session->vrc_peer = rc;
						}
					}
				}
				if(record_audio || record_video) {
					/* Start recording the user's audio and/or video */
					JANUS_LOG(LOG_INFO, "Starting recording of user's %s (%p)\n",
						(record_audio && record_video ? "audio and video" : (record_audio ? "audio" : "video")), session);
					if(record_audio) {
						memset(filename, 0, 255);
						if(recording_base) {
							/* Use the filename and path we have been provided */
							g_snprintf(filename, 255, "%s-user-audio", recording_base);
							/* FIXME This only works if offer/answer happened */
							rc = janus_recorder_create(NULL, session->media.audio_pt_name, filename);
						} else {
							/* Build a filename */
							g_snprintf(filename, 255, "nosip-%p-%"SCNi64"-own-audio", session, now);
							/* FIXME This only works if offer/answer happened */
							rc = janus_recorder_create(NULL, session->media.audio_pt_name, filename);
						}
						if(rc == NULL) {
							/* FIXME We should notify the fact the recorder could not be created */
							JANUS_LOG(LOG_ERR, "Couldn't open an audio recording file for this user!\n");
						} else {
							/* If RED is in use, take note of it */
							if(session->media.opusred_pt > 0)
								janus_recorder_opusred(rc, session->media.opusred_pt);
							session->arc = rc;
						}
					}
					if(record_video) {
						memset(filename, 0, 255);
						if(recording_base) {
							/* Use the filename and path we have been provided */
							g_snprintf(filename, 255, "%s-user-video", recording_base);
							/* FIXME This only works if offer/answer happened */
							rc = janus_recorder_create(NULL, session->media.video_pt_name, filename);
						} else {
							/* Build a filename */
							g_snprintf(filename, 255, "nosip-%p-%"SCNi64"-own-video", session, now);
							/* FIXME This only works if offer/answer happened */
							rc = janus_recorder_create(NULL, session->media.video_pt_name, filename);
						}
						if(rc == NULL) {
							/* FIXME We should notify the fact the recorder could not be created */
							JANUS_LOG(LOG_ERR, "Couldn't open a video recording file for this user!\n");
						} else {
							session->vrc = rc;
						}
						/* Send a PLI */
						JANUS_LOG(LOG_VERB, "Recording video, sending a PLI to kickstart it\n");
						gateway->send_pli(session->handle);
					}
				}
			} else {
				/* Stop recording something: notice that this never returns an error, even when we were not recording anything */
				janus_nosip_recorder_close(session, record_audio, record_peer_audio, record_video, record_peer_video);
			}
			janus_mutex_unlock(&session->rec_mutex);
			/* Notify the result */
			result = json_object();
			json_object_set_new(result, "event", json_string("recordingupdated"));
		} else {
			JANUS_LOG(LOG_ERR, "Unknown request (%s)\n", request_text);
			error_code = JANUS_NOSIP_ERROR_INVALID_REQUEST;
			g_snprintf(error_cause, 512, "Unknown request (%s)", request_text);
			goto error;
		}

		/* Prepare JSON event */
		json_t *event = json_object();
		json_object_set_new(event, "nosip", json_string("event"));
		if(result != NULL)
			json_object_set_new(event, "result", result);
		int ret = gateway->push_event(msg->handle, &janus_nosip_plugin, msg->transaction, event, localjsep);
		JANUS_LOG(LOG_VERB, "  >> Pushing event: %d (%s)\n", ret, janus_get_api_error(ret));
		json_decref(event);
		if(localjsep)
			json_decref(localjsep);
		janus_nosip_message_free(msg);
		continue;

error:
		{
			/* Prepare JSON error event */
			json_t *event = json_object();
			json_object_set_new(event, "nosip", json_string("event"));
			json_object_set_new(event, "error_code", json_integer(error_code));
			json_object_set_new(event, "error", json_string(error_cause));
			int ret = gateway->push_event(msg->handle, &janus_nosip_plugin, msg->transaction, event, NULL);
			JANUS_LOG(LOG_VERB, "  >> Pushing event: %d (%s)\n", ret, janus_get_api_error(ret));
			json_decref(event);
			janus_nosip_message_free(msg);
		}
	}
	JANUS_LOG(LOG_VERB, "Leaving NoSIP handler thread\n");
	return NULL;
}


void janus_nosip_sdp_process(janus_nosip_session *session, janus_sdp *sdp, gboolean answer, gboolean update, gboolean *changed) {
	if(!session || !sdp)
		return;
	/* c= */
	int opusred_pt = answer ? janus_sdp_get_opusred_pt(sdp) : -1;
	if(sdp->c_addr) {
		if(update) {
			if (changed && (!session->media.remote_audio_ip || strcmp(sdp->c_addr, session->media.remote_audio_ip)))
				/* This is an update and an address changed */
				*changed = TRUE;
			if (changed && (!session->media.remote_video_ip || strcmp(sdp->c_addr, session->media.remote_video_ip)))
				/* This is an update and an address changed */
				*changed = TRUE;
		}
		/* Regardless if we audio and video are being negotiated we set their connection addresses
		 * from session level c= header by default. If media level connection addresses are available
		 * they will be set when processing appropriate media description.*/
		g_free(session->media.remote_audio_ip);
		session->media.remote_audio_ip = g_strdup(sdp->c_addr);
		g_free(session->media.remote_video_ip);
		session->media.remote_video_ip = g_strdup(sdp->c_addr);
	}
	GList *temp = sdp->m_lines;
	while(temp) {
		janus_sdp_mline *m = (janus_sdp_mline *)temp->data;
		session->media.require_srtp = session->media.require_srtp || (m->proto && !strcasecmp(m->proto, "RTP/SAVP"));
		if(m->type == JANUS_SDP_AUDIO) {
			if(m->port) {
				if(m->port != session->media.remote_audio_rtp_port) {
					/* This is an update and an address changed */
					if(changed)
						*changed = TRUE;
				}
				session->media.has_audio = 1;
				session->media.remote_audio_rtp_port = m->port;
				session->media.remote_audio_rtcp_port = m->port+1;	/* FIXME We're assuming RTCP is on the next port */
				if(m->direction == JANUS_SDP_SENDONLY || m->direction == JANUS_SDP_INACTIVE)
					session->media.audio_send = FALSE;
				else
					session->media.audio_send = TRUE;
			} else {
				session->media.audio_send = FALSE;
			}
		} else if(m->type == JANUS_SDP_VIDEO) {
			if(m->port) {
				if(m->port != session->media.remote_video_rtp_port) {
					/* This is an update and an address changed */
					if(changed)
						*changed = TRUE;
				}
				session->media.has_video = 1;
				session->media.remote_video_rtp_port = m->port;
				session->media.remote_video_rtcp_port = m->port+1;	/* FIXME We're assuming RTCP is on the next port */
				if(m->direction == JANUS_SDP_SENDONLY || m->direction == JANUS_SDP_INACTIVE)
					session->media.video_send = FALSE;
				else
					session->media.video_send = TRUE;
			} else {
				session->media.video_send = FALSE;
			}
		} else {
			JANUS_LOG(LOG_WARN, "Unsupported media line (not audio/video)\n");
			temp = temp->next;
			continue;
		}
		if(m->c_addr && m->type == JANUS_SDP_AUDIO) {
			if(update && (!session->media.remote_audio_ip || strcmp(m->c_addr, session->media.remote_audio_ip))) {
				/* This is an update and an address changed */
				if(changed)
					*changed = TRUE;
			}
			g_free(session->media.remote_audio_ip);
			session->media.remote_audio_ip = g_strdup(m->c_addr);
		}
		else if (m->c_addr && m->type == JANUS_SDP_VIDEO) {
			if(update && (!session->media.remote_video_ip || strcmp(m->c_addr, session->media.remote_video_ip))) {
				/* This is an update and an address changed */
				if(changed)
					*changed = TRUE;
			}
			g_free(session->media.remote_video_ip);
			session->media.remote_video_ip = g_strdup(m->c_addr);
		}
		GList *tempA = m->attributes;
		while(tempA) {
			janus_sdp_attribute *a = (janus_sdp_attribute *)tempA->data;
			if(a->name) {
				if(!strcasecmp(a->name, "crypto")) {
					if(m->type == JANUS_SDP_AUDIO || m->type == JANUS_SDP_VIDEO) {
						if((m->type == JANUS_SDP_AUDIO && session->media.audio_srtp_in != NULL) || (m->type == JANUS_SDP_VIDEO && session->media.video_srtp_in != NULL)) {
							/* Remote SRTP is already set */
							tempA = tempA->next;
							continue;
						}
						gint32 tag = 0;
						char profile[101], crypto[101];
						int res = a->value ? (sscanf(a->value, "%"SCNi32" %100s inline:%100s",
							&tag, profile, crypto)) : 0;
						if(res != 3) {
							JANUS_LOG(LOG_WARN, "Failed to parse crypto line, ignoring... %s\n", a->value);
						} else {
							gboolean video = (m->type == JANUS_SDP_VIDEO);
							if(answer && ((!video && tag != session->media.audio_srtp_tag) || (video && tag != session->media.video_srtp_tag))) {
								/* Not the tag for the crypto line we offered */
								tempA = tempA->next;
								continue;
							}
							if(janus_nosip_srtp_set_remote(session, video, profile, crypto) < 0) {
								/* Unsupported profile? */
								tempA = tempA->next;
								continue;
							}
							if(!video) {
								session->media.audio_srtp_tag = tag;
							} else {
								session->media.video_srtp_tag = tag;
							}
							session->media.has_srtp_remote = TRUE;
						}
					}
				}
			}
			tempA = tempA->next;
		}
		if(answer && (m->type == JANUS_SDP_AUDIO || m->type == JANUS_SDP_VIDEO)) {
			/* Check which codec was negotiated eventually */
			int pt = -1;
			if(m->ptypes)
				pt = GPOINTER_TO_INT(m->ptypes->data);
			if(pt > -1) {
				if(m->type == JANUS_SDP_AUDIO) {
<<<<<<< HEAD
					if(pt == opusred_pt) {
						session->media.opusred_pt = pt;
						session->media.audio_pt = m->ptypes->next ? GPOINTER_TO_INT(m->ptypes->next->data) : -1;
					} else {
						session->media.audio_pt = pt;
					}
=======
					session->media.audio_pt = pt;
					session->media.audio_pt_name = janus_sdp_get_codec_name(sdp, pt);
>>>>>>> e0671a75
				} else {
					session->media.video_pt = pt;
					session->media.video_pt_name = janus_sdp_get_codec_name(sdp, pt);
				}
			}
		}
		temp = temp->next;
	}
	if(update && changed && *changed) {
		/* Something changed: mark this on the session, so that the thread can update the sockets */
		session->media.updated = TRUE;
		if(session->media.pipefd[1] > 0) {
			int code = 1;
			ssize_t res = 0;
			do {
				res = write(session->media.pipefd[1], &code, sizeof(int));
			} while(res == -1 && errno == EINTR);
		}
	}
}

char *janus_nosip_sdp_manipulate(janus_nosip_session *session, janus_sdp *sdp, gboolean answer) {
	if(!session || !sdp)
		return NULL;
	/* Start replacing stuff */
	JANUS_LOG(LOG_VERB, "Setting protocol to %s\n", session->media.require_srtp ? "RTP/SAVP" : "RTP/AVP");
	if(sdp->c_addr) {
		g_free(sdp->c_addr);
		sdp->c_addr = g_strdup(sdp_ip ? sdp_ip : local_ip);
	}
	int opusred_pt = answer ? janus_sdp_get_opusred_pt(sdp) : -1;
	GList *temp = sdp->m_lines;
	while(temp) {
		janus_sdp_mline *m = (janus_sdp_mline *)temp->data;
		g_free(m->proto);
		m->proto = g_strdup(session->media.require_srtp ? "RTP/SAVP" : "RTP/AVP");
		if(m->type == JANUS_SDP_AUDIO) {
			m->port = session->media.local_audio_rtp_port;
			if(session->media.has_srtp_local) {
				if(!session->media.audio_srtp_local_profile || !session->media.audio_srtp_local_crypto) {
					janus_nosip_srtp_set_local(session, FALSE, &session->media.audio_srtp_local_profile, &session->media.audio_srtp_local_crypto);
				}
				if(session->media.audio_srtp_tag == 0)
					session->media.audio_srtp_tag = 1;
				janus_sdp_attribute *a = janus_sdp_attribute_create("crypto", "%"SCNi32" %s inline:%s",
					session->media.audio_srtp_tag, session->media.audio_srtp_local_profile, session->media.audio_srtp_local_crypto);
				m->attributes = g_list_append(m->attributes, a);
			}
		} else if(m->type == JANUS_SDP_VIDEO) {
			m->port = session->media.local_video_rtp_port;
			if(session->media.has_srtp_local) {
				if(!session->media.video_srtp_local_profile || !session->media.video_srtp_local_crypto) {
					janus_nosip_srtp_set_local(session, TRUE, &session->media.video_srtp_local_profile, &session->media.video_srtp_local_crypto);
				}
				if(session->media.video_srtp_tag == 0)
					session->media.video_srtp_tag = 1;
				janus_sdp_attribute *a = janus_sdp_attribute_create("crypto", "%"SCNi32" %s inline:%s",
					session->media.video_srtp_tag, session->media.video_srtp_local_profile, session->media.video_srtp_local_crypto);
				m->attributes = g_list_append(m->attributes, a);
			}
		}
		g_free(m->c_addr);
		m->c_addr = g_strdup(sdp_ip ? sdp_ip : local_ip);
		if(answer && (m->type == JANUS_SDP_AUDIO || m->type == JANUS_SDP_VIDEO)) {
			/* Check which codec was negotiated eventually */
			int pt = -1;
			if(m->ptypes)
				pt = GPOINTER_TO_INT(m->ptypes->data);
			if(pt > -1) {
				if(m->type == JANUS_SDP_AUDIO) {
<<<<<<< HEAD
					if(pt == opusred_pt) {
						session->media.opusred_pt = pt;
						session->media.audio_pt = m->ptypes->next ? GPOINTER_TO_INT(m->ptypes->next->data) : -1;
					} else {
						session->media.audio_pt = pt;
					}
=======
					session->media.audio_pt = pt;
					session->media.audio_pt_name = janus_sdp_get_codec_name(sdp, pt);
>>>>>>> e0671a75
				} else {
					session->media.video_pt = pt;
					session->media.video_pt_name = janus_sdp_get_codec_name(sdp, pt);
				}
			}
		}
		temp = temp->next;
	}
	/* Generate a SDP string out of our changes */
	return janus_sdp_write(sdp);
}

static int janus_nosip_bind_socket(int fd, int port) {
	struct sockaddr_in rtp_address = { 0 };
	rtp_address.sin_family = AF_INET;
	rtp_address.sin_port = htons(port);
	inet_pton(AF_INET, local_ip, &rtp_address.sin_addr.s_addr);
	if(bind(fd, (struct sockaddr *)(&rtp_address), sizeof(struct sockaddr)) < 0) {
		JANUS_LOG(LOG_ERR, "Bind failed (port %d)\n", port);
		return -1;
	}
	return 0;
}

/* Bind RTP/RTCP port pair */
static int janus_nosip_allocate_port_pair(gboolean video, int fds[2], int ports[2]) {
	uint16_t rtp_port_next = rtp_range_slider; 					/* Read global slider */
	uint16_t rtp_port_start = rtp_port_next;
	gboolean rtp_port_wrap = FALSE;

	int rtp_fd = -1, rtcp_fd = -1;
	while(1) {
		if(rtp_port_wrap && rtp_port_next >= rtp_port_start) {	/* Full range scanned */
			JANUS_LOG(LOG_ERR, "No ports available for %s channel in range: %u -- %u\n",
				  video ? "video" : "audio", rtp_range_min, rtp_range_max);
			break;
		}
		if(rtp_fd == -1) {
			rtp_fd = socket(AF_INET, SOCK_DGRAM, 0);
			/* Set the DSCP value if set in the config file */
			if(rtp_fd != -1 && !video && dscp_audio_rtp > 0) {
				int optval = dscp_audio_rtp << 2;
				int ret = setsockopt(rtp_fd, IPPROTO_IP, IP_TOS, &optval, sizeof(optval));
				if(ret < 0) {
					JANUS_LOG(LOG_WARN, "Error setting IP_TOS %d on audio RTP socket (error=%s)\n",
						optval, g_strerror(errno));
				}
			} else if(rtp_fd != -1 && video && dscp_video_rtp > 0) {
				int optval = dscp_video_rtp << 2;
				int ret = setsockopt(rtp_fd, IPPROTO_IP, IP_TOS, &optval, sizeof(optval));
				if(ret < 0) {
					JANUS_LOG(LOG_WARN, "Error setting IP_TOS %d on video RTP socket (error=%s)\n",
						optval, g_strerror(errno));
				}
			}
		}
		if(rtcp_fd == -1) {
			rtcp_fd = socket(AF_INET, SOCK_DGRAM, 0);
		}
		if(rtp_fd == -1 || rtcp_fd == -1) {
			JANUS_LOG(LOG_ERR, "Error creating %s sockets...\n", video ? "video" : "audio");
			break;
		}
	 	int rtp_port = rtp_port_next;
		int rtcp_port = rtp_port+1;
		if((uint32_t)(rtp_port_next + 2UL) < rtp_range_max) {
			/* Advance to next pair */
			rtp_port_next += 2;
		} else {
			rtp_port_next = rtp_range_min;
			rtp_port_wrap = TRUE;
		}
		if(janus_nosip_bind_socket(rtp_fd, rtp_port)) {
			/* rtp_fd still unbound, reuse it */
		} else if(janus_nosip_bind_socket(rtcp_fd, rtcp_port)) {
			close(rtp_fd);
			rtp_fd = -1;
			/* rtcp_fd still unbound, reuse it */
		} else {
			fds[0] = rtp_fd;
			fds[1] = rtcp_fd;
			ports[0] = rtp_port;
			ports[1] = rtcp_port;
			rtp_range_slider = rtp_port_next;		/* Write global slider */
			return 0;
		}
	}
	if(rtp_fd != -1) {
		close(rtp_fd);
	}
	if(rtcp_fd != -1) {
		close(rtcp_fd);
	}
	return -1;
}
/* Bind local RTP/RTCP sockets */
static int janus_nosip_allocate_local_ports(janus_nosip_session *session, gboolean update) {
	if(session == NULL) {
		JANUS_LOG(LOG_ERR, "Invalid session\n");
		return -1;
	}
	/* Reset status */
	if(!update) {
		if(session->media.audio_rtp_fd != -1) {
			close(session->media.audio_rtp_fd);
			session->media.audio_rtp_fd = -1;
		}
		if(session->media.audio_rtcp_fd != -1) {
			close(session->media.audio_rtcp_fd);
			session->media.audio_rtcp_fd = -1;
		}
		session->media.local_audio_rtp_port = 0;
		session->media.local_audio_rtcp_port = 0;
		session->media.audio_ssrc = 0;
		if(session->media.video_rtp_fd != -1) {
			close(session->media.video_rtp_fd);
			session->media.video_rtp_fd = -1;
		}
		if(session->media.video_rtcp_fd != -1) {
			close(session->media.video_rtcp_fd);
			session->media.video_rtcp_fd = -1;
		}
		session->media.local_video_rtp_port = 0;
		session->media.local_video_rtcp_port = 0;
		session->media.video_ssrc = 0;
		if(session->media.pipefd[0] > 0) {
			close(session->media.pipefd[0]);
			session->media.pipefd[0] = -1;
		}
		if(session->media.pipefd[1] > 0) {
			close(session->media.pipefd[1]);
			session->media.pipefd[1] = -1;
		}
	}
	/* Start */
	if(session->media.has_audio &&
			(session->media.local_audio_rtp_port == 0 || session->media.local_audio_rtcp_port == 0)) {
		if(session->media.audio_rtp_fd != -1) {
			JANUS_LOG(LOG_WARN, "Audio RTP unbound socket detected, closing ...\n");
			close(session->media.audio_rtp_fd);
			session->media.audio_rtp_fd = -1;
		}
		if(session->media.audio_rtcp_fd != -1) {
			JANUS_LOG(LOG_WARN, "Audio RTCP unbound socket detected, closing ...\n");
			close(session->media.audio_rtcp_fd);
			session->media.audio_rtcp_fd = -1;
		}
		JANUS_LOG(LOG_VERB, "Allocating audio ports:\n");
		int fds[2], ports[2];
		if(janus_nosip_allocate_port_pair(FALSE, fds, ports)) {
			return -1;
		}
		JANUS_LOG(LOG_VERB, "Audio RTP listener bound to port %d\n", ports[0]);
		JANUS_LOG(LOG_VERB, "Audio RTCP listener bound to port %d\n", ports[1]);
		session->media.audio_rtp_fd = fds[0];
		session->media.audio_rtcp_fd = fds[1];
		session->media.local_audio_rtp_port = ports[0];
		session->media.local_audio_rtcp_port = ports[1];
	}
	if(session->media.has_video &&
			(session->media.local_video_rtp_port == 0 || session->media.local_video_rtcp_port == 0)) {
		if(session->media.video_rtp_fd != -1) {
			JANUS_LOG(LOG_WARN, "Video RTP unbound socket detected, closing ...\n");
			close(session->media.video_rtp_fd);
			session->media.video_rtp_fd = -1;
		}
		if(session->media.video_rtcp_fd != -1) {
			JANUS_LOG(LOG_WARN, "Video RTCP unbound socket detected, closing ...\n");
			close(session->media.video_rtcp_fd);
			session->media.video_rtcp_fd = -1;
		}
		JANUS_LOG(LOG_VERB, "Allocating video ports:\n");
		int fds[2], ports[2];
		if(janus_nosip_allocate_port_pair(TRUE, fds, ports)) {
			return -1;
		}
		JANUS_LOG(LOG_VERB, "Video RTP listener bound to port %d\n", ports[0]);
		JANUS_LOG(LOG_VERB, "Video RTCP listener bound to port %d\n", ports[1]);
		session->media.video_rtp_fd = fds[0];
		session->media.video_rtcp_fd = fds[1];
		session->media.local_video_rtp_port = ports[0];
		session->media.local_video_rtcp_port = ports[1];
	}
	/* We need this to quickly interrupt the poll when it's time to update a session or wrap up */
	if(!update) {
		pipe(session->media.pipefd);
	} else {
		/* Something changed: mark this on the session, so that the thread can update the sockets */
		session->media.updated = TRUE;
		if(session->media.pipefd[1] > 0) {
			int code = 1;
			ssize_t res = 0;
			do {
				res = write(session->media.pipefd[1], &code, sizeof(int));
			} while(res == -1 && errno == EINTR);
		}
	}
	return 0;
}

/* Helper method to (re)connect RTP/RTCP sockets */
static void janus_nosip_connect_sockets(janus_nosip_session *session, struct sockaddr_in *audio_server_addr, struct sockaddr_in *video_server_addr) {
	if(!session || (!audio_server_addr && !video_server_addr))
		return;

	if(session->media.updated) {
		JANUS_LOG(LOG_VERB, "Updating session sockets\n");
	}

	/* Connect peers (FIXME This pretty much sucks right now) */
	if(session->media.remote_audio_rtp_port && audio_server_addr && session->media.audio_rtp_fd != -1) {
		audio_server_addr->sin_port = htons(session->media.remote_audio_rtp_port);
		if(connect(session->media.audio_rtp_fd, (struct sockaddr *)audio_server_addr, sizeof(struct sockaddr)) == -1) {
			JANUS_LOG(LOG_ERR, "[NoSIP-%p] Couldn't connect audio RTP? (%s:%d)\n", session, session->media.remote_audio_ip, session->media.remote_audio_rtp_port);
			JANUS_LOG(LOG_ERR, "[NoSIP-%p]   -- %d (%s)\n", session, errno, g_strerror(errno));
		}
	}
	if(session->media.remote_audio_rtcp_port && audio_server_addr && session->media.audio_rtcp_fd != -1) {
		audio_server_addr->sin_port = htons(session->media.remote_audio_rtcp_port);
		if(connect(session->media.audio_rtcp_fd, (struct sockaddr *)audio_server_addr, sizeof(struct sockaddr)) == -1) {
			JANUS_LOG(LOG_ERR, "[NoSIP-%p] Couldn't connect audio RTCP? (%s:%d)\n", session, session->media.remote_audio_ip, session->media.remote_audio_rtcp_port);
			JANUS_LOG(LOG_ERR, "[NoSIP-%p]   -- %d (%s)\n", session, errno, g_strerror(errno));
		}
	}
	if(session->media.remote_video_rtp_port && video_server_addr && session->media.video_rtp_fd != -1) {
		video_server_addr->sin_port = htons(session->media.remote_video_rtp_port);
		if(connect(session->media.video_rtp_fd, (struct sockaddr *)video_server_addr, sizeof(struct sockaddr)) == -1) {
			JANUS_LOG(LOG_ERR, "[NoSIP-%p] Couldn't connect video RTP? (%s:%d)\n", session, session->media.remote_video_ip, session->media.remote_video_rtp_port);
			JANUS_LOG(LOG_ERR, "[NoSIP-%p]   -- %d (%s)\n", session, errno, g_strerror(errno));
		}
	}
	if(session->media.remote_video_rtcp_port && video_server_addr && session->media.video_rtcp_fd != -1) {
		video_server_addr->sin_port = htons(session->media.remote_video_rtcp_port);
		if(connect(session->media.video_rtcp_fd, (struct sockaddr *)video_server_addr, sizeof(struct sockaddr)) == -1) {
			JANUS_LOG(LOG_ERR, "[NoSIP-%p] Couldn't connect video RTCP? (%s:%d)\n", session, session->media.remote_video_ip, session->media.remote_video_rtcp_port);
			JANUS_LOG(LOG_ERR, "[NoSIP-%p]   -- %d (%s)\n", session, errno, g_strerror(errno));
		}
	}

}

static void janus_nosip_media_cleanup(janus_nosip_session *session) {
	if(session->media.audio_rtp_fd != -1) {
		close(session->media.audio_rtp_fd);
		session->media.audio_rtp_fd = -1;
	}
	if(session->media.audio_rtcp_fd != -1) {
		close(session->media.audio_rtcp_fd);
		session->media.audio_rtcp_fd = -1;
	}
	session->media.local_audio_rtp_port = 0;
	session->media.local_audio_rtcp_port = 0;
	session->media.remote_audio_rtp_port = 0;
	session->media.remote_audio_rtcp_port = 0;
	session->media.audio_ssrc = 0;
	session->media.audio_ssrc_peer = 0;
	if(session->media.video_rtp_fd != -1) {
		close(session->media.video_rtp_fd);
		session->media.video_rtp_fd = -1;
	}
	if(session->media.video_rtcp_fd != -1) {
		close(session->media.video_rtcp_fd);
		session->media.video_rtcp_fd = -1;
	}
	session->media.local_video_rtp_port = 0;
	session->media.local_video_rtcp_port = 0;
	session->media.remote_video_rtp_port = 0;
	session->media.remote_video_rtcp_port = 0;
	session->media.video_ssrc = 0;
	session->media.video_ssrc_peer = 0;
	session->media.simulcast_ssrc = 0;
	if(session->media.pipefd[0] > 0) {
		close(session->media.pipefd[0]);
		session->media.pipefd[0] = -1;
	}
	if(session->media.pipefd[1] > 0) {
		close(session->media.pipefd[1]);
		session->media.pipefd[1] = -1;
	}
	/* Clean up SRTP stuff, if needed */
	janus_nosip_srtp_cleanup(session);

	/* Media fields not cleaned up elsewhere */
	janus_nosip_media_reset(session);
}

/* Thread to relay RTP/RTCP frames coming from the peer */
static void *janus_nosip_relay_thread(void *data) {
	janus_nosip_session *session = (janus_nosip_session *)data;
	if(!session) {
		g_thread_unref(g_thread_self());
		return NULL;
	}
	JANUS_LOG(LOG_INFO, "[NoSIP-%p] Starting relay thread\n", session);

	/* File descriptors */
	socklen_t addrlen;
	struct sockaddr_in remote = { 0 };
	int resfd = 0, bytes = 0, pollerrs = 0;
	struct pollfd fds[5];
	int pipe_fd = session->media.pipefd[0];
	char buffer[1500];
	memset(buffer, 0, 1500);
	if(pipe_fd == -1) {
		/* If the pipe file descriptor doesn't exist, it means we're done already,
		 * and/or we may never be notified about sessions being closed, so give up */
		JANUS_LOG(LOG_WARN, "[NoSIP-%p] Leaving thread, no pipe file descriptor...\n", session);
		janus_refcount_decrease(&session->ref);
		g_thread_unref(g_thread_self());
		return NULL;
	}
	/* Loop */
	int num = 0;
	gboolean goon = TRUE;

	session->media.updated = TRUE; /* Connect UDP sockets upon loop entry */
	gboolean have_audio_server_ip = TRUE;
	gboolean have_video_server_ip = TRUE;

	while(goon && session != NULL &&
			!g_atomic_int_get(&session->destroyed) && !g_atomic_int_get(&session->hangingup)) {

		if(session->media.updated) {
			/* Apparently there was a session update, or the loop has just been entered */
			session->media.updated = FALSE;

			have_audio_server_ip = session->media.remote_audio_ip != NULL;
			struct sockaddr_in audio_server_addr = { 0 };
			memset(&audio_server_addr, 0, sizeof(struct sockaddr_in));
			audio_server_addr.sin_family = AF_INET;

			have_video_server_ip = session->media.remote_video_ip != NULL;
			struct sockaddr_in video_server_addr = { 0 };
			memset(&video_server_addr, 0, sizeof(struct sockaddr_in));
			video_server_addr.sin_family = AF_INET;

			if(session->media.remote_audio_ip && inet_aton(session->media.remote_audio_ip, &audio_server_addr.sin_addr) == 0) {	/* Not a numeric IP... */
				/* Note that gethostbyname() may block waiting for response if it triggers on the wire request.*/
				struct hostent *host = gethostbyname(session->media.remote_audio_ip);	/* ...resolve name */
				if(!host) {
					JANUS_LOG(LOG_ERR, "[NoSIP-%p] Couldn't get host (%s)\n", session, session->media.remote_audio_ip);
					have_audio_server_ip = FALSE;
				} else {
					audio_server_addr.sin_addr = *(struct in_addr *)host->h_addr_list;
				}
			}

			if(session->media.remote_video_ip && inet_aton(session->media.remote_video_ip, &video_server_addr.sin_addr) == 0) {	/* Not a numeric IP... */
				/* Note that gethostbyname() may block waiting for response if it triggers on the wire request.*/
				struct hostent *host = gethostbyname(session->media.remote_audio_ip);	/* ...resolve name */
				if(!host) {
					JANUS_LOG(LOG_ERR, "[NoSIP-%p] Couldn't get host (%s)\n", session, session->media.remote_video_ip);
					have_video_server_ip = FALSE;
				} else {
					video_server_addr.sin_addr = *(struct in_addr *)host->h_addr_list;
				}
			}

			if(have_audio_server_ip || have_video_server_ip) {
				janus_nosip_connect_sockets(session, have_audio_server_ip ? &audio_server_addr : NULL,
					have_video_server_ip ? &video_server_addr : NULL);
			} else if (session->media.remote_audio_ip == NULL &&  session->media.remote_video_ip == NULL) {
				JANUS_LOG(LOG_ERR, "[NoSIP-%p] Couldn't update session details: both audio and video remote IP addresses are NULL\n", session);
			} else {
				if (session->media.remote_audio_ip)
					JANUS_LOG(LOG_ERR, "[NoSIP-%p] Couldn't update session details: audio remote IP address (%s) is invalid\n",
						session, session->media.remote_audio_ip);
				if (session->media.remote_video_ip)
					JANUS_LOG(LOG_ERR, "[NoSIP-%p] Couldn't update session details: video remote IP address (%s) is invalid\n",
						session, session->media.remote_video_ip);
			}
		}

		/* Prepare poll */
		num = 0;
		if(session->media.audio_rtp_fd != -1) {
			fds[num].fd = session->media.audio_rtp_fd;
			fds[num].events = POLLIN;
			fds[num].revents = 0;
			num++;
		}
		if(session->media.audio_rtcp_fd != -1) {
			fds[num].fd = session->media.audio_rtcp_fd;
			fds[num].events = POLLIN;
			fds[num].revents = 0;
			num++;
		}
		if(session->media.video_rtp_fd != -1) {
			fds[num].fd = session->media.video_rtp_fd;
			fds[num].events = POLLIN;
			fds[num].revents = 0;
			num++;
		}
		if(session->media.video_rtcp_fd != -1) {
			fds[num].fd = session->media.video_rtcp_fd;
			fds[num].events = POLLIN;
			fds[num].revents = 0;
			num++;
		}
		/* Finally, let's add the pipe */
		pipe_fd = session->media.pipefd[0];
		if(pipe_fd == -1) {
			/* Pipe was closed? Means the call is over */
			break;
		}
		fds[num].fd = pipe_fd;
		fds[num].events = POLLIN;
		fds[num].revents = 0;
		num++;
		/* Wait for some data */
		resfd = poll(fds, num, 1000);
		if(resfd < 0) {
			if(errno == EINTR) {
				JANUS_LOG(LOG_HUGE, "[NoSIP-%p] Got an EINTR (%s), ignoring...\n", session, g_strerror(errno));
				continue;
			}
			JANUS_LOG(LOG_ERR, "[NoSIP-%p] Error polling...\n", session);
			JANUS_LOG(LOG_ERR, "[NoSIP-%p]   -- %d (%s)\n", session, errno, g_strerror(errno));
			break;
		} else if(resfd == 0) {
			/* No data, keep going */
			continue;
		}
		if(session == NULL || g_atomic_int_get(&session->destroyed))
			break;
		int i = 0;
		for(i=0; i<num; i++) {
			if(fds[i].revents & (POLLERR | POLLHUP)) {
				/* If we just updated the session, let's wait until things have calmed down */
				if(session->media.updated)
					break;
				/* Check the socket error */
				int error = 0;
				socklen_t errlen = sizeof(error);
				getsockopt(fds[i].fd, SOL_SOCKET, SO_ERROR, (void *)&error, &errlen);
				if(error == 0) {
					/* Maybe not a breaking error after all? */
					continue;
				} else if(error == 111) {
					/* ICMP error? If it's related to RTCP, let's just close the RTCP socket and move on */
					if(fds[i].fd == session->media.audio_rtcp_fd) {
						JANUS_LOG(LOG_WARN, "[NoSIP-%p] Got a '%s' on the audio RTCP socket, closing it\n",
							session, g_strerror(error));
						janus_mutex_lock(&session->mutex);
						close(session->media.audio_rtcp_fd);
						session->media.audio_rtcp_fd = -1;
						janus_mutex_unlock(&session->mutex);
					} else if(fds[i].fd == session->media.video_rtcp_fd) {
						JANUS_LOG(LOG_WARN, "[NoSIP-%p] Got a '%s' on the video RTCP socket, closing it\n",
							session, g_strerror(error));
						janus_mutex_lock(&session->mutex);
						close(session->media.video_rtcp_fd);
						session->media.video_rtcp_fd = -1;
						janus_mutex_unlock(&session->mutex);
					}
				}
				/* FIXME Should we be more tolerant of ICMP errors on RTP sockets as well? */
				pollerrs++;
				if(pollerrs < 100)
					continue;
				JANUS_LOG(LOG_ERR, "[NoSIP-%p] Too many errors polling %d (socket #%d): %s...\n", session,
					fds[i].fd, i, fds[i].revents & POLLERR ? "POLLERR" : "POLLHUP");
				JANUS_LOG(LOG_ERR, "[NoSIP-%p]   -- %d (%s)\n", session, error, g_strerror(error));
				/* Can we assume it's pretty much over, after a POLLERR? */
				goon = FALSE;
				/* FIXME Close the PeerConnection */
				gateway->close_pc(session->handle);
				break;
			} else if(fds[i].revents & POLLIN) {
				if(pipe_fd != -1 && fds[i].fd == pipe_fd) {
					/* Poll interrupted for a reason, go on */
					int code = 0;
					(void)read(pipe_fd, &code, sizeof(int));
					break;
				}
				/* Got an RTP/RTCP packet */
				addrlen = sizeof(remote);
				bytes = recvfrom(fds[i].fd, buffer, 1500, 0, (struct sockaddr*)&remote, &addrlen);
				if(bytes < 0) {
					/* Failed to read? */
					continue;
				}
				/* Let's check what this is */
				gboolean video = fds[i].fd == session->media.video_rtp_fd || fds[i].fd == session->media.video_rtcp_fd;
				gboolean rtcp = fds[i].fd == session->media.audio_rtcp_fd || fds[i].fd == session->media.video_rtcp_fd;
				if(!rtcp) {
					/* Audio or Video RTP */
					if(!janus_is_rtp(buffer, bytes)) {
						/* Not an RTP packet? */
						continue;
					}
					pollerrs = 0;
					rtp_header *header = (rtp_header *)buffer;
					if((video && session->media.video_ssrc_peer != ntohl(header->ssrc)) ||
							(!video && session->media.audio_ssrc_peer != ntohl(header->ssrc))) {
						if(video && session->media.video_ssrc_peer == 0) {
							session->media.video_ssrc_peer = ntohl(header->ssrc);
						} else if(!video && session->media.audio_ssrc_peer == 0) {
							session->media.audio_ssrc_peer = ntohl(header->ssrc);
						}
						JANUS_LOG(LOG_VERB, "[NoSIP-%p] Got SIP peer %s SSRC: %"SCNu32"\n",
							session, video ? "video" : "audio",
							video ? session->media.video_ssrc_peer : session->media.audio_ssrc_peer);
					}
					/* Is this SRTP? */
					if(session->media.has_srtp_remote) {
						int buflen = bytes;
						srtp_err_status_t res = srtp_unprotect(
							(video ? session->media.video_srtp_in : session->media.audio_srtp_in),
							buffer, &buflen);
						if(res != srtp_err_status_ok && res != srtp_err_status_replay_fail && res != srtp_err_status_replay_old) {
							guint32 timestamp = ntohl(header->timestamp);
							guint16 seq = ntohs(header->seq_number);
							JANUS_LOG(LOG_ERR, "[NoSIP-%p] %s SRTP unprotect error: %s (len=%d-->%d, ts=%"SCNu32", seq=%"SCNu16")\n",
								session, video ? "Video" : "Audio", janus_srtp_error_str(res), bytes, buflen, timestamp, seq);
							continue;
						}
						bytes = buflen;
					}
					/* Check if the SSRC changed (e.g., after a re-INVITE or UPDATE) */
					janus_rtp_header_update(header, &session->media.context, video, 0);
					/* Save the frame if we're recording */
					header->ssrc = htonl(video ? session->media.video_ssrc_peer : session->media.audio_ssrc_peer);
					janus_recorder_save_frame(video ? session->vrc_peer : session->arc_peer, buffer, bytes);
					/* Relay to browser */
					janus_plugin_rtp rtp = { .video = video, .buffer = buffer, .length = bytes };
					/* Add audio-level extension, if present */
					janus_plugin_rtp_extensions_reset(&rtp.extensions);
					if(!video && session->media.audio_level_extension_id != -1) {
						gboolean vad = FALSE;
						int level = -1;
						if(janus_rtp_header_extension_parse_audio_level(buffer, bytes,
								session->media.audio_level_extension_id, &vad, &level) == 0) {
							rtp.extensions.audio_level = level;
							rtp.extensions.audio_level_vad = vad;
						}
					} else if(video && session->media.video_orientation_extension_id > 0) {
						gboolean c = FALSE, f = FALSE, r1 = FALSE, r0 = FALSE;
						if(janus_rtp_header_extension_parse_video_orientation(buffer, bytes,
								session->media.video_orientation_extension_id, &c, &f, &r1, &r0) == 0) {
							rtp.extensions.video_rotation = 0;
							if(r1 && r0)
								rtp.extensions.video_rotation = 270;
							else if(r1)
								rtp.extensions.video_rotation = 180;
							else if(r0)
								rtp.extensions.video_rotation = 90;
							rtp.extensions.video_back_camera = c;
							rtp.extensions.video_flipped = f;
						}
					}
					gateway->relay_rtp(session->handle, &rtp);
					continue;
				} else {
					/* Audio or Video RTCP */
					if(!janus_is_rtcp(buffer, bytes)) {
						/* Not an RTCP packet? */
						continue;
					}
					if(session->media.has_srtp_remote) {
						int buflen = bytes;
						srtp_err_status_t res = srtp_unprotect_rtcp(
							(video ? session->media.video_srtp_in : session->media.audio_srtp_in),
							buffer, &buflen);
						if(res != srtp_err_status_ok && res != srtp_err_status_replay_fail && res != srtp_err_status_replay_old) {
							JANUS_LOG(LOG_ERR, "[NoSIP-%p] %s SRTCP unprotect error: %s (len=%d-->%d)\n",
								session, video ? "Video" : "Audio", janus_srtp_error_str(res), bytes, buflen);
							continue;
						}
						bytes = buflen;
					}
					/* Relay to browser */
					janus_plugin_rtcp rtcp = { .video = video, .buffer = buffer, bytes };
					gateway->relay_rtcp(session->handle, &rtcp);
					continue;
				}
			}
		}
	}
	/* Cleanup the media session */
	janus_mutex_lock(&session->mutex);
	janus_nosip_media_cleanup(session);
	janus_mutex_unlock(&session->mutex);
	/* Done */
	JANUS_LOG(LOG_INFO, "Leaving NoSIP relay thread\n");
	session->relayer_thread = NULL;
	janus_refcount_decrease(&session->ref);
	g_thread_unref(g_thread_self());
	return NULL;
}
<|MERGE_RESOLUTION|>--- conflicted
+++ resolved
@@ -1876,17 +1876,13 @@
 				pt = GPOINTER_TO_INT(m->ptypes->data);
 			if(pt > -1) {
 				if(m->type == JANUS_SDP_AUDIO) {
-<<<<<<< HEAD
 					if(pt == opusred_pt) {
 						session->media.opusred_pt = pt;
 						session->media.audio_pt = m->ptypes->next ? GPOINTER_TO_INT(m->ptypes->next->data) : -1;
 					} else {
 						session->media.audio_pt = pt;
 					}
-=======
-					session->media.audio_pt = pt;
-					session->media.audio_pt_name = janus_sdp_get_codec_name(sdp, pt);
->>>>>>> e0671a75
+					session->media.audio_pt_name = janus_sdp_get_codec_name(sdp, session->media.audio_pt);
 				} else {
 					session->media.video_pt = pt;
 					session->media.video_pt_name = janus_sdp_get_codec_name(sdp, pt);
@@ -1957,17 +1953,13 @@
 				pt = GPOINTER_TO_INT(m->ptypes->data);
 			if(pt > -1) {
 				if(m->type == JANUS_SDP_AUDIO) {
-<<<<<<< HEAD
 					if(pt == opusred_pt) {
 						session->media.opusred_pt = pt;
 						session->media.audio_pt = m->ptypes->next ? GPOINTER_TO_INT(m->ptypes->next->data) : -1;
 					} else {
 						session->media.audio_pt = pt;
 					}
-=======
-					session->media.audio_pt = pt;
-					session->media.audio_pt_name = janus_sdp_get_codec_name(sdp, pt);
->>>>>>> e0671a75
+					session->media.audio_pt_name = janus_sdp_get_codec_name(sdp, session->media.audio_pt);
 				} else {
 					session->media.video_pt = pt;
 					session->media.video_pt_name = janus_sdp_get_codec_name(sdp, pt);
