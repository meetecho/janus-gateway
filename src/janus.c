--- conflicted
+++ resolved
@@ -3830,7 +3830,6 @@
 						janus_sdp_destroy(parsed_sdp);
 						return NULL;
 					}
-					janus_mutex_lock(&ice_handle->mutex);
 					if(medium->msid == NULL || strcasecmp(medium->msid, msid)) {
 						char *old_msid = medium->msid;
 						medium->msid = g_strdup(msid);
@@ -3841,7 +3840,6 @@
 						medium->mstid = g_strdup(mstid);
 						g_free(old_mstid);
 					}
-					janus_mutex_unlock(&ice_handle->mutex);
 					/* Remove this msid attribute, the core will add it again later */
 					GList *msid_attr = tempA;
 					tempA = tempA->next;
@@ -3870,16 +3868,12 @@
 			/* If the user offered RED but the plugin rejected it, disable it */
 			if(opusred_pt < 0 && medium != NULL && medium->opusred_pt > 0)
 				medium->opusred_pt = 0;
-<<<<<<< HEAD
-			janus_mutex_lock(&ice_handle->mutex);
 			if(!have_msid) {
 				g_free(medium->msid);
 				medium->msid = NULL;
 				g_free(medium->mstid);
 				medium->mstid = NULL;
 			}
-=======
->>>>>>> 5e77ce5d
 			/* Check if rid-based simulcasting is available */
 			if(!have_rid && medium != NULL) {
 				g_free(medium->rid[0]);
