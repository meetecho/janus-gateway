/*! \file    sdp.c
 * \author   Lorenzo Miniero <lorenzo@meetecho.com>
 * \copyright GNU General Public License v3
 * \brief    SDP processing
 * \details  Implementation of an SDP
 * parser/merger/generator in the server. Each SDP coming from peers is
 * stripped/anonymized before it is passed to the plugins: all
 * DTLS/ICE/transport related information is removed, only leaving the
 * relevant information in place. SDP coming from plugins is stripped/anonymized
 * as well, and merged with the proper DTLS/ICE/transport information before
 * it is sent to the peers. The actual SDP processing (parsing SDP strings,
 * representation of SDP as an internal format, and so on) is done via
 * the tools provided in sdp-utils.h.
 *
 * \ingroup protocols
 * \ref protocols
 */

#include <netdb.h>

#include <gio/gio.h>

#include "janus.h"
#include "ice.h"
#include "sdp.h"
#include "utils.h"
#include "ip-utils.h"
#include "debug.h"
#include "events.h"


/* Pre-parse SDP: is this SDP valid? how many audio/video lines? any features to take into account? */
janus_sdp *janus_sdp_preparse(void *ice_handle, const char *jsep_sdp, char *error_str, size_t errlen,
		int *audio, int *video, int *data) {
	if(!ice_handle || !jsep_sdp) {
		JANUS_LOG(LOG_ERR, "  Can't preparse, invalid arguments\n");
		return NULL;
	}
	janus_ice_handle *handle = (janus_ice_handle *)ice_handle;
	janus_sdp *parsed_sdp = janus_sdp_parse(jsep_sdp, error_str, errlen);
	if(!parsed_sdp) {
		JANUS_LOG(LOG_ERR, "  Error parsing SDP? %s\n", error_str ? error_str : "(unknown reason)");
		/* Invalid SDP */
		return NULL;
	}
	/* Look for m-lines */
	GList *temp = parsed_sdp->m_lines;
	while(temp) {
		janus_sdp_mline *m = (janus_sdp_mline *)temp->data;
		if(audio && m->type == JANUS_SDP_AUDIO) {
			*audio = *audio+1;
		} else if(video && m->type == JANUS_SDP_VIDEO) {
			*video = *video+1;
		} else if(data && m->type == JANUS_SDP_APPLICATION && strstr(m->proto, "DTLS/SCTP")) {
			*data = *data+1;
		}
		if(m->index == 0 && m->port == 0)
			m->port = 9;
		/* Preparse the mid as well, and check if bundle-only is used */
		GList *tempA = m->attributes;
		while(tempA) {
			janus_sdp_attribute *a = (janus_sdp_attribute *)tempA->data;
			if(a->name) {
				if(!strcasecmp(a->name, "bundle-only") && m->port == 0) {
					/* Port 0 but bundle-only is used, don't disable this m-line */
					m->port = 9;
				} else if(!strcasecmp(a->name, "mid")) {
					/* Found mid attribute */
					if(a->value == NULL) {
						JANUS_LOG(LOG_ERR, "[%"SCNu64"] Invalid mid attribute (no value)\n", handle->handle_id);
						janus_sdp_destroy(parsed_sdp);
						return NULL;
					}
					if((m->type == JANUS_SDP_AUDIO || m->type == JANUS_SDP_VIDEO) && m->port > 0) {
						if(strlen(a->value) > 16) {
							JANUS_LOG(LOG_ERR, "[%"SCNu64"] mid on m-line #%d too large: (%zu > 16)\n",
								handle->handle_id, m->index, strlen(a->value));
							janus_sdp_destroy(parsed_sdp);
							return NULL;
						}
					}
				}
			}
			tempA = tempA->next;
		}
		/* If the m-line is disabled don't actually increase the count */
		if(m->port == 0) {
			if(m->type == JANUS_SDP_AUDIO) {
				*audio = *audio - 1;
			} else if(m->type == JANUS_SDP_VIDEO) {
				*video = *video - 1;
			}
		}
		temp = temp->next;
	}

	return parsed_sdp;
}

/* Parse remote SDP */
int janus_sdp_process_remote(void *ice_handle, janus_sdp *remote_sdp, gboolean rids_hml, gboolean update) {
	if(!ice_handle || !remote_sdp)
		return -1;
	janus_ice_handle *handle = (janus_ice_handle *)ice_handle;
	janus_ice_peerconnection *pc = handle->pc;
	if(!pc)
		return -1;
	janus_ice_peerconnection_medium *medium = NULL;
	gchar *ruser = NULL, *rpass = NULL, *rhashing = NULL, *rfingerprint = NULL;
	gboolean rtx = FALSE;
	char *simulcast_rids = NULL;
	/* Ok, let's start with global attributes */
	GList *temp = remote_sdp->attributes;
	while(temp) {
		janus_sdp_attribute *a = (janus_sdp_attribute *)temp->data;
		if(a && a->name && a->value) {
			if(!strcasecmp(a->name, "fingerprint")) {
				JANUS_LOG(LOG_VERB, "[%"SCNu64"] Fingerprint (global) : %s\n", handle->handle_id, a->value);
				if(strcasestr(a->value, "sha-256 ") == a->value) {
					rhashing = g_strdup("sha-256");
					rfingerprint = g_strdup(a->value + strlen("sha-256 "));
				} else if(strcasestr(a->value, "sha-1 ") == a->value) {
					JANUS_LOG(LOG_WARN, "[%"SCNu64"]  Hashing algorithm not the one we expected (sha-1 instead of sha-256), but that's ok\n", handle->handle_id);
					rhashing = g_strdup("sha-1");
					rfingerprint = g_strdup(a->value + strlen("sha-1 "));
				} else {
					/* FIXME We should handle this somehow anyway... OpenSSL supports them all */
					JANUS_LOG(LOG_WARN, "[%"SCNu64"]  Hashing algorithm not the one we expected (sha-256/sha-1), *NOT* cool\n", handle->handle_id);
				}
			} else if(!strcasecmp(a->name, "ice-ufrag")) {
				JANUS_LOG(LOG_VERB, "[%"SCNu64"] ICE ufrag (global):   %s\n", handle->handle_id, a->value);
				ruser = g_strdup(a->value);
			} else if(!strcasecmp(a->name, "ice-pwd")) {
				JANUS_LOG(LOG_VERB, "[%"SCNu64"] ICE pwd (global):     %s\n", handle->handle_id, a->value);
				rpass = g_strdup(a->value);
			}
		}
		temp = temp->next;
	}
	/* Now go on with m-line and their attributes */
	temp = remote_sdp->m_lines;
	while(temp) {
		janus_sdp_mline *m = (janus_sdp_mline *)temp->data;
		if(m->type == JANUS_SDP_AUDIO || m->type == JANUS_SDP_VIDEO) {
			/* Audio/Video */
			if(handle->rtp_profile == NULL && m->proto != NULL)
				handle->rtp_profile = g_strdup(m->proto);
			/* Find the internal medium instance */
			medium = g_hash_table_lookup(pc->media, GINT_TO_POINTER(m->index));
			if(!medium) {
				/* We don't have it, create one now */
				medium = janus_ice_peerconnection_medium_create(handle,
					m->type == JANUS_SDP_VIDEO ? JANUS_MEDIA_VIDEO : JANUS_MEDIA_AUDIO);
			}
			if(m->port > 0) {
				JANUS_LOG(LOG_VERB, "[%"SCNu64"] Parsing m-line #%d...\n", handle->handle_id, m->index);
				gboolean receiving = (medium->recv == TRUE);
				switch(m->direction) {
					case JANUS_SDP_INACTIVE:
					case JANUS_SDP_INVALID:
						medium->send = FALSE;
						medium->recv = FALSE;
						break;
					case JANUS_SDP_SENDONLY:
						/* A sendonly peer means recvonly for Janus */
						medium->send = FALSE;
						medium->recv = TRUE;
						break;
					case JANUS_SDP_RECVONLY:
						/* A recvonly peer means sendonly for Janus */
						medium->send = TRUE;
						medium->recv = FALSE;
						break;
					case JANUS_SDP_SENDRECV:
					case JANUS_SDP_DEFAULT:
					default:
						medium->send = TRUE;
						medium->recv = TRUE;
						break;
				}
				if(receiving != medium->recv)
					janus_ice_notify_media_stopped(handle);
				if(m->ptypes != NULL) {
					g_list_free(medium->payload_types);
					medium->payload_types = g_list_copy(m->ptypes);
				}
			} else {
				/* Medium rejected? */
				medium->send = FALSE;
				medium->recv = FALSE;
			}
		} else if(m->type == JANUS_SDP_APPLICATION) {
			/* Find the internal medium instance */
			medium = g_hash_table_lookup(pc->media, GINT_TO_POINTER(m->index));
			if(!medium) {
				/* We don't have it, create one now */
				medium = janus_ice_peerconnection_medium_create(handle, JANUS_MEDIA_DATA);
			}
			/* Is this SCTP for DataChannels? */
			if(!strcasecmp(m->proto, "DTLS/SCTP") || !strcasecmp(m->proto, "UDP/DTLS/SCTP")) {
#ifdef HAVE_SCTP
				if(m->port > 0) {
					/* Yep */
					JANUS_LOG(LOG_VERB, "[%"SCNu64"] Parsing m-line #%d... (data channels)\n", handle->handle_id, m->index);
					if(!janus_flags_is_set(&handle->webrtc_flags, JANUS_ICE_HANDLE_WEBRTC_DATA_CHANNELS)) {
						janus_flags_set(&handle->webrtc_flags, JANUS_ICE_HANDLE_WEBRTC_DATA_CHANNELS);
					}
					if(!strcasecmp(m->proto, "UDP/DTLS/SCTP")) {
						janus_flags_set(&handle->webrtc_flags, JANUS_ICE_HANDLE_WEBRTC_NEW_DATACHAN_SDP);
					} else {
						janus_flags_clear(&handle->webrtc_flags, JANUS_ICE_HANDLE_WEBRTC_NEW_DATACHAN_SDP);
					}
					medium->send = TRUE;
					medium->recv = TRUE;
				} else {
					/* Data channels rejected? */
					JANUS_LOG(LOG_VERB, "[%"SCNu64"] Data channels rejected by peer...\n", handle->handle_id);
					janus_flags_clear(&handle->webrtc_flags, JANUS_ICE_HANDLE_WEBRTC_DATA_CHANNELS);
					janus_flags_clear(&handle->webrtc_flags, JANUS_ICE_HANDLE_WEBRTC_NEW_DATACHAN_SDP);
					medium->send = FALSE;
					medium->recv = FALSE;
				}
#else
				/* Data channels unsupported */
				JANUS_LOG(LOG_VERB, "[%"SCNu64"] Data channels unsupported...\n", handle->handle_id);
				janus_flags_clear(&handle->webrtc_flags, JANUS_ICE_HANDLE_WEBRTC_NEW_DATACHAN_SDP);
				medium->send = FALSE;
				medium->recv = FALSE;
#endif
			} else {
				/* Unsupported data channels format. */
				JANUS_LOG(LOG_VERB, "[%"SCNu64"] Data channels format %s unsupported, skipping\n", handle->handle_id, m->proto);
				janus_flags_clear(&handle->webrtc_flags, JANUS_ICE_HANDLE_WEBRTC_DATA_CHANNELS);
				janus_flags_clear(&handle->webrtc_flags, JANUS_ICE_HANDLE_WEBRTC_NEW_DATACHAN_SDP);
			}
		} else {
			JANUS_LOG(LOG_WARN, "[%"SCNu64"] Skipping disabled/unsupported media line...\n", handle->handle_id);
			medium = g_hash_table_lookup(pc->media, GINT_TO_POINTER(m->index));
			if(!medium) {
				/* We don't have it, create one now */
				medium = janus_ice_peerconnection_medium_create(handle, JANUS_MEDIA_UNKNOWN);
			}
		}
		if(medium == NULL) {
			/* No medium? Should never happen */
			temp = temp->next;
			continue;
		}
		/* Look for mid, msid, ICE credentials and fingerprint first: check media attributes */
		GList *tempA = m->attributes;
		while(tempA) {
			janus_sdp_attribute *a = (janus_sdp_attribute *)tempA->data;
			if(a->name && a->value) {
				if(!strcasecmp(a->name, "mid")) {
					/* Found mid attribute */
					if(strlen(a->value) > 16) {
						JANUS_LOG(LOG_ERR, "[%"SCNu64"] mid on m-line #%d too large: (%zu > 16)\n",
							handle->handle_id, m->index, strlen(a->value));
						return -2;
					}
					gboolean mid_changed = FALSE;
					if(medium->mid != NULL && strcasecmp(medium->mid, a->value))
						mid_changed = TRUE;
					if(medium->mid == NULL || mid_changed) {
						char *old_mid = mid_changed ? medium->mid : NULL;
						medium->mid = g_strdup(a->value);
						if(!g_hash_table_lookup(pc->media_bymid, medium->mid)) {
							g_hash_table_insert(pc->media_bymid, g_strdup(medium->mid), medium);
							janus_refcount_increase(&medium->ref);
						}
						/* If the mid for this m-line changed, get rid of the mapping */
						if(mid_changed && old_mid != NULL)
							g_hash_table_remove(pc->media_bymid, old_mid);
						g_free(old_mid);
					}
					if(handle->pc_mid == NULL)
						handle->pc_mid = g_strdup(a->value);
				} else if(!strcasecmp(a->name, "msid")) {
					/* Found msid attribute */
					char msid[65], mstid[65];
					msid[0] = '\0';
					mstid[0] = '\0';
					if(sscanf(a->value, "%64s %64s", msid, mstid) != 2) {
						JANUS_LOG(LOG_ERR, "[%"SCNu64"] Invalid msid on m-line #%d\n",
							handle->handle_id, m->index);
						return -2;
					}
					if(medium->remote_msid == NULL || strcasecmp(medium->remote_msid, msid)) {
						char *old_msid = medium->remote_msid;
						medium->remote_msid = g_strdup(msid);
						g_free(old_msid);
					}
					if(medium->remote_mstid == NULL || strcasecmp(medium->remote_mstid, mstid)) {
						char *old_mstid = medium->remote_mstid;
						medium->remote_mstid = g_strdup(mstid);
						g_free(old_mstid);
					}
				} else if(!strcasecmp(a->name, "fingerprint")) {
					JANUS_LOG(LOG_VERB, "[%"SCNu64"] Fingerprint (local) : %s\n", handle->handle_id, a->value);
					if(strcasestr(a->value, "sha-256 ") == a->value) {
						g_free(rhashing);	/* FIXME We're overwriting the global one, if any */
						rhashing = g_strdup("sha-256");
						g_free(rfingerprint);	/* FIXME We're overwriting the global one, if any */
						rfingerprint = g_strdup(a->value + strlen("sha-256 "));
					} else if(strcasestr(a->value, "sha-1 ") == a->value) {
						JANUS_LOG(LOG_WARN, "[%"SCNu64"]  Hashing algorithm not the one we expected (sha-1 instead of sha-256), but that's ok\n", handle->handle_id);
						g_free(rhashing);	/* FIXME We're overwriting the global one, if any */
						rhashing = g_strdup("sha-1");
						g_free(rfingerprint);	/* FIXME We're overwriting the global one, if any */
						rfingerprint = g_strdup(a->value + strlen("sha-1 "));
					} else {
						/* FIXME We should handle this somehow anyway... OpenSSL supports them all */
						JANUS_LOG(LOG_WARN, "[%"SCNu64"]  Hashing algorithm not the one we expected (sha-256), *NOT* cool\n", handle->handle_id);
					}
				} else if(!strcasecmp(a->name, "setup")) {
					JANUS_LOG(LOG_VERB, "[%"SCNu64"] DTLS setup (local):  %s\n", handle->handle_id, a->value);
					if(!update) {
						if(!strcasecmp(a->value, "actpass") || !strcasecmp(a->value, "passive")) {
							JANUS_LOG(LOG_VERB, "[%"SCNu64"] Setting connect state (DTLS client)\n", handle->handle_id);
							pc->dtls_role = JANUS_DTLS_ROLE_CLIENT;
						} else if(!strcasecmp(a->value, "active")) {
							JANUS_LOG(LOG_VERB, "[%"SCNu64"] Setting accept state (DTLS server)\n", handle->handle_id);
							pc->dtls_role = JANUS_DTLS_ROLE_SERVER;
						}
						if(pc->dtls)
							pc->dtls->dtls_role = pc->dtls_role;
					}
					/* TODO Handle holdconn... */
				} else if(!strcasecmp(a->name, "ice-ufrag")) {
					JANUS_LOG(LOG_VERB, "[%"SCNu64"] ICE ufrag (local):   %s\n", handle->handle_id, a->value);
					g_free(ruser);	/* FIXME We're overwriting the global one, if any */
					ruser = g_strdup(a->value);
				} else if(!strcasecmp(a->name, "ice-pwd")) {
					JANUS_LOG(LOG_VERB, "[%"SCNu64"] ICE pwd (local):     %s\n", handle->handle_id, a->value);
					g_free(rpass);	/* FIXME We're overwriting the global one, if any */
					rpass = g_strdup(a->value);
				}
			}
			tempA = tempA->next;
		}
		if(m->index == 0) {
			if(!ruser || !rpass || (janus_is_webrtc_encryption_enabled() && (!rfingerprint || !rhashing))) {
				/* Missing mandatory information, failure... */
				JANUS_LOG(LOG_ERR, "[%"SCNu64"] SDP missing mandatory information\n", handle->handle_id);
				JANUS_LOG(LOG_ERR, "[%"SCNu64"] %p, %p, %p, %p\n", handle->handle_id, ruser, rpass, rfingerprint, rhashing);
				if(ruser)
					g_free(ruser);
				ruser = NULL;
				if(rpass)
					g_free(rpass);
				rpass = NULL;
				if(rhashing)
					g_free(rhashing);
				rhashing = NULL;
				if(rfingerprint)
					g_free(rfingerprint);
				rfingerprint = NULL;
				return -2;
			}
			/* If we received the ICE credentials for the first time, enforce them */
			if(ruser && !pc->ruser && rpass && !pc->rpass) {
				JANUS_LOG(LOG_VERB, "[%"SCNu64"] Setting remote credentials...\n", handle->handle_id);
				if(!nice_agent_set_remote_credentials(handle->agent, handle->stream_id, ruser, rpass)) {
					JANUS_LOG(LOG_ERR, "[%"SCNu64"] Failed to set remote credentials!\n", handle->handle_id);
				}
			} else
			/* If this is a renegotiation, check if this is an ICE restart */
			if((ruser && pc->ruser && strcmp(ruser, pc->ruser)) ||
					(rpass && pc->rpass && strcmp(rpass, pc->rpass))) {
				JANUS_LOG(LOG_INFO, "[%"SCNu64"] ICE restart detected\n", handle->handle_id);
				janus_flags_clear(&handle->webrtc_flags, JANUS_ICE_HANDLE_WEBRTC_ALL_TRICKLES);
				janus_flags_set(&handle->webrtc_flags, JANUS_ICE_HANDLE_WEBRTC_ICE_RESTART);
			}
			/* Store fingerprint and hashing */
			if(janus_is_webrtc_encryption_enabled()) {
				g_free(pc->remote_hashing);
				pc->remote_hashing = g_strdup(rhashing);
				g_free(pc->remote_fingerprint);
				pc->remote_fingerprint = g_strdup(rfingerprint);
			}
			/* Store the ICE username and password for this stream */
			g_free(pc->ruser);
			pc->ruser = g_strdup(ruser);
			g_free(pc->rpass);
			pc->rpass = g_strdup(rpass);
		}
		/* Is simulcasting enabled, using rid? (we need to check this before parsing SSRCs) */
		tempA = m->attributes;
		medium->rids_hml = rids_hml;
		g_free(medium->rid[0]);
		medium->rid[0] = NULL;
		g_free(medium->rid[1]);
		medium->rid[1] = NULL;
		g_free(medium->rid[2]);
		medium->rid[2] = NULL;
		while(tempA) {
			janus_sdp_attribute *a = (janus_sdp_attribute *)tempA->data;
			if(a->name && !strcasecmp(a->name, "rid") && a->value) {
				/* This attribute is used for simulcasting */
				char rid[16];
				if(sscanf(a->value, "%15s send", rid) != 1) {
					JANUS_LOG(LOG_ERR, "[%"SCNu64"] Failed to parse rid attribute...\n", handle->handle_id);
				} else {
					JANUS_LOG(LOG_VERB, "[%"SCNu64"] Parsed rid: %s\n", handle->handle_id, rid);
					medium->disabled_rid[rids_hml ? 2 : 0] = FALSE;
					if(medium->rid[rids_hml ? 2 : 0] == NULL) {
						medium->rid[rids_hml ? 2 : 0] = g_strdup(rid);
					} else if(medium->rid[1] == NULL) {
						medium->rid[1] = g_strdup(rid);
					} else if(medium->rid[rids_hml ? 0 : 2] == NULL) {
						medium->rid[rids_hml ? 0 : 2] = g_strdup(rid);
					} else {
						JANUS_LOG(LOG_WARN, "[%"SCNu64"] Too many RTP Stream IDs, ignoring '%s'...\n", handle->handle_id, rid);
					}
				}
			} else if(a->name && !strcasecmp(a->name, "simulcast") && a->value) {
				/* Firefox and Chrome signal simulcast support differently */
				medium->legacy_rid = strstr(a->value, "rid=") ? TRUE : FALSE;
				/* If the attribute contains a tilde, some of the substreams
				 * are currently disabled, so let's track it and use it later */
				if(!medium->legacy_rid && strstr(a->value, "~") != NULL) {
					char *index = strstr(a->value, "send ");
					if(index != NULL) {
						index += strlen("send ");
						if(index != NULL && simulcast_rids == NULL)
							simulcast_rids = g_strdup(index);
					}
				}
			}
			tempA = tempA->next;
		}
		/* If rid is involved, check how many of them we have (it may be less than 3) */
		if(medium->rid[0] == NULL && medium->rid[2] != NULL) {
			medium->rid[0] = medium->rid[1];
			medium->rid[1] = medium->rid[2];
			medium->rid[2] = NULL;
		}
		if(medium->rid[0] == NULL && medium->rid[1] != NULL) {
			medium->rid[0] = medium->rid[1];
			medium->rid[1] = NULL;
		}
		if(simulcast_rids != NULL) {
			/* Some substreams are disabled, check which ones */
			gchar **list = g_strsplit(simulcast_rids, ";", 3);
			gchar *index = list[0];
			char rid[50];
			if(index != NULL) {
				int i=0, j=0;
				while(index != NULL) {
					if(strlen(index) > 0 && strstr(index, "~") == index) {
						for(j=0; j<3; j++) {
							if(medium->rid[j] != NULL) {
								g_snprintf(rid, sizeof(rid), "~%s", medium->rid[j]);
								if(!strcasecmp(index, rid)) {
									JANUS_LOG(LOG_VERB, "[%"SCNu64"] rid %s is currently disabled\n",
										handle->handle_id, medium->rid[j]);
									medium->disabled_rid[j] = TRUE;
									break;
								}
							}
						}
					}
					i++;
					index = list[i];
				}
			}
			g_clear_pointer(&list, g_strfreev);
			g_free(simulcast_rids);
			simulcast_rids = NULL;
		}
		/* Let's start figuring out the SSRCs, and any grouping that may be there */
		medium->ssrc_peer_new[0] = 0;
		medium->ssrc_peer_new[1] = 0;
		medium->ssrc_peer_new[2] = 0;
		medium->ssrc_peer_rtx_new[0] = 0;
		medium->ssrc_peer_rtx_new[1] = 0;
		medium->ssrc_peer_rtx_new[2] = 0;
		/* Any SSRC SIM group? */
		tempA = m->attributes;
		while(tempA) {
			janus_sdp_attribute *a = (janus_sdp_attribute *)tempA->data;
			if(a->name && a->value) {
				if(!strcasecmp(a->name, "ssrc-group") && strstr(a->value, "SIM")) {
					int res = janus_sdp_parse_ssrc_group(medium, (const char *)a->value, m->type == JANUS_SDP_VIDEO);
					if(res != 0) {
						JANUS_LOG(LOG_ERR, "[%"SCNu64"] Failed to parse SSRC SIM group attribute... (%d)\n", handle->handle_id, res);
					}
				}
			}
			tempA = tempA->next;
		}
		/* Any SSRC FID group? */
		tempA = m->attributes;
		while(tempA) {
			janus_sdp_attribute *a = (janus_sdp_attribute *)tempA->data;
			if(a->name && a->value) {
				if(!strcasecmp(a->name, "ssrc-group") && strstr(a->value, "FID")) {
					int res = janus_sdp_parse_ssrc_group(medium, (const char *)a->value, m->type == JANUS_SDP_VIDEO);
					if(res != 0) {
						JANUS_LOG(LOG_ERR, "[%"SCNu64"] Failed to parse SSRC FID group attribute... (%d)\n", handle->handle_id, res);
					}
				}
			}
			tempA = tempA->next;
		}
		/* Any SSRC in general? */
		tempA = m->attributes;
		while(tempA) {
			janus_sdp_attribute *a = (janus_sdp_attribute *)tempA->data;
			if(a->name && a->value) {
				if(!strcasecmp(a->name, "ssrc")) {
					int res = janus_sdp_parse_ssrc(medium, (const char *)a->value, m->type == JANUS_SDP_VIDEO);
					if(res != 0) {
						JANUS_LOG(LOG_ERR, "[%"SCNu64"] Failed to parse SSRC attribute... (%d)\n", handle->handle_id, res);
					}
				}
			}
			tempA = tempA->next;
		}
		/* Now look for candidates and other info */
		tempA = m->attributes;
		while(tempA) {
			janus_sdp_attribute *a = (janus_sdp_attribute *)tempA->data;
			if(a->name) {
				if(!strcasecmp(a->name, "candidate")) {
					if(m->index > 1) {
						JANUS_LOG(LOG_VERB, "[%"SCNu64"] This is a %s candidate, but we're bundling on another stream, ignoring...\n",
							handle->handle_id, janus_sdp_mtype_str(m->type));
					} else {
						int res = janus_sdp_parse_candidate(pc, (const char *)a->value, 0);
						if(res != 0) {
							JANUS_LOG(LOG_ERR, "[%"SCNu64"] Failed to parse candidate... (%d)\n", handle->handle_id, res);
						}
					}
				} else if(!strcasecmp(a->name, "rtcp-fb")) {
					if(a->value && strstr(a->value, "nack") && medium) {
						/* Enable NACKs */
						medium->do_nacks = TRUE;
					}
				} else if(!strcasecmp(a->name, "fmtp")) {
					if(a->value && strstr(a->value, "apt=")) {
						/* RFC4588 rtx payload type mapping */
						int ptype = -1, rtx_ptype = -1;
						if(sscanf(a->value, "%d apt=%d", &rtx_ptype, &ptype) != 2) {
							JANUS_LOG(LOG_ERR, "[%"SCNu64"] Failed to parse fmtp/apt attribute...\n", handle->handle_id);
						} else {
							rtx = TRUE;
							janus_flags_set(&handle->webrtc_flags, JANUS_ICE_HANDLE_WEBRTC_RFC4588_RTX);
							if(medium->rtx_payload_types == NULL)
								medium->rtx_payload_types = g_hash_table_new(NULL, NULL);
							g_hash_table_insert(medium->rtx_payload_types, GINT_TO_POINTER(ptype), GINT_TO_POINTER(rtx_ptype));
						}
					}
				} else if(!strcasecmp(a->name, "rtpmap")) {
					if(a->value && strstr(a->value, "rtx") == NULL) {
						int ptype = atoi(a->value);
						if(ptype > -1) {
							char *cr = strchr(a->value, '/');
							if(cr != NULL) {
								cr++;
								uint32_t clock_rate = 0;
								if(janus_string_to_uint32(cr, &clock_rate) == 0) {
									if(medium->clock_rates == NULL)
										medium->clock_rates = g_hash_table_new(NULL, NULL);
									g_hash_table_insert(medium->clock_rates, GINT_TO_POINTER(ptype), GUINT_TO_POINTER(clock_rate));
									/* Check if opus/red is negotiated */
									if(strstr(a->value, "red/48000/2"))
										medium->opusred_pt = ptype;
								}
							}
						}
					}
				}
#ifdef HAVE_SCTP
				else if(!strcasecmp(a->name, "sctpmap")) {
					/* We don't really care */
					JANUS_LOG(LOG_VERB, "Got a sctpmap attribute: %s\n", a->value);
				}
#endif
			}
			tempA = tempA->next;
		}
		/* Any change in SSRCs we should be aware of? */
		if(m->type == JANUS_SDP_AUDIO || m->type == JANUS_SDP_VIDEO) {
			int vindex = 0;
			for(vindex=0; vindex<(m->type == JANUS_SDP_VIDEO ? 3 :1); vindex++) {
				if(medium->ssrc_peer_new[vindex] > 0) {
					if(medium->ssrc_peer[vindex] > 0 && medium->ssrc_peer[vindex] != medium->ssrc_peer_new[vindex]) {
						JANUS_LOG(LOG_INFO, "[%"SCNu64"] %s SSRC (#%d) on mline #%d changed: %"SCNu32" --> %"SCNu32"\n",
							handle->handle_id, m->type == JANUS_SDP_VIDEO ? "Video" : "Audio",
							vindex, m->index, medium->ssrc_peer[vindex], medium->ssrc_peer_new[vindex]);
						/* FIXME Reset the RTCP context */
						janus_mutex_lock(&medium->mutex);
						if(medium->rtcp_ctx[vindex]) {
							memset(medium->rtcp_ctx[vindex], 0, sizeof(*medium->rtcp_ctx[vindex]));
							medium->rtcp_ctx[vindex]->tb = (m->type == JANUS_SDP_VIDEO ? 90000 : 48000);	/* May change later */;
						}
						if(medium->last_seqs[vindex])
							janus_seq_list_free(&medium->last_seqs[vindex]);
						janus_mutex_unlock(&medium->mutex);
					}
					medium->ssrc_peer[vindex] = medium->ssrc_peer_new[vindex];
					medium->ssrc_peer_new[vindex] = 0;
				}
				if(!g_hash_table_lookup(pc->media_byssrc, GINT_TO_POINTER(medium->ssrc_peer[vindex]))) {
					g_hash_table_insert(pc->media_byssrc, GINT_TO_POINTER(medium->ssrc_peer[vindex]), medium);
					janus_refcount_increase(&medium->ref);
				}
				/* Do the same with the related rtx SSRC, if any */
				if(medium->ssrc_peer_rtx_new[vindex] > 0) {
					if(medium->ssrc_peer_rtx[vindex] > 0 && medium->ssrc_peer_rtx[vindex] != medium->ssrc_peer_rtx_new[vindex]) {
						JANUS_LOG(LOG_INFO, "[%"SCNu64"] %s SSRC (#%d rtx) on mline #%d changed: %"SCNu32" --> %"SCNu32"\n",
							handle->handle_id, m->type == JANUS_SDP_VIDEO ? "Video" : "Audio",
							vindex, m->index, medium->ssrc_peer_rtx[vindex], medium->ssrc_peer_rtx_new[vindex]);
					}
					medium->ssrc_peer_rtx[vindex] = medium->ssrc_peer_rtx_new[vindex];
					medium->ssrc_peer_rtx_new[vindex] = 0;
					if(medium->ssrc_rtx == 0)
						medium->ssrc_rtx = janus_random_uint32();	/* FIXME Should we look for conflicts? */
					if(!g_hash_table_lookup(pc->media_byssrc, GINT_TO_POINTER(medium->ssrc_peer_rtx[vindex]))) {
						g_hash_table_insert(pc->media_byssrc, GINT_TO_POINTER(medium->ssrc_peer_rtx[vindex]), medium);
						janus_refcount_increase(&medium->ref);
					}
					if(!g_hash_table_lookup(pc->media_byssrc, GINT_TO_POINTER(medium->ssrc_rtx))) {
						g_hash_table_insert(pc->media_byssrc, GINT_TO_POINTER(medium->ssrc_rtx), medium);
						janus_refcount_increase(&medium->ref);
					}
				}
			}
			if(m->type == JANUS_SDP_VIDEO) {
				if((medium->ssrc_peer[1] || medium->rid[1] != NULL) && medium->rtcp_ctx[1] == NULL) {
					medium->rtcp_ctx[1] = g_malloc0(sizeof(rtcp_context));
					medium->rtcp_ctx[1]->tb = 90000;
				}
				if((medium->ssrc_peer[2] || medium->rid[rids_hml ? 2 : 0] != NULL) && medium->rtcp_ctx[2] == NULL) {
					medium->rtcp_ctx[2] = g_malloc0(sizeof(rtcp_context));
					medium->rtcp_ctx[2]->tb = 90000;
				}
			}
			if(m->type == JANUS_SDP_VIDEO && medium->rtx_payload_types && m->ptypes) {
				/* Check if there are new payload types that conflict with our rtx additions */
				GList *ptypes = g_list_copy(m->ptypes), *tempP = ptypes;
				GList *rtx_ptypes = g_hash_table_get_values(medium->rtx_payload_types);
				while(tempP) {
					int ptype = GPOINTER_TO_INT(tempP->data);
					if(g_hash_table_lookup(medium->clock_rates, GINT_TO_POINTER(ptype)) &&
							g_list_find(rtx_ptypes, GINT_TO_POINTER(ptype))) {
						/* We have a payload type that is both a codec and rtx, get rid of it */
						JANUS_LOG(LOG_WARN, "[%"SCNu64"] Removing duplicate payload type %d\n", handle->handle_id, ptype);
						janus_sdp_remove_payload_type(remote_sdp, medium->mindex, ptype);
						g_hash_table_remove(medium->clock_rates, GINT_TO_POINTER(ptype));
					}
					tempP = tempP->next;
				}
				g_list_free(ptypes);
				g_list_free(rtx_ptypes);
			}
		}
		temp = temp->next;
	}
	/* Disable RFC4588 if the peer didn't negotiate it */
	if(!rtx) {
		janus_flags_clear(&handle->webrtc_flags, JANUS_ICE_HANDLE_WEBRTC_RFC4588_RTX);
		/* Iterate on all media */
		uint mi=0;
		for(mi=0; mi<g_hash_table_size(pc->media); mi++) {
			medium = g_hash_table_lookup(pc->media, GUINT_TO_POINTER(mi));
			if(medium) {
				g_hash_table_remove(pc->media_byssrc, GINT_TO_POINTER(medium->ssrc_rtx));
				medium->ssrc_rtx = 0;
			}
		}
	}
	/* Cleanup */
	g_free(ruser);
	g_free(rpass);
	g_free(rhashing);
	g_free(rfingerprint);

	return 0;	/* FIXME Handle errors better */
}

/* Parse local SDP */
int janus_sdp_process_local(void *ice_handle, janus_sdp *remote_sdp, gboolean update) {
	if(!ice_handle || !remote_sdp)
		return -1;
	janus_ice_handle *handle = (janus_ice_handle *)ice_handle;
	janus_ice_peerconnection *pc = handle->pc;
	if(!pc)
		return -1;
	janus_ice_peerconnection_medium *medium = NULL;
	/* We only go through m-lines to setup medium instances accordingly */
	GList *temp = remote_sdp->m_lines;
	while(temp) {
		janus_sdp_mline *m = (janus_sdp_mline *)temp->data;
		/* Find the internal medium instance */
		medium = g_hash_table_lookup(pc->media, GINT_TO_POINTER(m->index));
		if(!medium) {
			/* We don't have it, create one now */
			if(m->type == JANUS_SDP_AUDIO)
				medium = janus_ice_peerconnection_medium_create(handle, JANUS_MEDIA_AUDIO);
			else if(m->type == JANUS_SDP_VIDEO)
				medium = janus_ice_peerconnection_medium_create(handle, JANUS_MEDIA_VIDEO);
			else if(m->type == JANUS_SDP_APPLICATION && strstr(m->proto, "DTLS/SCTP"))
				medium = janus_ice_peerconnection_medium_create(handle, JANUS_MEDIA_DATA);
			else
				medium = janus_ice_peerconnection_medium_create(handle, JANUS_MEDIA_UNKNOWN);
		}
		/* Check if the offer contributed a mid and/or msid */
		GList *tempA = m->attributes;
		gboolean have_msid = FALSE;
		while(tempA) {
			janus_sdp_attribute *a = (janus_sdp_attribute *)tempA->data;
			if(a->name && a->value) {
				if(!strcasecmp(a->name, "mid")) {
					/* Found mid attribute */
					if(strlen(a->value) > 16) {
						JANUS_LOG(LOG_ERR, "[%"SCNu64"] mid on m-line #%d too large: (%zu > 16)\n",
							handle->handle_id, m->index, strlen(a->value));
						return -2;
					}
					if(medium->mid == NULL) {
						medium->mid = g_strdup(a->value);
						if(!g_hash_table_lookup(pc->media_bymid, medium->mid)) {
							g_hash_table_insert(pc->media_bymid, g_strdup(medium->mid), medium);
							janus_refcount_increase(&medium->ref);
						}
					}
					if(handle->pc_mid == NULL)
						handle->pc_mid = g_strdup(a->value);
					/* Remove this mid attribute, the core will add it again later */
					GList *mid_attr = tempA;
					tempA = tempA->next;
					m->attributes = g_list_remove_link(m->attributes, mid_attr);
					g_list_free_full(mid_attr, (GDestroyNotify)janus_sdp_attribute_destroy);
					continue;
<<<<<<< HEAD
				} else if(!strcasecmp(a->name, "msid")) {
					/* Found msid attribute */
					have_msid = TRUE;
					char msid[65], mstid[65];
					msid[0] = '\0';
					mstid[0] = '\0';
					if(sscanf(a->value, "%64s %64s", msid, mstid) != 2) {
						JANUS_LOG(LOG_ERR, "[%"SCNu64"] Invalid msid on m-line #%d\n",
							handle->handle_id, m->index);
						return -2;
					}
					if(medium->msid == NULL || strcasecmp(medium->msid, msid)) {
						char *old_msid = medium->msid;
						medium->msid = g_strdup(msid);
						g_free(old_msid);
					}
					if(medium->mstid == NULL || strcasecmp(medium->mstid, mstid)) {
						char *old_mstid = medium->mstid;
						medium->mstid = g_strdup(mstid);
						g_free(old_mstid);
					}
					/* Remove this msid attribute, the core will add it again later */
					GList *msid_attr = tempA;
					tempA = tempA->next;
					m->attributes = g_list_remove_link(m->attributes, msid_attr);
					g_list_free_full(msid_attr, (GDestroyNotify)janus_sdp_attribute_destroy);
					continue;
=======
				} else if(!strcasecmp(a->name, "rtpmap")) {
					if(a->value && strstr(a->value, "rtx") == NULL) {
						int ptype = atoi(a->value);
						if(ptype > -1) {
							char *cr = strchr(a->value, '/');
							if(cr != NULL) {
								cr++;
								uint32_t clock_rate = 0;
								if(janus_string_to_uint32(cr, &clock_rate) == 0) {
									if(medium->clock_rates == NULL)
										medium->clock_rates = g_hash_table_new(NULL, NULL);
									g_hash_table_insert(medium->clock_rates, GINT_TO_POINTER(ptype), GUINT_TO_POINTER(clock_rate));
								}
							}
						}
					}
>>>>>>> 59ae434c
				}
			}
			tempA = tempA->next;
		}
		if(medium->mid == NULL) {
			/* No mid provided, generate one now */
			char mid[5];
			memset(mid, 0, sizeof(mid));
			g_snprintf(mid, sizeof(mid), "%d", m->index);
			medium->mid = g_strdup(mid);
			if(!g_hash_table_lookup(pc->media_bymid, medium->mid)) {
				g_hash_table_insert(pc->media_bymid, g_strdup(medium->mid), medium);
				janus_refcount_increase(&medium->ref);
			}
		}
		if(!have_msid) {
			g_free(medium->msid);
			medium->msid = NULL;
			g_free(medium->mstid);
			medium->mstid = NULL;
		}
		if(m->direction == JANUS_SDP_INACTIVE) {
			/* FIXME Reset the local SSRCs and RTCP context */
			if(medium->ssrc != 0)
				g_hash_table_remove(pc->media_byssrc, GINT_TO_POINTER(medium->ssrc));
			medium->ssrc = 0;
			if(medium->ssrc_rtx != 0)
				g_hash_table_remove(pc->media_byssrc, GINT_TO_POINTER(medium->ssrc_rtx));
			medium->ssrc_rtx = 0;
			int vindex = 0;
			for(vindex=0; vindex<3; vindex++) {
				if(medium->rtcp_ctx[vindex]) {
					int tb = medium->rtcp_ctx[vindex]->tb;
					memset(medium->rtcp_ctx[vindex], 0, sizeof(janus_rtcp_context));
					medium->rtcp_ctx[vindex]->tb = tb;
				}
			}
		} else if(m->type != JANUS_SDP_APPLICATION) {
			if(medium->ssrc == 0) {
				medium->ssrc = janus_random_uint32();	/* FIXME Should we look for conflicts? */
				if(janus_flags_is_set(&handle->webrtc_flags, JANUS_ICE_HANDLE_WEBRTC_RFC4588_RTX)) {
					/* Create an SSRC for RFC4588 as well */
					medium->ssrc_rtx = janus_random_uint32();	/* FIXME Should we look for conflicts? */
				}
				/* Update the SSRC-indexed map */
				g_hash_table_insert(pc->media_byssrc, GINT_TO_POINTER(medium->ssrc), medium);
				janus_refcount_increase(&medium->ref);
				if(medium->ssrc_rtx > 0) {
					g_hash_table_insert(pc->media_byssrc, GINT_TO_POINTER(medium->ssrc_rtx), medium);
					janus_refcount_increase(&medium->ref);
				}
			}
		}
		temp = temp->next;
	}
	return 0;	/* FIXME Handle errors better */
}

typedef struct janus_sdp_mdns_candidate {
	janus_ice_handle *handle;
	char *candidate, *local;
	GCancellable *cancellable;
} janus_sdp_mdns_candidate;
static void janus_sdp_mdns_resolved(GObject *source_object, GAsyncResult *res, gpointer user_data) {
	/* This callback is invoked when the address is resolved */
	janus_sdp_mdns_candidate *mc = (janus_sdp_mdns_candidate *)user_data;
	GResolver *resolver = g_resolver_get_default();
	GError *error = NULL;
	GList *list = g_resolver_lookup_by_name_finish(resolver, res, &error);
	if(mc == NULL) {
		g_resolver_free_addresses(list);
		g_object_unref(resolver);
		return;
	}
	char *resolved = NULL;
	if(error != NULL || list == NULL || list->data == NULL) {
		JANUS_LOG(LOG_WARN, "[%"SCNu64"] Error resolving mDNS address (%s): %s\n",
			mc->handle->handle_id, mc->local, error ? error->message : "no results");
	} else {
		resolved = g_inet_address_to_string((GInetAddress *)list->data);
		JANUS_LOG(LOG_VERB, "[%"SCNu64"] mDNS address (%s) resolved: %s\n",
			mc->handle->handle_id, mc->local, resolved);
	}
	g_resolver_free_addresses(list);
	g_object_unref(resolver);
	if(resolved != NULL && mc->handle->pc && mc->handle->app_handle &&
			!g_atomic_int_get(&mc->handle->app_handle->stopped) &&
			!g_atomic_int_get(&mc->handle->destroyed)) {
		/* Replace the .local address with the resolved one in the candidate string */
		mc->candidate = janus_string_replace(mc->candidate, mc->local, resolved);
		/* Parse the candidate again */
		janus_mutex_lock(&mc->handle->mutex);
		(void)janus_sdp_parse_candidate(mc->handle->pc, mc->candidate, 1);
		janus_mutex_unlock(&mc->handle->mutex);
	}
	g_free(resolved);
	/* Get rid of the helper struct */
	janus_refcount_decrease(&mc->handle->ref);
	g_free(mc->candidate);
	g_free(mc->local);
	g_free(mc);
}

int janus_sdp_parse_candidate(void *ice_pc, const char *candidate, int trickle) {
	if(ice_pc == NULL || candidate == NULL)
		return -1;
	janus_ice_peerconnection *pc = (janus_ice_peerconnection *)ice_pc;
	janus_ice_handle *handle = pc->handle;
	if(handle == NULL)
		return -2;
	if(strlen(candidate) == 0 || strstr(candidate, "end-of-candidates")) {
		/* FIXME Should we do something with this? */
		JANUS_LOG(LOG_VERB, "[%"SCNu64"] end-of-candidates received\n", handle->handle_id);
		return 0;
	}
	if(strstr(candidate, "candidate:") == candidate) {
		/* Skipping the 'candidate:' prefix Firefox puts in trickle candidates */
		candidate += strlen("candidate:");
	}
	char rfoundation[33], rtransport[4], rip[50], rtype[6], rrelip[40];
	guint32 rcomponent, rpriority, rport, rrelport;
	int res = sscanf(candidate, "%32s %30u %3s %30u %49s %30u typ %5s %*s %39s %*s %30u",
		rfoundation, &rcomponent, rtransport, &rpriority,
			rip, &rport, rtype, rrelip, &rrelport);
	if(res < 7) {
		/* Failed to parse this address, can it be IPv6? */
		if(!janus_ice_is_ipv6_enabled()) {
			JANUS_LOG(LOG_WARN, "[%"SCNu64"] Received IPv6 candidate, but IPv6 support is disabled...\n", handle->handle_id);
			return res;
		}
	}
	if(res >= 7) {
		if(strstr(rip, ".local")) {
			/* The IP is actually an mDNS address, try to resolve it
			 * https://tools.ietf.org/html/draft-ietf-rtcweb-mdns-ice-candidates-04 */
			if(!janus_ice_is_mdns_enabled()) {
				/* ...unless mDNS resolution is disabled, in which case ignore this candidate */
				JANUS_LOG(LOG_VERB, "[%"SCNu64"] mDNS candidate ignored\n", handle->handle_id);
				return 0;
			}
			/* We'll resolve this address asynchronously, in order not to keep this thread busy */
			JANUS_LOG(LOG_VERB, "[%"SCNu64"] Resolving mDNS address (%s) asynchronously\n",
				handle->handle_id, rip);
			janus_sdp_mdns_candidate *mc = g_malloc(sizeof(janus_sdp_mdns_candidate));
			janus_refcount_increase(&handle->ref);
			mc->handle = handle;
			mc->candidate = g_strdup(candidate);
			mc->local = g_strdup(rip);
			mc->cancellable = NULL;
			GResolver *resolver = g_resolver_get_default();
			g_resolver_lookup_by_name_async(resolver, rip, NULL,
				(GAsyncReadyCallback)janus_sdp_mdns_resolved, mc);
			g_object_unref(resolver);
			return 0;
		}
		/* Add remote candidate */
		if(rcomponent > 1) {
			JANUS_LOG(LOG_VERB, "[%"SCNu64"]   -- Skipping component %d in stream %d (rtcp-muxing)\n", handle->handle_id, rcomponent, pc->stream_id);
		} else {
			//~ if(trickle) {
				//~ if(pc->dtls != NULL) {
					//~ /* This component is already ready, ignore this further candidate */
					//~ JANUS_LOG(LOG_VERB, "[%"SCNu64"]   -- Ignoring this candidate, the component is already ready\n", handle->handle_id);
					//~ return 0;
				//~ }
			//~ }
			pc->component_id = rcomponent;
			NiceCandidate *c = NULL;
			if(!strcasecmp(rtype, "host")) {
				JANUS_LOG(LOG_VERB, "[%"SCNu64"]  Adding remote candidate component:%d stream:%d type:host %s:%d\n",
					handle->handle_id, rcomponent, pc->stream_id, rip, rport);
				/* Unless this is libnice >= 0.1.8, we only support UDP... */
				if(!strcasecmp(rtransport, "udp")) {
					c = nice_candidate_new(NICE_CANDIDATE_TYPE_HOST);
#ifdef HAVE_LIBNICE_TCP
				} else if(!strcasecmp(rtransport, "tcp") && janus_ice_is_ice_tcp_enabled()) {
					c = nice_candidate_new(NICE_CANDIDATE_TYPE_HOST);
#endif
				} else {
					JANUS_LOG(LOG_VERB, "[%"SCNu64"]    Skipping unsupported transport '%s' for media\n", handle->handle_id, rtransport);
				}
			} else if(!strcasecmp(rtype, "srflx")) {
				JANUS_LOG(LOG_VERB, "[%"SCNu64"]  Adding remote candidate component:%d stream:%d type:srflx %s:%d --> %s:%d \n",
					handle->handle_id, rcomponent, pc->stream_id,  rrelip, rrelport, rip, rport);
				/* Unless this is libnice >= 0.1.8, we only support UDP... */
				if(!strcasecmp(rtransport, "udp")) {
					c = nice_candidate_new(NICE_CANDIDATE_TYPE_SERVER_REFLEXIVE);
#ifdef HAVE_LIBNICE_TCP
				} else if(!strcasecmp(rtransport, "tcp") && janus_ice_is_ice_tcp_enabled()) {
					c = nice_candidate_new(NICE_CANDIDATE_TYPE_SERVER_REFLEXIVE);
#endif
				} else {
					JANUS_LOG(LOG_VERB, "[%"SCNu64"]    Skipping unsupported transport '%s' for media\n", handle->handle_id, rtransport);
				}
			} else if(!strcasecmp(rtype, "prflx")) {
				JANUS_LOG(LOG_VERB, "[%"SCNu64"]  Adding remote candidate component:%d stream:%d type:prflx %s:%d --> %s:%d\n",
					handle->handle_id, rcomponent, pc->stream_id, rrelip, rrelport, rip, rport);
				/* Unless this is libnice >= 0.1.8, we only support UDP... */
				if(!strcasecmp(rtransport, "udp")) {
					c = nice_candidate_new(NICE_CANDIDATE_TYPE_PEER_REFLEXIVE);
#ifdef HAVE_LIBNICE_TCP
				} else if(!strcasecmp(rtransport, "tcp") && janus_ice_is_ice_tcp_enabled()) {
					c = nice_candidate_new(NICE_CANDIDATE_TYPE_PEER_REFLEXIVE);
#endif
				} else {
					JANUS_LOG(LOG_VERB, "[%"SCNu64"]    Skipping unsupported transport '%s' for media\n", handle->handle_id, rtransport);
				}
			} else if(!strcasecmp(rtype, "relay")) {
				JANUS_LOG(LOG_VERB, "[%"SCNu64"]  Adding remote candidate component:%d stream:%d type:relay %s:%d --> %s:%d\n",
					handle->handle_id, rcomponent, pc->stream_id, rrelip, rrelport, rip, rport);
				/* We only support UDP/TCP/TLS... */
				if(strcasecmp(rtransport, "udp") && strcasecmp(rtransport, "tcp") && strcasecmp(rtransport, "tls")) {
					JANUS_LOG(LOG_VERB, "[%"SCNu64"]    Skipping unsupported transport '%s' for media\n", handle->handle_id, rtransport);
				} else {
					c = nice_candidate_new(NICE_CANDIDATE_TYPE_RELAYED);
				}
			} else {
				/* FIXME What now? */
				JANUS_LOG(LOG_ERR, "[%"SCNu64"]  Unknown remote candidate type:%s for component:%d stream:%d!\n",
					handle->handle_id, rtype, rcomponent, pc->stream_id);
			}
			if(c != NULL) {
				c->component_id = rcomponent;
				c->stream_id = pc->stream_id;
#ifndef HAVE_LIBNICE_TCP
				c->transport = NICE_CANDIDATE_TRANSPORT_UDP;
#else
				if(!strcasecmp(rtransport, "udp")) {
					JANUS_LOG(LOG_VERB, "[%"SCNu64"]  Transport: UDP\n", handle->handle_id);
					c->transport = NICE_CANDIDATE_TRANSPORT_UDP;
				} else {
					/* Check the type (https://tools.ietf.org/html/rfc6544#section-4.5) */
					const char *type = NULL;
					int ctype = 0;
					if(strstr(candidate, "tcptype active")) {
						type = "active";
						ctype = NICE_CANDIDATE_TRANSPORT_TCP_ACTIVE;
					} else if(strstr(candidate, "tcptype passive")) {
						type = "passive";
						ctype = NICE_CANDIDATE_TRANSPORT_TCP_PASSIVE;
					} else if(strstr(candidate, "tcptype so")) {
						type = "so";
						ctype = NICE_CANDIDATE_TRANSPORT_TCP_SO;
					} else {
						/* TODO: We should actually stop here... */
						JANUS_LOG(LOG_ERR, "[%"SCNu64"] Missing tcptype info for the TCP candidate!\n", handle->handle_id);
					}
					JANUS_LOG(LOG_VERB, "[%"SCNu64"]  Transport: TCP (%s)\n", handle->handle_id, type);
					c->transport = ctype;
				}
#endif
				g_strlcpy(c->foundation, rfoundation, NICE_CANDIDATE_MAX_FOUNDATION);
				c->priority = rpriority;
				gboolean added = nice_address_set_from_string(&c->addr, rip);
				if(!added) {
					JANUS_LOG(LOG_WARN, "[%"SCNu64"]    Invalid address '%s', skipping %s candidate (%s)\n",
						handle->handle_id, rip, rtype, candidate);
					nice_candidate_free(c);
					return 0;
				}
				nice_address_set_port(&c->addr, rport);
				if(c->type == NICE_CANDIDATE_TYPE_SERVER_REFLEXIVE || c->type == NICE_CANDIDATE_TYPE_PEER_REFLEXIVE) {
					added = nice_address_set_from_string(&c->base_addr, rrelip);
					if(added)
						nice_address_set_port(&c->base_addr, rrelport);
				} else if(c->type == NICE_CANDIDATE_TYPE_RELAYED) {
					/* FIXME Do we really need the base address for TURN? */
					added = nice_address_set_from_string(&c->base_addr, rrelip);
					if(added)
						nice_address_set_port(&c->base_addr, rrelport);
				}
				if(!added) {
					JANUS_LOG(LOG_WARN, "[%"SCNu64"]    Invalid base address '%s', skipping %s candidate (%s)\n",
						handle->handle_id, rrelip, rtype, candidate);
					nice_candidate_free(c);
					return 0;
				}
				pc->candidates = g_slist_append(pc->candidates, c);
				JANUS_LOG(LOG_HUGE, "[%"SCNu64"]    Candidate added to the list! (%u elements for %d/%d)\n", handle->handle_id,
					g_slist_length(pc->candidates), pc->stream_id, pc->component_id);
				/* Save for the summary, in case we need it */
				pc->remote_candidates = g_slist_append(pc->remote_candidates, g_strdup(candidate));
				/* Notify event handlers */
				if(janus_events_is_enabled()) {
					janus_session *session = (janus_session *)handle->session;
					json_t *info = json_object();
					json_object_set_new(info, "remote-candidate", json_string(candidate));
					json_object_set_new(info, "stream_id", json_integer(pc->stream_id));
					json_object_set_new(info, "component_id", json_integer(pc->component_id));
					janus_events_notify_handlers(JANUS_EVENT_TYPE_WEBRTC, JANUS_EVENT_SUBTYPE_WEBRTC_RCAND,
						session->session_id, handle->handle_id, handle->opaque_id, info);
				}
				/* See if we need to process this */
				if(trickle) {
					if(janus_flags_is_set(&handle->webrtc_flags, JANUS_ICE_HANDLE_WEBRTC_START)) {
						/* This is a trickle candidate and ICE has started, we should process it right away */
						if(!pc->process_started) {
							/* Actually, ICE has JUST started for this component, take care of the candidates we've added so far */
							JANUS_LOG(LOG_VERB, "[%"SCNu64"] ICE already started for this component, setting candidates we have up to now\n", handle->handle_id);
							janus_ice_setup_remote_candidates(handle, pc->stream_id, pc->component_id);
						} else {
							/* Queue the candidate, we'll process it in the loop */
							janus_ice_add_remote_candidate(handle, c);
						}
					} else {
						/* ICE hasn't started yet: to make sure we're not stuck, also check if we stopped processing the SDP */
						if(!janus_flags_is_set(&handle->webrtc_flags, JANUS_ICE_HANDLE_WEBRTC_PROCESSING_OFFER)) {
							janus_flags_set(&handle->webrtc_flags, JANUS_ICE_HANDLE_WEBRTC_START);
							/* This is a trickle candidate and ICE has started, we should process it right away */
							if(!pc->process_started) {
								/* Actually, ICE has JUST started for this component, take care of the candidates we've added so far */
								JANUS_LOG(LOG_VERB, "[%"SCNu64"] SDP processed but ICE not started yet for this component, setting candidates we have up to now\n", handle->handle_id);
								janus_ice_setup_remote_candidates(handle, pc->stream_id, pc->component_id);
							} else {
								/* Queue the candidate, we'll process it in the loop */
								janus_ice_add_remote_candidate(handle, c);
							}
						} else {
							/* Still processing the offer/answer: queue the trickle candidate for now, we'll process it later */
							JANUS_LOG(LOG_VERB, "[%"SCNu64"] Queueing trickle candidate, status is not START yet\n", handle->handle_id);
						}
					}
				}
			}
		}
	} else {
		JANUS_LOG(LOG_ERR, "[%"SCNu64"] Failed to parse candidate (res=%d)...\n", handle->handle_id, res);
		return res;
	}
	return 0;
}

int janus_sdp_parse_ssrc_group(void *m, const char *group_attr, int video) {
	if(m == NULL || group_attr == NULL)
		return -1;
	janus_ice_peerconnection_medium *medium = (janus_ice_peerconnection_medium *)m;
	janus_ice_peerconnection *pc = medium->pc;
	janus_ice_handle *handle = pc->handle;
	if(handle == NULL)
		return -2;
	if(!video)	/* We only do rtx for video, return */
		return 0;
	if(medium->rid[0] != NULL) {
		/* Simulcasting is rid-based, don't parse SSRCs for now */
		return 0;
	}
	gboolean fid = strstr(group_attr, "FID") != NULL;
	gboolean sim = strstr(group_attr, "SIM") != NULL;
	guint64 ssrc = 0;
	guint32 first_ssrc = 0;
	gchar **list = g_strsplit(group_attr, " ", -1);
	gchar *index = list[0];
	if(index != NULL) {
		int i=0;
		while(index != NULL) {
			if(i > 0 && strlen(index) > 0) {
				ssrc = g_ascii_strtoull(index, NULL, 0);
				switch(i) {
					case 1:
						first_ssrc = ssrc;
						if(medium->ssrc_peer_new[0] == ssrc || medium->ssrc_peer_new[1] == ssrc
								|| medium->ssrc_peer_new[2] == ssrc) {
							JANUS_LOG(LOG_HUGE, "[%"SCNu64"] Already parsed this SSRC: %"SCNu64" (%s group)\n",
								handle->handle_id, ssrc, (fid ? "FID" : (sim ? "SIM" : "??")));
						} else {
							if(medium->ssrc_peer_new[0] == 0) {
								medium->ssrc_peer_new[0] = ssrc;
								JANUS_LOG(LOG_VERB, "[%"SCNu64"] Peer video SSRC: %"SCNu32"\n", handle->handle_id, medium->ssrc_peer_new[0]);
							} else {
								/* We already have a video SSRC: check if rid is involved, and we'll keep track of this for simulcasting */
								if(medium->rid[0]) {
									if(medium->ssrc_peer_new[1] == 0) {
										medium->ssrc_peer_new[1] = ssrc;
										JANUS_LOG(LOG_VERB, "[%"SCNu64"] Peer video SSRC (sim-1): %"SCNu32"\n", handle->handle_id, medium->ssrc_peer_new[1]);
									} else if(medium->ssrc_peer_new[2] == 0) {
										medium->ssrc_peer_new[2] = ssrc;
										JANUS_LOG(LOG_VERB, "[%"SCNu64"] Peer video SSRC (sim-2): %"SCNu32"\n", handle->handle_id, medium->ssrc_peer_new[2]);
									} else {
										JANUS_LOG(LOG_WARN, "[%"SCNu64"] Don't know what to do with video SSRC: %"SCNu64"\n", handle->handle_id, ssrc);
									}
								}
							}
						}
						break;
					case 2:
						if(fid) {
							if(medium->ssrc_peer_new[0] == first_ssrc && medium->ssrc_peer_rtx_new[0] == 0) {
								medium->ssrc_peer_rtx_new[0] = ssrc;
								JANUS_LOG(LOG_VERB, "[%"SCNu64"] Peer video SSRC (rtx): %"SCNu32"\n", handle->handle_id, medium->ssrc_peer_rtx_new[0]);
							} else if(medium->ssrc_peer_new[1] == first_ssrc && medium->ssrc_peer_rtx_new[1] == 0) {
								medium->ssrc_peer_rtx_new[1] = ssrc;
								JANUS_LOG(LOG_VERB, "[%"SCNu64"] Peer video SSRC (sim-1 rtx): %"SCNu32"\n", handle->handle_id, medium->ssrc_peer_rtx_new[1]);
							} else if(medium->ssrc_peer_new[2] == first_ssrc && medium->ssrc_peer_rtx_new[2] == 0) {
								medium->ssrc_peer_rtx_new[2] = ssrc;
								JANUS_LOG(LOG_VERB, "[%"SCNu64"] Peer video SSRC (sim-2 rtx): %"SCNu32"\n", handle->handle_id, medium->ssrc_peer_rtx_new[2]);
							} else {
								JANUS_LOG(LOG_WARN, "[%"SCNu64"] Don't know what to do with rtx SSRC: %"SCNu64"\n", handle->handle_id, ssrc);
							}
						} else if(sim) {
							medium->ssrc_peer_new[1] = ssrc;
							JANUS_LOG(LOG_VERB, "[%"SCNu64"] Peer video SSRC (sim-1): %"SCNu32"\n", handle->handle_id, medium->ssrc_peer_new[1]);
						} else {
							JANUS_LOG(LOG_WARN, "[%"SCNu64"] Don't know what to do with SSRC: %"SCNu64"\n", handle->handle_id, ssrc);
						}
						break;
					case 3:
						if(fid) {
							JANUS_LOG(LOG_WARN, "[%"SCNu64"] Found one too many retransmission SSRC (rtx): %"SCNu64"\n", handle->handle_id, ssrc);
						} else if(sim) {
							medium->ssrc_peer_new[2] = ssrc;
							JANUS_LOG(LOG_VERB, "[%"SCNu64"] Peer video SSRC (sim-2): %"SCNu32"\n", handle->handle_id, medium->ssrc_peer_new[2]);
						} else {
							JANUS_LOG(LOG_WARN, "[%"SCNu64"] Don't know what to do with SSRC: %"SCNu64"\n", handle->handle_id, ssrc);
						}
						break;
					default:
						JANUS_LOG(LOG_WARN, "[%"SCNu64"] Don't know what to do with video SSRC: %"SCNu64"\n", handle->handle_id, ssrc);
						break;
				}
			}
			i++;
			index = list[i];
		}
	}
	g_clear_pointer(&list, g_strfreev);
	return 0;
}

int janus_sdp_parse_ssrc(void *m, const char *ssrc_attr, int video) {
	if(m == NULL || ssrc_attr == NULL)
		return -1;
	janus_ice_peerconnection_medium *medium = (janus_ice_peerconnection_medium *)m;
	janus_ice_peerconnection *pc = medium->pc;
	janus_ice_handle *handle = pc->handle;
	if(handle == NULL)
		return -2;
	guint64 ssrc = g_ascii_strtoull(ssrc_attr, NULL, 0);
	if(ssrc == 0 || ssrc > G_MAXUINT32)
		return -3;
	if(medium->rid[0] != NULL) {
		/* Simulcasting is rid-based, only keep track of a single SSRC for fallback */
		if(medium->ssrc_peer_temp == 0) {
			medium->ssrc_peer_temp = ssrc;
			JANUS_LOG(LOG_WARN, "[%"SCNu64"] Peer video fallback SSRC: %"SCNu32"\n", handle->handle_id, medium->ssrc_peer_temp);
		}
		return 0;
	}
	if(medium->ssrc_peer_new[0] == 0) {
		medium->ssrc_peer_new[0] = ssrc;
		JANUS_LOG(LOG_VERB, "[%"SCNu64"] Peer %s SSRC: %"SCNu32"\n",
			handle->handle_id, video ? "video" : "audio", medium->ssrc_peer_new[0]);
	}
	return 0;
}

int janus_sdp_anonymize(janus_sdp *anon) {
	if(anon == NULL)
		return -1;
	int audio = 0, video = 0, data = 0;
		/* o= */
	if(anon->o_addr != NULL) {
		g_free(anon->o_addr);
		anon->o_ipv4 = TRUE;
		anon->o_addr = g_strdup("1.1.1.1");
	}
		/* a= */
	GList *temp = anon->attributes;
	while(temp) {
		janus_sdp_attribute *a = (janus_sdp_attribute *)temp->data;
		/* These are attributes we handle ourselves, the plugins don't need them */
		if(!strcasecmp(a->name, "ice-ufrag")
				|| !strcasecmp(a->name, "ice-pwd")
				|| !strcasecmp(a->name, "ice-options")
				|| !strcasecmp(a->name, "fingerprint")
				|| !strcasecmp(a->name, "group")
				|| !strcasecmp(a->name, "msid-semantic")
				|| !strcasecmp(a->name, "extmap-allow-mixed")
				|| !strcasecmp(a->name, "rtcp-rsize")) {
			anon->attributes = g_list_remove(anon->attributes, a);
			temp = anon->attributes;
			janus_sdp_attribute_destroy(a);
			continue;
		}
		temp = temp->next;
		continue;
	}
		/* m= */
	temp = anon->m_lines;
	while(temp) {
		janus_sdp_mline *m = (janus_sdp_mline *)temp->data;
		if(m->type == JANUS_SDP_AUDIO && m->port > 0) {
			audio++;
			m->port = 9;
		} else if(m->type == JANUS_SDP_VIDEO && m->port > 0) {
			video++;
			m->port = 9;
		} else if(m->type == JANUS_SDP_APPLICATION && m->port > 0) {
			if(m->proto != NULL && (!strcasecmp(m->proto, "DTLS/SCTP") || !strcasecmp(m->proto, "UDP/DTLS/SCTP"))) {
				data++;
				m->port = data == 1 ? 9 : 0;
			} else {
				m->port = 0;
			}
		} else {
			m->port = 0;
		}
			/* c= */
		if(m->c_addr != NULL) {
			g_free(m->c_addr);
			m->c_ipv4 = TRUE;
			m->c_addr = g_strdup("1.1.1.1");
		}
			/* a= */
		GList *tempA = m->attributes;
		while(tempA) {
			janus_sdp_attribute *a = (janus_sdp_attribute *)tempA->data;
			if(!a->name) {
				tempA = tempA->next;
				continue;
			}
			/* These are attributes we handle ourselves, the plugins don't need them */
			if(!strcasecmp(a->name, "ice-ufrag")
					|| !strcasecmp(a->name, "ice-pwd")
					|| !strcasecmp(a->name, "ice-options")
					|| !strcasecmp(a->name, "crypto")
					|| !strcasecmp(a->name, "fingerprint")
					|| !strcasecmp(a->name, "setup")
					|| !strcasecmp(a->name, "connection")
					|| !strcasecmp(a->name, "group")
					|| !strcasecmp(a->name, "msid-semantic")
					|| !strcasecmp(a->name, "rid")
					|| !strcasecmp(a->name, "simulcast")
					|| !strcasecmp(a->name, "rtcp")
					|| !strcasecmp(a->name, "rtcp-mux")
					|| !strcasecmp(a->name, "rtcp-rsize")
					|| !strcasecmp(a->name, "candidate")
					|| !strcasecmp(a->name, "end-of-candidates")
					|| !strcasecmp(a->name, "ssrc")
					|| !strcasecmp(a->name, "ssrc-group")
					|| !strcasecmp(a->name, "sctpmap")
					|| !strcasecmp(a->name, "sctp-port")
					|| !strcasecmp(a->name, "max-message-size")) {
				m->attributes = g_list_remove(m->attributes, a);
				tempA = m->attributes;
				janus_sdp_attribute_destroy(a);
				continue;
			}
			tempA = tempA->next;
		}
		/* We don't support encrypted RTP extensions yet, so get rid of them */
		tempA = m->attributes;
		while(tempA) {
			janus_sdp_attribute *a = (janus_sdp_attribute *)tempA->data;
			if(a->value && strstr(a->value, JANUS_RTP_EXTMAP_ENCRYPTED)) {
				m->attributes = g_list_remove(m->attributes, a);
				tempA = m->attributes;
				janus_sdp_attribute_destroy(a);
				continue;
			}
			tempA = tempA->next;
		}
		/* Also remove attributes/formats we know we don't support (or don't want to support) now */
		tempA = m->attributes;
		GList *purged_ptypes = NULL;
		while(tempA) {
			janus_sdp_attribute *a = (janus_sdp_attribute *)tempA->data;
			if(a->value && (strstr(a->value, "red/90000") || strstr(a->value, "ulpfec/90000") ||
					strstr(a->value, "flexfec-03/90000") || strstr(a->value, "rtx/90000"))) {
				int ptype = atoi(a->value);
				if(ptype < 0) {
					JANUS_LOG(LOG_ERR, "Invalid payload type (%d)\n", ptype);
				} else {
					JANUS_LOG(LOG_VERB, "Will remove payload type %d (%s)\n", ptype, a->value);
					purged_ptypes = g_list_append(purged_ptypes, GINT_TO_POINTER(ptype));
				}
			}
			tempA = tempA->next;
		}
		if(purged_ptypes) {
			tempA = purged_ptypes;
			while(tempA) {
				int ptype = GPOINTER_TO_INT(tempA->data);
				janus_sdp_remove_payload_type(anon, m->index, ptype);
				tempA = tempA->next;
			}
			g_list_free(purged_ptypes);
			purged_ptypes = NULL;
		}
		temp = temp->next;
	}

	JANUS_LOG(LOG_VERB, " -------------------------------------------\n");
	JANUS_LOG(LOG_VERB, "  >> Anonymized\n");
	JANUS_LOG(LOG_VERB, " -------------------------------------------\n");

	return 0;
}

char *janus_sdp_merge(void *ice_handle, janus_sdp *anon, gboolean offer) {
	if(ice_handle == NULL || anon == NULL)
		return NULL;
	janus_ice_handle *handle = (janus_ice_handle *)ice_handle;
	janus_ice_peerconnection *pc = handle->pc;
	if(pc == NULL)
		return NULL;
	janus_ice_peerconnection_medium *medium = NULL;
	char *rtp_profile = handle->rtp_profile ? handle->rtp_profile : (char *)"UDP/TLS/RTP/SAVPF";
	if(!janus_is_webrtc_encryption_enabled())
		rtp_profile = (char *)"RTP/AVPF";
	gboolean ipv4 = !strstr(janus_get_public_ip(0), ":");
	/* Origin o= */
	gint64 sessid = janus_get_real_time();
	if(anon->o_name == NULL)
		anon->o_name = g_strdup("-");
	if(anon->o_sessid == 0 || anon->o_version == 0) {
		anon->o_sessid = sessid;
		anon->o_version = 1;
	}
	anon->o_ipv4 = ipv4;
	g_free(anon->o_addr);
	anon->o_addr = g_strdup(janus_get_public_ip(0));
	/* Session name s= */
	if(anon->s_name == NULL)
		anon->s_name = g_strdup("Meetecho Janus");
	/* Chrome doesn't like global c= lines, remove it */
	g_free(anon->c_addr);
	anon->c_addr = NULL;
	/* bundle: add new global attribute */
	char buffer[8192], buffer_part[512];
	buffer[0] = '\0';
	buffer_part[0] = '\0';
	g_snprintf(buffer, sizeof(buffer), "BUNDLE");
	/* Iterate on available media */
#ifdef HAVE_SCTP
	int data = 0;
#endif
	GList *temp = anon->m_lines;
	while(temp) {
		janus_sdp_mline *m = (janus_sdp_mline *)temp->data;
		/* Find the internal medium instance */
		medium = g_hash_table_lookup(pc->media, GINT_TO_POINTER(m->index));
		if(medium && m->port > 0) {
			g_snprintf(buffer_part, sizeof(buffer_part), " %s", medium->mid);
			janus_strlcat(buffer, buffer_part, sizeof(buffer));
		}
		temp = temp->next;
	}
	/* Global attributes: start with group */
	GList *first = anon->attributes;
	janus_sdp_attribute *a = janus_sdp_attribute_create("group", "%s", buffer);
	anon->attributes = g_list_insert_before(anon->attributes, first, a);
	/* Advertise trickle support */
	a = janus_sdp_attribute_create("ice-options", "trickle");
	anon->attributes = g_list_insert_before(anon->attributes, first, a);
	if(janus_is_webrtc_encryption_enabled()) {
		/* We put the fingerprint in the global attributes */
		a = janus_sdp_attribute_create("fingerprint", "sha-256 %s", janus_dtls_get_local_fingerprint());
		anon->attributes = g_list_insert_before(anon->attributes, first, a);
	}
	/* Notify we support 1-byte and 2-byte extensions
	 * FIXME We should actually negotiate this, in the future */
	a = janus_sdp_attribute_create("extmap-allow-mixed", NULL);
	anon->attributes = g_list_insert_before(anon->attributes, first, a);
	/* msid-semantic: add new global attribute */
	a = janus_sdp_attribute_create("msid-semantic", " WMS *");
	anon->attributes = g_list_insert_before(anon->attributes, first, a);
	/* ICE Full or Lite? */
	if(janus_ice_is_ice_lite_enabled()) {
		/* Janus is acting in ICE Lite mode, advertize this */
		a = janus_sdp_attribute_create("ice-lite", NULL);
		anon->attributes = g_list_insert_before(anon->attributes, first, a);
	}
	/* Media lines now */
#ifdef HAVE_SCTP
	data = 0;
#endif
	gboolean media_stopped = FALSE;
	temp = anon->m_lines;
	while(temp) {
		janus_sdp_mline *m = (janus_sdp_mline *)temp->data;
		first = m->attributes;
		/* Find the internal medium instance */
		medium = g_hash_table_lookup(pc->media, GINT_TO_POINTER(m->index));
		if(!medium) {
			/* TODO We don't have it, which should never happen! */
			JANUS_LOG(LOG_WARN, "[%"SCNu64"] No medium? Expect trouble!\n", handle->handle_id);
			temp = temp->next;
			continue;
		}
		/* Overwrite RTP profile for audio and video */
		if(m->type == JANUS_SDP_AUDIO || m->type == JANUS_SDP_VIDEO) {
			g_free(m->proto);
			m->proto = g_strdup(rtp_profile);
		}
		/* Media connection c= */
		g_free(m->c_addr);
		m->c_ipv4 = ipv4;
		m->c_addr = g_strdup(janus_get_public_ip(0));
		/* Check if we need to refuse the media or not */
		if(m->type == JANUS_SDP_AUDIO || m->type == JANUS_SDP_VIDEO) {
			/* Audio/Video */
			if(m->port == 0) {
				m->direction = JANUS_SDP_INACTIVE;
				medium->ssrc = 0;
			}
			gboolean receiving = (medium->recv == TRUE);
			switch(m->direction) {
				case JANUS_SDP_INACTIVE:
					medium->send = FALSE;
					medium->recv = FALSE;
					break;
				case JANUS_SDP_SENDONLY:
					medium->send = TRUE;
					medium->recv = FALSE;
					break;
				case JANUS_SDP_RECVONLY:
					medium->send = FALSE;
					medium->recv = TRUE;
					break;
				case JANUS_SDP_SENDRECV:
				case JANUS_SDP_DEFAULT:
				default:
					medium->send = TRUE;
					medium->recv = TRUE;
					break;
			}
			if(receiving != medium->recv)
				media_stopped = TRUE;
			if(medium->do_nacks && janus_flags_is_set(&handle->webrtc_flags, JANUS_ICE_HANDLE_WEBRTC_RFC4588_RTX)) {
				/* Add RFC4588 stuff */
				if(medium->rtx_payload_types && g_hash_table_size(medium->rtx_payload_types) > 0) {
					janus_sdp_attribute *a = NULL;
					GList *ptypes = g_list_copy(m->ptypes), *tempP = ptypes;
					while(tempP) {
						int ptype = GPOINTER_TO_INT(tempP->data);
						int rtx_ptype = GPOINTER_TO_INT(g_hash_table_lookup(medium->rtx_payload_types, GINT_TO_POINTER(ptype)));
						if(rtx_ptype > 0) {
							m->ptypes = g_list_append(m->ptypes, GINT_TO_POINTER(rtx_ptype));
							a = janus_sdp_attribute_create("rtpmap", "%d rtx/90000", rtx_ptype);
							m->attributes = g_list_append(m->attributes, a);
							a = janus_sdp_attribute_create("fmtp", "%d apt=%d", rtx_ptype, ptype);
							m->attributes = g_list_append(m->attributes, a);
						}
						tempP = tempP->next;
					}
					g_list_free(ptypes);
				}
			}
		} else if(m->type == JANUS_SDP_APPLICATION) {
#ifdef HAVE_SCTP
			/* Is this SCTP for DataChannels? */
			if(m->port > 0 && (!strcasecmp(m->proto, "DTLS/SCTP") || !strcasecmp(m->proto, "UDP/DTLS/SCTP"))) {
				/* Yep */
				data++;
				if(data > 1) {
					JANUS_LOG(LOG_WARN, "[%"SCNu64"] Skipping SCTP line (we have one already)\n", handle->handle_id);
					m->port = 0;
					m->direction = JANUS_SDP_INACTIVE;
					temp = temp->next;
					continue;
				}
			} else {
				JANUS_LOG(LOG_WARN, "[%"SCNu64"] Skipping unsupported application media line...\n", handle->handle_id);
				m->port = 0;
				m->direction = JANUS_SDP_INACTIVE;
				temp = temp->next;
				continue;
			}
#else
			JANUS_LOG(LOG_WARN, "[%"SCNu64"] Skipping unsupported application media line...\n", handle->handle_id);
			m->port = 0;
			m->direction = JANUS_SDP_INACTIVE;
			temp = temp->next;
			continue;
#endif
		} else {
			JANUS_LOG(LOG_WARN, "[%"SCNu64"] Skipping disabled/unsupported media line...\n", handle->handle_id);
			m->port = 0;
			m->direction = JANUS_SDP_INACTIVE;
			temp = temp->next;
			continue;
		}
		/* a=mid */
		if(medium->mid) {
			a = janus_sdp_attribute_create("mid", "%s", medium->mid);
			m->attributes = g_list_insert_before(m->attributes, first, a);
		}
		if(m->type == JANUS_SDP_APPLICATION) {
			if(!strcasecmp(m->proto, "UDP/DTLS/SCTP"))
				janus_flags_set(&handle->webrtc_flags, JANUS_ICE_HANDLE_WEBRTC_NEW_DATACHAN_SDP);
			if(!janus_flags_is_set(&handle->webrtc_flags, JANUS_ICE_HANDLE_WEBRTC_NEW_DATACHAN_SDP)) {
				a = janus_sdp_attribute_create("sctpmap", "5000 webrtc-datachannel 16");
				m->attributes = g_list_insert_before(m->attributes, first, a);
			} else {
				a = janus_sdp_attribute_create("sctp-port", "5000");
				m->attributes = g_list_insert_before(m->attributes, first, a);
			}
		} else if(m->type == JANUS_SDP_AUDIO || m->type == JANUS_SDP_VIDEO) {
			a = janus_sdp_attribute_create("rtcp-mux", NULL);
			m->attributes = g_list_insert_before(m->attributes, first, a);
		}
		/* ICE ufrag and pwd, DTLS fingerprint setup and connection a= */
		gchar *ufrag = NULL;
		gchar *password = NULL;
		nice_agent_get_local_credentials(handle->agent, pc->stream_id, &ufrag, &password);
		a = janus_sdp_attribute_create("ice-ufrag", "%s", ufrag);
		m->attributes = g_list_insert_before(m->attributes, first, a);
		a = janus_sdp_attribute_create("ice-pwd", "%s", password);
		m->attributes = g_list_insert_before(m->attributes, first, a);
		g_free(ufrag);
		g_free(password);
		a = janus_sdp_attribute_create("ice-options", "trickle");
		m->attributes = g_list_insert_before(m->attributes, first, a);
		if(janus_is_webrtc_encryption_enabled()) {
			a = janus_sdp_attribute_create("setup", "%s", janus_get_dtls_srtp_role(offer ? JANUS_DTLS_ROLE_ACTPASS : pc->dtls_role));
			m->attributes = g_list_insert_before(m->attributes, first, a);
		}
		/* Add last attributes, rtcp and ssrc (msid) */
		if(medium->ssrc_rtx > 0 && m->type == JANUS_SDP_VIDEO && janus_flags_is_set(&handle->webrtc_flags, JANUS_ICE_HANDLE_WEBRTC_RFC4588_RTX) &&
				(m->direction == JANUS_SDP_DEFAULT || m->direction == JANUS_SDP_SENDRECV || m->direction == JANUS_SDP_SENDONLY)) {
			/* Add FID group to negotiate the RFC4588 stuff */
			a = janus_sdp_attribute_create("ssrc-group", "FID %"SCNu32" %"SCNu32, medium->ssrc, medium->ssrc_rtx);
			m->attributes = g_list_append(m->attributes, a);
		}
		if(m->type == JANUS_SDP_AUDIO || m->type == JANUS_SDP_VIDEO) {
			if(m->direction != JANUS_SDP_INACTIVE) {
				if(medium->msid && medium->mstid) {
					a = janus_sdp_attribute_create("msid", "%s %s", medium->msid, medium->mstid);
				} else {
					a = janus_sdp_attribute_create("msid", "janus janus%s", medium->mid);
				}
				m->attributes = g_list_append(m->attributes, a);
			}
			if(medium->ssrc > 0) {
				a = janus_sdp_attribute_create("ssrc", "%"SCNu32" cname:janus", medium->ssrc);
				m->attributes = g_list_append(m->attributes, a);
				if(medium->ssrc_rtx > 0 && m->type == JANUS_SDP_VIDEO &&
						janus_flags_is_set(&handle->webrtc_flags, JANUS_ICE_HANDLE_WEBRTC_RFC4588_RTX)) {
					/* Add rtx SSRC group to negotiate the RFC4588 stuff */
					a = janus_sdp_attribute_create("ssrc", "%"SCNu32" cname:janus", medium->ssrc_rtx);
					m->attributes = g_list_append(m->attributes, a);
				}
			}
		}
		/* FIXME If the peer is Firefox and is negotiating simulcasting, add the rid attributes */
		if(m->type == JANUS_SDP_VIDEO && medium->rid[0] != NULL) {
			char rids[50];
			rids[0] = '\0';
			int i=0, index=0;
			for(i=2; i>=0; i--) {
				index = (medium->rids_hml ? i : (2-i));
				if(medium->rid[index] == NULL)
					continue;
				a = janus_sdp_attribute_create("rid", "%s recv", medium->rid[index]);
				m->attributes = g_list_append(m->attributes, a);
				if(strlen(rids) == 0) {
					if(medium->disabled_rid[index])
						janus_strlcat(rids, "~", sizeof(rids));
					janus_strlcat(rids, medium->rid[index], sizeof(rids));
				} else {
					janus_strlcat(rids, ";", sizeof(rids));
					if(medium->disabled_rid[index])
						janus_strlcat(rids, "~", sizeof(rids));
					janus_strlcat(rids, medium->rid[index], sizeof(rids));
				}
			}
			if(medium->legacy_rid) {
				a = janus_sdp_attribute_create("simulcast", " recv rid=%s", rids);
			} else {
				a = janus_sdp_attribute_create("simulcast", "recv %s", rids);
			}
			m->attributes = g_list_append(m->attributes, a);
		}
		if(!janus_ice_is_full_trickle_enabled()) {
			/* And now the candidates (but only if we're half-trickling) */
			janus_ice_candidates_to_sdp(handle, m, pc->stream_id, 1);
			/* Since we're half-trickling, we need to notify the peer that these are all the
			 * candidates we have for this media stream, via an end-of-candidates attribute:
			 * https://tools.ietf.org/html/draft-ietf-mmusic-trickle-ice-02#section-4.1 */
			janus_sdp_attribute *end = janus_sdp_attribute_create("end-of-candidates", NULL);
			m->attributes = g_list_append(m->attributes, end);
		}
		/* Next */
		temp = temp->next;
	}
	if(media_stopped)
		janus_ice_notify_media_stopped(handle);

	char *sdp = janus_sdp_write(anon);

	JANUS_LOG(LOG_VERB, " -------------------------------------------\n");
	JANUS_LOG(LOG_VERB, "  >> Merged (%zu bytes)\n", strlen(sdp));
	JANUS_LOG(LOG_VERB, " -------------------------------------------\n");
	JANUS_LOG(LOG_VERB, "%s\n", sdp);

	return sdp;
}<|MERGE_RESOLUTION|>--- conflicted
+++ resolved
@@ -734,7 +734,6 @@
 					m->attributes = g_list_remove_link(m->attributes, mid_attr);
 					g_list_free_full(mid_attr, (GDestroyNotify)janus_sdp_attribute_destroy);
 					continue;
-<<<<<<< HEAD
 				} else if(!strcasecmp(a->name, "msid")) {
 					/* Found msid attribute */
 					have_msid = TRUE;
@@ -762,7 +761,6 @@
 					m->attributes = g_list_remove_link(m->attributes, msid_attr);
 					g_list_free_full(msid_attr, (GDestroyNotify)janus_sdp_attribute_destroy);
 					continue;
-=======
 				} else if(!strcasecmp(a->name, "rtpmap")) {
 					if(a->value && strstr(a->value, "rtx") == NULL) {
 						int ptype = atoi(a->value);
@@ -779,7 +777,6 @@
 							}
 						}
 					}
->>>>>>> 59ae434c
 				}
 			}
 			tempA = tempA->next;
