--- conflicted
+++ resolved
@@ -5008,8 +5008,11 @@
 			}
 			if(peer) {
 				/* Send a PLI to the SIP peer (but only if they negotiated it) */
-				if(session->media.video_pli_supported)
-					janus_sip_rtcp_pli_send(session);
+				if(session->media.video_pli_supported) {
+					int mindex = 0;
+					for(mindex=0; mindex<session->media.num_mlines; mindex++)
+						janus_sip_rtcp_pli_send(session, mindex);
+				}
 			}
 			/* Notify the result */
 			result = json_object();
@@ -7363,14 +7366,9 @@
 	int rtcp_len = 12;
 	janus_rtcp_pli((char *)&rtcp_buf, rtcp_len);
 	/* Fix SSRCs as the Janus core does */
-<<<<<<< HEAD
-	JANUS_LOG(LOG_HUGE, "[SIP] Fixing SSRCs (local %u, peer %u)\n", mline->ssrc, mline->ssrc_peer);
+	JANUS_LOG(LOG_HUGE, "[SIP-%s] Fixing SSRCs (local %u, peer %u)\n",
+		session->account.username, mline->ssrc, mline->ssrc_peer);
 	janus_rtcp_fix_ssrc(NULL, (char *)rtcp_buf, rtcp_len, 1, mline->ssrc, mline->ssrc_peer);
-=======
-	JANUS_LOG(LOG_HUGE, "[SIP-%s] Fixing SSRCs (local %u, peer %u)\n",
-		session->account.username, session->media.video_ssrc, session->media.video_ssrc_peer);
-	janus_rtcp_fix_ssrc(NULL, (char *)rtcp_buf, rtcp_len, 1, session->media.video_ssrc, session->media.video_ssrc_peer);
->>>>>>> 8c9ce71d
 	/* Is SRTP involved? */
 	if(mline->has_srtp_local) {
 		char sbuf[50];
