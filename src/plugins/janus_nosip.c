--- conflicted
+++ resolved
@@ -350,39 +350,10 @@
 	gboolean require_srtp;
 	gboolean offer_srtp;
 	janus_srtp_profile srtp_profile;
-<<<<<<< HEAD
 	gboolean has_audio, has_video, has_remote_ip;
+	gboolean video_pli_supported;
 	int num_mlines;
 	janus_nosip_media_line mlines[NOSIP_MAX_MLINES];	/* FIXME */
-=======
-	gboolean has_audio;
-	int audio_rtp_fd, audio_rtcp_fd;
-	int local_audio_rtp_port, remote_audio_rtp_port;
-	int local_audio_rtcp_port, remote_audio_rtcp_port;
-	guint32 audio_ssrc, audio_ssrc_peer;
-	int audio_pt, opusred_pt;
-	const char *audio_pt_name;
-	gint32 audio_srtp_tag;
-	srtp_t audio_srtp_in, audio_srtp_out;
-	srtp_policy_t audio_remote_policy, audio_local_policy;
-	char *audio_srtp_local_profile, *audio_srtp_local_crypto;
-	gboolean audio_send;
-	gboolean has_video;
-	int video_rtp_fd, video_rtcp_fd;
-	int local_video_rtp_port, remote_video_rtp_port;
-	int local_video_rtcp_port, remote_video_rtcp_port;
-	guint32 video_ssrc, video_ssrc_peer;
-	guint32 simulcast_ssrc;
-	int video_pt;
-	const char *video_pt_name;
-	gint32 video_srtp_tag;
-	srtp_t video_srtp_in, video_srtp_out;
-	srtp_policy_t video_remote_policy, video_local_policy;
-	char *video_srtp_local_profile, *video_srtp_local_crypto;
-	gboolean video_send;
-	gboolean video_pli_supported;
-	janus_rtp_switching_context acontext, vcontext;
->>>>>>> 8c9ce71d
 	int pipefd[2];
 	gboolean updated;
 	int video_orientation_extension_id;
@@ -407,7 +378,7 @@
 
 static void janus_nosip_srtp_cleanup(janus_nosip_session *session);
 static void janus_nosip_media_reset(janus_nosip_session *session);
-static void janus_nosip_rtcp_pli_send(janus_nosip_session *session);
+static void janus_nosip_rtcp_pli_send(janus_nosip_session *session, int mindex);
 
 static void janus_nosip_session_destroy(janus_nosip_session *session) {
 	if(session && g_atomic_int_compare_and_exchange(&session->destroyed, 0, 1))
@@ -659,7 +630,6 @@
 void janus_nosip_media_reset(janus_nosip_session *session) {
 	if(session == NULL)
 		return;
-<<<<<<< HEAD
 	/* Iterate on all m-lines */
 	int i = 0;
 	for(i=0; i<NOSIP_MAX_MLINES; i++) {
@@ -673,26 +643,6 @@
 		session->media.mlines[i].local_policy.ssrc.type = ssrc_any_inbound;
 		janus_rtp_switching_context_reset(&session->media.mlines[i].context);
 	}
-=======
-	g_free(session->media.remote_audio_ip);
-	session->media.remote_audio_ip = NULL;
-	g_free(session->media.remote_video_ip);
-	session->media.remote_video_ip = NULL;
-	session->media.updated = FALSE;
-	session->media.ready = FALSE;
-	session->media.require_srtp = FALSE;
-	session->media.has_audio = FALSE;
-	session->media.audio_pt = -1;
-	session->media.opusred_pt = -1;
-	session->media.audio_pt_name = NULL;	/* Immutable string, no need to free*/
-	session->media.audio_send = TRUE;
-	session->media.has_video = FALSE;
-	session->media.video_pt = -1;
-	session->media.video_pt_name = NULL;	/* Immutable string, no need to free*/
-	session->media.video_send = TRUE;
-	session->media.video_pli_supported = FALSE;
-	session->media.video_orientation_extension_id = -1;
->>>>>>> 8c9ce71d
 	session->media.audio_level_extension_id = -1;
 	session->media.video_orientation_extension_id = -1;
 	session->media.num_mlines = 0;
@@ -990,49 +940,6 @@
 	janus_nosip_session *session = g_malloc0(sizeof(janus_nosip_session));
 	session->handle = handle;
 	session->sdp = NULL;
-<<<<<<< HEAD
-=======
-	session->media.remote_audio_ip = NULL;
-	session->media.remote_video_ip = NULL;
-	session->media.ready = FALSE;
-	session->media.require_srtp = FALSE;
-	session->media.has_srtp_local = FALSE;
-	session->media.has_srtp_remote = FALSE;
-	session->media.srtp_profile = 0;
-	session->media.audio_srtp_local_profile = NULL;
-	session->media.audio_srtp_local_crypto = NULL;
-	session->media.video_srtp_local_profile = NULL;
-	session->media.video_srtp_local_crypto = NULL;
-	session->media.has_audio = FALSE;
-	session->media.audio_rtp_fd = -1;
-	session->media.audio_rtcp_fd = -1;
-	session->media.local_audio_rtp_port = 0;
-	session->media.remote_audio_rtp_port = 0;
-	session->media.local_audio_rtcp_port = 0;
-	session->media.remote_audio_rtcp_port = 0;
-	session->media.audio_ssrc = 0;
-	session->media.audio_ssrc_peer = 0;
-	session->media.audio_pt = -1;
-	session->media.opusred_pt = -1;
-	session->media.audio_pt_name = NULL;
-	session->media.audio_send = TRUE;
-	session->media.has_video = FALSE;
-	session->media.video_rtp_fd = -1;
-	session->media.video_rtcp_fd = -1;
-	session->media.local_video_rtp_port = 0;
-	session->media.remote_video_rtp_port = 0;
-	session->media.local_video_rtcp_port = 0;
-	session->media.remote_video_rtcp_port = 0;
-	session->media.video_ssrc = 0;
-	session->media.video_ssrc_peer = 0;
-	session->media.simulcast_ssrc = 0;
-	session->media.video_pt = -1;
-	session->media.video_pt_name = NULL;
-	session->media.video_send = TRUE;
-	session->media.video_pli_supported = FALSE;
-	session->media.video_orientation_extension_id = -1;
-	session->media.audio_level_extension_id = -1;
->>>>>>> 8c9ce71d
 	/* Initialize the RTP context */
 	janus_nosip_media_reset(session);
 	session->media.pipefd[0] = -1;
@@ -1871,8 +1778,11 @@
 			}
 			if(peer) {
 				/* Send a PLI to the SIP peer (but only if they negotiated it) */
-				if(session->media.video_pli_supported)
-					janus_nosip_rtcp_pli_send(session);
+				if(session->media.video_pli_supported) {
+					int mindex = 0;
+					for(mindex=0; mindex<session->media.num_mlines; mindex++)
+						janus_nosip_rtcp_pli_send(session, mindex);
+				}
 			}
 			/* Notify the result */
 			result = json_object();
@@ -2661,12 +2571,15 @@
 }
 
 /* Helper method to send an RTCP PLI to the peer */
-static void janus_nosip_rtcp_pli_send(janus_nosip_session *session) {
+static void janus_nosip_rtcp_pli_send(janus_nosip_session *session, int mindex) {
 	if(!session || g_atomic_int_get(&session->destroyed)) {
 		JANUS_LOG(LOG_ERR, "No session associated with this handle...\n");
 		return;
 	}
-	if(!session->media.has_video || session->media.video_rtcp_fd == -1)
+	if(mindex >= session->media.num_mlines)
+		return;
+	janus_nosip_media_line *mline = &session->media.mlines[mindex];
+	if(mline->type != JANUS_SDP_VIDEO || mline->rtcp_fd == -1)
 		return;
 	/* Generate a PLI */
 	char rtcp_buf[12];
@@ -2674,27 +2587,27 @@
 	janus_rtcp_pli((char *)&rtcp_buf, rtcp_len);
 	/* Fix SSRCs as the Janus core does */
 	JANUS_LOG(LOG_HUGE, "[NoSIP-%p] Fixing SSRCs (local %u, peer %u)\n",
-		session, session->media.video_ssrc, session->media.video_ssrc_peer);
-	janus_rtcp_fix_ssrc(NULL, (char *)rtcp_buf, rtcp_len, 1, session->media.video_ssrc, session->media.video_ssrc_peer);
+		session, mline->ssrc, mline->ssrc_peer);
+	janus_rtcp_fix_ssrc(NULL, (char *)rtcp_buf, rtcp_len, 1, mline->ssrc, mline->ssrc_peer);
 	/* Is SRTP involved? */
-	if(session->media.has_srtp_local) {
+	if(mline->has_srtp_local) {
 		char sbuf[50];
 		memcpy(&sbuf, rtcp_buf, rtcp_len);
 		int protected = rtcp_len;
-		int res = srtp_protect_rtcp(session->media.video_srtp_out, &sbuf, &protected);
+		int res = srtp_protect_rtcp(mline->srtp_out, &sbuf, &protected);
 		if(res != srtp_err_status_ok) {
 			JANUS_LOG(LOG_ERR, "[NoSIP-%p] Video SRTCP protect error... %s (len=%d-->%d)...\n",
 				session, janus_srtp_error_str(res), rtcp_len, protected);
 		} else {
 			/* Forward the message to the peer */
-			if(send(session->media.video_rtcp_fd, sbuf, protected, 0) < 0) {
+			if(send(mline->rtcp_fd, sbuf, protected, 0) < 0) {
 				JANUS_LOG(LOG_HUGE, "[NoSIP-%p] Error sending SRTCP video packet... %s (len=%d)...\n",
 					session, g_strerror(errno), protected);
 			}
 		}
 	} else {
 		/* Forward the message to the peer */
-		if(send(session->media.video_rtcp_fd, rtcp_buf, rtcp_len, 0) < 0) {
+		if(send(mline->rtcp_fd, rtcp_buf, rtcp_len, 0) < 0) {
 			JANUS_LOG(LOG_HUGE, "[NoSIP-%p] Error sending RTCP video packet... %s (len=%d)...\n",
 				session, g_strerror(errno), rtcp_len);
 		}
