--- conflicted
+++ resolved
@@ -76,19 +76,13 @@
  *
 \verbatim
 {
-<<<<<<< HEAD
 	"nosip" : "event",
 	"result" : {
 		"event" : "generated",
 		"type" : "<offer|answer, depending on the nature of the provided JSEP>",
-		"sdp" : "<barebone SDP content>"
-	}
-=======
-	"event" : "generated",
-	"type" : "<offer|answer, depending on the nature of the provided JSEP>",
-	"sdp" : "<barebone SDP content>",
-	"unique_id" : "<unique UUID of this session in this plugin, needed for some requests>
->>>>>>> 5ed219e6
+		"sdp" : "<barebone SDP content>",
+		"unique_id" : "<unique UUID of this session in this plugin, needed for some requests>
+	}
 }
 \endverbatim
  *
@@ -113,17 +107,12 @@
  *
 \verbatim
 {
-<<<<<<< HEAD
 	"nosip" : "event",
 	"result" : {
 		"event" : "processed",
-		"srtp" : "<whether the barebone SDP mandates (sdes_mandatory) or offers (sdes_optional) SRTP support; optional>"
-	}
-=======
-	"event" : "processed",
-	"srtp" : "<whether the barebone SDP mandates (sdes_mandatory) or offers (sdes_optional) SRTP support; optional>",
-	"unique_id" : "<unique UUID of this session in this plugin, needed for some requests>
->>>>>>> 5ed219e6
+		"srtp" : "<whether the barebone SDP mandates (sdes_mandatory) or offers (sdes_optional) SRTP support; optional>",
+		"unique_id" : "<unique UUID of this session in this plugin, needed for some requests>
+	}
 }
 \endverbatim
  *
