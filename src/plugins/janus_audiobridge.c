/*! \file   janus_audiobridge.c
 * \author Lorenzo Miniero <lorenzo@meetecho.com>
 * \copyright GNU General Public License v3
 * \brief  Janus AudioBridge plugin
 * \details Check the \ref audiobridge for more details.
 *
 * \ingroup plugins
 * \ref plugins
 *
 * \page audiobridge AudioBridge plugin documentation
 * This is a plugin implementing an audio conference bridge for
 * Janus, specifically mixing Opus streams. This means that it replies
 * by providing in the SDP only support for Opus, and disabling video.
 * Opus encoding and decoding is implemented using libopus (http://opus.codec.org).
 * The plugin provides an API to allow peers to join and leave conference
 * rooms. Peers can then mute/unmute themselves by sending specific messages
 * to the plugin: any way a peer mutes/unmutes, an event is triggered
 * to the other participants, so that it can be rendered in the UI
 * accordingly.
 *
 * Rooms to make available are listed in the plugin configuration file.
 * A pre-filled configuration file is provided in \c conf/janus.plugin.audiobridge.jcfg
 * and includes a demo room for testing.
 *
 * To add more rooms or modify the existing one, you can use the following
 * syntax:
 *
 * \verbatim
room-<unique room ID>: {
	description = This is my awesome room
	is_private = true|false (private rooms don't appear when you do a 'list' request)
	secret = <optional password needed for manipulating (e.g. destroying) the room>
	pin = <optional password needed for joining the room>
	sampling_rate = <sampling rate> (e.g., 16000 for wideband mixing)
	spatial_audio = true|false (if true, the mix will be stereo to spatially place users, default=false)
	audiolevel_ext = true|false (whether the ssrc-audio-level RTP extension must be
		negotiated/used or not for new joins, default=true)
	audiolevel_event = true|false (whether to emit event to other users or not, default=false)
	audio_active_packets = 100 (number of packets with audio level, default=100, 2 seconds)
	audio_level_average = 25 (average value of audio level, 127=muted, 0='too loud', default=25)
	default_expectedloss = percent of packets we expect participants may miss, to help with FEC (default=0, max=20; automatically used for forwarders too)
	default_bitrate = default bitrate in bps to use for the all participants (default=0, which means libopus decides; automatically used for forwarders too)
	denoise = true|false (whether denoising via RNNoise should be performed for each participant by default)
	record = true|false (whether this room should be recorded, default=false)
	record_file = /path/to/recording.wav (where to save the recording)
	record_dir = /path/to/ (path to save the recording to, makes record_file a relative path if provided)
	mjrs = true|false (whether all participants in the room should be individually recorded to mjr files, default=false)
	mjrs_dir = "/path/to/" (path to save the mjr files to)
	allow_rtp_participants = true|false (whether participants should be allowed to join
		via plain RTP as well, rather than just WebRTC, default=false)
	groups = optional, non-hierarchical, array of groups to tag participants, for external forwarding purposes only

		[The following lines are only needed if you want the mixed audio
		to be automatically forwarded via plain RTP to an external component
		(e.g., an ffmpeg script, or a gstreamer pipeline) for processing.
		By default plain RTP is used, SRTP must be configured if needed]
	rtp_forward_id = numeric RTP forwarder ID for referencing it via API (optional: random ID used if missing)
	rtp_forward_host = host address to forward RTP packets of mixed audio to
	rtp_forward_host_family = ipv4|ipv6; by default, first family returned by DNS request
	rtp_forward_port = port to forward RTP packets of mixed audio to
	rtp_forward_ssrc = SSRC to use to use when streaming (optional: stream_id used if missing)
	rtp_forward_codec = opus (default), pcma (A-Law) or pcmu (mu-Law)
	rtp_forward_ptype = payload type to use when streaming (optional: only read for Opus, 100 used if missing)
	rtp_forward_group = group of participants to forward, if enabled in the room (optional: forwards full mix if missing)
	rtp_forward_srtp_suite = length of authentication tag, if SRTP is needed (32 or 80)
	rtp_forward_srtp_crypto = key to use as crypto, if SRTP is needed (base64 encoded key as in SDES)
	rtp_forward_always_on = true|false, whether silence should be forwarded when the room is empty (optional: false used if missing)
}
\endverbatim
 *
 * \section bridgeapi Audio Bridge API
 *
 * The Audio Bridge API supports several requests, some of which are
 * synchronous and some asynchronous. There are some situations, though,
 * (invalid JSON, invalid request) which will always result in a
 * synchronous error response even for asynchronous requests.
 *
 * \c create , \c edit , \c destroy , \c exists, \c allowed, \c kick, \c list,
 * \c mute , \c unmute , \c mute_room , \c unmute_room , \c listparticipants ,
 * \c resetdecoder , \c rtp_forward, \c stop_rtp_forward , \c list_forwarders ,
 * \c play_file , \c is_playing and \c stop_file are synchronous requests,
 * which means you'll get a response directly within the context of the
 * transaction. \c create allows you to create a new audio conference bridge
 * dynamically, as an alternative to using the configuration file; \c edit
 * allows you to dynamically edit some room properties (e.g., the PIN);
 * \c destroy removes an audio conference bridge and destroys it, kicking
 * all the users out as part of the process; \c exists allows you to
 * check whether a specific audio conference exists; \c allowed allows
 * you to edit who's allowed to join a room via ad-hoc tokens; \c list
 * lists all the available rooms, while \c listparticipants lists all
 * the participants of a specific room and their details; \c resetdecoder
 * marks the Opus decoder for the participant as invalid, and forces it
 * to be recreated (which might be needed if the audio for generated by
 * the participant becomes garbled); \c rtp_forward allows you to forward
 * the mix of an AudioBridge room via RTP to a separate component (e.g.,
 * for broadcasting it to a wider audience, or for processing/recording),
 * whereas \c stop_rtp_forward can remove an existing forwarder; a list
 * of configured forwarders for a room can be retrieved using the
 * \c list_forwarders request; finally, \c play_file allows you to
 * reproduce an audio .opus file in a mix (e.g., to play an announcement
 * or some background music), \c is_playing checks if a specific file is
 * still playing, while \c stop_file will stop such a playback instead.
 *
 * The \c join , \c configure , \c changeroom and \c leave requests
 * instead are all asynchronous, which means you'll get a notification
 * about their success or failure in an event. \c join allows you to
 * join a specific audio conference bridge; \c configure can be used
 * to modify some of the participation settings (e.g., mute/unmute);
 * \c changeroom can be used to leave the current room and move to a
 * different one without having to tear down the PeerConnection and
 * recreate it again (useful for sidebars and "waiting rooms"); finally,
 * \c leave allows you to leave an audio conference bridge for good.
 *
 * The AudioBridge plugin also allows you to forward the mix to an
 * external listener, e.g., a gstreamer/ffmpeg pipeline waiting to
 * process the mixer audio stream. You can add new RTP forwarders with
 * the \c rtp_forward request; a \c stop_rtp_forward request removes an
 * existing RTP forwarder; \c listforwarders lists all the current RTP
 * forwarders on a specific AudioBridge room instance. As an alternative,
 * you can configure a single static RTP forwarder in the plugin
 * configuration file. A finer grained control of what to forward
 * externally, in terms of participants mix, can be achieved using
 * groups.
 *
 * \c create can be used to create a new audio room, and has to be
 * formatted as follows:
 *
\verbatim
{
	"request" : "create",
	"room" : <unique numeric ID, optional, chosen by plugin if missing>,
	"permanent" : <true|false, whether the room should be saved in the config file, default=false>,
	"description" : "<pretty name of the room, optional>",
	"secret" : "<password required to edit/destroy the room, optional>",
	"pin" : "<password required to join the room, optional>",
	"is_private" : <true|false, whether the room should appear in a list request>,
	"allowed" : [ array of string tokens users can use to join this room, optional],
	"sampling_rate" : <sampling rate of the room, optional, 16000 by default>,
	"spatial_audio" : <true|false, whether the mix should spatially place users, default=false>,
	"audiolevel_ext" : <true|false, whether the ssrc-audio-level RTP extension must be negotiated for new joins, default=true>,
	"audiolevel_event" : <true|false (whether to emit event to other users or not)>,
	"audio_active_packets" : <number of packets with audio level (default=100, 2 seconds)>,
	"audio_level_average" : <average value of audio level (127=muted, 0='too loud', default=25)>,
	"default_expectedloss" : <percent of packets we expect participants may miss, to help with FEC (default=0, max=20; automatically used for forwarders too)>,
	"default_bitrate" : <bitrate in bps to use for the all participants (default=0, which means libopus decides; automatically used for forwarders too)>,
	"denoise" : <true|false, whether denoising via RNNoise should be performed for each participant by default, default=false>,
	"record" : <true|false, whether to record the room or not, default=false>,
	"record_file" : "</path/to/the/recording.wav, optional>",
	"record_dir" : "</path/to/, optional; makes record_file a relative path, if provided>",
	"mjrs" : <true|false (whether all participants in the room should be individually recorded to mjr files, default=false)>,
	"mjrs_dir" : "</path/to/, optional>",
	"allow_rtp_participants" : <true|false, whether participants should be allowed to join via plain RTP as well, default=false>,
	"groups" : [ non-hierarchical array of string group names to use to gat participants, for external forwarding purposes only, optional]
}
\endverbatim
 *
 * A successful creation procedure will result in a \c created response:
 *
\verbatim
{
	"audiobridge" : "created",
	"room" : <unique numeric ID>,
	"permanent" : <true if saved to config file, false if not>
}
\endverbatim
 *
 * If you requested a permanent room but a \c false value is returned
 * instead, good chances are that there are permission problems.
 *
 * An error instead (and the same applies to all other requests, so this
 * won't be repeated) would provide both an error code and a more verbose
 * description of the cause of the issue:
 *
\verbatim
{
	"audiobridge" : "event",
	"error_code" : <numeric ID, check Macros below>,
	"error" : "<error description as a string>"
}
\endverbatim
 *
 * Notice that, in general, all users can create rooms. If you want to
 * limit this functionality, you can configure an admin \c admin_key in
 * the plugin settings. When configured, only "create" requests that
 * include the correct \c admin_key value in an "admin_key" property
 * will succeed, and will be rejected otherwise. Notice that you can
 * optionally extend this functionality to RTP forwarding as well, in
 * order to only allow trusted clients to use that feature.
 *
 * Once a room has been created, you can still edit some (but not all)
 * of its properties using the \c edit request. This allows you to modify
 * the room description, secret, pin and whether it's private or not: you
 * won't be able to modify other more static properties, like the room ID,
 * the sampling rate, the extensions-related stuff and so on. If you're
 * interested in changing the ACL, instead, check the \c allowed message.
 * An \c edit request has to be formatted as follows:
 *
\verbatim
{
	"request" : "edit",
	"room" : <unique numeric ID of the room to edit>,
	"secret" : "<room secret, mandatory if configured>",
	"new_description" : "<new pretty name of the room, optional>",
	"new_secret" : "<new password required to edit/destroy the room, optional>",
	"new_pin" : "<new PIN required to join the room, PIN will be removed if set to an empty string, optional>",
	"new_is_private" : <true|false, whether the room should appear in a list request>,
	"new_record_dir" : "<new path where new recording files should be saved>",
	"new_mjrs_dir" : "<new path where new MJR files should be saved>",
	"permanent" : <true|false, whether the room should be also removed from the config file, default=false>
}
\endverbatim
 *
 * A successful edit procedure will result in an \c edited response:
 *
\verbatim
{
	"audiobridge" : "edited",
	"room" : <unique numeric ID>
}
\endverbatim
 *
 * On the other hand, \c destroy can be used to destroy an existing audio
 * room, whether created dynamically or statically, and has to be
 * formatted as follows:
 *
\verbatim
{
	"request" : "destroy",
	"room" : <unique numeric ID of the room to destroy>,
	"secret" : "<room secret, mandatory if configured>",
	"permanent" : <true|false, whether the room should be also removed from the config file, default=false>
}
\endverbatim
 *
 * A successful destruction procedure will result in a \c destroyed response:
 *
\verbatim
{
	"audiobridge" : "destroyed",
	"room" : <unique numeric ID>
}
\endverbatim
 *
 * This will also result in a \c destroyed event being sent to all the
 * participants in the audio room, which will look like this:
 *
\verbatim
{
	"audiobridge" : "destroyed",
	"room" : <unique numeric ID of the destroyed room>
}
\endverbatim
 *
 * To enable or disable recording of mixed audio stream while the conference
 * is in progress, you can make use of the \c enable_recording request,
 * which has to be formatted as follows:
 *
\verbatim
{
	"request" : "enable_recording",
	"room" : <unique numeric ID of the room>,
	"secret" : "<room secret; mandatory if configured>"
	"record" : <true|false, whether this room should be automatically recorded or not>,
	"record_file" : "<file where audio recording should be saved (optional)>",
	"record_dir" : "<path where audio recording file should be saved (optional)>"
}
\endverbatim
 *
 * A room can also be recorded by saving the individual contributions of
 * participants to separate MJR files instead, in a format compatible with
 * the \ref recordings. While a recording for each participant can be
 * enabled or disabled separately, there also is a request to enable or
 * disable them in bulk, thus implementing a feature similar to \c enable_recording
 * but for MJR files, rather than for a \c .wav mix. This can be done using
 * the \c enable_mjrs request, which has to be formatted as follows:
 *
\verbatim
{
	"request" : "enable_mjrs",
	"room" : <unique numeric ID of the room>,
	"secret" : "<room secret; mandatory if configured>"
	"mjrs" : <true|false, whether all participants in the room should be individually recorded to mjr files or not>,
	"mjrs_dir" : "<path where all MJR files should be saved to (optional)>"
}
\endverbatim
 *
 *
 * You can check whether a room exists using the \c exists request,
 * which has to be formatted as follows:
 *
\verbatim
{
	"request" : "exists",
	"room" : <unique numeric ID of the room to check>
}
\endverbatim
 *
 * A successful request will result in a \c success response:
 *
\verbatim
{
	"audiobridge" : "success",
	"room" : <unique numeric ID>,
	"exists" : <true|false>
}
\endverbatim
 *
 * You can configure whether to check tokens or add/remove people who can join
 * a room using the \c allowed request, which has to be formatted as follows:
 *
\verbatim
{
	"request" : "allowed",
	"secret" : "<room secret, mandatory if configured>",
	"action" : "enable|disable|add|remove",
	"room" : <unique numeric ID of the room to update>,
	"allowed" : [
		// Array of strings (tokens users might pass in "join", only for add|remove)
	]
}
\endverbatim
 *
 * A successful request will result in a \c success response:
 *
\verbatim
{
	"audiobridge" : "success",
	"room" : <unique numeric ID>,
	"allowed" : [
		// Updated, complete, list of allowed tokens (only for enable|add|remove)
	]
}
\endverbatim
 *
 * If you're the administrator of a room (that is, you created it and have access
 * to the secret) you can kick participants using the \c kick request. Notice
 * that this only kicks the user out of the room, but does not prevent them from
 * re-joining: to ban them, you need to first remove them from the list of
 * authorized users (see \c allowed request) and then \c kick them. The \c kick
 * request has to be formatted as follows:
 *
\verbatim
{
	"request" : "kick",
	"secret" : "<room secret, mandatory if configured>",
	"room" : <unique numeric ID of the room>,
	"id" : <unique numeric ID of the participant to kick>
}
\endverbatim
 *
 * A successful request will result in a \c success response:
 *
\verbatim
{
	"audiobridge" : "success",
}
\endverbatim
 *
 * If you're the administrator of a room (that is, you created it and have access
 * to the secret) you can kick all participants using the \c kick_all request. Notice
 * that this only kicks all users out of the room, but does not prevent them from
 * re-joining: to ban them, you need to first remove them from the list of
 * authorized users (see \c allowed request) and then perform \c kick_all.
 * The \c kick_all request has to be formatted as follows:
 *
\verbatim
{
	"request" : "kick_all",
	"secret" : "<room secret, mandatory if configured>",
	"room" : <unique numeric ID of the room>
}
\endverbatim
 *
 * A successful request will result in a \c success response:
 *
\verbatim
{
	"audiobridge" : "success",
}
\endverbatim
 *
 * Another option available for administrators is suspending participants:
 * in that case, participants are not kicked from the room (they remain
 * in), but their contribution is not added to the mix, and they don't
 * receive any audio from the mix either. This is a useful option to
 * temporarily detach a participant from the room (e.g., because they'll
 * be busy somewhere else) while still allowing them to keep the existing
 * PeerConnection up and running, so that it can be quickly restored
 * when they're back; since they're not part of the mix and don't receive
 * any audio, the CPU resources to manage them are reduced as well. By
 * default these suspended users participants will still receive events
 * related to changes in the room (e.g., participants joining and leaving,
 * mutes and unmutes, etc.), but these can be disabled too in case saving
 * unnecessary signalling is desired: in that case, a suspended participant
 * will only receive a recap of the current status when resumed.
 * The \c suspend request must be formatted as follows:
 *
 *
\verbatim
{
	"request" : "suspend",
	"secret" : "<room secret, mandatory if configured>",
	"room" : <unique numeric ID of the room>,
	"id" : <unique numeric ID of the participant to suspend>,
	"pause_events" : <whether room events should be paused while suspended; optional, false by default>
	"stop_record" : <whether the MIR recording of this participant should be stopped too; optional, false by default>
}
\endverbatim
 *
 * A successful request will result in a \c success response:
 *
\verbatim
{
	"audiobridge" : "success",
}
\endverbatim
 *
 * Resuming a suspended participant means bringing them back in the audio
 * mix, and allowing them to hear audio through the PeerConnection once more.
 * In case events were paused, they'll be resumed and a recap will be sent.
 * The \c resume request must be formatted as follows:
 *
\verbatim
{
	"request" : "resume",
	"secret" : "<room secret, mandatory if configured>",
	"room" : <unique numeric ID of the room>,
	"id" : <unique numeric ID of the suspended participant to resume>,
	"record": <true|false, whether to record this resumed user's contribution to a .mjr file (mixer not involved); optional, false by default>,
	"filename": "<basename of the file to record to, -audio.mjr will be added by the plugin; optional, will be relative to mjrs_dir, if configured in the room>"
}
\endverbatim
 *
 * A successful request will result in a \c success response:
 *
\verbatim
{
	"audiobridge" : "success",
}
\endverbatim
 *
 * Both \c suspend and \c resume on a participant will result in a
 * notification to the other participants in the room, which means they'll
 * all be notified about a participant being suspended or resumed.
 *
 * To get a list of the available rooms (excluded those configured or
 * created as private rooms) you can make use of the \c list request,
 * which has to be formatted as follows:
 *
\verbatim
{
	"request" : "list"
}
\endverbatim
 *
 * A successful request will produce a list of rooms in a \c success response:
 *
\verbatim
{
	"audiobridge" : "success",
	"rooms" : [		// Array of room objects
		{	// Room #1
			"room" : <unique numeric ID>,
			"description" : "<Name of the room>",
			"pin_required" : <true|false, whether a PIN is required to join this room>,
			"sampling_rate" : <sampling rate of the mixer>,
			"spatial_audio" : <true|false, whether the mix has spatial audio (stereo)>,
			"record" : <true|false, whether the room is being recorded>,
			"num_participants" : <count of the participants>
		},
		// Other rooms
	]
}
\endverbatim
 *
 * To get a list of the available rooms (excluded those configured or
 * created as private rooms) you can make use of the \c list request,
 * which has to be formatted as follows:
 *
\verbatim
{
	"request" : "list"
}
\endverbatim
 *
 * A successful request will produce a list of rooms in a \c success response:
 *
\verbatim
{
	"audiobridge" : "success",
	"rooms" : [		// Array of room objects
		{	// Room #1
			"room" : <unique numeric ID>,
			"description" : "<Name of the room>",
			"pin_required" : <true|false, whether a PIN is required to join this room>,
			"sampling_rate" : <sampling rate of the mixer>,
			"spatial_audio" : <true|false, whether the mix has spatial audio (stereo)>,
			"record" : <true|false, whether the room is being recorded>,
			"num_participants" : <count of the participants>
		},
		// Other rooms
	]
}
\endverbatim
 *
 * To get a list of the participants in a specific room, instead, you
 * can make use of the \c listparticipants request, which has to be
 * formatted as follows:
 *
\verbatim
{
	"request" : "listparticipants",
	"room" : <unique numeric ID of the room>
}
\endverbatim
 *
 * A successful request will produce a list of participants in a
 * \c participants response:
 *
\verbatim
{
	"audiobridge" : "participants",
	"room" : <unique numeric ID of the room>,
	"participants" : [		// Array of participant objects
		{	// Participant #1
			"id" : <unique numeric ID of the participant>,
			"display" : "<display name of the participant, if any; optional>",
			"setup" : <true|false, whether user successfully negotiate a WebRTC PeerConnection or not>,
			"muted" : <true|false, whether user is muted or not>,
			"suspended" : <true|false, whether user is suspended or not>,
			"talking" : <true|false, whether user is talking or not (only if audio levels are used)>,
			"spatial_position" : <in case spatial audio is used, the panning of this participant (0=left, 50=center, 100=right)>,
		},
		// Other participants
	]
}
\endverbatim
 *
 * To mark the Opus decoder context for the current participant as
 * invalid and force it to be recreated, use the \c resetdecoder request:
 *
\verbatim
{
	"request" : "resetdecoder"
}
\endverbatim
 *
 * A successful request will produce a \c success response:
 *
\verbatim
{
	"audiobridge" : "success"
}
\endverbatim
 *
 * You can add a new RTP forwarder for an existing room using the
 * \c rtp_forward request, which has to be formatted as follows:
 *
\verbatim
{
	"request" : "rtp_forward",
	"room" : <unique numeric ID of the room to add the forwarder to>,
	"group" : "<group to forward, if enabled in the room (forwards full mix if missing)>",
	"ssrc" : <SSRC to use to use when streaming (optional: stream_id used if missing)>,
	"codec" : "<opus (default), pcma (A-Law) or pcmu (mu-Law)>",
	"ptype" : <payload type to use when streaming (optional: 100 used if missing)>,
	"host" : "<host address to forward the RTP packets to>",
	"host_family" : "<ipv4|ipv6, if we need to resolve the host address to an IP; by default, whatever we get>",
	"port" : <port to forward the RTP packets to>,
	"srtp_suite" : <length of authentication tag (32 or 80); optional>,
	"srtp_crypto" : "<key to use as crypto (base64 encoded key as in SDES); optional>",
	"always_on" : <true|false, whether silence should be forwarded when the room is empty>
}
\endverbatim
 *
 * The concept of "groups" is particularly important, here, in case groups were
 * enabled when creating a room. By default, in fact, if a room has groups disabled,
 * then an RTP forwarder will simply relay the mix of all active participants;
 * sometimes, though, an external application may want to only receive the mix
 * of some of the participants, and not all of them. This is what groups are
 * for: if you tag participants with a specific group name, then creating a
 * new forwarder that explicitly references that group name will ensure that
 * only a mix of the participants tagged with that name will be forwarded.
 * As such, it's important to point out groups \b only impact forwarders,
 * and \c NOT participants or how they're mixed in main mix for the room itself.
 * Omitting a group name when creating a forwarder for a room where groups
 * are enabled will simply fall back to the default behaviour of forwarding
 * the full mix.
 *
 * Notice that, as explained above, in case you configured an \c admin_key
 * property and extended it to RTP forwarding as well, you'll need to provide
 * it in the request as well or it will be rejected as unauthorized. By
 * default no limitation is posed on \c rtp_forward .
 *
 * A successful request will result in a \c success response:
 *
\verbatim
{
	"audiobridge" : "success",
	"room" : <unique numeric ID, same as request>,
	"group" : "<group to forward, same as request if provided>",
	"stream_id" : <unique numeric ID assigned to the new RTP forwarder>,
	"host" : "<host this forwarder is streaming to, same as request if not resolved>",
	"port" : <audio port this forwarder is streaming to, same as request>
}
\endverbatim
 *
 * To stop a previously created RTP forwarder and stop it, you can use
 * the \c stop_rtp_forward request, which has to be formatted as follows:
 *
\verbatim
{
	"request" : "stop_rtp_forward",
	"room" : <unique numeric ID of the room to remove the forwarder from>,
	"stream_id" : <unique numeric ID of the RTP forwarder>
}
\endverbatim
 *
 * A successful request will result in a \c success response:
 *
\verbatim
{
	"audiobridge" : "success",
	"room" : <unique numeric ID, same as request>,
	"stream_id" : <unique numeric ID, same as request>
}
\endverbatim
 *
 * To get a list of the forwarders in a specific room, instead, you
 * can make use of the \c listforwarders request, which has to be
 * formatted as follows:
 *
\verbatim
{
	"request" : "listforwarders",
	"room" : <unique numeric ID of the room>
}
\endverbatim
 *
 * A successful request will produce a list of RTP forwarders in a
 * \c forwarders response:
 *
\verbatim
{
	"audiobridge" : "forwarders",
	"room" : <unique numeric ID of the room>,
	"rtp_forwarders" : [		// Array of RTP forwarder objects
		{	// RTP forwarder #1
			"stream_id" : <unique numeric ID of the forwarder>,
			"group" : "<group that is being forwarded, if available>",
			"ip" : "<IP this forwarder is streaming to>",
			"port" : <port this forwarder is streaming to>,
			"ssrc" : <SSRC this forwarder is using, if any>,
			"codec" : <codec this forwarder is using, if any>,
			"ptype" : <payload type this forwarder is using, if any>,
			"srtp" : <true|false, whether the RTP stream is encrypted>,
			"always_on" : <true|false, whether this forwarder works even when no participant is in or not>
		},
		// Other forwarders
	]
}
\endverbatim
 *
 * As anticipated, while the AudioBridge is mainly meant to allow real users
 * to interact with each other by mixing their contributions, you can also
 * start the playback of one or more pre-recorded audio files in a mix:
 * this is especially useful whenever you have, for instance, to play
 * an announcement of some sort, or when maybe you want to play some
 * background music (e.g., some music on hold when the room is empty).
 * You can start the playback of an .opus file in an existing room using
 * the \c play_file request, which has to be formatted as follows:
 *
\verbatim
{
	"request" : "play_file",
	"room" : <unique numeric ID of the room to play the file in>,
	"secret" : "<room password, if configured>",
	"group" : "<group to play in (for forwarding purposes only; optional, mandatory if enabled in the room)>",
	"file_id": "<unique string ID of the announcement; random if not provided>",
	"filename": "<path to the Opus file to play>",
	"loop": <true|false, depending on whether or not the file should be played in a loop forever>
}
\endverbatim
 *
 * Notice that, as explained above, in case you configured an \c admin_key
 * property and extended it to RTP forwarding as well, you'll need to provide
 * it in the request as well or it will be rejected as unauthorized. By
 * default \c play_file only requires the room secret, meaning only people
 * authorized to edit the room can start an audio playback.
 *
 * Also notice that the only supported files are .opus files: no other
 * audio format will be accepted. Besides, the file must be reachable
 * and available on the file system: network addresses (e.g., HTTP URL)
 * are NOT supported.
 *
 * A successful request will result in a \c success response:
 *
\verbatim
{
	"audiobridge" : "success",
	"room" : <unique numeric ID, same as request>,
	"file_id" : "<unique string ID of the announcement, same as request if provided or randomly generated otherwise>"
}
\endverbatim
 *
 * As soon as the playback actually starts (usually immediately after
 * the request has been sent), an event is sent to all participants so
 * that they're aware something is being played back in the room besides
 * themselves:
 *
\verbatim
{
	"audiobridge" : "announcement-started",
	"room" : <unique numeric ID, same as request>,
	"file_id" : "<unique string ID of the announcement>"
}
\endverbatim
 *
 * A similar event is also sent whenever the playback stops, whether it's
 * because the file ended and \c loop was \c FALSE (which will automatically
 * clear the resources) or because a \c stop_file request asked for the
 * playback to be interrupted:
 *
\verbatim
{
	"audiobridge" : "announcement-stopped",
	"room" : <unique numeric ID, same as request>,
	"file_id" : "<unique string ID of the announcement>"
}
\endverbatim
 *
 * You can check whether a specific playback is still going on in a room,
 * you can use the \c is_playing request, which has to be formatted as follows:
 *
\verbatim
{
	"request" : "is_playing",
	"room" : <unique numeric ID of the room where the playback is taking place>,
	"secret" : "<room password, if configured>",
	"file_id" : "<unique string ID of the announcement>"
}
\endverbatim
 *
 * A successful request will result in a \c success response:
 *
\verbatim
{
	"audiobridge" : "success",
	"room" : <unique numeric ID>,
	"file_id" : "<unique string ID of the announcement>",
	"playing" : <true|false>
}
\endverbatim
 *
 * As anticipated, when not looping a playback will automatically stop and
 * self-destruct when it reaches the end of the audio file. In case you
 * want to stop a playback sooner than that, or want to stop a looped
 * playback, you can use the \c stop_file request:
 *
\verbatim
{
	"request" : "stop_file",
	"room" : <unique numeric ID of the room where the playback is taking place>,
	"secret" : "<room password, if configured>",
	"file_id": "<unique string ID of the announcement>"
}
\endverbatim
 *
 * A successful request will result in a \c success response:
 *
\verbatim
{
	"audiobridge" : "success",
	"room" : <unique numeric ID, same as request>,
	"file_id" : "<unique string ID of the now interrupted announcement>"
}
\endverbatim
 *
 * That completes the list of synchronous requests you can send to the
 * AudioBridge plugin. As anticipated, though, there are also several
 * asynchronous requests you can send, specifically those related to
 * joining and updating one's presence as a participant in an audio room.
 *
 * The way you'd interact with the plugin is usually as follows:
 *
 * -# you use a \c join request to join an audio room, and wait for the
 * \c joined event; this event will also include a list of the other
 * participants, if any;
 * -# you send a \c configure request attached to an audio-only JSEP offer
 * to start configuring your participation in the room (e.g., join unmuted
 * or muted), and wait for the related \c event, which will be attached
 * to a JSEP answer by the plugin to complete the setup of the WebRTC
 * PeerConnection;
 * -# you send other \c configure requests (without any JSEP-related
 * attachment) to mute/unmute yourself during the audio conference;
 * -# you intercept events originated by the plugin (\c joined , \c leaving )
 * to notify you about users joining/leaving/muting/unmuting;
 * -# you eventually send a \c leave request to leave a room; if you leave the
 * PeerConnection instance intact, you can subsequently join a different
 * room without requiring a new negotiation (and so just use a \c join + JSEP-less \c configure to join).
 *
 * Notice that there's also a \c changeroom request available: you can use
 * this request to immediately leave the room you're in and join a different
 * one, without requiring you to do a \c leave + \c join + \c configure
 * round. Of course remember not to pass any JSEP-related payload when
 * doing a \c changeroom as the same pre-existing PeerConnection will be
 * re-used for the purpose.
 *
 * Notice that you can also ask the AudioBridge plugin to send you an offer,
 * when you join, rather than providing one yourself: this means that the
 * SDP offer/answer roles would be reversed, and so you'd have to provide
 * an answer yourself in this case. Remember that, in case renegotiations
 * or restarts take place, they MUST follow the same negotiation pattern
 * as the one that originated the connection: it's an error to send an
 * SDP offer to the plugin to update a PeerConnection, if the plugin sent
 * you an offer originally. It's adviced to let users generate the offer,
 * and let the plugin answer: this reverserd role is mostly here to
 * facilitate the setup of cascaded mixers, e.g., allow one AudioBridge
 * to connect to the other via WebRTC (which wouldn't be possible if
 * both expected an offer from the other). Refer to the \ref aboffer
 * section for more details.
 *
 * About the syntax of all the above mentioned requests, \c join has
 * to be formatted as follows:
 *
\verbatim
{
	"request" : "join",
	"room" : <numeric ID of the room to join>,
	"id" : <unique ID to assign to the participant; optional, assigned by the plugin if missing>,
	"group" : "<group to assign to this participant (for forwarding purposes only; optional, mandatory if enabled in the room)>",
	"pin" : "<password required to join the room, if any; optional>",
	"display" : "<display name to have in the room; optional>",
	"token" : "<invitation token, in case the room has an ACL; optional>",
	"muted" : <true|false, whether to start unmuted or muted>,
	"suspended" : <true|false, whether to start suspended or not (false by default)>,
	"pause_events" : <whether room events should be paused, if the user is joining as suspended; optional, false by default>
	"codec" : "<codec to use, among opus (default), pcma (A-Law) or pcmu (mu-Law)>",
	"bitrate" : <bitrate to use for the Opus stream in bps; optional, default=0 (libopus decides)>,
	"quality" : <0-10, Opus-related complexity to use, the higher the value, the better the quality (but more CPU); optional, default is 4>,
	"expected_loss" : <0-20, a percentage of the expected loss (capped at 20%), only needed in case FEC is used; optional, default is 0 (FEC disabled even when negotiated) or the room default>,
	"volume" : <percent value, <100 reduces volume, >100 increases volume; optional, default is 100 (no volume change)>,
	"spatial_position" : <in case spatial audio is enabled for the room, panning of this participant (0=left, 50=center, 100=right)>,
	"denoise" : <true|false, whether denoising via RNNoise should be performed for this participant (default=room value)>,
	"secret" : "<room management password; optional, if provided the user is an admin and can't be globally muted with mute_room>",
	"audio_level_average" : "<if provided, overrides the room audio_level_average for this user; optional>",
	"audio_active_packets" : "<if provided, overrides the room audio_active_packets for this user; optional>",
	"record": <true|false, whether to record this user's contribution to a .mjr file (mixer not involved)>,
	"filename": "<basename of the file to record to, -audio.mjr will be added by the plugin; will be relative to mjrs_dir, if configured in the room>"
}
\endverbatim
 *
 * A successful request will produce a \c joined event:
 *
\verbatim
{
	"audiobridge" : "joined",
	"room" : <numeric ID of the room>,
	"id" : <unique ID assigned to the participant>,
	"display" : "<display name of the new participant>",
	"participants" : [
		// Array of existing participants in the room
	]
}
\endverbatim
 *
 * The other participants in the room will be notified about the new
 * participant by means of a different \c joined event, which will only
 * include the \c room and the new participant as the only object in
 * a \c participants array.
 *
 * Notice that, while the AudioBridge assumes participants will exchange
 * media via WebRTC, there's a less known feature that allows you to use
 * plain RTP to join an AudioBridge room instead. This functionality may
 * be helpful in case you want, e.g., SIP based endpoints to join an
 * AudioBridge room, by crafting SDPs for the SIP dialogs yourself using
 * the info exchanged with the plugin. In order to do that, you keep on
 * using the API to join as a participant as explained above, but instead
 * of negotiating a PeerConnection as you usually would, you add an \c rtp
 * object to the \c join request, which needs to be formatted as follows:
 *
\verbatim
{
	"request" : "join",
	[..]
	"rtp" : {
		"ip" : "<IP address you want media to be sent to>",
		"port" : <port you want media to be sent to>,
		"payload_type" : <payload type to use for RTP packets (optional; only needed in case Opus is used, automatic for G.711)>,
		"audiolevel_ext" : <ID of the audiolevel RTP extension, if used (optional)>,
		"fec" : <true|false, whether FEC should be enabled for the Opus stream (optional; only needed in case Opus is used)>
	}
}
\endverbatim
 *
 * In that case, the participant will be configured to use plain RTP to
 * exchange media with the room, and the \c joined event will include an
 * \c rtp object as well to complete the negotiation:
 *
\verbatim
{
	"audiobridge" : "joined",
	[..]
	"rtp" : {
		"ip" : "<IP address the AudioBridge will expect media to be sent to>",
		"port" : <port the AudioBridge will expect media to be sent to>,
		"payload_type" : <payload type to use for RTP packets (optional; only needed in case Opus is used, automatic for G.711)>
	}
}
\endverbatim
 *
 * Notice that, after a plain RTP session has been established, the
 * AudioBridge plugin will only start sending media via RTP after it
 * has received at least a valid RTP packet from the remote endpoint.
 *
 * At this point, whether the participant will be interacting via WebRTC
 * or plain RTP, the media-related settings of the participant can be
 * modified by means of a \c configure request. The \c configure request
 * has to be formatted as follows (notice that all parameters except
 * \c request are optional, depending on what you want to change):
 *
\verbatim
{
	"request" : "configure",
	"muted" : <true|false, whether to unmute or mute>,
	"display" : "<new display name to have in the room>",
	"bitrate" : <new bitrate to use for the Opus stream (see "join" for more info)>,
	"quality" : <new Opus-related complexity to use (see "join" for more info)>,
	"expected_loss" : <new value for the expected loss (see "join" for more info)>
	"volume" : <new volume percent value (see "join" for more info)>,
	"spatial_position" : <in case spatial audio is enabled for the room, new panning of this participant (0=left, 50=center, 100=right)>,
<<<<<<< HEAD
	"denoise" : <true|false, whether denoising via RNNoise should be performed for this participant (default=room value)>,
	"record": <true|false, whether to record this user's contribution to a .mjr file (mixer not involved),
=======
	"record": <true|false, whether to record this user's contribution to a .mjr file (mixer not involved)>,
>>>>>>> ba92d970
	"filename": "<basename of the file to record to, -audio.mjr will be added by the plugin; will be relative to mjrs_dir, if configured in the room>",
	"group" : "<new group to assign to this participant, if enabled in the room (for forwarding purposes)>"
}
\endverbatim
 *
 * \c muted instructs the plugin to mute or unmute the participant;
 * \c quality changes the complexity of the Opus encoder for the
 * participant; \c record can be used to record this participant's contribution
 * to a Janus .mjr file, and \c filename to provide a basename for the path to
 * save the file to (notice that this is different from the recording of a whole
 * room: this feature only records the packets this user is sending, and is not
 * related to the mixer stuff). A successful request will result in a \c ok event:
 *
\verbatim
{
	"audiobridge" : "event",
	"room" : <numeric ID of the room>,
	"result" : "ok"
}
\endverbatim
 *
 * In case the \c muted property was modified, the other participants in
 * the room will be notified about this by means of a \c event notification,
 * which will only include the \c room and the updated participant as the
 * only object in a \c participants array.
 *
 * If you're the administrator of a room (that is, you created it and have access to the secret)
 * you can mute or unmute individual participants using the \c mute or \c unmute request
 *
 \verbatim
{
	"request" : "<mute|unmute, whether to mute or unmute>",
	"secret" : "<room secret, mandatory if configured>",
	"room" : <unique numeric ID of the room>,
	"id" : <unique numeric ID of the participant to mute|unmute>
}
\endverbatim
 *
 * A successful request will result in a success response:
 *
 \verbatim
{
	"audiobridge" : "success",
}
\endverbatim
 *
 * To mute/unmute the whole room, use \c mute_room and \c unmute_room instead.
 *
 \verbatim
{
	"request" : "<mute_room|unmute_room, whether to mute or unmute>",
	"secret" : "<room secret, mandatory if configured>",
	"room" : <unique numeric ID of the room>
}
\endverbatim
 *
 * A successful request will result in a success response:
 *
 \verbatim
{
	"audiobridge" : "success",
}
\endverbatim
 *
 * As anticipated, you can leave an audio room using the \c leave request,
 * which has to be formatted as follows:
 *
\verbatim
{
	"request" : "leave"
}
\endverbatim
 *
 * The leaving user will receive a \c left notification:
 *
\verbatim
{
	"audiobridge" : "left",
	"room" : <numeric ID of the room>,
	"id" : <numeric ID of the participant who left>
}
\endverbatim
 *
 * All the other participants will receive an \c event notification with the
 * ID of the participant who just left:
 *
\verbatim
{
	"audiobridge" : "event",
	"room" : <numeric ID of the room>,
	"leaving" : <numeric ID of the participant who left>
}
\endverbatim
 *
 * For what concerns the \c changeroom request, instead, it's pretty much
 * the same as a \c join request and as such has to be formatted as follows:
 *
\verbatim
{
	"request" : "changeroom",
	"room" : <numeric ID of the room to move to>,
	"id" : <unique ID to assign to the participant; optional, assigned by the plugin if missing>,
	"group" : "<group to assign to this participant (for forwarding purposes only; optional, mandatory if enabled in the new room)>",
	"display" : "<display name to have in the room; optional>",
	"token" : "<invitation token, in case the new room has an ACL; optional>",
	"muted" : <true|false, whether to start unmuted or muted>,
	"suspended" : <true|false, whether to start suspended or not>,
	"pause_events" : <whether room events should be paused, if the user is joining as suspended; optional, false by default>
	"bitrate" : <bitrate to use for the Opus stream in bps; optional, default=0 (libopus decides)>,
	"quality" : <0-10, Opus-related complexity to use, higher is higher quality; optional, default is 4>,
	"expected_loss" : <0-20, a percentage of the expected loss (capped at 20%), only needed in case FEC is used; optional, default is 0 (FEC disabled even when negotiated) or the room default>,
	"volume" : <new volume percent value (see "join" for more info)>,
	"spatial_position" : <in case spatial audio is enabled for the room, new panning of this participant (0=left, 50=center, 100=right)>,
	"denoise" : <true|false, whether denoising via RNNoise should be performed for this participant (default=room value, or whether it was active before)>
}
\endverbatim
 *
 * Such a request will trigger all the above-described leaving/joined
 * events to the other participants, as it is indeed wrapping a \c leave
 * followed by a \c join and as such the other participants in both rooms
 * need to be updated accordingly. The participant who switched room
 * instead will be sent a \c roomchanged event which is pretty similar
 * to what \c joined looks like:
 *
 * A successful request will produce a \c joined event:
 *
\verbatim
{
	"audiobridge" : "roomchanged",
	"room" : <numeric ID of the new room>,
	"id" : <unique ID assigned to the participant in the new room>,
	"display" : "<display name of the new participant>",
	"participants" : [
		// Array of existing participants in the new room
	]
}
\endverbatim
 *
 * As a last note, notice that the AudioBridge plugin does support
 * renegotiations, mostly for the purpose of facilitating ICE restarts:
 * in fact, there isn't much need for renegotiations outside of that
 * context, as PeerConnections here will typically always contain a single
 * m-line for audio, and so adding/removing streams makes no sense; besides,
 * muting and unmuting is available via APIs, meaning that updating the
 * media direction via SDP renegotiations would be overkill.
 *
 * To force a renegotiation, all you need to do is send the new JSEP
 * offer together with a \c configure request: this request doesn't need
 * to contain any directive at all, and can be empty. A JSEP answer will
 * be sent back along the result of the request, if successful.
 *
 * \subsection aboffer AudioBridge-generated offers
 *
 * As anticipated in the previous sections, by default the AudioBridge
 * plugin expects an SDP offer from users interested to join a room, and
 * generates an SDP answer to complete the WebRTC negotiation process:
 * this SDP offer can be provided either in a \c join request or a
 * \c configure one, depending on how the app is constructed.
 *
 * It's worth pointing out that the AudioBridge plugin also supports
 * reversed roles when it comes to negotiation: that is, a user can ask
 * the plugin to generate an SDP offer first, to which they'd provide
 * an SDP answer to. This slightly changes the way the negotiation works
 * within the context of the AudioBridge API, as some messages may have
 * to be used in a different way. More specifically, if a user wants the
 * plugin to generate an offer, they'll have to include a:
 *
\verbatim
	[..]
	"generate_offer" : true,
	[..]
}
\endverbatim
 *
 * property in the \c join or \c configure request used to setup the
 * PeerConnection. This means that the user will receive a JSEP SDP
 * offer as part of the related event: at this point, the user needs
 * to prepare to send a JSEP SDP answer and send it back to the plugin
 * to complete the negotiation. The user must use the \c configure
 * request to provide this SDP answer: no need to provide additional
 * attributes in the request, unless it's needed for application related
 * purposes (e.g., to start muted).
 *
 * Notice that this does have an impact on renegotiations, e.g., for
 * ICE restarts or changes in the media direction. As a policy, plugins
 * in Janus tend to enforce the same negotiation pattern used to setup
 * the PeerConnection initially for renegotiations too, as it reduces
 * the risk of issues like glare: this means that users will NOT be able
 * to send an SDP offer to the AudioBridge plugin to update an existing
 * PeerConnection, if that PeerConnection had previously been originated
 * by a plugin offer instead. The plugin will treat this as an error.
 *
 */

#include "plugin.h"
#ifdef __FreeBSD__
#include <sys/socket.h>
#include <netinet/in.h>
#endif

#include <jansson.h>
#include <opus/opus.h>
#ifdef HAVE_LIBOGG
#include <ogg/ogg.h>
#endif
#include <speex/speex_jitter.h>
#include <speex/speex_resampler.h>
#ifdef HAVE_RNNOISE
#include <rnnoise.h>
#endif

#include <arpa/inet.h>
#include <net/if.h>
#include <sys/socket.h>
#include <netdb.h>
#include <sys/time.h>
#include <poll.h>

#include "../debug.h"
#include "../apierror.h"
#include "../config.h"
#include "../mutex.h"
#include "../rtp.h"
#include "../rtpsrtp.h"
#include "../rtcp.h"
#include "../rtpfwd.h"
#include "../record.h"
#include "../sdp-utils.h"
#include "../utils.h"
#include "../ip-utils.h"


/* Plugin information */
#define JANUS_AUDIOBRIDGE_VERSION			13
#define JANUS_AUDIOBRIDGE_VERSION_STRING	"0.0.13"
#define JANUS_AUDIOBRIDGE_DESCRIPTION		"This is a plugin implementing an audio conference bridge for Janus, mixing Opus streams."
#define JANUS_AUDIOBRIDGE_NAME				"JANUS AudioBridge plugin"
#define JANUS_AUDIOBRIDGE_AUTHOR			"Meetecho s.r.l."
#define JANUS_AUDIOBRIDGE_PACKAGE			"janus.plugin.audiobridge"

#define MIN_SEQUENTIAL 						2
#define MAX_MISORDER						50

#define JANUS_AUDIOBRIDGE_MAX_GROUPS		5

/* Plugin methods */
janus_plugin *create(void);
int janus_audiobridge_init(janus_callbacks *callback, const char *config_path);
void janus_audiobridge_destroy(void);
int janus_audiobridge_get_api_compatibility(void);
int janus_audiobridge_get_version(void);
const char *janus_audiobridge_get_version_string(void);
const char *janus_audiobridge_get_description(void);
const char *janus_audiobridge_get_name(void);
const char *janus_audiobridge_get_author(void);
const char *janus_audiobridge_get_package(void);
void janus_audiobridge_create_session(janus_plugin_session *handle, int *error);
struct janus_plugin_result *janus_audiobridge_handle_message(janus_plugin_session *handle, char *transaction, json_t *message, json_t *jsep);
json_t *janus_audiobridge_handle_admin_message(json_t *message);
void janus_audiobridge_setup_media(janus_plugin_session *handle);
void janus_audiobridge_incoming_rtp(janus_plugin_session *handle, janus_plugin_rtp *packet);
void janus_audiobridge_incoming_rtcp(janus_plugin_session *handle, janus_plugin_rtcp *packet);
void janus_audiobridge_hangup_media(janus_plugin_session *handle);
void janus_audiobridge_destroy_session(janus_plugin_session *handle, int *error);
json_t *janus_audiobridge_query_session(janus_plugin_session *handle);

/* Plugin setup */
static janus_plugin janus_audiobridge_plugin =
	JANUS_PLUGIN_INIT (
		.init = janus_audiobridge_init,
		.destroy = janus_audiobridge_destroy,

		.get_api_compatibility = janus_audiobridge_get_api_compatibility,
		.get_version = janus_audiobridge_get_version,
		.get_version_string = janus_audiobridge_get_version_string,
		.get_description = janus_audiobridge_get_description,
		.get_name = janus_audiobridge_get_name,
		.get_author = janus_audiobridge_get_author,
		.get_package = janus_audiobridge_get_package,

		.create_session = janus_audiobridge_create_session,
		.handle_message = janus_audiobridge_handle_message,
		.handle_admin_message = janus_audiobridge_handle_admin_message,
		.setup_media = janus_audiobridge_setup_media,
		.incoming_rtp = janus_audiobridge_incoming_rtp,
		.incoming_rtcp = janus_audiobridge_incoming_rtcp,
		.hangup_media = janus_audiobridge_hangup_media,
		.destroy_session = janus_audiobridge_destroy_session,
		.query_session = janus_audiobridge_query_session,
	);

/* Plugin creator */
janus_plugin *create(void) {
	JANUS_LOG(LOG_VERB, "%s created!\n", JANUS_AUDIOBRIDGE_NAME);
	return &janus_audiobridge_plugin;
}

/* Parameter validation */
static struct janus_json_parameter request_parameters[] = {
	{"request", JSON_STRING, JANUS_JSON_PARAM_REQUIRED}
};
static struct janus_json_parameter adminkey_parameters[] = {
	{"admin_key", JSON_STRING, JANUS_JSON_PARAM_REQUIRED}
};
static struct janus_json_parameter room_parameters[] = {
	{"room", JSON_INTEGER, JANUS_JSON_PARAM_REQUIRED | JANUS_JSON_PARAM_POSITIVE}
};
static struct janus_json_parameter roomopt_parameters[] = {
	{"room", JSON_INTEGER, JANUS_JSON_PARAM_POSITIVE}
};
static struct janus_json_parameter roomstr_parameters[] = {
	{"room", JSON_STRING, JANUS_JSON_PARAM_REQUIRED}
};
static struct janus_json_parameter roomstropt_parameters[] = {
	{"room", JSON_STRING, 0}
};
static struct janus_json_parameter id_parameters[] = {
	{"id", JSON_INTEGER, JANUS_JSON_PARAM_REQUIRED | JANUS_JSON_PARAM_POSITIVE}
};
static struct janus_json_parameter idopt_parameters[] = {
	{"id", JSON_INTEGER, JANUS_JSON_PARAM_POSITIVE}
};
static struct janus_json_parameter idstr_parameters[] = {
	{"id", JSON_STRING, JANUS_JSON_PARAM_REQUIRED}
};
static struct janus_json_parameter idstropt_parameters[] = {
	{"id", JSON_STRING, 0}
};
static struct janus_json_parameter group_parameters[] = {
	{"group", JSON_STRING, JANUS_JSON_PARAM_REQUIRED}
};
static struct janus_json_parameter create_parameters[] = {
	{"description", JSON_STRING, 0},
	{"secret", JSON_STRING, 0},
	{"pin", JSON_STRING, 0},
	{"is_private", JANUS_JSON_BOOL, 0},
	{"allowed", JSON_ARRAY, 0},
	{"sampling_rate", JSON_INTEGER, JANUS_JSON_PARAM_POSITIVE},
	{"sampling", JSON_INTEGER, JANUS_JSON_PARAM_POSITIVE},	/* We keep this to be backwards compatible */
	{"spatial_audio", JANUS_JSON_BOOL, 0},
	{"record", JANUS_JSON_BOOL, 0},
	{"record_file", JSON_STRING, 0},
	{"record_dir", JSON_STRING, 0},
	{"mjrs", JANUS_JSON_BOOL, 0},
	{"mjrs_dir", JSON_STRING, 0},
	{"allow_rtp_participants", JANUS_JSON_BOOL, 0},
	{"permanent", JANUS_JSON_BOOL, 0},
	{"audiolevel_ext", JANUS_JSON_BOOL, 0},
	{"audiolevel_event", JANUS_JSON_BOOL, 0},
	{"audio_active_packets", JSON_INTEGER, JANUS_JSON_PARAM_POSITIVE},
	{"audio_level_average", JSON_INTEGER, JANUS_JSON_PARAM_POSITIVE},
	{"default_expectedloss", JSON_INTEGER, JANUS_JSON_PARAM_POSITIVE},
	{"default_bitrate", JSON_INTEGER, JANUS_JSON_PARAM_POSITIVE},
	{"denoise", JANUS_JSON_BOOL, 0},
	{"groups", JSON_ARRAY, 0}
};
static struct janus_json_parameter edit_parameters[] = {
	{"secret", JSON_STRING, 0},
	{"new_description", JSON_STRING, 0},
	{"new_secret", JSON_STRING, 0},
	{"new_pin", JSON_STRING, 0},
	{"new_is_private", JANUS_JSON_BOOL, 0},
	{"new_record_dir", JSON_STRING, 0},
	{"new_mjrs_dir", JSON_STRING, 0},
	{"permanent", JANUS_JSON_BOOL, 0}
};
static struct janus_json_parameter destroy_parameters[] = {
	{"permanent", JANUS_JSON_BOOL, 0}
};
static struct janus_json_parameter allowed_parameters[] = {
	{"secret", JSON_STRING, 0},
	{"action", JSON_STRING, JANUS_JSON_PARAM_REQUIRED},
	{"allowed", JSON_ARRAY, 0}
};
static struct janus_json_parameter secret_parameters[] = {
	{"secret", JSON_STRING, 0}
};
static struct janus_json_parameter join_parameters[] = {
	{"display", JSON_STRING, 0},
	{"token", JSON_STRING, 0},
	{"group", JSON_STRING, 0},
	{"muted", JANUS_JSON_BOOL, 0},
	{"suspended", JANUS_JSON_BOOL, 0},
	{"pause_events", JANUS_JSON_BOOL, 0},
	{"codec", JSON_STRING, 0},
	{"bitrate", JSON_INTEGER, JANUS_JSON_PARAM_POSITIVE},
	{"quality", JSON_INTEGER, JANUS_JSON_PARAM_POSITIVE},
	{"expected_loss", JSON_INTEGER, JANUS_JSON_PARAM_POSITIVE},
	{"volume", JSON_INTEGER, JANUS_JSON_PARAM_POSITIVE},
	{"spatial_position", JSON_INTEGER, JANUS_JSON_PARAM_POSITIVE},
	{"audio_level_average", JSON_INTEGER, JANUS_JSON_PARAM_POSITIVE},
	{"audio_active_packets", JSON_INTEGER, JANUS_JSON_PARAM_POSITIVE},
	{"denoise", JANUS_JSON_BOOL, 0},
	{"record", JANUS_JSON_BOOL, 0},
	{"filename", JSON_STRING, 0},
	{"generate_offer", JANUS_JSON_BOOL, 0},
	{"rtp", JSON_OBJECT, 0},
	{"secret", JSON_STRING, 0}
};
static struct janus_json_parameter record_parameters[] = {
	{"record", JANUS_JSON_BOOL, JANUS_JSON_PARAM_REQUIRED},
	{"record_file", JSON_STRING, 0},
	{"record_dir", JSON_STRING, 0}
};
static struct janus_json_parameter mjrs_parameters[] = {
	{"mjrs", JANUS_JSON_BOOL, JANUS_JSON_PARAM_REQUIRED},
	{"mjrs_dir", JSON_STRING, 0}
};
static struct janus_json_parameter rtp_parameters[] = {
	{"ip", JSON_STRING, 0},
	{"port", JSON_INTEGER, JANUS_JSON_PARAM_POSITIVE},
	{"payload_type", JSON_INTEGER, JANUS_JSON_PARAM_POSITIVE},
	{"audiolevel_ext", JSON_INTEGER, JANUS_JSON_PARAM_POSITIVE},
	{"fec", JANUS_JSON_BOOL, 0},
};
static struct janus_json_parameter configure_parameters[] = {
	{"muted", JANUS_JSON_BOOL, 0},
	{"bitrate", JSON_INTEGER, JANUS_JSON_PARAM_POSITIVE},
	{"quality", JSON_INTEGER, JANUS_JSON_PARAM_POSITIVE},
	{"expected_loss", JSON_INTEGER, JANUS_JSON_PARAM_POSITIVE},
	{"volume", JSON_INTEGER, JANUS_JSON_PARAM_POSITIVE},
	{"group", JSON_STRING, 0},
	{"spatial_position", JSON_INTEGER, JANUS_JSON_PARAM_POSITIVE},
	{"denoise", JANUS_JSON_BOOL, 0},
	{"record", JANUS_JSON_BOOL, 0},
	{"filename", JSON_STRING, 0},
	{"display", JSON_STRING, 0},
	{"generate_offer", JANUS_JSON_BOOL, 0},
	{"update", JANUS_JSON_BOOL, 0}
};
static struct janus_json_parameter rtp_forward_parameters[] = {
	{"group", JSON_STRING, 0},
	{"ssrc", JSON_INTEGER, JANUS_JSON_PARAM_POSITIVE},
	{"codec", JSON_STRING, 0},
	{"ptype", JSON_INTEGER, JANUS_JSON_PARAM_POSITIVE},
	{"port", JSON_INTEGER, JANUS_JSON_PARAM_REQUIRED | JANUS_JSON_PARAM_POSITIVE},
	{"host", JSON_STRING, JANUS_JSON_PARAM_REQUIRED},
	{"host_family", JSON_STRING, 0},
	{"srtp_suite", JSON_INTEGER, JANUS_JSON_PARAM_POSITIVE},
	{"srtp_crypto", JSON_STRING, 0},
	{"always_on", JANUS_JSON_BOOL, 0}
};
static struct janus_json_parameter stop_rtp_forward_parameters[] = {
	{"stream_id", JSON_INTEGER, JANUS_JSON_PARAM_REQUIRED | JANUS_JSON_PARAM_POSITIVE}
};
static struct janus_json_parameter play_file_parameters[] = {
	{"filename", JSON_STRING, JANUS_JSON_PARAM_REQUIRED},
	{"file_id", JSON_STRING, 0},
	{"group", JSON_STRING, 0},
	{"loop", JANUS_JSON_BOOL, 0}
};
static struct janus_json_parameter checkstop_file_parameters[] = {
	{"file_id", JSON_STRING, JANUS_JSON_PARAM_REQUIRED}
};
static struct janus_json_parameter suspend_parameters[] = {
	{"pause_events", JANUS_JSON_BOOL, 0},
	{"stop_record", JANUS_JSON_BOOL, 0},
};
static struct janus_json_parameter resume_parameters[] = {
	{"record", JANUS_JSON_BOOL, 0},
	{"filename", JSON_STRING, 0},
};

/* Static configuration instance */
static janus_config *config = NULL;
static const char *config_folder = NULL;
static janus_mutex config_mutex = JANUS_MUTEX_INITIALIZER;

/* Useful stuff */
static volatile gint initialized = 0, stopping = 0;
static gboolean notify_events = TRUE;
static gboolean string_ids = FALSE;
static gboolean ipv6_disabled = FALSE;
static janus_callbacks *gateway = NULL;
static GThread *handler_thread;
static void *janus_audiobridge_handler(void *data);
static void janus_audiobridge_relay_rtp_packet(gpointer data, gpointer user_data);
static void *janus_audiobridge_mixer_thread(void *data);
static void *janus_audiobridge_participant_thread(void *data);
static void janus_audiobridge_hangup_media_internal(janus_plugin_session *handle);

/* Extension to add while recording (e.g., "tmp" --> ".wav.tmp") */
static char *rec_tempext = NULL;

/* RTP range, in case we need to support plain RTP participants */
static char *local_ip = NULL;
#define JANUS_AUDIOBRIDGE_DEFAULT_RTP_RANGE_MIN 10000
#define JANUS_AUDIOBRIDGE_DEFAULT_RTP_RANGE_MAX 60000
static uint16_t rtp_range_min = JANUS_AUDIOBRIDGE_DEFAULT_RTP_RANGE_MIN;
static uint16_t rtp_range_max = JANUS_AUDIOBRIDGE_DEFAULT_RTP_RANGE_MAX;
static uint16_t rtp_range_slider = JANUS_AUDIOBRIDGE_DEFAULT_RTP_RANGE_MIN;

/* Asynchronous API message to handle */
typedef struct janus_audiobridge_message {
	janus_plugin_session *handle;
	char *transaction;
	json_t *message;
	json_t *jsep;
} janus_audiobridge_message;
static GAsyncQueue *messages = NULL;
static janus_audiobridge_message exit_message;


/* Structs */
typedef struct janus_audiobridge_room {
	guint64 room_id;			/* Unique room ID (when using integers) */
	gchar *room_id_str;			/* Unique room ID (when using strings) */
	gchar *room_name;			/* Room description */
	gchar *room_secret;			/* Secret needed to manipulate (e.g., destroy) this room */
	gchar *room_pin;			/* Password needed to join this room, if any */
	uint32_t room_ssrc;			/* SSRC we'll use for packets generated by the mixer */
	gboolean is_private;		/* Whether this room is 'private' (as in hidden) or not */
	uint32_t sampling_rate;		/* Sampling rate of the mix (e.g., 16000 for wideband; can be 8, 12, 16, 24 or 48kHz) */
	gboolean spatial_audio;		/* Whether the mix will use spatial audio, using stereo */
	gboolean audiolevel_ext;	/* Whether the ssrc-audio-level extension must be negotiated or not for new joins */
	gboolean audiolevel_event;	/* Whether to emit event to other users about audiolevel */
	uint default_expectedloss;	/* Percent of packets we expect participants may miss, to help with FEC: can be overridden per-participant */
	int32_t default_bitrate;	/* Default bitrate to use for all Opus streams when encoding */
	int audio_active_packets;	/* Amount of packets with audio level for checkup */
	int audio_level_average;	/* Average audio level */
#ifdef HAVE_RNNOISE
	gboolean denoise;			/* Whether we should denoise participants by default */
#endif
	volatile gint record;		/* Whether this room has to be recorded or not */
	gchar *record_file;			/* Path of the recording file (absolute or relative, depending on record_dir) */
	gchar *record_dir;			/* Folder to save the recording file to */
	gboolean mjrs;				/* Whether all participants in the room should be individually recorded to mjr files or not */
	gchar *mjrs_dir;			/* Folder to save the mjrs file to */
	FILE *recording;			/* File to record the room into */
	gint64 record_lastupdate;	/* Time when we last updated the wav header */
	volatile gint wav_header_added;	/* If wav header is added in recording file */
	gint64 rec_start_time;		/* Time when recording started for generating file name */
	gboolean allow_plainrtp;	/* Whether plain RTP participants are allowed*/
	gboolean destroy;			/* Value to flag the room for destruction */
	GHashTable *participants;	/* Map of participants */
	GHashTable *anncs;			/* Map of announcements */
	gboolean check_tokens;		/* Whether to check tokens when participants join (see below) */
	gboolean muted;				/* Whether the room is globally muted (except for admins and played files) */
	GHashTable *allowed;		/* Map of participants (as tokens) allowed to join */
	GThread *thread;			/* Mixer thread for this room */
	volatile gint destroyed;	/* Whether this room has been destroyed */
	janus_mutex mutex;			/* Mutex to lock this room instance */
	/* RTP forwarders for this room's mix */
	GHashTable *groups;			/* Forwarding groups supported in this room, indexed by name */
	GHashTable *groups_byid;	/* Forwarding groups supported in this room, indexed by numeric ID */
	GHashTable *rtp_forwarders;	/* RTP forwarders list (as a hashmap) */
	OpusEncoder *rtp_encoder;	/* Opus encoder instance to use for all RTP forwarders */
	janus_mutex rtp_mutex;		/* Mutex to lock the RTP forwarders list */
	int rtp_udp_sock;			/* UDP socket to use to forward RTP packets */
	janus_refcount ref;			/* Reference counter for this room */
} janus_audiobridge_room;
static GHashTable *rooms;
static janus_mutex rooms_mutex = JANUS_MUTEX_INITIALIZER;
static char *admin_key = NULL;
static gboolean lock_rtpfwd = FALSE;
static gboolean lock_playfile = FALSE;

typedef struct janus_audiobridge_session {
	janus_plugin_session *handle;
	gint64 sdp_sessid;
	gint64 sdp_version;
	gboolean plugin_offer;
	gpointer participant;
	volatile gint started;
	volatile gint hangingup;
	volatile gint destroyed;
	janus_refcount ref;
} janus_audiobridge_session;
static GHashTable *sessions;
static janus_mutex sessions_mutex = JANUS_MUTEX_INITIALIZER;

#ifdef HAVE_LIBOGG
/* Helper struct to handle the playout of Opus files */
typedef struct janus_audiobridge_file {
	char *id;
	char *filename;
	FILE *file;
	ogg_sync_state sync;
	ogg_stream_state stream;
	ogg_page page;
	ogg_packet pkt;
	char *oggbuf;
	gboolean started, loop;
	gint state, headers;
} janus_audiobridge_file;
/* Helper method to open an Opus file, and make sure it's valid */
static int janus_audiobridge_file_init(janus_audiobridge_file *ctx) {
	if(ctx == NULL || ctx->file == NULL)
		return -1;
	fseek(ctx->file, 0, SEEK_SET);
	ogg_stream_clear(&ctx->stream);
	ogg_sync_clear(&ctx->sync);
	if(ogg_sync_init(&ctx->sync) < 0) {
		JANUS_LOG(LOG_ERR, "[%s] Error re-initializing Ogg sync state...\n", ctx->id);
		return -1;
	}
	ctx->headers = 0;
	return 0;
}
/* Helper method to check if an Ogg page begins with an Ogg stream */
static gboolean janus_audiobridge_ogg_is_opus(ogg_page *page) {
	ogg_stream_state state;
	ogg_packet pkt;
	ogg_stream_init(&state, ogg_page_serialno(page));
	ogg_stream_pagein(&state, page);
	if(ogg_stream_packetout(&state, &pkt) == 1) {
		if(pkt.bytes >= 19 && !memcmp(pkt.packet, "OpusHead", 8)) {
			ogg_stream_clear(&state);
			return 1;
		}
	}
	ogg_stream_clear(&state);
	return FALSE;
}
/* Helper method to traverse the Opus file until we get a packet we can send */
static int janus_audiobridge_file_read(janus_audiobridge_file *ctx, OpusDecoder *decoder, opus_int16 *buffer, int length) {
	if(ctx == NULL || ctx->file == NULL || decoder == NULL || buffer == NULL)
		return -1;
	/* Check our current state in processing the Ogg file */
	int read = 0;
	if(ctx->state == 0) {
		/* Prepare a buffer, and read from the Ogg file... */
		ctx->oggbuf = ogg_sync_buffer(&ctx->sync, 8192);
		if(ctx->oggbuf == NULL) {
			JANUS_LOG(LOG_ERR, "[%s] ogg_sync_buffer failed...\n", ctx->id);
			return -2;
		}
		read = fread(ctx->oggbuf, 1, 8192, ctx->file);
		if(read == 0 && feof(ctx->file)) {
			/* Check if we should rewind, or be done */
			if(!ctx->loop) {
				/* We're done */
				return 0;
			}
			/* Rewind */
			JANUS_LOG(LOG_VERB, "[%s] Rewind! (%s)\n", ctx->id, ctx->filename);
			if(janus_audiobridge_file_init(ctx) < 0)
				return -3;
			return janus_audiobridge_file_read(ctx, decoder, buffer, length);
		}
		if(ogg_sync_wrote(&ctx->sync, read) < 0) {
			JANUS_LOG(LOG_ERR, "[%s] ogg_sync_wrote failed...\n", ctx->id);
			return -4;
		}
		/* Next state: sync pageout */
		ctx->state = 1;
	}
	if(ctx->state == 1) {
		/* Prepare an ogg_page out of the buffer */
		while((read = ogg_sync_pageout(&ctx->sync, &ctx->page)) == 1) {
			/* Let's look for an Opus stream, first of all */
			if(ctx->headers == 0) {
				if(janus_audiobridge_ogg_is_opus(&ctx->page)) {
					/* This is the start of an Opus stream */
					if(ogg_stream_init(&ctx->stream, ogg_page_serialno(&ctx->page)) < 0) {
						JANUS_LOG(LOG_ERR, "[%s] ogg_stream_init failed...\n", ctx->id);
						return -5;
					}
					ctx->headers++;
				} else if(!ogg_page_bos(&ctx->page)) {
					/* No Opus stream? */
					JANUS_LOG(LOG_ERR, "[%s] No Opus stream...\n", ctx->id);
					return -6;
				} else {
					/* Still waiting for an Opus stream */
					return janus_audiobridge_file_read(ctx, decoder, buffer, length);
				}
			}
			/* Submit the page for packetization */
			if(ogg_stream_pagein(&ctx->stream, &ctx->page) < 0) {
				JANUS_LOG(LOG_ERR, "[%s] ogg_stream_pagein failed...\n", ctx->id);
				return -7;
			}
			/* Time to start reading packets */
			ctx->state = 2;
			break;
		}
		if(read != 1) {
			/* Go back to reading from the file */
			ctx->state = 0;
			return janus_audiobridge_file_read(ctx, decoder, buffer, length);
		}
	}
	if(ctx->state == 2) {
		/* Read and process available packets */
		if(ogg_stream_packetout(&ctx->stream, &ctx->pkt) != 1) {
			/* Go back to reading pages */
			ctx->state = 1;
			return janus_audiobridge_file_read(ctx, decoder, buffer, length);
		} else {
			/* Skip header packets */
			if(ctx->headers == 1 && ctx->pkt.bytes >= 19 && !memcmp(ctx->pkt.packet, "OpusHead", 8)) {
				ctx->headers++;
				return janus_audiobridge_file_read(ctx, decoder, buffer, length);
			}
			if(ctx->headers == 2 && ctx->pkt.bytes >= 16 && !memcmp(ctx->pkt.packet, "OpusTags", 8)) {
				ctx->headers++;
				return janus_audiobridge_file_read(ctx, decoder, buffer, length);
			}
			/* Decode the audio */
			length = opus_decode(decoder, ctx->pkt.packet, ctx->pkt.bytes,
				(opus_int16 *)buffer, length, 0);
			return length;
		}
	}
	/* If we got here, continue with the iteration */
	return -9;
}
/* Helper method to cleanup an Opus context */
static void janus_audiobridge_file_free(janus_audiobridge_file *ctx) {
	if(ctx == NULL)
		return;
	g_free(ctx->id);
	g_free(ctx->filename);
	if(ctx->file)
		fclose(ctx->file);
	if(ctx->headers > 0)
		ogg_stream_clear(&ctx->stream);
	ogg_sync_clear(&ctx->sync);
	g_free(ctx);
}
#endif

/* In case we need to support plain RTP participants, this struct helps with that */
typedef struct janus_audiobridge_plainrtp_media {
	char *remote_audio_ip;
	int ready:1;
	int audio_rtp_fd;
	int local_audio_rtp_port, remote_audio_rtp_port;
	guint32 audio_ssrc, audio_ssrc_peer;
	int audio_pt;
	gboolean audio_send;
	janus_rtp_switching_context context;
	int pipefd[2];
	GThread *thread;
} janus_audiobridge_plainrtp_media;
static void janus_audiobridge_plainrtp_media_cleanup(janus_audiobridge_plainrtp_media *media);
static int janus_audiobridge_plainrtp_allocate_port(janus_audiobridge_plainrtp_media *media);
static void *janus_audiobridge_plainrtp_relay_thread(void *data);

/* AudioBridge participant */
typedef struct janus_audiobridge_participant {
	janus_audiobridge_session *session;
	janus_audiobridge_room *room;	/* Room */
	guint64 user_id;		/* Unique ID in the room */
	gchar *user_id_str;		/* Unique ID in the room (when using strings) */
	gchar *display;			/* Display name (opaque value, only meaningful to application) */
	gboolean admin;			/* If the participant is an admin (can't be globally muted) */
	volatile gint active;	/* Whether this participant can receive media at all */
	volatile gint encoding;	/* Whether this participant is currently encoding */
	volatile gint decoding;	/* Whether this participant is currently decoding */
	gboolean muted;			/* Whether this participant is muted */
	int volume_gain;		/* Gain to apply to the input audio (in percentage) */
	int32_t opus_bitrate;	/* Bitrate to use for the Opus stream */
	int opus_complexity;	/* Complexity to use in the encoder (by default, DEFAULT_COMPLEXITY) */
	gboolean stereo;		/* Whether stereo will be used for spatial audio */
	int spatial_position;	/* Panning of this participant in the mix */
#ifdef HAVE_RNNOISE
#define DENOISER_FRAME_SIZE 480
	gboolean denoise;					/* Whether we should denoise this participant */
	DenoiseState *rnnoise[2];			/* RNNoise states (we'll need two for stereo) */
	uint32_t resampler_rate;			/* Sampling rate of the resamplers */
	gboolean resampler_stereo;			/* Whether the current resamplers are stereo */
	SpeexResamplerState *upsampler; 	/* Speex upsampler used for denoising */
	SpeexResamplerState *downsampler;	/* Speex downsampler used for denoising*/
	opus_int16 *upsample_buffer;		/* Buffer for upsampling */
	opus_int16 *downsample_buffer;		/* Buffer for downsampling */
	float *denoiser_buffer[2];			/* Buffer for denoising */
#endif
	/* RTP stuff */
	JitterBuffer *jitter;	/* Jitter buffer of incoming audio packets */
	gint64 jitter_next_check;	/* Timestamp to perform next jitter buffer size check */
	GList *inbuf;			/* Decoded audio from this participant, to feed to the mixer */
	GAsyncQueue *outbuf;	/* Mixed audio to send to this participant */
	janus_mutex qmutex;		/* Incoming queue mutex */
	int opus_pt;			/* Opus payload type */
	int extmap_id;			/* Audio level RTP extension id, if any */
	int dBov_level;			/* Value in dBov of the audio level (last value from extension) */
	int audio_active_packets;	/* Participant's number of audio packets to accumulate */
	int audio_dBov_sum;	    /* Participant's accumulated dBov value for audio level */
	int user_audio_active_packets; /* Participant's number of audio packets to evaluate */
	int user_audio_level_average;	 /* Participant's average level of dBov value */
	gboolean talking;		/* Whether this participant is currently talking (uses audio levels extension) */
	janus_rtp_switching_context context;	/* Needed in case the participant changes room */
	janus_audiocodec codec;	/* Codec this participant is using (most often Opus, but G.711 is supported too) */
	/* Plain RTP, in case this is not a WebRTC participant */
	gboolean plainrtp;			/* Whether this is a WebRTC participant, or a plain RTP one */
	janus_audiobridge_plainrtp_media plainrtp_media;
	janus_mutex pmutex;
	/* Opus stuff */
	uint32_t sampling_rate;		/* Sampling rate to decode at */
	OpusEncoder *encoder;		/* Opus encoder instance */
	OpusDecoder *decoder;		/* Opus decoder instance */
	gboolean fec;				/* Opus FEC status */
	int expected_loss;			/* Percentage of expected loss, to configure libopus FEC behaviour (default=0, no FEC even if negotiated) */
	uint16_t expected_seq;		/* Expected sequence number */
	uint16_t probation; 		/* Used to determine new ssrc validity */
	uint32_t last_timestamp;	/* Last in seq timestamp */
	gboolean reset;				/* Whether or not the Opus context must be reset, without re-joining the room */
	GThread *thread;			/* Encoding thread for this participant */
	gboolean mjr_active;		/* Whether this participant has to be recorded to an mjr file or not */
	gchar *mjr_base;			/* Base name for the mjr recording (e.g., /path/to/filename, will generate /path/to/filename-audio.mjr) */
	janus_recorder *arc;		/* The Janus recorder instance for this user's audio, if enabled */
#ifdef HAVE_LIBOGG
	janus_audiobridge_file *annc;	/* In case this is a fake participant, a playable file */
#endif
	uint group;					/* Forwarding group index, if enabled in the room */
	janus_mutex rec_mutex;		/* Mutex to protect the recorder from race conditions */
	janus_mutex suspend_cond_mutex;
	GCond suspend_cond;
	volatile gint suspended;	/* Whether this participant has been temporarily suspended */
	volatile gint paused_events;/* Whether sending events to this participant has been paused because they're suspended */
	volatile gint destroyed;	/* Whether this participant has been destroyed */
	janus_refcount ref;			/* Reference counter for this participant */
} janus_audiobridge_participant;

typedef struct janus_audiobridge_rtp_relay_packet {
	janus_rtp_header *data;
	gint length;
	uint32_t ssrc;
	uint32_t timestamp;
	uint16_t seq_number;
	gboolean silence;
} janus_audiobridge_rtp_relay_packet;

/* Buffered audio/video packet */
typedef struct janus_audiobridge_buffer_packet {
	/* Pointer to the packet data, if RTP */
	char *buffer;
	/* Size of the packet */
	int len;
	/* Whether the packet contains silence, according to the RTP extension */
	gboolean silence;
	/* Monotonic insert time */
	int64_t inserted;
} janus_audiobridge_buffer_packet;
static janus_audiobridge_buffer_packet *janus_audiobridge_buffer_packet_create(char *buffer, int len, gboolean silence) {
	janus_audiobridge_buffer_packet *pkt = g_malloc(sizeof(janus_audiobridge_buffer_packet));
	pkt->buffer = g_malloc(len);
	pkt->len = len;
	pkt->silence = silence;
	memcpy(pkt->buffer, buffer, len);
	pkt->inserted = janus_get_monotonic_time();
	return pkt;
}
static void janus_audiobridge_buffer_packet_destroy(janus_audiobridge_buffer_packet *pkt) {
	if(!pkt)
		return;
	g_free(pkt->buffer);
	g_free(pkt);
}

static void janus_audiobridge_participant_clear_jitter_buffer(janus_audiobridge_participant *participant) {
	if(participant->jitter) {
		jitter_buffer_reset(participant->jitter);
	}
}

static void janus_audiobridge_participant_clear_inbuf(janus_audiobridge_participant *participant) {
	while(participant->inbuf) {
		GList *first = g_list_first(participant->inbuf);
		janus_audiobridge_rtp_relay_packet *pkt = (janus_audiobridge_rtp_relay_packet *)first->data;
		participant->inbuf = g_list_delete_link(participant->inbuf, first);
		first = NULL;
		if(pkt == NULL)
			continue;
		g_free(pkt->data);
		pkt->data = NULL;
		g_free(pkt);
		pkt = NULL;
	}
}

static void janus_audiobridge_participant_clear_outbuf(janus_audiobridge_participant *participant) {
	while(participant->outbuf && g_async_queue_length(participant->outbuf) > 0) {
		janus_audiobridge_rtp_relay_packet *pkt = g_async_queue_pop(participant->outbuf);
		g_free(pkt->data);
		g_free(pkt);
	}
}

static void janus_audiobridge_participant_destroy(janus_audiobridge_participant *participant) {
	if(!participant)
		return;
	if(!g_atomic_int_compare_and_exchange(&participant->destroyed, 0, 1))
		return;
	/* Decrease the counter */
	janus_refcount_decrease(&participant->ref);
}

static void janus_audiobridge_participant_unref(janus_audiobridge_participant *participant) {
	if(!participant)
		return;
	/* Just decrease the counter */
	janus_refcount_decrease(&participant->ref);
}

static void janus_audiobridge_participant_free(const janus_refcount *participant_ref) {
	janus_audiobridge_participant *participant = janus_refcount_containerof(participant_ref, janus_audiobridge_participant, ref);
	/* This participant can be destroyed, free all the resources */
	g_free(participant->user_id_str);
	g_free(participant->display);
	if(participant->encoder)
		opus_encoder_destroy(participant->encoder);
	if(participant->decoder)
		opus_decoder_destroy(participant->decoder);
	if(participant->jitter)
		jitter_buffer_destroy(participant->jitter);
	janus_audiobridge_participant_clear_inbuf(participant);
	if(participant->outbuf != NULL) {
		janus_audiobridge_participant_clear_outbuf(participant);
		g_async_queue_unref(participant->outbuf);
	}
#ifdef HAVE_RNNOISE
	if(participant->rnnoise[0])
		rnnoise_destroy(participant->rnnoise[0]);
	if(participant->rnnoise[1])
		rnnoise_destroy(participant->rnnoise[1]);
	if(participant->denoiser_buffer[0])
		g_free(participant->denoiser_buffer[0]);
	if(participant->denoiser_buffer[1])
		g_free(participant->denoiser_buffer[1]);
	if(participant->upsampler)
		speex_resampler_destroy(participant->upsampler);
	if(participant->downsampler)
		speex_resampler_destroy(participant->downsampler);
	if(participant->upsample_buffer)
		g_free(participant->upsample_buffer);
	if(participant->downsample_buffer)
		g_free(participant->downsample_buffer);
#endif
	g_free(participant->mjr_base);
#ifdef HAVE_LIBOGG
	janus_audiobridge_file_free(participant->annc);
#endif
	janus_mutex_lock(&participant->pmutex);
	janus_audiobridge_plainrtp_media_cleanup(&participant->plainrtp_media);
	janus_mutex_unlock(&participant->pmutex);
	g_free(participant);
}

#ifdef HAVE_RNNOISE
static void janus_audiobridge_participant_denoise(janus_audiobridge_participant *participant, char *data, int len);
static void janus_audiobridge_participant_upsample(janus_audiobridge_participant *participant, opus_int16 *input, int *in_len, opus_int16 *output, int *out_len);
static void janus_audiobridge_participant_downsample(janus_audiobridge_participant *participant, opus_int16 *input, int *in_len, opus_int16 *output, int *out_len);
#endif

static void janus_audiobridge_session_destroy(janus_audiobridge_session *session) {
	if(session && g_atomic_int_compare_and_exchange(&session->destroyed, 0, 1))
		janus_refcount_decrease(&session->ref);
}

static void janus_audiobridge_session_free(const janus_refcount *session_ref) {
	janus_audiobridge_session *session = janus_refcount_containerof(session_ref, janus_audiobridge_session, ref);
	/* Destroy the participant instance, if any */
	if(session->participant)
		janus_audiobridge_participant_destroy(session->participant);
	/* Remove the reference to the core plugin session */
	janus_refcount_decrease(&session->handle->ref);
	/* This session can be destroyed, free all the resources */
	g_free(session);
}

static void janus_audiobridge_room_destroy(janus_audiobridge_room *audiobridge) {
	if(!audiobridge)
		return;
	if(!g_atomic_int_compare_and_exchange(&audiobridge->destroyed, 0, 1))
		return;
	/* Decrease the counter */
	janus_refcount_decrease(&audiobridge->ref);
}

static void janus_audiobridge_room_free(const janus_refcount *audiobridge_ref) {
	janus_audiobridge_room *audiobridge = janus_refcount_containerof(audiobridge_ref, janus_audiobridge_room, ref);
	/* This room can be destroyed, free all the resources */
	g_free(audiobridge->room_id_str);
	g_free(audiobridge->room_name);
	g_free(audiobridge->room_secret);
	g_free(audiobridge->room_pin);
	g_free(audiobridge->record_file);
	g_free(audiobridge->record_dir);
	g_hash_table_destroy(audiobridge->participants);
	g_hash_table_destroy(audiobridge->anncs);
	g_hash_table_destroy(audiobridge->allowed);
	if(audiobridge->rtp_udp_sock > 0)
		close(audiobridge->rtp_udp_sock);
	if(audiobridge->rtp_encoder)
		opus_encoder_destroy(audiobridge->rtp_encoder);
	g_hash_table_destroy(audiobridge->rtp_forwarders);
	if(audiobridge->groups)
		g_hash_table_destroy(audiobridge->groups);
	if(audiobridge->groups_byid)
		g_hash_table_destroy(audiobridge->groups_byid);
	g_free(audiobridge);
}

static void janus_audiobridge_message_free(janus_audiobridge_message *msg) {
	if(!msg || msg == &exit_message)
		return;

	if(msg->handle && msg->handle->plugin_handle) {
		janus_audiobridge_session *session = (janus_audiobridge_session *)msg->handle->plugin_handle;
		janus_refcount_decrease(&session->ref);
	}
	msg->handle = NULL;

	g_free(msg->transaction);
	msg->transaction = NULL;
	if(msg->message)
		json_decref(msg->message);
	msg->message = NULL;
	if(msg->jsep)
		json_decref(msg->jsep);
	msg->jsep = NULL;

	g_free(msg);
}

/* Start / stop recording */
static void janus_audiobridge_recorder_create(janus_audiobridge_participant *participant);
static void janus_audiobridge_recorder_close(janus_audiobridge_participant *participant);

/* RTP forwarder metadata */
typedef struct janus_audiobridge_rtp_forwarder_metadata {
	janus_audiocodec codec;
	uint32_t timestamp;
	uint16_t seq_number;
	uint group;
	gboolean always_on;
} janus_audiobridge_rtp_forwarder_metadata;
/* Helper to create a new RTP forwarder with the right metadata */
static guint32 janus_audiobridge_rtp_forwarder_add_helper(janus_audiobridge_room *room,
		uint group, const gchar *host, uint16_t port, uint32_t ssrc, int pt,
		janus_audiocodec codec, int srtp_suite, const char *srtp_crypto,
		gboolean always_on, guint32 stream_id) {
	if(room == NULL || host == NULL)
		return 0;
	/* Create a new RTP forwarder */
	janus_rtp_forwarder *rf = janus_rtp_forwarder_create(JANUS_AUDIOBRIDGE_NAME, stream_id,
		room->rtp_udp_sock, host, port, ssrc, pt, srtp_suite, srtp_crypto, FALSE, 0, FALSE, FALSE);
	if(rf == NULL)
		return 0;
	/* Fill in some metadata we'll need */
	janus_audiobridge_rtp_forwarder_metadata *metadata = g_malloc0(sizeof(janus_audiobridge_rtp_forwarder_metadata));
	metadata->codec = codec;
	metadata->group = group;
	metadata->always_on = always_on;
	rf->metadata = metadata;
	/* Add the forwarder to the ones we have in the room */
	janus_mutex_lock(&room->rtp_mutex);
	g_hash_table_insert(room->rtp_forwarders, GUINT_TO_POINTER(rf->stream_id), rf);
	janus_mutex_unlock(&room->rtp_mutex);
	/* Done */
	JANUS_LOG(LOG_VERB, "Added RTP forwarder to room %s: %s:%d (ID: %"SCNu32")\n",
		room->room_id_str, host, port, rf->stream_id);
	return rf->stream_id;
}

/* Helper struct to generate and parse WAVE headers */
typedef struct wav_header {
	char riff[4];
	uint32_t len;
	char wave[4];
	char fmt[4];
	uint32_t formatsize;
	uint16_t format;
	uint16_t channels;
	uint32_t samplerate;
	uint32_t avgbyterate;
	uint16_t samplebytes;
	uint16_t channelbits;
	char data[4];
	uint32_t blocksize;
} wav_header;


/* In case we need mu-Law/a-Law support, these tables help us transcode */
static uint8_t janus_audiobridge_g711_ulaw_enctable[256] = {
	0, 0, 1, 1, 2, 2, 2, 2, 3, 3, 3, 3, 3, 3, 3, 3,
	4, 4, 4, 4, 4, 4, 4, 4, 4, 4, 4, 4, 4, 4, 4, 4,
	5, 5, 5, 5, 5, 5, 5, 5, 5, 5, 5, 5, 5, 5, 5, 5,
	5, 5, 5, 5, 5, 5, 5, 5, 5, 5, 5, 5, 5, 5, 5, 5,
	6, 6, 6, 6, 6, 6, 6, 6, 6, 6, 6, 6, 6, 6, 6, 6,
	6, 6, 6, 6, 6, 6, 6, 6, 6, 6, 6, 6, 6, 6, 6, 6,
	6, 6, 6, 6, 6, 6, 6, 6, 6, 6, 6, 6, 6, 6, 6, 6,
	6, 6, 6, 6, 6, 6, 6, 6, 6, 6, 6, 6, 6, 6, 6, 6,
	7, 7, 7, 7, 7, 7, 7, 7, 7, 7, 7, 7, 7, 7, 7, 7,
	7, 7, 7, 7, 7, 7, 7, 7, 7, 7, 7, 7, 7, 7, 7, 7,
	7, 7, 7, 7, 7, 7, 7, 7, 7, 7, 7, 7, 7, 7, 7, 7,
	7, 7, 7, 7, 7, 7, 7, 7, 7, 7, 7, 7, 7, 7, 7, 7,
	7, 7, 7, 7, 7, 7, 7, 7, 7, 7, 7, 7, 7, 7, 7, 7,
	7, 7, 7, 7, 7, 7, 7, 7, 7, 7, 7, 7, 7, 7, 7, 7,
	7, 7, 7, 7, 7, 7, 7, 7, 7, 7, 7, 7, 7, 7, 7, 7,
	7, 7, 7, 7, 7, 7, 7, 7, 7, 7, 7, 7, 7, 7, 7, 7
};
static int16_t janus_audiobridge_g711_ulaw_dectable[256] = {
	-32124, -31100, -30076, -29052, -28028, -27004, -25980, -24956,
	-23932, -22908, -21884, -20860, -19836, -18812, -17788, -16764,
	-15996, -15484, -14972, -14460, -13948, -13436, -12924, -12412,
	-11900, -11388, -10876, -10364, -9852, -9340, -8828, -8316,
	-7932, -7676, -7420, -7164, -6908, -6652, -6396, -6140,
	-5884, -5628, -5372, -5116, -4860, -4604, -4348, -4092,
	-3900, -3772, -3644, -3516, -3388, -3260, -3132, -3004,
	-2876, -2748, -2620, -2492, -2364, -2236, -2108, -1980,
	-1884, -1820, -1756, -1692, -1628, -1564, -1500, -1436,
	-1372, -1308, -1244, -1180, -1116, -1052, -988, -924,
	-876, -844, -812, -780, -748, -716, -684, -652,
	-620, -588, -556, -524, -492, -460, -428, -396,
	-372, -356, -340, -324, -308, -292, -276, -260,
	-244, -228, -212, -196, -180, -164, -148, -132,
	-120, -112, -104, -96, -88, -80, -72, -64,
	-56, -48, -40, -32, -24, -16, -8, 0,
	32124, 31100, 30076, 29052, 28028, 27004, 25980, 24956,
	23932, 22908, 21884, 20860, 19836, 18812, 17788, 16764,
	15996, 15484, 14972, 14460, 13948, 13436, 12924, 12412,
	11900, 11388, 10876, 10364, 9852, 9340, 8828, 8316,
	7932, 7676, 7420, 7164, 6908, 6652, 6396, 6140,
	5884, 5628, 5372, 5116, 4860, 4604, 4348, 4092,
	3900, 3772, 3644, 3516, 3388, 3260, 3132, 3004,
	2876, 2748, 2620, 2492, 2364, 2236, 2108, 1980,
	1884, 1820, 1756, 1692, 1628, 1564, 1500, 1436,
	1372, 1308, 1244, 1180, 1116, 1052, 988, 924,
	876, 844, 812, 780, 748, 716, 684, 652,
	620, 588, 556, 524, 492, 460, 428, 396,
	372, 356, 340, 324, 308, 292, 276, 260,
	244, 228, 212, 196, 180, 164, 148, 132,
	120, 112, 104, 96, 88, 80, 72, 64,
	56, 48, 40, 32, 24, 16, 8, 0
};
static uint8_t janus_audiobridge_g711_ulaw_encode(int16_t sample) {
	uint8_t sign = (sample >> 8) & 0x80;
	if(sign)
		sample = -sample;
	if(sample > 32635)
		sample = 32635;
	sample = (int16_t)(sample + 0x84);
	uint8_t exponent = (int)janus_audiobridge_g711_ulaw_enctable[(sample>>7) & 0xFF];
	uint8_t mantissa = (sample >> (exponent+3)) & 0x0F;
	uint8_t encoded = ~ (sign | (exponent << 4) | mantissa);
	return encoded;
}
static uint8_t janus_audiobridge_g711_alaw_enctable[128] = {
	1, 1, 2, 2, 3, 3, 3, 3,
	4, 4, 4, 4, 4, 4, 4, 4,
	5, 5, 5, 5, 5, 5, 5, 5,
	5, 5, 5, 5, 5, 5, 5, 5,
	6, 6, 6, 6, 6, 6, 6, 6,
	6, 6, 6, 6, 6, 6, 6, 6,
	6, 6, 6, 6, 6, 6, 6, 6,
	6, 6, 6, 6, 6, 6, 6, 6,
	7, 7, 7, 7, 7, 7, 7, 7,
	7, 7, 7, 7, 7, 7, 7, 7,
	7, 7, 7, 7, 7, 7, 7, 7,
	7, 7, 7, 7, 7, 7, 7, 7,
	7, 7, 7, 7, 7, 7, 7, 7,
	7, 7, 7, 7, 7, 7, 7, 7,
	7, 7, 7, 7, 7, 7, 7, 7,
	7, 7, 7, 7, 7, 7, 7, 7
};
static int16_t janus_audiobridge_g711_alaw_dectable[256] = {
	-5504, -5248, -6016, -5760, -4480, -4224, -4992, -4736,
	-7552, -7296, -8064, -7808, -6528, -6272, -7040, -6784,
	-2752, -2624, -3008, -2880, -2240, -2112, -2496, -2368,
	-3776, -3648, -4032, -3904, -3264, -3136, -3520, -3392,
	-22016, -20992, -24064, -23040, -17920, -16896, -19968, -18944,
	-30208, -29184, -32256, -31232, -26112, -25088, -28160, -27136,
	-11008, -10496, -12032, -11520, -8960, -8448, -9984, -9472,
	-15104, -14592, -16128, -15616, -13056, -12544, -14080, -13568,
	-344, -328, -376, -360, -280, -264, -312, -296,
	-472, -456, -504, -488, -408, -392, -440, -424,
	-88, -72, -120, -104, -24, -8, -56, -40,
	-216, -200, -248, -232, -152, -136, -184, -168,
	-1376, -1312, -1504, -1440, -1120, -1056, -1248, -1184,
	-1888, -1824, -2016, -1952, -1632, -1568, -1760, -1696,
	-688, -656, -752, -720, -560, -528, -624, -592,
	-944, -912, -1008, -976, -816, -784, -880, -848,
	5504, 5248, 6016, 5760, 4480, 4224, 4992, 4736,
	7552, 7296, 8064, 7808, 6528, 6272, 7040, 6784,
	2752, 2624, 3008, 2880, 2240, 2112, 2496, 2368,
	3776, 3648, 4032, 3904, 3264, 3136, 3520, 3392,
	22016, 20992, 24064, 23040, 17920, 16896, 19968, 18944,
	30208, 29184, 32256, 31232, 26112, 25088, 28160, 27136,
	11008, 10496, 12032, 11520, 8960, 8448, 9984, 9472,
	15104, 14592, 16128, 15616, 13056, 12544, 14080, 13568,
	344, 328, 376, 360, 280, 264, 312, 296,
	472, 456, 504, 488, 408, 392, 440, 424,
	88, 72, 120, 104, 24, 8, 56, 40,
	216, 200, 248, 232, 152, 136, 184, 168,
	1376, 1312, 1504, 1440, 1120, 1056, 1248, 1184,
	1888, 1824, 2016, 1952, 1632, 1568, 1760, 1696,
	688, 656, 752, 720, 560, 528, 624, 592,
	944, 912, 1008, 976, 816, 784, 880, 848
};
static uint8_t janus_audiobridge_g711_alaw_encode(int16_t sample) {
	uint8_t sign = ((~sample) >> 8) & 0x80;
	uint8_t encoded = 0;
	if(!sign)
		sample = -sample;
	if(sample > 32635)
		sample = 32635;
	if(sample >= 256) {
		uint8_t exponent = janus_audiobridge_g711_alaw_enctable[(sample >> 8) & 0x7F];
		uint8_t mantissa = (sample >> (exponent + 3) ) & 0x0F;
		encoded = ((exponent << 4) | mantissa);
	} else {
		encoded = (uint8_t)(sample >> 4);
	}
	encoded ^= (sign ^ 0x55);
	return encoded;
}

/* Ugly helper code to quickly resample (in case we're using G.711 anywhere) */
static int janus_audiobridge_resample(int16_t *input, int input_num, int input_rate, int16_t *output, int output_rate) {
	if(input == NULL || output == NULL)
		return 0;
	if((input_rate != 8000 && input_rate != 16000 && input_rate != 24000 && input_rate != 48000) ||
			(output_rate != 8000 && output_rate != 16000 && output_rate != 24000 && output_rate != 48000)) {
		/* Invalid sampling rate */
		return 0;
	}
	if(input_rate != 8000 && output_rate != 8000) {
		/* We only use this for G.711, so one of the two MUST be 8000 */
		return 0;
	}
	if(input_rate == output_rate) {
		/* Easy enough */
		memcpy(output, input, input_num*sizeof(int16_t));
		return input_num;
	} else if(input_rate < output_rate) {
		/* Upsample */
		int up = output_rate/input_rate, i = 0;
		memset(output, 0, input_num*up);
		for(i=0; i<input_num; i++) {
			*(output + i*up) = *(input + i);
		}
		return input_num*up;
	} else {
		/* Downsample */
		int down = input_rate/output_rate, i = 0;
		for(i=0; i<input_num; i++) {
			*(output + i) = *(input + i*down);
		}
		return input_num/down;
	}
}


/* Opus settings */
#define	OPUS_SAMPLES	960
#define	G711_SAMPLES	160
#define	BUFFER_SAMPLES	OPUS_SAMPLES*12
#define DEFAULT_COMPLEXITY	4


/* Jitter Buffer and queue-in settings */
#define JITTER_BUFFER_MIN_PACKETS 2
#define JITTER_BUFFER_MAX_PACKETS 40
#define JITTER_BUFFER_CHECK_USECS 1*G_USEC_PER_SEC
#define QUEUE_IN_MAX_PACKETS 4


/* Error codes */
#define JANUS_AUDIOBRIDGE_ERROR_UNKNOWN_ERROR	499
#define JANUS_AUDIOBRIDGE_ERROR_NO_MESSAGE		480
#define JANUS_AUDIOBRIDGE_ERROR_INVALID_JSON	481
#define JANUS_AUDIOBRIDGE_ERROR_INVALID_REQUEST	482
#define JANUS_AUDIOBRIDGE_ERROR_MISSING_ELEMENT	483
#define JANUS_AUDIOBRIDGE_ERROR_INVALID_ELEMENT	484
#define JANUS_AUDIOBRIDGE_ERROR_NO_SUCH_ROOM	485
#define JANUS_AUDIOBRIDGE_ERROR_ROOM_EXISTS		486
#define JANUS_AUDIOBRIDGE_ERROR_NOT_JOINED		487
#define JANUS_AUDIOBRIDGE_ERROR_LIBOPUS_ERROR	488
#define JANUS_AUDIOBRIDGE_ERROR_UNAUTHORIZED	489
#define JANUS_AUDIOBRIDGE_ERROR_ID_EXISTS		490
#define JANUS_AUDIOBRIDGE_ERROR_ALREADY_JOINED	491
#define JANUS_AUDIOBRIDGE_ERROR_NO_SUCH_USER	492
#define JANUS_AUDIOBRIDGE_ERROR_INVALID_SDP		493
#define JANUS_AUDIOBRIDGE_ERROR_NO_SUCH_GROUP	494

static int janus_audiobridge_create_udp_socket_if_needed(janus_audiobridge_room *audiobridge) {
	if(audiobridge->rtp_udp_sock > 0) {
		return 0;
	}

	audiobridge->rtp_udp_sock = socket(!ipv6_disabled ? AF_INET6 : AF_INET, SOCK_DGRAM, IPPROTO_UDP);
	if(audiobridge->rtp_udp_sock <= 0) {
		JANUS_LOG(LOG_ERR, "Could not open UDP socket for RTP forwarder (room %s), %d (%s)\n",
			audiobridge->room_id_str, errno, g_strerror(errno));
		return -1;
	}
	if(!ipv6_disabled) {
		int v6only = 0;
		if(setsockopt(audiobridge->rtp_udp_sock, IPPROTO_IPV6, IPV6_V6ONLY, &v6only, sizeof(v6only)) != 0) {
			JANUS_LOG(LOG_ERR, "Could not configure UDP socket for RTP forwarder (room %s), %d (%s))\n",
				audiobridge->room_id_str, errno, g_strerror(errno));
			return -1;
		}
	}

	return 0;
}

static int janus_audiobridge_create_opus_encoder_if_needed(janus_audiobridge_room *audiobridge) {
	if(audiobridge->rtp_encoder != NULL) {
		return 0;
	}

	int error = 0;
	audiobridge->rtp_encoder = opus_encoder_create(audiobridge->sampling_rate,
		audiobridge->spatial_audio ? 2 : 1, OPUS_APPLICATION_VOIP, &error);
	if(error != OPUS_OK) {
		JANUS_LOG(LOG_ERR, "Error creating Opus encoder for RTP forwarder (room %s)\n", audiobridge->room_id_str);
		return -1;
	}

	if(audiobridge->sampling_rate == 8000) {
		opus_encoder_ctl(audiobridge->rtp_encoder, OPUS_SET_MAX_BANDWIDTH(OPUS_BANDWIDTH_NARROWBAND));
	} else if(audiobridge->sampling_rate == 12000) {
		opus_encoder_ctl(audiobridge->rtp_encoder, OPUS_SET_MAX_BANDWIDTH(OPUS_BANDWIDTH_MEDIUMBAND));
	} else if(audiobridge->sampling_rate == 16000) {
		opus_encoder_ctl(audiobridge->rtp_encoder, OPUS_SET_MAX_BANDWIDTH(OPUS_BANDWIDTH_WIDEBAND));
	} else if(audiobridge->sampling_rate == 24000) {
		opus_encoder_ctl(audiobridge->rtp_encoder, OPUS_SET_MAX_BANDWIDTH(OPUS_BANDWIDTH_SUPERWIDEBAND));
	} else if(audiobridge->sampling_rate == 48000) {
		opus_encoder_ctl(audiobridge->rtp_encoder, OPUS_SET_MAX_BANDWIDTH(OPUS_BANDWIDTH_FULLBAND));
	} else {
		JANUS_LOG(LOG_WARN, "Unsupported sampling rate %d, setting 16kHz\n", audiobridge->sampling_rate);
		opus_encoder_ctl(audiobridge->rtp_encoder, OPUS_SET_MAX_BANDWIDTH(OPUS_BANDWIDTH_WIDEBAND));
	}

	/* Check if we need FEC */
	if(audiobridge->default_expectedloss > 0) {
		opus_encoder_ctl(audiobridge->rtp_encoder, OPUS_SET_INBAND_FEC(TRUE));
		opus_encoder_ctl(audiobridge->rtp_encoder, OPUS_SET_PACKET_LOSS_PERC(audiobridge->default_expectedloss));
	}
	/* Also check if we need to enforce a bitrate */
	if(audiobridge->default_bitrate > 0)
		opus_encoder_ctl(audiobridge->rtp_encoder, OPUS_SET_BITRATE(audiobridge->default_bitrate));

	return 0;
}

static int janus_audiobridge_create_static_rtp_forwarder(janus_config_category *cat, janus_audiobridge_room *audiobridge) {
	guint32 forwarder_id = 0;
	janus_config_item *forwarder_id_item = janus_config_get(config, cat, janus_config_type_item, "rtp_forward_id");
	if(forwarder_id_item != NULL && forwarder_id_item->value != NULL &&
			janus_string_to_uint32(forwarder_id_item->value, &forwarder_id) < 0) {
		JANUS_LOG(LOG_ERR, "Invalid forwarder ID\n");
		return 0;
	}

	guint32 ssrc_value = 0;
	janus_config_item *ssrc = janus_config_get(config, cat, janus_config_type_item, "rtp_forward_ssrc");
	if(ssrc != NULL && ssrc->value != NULL && janus_string_to_uint32(ssrc->value, &ssrc_value) < 0) {
		JANUS_LOG(LOG_ERR, "Invalid SSRC (%s)\n", ssrc->value);
		return 0;
	}

	janus_audiocodec codec = JANUS_AUDIOCODEC_OPUS;
	janus_config_item *rfcodec = janus_config_get(config, cat, janus_config_type_item, "rtp_forward_codec");
	if(rfcodec != NULL && rfcodec->value != NULL) {
		codec = janus_audiocodec_from_name(rfcodec->value);
		if(codec != JANUS_AUDIOCODEC_OPUS && codec != JANUS_AUDIOCODEC_PCMA && codec != JANUS_AUDIOCODEC_PCMU) {
			JANUS_LOG(LOG_ERR, "Unsupported codec (%s)\n", rfcodec->value);
			return 0;
		}
	}

	int ptype = 100;
	janus_config_item *pt = janus_config_get(config, cat, janus_config_type_item, "rtp_forward_ptype");
	if(pt != NULL && pt->value != NULL) {
		ptype = atoi(pt->value);
		if(ptype < 0 || ptype > 127) {
			JANUS_LOG(LOG_ERR, "Invalid payload type (%s)\n", pt->value);
			return 0;
		}
	}

	/* If this room uses groups, check if a valid group name was provided */
	uint group = 0;
	if(audiobridge->groups != NULL) {
		janus_config_item *group_name = janus_config_get(config, cat, janus_config_type_item, "rtp_forward_group");
		if(group_name != NULL && group_name->value != NULL) {
			group = GPOINTER_TO_UINT(g_hash_table_lookup(audiobridge->groups, group_name->value));
			if(group == 0) {
				JANUS_LOG(LOG_ERR, "Invalid group name (%s)\n", group_name->value);
				return 0;
			}
		}
	}

	janus_config_item *port_item = janus_config_get(config, cat, janus_config_type_item, "rtp_forward_port");
	uint16_t port = 0;
	if(port_item != NULL && port_item->value != NULL && janus_string_to_uint16(port_item->value, &port) < 0) {
		JANUS_LOG(LOG_ERR, "Invalid port (%s)\n", port_item->value);
		return 0;
	}
	if(port == 0) {
		return 0;
	}

	janus_config_item *host_item = janus_config_get(config, cat, janus_config_type_item, "rtp_forward_host");
	if(host_item == NULL || host_item->value == NULL || strlen(host_item->value) == 0) {
		return 0;
	}
	const char *host = host_item->value, *resolved_host = NULL;
	int family = 0;
	janus_config_item *host_family_item = janus_config_get(config, cat, janus_config_type_item, "rtp_forward_host_family");
	if(host_family_item != NULL && host_family_item->value != NULL) {
		const char *host_family = host_family_item->value;
		if(host_family) {
			if(!strcasecmp(host_family, "ipv4")) {
				family = AF_INET;
			} else if(!strcasecmp(host_family, "ipv6")) {
				family = AF_INET6;
			} else {
				JANUS_LOG(LOG_ERR, "Unsupported protocol family (%s)\n", host_family);
				return 0;
			}
		}
	}
	/* Check if we need to resolve this host address */
	struct addrinfo *res = NULL, *start = NULL;
	janus_network_address addr;
	janus_network_address_string_buffer addr_buf;
	struct addrinfo hints;
	memset(&hints, 0, sizeof(hints));
	if(family != 0)
		hints.ai_family = family;
	if(getaddrinfo(host, NULL, family != 0 ? &hints : NULL, &res) == 0) {
		start = res;
		while(res != NULL) {
			if(janus_network_address_from_sockaddr(res->ai_addr, &addr) == 0 &&
					janus_network_address_to_string_buffer(&addr, &addr_buf) == 0) {
				/* Resolved */
				resolved_host = janus_network_address_string_from_buffer(&addr_buf);
				freeaddrinfo(start);
				start = NULL;
				break;
			}
			res = res->ai_next;
		}
	}
	if(resolved_host == NULL) {
		if(start)
			freeaddrinfo(start);
		JANUS_LOG(LOG_ERR, "Could not resolve address (%s)...\n", host);
		return 0;
	}
	host = resolved_host;

	/* We may need to SRTP-encrypt this stream */
	int srtp_suite = 0;
	const char *srtp_crypto = NULL;
	janus_config_item *s_suite = janus_config_get(config, cat, janus_config_type_item, "rtp_forward_srtp_suite");
	janus_config_item *s_crypto = janus_config_get(config, cat, janus_config_type_item, "rtp_forward_srtp_crypto");
	if(s_suite && s_suite->value) {
		srtp_suite = atoi(s_suite->value);
		if(srtp_suite != 32 && srtp_suite != 80) {
			JANUS_LOG(LOG_ERR, "Can't add static RTP forwarder for room %s, invalid SRTP suite...\n", audiobridge->room_id_str);
			return 0;
		}
		if(s_crypto && s_crypto->value)
			srtp_crypto = s_crypto->value;
	}

	janus_config_item *always_on_item = janus_config_get(config, cat, janus_config_type_item, "rtp_forward_always_on");
	gboolean always_on = FALSE;
	if(always_on_item != NULL && always_on_item->value != NULL && strlen(always_on_item->value) > 0) {
		always_on = janus_is_true(always_on_item->value);
	}

	/* Update room */
	janus_mutex_lock(&rooms_mutex);
	janus_mutex_lock(&audiobridge->mutex);

	if(janus_audiobridge_create_udp_socket_if_needed(audiobridge)) {
		janus_mutex_unlock(&audiobridge->mutex);
		janus_mutex_unlock(&rooms_mutex);
		return -1;
	}

	if(janus_audiobridge_create_opus_encoder_if_needed(audiobridge)) {
		janus_mutex_unlock(&audiobridge->mutex);
		janus_mutex_unlock(&rooms_mutex);
		return -1;
	}

	janus_audiobridge_rtp_forwarder_add_helper(audiobridge, group,
		host, port, ssrc_value, ptype, codec, srtp_suite, srtp_crypto,
		always_on, forwarder_id);

	janus_mutex_unlock(&audiobridge->mutex);
	janus_mutex_unlock(&rooms_mutex);

	return 0;
}

/* Plugin implementation */
int janus_audiobridge_init(janus_callbacks *callback, const char *config_path) {
	if(g_atomic_int_get(&stopping)) {
		/* Still stopping from before */
		return -1;
	}
	if(callback == NULL || config_path == NULL) {
		/* Invalid arguments */
		return -1;
	}

	/* Read configuration */
	char filename[255];
	g_snprintf(filename, 255, "%s/%s.jcfg", config_path, JANUS_AUDIOBRIDGE_PACKAGE);
	JANUS_LOG(LOG_VERB, "Configuration file: %s\n", filename);
	config = janus_config_parse(filename);
	if(config == NULL) {
		JANUS_LOG(LOG_WARN, "Couldn't find .jcfg configuration file (%s), trying .cfg\n", JANUS_AUDIOBRIDGE_PACKAGE);
		g_snprintf(filename, 255, "%s/%s.cfg", config_path, JANUS_AUDIOBRIDGE_PACKAGE);
		JANUS_LOG(LOG_VERB, "Configuration file: %s\n", filename);
		config = janus_config_parse(filename);
	}
	config_folder = config_path;
	if(config != NULL)
		janus_config_print(config);

	sessions = g_hash_table_new_full(NULL, NULL, NULL, (GDestroyNotify)janus_audiobridge_session_destroy);
	messages = g_async_queue_new_full((GDestroyNotify) janus_audiobridge_message_free);
	/* This is the callback we'll need to invoke to contact the Janus core */
	gateway = callback;

#ifdef HAVE_RNNOISE
	JANUS_LOG(LOG_INFO, "Denoising via RNNoise supported (%d)\n", rnnoise_get_frame_size());
#else
	JANUS_LOG(LOG_WARN, "Denoising via RNNoise NOT supported\n");
#endif

	/* Parse configuration to populate the rooms list */
	if(config != NULL) {
		janus_config_category *config_general = janus_config_get_create(config, NULL, janus_config_type_category, "general");
		/* Any admin key to limit who can "create"? */
		janus_config_item *key = janus_config_get(config, config_general, janus_config_type_item, "admin_key");
		if(key != NULL && key->value != NULL)
			admin_key = g_strdup(key->value);
		janus_config_item *lrf = janus_config_get(config, config_general, janus_config_type_item, "lock_rtp_forward");
		if(admin_key && lrf != NULL && lrf->value != NULL)
			lock_rtpfwd = janus_is_true(lrf->value);
		janus_config_item *lpf = janus_config_get(config, config_general, janus_config_type_item, "lock_play_file");
		if(admin_key && lpf != NULL && lpf->value != NULL)
			lock_playfile = janus_is_true(lpf->value);
		janus_config_item *ext = janus_config_get(config, config_general, janus_config_type_item, "record_tmp_ext");
		if(ext != NULL && ext->value != NULL)
			rec_tempext = g_strdup(ext->value);
		janus_config_item *events = janus_config_get(config, config_general, janus_config_type_item, "events");
		if(events != NULL && events->value != NULL)
			notify_events = janus_is_true(events->value);
		if(!notify_events && callback->events_is_enabled()) {
			JANUS_LOG(LOG_WARN, "Notification of events to handlers disabled for %s\n", JANUS_AUDIOBRIDGE_NAME);
		}
		janus_config_item *ids = janus_config_get(config, config_general, janus_config_type_item, "string_ids");
		if(ids != NULL && ids->value != NULL)
			string_ids = janus_is_true(ids->value);
		if(string_ids) {
			JANUS_LOG(LOG_INFO, "AudioBridge will use alphanumeric IDs, not numeric\n");
		}
		janus_config_item *lip = janus_config_get(config, config_general, janus_config_type_item, "local_ip");
		if(lip && lip->value) {
			/* Verify that the address is valid */
			struct ifaddrs *ifas = NULL;
			janus_network_address iface;
			janus_network_address_string_buffer ibuf;
			if(getifaddrs(&ifas) == -1) {
				JANUS_LOG(LOG_ERR, "Unable to acquire list of network devices/interfaces; some configurations may not work as expected... %d (%s)\n",
					errno, g_strerror(errno));
			} else {
				if(janus_network_lookup_interface(ifas, lip->value, &iface) != 0) {
					JANUS_LOG(LOG_WARN, "Error setting local IP address to %s, falling back to detecting IP address...\n", lip->value);
				} else {
					if(janus_network_address_to_string_buffer(&iface, &ibuf) != 0 || janus_network_address_string_buffer_is_null(&ibuf)) {
						JANUS_LOG(LOG_WARN, "Error getting local IP address from %s, falling back to detecting IP address...\n", lip->value);
					} else {
						local_ip = g_strdup(janus_network_address_string_from_buffer(&ibuf));
					}
				}
				freeifaddrs(ifas);
			}
		}
		janus_config_item *rpr = janus_config_get(config, config_general, janus_config_type_item, "rtp_port_range");
		if(rpr && rpr->value) {
			/* Split in min and max port */
			char *maxport = strrchr(rpr->value, '-');
			if(maxport != NULL) {
				*maxport = '\0';
				maxport++;
				if(janus_string_to_uint16(rpr->value, &rtp_range_min) < 0)
					JANUS_LOG(LOG_WARN, "Invalid RTP min port value: %s (assuming 0)\n", rpr->value);
				if(janus_string_to_uint16(maxport, &rtp_range_max) < 0)
					JANUS_LOG(LOG_WARN, "Invalid RTP max port value: %s (assuming 0)\n", maxport);
				maxport--;
				*maxport = '-';
			}
			if(rtp_range_min > rtp_range_max) {
				uint16_t temp_port = rtp_range_min;
				rtp_range_min = rtp_range_max;
				rtp_range_max = temp_port;
			}
			if(rtp_range_min % 2)
				rtp_range_min++;	/* Pick an even port for RTP */
			if(rtp_range_min > rtp_range_max) {
				JANUS_LOG(LOG_WARN, "Incorrect port range (%u -- %u), switching min and max\n", rtp_range_min, rtp_range_max);
				uint16_t range_temp = rtp_range_max;
				rtp_range_max = rtp_range_min;
				rtp_range_min = range_temp;
			}
			if(rtp_range_max == 0)
				rtp_range_max = 65535;
			rtp_range_slider = rtp_range_min;
			JANUS_LOG(LOG_VERB, "AudioBridge RTP port range: %u -- %u\n", rtp_range_min, rtp_range_max);
		}
	}
	if(local_ip == NULL) {
		local_ip = janus_network_detect_local_ip_as_string(janus_network_query_options_any_ip);
		if(local_ip == NULL) {
			JANUS_LOG(LOG_WARN, "Couldn't find any address! using 127.0.0.1 as the local IP... (which is NOT going to work out of your machine)\n");
			local_ip = g_strdup("127.0.0.1");
		}
	}
	JANUS_LOG(LOG_VERB, "Local IP set to %s\n", local_ip);

	/* Iterate on all rooms */
	rooms = g_hash_table_new_full(string_ids ? g_str_hash : g_int64_hash, string_ids ? g_str_equal : g_int64_equal,
		(GDestroyNotify)g_free, (GDestroyNotify)janus_audiobridge_room_destroy);
	if(config != NULL) {
		GList *clist = janus_config_get_categories(config, NULL), *cl = clist;
		while(cl != NULL) {
			janus_config_category *cat = (janus_config_category *)cl->data;
			if(cat->name == NULL || !strcasecmp(cat->name, "general")) {
				cl = cl->next;
				continue;
			}
			JANUS_LOG(LOG_VERB, "Adding AudioBridge room '%s'\n", cat->name);
			janus_config_item *desc = janus_config_get(config, cat, janus_config_type_item, "description");
			janus_config_item *priv = janus_config_get(config, cat, janus_config_type_item, "is_private");
			janus_config_item *sampling = janus_config_get(config, cat, janus_config_type_item, "sampling_rate");
			janus_config_item *spatial = janus_config_get(config, cat, janus_config_type_item, "spatial_audio");
			janus_config_item *audiolevel_ext = janus_config_get(config, cat, janus_config_type_item, "audiolevel_ext");
			janus_config_item *audiolevel_event = janus_config_get(config, cat, janus_config_type_item, "audiolevel_event");
			janus_config_item *audio_active_packets = janus_config_get(config, cat, janus_config_type_item, "audio_active_packets");
			janus_config_item *audio_level_average = janus_config_get(config, cat, janus_config_type_item, "audio_level_average");
			janus_config_item *default_expectedloss = janus_config_get(config, cat, janus_config_type_item, "default_expectedloss");
			janus_config_item *default_bitrate = janus_config_get(config, cat, janus_config_type_item, "default_bitrate");
			janus_config_item *denoise = janus_config_get(config, cat, janus_config_type_item, "denoise");
			janus_config_item *secret = janus_config_get(config, cat, janus_config_type_item, "secret");
			janus_config_item *pin = janus_config_get(config, cat, janus_config_type_item, "pin");
			janus_config_array *groups = janus_config_get(config, cat, janus_config_type_array, "groups");
			janus_config_item *record = janus_config_get(config, cat, janus_config_type_item, "record");
			janus_config_item *recfile = janus_config_get(config, cat, janus_config_type_item, "record_file");
			janus_config_item *recdir = janus_config_get(config, cat, janus_config_type_item, "record_dir");
			janus_config_item *mjrs = janus_config_get(config, cat, janus_config_type_item, "mjrs");
			janus_config_item *mjrsdir = janus_config_get(config, cat, janus_config_type_item, "mjrs_dir");
			janus_config_item *allowrtp = janus_config_get(config, cat, janus_config_type_item, "allow_rtp_participants");
			if(sampling == NULL || sampling->value == NULL) {
				JANUS_LOG(LOG_ERR, "Can't add the AudioBridge room, missing mandatory information...\n");
				cl = cl->next;
				continue;
			}
			/* Create the AudioBridge room */
			janus_audiobridge_room *audiobridge = g_malloc0(sizeof(janus_audiobridge_room));
			janus_refcount_init(&audiobridge->ref, janus_audiobridge_room_free);
			const char *room_num = cat->name;
			if(strstr(room_num, "room-") == room_num)
				room_num += 5;
			if(!string_ids) {
				audiobridge->room_id = g_ascii_strtoull(room_num, NULL, 0);
				if(audiobridge->room_id == 0) {
					JANUS_LOG(LOG_ERR, "Can't add the AudioBridge room, invalid ID 0...\n");
					janus_audiobridge_room_destroy(audiobridge);
					cl = cl->next;
					continue;
				}
				/* Make sure the ID is completely numeric */
				char room_id_str[30];
				g_snprintf(room_id_str, sizeof(room_id_str), "%"SCNu64, audiobridge->room_id);
				if(strcmp(room_num, room_id_str)) {
					JANUS_LOG(LOG_ERR, "Can't add the AudioBridge room, ID '%s' is not numeric...\n", room_num);
					janus_audiobridge_room_destroy(audiobridge);
					cl = cl->next;
					continue;
				}
			}
			/* Let's make sure the room doesn't exist already */
			janus_mutex_lock(&rooms_mutex);
			if(g_hash_table_lookup(rooms, string_ids ? (gpointer)room_num : (gpointer)&audiobridge->room_id) != NULL) {
				/* It does... */
				janus_mutex_unlock(&rooms_mutex);
				JANUS_LOG(LOG_ERR, "Can't add the AudioBridge room, room %s already exists...\n", room_num);
				janus_audiobridge_room_destroy(audiobridge);
				cl = cl->next;
				continue;
			}
			janus_mutex_unlock(&rooms_mutex);
			audiobridge->room_id_str = g_strdup(room_num);
			char *description = NULL;
			if(desc != NULL && desc->value != NULL && strlen(desc->value) > 0)
				description = g_strdup(desc->value);
			else
				description = g_strdup(cat->name);
			audiobridge->room_name = description;
			audiobridge->is_private = priv && priv->value && janus_is_true(priv->value);
			audiobridge->sampling_rate = atol(sampling->value);
			switch(audiobridge->sampling_rate) {
				case 8000:
				case 12000:
				case 16000:
				case 24000:
				case 48000:
					JANUS_LOG(LOG_VERB, "Sampling rate for mixing: %"SCNu32"\n", audiobridge->sampling_rate);
					break;
				default:
					JANUS_LOG(LOG_ERR, "Unsupported sampling rate %"SCNu32"...\n", audiobridge->sampling_rate);
					janus_audiobridge_room_destroy(audiobridge);
					cl = cl->next;
					continue;
			}
			audiobridge->spatial_audio = spatial && spatial->value && janus_is_true(spatial->value);
			audiobridge->audiolevel_ext = TRUE;
			if(audiolevel_ext != NULL && audiolevel_ext->value != NULL)
				audiobridge->audiolevel_ext = janus_is_true(audiolevel_ext->value);
			audiobridge->audiolevel_event = FALSE;
			if(audiolevel_event != NULL && audiolevel_event->value != NULL)
				audiobridge->audiolevel_event = janus_is_true(audiolevel_event->value);
			if(audiobridge->audiolevel_event) {
				audiobridge->audio_active_packets = 100;
				if(audio_active_packets != NULL && audio_active_packets->value != NULL){
					if(atoi(audio_active_packets->value) > 0) {
						audiobridge->audio_active_packets = atoi(audio_active_packets->value);
					} else {
						JANUS_LOG(LOG_WARN, "Invalid audio_active_packets value provided, using default: %d\n", audiobridge->audio_active_packets);
					}
				}
				audiobridge->audio_level_average = 25;
				if(audio_level_average != NULL && audio_level_average->value != NULL) {
					if(atoi(audio_level_average->value) > 0) {
						audiobridge->audio_level_average = atoi(audio_level_average->value);
					} else {
						JANUS_LOG(LOG_WARN, "Invalid audio_level_average value provided, using default: %d\n", audiobridge->audio_level_average);
					}
				}
			}
			audiobridge->default_expectedloss = 0;
			if(default_expectedloss != NULL && default_expectedloss->value != NULL) {
				int expectedloss = atoi(default_expectedloss->value);
				if(expectedloss < 0 || expectedloss > 20) {
					JANUS_LOG(LOG_WARN, "Invalid expectedloss value provided, using default: 0\n");
				} else {
					audiobridge->default_expectedloss = expectedloss;
				}
			}
			audiobridge->default_bitrate = 0;
			if(default_bitrate != NULL && default_bitrate->value != NULL) {
				audiobridge->default_bitrate = atoi(default_bitrate->value);
				if(audiobridge->default_bitrate < 500 || audiobridge->default_bitrate > 512000) {
					JANUS_LOG(LOG_WARN, "Invalid bitrate %"SCNi32", falling back to auto\n", audiobridge->default_bitrate);
					audiobridge->default_bitrate = 0;
				}
			}
#ifdef HAVE_RNNOISE
			audiobridge->denoise = denoise && denoise->value && janus_is_true(denoise->value);
#else
			if(denoise && denoise->value && janus_is_true(denoise->value)) {
				JANUS_LOG(LOG_WARN, "RNNoise unavailable, denoising not supported\n");
			}
#endif
			audiobridge->room_ssrc = janus_random_uint32();
			if(secret != NULL && secret->value != NULL) {
				audiobridge->room_secret = g_strdup(secret->value);
			}
			if(pin != NULL && pin->value != NULL) {
				audiobridge->room_pin = g_strdup(pin->value);
			}
			g_atomic_int_set(&audiobridge->record, 0);
			if(record && record->value && janus_is_true(record->value))
				g_atomic_int_set(&audiobridge->record, 1);
			if(recfile && recfile->value)
				audiobridge->record_file = g_strdup(recfile->value);
			if(recdir && recdir->value) {
				audiobridge->record_dir = g_strdup(recdir->value);
				if(janus_mkdir(audiobridge->record_dir, 0755) < 0) {
					/* FIXME Should this be fatal, when creating a room? */
					JANUS_LOG(LOG_WARN, "AudioBridge mkdir (%s) error: %d (%s)\n", audiobridge->record_dir, errno, g_strerror(errno));
				}
			}
			audiobridge->recording = NULL;
			if(mjrs && mjrs->value && janus_is_true(mjrs->value))
				audiobridge->mjrs = TRUE;
			if(mjrsdir && mjrsdir->value)
				audiobridge->mjrs_dir = g_strdup(mjrsdir->value);
			audiobridge->allow_plainrtp = FALSE;
			if(allowrtp && allowrtp->value)
				audiobridge->allow_plainrtp = janus_is_true(allowrtp->value);
			audiobridge->destroy = 0;
			audiobridge->participants = g_hash_table_new_full(
				string_ids ? g_str_hash : g_int64_hash, string_ids ? g_str_equal : g_int64_equal,
				(GDestroyNotify)g_free, (GDestroyNotify)janus_audiobridge_participant_unref);
			audiobridge->anncs = g_hash_table_new_full(g_str_hash, g_str_equal,
				(GDestroyNotify)g_free, (GDestroyNotify)janus_audiobridge_participant_unref);
			audiobridge->check_tokens = FALSE;	/* Static rooms can't have an "allowed" list yet, no hooks to the configuration file */
			audiobridge->allowed = g_hash_table_new_full(g_str_hash, g_str_equal, (GDestroyNotify)g_free, NULL);
			if(groups != NULL) {
				/* Populate the group hashtable, and create the related indexes */
				GList *gl = groups->list;
				if(g_list_length(gl) > JANUS_AUDIOBRIDGE_MAX_GROUPS) {
					JANUS_LOG(LOG_ERR, "Too many groups specified in room %s (max %d allowed)\n", room_num, JANUS_AUDIOBRIDGE_MAX_GROUPS);
					janus_refcount_decrease(&audiobridge->ref);
					cl = cl->next;
				}
				int count = 0;
				audiobridge->groups = g_hash_table_new_full(g_str_hash, g_str_equal, (GDestroyNotify)g_free, NULL);
				audiobridge->groups_byid = g_hash_table_new_full(NULL, NULL, NULL, (GDestroyNotify)g_free);
				while(gl) {
					janus_config_item *g = (janus_config_item *)gl->data;
					if(g == NULL || g->type != janus_config_type_item || g->name != NULL || g->value == NULL) {
						JANUS_LOG(LOG_WARN, "  -- Invalid group item (not a string?), skipping in '%s'...\n", cat->name);
						gl = gl->next;
						continue;
					}
					const char *name = g->value;
					if(g_hash_table_lookup(audiobridge->groups, name)) {
						JANUS_LOG(LOG_WARN, "Duplicated group name '%s', skipping\n", name);
					} else {
						count++;
						g_hash_table_insert(audiobridge->groups, g_strdup(name), GUINT_TO_POINTER(count));
						g_hash_table_insert(audiobridge->groups_byid, GUINT_TO_POINTER(count), g_strdup(name));
					}
					gl = gl->next;
				}
				if(count == 0) {
					JANUS_LOG(LOG_WARN, "Empty or invalid groups array provided, groups will be disabled in '%s'...\n", cat->name);
					g_hash_table_destroy(audiobridge->groups);
					g_hash_table_destroy(audiobridge->groups_byid);
					audiobridge->groups = NULL;
					audiobridge->groups_byid = NULL;
				}
			}
			g_atomic_int_set(&audiobridge->destroyed, 0);
			janus_mutex_init(&audiobridge->mutex);
			audiobridge->rtp_forwarders = g_hash_table_new_full(NULL, NULL, NULL, (GDestroyNotify)janus_rtp_forwarder_destroy);
			audiobridge->rtp_encoder = NULL;
			audiobridge->rtp_udp_sock = -1;
			janus_mutex_init(&audiobridge->rtp_mutex);
			JANUS_LOG(LOG_VERB, "Created AudioBridge room: %s (%s, %s, secret: %s, pin: %s)\n",
				audiobridge->room_id_str, audiobridge->room_name,
				audiobridge->is_private ? "private" : "public",
				audiobridge->room_secret ? audiobridge->room_secret : "no secret",
				audiobridge->room_pin ? audiobridge->room_pin : "no pin");

			if(janus_audiobridge_create_static_rtp_forwarder(cat, audiobridge)) {
				JANUS_LOG(LOG_ERR, "Error creating static RTP forwarder (room %s)\n", audiobridge->room_id_str);
			}

			/* We need a thread for the mix */
			GError *error = NULL;
			char tname[16];
			g_snprintf(tname, sizeof(tname), "mixer %s", audiobridge->room_id_str);
			janus_refcount_increase(&audiobridge->ref);
			audiobridge->thread = g_thread_try_new(tname, &janus_audiobridge_mixer_thread, audiobridge, &error);
			if(error != NULL) {
				/* FIXME We should clear some resources... */
				janus_refcount_decrease(&audiobridge->ref);
				JANUS_LOG(LOG_ERR, "Got error %d (%s) trying to launch the mixer thread...\n",
					error->code, error->message ? error->message : "??");
				g_error_free(error);
			} else {
				janus_mutex_lock(&rooms_mutex);
				g_hash_table_insert(rooms,
					string_ids ? (gpointer)g_strdup(audiobridge->room_id_str) : (gpointer)janus_uint64_dup(audiobridge->room_id),
					audiobridge);
				janus_mutex_unlock(&rooms_mutex);
			}
			cl = cl->next;
		}
		g_list_free(clist);
		/* Done: we keep the configuration file open in case we get a "create" or "destroy" with permanent=true */
	}

	/* Show available rooms */
	janus_mutex_lock(&rooms_mutex);
	GHashTableIter iter;
	gpointer value;
	g_hash_table_iter_init(&iter, rooms);
	while(g_hash_table_iter_next(&iter, NULL, &value)) {
		janus_audiobridge_room *ar = value;
		JANUS_LOG(LOG_VERB, "  ::: [%s][%s] %"SCNu32" (%s be recorded)\n",
			ar->room_id_str, ar->room_name, ar->sampling_rate, g_atomic_int_get(&ar->record) ? "will" : "will NOT");
	}
	janus_mutex_unlock(&rooms_mutex);

	/* Finally, let's check if IPv6 is disabled, as we may need to know for forwarders */
	int fd = socket(AF_INET6, SOCK_DGRAM, IPPROTO_UDP);
	if(fd < 0) {
		ipv6_disabled = TRUE;
	} else {
		int v6only = 0;
		if(setsockopt(fd, IPPROTO_IPV6, IPV6_V6ONLY, &v6only, sizeof(v6only)) != 0)
			ipv6_disabled = TRUE;
	}
	if(fd >= 0)
		close(fd);
	if(ipv6_disabled) {
		JANUS_LOG(LOG_WARN, "IPv6 disabled, will only create VideoRoom forwarders to IPv4 addresses\n");
	}

	g_atomic_int_set(&initialized, 1);

	/* Launch the thread that will handle incoming messages */
	GError *error = NULL;
	handler_thread = g_thread_try_new("audiobridge handler", janus_audiobridge_handler, NULL, &error);
	if(error != NULL) {
		g_atomic_int_set(&initialized, 0);
		JANUS_LOG(LOG_ERR, "Got error %d (%s) trying to launch the AudioBridge handler thread...\n",
			error->code, error->message ? error->message : "??");
		g_error_free(error);
		janus_config_destroy(config);
		return -1;
	}
	JANUS_LOG(LOG_INFO, "%s initialized!\n", JANUS_AUDIOBRIDGE_NAME);
	return 0;
}

void janus_audiobridge_destroy(void) {
	if(!g_atomic_int_get(&initialized))
		return;
	g_atomic_int_set(&stopping, 1);

	g_async_queue_push(messages, &exit_message);
	if(handler_thread != NULL) {
		g_thread_join(handler_thread);
		handler_thread = NULL;
	}
	/* FIXME We should destroy the sessions cleanly */
	janus_mutex_lock(&sessions_mutex);
	g_hash_table_destroy(sessions);
	sessions = NULL;
	janus_mutex_unlock(&sessions_mutex);
	janus_mutex_lock(&rooms_mutex);
	g_hash_table_destroy(rooms);
	rooms = NULL;
	janus_mutex_unlock(&rooms_mutex);
	g_async_queue_unref(messages);
	messages = NULL;

	janus_config_destroy(config);
	g_free(admin_key);
	g_free(rec_tempext);

	g_atomic_int_set(&initialized, 0);
	g_atomic_int_set(&stopping, 0);
	JANUS_LOG(LOG_INFO, "%s destroyed!\n", JANUS_AUDIOBRIDGE_NAME);
}

int janus_audiobridge_get_api_compatibility(void) {
	/* Important! This is what your plugin MUST always return: don't lie here or bad things will happen */
	return JANUS_PLUGIN_API_VERSION;
}

int janus_audiobridge_get_version(void) {
	return JANUS_AUDIOBRIDGE_VERSION;
}

const char *janus_audiobridge_get_version_string(void) {
	return JANUS_AUDIOBRIDGE_VERSION_STRING;
}

const char *janus_audiobridge_get_description(void) {
	return JANUS_AUDIOBRIDGE_DESCRIPTION;
}

const char *janus_audiobridge_get_name(void) {
	return JANUS_AUDIOBRIDGE_NAME;
}

const char *janus_audiobridge_get_author(void) {
	return JANUS_AUDIOBRIDGE_AUTHOR;
}

const char *janus_audiobridge_get_package(void) {
	return JANUS_AUDIOBRIDGE_PACKAGE;
}

static janus_audiobridge_session *janus_audiobridge_lookup_session(janus_plugin_session *handle) {
	janus_audiobridge_session *session = NULL;
	if(g_hash_table_contains(sessions, handle)) {
		session = (janus_audiobridge_session *)handle->plugin_handle;
	}
	return session;
}

void janus_audiobridge_create_session(janus_plugin_session *handle, int *error) {
	if(g_atomic_int_get(&stopping) || !g_atomic_int_get(&initialized)) {
		*error = -1;
		return;
	}
	janus_audiobridge_session *session = g_malloc0(sizeof(janus_audiobridge_session));
	session->handle = handle;
	g_atomic_int_set(&session->started, 0);
	g_atomic_int_set(&session->hangingup, 0);
	g_atomic_int_set(&session->destroyed, 0);
	handle->plugin_handle = session;
	janus_refcount_init(&session->ref, janus_audiobridge_session_free);

	janus_mutex_lock(&sessions_mutex);
	g_hash_table_insert(sessions, handle, session);
	janus_mutex_unlock(&sessions_mutex);

	return;
}

void janus_audiobridge_destroy_session(janus_plugin_session *handle, int *error) {
	if(g_atomic_int_get(&stopping) || !g_atomic_int_get(&initialized)) {
		*error = -1;
		return;
	}
	janus_mutex_lock(&sessions_mutex);
	janus_audiobridge_session *session = janus_audiobridge_lookup_session(handle);
	if(!session) {
		janus_mutex_unlock(&sessions_mutex);
		JANUS_LOG(LOG_ERR, "No AudioBridge session associated with this handle...\n");
		*error = -2;
		return;
	}
	JANUS_LOG(LOG_VERB, "Removing AudioBridge session...\n");
	janus_audiobridge_hangup_media_internal(handle);
	g_hash_table_remove(sessions, handle);
	janus_mutex_unlock(&sessions_mutex);

	return;
}

static void janus_audiobridge_notify_participants(janus_audiobridge_participant *participant, json_t *msg, gboolean notify_source_participant) {
	/* participant->room->participants_mutex has to be locked. */
	GHashTableIter iter;
	gpointer value;
	g_hash_table_iter_init(&iter, participant->room->participants);
	while(!participant->room->destroyed && g_hash_table_iter_next(&iter, NULL, &value)) {
		janus_audiobridge_participant *p = value;
		if(p && p->session && (p != participant || notify_source_participant) && !g_atomic_int_get(&p->paused_events)) {
			JANUS_LOG(LOG_VERB, "Notifying participant %s (%s)\n", p->user_id_str, p->display ? p->display : "??");
			int ret = gateway->push_event(p->session->handle, &janus_audiobridge_plugin, NULL, msg, NULL);
			JANUS_LOG(LOG_VERB, "  >> %d (%s)\n", ret, janus_get_api_error(ret));
		}
	}
}

json_t *janus_audiobridge_query_session(janus_plugin_session *handle) {
	if(g_atomic_int_get(&stopping) || !g_atomic_int_get(&initialized)) {
		return NULL;
	}
	janus_mutex_lock(&sessions_mutex);
	janus_audiobridge_session *session = janus_audiobridge_lookup_session(handle);
	if(!session) {
		janus_mutex_unlock(&sessions_mutex);
		JANUS_LOG(LOG_ERR, "No session associated with this handle...\n");
		return NULL;
	}
	janus_refcount_increase(&session->ref);
	janus_mutex_unlock(&sessions_mutex);
	/* Show the participant/room info, if any */
	json_t *info = json_object();
	janus_audiobridge_participant *participant = (janus_audiobridge_participant *)session->participant;
	json_object_set_new(info, "state", json_string(participant && participant->room ? "inroom" : "idle"));
	if(participant) {
		janus_mutex_lock(&rooms_mutex);
		janus_audiobridge_room *room = participant->room;
		if(room != NULL)
			json_object_set_new(info, "room", string_ids ? json_string(room->room_id_str) : json_integer(room->room_id));
		janus_mutex_unlock(&rooms_mutex);
		json_object_set_new(info, "id", string_ids ? json_string(participant->user_id_str) : json_integer(participant->user_id));
		if(room && participant->group > 0 && room->groups_byid != NULL) {
			char *name = g_hash_table_lookup(room->groups_byid, GUINT_TO_POINTER(participant->group));
			if(name != NULL)
				json_object_set_new(info, "group", json_string(name));
		}
		if(participant->display)
			json_object_set_new(info, "display", json_string(participant->display));
		if(participant->admin)
			json_object_set_new(info, "admin", json_true());
		json_object_set_new(info, "muted", participant->muted ? json_true() : json_false());
		json_object_set_new(info, "active", g_atomic_int_get(&participant->active) ? json_true() : json_false());
		janus_mutex_lock(&participant->qmutex);
		spx_int32_t count = 0;
		if(participant->jitter)
			jitter_buffer_ctl(participant->jitter, JITTER_BUFFER_GET_AVALIABLE_COUNT, &count);
		json_object_set_new(info, "buffer-in", json_integer(count));
		json_object_set_new(info, "queue-in", json_integer(g_list_length(participant->inbuf)));
		janus_mutex_unlock(&participant->qmutex);
		if(participant->outbuf)
			json_object_set_new(info, "queue-out", json_integer(g_async_queue_length(participant->outbuf)));
		if(participant->stereo)
			json_object_set_new(info, "spatial_position", json_integer(participant->spatial_position));
#ifdef HAVE_RNNOISE
		json_object_set_new(info, "denoise",  participant->denoise ? json_true() : json_false());
#endif
		if(participant->arc && participant->arc->filename)
			json_object_set_new(info, "audio-recording", json_string(participant->arc->filename));
		if(participant->extmap_id > 0) {
			json_object_set_new(info, "audio-level-dBov", json_integer(participant->dBov_level));
			json_object_set_new(info, "talking", participant->talking ? json_true() : json_false());
		}
		json_object_set_new(info, "fec", participant->fec ? json_true() : json_false());
		if(participant->fec)
			json_object_set_new(info, "expected-loss", json_integer(participant->expected_loss));
		if(participant->opus_bitrate)
			json_object_set_new(info, "opus-bitrate", json_integer(participant->opus_bitrate));
		if(participant->plainrtp_media.audio_rtp_fd != -1) {
			json_t *rtp = json_object();
			if(local_ip)
				json_object_set_new(rtp, "local-ip", json_string(local_ip));
			if(participant->plainrtp_media.local_audio_rtp_port)
				json_object_set_new(rtp, "local-port", json_integer(participant->plainrtp_media.local_audio_rtp_port));
			if(participant->plainrtp_media.remote_audio_ip)
				json_object_set_new(rtp, "remote-ip", json_string(participant->plainrtp_media.remote_audio_ip));
			if(participant->plainrtp_media.remote_audio_rtp_port)
				json_object_set_new(rtp, "remote-port", json_integer(participant->plainrtp_media.remote_audio_rtp_port));
			if(participant->plainrtp_media.audio_ssrc)
				json_object_set_new(rtp, "local-ssrc", json_integer(participant->plainrtp_media.audio_ssrc));
			if(participant->plainrtp_media.audio_ssrc_peer)
				json_object_set_new(rtp, "remote-ssrc", json_integer(participant->plainrtp_media.audio_ssrc_peer));
			json_object_set_new(info, "plain-rtp", rtp);
		}
		if(g_atomic_int_get(&participant->suspended))
			json_object_set_new(info, "suspended", json_true());
	}
	if(session->plugin_offer)
		json_object_set_new(info, "plugin-offer", json_true());
	json_object_set_new(info, "started", g_atomic_int_get(&session->started) ? json_true() : json_false());
	json_object_set_new(info, "hangingup", g_atomic_int_get(&session->hangingup) ? json_true() : json_false());
	json_object_set_new(info, "destroyed", g_atomic_int_get(&session->destroyed) ? json_true() : json_false());
	janus_refcount_decrease(&session->ref);
	return info;
}

static int janus_audiobridge_access_room(json_t *root, gboolean check_modify, janus_audiobridge_room **audiobridge, char *error_cause, int error_cause_size) {
	/* rooms_mutex has to be locked */
	int error_code = 0;
	json_t *room = json_object_get(root, "room");
	guint64 room_id = 0;
	char room_id_num[30], *room_id_str = NULL;
	if(!string_ids) {
		room_id = json_integer_value(room);
		g_snprintf(room_id_num, sizeof(room_id_num), "%"SCNu64, room_id);
		room_id_str = room_id_num;
	} else {
		room_id_str = (char *)json_string_value(room);
	}
	*audiobridge = g_hash_table_lookup(rooms,
		string_ids ? (gpointer)room_id_str : (gpointer)&room_id);
	if(*audiobridge == NULL) {
		JANUS_LOG(LOG_ERR, "No such room (%s)\n", room_id_str);
		error_code = JANUS_AUDIOBRIDGE_ERROR_NO_SUCH_ROOM;
		if(error_cause)
			g_snprintf(error_cause, error_cause_size, "No such room (%s)", room_id_str);
		return error_code;
	}
	if(g_atomic_int_get(&((*audiobridge)->destroyed))) {
		JANUS_LOG(LOG_ERR, "No such room (%s)\n", room_id_str);
		error_code = JANUS_AUDIOBRIDGE_ERROR_NO_SUCH_ROOM;
		if(error_cause)
			g_snprintf(error_cause, error_cause_size, "No such room (%s)", room_id_str);
		return error_code;
	}
	if(check_modify) {
		char error_cause2[100];
		JANUS_CHECK_SECRET((*audiobridge)->room_secret, root, "secret", error_code, error_cause2,
			JANUS_AUDIOBRIDGE_ERROR_MISSING_ELEMENT, JANUS_AUDIOBRIDGE_ERROR_INVALID_ELEMENT, JANUS_AUDIOBRIDGE_ERROR_UNAUTHORIZED);
		if(error_code != 0) {
			g_strlcpy(error_cause, error_cause2, error_cause_size);
			return error_code;
		}
	}
	return 0;
}


/* Helper method to process synchronous requests */
static json_t *janus_audiobridge_process_synchronous_request(janus_audiobridge_session *session, json_t *message) {
	json_t *request = json_object_get(message, "request");
	const char *request_text = json_string_value(request);

	/* Parse the message */
	int error_code = 0;
	char error_cause[512];
	json_t *root = message;
	json_t *response = NULL;

	if(!strcasecmp(request_text, "create")) {
		/* Create a new AudioBridge */
		JANUS_LOG(LOG_VERB, "Creating a new AudioBridge room\n");
		JANUS_VALIDATE_JSON_OBJECT(root, create_parameters,
			error_code, error_cause, TRUE,
			JANUS_AUDIOBRIDGE_ERROR_MISSING_ELEMENT, JANUS_AUDIOBRIDGE_ERROR_INVALID_ELEMENT);
		if(error_code != 0)
			goto prepare_response;
		if(!string_ids) {
			JANUS_VALIDATE_JSON_OBJECT(root, roomopt_parameters,
				error_code, error_cause, TRUE,
				JANUS_AUDIOBRIDGE_ERROR_MISSING_ELEMENT, JANUS_AUDIOBRIDGE_ERROR_INVALID_ELEMENT);
		} else {
			JANUS_VALIDATE_JSON_OBJECT(root, roomstropt_parameters,
				error_code, error_cause, TRUE,
				JANUS_AUDIOBRIDGE_ERROR_MISSING_ELEMENT, JANUS_AUDIOBRIDGE_ERROR_INVALID_ELEMENT);
		}
		if(error_code != 0)
			goto prepare_response;
		if(admin_key != NULL) {
			/* An admin key was specified: make sure it was provided, and that it's valid */
			JANUS_VALIDATE_JSON_OBJECT(root, adminkey_parameters,
				error_code, error_cause, TRUE,
				JANUS_AUDIOBRIDGE_ERROR_MISSING_ELEMENT, JANUS_AUDIOBRIDGE_ERROR_INVALID_ELEMENT);
			if(error_code != 0)
				goto prepare_response;
			JANUS_CHECK_SECRET(admin_key, root, "admin_key", error_code, error_cause,
				JANUS_AUDIOBRIDGE_ERROR_MISSING_ELEMENT, JANUS_AUDIOBRIDGE_ERROR_INVALID_ELEMENT, JANUS_AUDIOBRIDGE_ERROR_UNAUTHORIZED);
			if(error_code != 0)
				goto prepare_response;
		}
		json_t *desc = json_object_get(root, "description");
		json_t *secret = json_object_get(root, "secret");
		json_t *pin = json_object_get(root, "pin");
		json_t *is_private = json_object_get(root, "is_private");
		json_t *allowed = json_object_get(root, "allowed");
		json_t *sampling = json_object_get(root, "sampling_rate");
		if(sampling == NULL)
			sampling = json_object_get(root, "sampling");
		json_t *spatial = json_object_get(root, "spatial_audio");
		json_t *audiolevel_ext = json_object_get(root, "audiolevel_ext");
		json_t *audiolevel_event = json_object_get(root, "audiolevel_event");
		json_t *audio_active_packets = json_object_get(root, "audio_active_packets");
		json_t *audio_level_average = json_object_get(root, "audio_level_average");
		json_t *default_expectedloss = json_object_get(root, "default_expectedloss");
		json_t *default_bitrate = json_object_get(root, "default_bitrate");
		json_t *denoise = json_object_get(root, "denoise");
		json_t *groups = json_object_get(root, "groups");
		json_t *record = json_object_get(root, "record");
		json_t *recfile = json_object_get(root, "record_file");
		json_t *recdir = json_object_get(root, "record_dir");
		json_t *mjrs = json_object_get(root, "mjrs");
		json_t *mjrsdir = json_object_get(root, "mjrs_dir");
		json_t *allowrtp = json_object_get(root, "allow_rtp_participants");
		json_t *permanent = json_object_get(root, "permanent");
		if(allowed) {
			/* Make sure the "allowed" array only contains strings */
			gboolean ok = TRUE;
			if(json_array_size(allowed) > 0) {
				size_t i = 0;
				for(i=0; i<json_array_size(allowed); i++) {
					json_t *a = json_array_get(allowed, i);
					if(!a || !json_is_string(a)) {
						ok = FALSE;
						break;
					}
				}
			}
			if(!ok) {
				JANUS_LOG(LOG_ERR, "Invalid element in the allowed array (not a string)\n");
				error_code = JANUS_AUDIOBRIDGE_ERROR_INVALID_ELEMENT;
				g_snprintf(error_cause, 512, "Invalid element in the allowed array (not a string)");
				goto prepare_response;
			}
		}
		if(groups) {
			/* Make sure the "groups" array only contains strings */
			gboolean ok = TRUE;
			if(json_array_size(groups) > 0) {
				if(json_array_size(groups) > JANUS_AUDIOBRIDGE_MAX_GROUPS) {
					JANUS_LOG(LOG_ERR, "Too many groups specified (max %d allowed)\n", JANUS_AUDIOBRIDGE_MAX_GROUPS);
					error_code = JANUS_AUDIOBRIDGE_ERROR_INVALID_ELEMENT;
					g_snprintf(error_cause, 512, "Too many groups specified (max %d allowed)", JANUS_AUDIOBRIDGE_MAX_GROUPS);
					goto prepare_response;
				}
				size_t i = 0;
				for(i=0; i<json_array_size(groups); i++) {
					json_t *a = json_array_get(groups, i);
					if(!a || !json_is_string(a)) {
						ok = FALSE;
						break;
					}
				}
			}
			if(!ok) {
				JANUS_LOG(LOG_ERR, "Invalid element in the groups array (not a string)\n");
				error_code = JANUS_AUDIOBRIDGE_ERROR_INVALID_ELEMENT;
				g_snprintf(error_cause, 512, "Invalid element in the groups array (not a string)");
				goto prepare_response;
			}
		}
		gboolean save = permanent ? json_is_true(permanent) : FALSE;
		if(save && config == NULL) {
			JANUS_LOG(LOG_ERR, "No configuration file, can't create permanent room\n");
			error_code = JANUS_AUDIOBRIDGE_ERROR_UNKNOWN_ERROR;
			g_snprintf(error_cause, 512, "No configuration file, can't create permanent room");
			goto prepare_response;
		}
		guint64 room_id = 0;
		char room_id_num[30], *room_id_str = NULL;
		json_t *room = json_object_get(root, "room");
		if(!string_ids) {
			room_id = json_integer_value(room);
			g_snprintf(room_id_num, sizeof(room_id_num), "%"SCNu64, room_id);
			room_id_str = room_id_num;
		} else {
			room_id_str = (char *)json_string_value(room);
		}
		if(room_id == 0 && room_id_str == NULL) {
			JANUS_LOG(LOG_WARN, "Desired room ID is empty, which is not allowed... picking random ID instead\n");
		}
		janus_mutex_lock(&rooms_mutex);
		if(room_id > 0 || room_id_str != NULL) {
			/* Let's make sure the room doesn't exist already */
			if(g_hash_table_lookup(rooms, string_ids ? (gpointer)room_id_str : (gpointer)&room_id) != NULL) {
				/* It does... */
				janus_mutex_unlock(&rooms_mutex);
				error_code = JANUS_AUDIOBRIDGE_ERROR_ROOM_EXISTS;
				JANUS_LOG(LOG_ERR, "Room %s already exists!\n", room_id_str);
				g_snprintf(error_cause, 512, "Room %s already exists", room_id_str);
				goto prepare_response;
			}
		}
		/* Create the AudioBridge room */
		janus_audiobridge_room *audiobridge = g_malloc0(sizeof(janus_audiobridge_room));
		janus_refcount_init(&audiobridge->ref, janus_audiobridge_room_free);
		/* Generate a random ID, if needed */
		gboolean room_id_allocated = FALSE;
		if(!string_ids && room_id == 0) {
			while(room_id == 0) {
				room_id = janus_random_uint64();
				if(g_hash_table_lookup(rooms, &room_id) != NULL) {
					/* Room ID already taken, try another one */
					room_id = 0;
				}
			}
			g_snprintf(room_id_num, sizeof(room_id_num), "%"SCNu64, room_id);
			room_id_str = room_id_num;
		} else if(string_ids && room_id_str == NULL) {
			while(room_id_str == NULL) {
				room_id_str = janus_random_uuid();
				if(g_hash_table_lookup(rooms, room_id_str) != NULL) {
					/* Room ID already taken, try another one */
					g_clear_pointer(&room_id_str, g_free);
				}
			}
			room_id_allocated = TRUE;
		}
		audiobridge->room_id = room_id;
		audiobridge->room_id_str = room_id_str ? g_strdup(room_id_str) : NULL;
		char *description = NULL;
		if(desc != NULL && strlen(json_string_value(desc)) > 0) {
			description = g_strdup(json_string_value(desc));
		} else {
			char roomname[255];
			g_snprintf(roomname, 255, "Room %s", audiobridge->room_id_str);
			description = g_strdup(roomname);
		}
		audiobridge->room_name = description;
		audiobridge->is_private = is_private ? json_is_true(is_private) : FALSE;
		if(secret)
			audiobridge->room_secret = g_strdup(json_string_value(secret));
		if(pin)
			audiobridge->room_pin = g_strdup(json_string_value(pin));
		if(sampling)
			audiobridge->sampling_rate = json_integer_value(sampling);
		else
			audiobridge->sampling_rate = 16000;
		audiobridge->spatial_audio = spatial ? json_is_true(spatial) : FALSE;
		audiobridge->audiolevel_ext = audiolevel_ext ? json_is_true(audiolevel_ext) : TRUE;
		audiobridge->audiolevel_event = audiolevel_event ? json_is_true(audiolevel_event) : FALSE;
		if(audiobridge->audiolevel_event) {
			audiobridge->audio_active_packets = 100;
			if(json_integer_value(audio_active_packets) > 0) {
				audiobridge->audio_active_packets = json_integer_value(audio_active_packets);
			} else {
				JANUS_LOG(LOG_WARN, "Invalid audio_active_packets value provided, using default: %d\n",
					audiobridge->audio_active_packets);
			}
			audiobridge->audio_level_average = 25;
			if(json_integer_value(audio_level_average) > 0) {
				audiobridge->audio_level_average = json_integer_value(audio_level_average);
			} else {
				JANUS_LOG(LOG_WARN, "Invalid audio_level_average value provided, using default: %d\n",
					audiobridge->audio_level_average);
			}
		}
		audiobridge->default_expectedloss = 0;
		if(default_expectedloss != NULL) {
			int expectedloss = json_integer_value(default_expectedloss);
			if(expectedloss > 20) {
				JANUS_LOG(LOG_WARN, "Invalid expectedloss value provided, using default: 0\n");
			} else {
				audiobridge->default_expectedloss = expectedloss;
			}
		}
		audiobridge->default_bitrate = 0;
		if(default_bitrate != NULL) {
			audiobridge->default_bitrate = json_integer_value(default_bitrate);
			if(audiobridge->default_bitrate < 500 || audiobridge->default_bitrate > 512000) {
				JANUS_LOG(LOG_WARN, "Invalid bitrate %"SCNi32", falling back to auto\n", audiobridge->default_bitrate);
				audiobridge->default_bitrate = 0;
			}
		}
#ifdef HAVE_RNNOISE
		audiobridge->denoise = denoise ? json_is_true(denoise) : FALSE;
#else
		if(denoise && json_is_true(denoise)) {
			JANUS_LOG(LOG_WARN, "RNNoise unavailable, denoising not supported\n");
		}
#endif
		switch(audiobridge->sampling_rate) {
			case 8000:
			case 12000:
			case 16000:
			case 24000:
			case 48000:
				JANUS_LOG(LOG_VERB, "Sampling rate for mixing: %"SCNu32"\n", audiobridge->sampling_rate);
				break;
			default:
				if(room_id_allocated)
					g_free(room_id_str);
				janus_audiobridge_room_destroy(audiobridge);
				janus_mutex_unlock(&rooms_mutex);
				JANUS_LOG(LOG_ERR, "Unsupported sampling rate %"SCNu32"...\n", audiobridge->sampling_rate);
				error_code = JANUS_AUDIOBRIDGE_ERROR_UNKNOWN_ERROR;
				g_snprintf(error_cause, 512, "Unsupported sampling rate %"SCNu32, audiobridge->sampling_rate);
				janus_audiobridge_room_destroy(audiobridge);
				goto prepare_response;
		}
		audiobridge->room_ssrc = janus_random_uint32();
		g_atomic_int_set(&audiobridge->record, 0);
		if(record && json_is_true(record))
			g_atomic_int_set(&audiobridge->record, 1);
		if(recfile)
			audiobridge->record_file = g_strdup(json_string_value(recfile));
		if(recdir) {
			audiobridge->record_dir = g_strdup(json_string_value(recdir));
			if(janus_mkdir(audiobridge->record_dir, 0755) < 0) {
				/* FIXME Should this be fatal, when creating a room? */
				JANUS_LOG(LOG_WARN, "AudioBridge mkdir (%s) error: %d (%s)\n", audiobridge->record_dir, errno, g_strerror(errno));
			}
		}
		audiobridge->recording = NULL;
		if(mjrs && json_is_true(mjrs))
			audiobridge->mjrs = TRUE;
		if(mjrsdir)
			audiobridge->mjrs_dir = g_strdup(json_string_value(mjrsdir));
		audiobridge->allow_plainrtp = FALSE;
		if(allowrtp && json_is_true(allowrtp))
			audiobridge->allow_plainrtp = TRUE;
		audiobridge->destroy = 0;
		audiobridge->participants = g_hash_table_new_full(
			string_ids ? g_str_hash : g_int64_hash, string_ids ? g_str_equal : g_int64_equal,
			(GDestroyNotify)g_free, (GDestroyNotify)janus_audiobridge_participant_unref);
		audiobridge->anncs = g_hash_table_new_full(g_str_hash, g_str_equal,
			(GDestroyNotify)g_free, (GDestroyNotify)janus_audiobridge_participant_unref);
		audiobridge->allowed = g_hash_table_new_full(g_str_hash, g_str_equal, (GDestroyNotify)g_free, NULL);
		if(allowed != NULL) {
			/* Populate the "allowed" list as an ACL for people trying to join */
			if(json_array_size(allowed) > 0) {
				size_t i = 0;
				for(i=0; i<json_array_size(allowed); i++) {
					const char *token = json_string_value(json_array_get(allowed, i));
					if(!g_hash_table_lookup(audiobridge->allowed, token))
						g_hash_table_insert(audiobridge->allowed, g_strdup(token), GINT_TO_POINTER(TRUE));
				}
			}
			audiobridge->check_tokens = TRUE;
		}
		g_atomic_int_set(&audiobridge->destroyed, 0);
		janus_mutex_init(&audiobridge->mutex);
		if(groups != NULL && json_array_size(groups) > 0) {
			/* Populate the group hashtable, and create the related indexes */
			audiobridge->groups = g_hash_table_new_full(g_str_hash, g_str_equal, (GDestroyNotify)g_free, NULL);
			audiobridge->groups_byid = g_hash_table_new_full(NULL, NULL, NULL, (GDestroyNotify)g_free);
			size_t i = 0;
			int count = 0;
			for(i=0; i<json_array_size(groups); i++) {
				const char *name = json_string_value(json_array_get(groups, i));
				if(g_hash_table_lookup(audiobridge->groups, name)) {
					JANUS_LOG(LOG_WARN, "Duplicated group name '%s', skipping\n", name);
				} else {
					count++;
					g_hash_table_insert(audiobridge->groups, g_strdup(name), GUINT_TO_POINTER(count));
					g_hash_table_insert(audiobridge->groups_byid, GUINT_TO_POINTER(count), g_strdup(name));
				}
			}
			if(count == 0) {
				JANUS_LOG(LOG_WARN, "Empty or invalid groups array provided, groups will be disabled\n");
				g_hash_table_destroy(audiobridge->groups);
				g_hash_table_destroy(audiobridge->groups_byid);
				audiobridge->groups = NULL;
				audiobridge->groups_byid = NULL;
			}
		}
		audiobridge->rtp_forwarders = g_hash_table_new_full(NULL, NULL, NULL, (GDestroyNotify)janus_rtp_forwarder_destroy);
		audiobridge->rtp_encoder = NULL;
		audiobridge->rtp_udp_sock = -1;
		janus_mutex_init(&audiobridge->rtp_mutex);
		g_hash_table_insert(rooms,
			string_ids ? (gpointer)g_strdup(audiobridge->room_id_str) : (gpointer)janus_uint64_dup(audiobridge->room_id),
			audiobridge);
		JANUS_LOG(LOG_VERB, "Created AudioBridge: %s (%s, %s, secret: %s, pin: %s)\n",
			audiobridge->room_id_str, audiobridge->room_name,
			audiobridge->is_private ? "private" : "public",
			audiobridge->room_secret ? audiobridge->room_secret : "no secret",
			audiobridge->room_pin ? audiobridge->room_pin : "no pin");
		/* We need a thread for the mix */
		GError *error = NULL;
		char tname[16];
		g_snprintf(tname, sizeof(tname), "mixer %s", audiobridge->room_id_str);
		janus_refcount_increase(&audiobridge->ref);
		audiobridge->thread = g_thread_try_new(tname, &janus_audiobridge_mixer_thread, audiobridge, &error);
		if(error != NULL) {
			JANUS_LOG(LOG_ERR, "Got error %d (%s) trying to launch the mixer thread...\n",
				error->code, error->message ? error->message : "??");
			error_code = JANUS_AUDIOBRIDGE_ERROR_UNKNOWN_ERROR;
			g_snprintf(error_cause, 512, "Got error %d (%s) trying to launch the mixer thread",
				error->code, error->message ? error->message : "??");
			g_error_free(error);
			janus_refcount_decrease(&audiobridge->ref);
			g_hash_table_remove(rooms, string_ids ? (gpointer)audiobridge->room_id_str : (gpointer)&audiobridge->room_id);
			janus_mutex_unlock(&rooms_mutex);
			if(room_id_allocated)
				g_free(room_id_str);
			goto prepare_response;
		}
		if(save) {
			/* This room is permanent: save to the configuration file too
			 * FIXME: We should check if anything fails... */
			JANUS_LOG(LOG_VERB, "Saving room %s permanently in config file\n", audiobridge->room_id_str);
			janus_mutex_lock(&config_mutex);
			char cat[BUFSIZ], value[BUFSIZ];
			/* The room ID is the category (prefixed by "room-") */
			g_snprintf(cat, BUFSIZ, "room-%s", audiobridge->room_id_str);
			janus_config_category *c = janus_config_get_create(config, NULL, janus_config_type_category, cat);
			/* Now for the values */
			janus_config_add(config, c, janus_config_item_create("description", audiobridge->room_name));
			if(audiobridge->is_private)
				janus_config_add(config, c, janus_config_item_create("is_private", "yes"));
			g_snprintf(value, BUFSIZ, "%"SCNu32, audiobridge->sampling_rate);
			janus_config_add(config, c, janus_config_item_create("sampling_rate", value));
			if(audiobridge->room_secret)
				janus_config_add(config, c, janus_config_item_create("secret", audiobridge->room_secret));
			if(audiobridge->room_pin)
				janus_config_add(config, c, janus_config_item_create("pin", audiobridge->room_pin));
			if(audiobridge->audiolevel_ext) {
				janus_config_add(config, c, janus_config_item_create("audiolevel_ext", "yes"));
				if(audiobridge->audiolevel_event)
					janus_config_add(config, c, janus_config_item_create("audiolevel_event", "yes"));
				if(audiobridge->audio_active_packets > 0) {
					g_snprintf(value, BUFSIZ, "%d", audiobridge->audio_active_packets);
					janus_config_add(config, c, janus_config_item_create("audio_active_packets", value));
				}
				if(audiobridge->audio_level_average > 0) {
					g_snprintf(value, BUFSIZ, "%d", audiobridge->audio_level_average);
					janus_config_add(config, c, janus_config_item_create("audio_level_average", value));
				}
			}
			if(audiobridge->allow_plainrtp)
				janus_config_add(config, c, janus_config_item_create("allow_rtp_participants", "yes"));
			if(audiobridge->groups) {
				/* Save array of groups */
				janus_config_array *gl = janus_config_array_create("groups");
				janus_config_add(config, c, gl);
				GHashTableIter iter;
				gpointer key;
				g_hash_table_iter_init(&iter, audiobridge->groups);
				while(g_hash_table_iter_next(&iter, &key, NULL)) {
					janus_config_add(config, gl, janus_config_item_create(NULL, (char *)key));
				}
			}
			if(audiobridge->record_file) {
				janus_config_add(config, c, janus_config_item_create("record", "yes"));
				janus_config_add(config, c, janus_config_item_create("record_file", audiobridge->record_file));
			}
			if(audiobridge->record_dir)
				janus_config_add(config, c, janus_config_item_create("record_dir", audiobridge->record_dir));
			if(audiobridge->mjrs)
				janus_config_add(config, c, janus_config_item_create("mjrs", "yes"));
			if(audiobridge->mjrs_dir)
				janus_config_add(config, c, janus_config_item_create("mjrs_dir", audiobridge->mjrs_dir));
			if(audiobridge->spatial_audio)
				janus_config_add(config, c, janus_config_item_create("spatial_audio", "yes"));
			/* Save modified configuration */
			if(janus_config_save(config, config_folder, JANUS_AUDIOBRIDGE_PACKAGE) < 0)
				save = FALSE;	/* This will notify the user the room is not permanent */
			janus_mutex_unlock(&config_mutex);
		}
		/* Send info back */
		response = json_object();
		json_object_set_new(response, "audiobridge", json_string("created"));
		json_object_set_new(response, "room",
			string_ids ? json_string(audiobridge->room_id_str) : json_integer(audiobridge->room_id));
		json_object_set_new(response, "permanent", save ? json_true() : json_false());
		/* Also notify event handlers */
		if(notify_events && gateway->events_is_enabled()) {
			json_t *info = json_object();
			json_object_set_new(info, "event", json_string("created"));
			json_object_set_new(info, "room",
				string_ids ? json_string(audiobridge->room_id_str) : json_integer(audiobridge->room_id));
			gateway->notify_event(&janus_audiobridge_plugin, session ? session->handle : NULL, info);
		}
		if(room_id_allocated)
			g_free(room_id_str);
		janus_mutex_unlock(&rooms_mutex);
		goto prepare_response;
	} else if(!strcasecmp(request_text, "edit")) {
		JANUS_LOG(LOG_VERB, "Attempt to edit an existing AudioBridge room\n");
		JANUS_VALIDATE_JSON_OBJECT(root, edit_parameters,
			error_code, error_cause, TRUE,
			JANUS_AUDIOBRIDGE_ERROR_MISSING_ELEMENT, JANUS_AUDIOBRIDGE_ERROR_INVALID_ELEMENT);
		if(error_code != 0)
			goto prepare_response;
		if(!string_ids) {
			JANUS_VALIDATE_JSON_OBJECT(root, room_parameters,
				error_code, error_cause, TRUE,
				JANUS_AUDIOBRIDGE_ERROR_MISSING_ELEMENT, JANUS_AUDIOBRIDGE_ERROR_INVALID_ELEMENT);
		} else {
			JANUS_VALIDATE_JSON_OBJECT(root, roomstr_parameters,
				error_code, error_cause, TRUE,
				JANUS_AUDIOBRIDGE_ERROR_MISSING_ELEMENT, JANUS_AUDIOBRIDGE_ERROR_INVALID_ELEMENT);
		}
		if(error_code != 0)
			goto prepare_response;
		/* We only allow for a limited set of properties to be edited */
		json_t *room = json_object_get(root, "room");
		json_t *desc = json_object_get(root, "new_description");
		json_t *secret = json_object_get(root, "new_secret");
		json_t *pin = json_object_get(root, "new_pin");
		json_t *is_private = json_object_get(root, "new_is_private");
		json_t *recdir = json_object_get(root, "new_record_dir");
		json_t *mjrsdir = json_object_get(root, "new_mjrs_dir");
		json_t *permanent = json_object_get(root, "permanent");
		gboolean save = permanent ? json_is_true(permanent) : FALSE;
		if(save && config == NULL) {
			JANUS_LOG(LOG_ERR, "No configuration file, can't edit room permanently\n");
			error_code = JANUS_AUDIOBRIDGE_ERROR_UNKNOWN_ERROR;
			g_snprintf(error_cause, 512, "No configuration file, can't edit room permanently");
			goto prepare_response;
		}
		guint64 room_id = 0;
		char room_id_num[30], *room_id_str = NULL;
		if(!string_ids) {
			room_id = json_integer_value(room);
			g_snprintf(room_id_num, sizeof(room_id_num), "%"SCNu64, room_id);
			room_id_str = room_id_num;
		} else {
			room_id_str = (char *)json_string_value(room);
		}
		janus_mutex_lock(&rooms_mutex);
		janus_audiobridge_room *audiobridge = g_hash_table_lookup(rooms,
			string_ids ? (gpointer)room_id_str : (gpointer)&room_id);
		if(audiobridge == NULL) {
			janus_mutex_unlock(&rooms_mutex);
			error_code = JANUS_AUDIOBRIDGE_ERROR_NO_SUCH_ROOM;
			JANUS_LOG(LOG_ERR, "No such room (%s)\n", room_id_str);
			g_snprintf(error_cause, 512, "No such room (%s)", room_id_str);
			goto prepare_response;
		}
		janus_mutex_lock(&audiobridge->mutex);
		/* A secret may be required for this action */
		JANUS_CHECK_SECRET(audiobridge->room_secret, root, "secret", error_code, error_cause,
			JANUS_AUDIOBRIDGE_ERROR_MISSING_ELEMENT, JANUS_AUDIOBRIDGE_ERROR_INVALID_ELEMENT, JANUS_AUDIOBRIDGE_ERROR_UNAUTHORIZED);
		if(error_code != 0) {
			janus_mutex_unlock(&audiobridge->mutex);
			janus_mutex_unlock(&rooms_mutex);
			goto prepare_response;
		}
		/* Edit the room properties that were provided */
		if(desc != NULL && strlen(json_string_value(desc)) > 0) {
			char *old_description = audiobridge->room_name;
			char *new_description = g_strdup(json_string_value(desc));
			audiobridge->room_name = new_description;
			g_free(old_description);
		}
		if(is_private)
			audiobridge->is_private = json_is_true(is_private);
		if(secret && strlen(json_string_value(secret)) > 0) {
			char *old_secret = audiobridge->room_secret;
			char *new_secret = g_strdup(json_string_value(secret));
			audiobridge->room_secret = new_secret;
			g_free(old_secret);
		}
		if(pin) {
			char *old_pin = audiobridge->room_pin;
			if(strlen(json_string_value(pin)) > 0) {
				char *new_pin = g_strdup(json_string_value(pin));
				audiobridge->room_pin = new_pin;
			} else {
				audiobridge->room_pin = NULL;
			}
			g_free(old_pin);
		}
		if(recdir) {
			char *old_record_dir = audiobridge->record_dir;
			char *new_record_dir = g_strdup(json_string_value(recdir));
			audiobridge->record_dir = new_record_dir;
			g_free(old_record_dir);
		}
		if(mjrsdir) {
			char *old_mjrs_dir = audiobridge->mjrs_dir;
			char *new_mjrs_dir = g_strdup(json_string_value(mjrsdir));
			audiobridge->mjrs_dir = new_mjrs_dir;
			g_free(old_mjrs_dir);
		}
		if(save) {
			/* This change is permanent: save to the configuration file too
			 * FIXME: We should check if anything fails... */
			JANUS_LOG(LOG_VERB, "Modifying room %s permanently in config file\n", room_id_str);
			janus_mutex_lock(&config_mutex);
			char cat[BUFSIZ], value[BUFSIZ];
			/* The room ID is the category (prefixed by "room-") */
			g_snprintf(cat, BUFSIZ, "room-%s", room_id_str);
			/* Remove the old category first */
			janus_config_remove(config, NULL, cat);
			/* Now write the room details again */
			janus_config_category *c = janus_config_get_create(config, NULL, janus_config_type_category, cat);
			janus_config_add(config, c, janus_config_item_create("description", audiobridge->room_name));
			if(audiobridge->is_private)
				janus_config_add(config, c, janus_config_item_create("is_private", "yes"));
			g_snprintf(value, BUFSIZ, "%"SCNu32, audiobridge->sampling_rate);
			janus_config_add(config, c, janus_config_item_create("sampling_rate", value));
			if(audiobridge->room_secret)
				janus_config_add(config, c, janus_config_item_create("secret", audiobridge->room_secret));
			if(audiobridge->room_pin)
				janus_config_add(config, c, janus_config_item_create("pin", audiobridge->room_pin));
			if(audiobridge->audiolevel_ext) {
				janus_config_add(config, c, janus_config_item_create("audiolevel_ext", "yes"));
				if(audiobridge->audiolevel_event)
					janus_config_add(config, c, janus_config_item_create("audiolevel_event", "yes"));
				if(audiobridge->audio_active_packets > 0) {
					g_snprintf(value, BUFSIZ, "%d", audiobridge->audio_active_packets);
					janus_config_add(config, c, janus_config_item_create("audio_active_packets", value));
				}
				if(audiobridge->audio_level_average > 0) {
					g_snprintf(value, BUFSIZ, "%d", audiobridge->audio_level_average);
					janus_config_add(config, c, janus_config_item_create("audio_level_average", value));
				}
			}
			if(audiobridge->allow_plainrtp)
				janus_config_add(config, c, janus_config_item_create("allow_rtp_participants", "yes"));
			if(audiobridge->groups) {
				/* Save array of groups */
				janus_config_array *gl = janus_config_array_create("groups");
				janus_config_add(config, c, gl);
				GHashTableIter iter;
				gpointer key;
				g_hash_table_iter_init(&iter, audiobridge->groups);
				while(g_hash_table_iter_next(&iter, &key, NULL)) {
					janus_config_add(config, gl, janus_config_item_create(NULL, (char *)key));
				}
			}
			if(audiobridge->record_file) {
				janus_config_add(config, c, janus_config_item_create("record", "yes"));
				janus_config_add(config, c, janus_config_item_create("record_file", audiobridge->record_file));
			}
			if(audiobridge->record_dir)
				janus_config_add(config, c, janus_config_item_create("record_dir", audiobridge->record_dir));
			if(audiobridge->mjrs)
				janus_config_add(config, c, janus_config_item_create("mjrs", "yes"));
			if(audiobridge->mjrs_dir)
				janus_config_add(config, c, janus_config_item_create("mjrs_dir", audiobridge->mjrs_dir));
			if(audiobridge->spatial_audio)
				janus_config_add(config, c, janus_config_item_create("spatial_audio", "yes"));
			/* Save modified configuration */
			if(janus_config_save(config, config_folder, JANUS_AUDIOBRIDGE_PACKAGE) < 0)
				save = FALSE;	/* This will notify the user the room changes are not permanent */
			janus_mutex_unlock(&config_mutex);
		}
		/* Prepare response/notification */
		response = json_object();
		json_object_set_new(response, "audiobridge", json_string("edited"));
		json_object_set_new(response, "room",
			string_ids ? json_string(audiobridge->room_id_str) : json_integer(audiobridge->room_id));
		json_object_set_new(response, "permanent", save ? json_true() : json_false());
		/* Also notify event handlers */
		if(notify_events && gateway->events_is_enabled()) {
			json_t *info = json_object();
			json_object_set_new(info, "event", json_string("edited"));
			json_object_set_new(info, "room", string_ids ? json_string(room_id_str) : json_integer(room_id));
			gateway->notify_event(&janus_audiobridge_plugin, session ? session->handle : NULL, info);
		}
		janus_mutex_unlock(&audiobridge->mutex);
		janus_mutex_unlock(&rooms_mutex);
		/* Done */
		JANUS_LOG(LOG_VERB, "Audiobridge room edited\n");
		goto prepare_response;
	} else if(!strcasecmp(request_text, "destroy")) {
		JANUS_LOG(LOG_VERB, "Attempt to destroy an existing AudioBridge room\n");
		JANUS_VALIDATE_JSON_OBJECT(root, destroy_parameters,
			error_code, error_cause, TRUE,
			JANUS_AUDIOBRIDGE_ERROR_MISSING_ELEMENT, JANUS_AUDIOBRIDGE_ERROR_INVALID_ELEMENT);
		if(error_code != 0)
			goto prepare_response;
		if(!string_ids) {
			JANUS_VALIDATE_JSON_OBJECT(root, room_parameters,
				error_code, error_cause, TRUE,
				JANUS_AUDIOBRIDGE_ERROR_MISSING_ELEMENT, JANUS_AUDIOBRIDGE_ERROR_INVALID_ELEMENT);
		} else {
			JANUS_VALIDATE_JSON_OBJECT(root, roomstr_parameters,
				error_code, error_cause, TRUE,
				JANUS_AUDIOBRIDGE_ERROR_MISSING_ELEMENT, JANUS_AUDIOBRIDGE_ERROR_INVALID_ELEMENT);
		}
		if(error_code != 0)
			goto prepare_response;
		json_t *room = json_object_get(root, "room");
		json_t *permanent = json_object_get(root, "permanent");
		gboolean save = permanent ? json_is_true(permanent) : FALSE;
		if(save && config == NULL) {
			JANUS_LOG(LOG_ERR, "No configuration file, can't destroy room permanently\n");
			error_code = JANUS_AUDIOBRIDGE_ERROR_UNKNOWN_ERROR;
			g_snprintf(error_cause, 512, "No configuration file, can't destroy room permanently");
			goto prepare_response;
		}
		guint64 room_id = 0;
		char room_id_num[30], *room_id_str = NULL;
		if(!string_ids) {
			room_id = json_integer_value(room);
			g_snprintf(room_id_num, sizeof(room_id_num), "%"SCNu64, room_id);
			room_id_str = room_id_num;
		} else {
			room_id_str = (char *)json_string_value(room);
		}
		janus_mutex_lock(&rooms_mutex);
		janus_audiobridge_room *audiobridge = g_hash_table_lookup(rooms,
			string_ids ? (gpointer)room_id_str : (gpointer)&room_id);
		if(audiobridge == NULL) {
			janus_mutex_unlock(&rooms_mutex);
			error_code = JANUS_AUDIOBRIDGE_ERROR_NO_SUCH_ROOM;
			JANUS_LOG(LOG_ERR, "No such room (%s)\n", room_id_str);
			g_snprintf(error_cause, 512, "No such room (%s)", room_id_str);
			goto prepare_response;
		}
		janus_mutex_lock(&audiobridge->mutex);
		/* A secret may be required for this action */
		JANUS_CHECK_SECRET(audiobridge->room_secret, root, "secret", error_code, error_cause,
			JANUS_AUDIOBRIDGE_ERROR_MISSING_ELEMENT, JANUS_AUDIOBRIDGE_ERROR_INVALID_ELEMENT, JANUS_AUDIOBRIDGE_ERROR_UNAUTHORIZED);
		if(error_code != 0) {
			janus_mutex_unlock(&audiobridge->mutex);
			janus_mutex_unlock(&rooms_mutex);
			goto prepare_response;
		}
		/* Remove room */
		janus_refcount_increase(&audiobridge->ref);
		g_hash_table_remove(rooms, string_ids ? (gpointer)room_id_str : (gpointer)&room_id);
		if(save) {
			/* This change is permanent: save to the configuration file too
			 * FIXME: We should check if anything fails... */
			JANUS_LOG(LOG_VERB, "Destroying room %s permanently in config file\n", room_id_str);
			janus_mutex_lock(&config_mutex);
			char cat[BUFSIZ];
			/* The room ID is the category (prefixed by "room-") */
			g_snprintf(cat, BUFSIZ, "room-%s", room_id_str);
			janus_config_remove(config, NULL, cat);
			/* Save modified configuration */
			if(janus_config_save(config, config_folder, JANUS_AUDIOBRIDGE_PACKAGE) < 0)
				save = FALSE;	/* This will notify the user the room destruction is not permanent */
			janus_mutex_unlock(&config_mutex);
		}
		/* Prepare response/notification */
		json_t *destroyed = json_object();
		json_object_set_new(destroyed, "audiobridge", json_string("destroyed"));
		json_object_set_new(destroyed, "room", string_ids ? json_string(room_id_str) : json_integer(room_id));
		/* Notify all participants that the fun is over, and that they'll be kicked */
		JANUS_LOG(LOG_VERB, "Notifying all participants\n");
		GHashTableIter iter;
		gpointer value;
		g_hash_table_iter_init(&iter, audiobridge->participants);
		while(g_hash_table_iter_next(&iter, NULL, &value)) {
			janus_audiobridge_participant *p = value;
			if(p && p->session) {
				if(p->room) {
					p->room = NULL;
					janus_refcount_decrease(&audiobridge->ref);
				}
				int ret = gateway->push_event(p->session->handle, &janus_audiobridge_plugin, NULL, destroyed, NULL);
				JANUS_LOG(LOG_VERB, "  >> %d (%s)\n", ret, janus_get_api_error(ret));
				/* Get rid of queued packets */
				janus_mutex_lock(&p->qmutex);
				g_atomic_int_set(&p->active, 0);
				janus_audiobridge_participant_clear_jitter_buffer(p);
				janus_audiobridge_participant_clear_inbuf(p);
				janus_mutex_unlock(&p->qmutex);
				janus_audiobridge_participant_clear_outbuf(p);
				/* Request a WebRTC hangup */
				gateway->close_pc(p->session->handle);
			}
		}
		json_decref(destroyed);
		/* Also notify event handlers */
		if(notify_events && gateway->events_is_enabled()) {
			json_t *info = json_object();
			json_object_set_new(info, "event", json_string("destroyed"));
			json_object_set_new(info, "room", string_ids ? json_string(room_id_str) : json_integer(room_id));
			gateway->notify_event(&janus_audiobridge_plugin, session ? session->handle : NULL, info);
		}
		janus_mutex_unlock(&audiobridge->mutex);
		janus_mutex_unlock(&rooms_mutex);
		janus_refcount_decrease(&audiobridge->ref);
		/* Done */
		response = json_object();
		json_object_set_new(response, "audiobridge", json_string("destroyed"));
		json_object_set_new(response, "room", string_ids ? json_string(room_id_str) : json_integer(room_id));
		json_object_set_new(response, "permanent", save ? json_true() : json_false());
		JANUS_LOG(LOG_VERB, "Audiobridge room destroyed\n");
		goto prepare_response;
	} else if(!strcasecmp(request_text, "enable_recording")) {
		JANUS_VALIDATE_JSON_OBJECT(root, record_parameters,
			error_code, error_cause, TRUE,
			JANUS_AUDIOBRIDGE_ERROR_MISSING_ELEMENT, JANUS_AUDIOBRIDGE_ERROR_INVALID_ELEMENT);
		if(error_code != 0)
			goto prepare_response;
		json_t *record = json_object_get(root, "record");
		json_t *recfile = json_object_get(root, "record_file");
		json_t *recdir = json_object_get(root, "record_dir");
		gboolean recording_active = json_is_true(record);
		/* Lookup room */
		janus_mutex_lock(&rooms_mutex);
		janus_audiobridge_room *audiobridge = NULL;
		error_code = janus_audiobridge_access_room(root, TRUE, &audiobridge, error_cause, sizeof(error_cause));
		if(error_code != 0) {
			janus_mutex_unlock(&rooms_mutex);
			JANUS_LOG(LOG_ERR, "Failed to access room\n");
			goto prepare_response;
		}
		/* Set recording status */
		gint room_prev_recording_active = recording_active ? 1 : 0;
		/* Check if we need to create a folder */
		if(recording_active && recdir != NULL) {
			if(janus_mkdir(json_string_value(recdir), 0755) < 0) {
				/* FIXME Should this be fatal, when creating a room? */
				janus_mutex_unlock(&rooms_mutex);
				JANUS_LOG(LOG_ERR, "AudioBridge mkdir (%s) error: %d (%s)\n", audiobridge->record_dir, errno, g_strerror(errno));
				error_code = JANUS_AUDIOBRIDGE_ERROR_UNKNOWN_ERROR;
				g_snprintf(error_cause, 512, "mkdir error: %d (%s)", errno, g_strerror(errno));
				goto prepare_response;
			}
		}
		if(room_prev_recording_active != g_atomic_int_get(&audiobridge->record)) {
			/* Room recording state has changed */
			JANUS_LOG(LOG_VERB, "Recording status changed: prev=%d, curr=%d\n", g_atomic_int_get(&audiobridge->record), recording_active);
			g_atomic_int_set(&audiobridge->record, room_prev_recording_active);
			if(recfile && recording_active) {
				g_free(audiobridge->record_file);
				audiobridge->record_file = g_strdup(json_string_value(recfile));
				JANUS_LOG(LOG_VERB, "Recording file: %s\n", audiobridge->record_file);
			}
			if(recdir && recording_active) {
				g_free(audiobridge->record_dir);
				audiobridge->record_dir = g_strdup(json_string_value(recdir));
				JANUS_LOG(LOG_VERB, "Recording folder: %s\n", audiobridge->record_dir);
			}
		}
		response = json_object();
		json_object_set_new(response, "audiobridge", json_string("success"));
		json_object_set_new(response, "record", json_boolean(g_atomic_int_get(&audiobridge->record)));
		janus_mutex_unlock(&rooms_mutex);
		goto prepare_response;
	} else if(!strcasecmp(request_text, "enable_mjrs")) {
		JANUS_VALIDATE_JSON_OBJECT(root, mjrs_parameters,
			error_code, error_cause, TRUE,
			JANUS_AUDIOBRIDGE_ERROR_MISSING_ELEMENT, JANUS_AUDIOBRIDGE_ERROR_INVALID_ELEMENT);
		if(error_code != 0)
			goto prepare_response;
		json_t *mjrs = json_object_get(root, "mjrs");
		json_t *mjrsdir = json_object_get(root, "mjrs_dir");
		gboolean mjrs_active = json_is_true(mjrs);
		JANUS_LOG(LOG_VERB, "Enable MJR recording: %d\n", (mjrs_active ? 1 : 0));
		/* Lookup room */
		janus_mutex_lock(&rooms_mutex);
		janus_audiobridge_room *audiobridge = NULL;
		error_code = janus_audiobridge_access_room(root, TRUE, &audiobridge, error_cause, sizeof(error_cause));
		if(error_code != 0) {
			JANUS_LOG(LOG_ERR, "Failed to access room\n");
			janus_mutex_unlock(&rooms_mutex);
			goto prepare_response;
		}
		janus_refcount_increase(&audiobridge->ref);
		janus_mutex_unlock(&rooms_mutex);
		janus_mutex_lock(&audiobridge->mutex);
		/* Set MJR recording status */
		if(mjrsdir) {
			/* Update the path where to save the MJR files */
			char *old_mjrs_dir = audiobridge->mjrs_dir;
			char *new_mjrs_dir = g_strdup(json_string_value(mjrsdir));
			audiobridge->mjrs_dir = new_mjrs_dir;
			g_free(old_mjrs_dir);
		}
		if(mjrs_active != audiobridge->mjrs) {
			/* Room recording state has changed */
			audiobridge->mjrs = mjrs_active;
			/* Iterate over all participants */
			gpointer value;
			GHashTableIter iter;
			g_hash_table_iter_init(&iter, audiobridge->participants);
			while(g_hash_table_iter_next(&iter, NULL, &value)) {
				janus_audiobridge_participant *participant = value;
				if(participant && participant->session) {
					janus_mutex_lock(&participant->rec_mutex);
					gboolean prev_mjrs_active = participant->mjr_active;
					participant->mjr_active = mjrs_active;
					JANUS_LOG(LOG_VERB, "Setting MJR recording property: %s (room %s, user %s)\n",
						participant->mjr_active ? "true" : "false", audiobridge->room_id_str, participant->user_id_str);
					/* Do we need to do something with the recordings right now? */
					if(participant->mjr_active != prev_mjrs_active) {
						/* Something changed */
						if(!participant->mjr_active) {
							/* Not recording (anymore?) */
							janus_audiobridge_recorder_close(participant);
						} else {
							/* We've started recording, send a PLI/FIR and go on */
							janus_audiobridge_recorder_create(participant);
						}
					}
					janus_mutex_unlock(&participant->rec_mutex);
				}
			}
		}
		janus_mutex_unlock(&audiobridge->mutex);
		janus_refcount_decrease(&audiobridge->ref);
		response = json_object();
		json_object_set_new(response, "audiobridge", json_string("success"));
		json_object_set_new(response, "mjrs", json_boolean(mjrs_active));
		goto prepare_response;
	} else if(!strcasecmp(request_text, "list")) {
		/* List all rooms (but private ones) and their details (except for the secret, of course...) */
		JANUS_LOG(LOG_VERB, "Request for the list for all audiobridge rooms\n");
		gboolean lock_room_list = TRUE;
		if(admin_key != NULL) {
			json_t *admin_key_json = json_object_get(root, "admin_key");
			/* Verify admin_key if it was provided */
			if(admin_key_json != NULL && json_is_string(admin_key_json) && strlen(json_string_value(admin_key_json)) > 0) {
				JANUS_CHECK_SECRET(admin_key, root, "admin_key", error_code, error_cause,
					JANUS_AUDIOBRIDGE_ERROR_MISSING_ELEMENT, JANUS_AUDIOBRIDGE_ERROR_INVALID_ELEMENT, JANUS_AUDIOBRIDGE_ERROR_UNAUTHORIZED);
				if(error_code != 0) {
					goto prepare_response;
				} else {
					lock_room_list = FALSE;
				}
			}
		}
		json_t *list = json_array();
		janus_mutex_lock(&rooms_mutex);
		GHashTableIter iter;
		gpointer value;
		g_hash_table_iter_init(&iter, rooms);
		while(g_hash_table_iter_next(&iter, NULL, &value)) {
			janus_audiobridge_room *room = value;
			if(!room || g_atomic_int_get(&room->destroyed))
				continue;
			janus_refcount_increase(&room->ref);
			if(room->is_private && lock_room_list) {
				/* Skip private room if no valid admin_key was provided */
				JANUS_LOG(LOG_VERB, "Skipping private room '%s'\n", room->room_name);
				janus_refcount_decrease(&room->ref);
				continue;
			}
			json_t *rl = json_object();
			json_object_set_new(rl, "room", string_ids ? json_string(room->room_id_str) : json_integer(room->room_id));
			json_object_set_new(rl, "description", json_string(room->room_name));
			json_object_set_new(rl, "sampling_rate", json_integer(room->sampling_rate));
			json_object_set_new(rl, "spatial_audio", room->spatial_audio ? json_true() : json_false());
			json_object_set_new(rl, "pin_required", room->room_pin ? json_true() : json_false());
			json_object_set_new(rl, "record", g_atomic_int_get(&room->record) ? json_true() : json_false());
			json_object_set_new(rl, "muted", room->muted ? json_true() : json_false());
			json_object_set_new(rl, "num_participants", json_integer(g_hash_table_size(room->participants)));
			json_array_append_new(list, rl);
			janus_refcount_decrease(&room->ref);
		}
		janus_mutex_unlock(&rooms_mutex);
		response = json_object();
		json_object_set_new(response, "audiobridge", json_string("success"));
		json_object_set_new(response, "list", list);
		goto prepare_response;
	} else if(!strcasecmp(request_text, "exists")) {
		/* Check whether a given room exists or not, returns true/false */
		if(!string_ids) {
			JANUS_VALIDATE_JSON_OBJECT(root, room_parameters,
				error_code, error_cause, TRUE,
				JANUS_AUDIOBRIDGE_ERROR_MISSING_ELEMENT, JANUS_AUDIOBRIDGE_ERROR_INVALID_ELEMENT);
		} else {
			JANUS_VALIDATE_JSON_OBJECT(root, roomstr_parameters,
				error_code, error_cause, TRUE,
				JANUS_AUDIOBRIDGE_ERROR_MISSING_ELEMENT, JANUS_AUDIOBRIDGE_ERROR_INVALID_ELEMENT);
		}
		if(error_code != 0)
			goto prepare_response;
		json_t *room = json_object_get(root, "room");
		guint64 room_id = 0;
		char room_id_num[30], *room_id_str = NULL;
		if(!string_ids) {
			room_id = json_integer_value(room);
			g_snprintf(room_id_num, sizeof(room_id_num), "%"SCNu64, room_id);
			room_id_str = room_id_num;
		} else {
			room_id_str = (char *)json_string_value(room);
		}
		janus_mutex_lock(&rooms_mutex);
		gboolean room_exists = g_hash_table_contains(rooms, string_ids ? (gpointer)room_id_str : (gpointer)&room_id);
		janus_mutex_unlock(&rooms_mutex);
		response = json_object();
		json_object_set_new(response, "audiobridge", json_string("success"));
		json_object_set_new(response, "room", string_ids ? json_string(room_id_str) : json_integer(room_id));
		json_object_set_new(response, "exists", room_exists ? json_true() : json_false());
		goto prepare_response;
	} else if(!strcasecmp(request_text, "allowed")) {
		JANUS_LOG(LOG_VERB, "Attempt to edit the list of allowed participants in an existing AudioBridge room\n");
		JANUS_VALIDATE_JSON_OBJECT(root, allowed_parameters,
			error_code, error_cause, TRUE,
			JANUS_AUDIOBRIDGE_ERROR_MISSING_ELEMENT, JANUS_AUDIOBRIDGE_ERROR_INVALID_ELEMENT);
		if(error_code != 0)
			goto prepare_response;
		if(!string_ids) {
			JANUS_VALIDATE_JSON_OBJECT(root, room_parameters,
				error_code, error_cause, TRUE,
				JANUS_AUDIOBRIDGE_ERROR_MISSING_ELEMENT, JANUS_AUDIOBRIDGE_ERROR_INVALID_ELEMENT);
		} else {
			JANUS_VALIDATE_JSON_OBJECT(root, roomstr_parameters,
				error_code, error_cause, TRUE,
				JANUS_AUDIOBRIDGE_ERROR_MISSING_ELEMENT, JANUS_AUDIOBRIDGE_ERROR_INVALID_ELEMENT);
		}
		if(error_code != 0)
			goto prepare_response;
		json_t *action = json_object_get(root, "action");
		json_t *room = json_object_get(root, "room");
		json_t *allowed = json_object_get(root, "allowed");
		const char *action_text = json_string_value(action);
		if(strcasecmp(action_text, "enable") && strcasecmp(action_text, "disable") &&
				strcasecmp(action_text, "add") && strcasecmp(action_text, "remove")) {
			JANUS_LOG(LOG_ERR, "Unsupported action '%s' (allowed)\n", action_text);
			error_code = JANUS_AUDIOBRIDGE_ERROR_INVALID_ELEMENT;
			g_snprintf(error_cause, 512, "Unsupported action '%s' (allowed)", action_text);
			goto prepare_response;
		}
		guint64 room_id = 0;
		char room_id_num[30], *room_id_str = NULL;
		if(!string_ids) {
			room_id = json_integer_value(room);
			g_snprintf(room_id_num, sizeof(room_id_num), "%"SCNu64, room_id);
			room_id_str = room_id_num;
		} else {
			room_id_str = (char *)json_string_value(room);
		}
		janus_mutex_lock(&rooms_mutex);
		janus_audiobridge_room *audiobridge = g_hash_table_lookup(rooms,
			string_ids ? (gpointer)room_id_str : (gpointer)&room_id);
		if(audiobridge == NULL) {
			janus_mutex_unlock(&rooms_mutex);
			error_code = JANUS_AUDIOBRIDGE_ERROR_NO_SUCH_ROOM;
			JANUS_LOG(LOG_ERR, "No such room (%s)\n", room_id_str);
			g_snprintf(error_cause, 512, "No such room (%s)", room_id_str);
			goto prepare_response;
		}
		janus_mutex_lock(&audiobridge->mutex);
		/* A secret may be required for this action */
		JANUS_CHECK_SECRET(audiobridge->room_secret, root, "secret", error_code, error_cause,
			JANUS_AUDIOBRIDGE_ERROR_MISSING_ELEMENT, JANUS_AUDIOBRIDGE_ERROR_INVALID_ELEMENT, JANUS_AUDIOBRIDGE_ERROR_UNAUTHORIZED);
		if(error_code != 0) {
			janus_mutex_unlock(&audiobridge->mutex);
			janus_mutex_unlock(&rooms_mutex);
			goto prepare_response;
		}
		if(!strcasecmp(action_text, "enable")) {
			JANUS_LOG(LOG_VERB, "Enabling the check on allowed authorization tokens for room %s\n", room_id_str);
			audiobridge->check_tokens = TRUE;
		} else if(!strcasecmp(action_text, "disable")) {
			JANUS_LOG(LOG_VERB, "Disabling the check on allowed authorization tokens for room %s (free entry)\n", room_id_str);
			audiobridge->check_tokens = FALSE;
		} else {
			gboolean add = !strcasecmp(action_text, "add");
			if(allowed) {
				/* Make sure the "allowed" array only contains strings */
				gboolean ok = TRUE;
				if(json_array_size(allowed) > 0) {
					size_t i = 0;
					for(i=0; i<json_array_size(allowed); i++) {
						json_t *a = json_array_get(allowed, i);
						if(!a || !json_is_string(a)) {
							ok = FALSE;
							break;
						}
					}
				}
				if(!ok) {
					JANUS_LOG(LOG_ERR, "Invalid element in the allowed array (not a string)\n");
					error_code = JANUS_AUDIOBRIDGE_ERROR_INVALID_ELEMENT;
					g_snprintf(error_cause, 512, "Invalid element in the allowed array (not a string)");
					janus_mutex_unlock(&audiobridge->mutex);
					janus_mutex_unlock(&rooms_mutex);
					goto prepare_response;
				}
				size_t i = 0;
				for(i=0; i<json_array_size(allowed); i++) {
					const char *token = json_string_value(json_array_get(allowed, i));
					if(add) {
						if(!g_hash_table_lookup(audiobridge->allowed, token))
							g_hash_table_insert(audiobridge->allowed, g_strdup(token), GINT_TO_POINTER(TRUE));
					} else {
						g_hash_table_remove(audiobridge->allowed, token);
					}
				}
			}
		}
		/* Prepare response */
		response = json_object();
		json_object_set_new(response, "audiobridge", json_string("success"));
		json_object_set_new(response, "room",
			string_ids ? json_string(audiobridge->room_id_str) : json_integer(audiobridge->room_id));
		json_t *list = json_array();
		if(strcasecmp(action_text, "disable")) {
			if(g_hash_table_size(audiobridge->allowed) > 0) {
				GHashTableIter iter;
				gpointer key;
				g_hash_table_iter_init(&iter, audiobridge->allowed);
				while(g_hash_table_iter_next(&iter, &key, NULL)) {
					char *token = key;
					json_array_append_new(list, json_string(token));
				}
			}
			json_object_set_new(response, "allowed", list);
		}
		/* Done */
		janus_mutex_unlock(&audiobridge->mutex);
		janus_mutex_unlock(&rooms_mutex);
		JANUS_LOG(LOG_VERB, "Audiobridge room allowed list updated\n");
		goto prepare_response;
	} else if(!strcasecmp(request_text, "mute") || !strcasecmp(request_text, "unmute")) {
		JANUS_LOG(LOG_VERB, "Attempt to mute a participant from an existing AudioBridge room\n");
		JANUS_VALIDATE_JSON_OBJECT(root, secret_parameters,
			error_code, error_cause, TRUE,
			JANUS_AUDIOBRIDGE_ERROR_MISSING_ELEMENT, JANUS_AUDIOBRIDGE_ERROR_INVALID_ELEMENT);
		if(error_code != 0)
			goto prepare_response;
		if(!string_ids) {
			JANUS_VALIDATE_JSON_OBJECT(root, room_parameters,
				error_code, error_cause, TRUE,
				JANUS_AUDIOBRIDGE_ERROR_MISSING_ELEMENT, JANUS_AUDIOBRIDGE_ERROR_INVALID_ELEMENT);
		} else {
			JANUS_VALIDATE_JSON_OBJECT(root, roomstr_parameters,
				error_code, error_cause, TRUE,
				JANUS_AUDIOBRIDGE_ERROR_MISSING_ELEMENT, JANUS_AUDIOBRIDGE_ERROR_INVALID_ELEMENT);
		}
		if(error_code != 0)
			goto prepare_response;
		if(!string_ids) {
			JANUS_VALIDATE_JSON_OBJECT(root, id_parameters,
				error_code, error_cause, TRUE,
				JANUS_AUDIOBRIDGE_ERROR_MISSING_ELEMENT, JANUS_AUDIOBRIDGE_ERROR_INVALID_ELEMENT);
		} else {
			JANUS_VALIDATE_JSON_OBJECT(root, idstr_parameters,
				error_code, error_cause, TRUE,
				JANUS_AUDIOBRIDGE_ERROR_MISSING_ELEMENT, JANUS_AUDIOBRIDGE_ERROR_INVALID_ELEMENT);
		}
		if(error_code != 0)
			goto prepare_response;
		json_t *room = json_object_get(root, "room");
		json_t *id = json_object_get(root, "id");
		gboolean muted = (!strcasecmp(request_text, "mute")) ? TRUE : FALSE;
		guint64 room_id = 0;
		char room_id_num[30], *room_id_str = NULL;
		if(!string_ids) {
			room_id = json_integer_value(room);
			g_snprintf(room_id_num, sizeof(room_id_num), "%"SCNu64, room_id);
			room_id_str = room_id_num;
		} else {
			room_id_str = (char *)json_string_value(room);
		}
		janus_mutex_lock(&rooms_mutex);
		janus_audiobridge_room *audiobridge = g_hash_table_lookup(rooms,
			string_ids ? (gpointer)room_id_str : (gpointer)&room_id);
		if(audiobridge == NULL) {
			janus_mutex_unlock(&rooms_mutex);
			error_code = JANUS_AUDIOBRIDGE_ERROR_NO_SUCH_ROOM;
			JANUS_LOG(LOG_ERR, "No such room (%s)\n", room_id_str);
			g_snprintf(error_cause, 512, "No such room (%s)", room_id_str);
			goto prepare_response;
		}
		janus_refcount_increase(&audiobridge->ref);
		janus_mutex_lock(&audiobridge->mutex);
		janus_mutex_unlock(&rooms_mutex);

		/* A secret may be required for this action */
		JANUS_CHECK_SECRET(audiobridge->room_secret, root, "secret", error_code, error_cause,
			JANUS_AUDIOBRIDGE_ERROR_MISSING_ELEMENT, JANUS_AUDIOBRIDGE_ERROR_INVALID_ELEMENT, JANUS_AUDIOBRIDGE_ERROR_UNAUTHORIZED);
		if(error_code != 0) {
			janus_mutex_unlock(&audiobridge->mutex);
			janus_refcount_decrease(&audiobridge->ref);
			goto prepare_response;
		}

		guint64 user_id = 0;
		char user_id_num[30], *user_id_str = NULL;
		if(!string_ids) {
			user_id = json_integer_value(id);
			g_snprintf(user_id_num, sizeof(user_id_num), "%"SCNu64, user_id);
			user_id_str = user_id_num;
		} else {
			user_id_str = (char *)json_string_value(id);
		}
		janus_audiobridge_participant *participant = g_hash_table_lookup(audiobridge->participants,
			string_ids ? (gpointer)user_id_str : (gpointer)&user_id);
		if(participant == NULL) {
			janus_mutex_unlock(&audiobridge->mutex);
			janus_refcount_decrease(&audiobridge->ref);
			JANUS_LOG(LOG_ERR, "No such user %s in room %s\n", user_id_str, room_id_str);
			error_code = JANUS_AUDIOBRIDGE_ERROR_NO_SUCH_USER;
			g_snprintf(error_cause, 512, "No such user %s in room %s", user_id_str, room_id_str);
			goto prepare_response;
		}

		if(participant->muted == muted) {
			/* If someone trying to mute an already muted user, or trying to unmute a user that is not mute),
			then we should do nothing */

			/* Nothing to do, just prepare response */
			response = json_object();
			json_object_set_new(response, "audiobridge", json_string("success"));

			/* Done */
			janus_mutex_unlock(&audiobridge->mutex);
			janus_refcount_decrease(&audiobridge->ref);
			goto prepare_response;
		}

		participant->muted = muted;
		JANUS_LOG(LOG_VERB, "Setting muted property: %s (room %s, user %s)\n",
			participant->muted ? "true" : "false", participant->room->room_id_str, participant->user_id_str);
		if(participant->muted) {
			/* Clear the queued packets waiting to be handled */
			janus_mutex_lock(&participant->qmutex);
			janus_audiobridge_participant_clear_jitter_buffer(participant);
			janus_audiobridge_participant_clear_inbuf(participant);
			janus_mutex_unlock(&participant->qmutex);
		}

		json_t *list = json_array();
		json_t *pl = json_object();
		json_object_set_new(pl, "id",
			string_ids ? json_string(participant->user_id_str) : json_integer(participant->user_id));
		if(participant->display)
			json_object_set_new(pl, "display", json_string(participant->display));
		json_object_set_new(pl, "setup", g_atomic_int_get(&participant->session->started) ? json_true() : json_false());
		json_object_set_new(pl, "muted", participant->muted ? json_true() : json_false());
		if(audiobridge->spatial_audio)
			json_object_set_new(pl, "spatial_position", json_integer(participant->spatial_position));
		if(g_atomic_int_get(&participant->suspended))
			json_object_set_new(pl, "suspended", json_true());
		json_array_append_new(list, pl);
		json_t *pub = json_object();
		json_object_set_new(pub, "audiobridge", json_string("event"));
		json_object_set_new(pub, "room",
			string_ids ? json_string(room_id_str) : json_integer(room_id));
		json_object_set_new(pub, "participants", list);
		GHashTableIter iter;
		gpointer value;
		g_hash_table_iter_init(&iter, audiobridge->participants);
		while(g_hash_table_iter_next(&iter, NULL, &value)) {
			janus_audiobridge_participant *p = value;
			if(g_atomic_int_get(&p->paused_events))
				continue;
			JANUS_LOG(LOG_VERB, "Notifying participant %s (%s)\n", p->user_id_str, p->display ? p->display : "??");
			int ret = gateway->push_event(p->session->handle, &janus_audiobridge_plugin, NULL, pub, NULL);
			JANUS_LOG(LOG_VERB, "  >> %d (%s)\n", ret, janus_get_api_error(ret));
		}
		json_decref(pub);

		/* Also notify event handlers */
		if(notify_events && gateway->events_is_enabled()) {
			json_t *info = json_object();
			json_object_set_new(info, "event", json_string(request_text));
			json_object_set_new(info, "room", string_ids ? json_string(room_id_str) : json_integer(room_id));
			json_object_set_new(info, "id", string_ids ? json_string(user_id_str) : json_integer(user_id));
			gateway->notify_event(&janus_audiobridge_plugin, session ? session->handle : NULL, info);
		}

		JANUS_LOG(LOG_VERB, "%s user %s in room %s\n",
			muted ? "Muted" : "Unmuted", user_id_str, room_id_str);

		/* Prepare response */
		response = json_object();
		json_object_set_new(response, "audiobridge", json_string("success"));
		json_object_set_new(response, "room", string_ids ? json_string(room_id_str) : json_integer(room_id));

		/* Done */
		janus_mutex_unlock(&audiobridge->mutex);
		janus_refcount_decrease(&audiobridge->ref);
		goto prepare_response;
	} else if(!strcasecmp(request_text, "mute_room") || !strcasecmp(request_text, "unmute_room")) {
		JANUS_LOG(LOG_VERB, "Attempt to mute all participants in an existing AudioBridge room\n");
		JANUS_VALIDATE_JSON_OBJECT(root, secret_parameters,
			error_code, error_cause, TRUE,
			JANUS_AUDIOBRIDGE_ERROR_MISSING_ELEMENT, JANUS_AUDIOBRIDGE_ERROR_INVALID_ELEMENT);
		if(error_code != 0)
			goto prepare_response;
		if(!string_ids) {
			JANUS_VALIDATE_JSON_OBJECT(root, room_parameters,
				error_code, error_cause, TRUE,
				JANUS_AUDIOBRIDGE_ERROR_MISSING_ELEMENT, JANUS_AUDIOBRIDGE_ERROR_INVALID_ELEMENT);
		} else {
			JANUS_VALIDATE_JSON_OBJECT(root, roomstr_parameters,
				error_code, error_cause, TRUE,
				JANUS_AUDIOBRIDGE_ERROR_MISSING_ELEMENT, JANUS_AUDIOBRIDGE_ERROR_INVALID_ELEMENT);
		}
		if(error_code != 0)
			goto prepare_response;
		json_t *room = json_object_get(root, "room");
		gboolean muted = (!strcasecmp(request_text, "mute_room")) ? TRUE : FALSE;
		guint64 room_id = 0;
		char room_id_num[30], *room_id_str = NULL;
		if(!string_ids) {
			room_id = json_integer_value(room);
			g_snprintf(room_id_num, sizeof(room_id_num), "%"SCNu64, room_id);
			room_id_str = room_id_num;
		} else {
			room_id_str = (char *)json_string_value(room);
		}
		janus_mutex_lock(&rooms_mutex);
		janus_audiobridge_room *audiobridge = g_hash_table_lookup(rooms,
			string_ids ? (gpointer)room_id_str : (gpointer)&room_id);
		if(audiobridge == NULL) {
			janus_mutex_unlock(&rooms_mutex);
			error_code = JANUS_AUDIOBRIDGE_ERROR_NO_SUCH_ROOM;
			JANUS_LOG(LOG_ERR, "No such room (%s)\n", room_id_str);
			g_snprintf(error_cause, 512, "No such room (%s)", room_id_str);
			goto prepare_response;
		}
		janus_refcount_increase(&audiobridge->ref);
		janus_mutex_lock(&audiobridge->mutex);
		janus_mutex_unlock(&rooms_mutex);

		/* A secret may be required for this action */
		JANUS_CHECK_SECRET(audiobridge->room_secret, root, "secret", error_code, error_cause,
			JANUS_AUDIOBRIDGE_ERROR_MISSING_ELEMENT, JANUS_AUDIOBRIDGE_ERROR_INVALID_ELEMENT, JANUS_AUDIOBRIDGE_ERROR_UNAUTHORIZED);
		if(error_code != 0) {
			janus_mutex_unlock(&audiobridge->mutex);
			janus_refcount_decrease(&audiobridge->ref);
			goto prepare_response;
		}

		if(audiobridge->muted == muted) {
			/* If we're already in the right state, just prepare the response */
			response = json_object();
			json_object_set_new(response, "audiobridge", json_string("success"));

			/* Done */
			janus_mutex_unlock(&audiobridge->mutex);
			janus_refcount_decrease(&audiobridge->ref);
			goto prepare_response;
		}
		audiobridge->muted = muted;

		/* Prepare an event to notify all participants */
		json_t *event = json_object();
		json_object_set_new(event, "audiobridge", json_string("event"));
		json_object_set_new(event, "room",
			string_ids ? json_string(room_id_str) : json_integer(room_id));
		json_object_set_new(event, "muted", audiobridge->muted ? json_true() : json_false());
		GHashTableIter iter;
		gpointer value;
		g_hash_table_iter_init(&iter, audiobridge->participants);
		while(g_hash_table_iter_next(&iter, NULL, &value)) {
			janus_audiobridge_participant *p = value;
			if(g_atomic_int_get(&p->paused_events))
				continue;
			JANUS_LOG(LOG_VERB, "Notifying participant %s (%s)\n", p->user_id_str, p->display ? p->display : "??");
			int ret = gateway->push_event(p->session->handle, &janus_audiobridge_plugin, NULL, event, NULL);
			JANUS_LOG(LOG_VERB, "  >> %d (%s)\n", ret, janus_get_api_error(ret));
		}
		json_decref(event);

		/* Also notify event handlers */
		if(notify_events && gateway->events_is_enabled()) {
			json_t *info = json_object();
			json_object_set_new(info, "event", json_string(request_text));
			json_object_set_new(info, "room", string_ids ? json_string(room_id_str) : json_integer(room_id));
			gateway->notify_event(&janus_audiobridge_plugin, session ? session->handle : NULL, info);
		}

		JANUS_LOG(LOG_VERB, "%s all users in room %s\n", muted ? "Muted" : "Unmuted", room_id_str);

		/* Prepare response */
		response = json_object();
		json_object_set_new(response, "audiobridge", json_string("success"));
		json_object_set_new(response, "room", string_ids ? json_string(room_id_str) : json_integer(room_id));

		/* Done */
		janus_mutex_unlock(&audiobridge->mutex);
		janus_refcount_decrease(&audiobridge->ref);
		goto prepare_response;
#ifdef HAVE_RNNOISE
	} else if(!strcasecmp(request_text, "denoise_enable") || !strcasecmp(request_text, "denoise_disable")) {
		gboolean denoise = (!strcasecmp(request_text, "denoise_enable"));
		JANUS_LOG(LOG_VERB, "Attempt to %s denoising for a participant in an existing AudioBridge room\n",
			denoise ? "enable" : "disable");
		JANUS_VALIDATE_JSON_OBJECT(root, secret_parameters,
			error_code, error_cause, TRUE,
			JANUS_AUDIOBRIDGE_ERROR_MISSING_ELEMENT, JANUS_AUDIOBRIDGE_ERROR_INVALID_ELEMENT);
		if(error_code != 0)
			goto prepare_response;
		if(!string_ids) {
			JANUS_VALIDATE_JSON_OBJECT(root, room_parameters,
				error_code, error_cause, TRUE,
				JANUS_AUDIOBRIDGE_ERROR_MISSING_ELEMENT, JANUS_AUDIOBRIDGE_ERROR_INVALID_ELEMENT);
		} else {
			JANUS_VALIDATE_JSON_OBJECT(root, roomstr_parameters,
				error_code, error_cause, TRUE,
				JANUS_AUDIOBRIDGE_ERROR_MISSING_ELEMENT, JANUS_AUDIOBRIDGE_ERROR_INVALID_ELEMENT);
		}
		if(error_code != 0)
			goto prepare_response;
		if(!string_ids) {
			JANUS_VALIDATE_JSON_OBJECT(root, id_parameters,
				error_code, error_cause, TRUE,
				JANUS_AUDIOBRIDGE_ERROR_MISSING_ELEMENT, JANUS_AUDIOBRIDGE_ERROR_INVALID_ELEMENT);
		} else {
			JANUS_VALIDATE_JSON_OBJECT(root, idstr_parameters,
				error_code, error_cause, TRUE,
				JANUS_AUDIOBRIDGE_ERROR_MISSING_ELEMENT, JANUS_AUDIOBRIDGE_ERROR_INVALID_ELEMENT);
		}
		if(error_code != 0)
			goto prepare_response;
		json_t *room = json_object_get(root, "room");
		json_t *id = json_object_get(root, "id");
		guint64 room_id = 0;
		char room_id_num[30], *room_id_str = NULL;
		if(!string_ids) {
			room_id = json_integer_value(room);
			g_snprintf(room_id_num, sizeof(room_id_num), "%"SCNu64, room_id);
			room_id_str = room_id_num;
		} else {
			room_id_str = (char *)json_string_value(room);
		}
		janus_mutex_lock(&rooms_mutex);
		janus_audiobridge_room *audiobridge = g_hash_table_lookup(rooms,
			string_ids ? (gpointer)room_id_str : (gpointer)&room_id);
		if(audiobridge == NULL) {
			janus_mutex_unlock(&rooms_mutex);
			error_code = JANUS_AUDIOBRIDGE_ERROR_NO_SUCH_ROOM;
			JANUS_LOG(LOG_ERR, "No such room (%s)\n", room_id_str);
			g_snprintf(error_cause, 512, "No such room (%s)", room_id_str);
			goto prepare_response;
		}
		janus_refcount_increase(&audiobridge->ref);
		janus_mutex_lock(&audiobridge->mutex);
		janus_mutex_unlock(&rooms_mutex);

		/* A secret may be required for this action */
		JANUS_CHECK_SECRET(audiobridge->room_secret, root, "secret", error_code, error_cause,
			JANUS_AUDIOBRIDGE_ERROR_MISSING_ELEMENT, JANUS_AUDIOBRIDGE_ERROR_INVALID_ELEMENT, JANUS_AUDIOBRIDGE_ERROR_UNAUTHORIZED);
		if(error_code != 0) {
			janus_mutex_unlock(&audiobridge->mutex);
			janus_refcount_decrease(&audiobridge->ref);
			goto prepare_response;
		}

		guint64 user_id = 0;
		char user_id_num[30], *user_id_str = NULL;
		if(!string_ids) {
			user_id = json_integer_value(id);
			g_snprintf(user_id_num, sizeof(user_id_num), "%"SCNu64, user_id);
			user_id_str = user_id_num;
		} else {
			user_id_str = (char *)json_string_value(id);
		}
		janus_audiobridge_participant *participant = g_hash_table_lookup(audiobridge->participants,
			string_ids ? (gpointer)user_id_str : (gpointer)&user_id);
		if(participant == NULL) {
			janus_mutex_unlock(&audiobridge->mutex);
			janus_refcount_decrease(&audiobridge->ref);
			JANUS_LOG(LOG_ERR, "No such user %s in room %s\n", user_id_str, room_id_str);
			error_code = JANUS_AUDIOBRIDGE_ERROR_NO_SUCH_USER;
			g_snprintf(error_cause, 512, "No such user %s in room %s", user_id_str, room_id_str);
			goto prepare_response;
		}

		participant->denoise = denoise;

		/* Prepare response */
		response = json_object();
		json_object_set_new(response, "audiobridge", json_string("success"));
		json_object_set_new(response, "room", string_ids ? json_string(room_id_str) : json_integer(room_id));

		/* Done */
		janus_mutex_unlock(&audiobridge->mutex);
		janus_refcount_decrease(&audiobridge->ref);
		goto prepare_response;
#endif
	} else if(!strcasecmp(request_text, "kick")) {
		JANUS_LOG(LOG_VERB, "Attempt to kick a participant from an existing AudioBridge room\n");
		JANUS_VALIDATE_JSON_OBJECT(root, secret_parameters,
			error_code, error_cause, TRUE,
			JANUS_AUDIOBRIDGE_ERROR_MISSING_ELEMENT, JANUS_AUDIOBRIDGE_ERROR_INVALID_ELEMENT);
		if(error_code != 0)
			goto prepare_response;
		if(!string_ids) {
			JANUS_VALIDATE_JSON_OBJECT(root, room_parameters,
				error_code, error_cause, TRUE,
				JANUS_AUDIOBRIDGE_ERROR_MISSING_ELEMENT, JANUS_AUDIOBRIDGE_ERROR_INVALID_ELEMENT);
		} else {
			JANUS_VALIDATE_JSON_OBJECT(root, roomstr_parameters,
				error_code, error_cause, TRUE,
				JANUS_AUDIOBRIDGE_ERROR_MISSING_ELEMENT, JANUS_AUDIOBRIDGE_ERROR_INVALID_ELEMENT);
		}
		if(error_code != 0)
			goto prepare_response;
		if(!string_ids) {
			JANUS_VALIDATE_JSON_OBJECT(root, id_parameters,
				error_code, error_cause, TRUE,
				JANUS_AUDIOBRIDGE_ERROR_MISSING_ELEMENT, JANUS_AUDIOBRIDGE_ERROR_INVALID_ELEMENT);
		} else {
			JANUS_VALIDATE_JSON_OBJECT(root, idstr_parameters,
				error_code, error_cause, TRUE,
				JANUS_AUDIOBRIDGE_ERROR_MISSING_ELEMENT, JANUS_AUDIOBRIDGE_ERROR_INVALID_ELEMENT);
		}
		if(error_code != 0)
			goto prepare_response;
		json_t *room = json_object_get(root, "room");
		json_t *id = json_object_get(root, "id");
		guint64 room_id = 0;
		char room_id_num[30], *room_id_str = NULL;
		if(!string_ids) {
			room_id = json_integer_value(room);
			g_snprintf(room_id_num, sizeof(room_id_num), "%"SCNu64, room_id);
			room_id_str = room_id_num;
		} else {
			room_id_str = (char *)json_string_value(room);
		}
		janus_mutex_lock(&rooms_mutex);
		janus_audiobridge_room *audiobridge = g_hash_table_lookup(rooms,
			string_ids ? (gpointer)room_id_str : (gpointer)&room_id);
		if(audiobridge == NULL) {
			janus_mutex_unlock(&rooms_mutex);
			error_code = JANUS_AUDIOBRIDGE_ERROR_NO_SUCH_ROOM;
			JANUS_LOG(LOG_ERR, "No such room (%s)\n", room_id_str);
			g_snprintf(error_cause, 512, "No such room (%s)", room_id_str);
			goto prepare_response;
		}
		janus_refcount_increase(&audiobridge->ref);
		janus_mutex_unlock(&rooms_mutex);
		janus_mutex_lock(&audiobridge->mutex);
		/* A secret may be required for this action */
		JANUS_CHECK_SECRET(audiobridge->room_secret, root, "secret", error_code, error_cause,
			JANUS_AUDIOBRIDGE_ERROR_MISSING_ELEMENT, JANUS_AUDIOBRIDGE_ERROR_INVALID_ELEMENT, JANUS_AUDIOBRIDGE_ERROR_UNAUTHORIZED);
		if(error_code != 0) {
			janus_mutex_unlock(&audiobridge->mutex);
			janus_refcount_decrease(&audiobridge->ref);
			goto prepare_response;
		}
		guint64 user_id = 0;
		char user_id_num[30], *user_id_str = NULL;
		if(!string_ids) {
			user_id = json_integer_value(id);
			g_snprintf(user_id_num, sizeof(user_id_num), "%"SCNu64, user_id);
			user_id_str = user_id_num;
		} else {
			user_id_str = (char *)json_string_value(id);
		}
		janus_audiobridge_participant *participant = g_hash_table_lookup(audiobridge->participants,
			string_ids ? (gpointer)user_id_str : (gpointer)&user_id);
		if(participant == NULL) {
			janus_mutex_unlock(&audiobridge->mutex);
			janus_refcount_decrease(&audiobridge->ref);
			JANUS_LOG(LOG_ERR, "No such user %s in room %s\n", user_id_str, room_id_str);
			error_code = JANUS_AUDIOBRIDGE_ERROR_NO_SUCH_USER;
			g_snprintf(error_cause, 512, "No such user %s in room %s", user_id_str, room_id_str);
			goto prepare_response;
		}
		/* Notify all participants about the kick */
		json_t *event = json_object();
		json_object_set_new(event, "audiobridge", json_string("event"));
		json_object_set_new(event, "room", string_ids ? json_string(room_id_str) : json_integer(room_id));
		json_object_set_new(event, "kicked", string_ids ? json_string(user_id_str) : json_integer(user_id));
		GHashTableIter iter;
		gpointer value;
		g_hash_table_iter_init(&iter, audiobridge->participants);
		while(g_hash_table_iter_next(&iter, NULL, &value)) {
			janus_audiobridge_participant *p = value;
			JANUS_LOG(LOG_VERB, "Notifying participant %s (%s)\n", p->user_id_str, p->display ? p->display : "??");
			int ret = gateway->push_event(p->session->handle, &janus_audiobridge_plugin, NULL, event, NULL);
			JANUS_LOG(LOG_VERB, "  >> %d (%s)\n", ret, janus_get_api_error(ret));
		}
		json_decref(event);
		/* Also notify event handlers */
		if(notify_events && gateway->events_is_enabled()) {
			json_t *info = json_object();
			json_object_set_new(info, "event", json_string("kicked"));
			json_object_set_new(info, "room", string_ids ? json_string(room_id_str) : json_integer(room_id));
			json_object_set_new(info, "id", string_ids ? json_string(user_id_str) : json_integer(user_id));
			gateway->notify_event(&janus_audiobridge_plugin, session ? session->handle : NULL, info);
		}
		/* Tell the core to tear down the PeerConnection, hangup_media will do the rest */
		if(participant && participant->session)
			gateway->close_pc(participant->session->handle);
		JANUS_LOG(LOG_VERB, "Kicked user %s from room %s\n", user_id_str, room_id_str);
		/* Prepare response */
		response = json_object();
		json_object_set_new(response, "audiobridge", json_string("success"));
		/* Done */
		janus_mutex_unlock(&audiobridge->mutex);
		janus_refcount_decrease(&audiobridge->ref);
		goto prepare_response;
	} else if(!strcasecmp(request_text, "kick_all")) {
		JANUS_LOG(LOG_VERB, "Attempt to kick all participants from an existing AudioBridge room\n");
		JANUS_VALIDATE_JSON_OBJECT(root, secret_parameters,
			error_code, error_cause, TRUE,
			JANUS_AUDIOBRIDGE_ERROR_MISSING_ELEMENT, JANUS_AUDIOBRIDGE_ERROR_INVALID_ELEMENT);
		if(error_code != 0)
			goto prepare_response;
		if(!string_ids) {
			JANUS_VALIDATE_JSON_OBJECT(root, room_parameters,
				error_code, error_cause, TRUE,
				JANUS_AUDIOBRIDGE_ERROR_MISSING_ELEMENT, JANUS_AUDIOBRIDGE_ERROR_INVALID_ELEMENT);
		} else {
			JANUS_VALIDATE_JSON_OBJECT(root, roomstr_parameters,
				error_code, error_cause, TRUE,
				JANUS_AUDIOBRIDGE_ERROR_MISSING_ELEMENT, JANUS_AUDIOBRIDGE_ERROR_INVALID_ELEMENT);
		}
		if(error_code != 0)
			goto prepare_response;
		json_t *room = json_object_get(root, "room");
		guint64 room_id = 0;
		char room_id_num[30], *room_id_str = NULL;
		if(!string_ids) {
			room_id = json_integer_value(room);
			g_snprintf(room_id_num, sizeof(room_id_num), "%"SCNu64, room_id);
			room_id_str = room_id_num;
		} else {
			room_id_str = (char *)json_string_value(room);
		}
		janus_mutex_lock(&rooms_mutex);
		janus_audiobridge_room *audiobridge = g_hash_table_lookup(rooms,
			string_ids ? (gpointer)room_id_str : (gpointer)&room_id);
		if(audiobridge == NULL) {
			janus_mutex_unlock(&rooms_mutex);
			error_code = JANUS_AUDIOBRIDGE_ERROR_NO_SUCH_ROOM;
			JANUS_LOG(LOG_ERR, "No such room (%s)\n", room_id_str);
			g_snprintf(error_cause, 512, "No such room (%s)", room_id_str);
			goto prepare_response;
		}
		janus_refcount_increase(&audiobridge->ref);
		janus_mutex_unlock(&rooms_mutex);
		janus_mutex_lock(&audiobridge->mutex);
		/* A secret may be required for this action */
		JANUS_CHECK_SECRET(audiobridge->room_secret, root, "secret", error_code, error_cause,
			JANUS_AUDIOBRIDGE_ERROR_MISSING_ELEMENT, JANUS_AUDIOBRIDGE_ERROR_INVALID_ELEMENT, JANUS_AUDIOBRIDGE_ERROR_UNAUTHORIZED);
		if(error_code != 0) {
			janus_mutex_unlock(&audiobridge->mutex);
			janus_refcount_decrease(&audiobridge->ref);
			goto prepare_response;
		}
		GHashTableIter kick_iter;
		gpointer kick_value;
		g_hash_table_iter_init(&kick_iter, audiobridge->participants);
		while(g_hash_table_iter_next(&kick_iter, NULL, &kick_value)) {
			janus_audiobridge_participant *participant = kick_value;
			JANUS_LOG(LOG_VERB, "Kicking participant %s (%s)\n",
					participant->user_id_str, participant->display ? participant->display : "??");
			guint64 user_id = 0;
			char user_id_num[30], *user_id_str = NULL;
			if(string_ids) {
				user_id_str = participant->user_id_str;
			} else {
				user_id = participant->user_id;
				g_snprintf(user_id_num, sizeof(user_id_num), "%"SCNu64, user_id);
				user_id_str = user_id_num;
			}
			/* Notify all participants about the kick */
			json_t *event = json_object();
			json_object_set_new(event, "audiobridge", json_string("event"));
			json_object_set_new(event, "room", string_ids ? json_string(room_id_str) : json_integer(room_id));
			json_object_set_new(event, "kicked_all", string_ids ? json_string(user_id_str) : json_integer(user_id));
			JANUS_LOG(LOG_VERB, "Notifying participant %s (%s)\n", participant->user_id_str, participant->display ? participant->display : "??");
			int ret = gateway->push_event(participant->session->handle, &janus_audiobridge_plugin, NULL, event, NULL);
			JANUS_LOG(LOG_VERB, "  >> %d (%s)\n", ret, janus_get_api_error(ret));
			json_decref(event);
			/* Also notify event handlers */
			if(notify_events && gateway->events_is_enabled()) {
				json_t *info = json_object();
				json_object_set_new(info, "event", json_string("kicked_all"));
				json_object_set_new(info, "room", string_ids ? json_string(room_id_str) : json_integer(room_id));
				json_object_set_new(info, "id", string_ids ? json_string(user_id_str) : json_integer(user_id));
				gateway->notify_event(&janus_audiobridge_plugin, session ? session->handle : NULL, info);
			}
			/* Tell the core to tear down the PeerConnection, hangup_media will do the rest */
			if(participant && participant->session)
				gateway->close_pc(participant->session->handle);
			JANUS_LOG(LOG_VERB, "Kicked user %s from room %s\n", user_id_str, room_id_str);
		}
		/* Prepare response */
		response = json_object();
		json_object_set_new(response, "audiobridge", json_string("success"));
		/* Done */
		janus_mutex_unlock(&audiobridge->mutex);
		janus_refcount_decrease(&audiobridge->ref);
		goto prepare_response;
	} else if(!strcasecmp(request_text, "listparticipants")) {
		/* List all participants in a room */
		if(!string_ids) {
			JANUS_VALIDATE_JSON_OBJECT(root, room_parameters,
				error_code, error_cause, TRUE,
				JANUS_AUDIOBRIDGE_ERROR_MISSING_ELEMENT, JANUS_AUDIOBRIDGE_ERROR_INVALID_ELEMENT);
		} else {
			JANUS_VALIDATE_JSON_OBJECT(root, roomstr_parameters,
				error_code, error_cause, TRUE,
				JANUS_AUDIOBRIDGE_ERROR_MISSING_ELEMENT, JANUS_AUDIOBRIDGE_ERROR_INVALID_ELEMENT);
		}
		if(error_code != 0)
			goto prepare_response;
		json_t *room = json_object_get(root, "room");
		guint64 room_id = 0;
		char room_id_num[30], *room_id_str = NULL;
		if(!string_ids) {
			room_id = json_integer_value(room);
			g_snprintf(room_id_num, sizeof(room_id_num), "%"SCNu64, room_id);
			room_id_str = room_id_num;
		} else {
			room_id_str = (char *)json_string_value(room);
		}
		janus_mutex_lock(&rooms_mutex);
		janus_audiobridge_room *audiobridge = g_hash_table_lookup(rooms,
			string_ids ? (gpointer)room_id_str : (gpointer)&room_id);
		if(audiobridge == NULL) {
			janus_mutex_unlock(&rooms_mutex);
			error_code = JANUS_AUDIOBRIDGE_ERROR_NO_SUCH_ROOM;
			JANUS_LOG(LOG_ERR, "No such room (%s)\n", room_id_str);
			g_snprintf(error_cause, 512, "No such room (%s)", room_id_str);
			goto prepare_response;
		}
		janus_refcount_increase(&audiobridge->ref);
		/* Return a list of all participants */
		json_t *list = json_array();
		GHashTableIter iter;
		gpointer value;
		g_hash_table_iter_init(&iter, audiobridge->participants);
		while(!g_atomic_int_get(&audiobridge->destroyed) && g_hash_table_iter_next(&iter, NULL, &value)) {
			janus_audiobridge_participant *p = value;
			json_t *pl = json_object();
			json_object_set_new(pl, "id", string_ids ? json_string(p->user_id_str) : json_integer(p->user_id));
			if(p->display)
				json_object_set_new(pl, "display", json_string(p->display));
			json_object_set_new(pl, "setup", g_atomic_int_get(&p->session->started) ? json_true() : json_false());
			json_object_set_new(pl, "muted", p->muted ? json_true() : json_false());
			if(p->extmap_id > 0)
				json_object_set_new(pl, "talking", p->talking ? json_true() : json_false());
			if(audiobridge->spatial_audio)
				json_object_set_new(pl, "spatial_position", json_integer(p->spatial_position));
			if(g_atomic_int_get(&p->suspended))
				json_object_set_new(pl, "suspended", json_true());
			json_array_append_new(list, pl);
		}
		janus_refcount_decrease(&audiobridge->ref);
		janus_mutex_unlock(&rooms_mutex);
		response = json_object();
		json_object_set_new(response, "audiobridge", json_string("participants"));
		json_object_set_new(response, "room", string_ids ? json_string(room_id_str) : json_integer(room_id));
		json_object_set_new(response, "participants", list);
		goto prepare_response;
	} else if(!strcasecmp(request_text, "resetdecoder")) {
		/* Mark the Opus decoder for the participant invalid and recreate it */
		janus_audiobridge_participant *participant = (janus_audiobridge_participant *)(session ? session->participant : NULL);
		if(participant == NULL || participant->room == NULL) {
			JANUS_LOG(LOG_ERR, "Can't reset (not in a room)\n");
			error_code = JANUS_AUDIOBRIDGE_ERROR_NOT_JOINED;
			g_snprintf(error_cause, 512, "Can't reset (not in a room)");
			goto prepare_response;
		}
		participant->reset = TRUE;
		response = json_object();
		json_object_set_new(response, "audiobridge", json_string("success"));
		goto prepare_response;
	} else if(!strcasecmp(request_text, "rtp_forward")) {
		JANUS_VALIDATE_JSON_OBJECT(root, rtp_forward_parameters,
			error_code, error_cause, TRUE,
			JANUS_AUDIOBRIDGE_ERROR_MISSING_ELEMENT, JANUS_AUDIOBRIDGE_ERROR_INVALID_ELEMENT);
		if(error_code != 0)
			goto prepare_response;
		if(!string_ids) {
			JANUS_VALIDATE_JSON_OBJECT(root, room_parameters,
				error_code, error_cause, TRUE,
				JANUS_AUDIOBRIDGE_ERROR_MISSING_ELEMENT, JANUS_AUDIOBRIDGE_ERROR_INVALID_ELEMENT);
		} else {
			JANUS_VALIDATE_JSON_OBJECT(root, roomstr_parameters,
				error_code, error_cause, TRUE,
				JANUS_AUDIOBRIDGE_ERROR_MISSING_ELEMENT, JANUS_AUDIOBRIDGE_ERROR_INVALID_ELEMENT);
		}
		if(error_code != 0)
			goto prepare_response;
		if(lock_rtpfwd && admin_key != NULL) {
			/* An admin key was specified: make sure it was provided, and that it's valid */
			JANUS_VALIDATE_JSON_OBJECT(root, adminkey_parameters,
				error_code, error_cause, TRUE,
				JANUS_AUDIOBRIDGE_ERROR_MISSING_ELEMENT, JANUS_AUDIOBRIDGE_ERROR_INVALID_ELEMENT);
			if(error_code != 0)
				goto prepare_response;
			JANUS_CHECK_SECRET(admin_key, root, "admin_key", error_code, error_cause,
				JANUS_AUDIOBRIDGE_ERROR_MISSING_ELEMENT, JANUS_AUDIOBRIDGE_ERROR_INVALID_ELEMENT, JANUS_AUDIOBRIDGE_ERROR_UNAUTHORIZED);
			if(error_code != 0)
				goto prepare_response;
		}
		/* Parse arguments */
		json_t *room = json_object_get(root, "room");
		guint64 room_id = 0;
		char room_id_num[30], *room_id_str = NULL;
		if(!string_ids) {
			room_id = json_integer_value(room);
			g_snprintf(room_id_num, sizeof(room_id_num), "%"SCNu64, room_id);
			room_id_str = room_id_num;
		} else {
			room_id_str = (char *)json_string_value(room);
		}
		guint32 ssrc_value = 0;
		json_t *ssrc = json_object_get(root, "ssrc");
		if(ssrc)
			ssrc_value = json_integer_value(ssrc);
		janus_audiocodec codec = JANUS_AUDIOCODEC_OPUS;
		json_t *rfc = json_object_get(root, "codec");
		if(rfc) {
			codec = janus_audiocodec_from_name(json_string_value(rfc));
			if(codec != JANUS_AUDIOCODEC_OPUS && codec != JANUS_AUDIOCODEC_PCMA && codec != JANUS_AUDIOCODEC_PCMU) {
				JANUS_LOG(LOG_ERR, "Unsupported codec (%s)\n", json_string_value(rfc));
				error_code = JANUS_AUDIOBRIDGE_ERROR_INVALID_ELEMENT;
				g_snprintf(error_cause, 512, "Unsupported codec (%s)", json_string_value(rfc));
				goto prepare_response;
			}
		}
		int ptype = 100;
		json_t *pt = json_object_get(root, "ptype");
		if(pt)
			ptype = json_integer_value(pt);
		uint16_t port = json_integer_value(json_object_get(root, "port"));
		if(port == 0) {
			JANUS_LOG(LOG_ERR, "Invalid port number (%d)\n", port);
			error_code = JANUS_AUDIOBRIDGE_ERROR_INVALID_ELEMENT;
			g_snprintf(error_cause, 512, "Invalid port number (%d)", port);
			goto prepare_response;
		}
		json_t *json_host = json_object_get(root, "host");
		const char *host = json_string_value(json_host), *resolved_host = NULL;
		json_t *json_host_family = json_object_get(root, "host_family");
		const char *host_family = json_string_value(json_host_family);
		int family = 0;
		if(host_family) {
			if(!strcasecmp(host_family, "ipv4")) {
				family = AF_INET;
			} else if(!strcasecmp(host_family, "ipv6")) {
				family = AF_INET6;
			} else {
				JANUS_LOG(LOG_ERR, "Unsupported protocol family (%s)\n", host_family);
				error_code = JANUS_AUDIOBRIDGE_ERROR_INVALID_ELEMENT;
				g_snprintf(error_cause, 512, "Unsupported protocol family (%s)", host_family);
				goto prepare_response;
			}
		}
		/* Check if we need to resolve this host address */
		struct addrinfo *res = NULL, *start = NULL;
		janus_network_address addr;
		janus_network_address_string_buffer addr_buf;
		struct addrinfo hints;
		memset(&hints, 0, sizeof(hints));
		if(family != 0)
			hints.ai_family = family;
		if(getaddrinfo(host, NULL, family != 0 ? &hints : NULL, &res) == 0) {
			start = res;
			while(res != NULL) {
				if(janus_network_address_from_sockaddr(res->ai_addr, &addr) == 0 &&
						janus_network_address_to_string_buffer(&addr, &addr_buf) == 0) {
					/* Resolved */
					resolved_host = janus_network_address_string_from_buffer(&addr_buf);
					freeaddrinfo(start);
					start = NULL;
					break;
				}
				res = res->ai_next;
			}
		}
		if(resolved_host == NULL) {
			if(start)
				freeaddrinfo(start);
			JANUS_LOG(LOG_ERR, "Could not resolve address (%s)...\n", host);
			error_code = JANUS_AUDIOBRIDGE_ERROR_INVALID_ELEMENT;
			g_snprintf(error_cause, 512, "Could not resolve address (%s)...", host);
			goto prepare_response;
		}
		host = resolved_host;
		if(ipv6_disabled && strstr(host, ":") != NULL) {
			JANUS_LOG(LOG_ERR, "Attempt to create an IPv6 forwarder, but IPv6 networking is not available\n");
			error_code = JANUS_AUDIOBRIDGE_ERROR_INVALID_ELEMENT;
			g_snprintf(error_cause, 512, "Attempt to create an IPv6 forwarder, but IPv6 networking is not available");
			goto prepare_response;
		}
		json_t *always = json_object_get(root, "always_on");
		gboolean always_on = always ? json_is_true(always) : FALSE;
		/* Besides, we may need to SRTP-encrypt this stream */
		int srtp_suite = 0;
		const char *srtp_crypto = NULL;
		json_t *s_suite = json_object_get(root, "srtp_suite");
		json_t *s_crypto = json_object_get(root, "srtp_crypto");
		if(s_suite && s_crypto) {
			srtp_suite = json_integer_value(s_suite);
			if(srtp_suite != 32 && srtp_suite != 80) {
				JANUS_LOG(LOG_ERR, "Invalid SRTP suite (%d)\n", srtp_suite);
				error_code = JANUS_AUDIOBRIDGE_ERROR_INVALID_ELEMENT;
				g_snprintf(error_cause, 512, "Invalid SRTP suite (%d)", srtp_suite);
				goto prepare_response;
			}
			srtp_crypto = json_string_value(s_crypto);
		}
		/* Update room */
		janus_mutex_lock(&rooms_mutex);
		janus_audiobridge_room *audiobridge = g_hash_table_lookup(rooms,
			string_ids ? (gpointer)room_id_str : (gpointer)&room_id);
		if(audiobridge == NULL) {
			janus_mutex_unlock(&rooms_mutex);
			JANUS_LOG(LOG_ERR, "No such room (%s)\n", room_id_str);
			error_code = JANUS_AUDIOBRIDGE_ERROR_NO_SUCH_ROOM;
			g_snprintf(error_cause, 512, "No such room (%s", room_id_str);
			goto prepare_response;
		}
		/* A secret may be required for this action */
		JANUS_CHECK_SECRET(audiobridge->room_secret, root, "secret", error_code, error_cause,
			JANUS_AUDIOBRIDGE_ERROR_MISSING_ELEMENT, JANUS_AUDIOBRIDGE_ERROR_INVALID_ELEMENT, JANUS_AUDIOBRIDGE_ERROR_UNAUTHORIZED);
		if(error_code != 0) {
			janus_mutex_unlock(&rooms_mutex);
			goto prepare_response;
		}
		janus_mutex_lock(&audiobridge->mutex);
		if(audiobridge->destroyed) {
			janus_mutex_unlock(&audiobridge->mutex);
			janus_mutex_unlock(&rooms_mutex);
			JANUS_LOG(LOG_ERR, "No such room (%s)\n", room_id_str);
			error_code = JANUS_AUDIOBRIDGE_ERROR_NO_SUCH_ROOM;
			g_snprintf(error_cause, 512, "No such room (%s)", room_id_str);
			goto prepare_response;
		}
		/* If this room uses groups, check if a valid group name was provided */
		uint group = 0;
		const char *group_name = NULL;
		if(audiobridge->groups != NULL) {
			group_name = json_string_value(json_object_get(root, "group"));
			if(group_name != NULL) {
				group = GPOINTER_TO_UINT(g_hash_table_lookup(audiobridge->groups, group_name));
				if(group == 0) {
					janus_mutex_unlock(&audiobridge->mutex);
					janus_mutex_unlock(&rooms_mutex);
					error_code = JANUS_AUDIOBRIDGE_ERROR_NO_SUCH_GROUP;
					g_snprintf(error_cause, 512, "No such group");
					goto prepare_response;
				}
			}
		}

		if(janus_audiobridge_create_udp_socket_if_needed(audiobridge)) {
			janus_mutex_unlock(&audiobridge->mutex);
			janus_mutex_unlock(&rooms_mutex);
			error_code = JANUS_AUDIOBRIDGE_ERROR_UNKNOWN_ERROR;
			g_snprintf(error_cause, 512, "Could not open UDP socket for RTP forwarder");
			goto prepare_response;
		}

		if(janus_audiobridge_create_opus_encoder_if_needed(audiobridge)) {
			janus_mutex_unlock(&audiobridge->mutex);
			janus_mutex_unlock(&rooms_mutex);
			error_code = JANUS_AUDIOBRIDGE_ERROR_LIBOPUS_ERROR;
			g_snprintf(error_cause, 512, "Error creating Opus encoder for RTP forwarder");
			goto prepare_response;
		}

		guint32 stream_id = janus_audiobridge_rtp_forwarder_add_helper(audiobridge, group,
			host, port, ssrc_value, ptype, codec, srtp_suite, srtp_crypto, always_on, 0);
		janus_mutex_unlock(&audiobridge->mutex);
		janus_mutex_unlock(&rooms_mutex);

		/* Done, prepare response */
		response = json_object();
		json_object_set_new(response, "audiobridge", json_string("success"));
		json_object_set_new(response, "room", string_ids ? json_string(room_id_str) : json_integer(room_id));
		if(group_name != NULL)
			json_object_set_new(response, "group", json_string(group_name));
		json_object_set_new(response, "stream_id", json_integer(stream_id));
		json_object_set_new(response, "host", json_string(host));
		json_object_set_new(response, "port", json_integer(port));
		goto prepare_response;
	} else if(!strcasecmp(request_text, "stop_rtp_forward")) {
		JANUS_VALIDATE_JSON_OBJECT(root, stop_rtp_forward_parameters,
			error_code, error_cause, TRUE,
			JANUS_AUDIOBRIDGE_ERROR_MISSING_ELEMENT, JANUS_AUDIOBRIDGE_ERROR_INVALID_ELEMENT);
		if(error_code != 0)
			goto prepare_response;
		if(!string_ids) {
			JANUS_VALIDATE_JSON_OBJECT(root, room_parameters,
				error_code, error_cause, TRUE,
				JANUS_AUDIOBRIDGE_ERROR_MISSING_ELEMENT, JANUS_AUDIOBRIDGE_ERROR_INVALID_ELEMENT);
		} else {
			JANUS_VALIDATE_JSON_OBJECT(root, roomstr_parameters,
				error_code, error_cause, TRUE,
				JANUS_AUDIOBRIDGE_ERROR_MISSING_ELEMENT, JANUS_AUDIOBRIDGE_ERROR_INVALID_ELEMENT);
		}
		if(error_code != 0)
			goto prepare_response;
		if(lock_rtpfwd && admin_key != NULL) {
			/* An admin key was specified: make sure it was provided, and that it's valid */
			JANUS_VALIDATE_JSON_OBJECT(root, adminkey_parameters,
				error_code, error_cause, TRUE,
				JANUS_AUDIOBRIDGE_ERROR_MISSING_ELEMENT, JANUS_AUDIOBRIDGE_ERROR_INVALID_ELEMENT);
			if(error_code != 0)
				goto prepare_response;
			JANUS_CHECK_SECRET(admin_key, root, "admin_key", error_code, error_cause,
				JANUS_AUDIOBRIDGE_ERROR_MISSING_ELEMENT, JANUS_AUDIOBRIDGE_ERROR_INVALID_ELEMENT, JANUS_AUDIOBRIDGE_ERROR_UNAUTHORIZED);
			if(error_code != 0)
				goto prepare_response;
		}
		/* Parse parameters */
		json_t *room = json_object_get(root, "room");
		guint64 room_id = 0;
		char room_id_num[30], *room_id_str = NULL;
		if(!string_ids) {
			room_id = json_integer_value(room);
			g_snprintf(room_id_num, sizeof(room_id_num), "%"SCNu64, room_id);
			room_id_str = room_id_num;
		} else {
			room_id_str = (char *)json_string_value(room);
		}
		guint32 stream_id = json_integer_value(json_object_get(root, "stream_id"));
		/* Update room */
		janus_mutex_lock(&rooms_mutex);
		janus_audiobridge_room *audiobridge = g_hash_table_lookup(rooms,
			string_ids ? (gpointer)room_id_str : (gpointer)&room_id);
		if(audiobridge == NULL) {
			janus_mutex_unlock(&rooms_mutex);
			JANUS_LOG(LOG_ERR, "No such room (%s)\n", room_id_str);
			error_code = JANUS_AUDIOBRIDGE_ERROR_NO_SUCH_ROOM;
			g_snprintf(error_cause, 512, "No such room (%s)", room_id_str);
			goto prepare_response;
		}
		/* A secret may be required for this action */
		JANUS_CHECK_SECRET(audiobridge->room_secret, root, "secret", error_code, error_cause,
			JANUS_AUDIOBRIDGE_ERROR_MISSING_ELEMENT, JANUS_AUDIOBRIDGE_ERROR_INVALID_ELEMENT, JANUS_AUDIOBRIDGE_ERROR_UNAUTHORIZED);
		if(error_code != 0) {
			janus_mutex_unlock(&rooms_mutex);
			goto prepare_response;
		}
		janus_mutex_lock(&audiobridge->mutex);
		if(audiobridge->destroyed) {
			janus_mutex_unlock(&audiobridge->mutex);
			janus_mutex_unlock(&rooms_mutex);
			JANUS_LOG(LOG_ERR, "No such room (%s)\n", room_id_str);
			error_code = JANUS_AUDIOBRIDGE_ERROR_NO_SUCH_ROOM;
			g_snprintf(error_cause, 512, "No such room (%s)", room_id_str);
			goto prepare_response;
		}
		janus_mutex_lock(&audiobridge->rtp_mutex);
		g_hash_table_remove(audiobridge->rtp_forwarders, GUINT_TO_POINTER(stream_id));
		janus_mutex_unlock(&audiobridge->rtp_mutex);
		janus_mutex_unlock(&audiobridge->mutex);
		janus_mutex_unlock(&rooms_mutex);
		response = json_object();
		json_object_set_new(response, "audiobridge", json_string("success"));
		json_object_set_new(response, "room", string_ids ? json_string(room_id_str) : json_integer(room_id));
		json_object_set_new(response, "stream_id", json_integer(stream_id));
		goto prepare_response;
	} else if(!strcasecmp(request_text, "listforwarders")) {
		/* List all forwarders in a room */
		if(!string_ids) {
			JANUS_VALIDATE_JSON_OBJECT(root, room_parameters,
				error_code, error_cause, TRUE,
				JANUS_AUDIOBRIDGE_ERROR_MISSING_ELEMENT, JANUS_AUDIOBRIDGE_ERROR_INVALID_ELEMENT);
		} else {
			JANUS_VALIDATE_JSON_OBJECT(root, roomstr_parameters,
				error_code, error_cause, TRUE,
				JANUS_AUDIOBRIDGE_ERROR_MISSING_ELEMENT, JANUS_AUDIOBRIDGE_ERROR_INVALID_ELEMENT);
		}
		if(error_code != 0)
			goto prepare_response;
		json_t *room = json_object_get(root, "room");
		guint64 room_id = 0;
		char room_id_num[30], *room_id_str = NULL;
		if(!string_ids) {
			room_id = json_integer_value(room);
			g_snprintf(room_id_num, sizeof(room_id_num), "%"SCNu64, room_id);
			room_id_str = room_id_num;
		} else {
			room_id_str = (char *)json_string_value(room);
		}
		janus_mutex_lock(&rooms_mutex);
		janus_audiobridge_room *audiobridge = g_hash_table_lookup(rooms,
			string_ids ? (gpointer)room_id_str : (gpointer)&room_id);
		if(audiobridge == NULL) {
			janus_mutex_unlock(&rooms_mutex);
			error_code = JANUS_AUDIOBRIDGE_ERROR_NO_SUCH_ROOM;
			JANUS_LOG(LOG_ERR, "No such room (%s)\n", room_id_str);
			g_snprintf(error_cause, 512, "No such room (%s)", room_id_str);
			goto prepare_response;
		}
		if(audiobridge->destroyed) {
			JANUS_LOG(LOG_ERR, "No such room (%s)\n", room_id_str);
			error_code = JANUS_AUDIOBRIDGE_ERROR_NO_SUCH_ROOM;
			g_snprintf(error_cause, 512, "No such room (%s)", room_id_str);
			janus_mutex_unlock(&rooms_mutex);
			goto prepare_response;
		}
		/* A secret may be required for this action */
		JANUS_CHECK_SECRET(audiobridge->room_secret, root, "secret", error_code, error_cause,
			JANUS_AUDIOBRIDGE_ERROR_MISSING_ELEMENT, JANUS_AUDIOBRIDGE_ERROR_INVALID_ELEMENT, JANUS_AUDIOBRIDGE_ERROR_UNAUTHORIZED);
		if(error_code != 0) {
			janus_mutex_unlock(&rooms_mutex);
			goto prepare_response;
		}
		/* Return a list of all forwarders */
		json_t *list = json_array();
		GHashTableIter iter;
		gpointer key, value;
		janus_mutex_lock(&audiobridge->rtp_mutex);
		g_hash_table_iter_init(&iter, audiobridge->rtp_forwarders);
		while(g_hash_table_iter_next(&iter, &key, &value)) {
			guint32 stream_id = GPOINTER_TO_UINT(key);
			janus_rtp_forwarder *rf = (janus_rtp_forwarder *)value;
			janus_audiobridge_rtp_forwarder_metadata *rfm = (janus_audiobridge_rtp_forwarder_metadata *)rf->metadata;
			json_t *fl = json_object();
			json_object_set_new(fl, "stream_id", json_integer(stream_id));
			if(rfm->group > 0 && audiobridge->groups_byid != NULL) {
				char *name = g_hash_table_lookup(audiobridge->groups_byid, GUINT_TO_POINTER(rfm->group));
				if(name != NULL)
					json_object_set_new(fl, "group", json_string(name));
			}
			char address[100];
			if(rf->serv_addr.sin_family == AF_INET) {
				json_object_set_new(fl, "ip", json_string(
					inet_ntop(AF_INET, &rf->serv_addr.sin_addr, address, sizeof(address))));
			} else {
				json_object_set_new(fl, "ip", json_string(
					inet_ntop(AF_INET6, &rf->serv_addr6.sin6_addr, address, sizeof(address))));
			}
			json_object_set_new(fl, "port", json_integer(ntohs(rf->serv_addr.sin_port)));
			json_object_set_new(fl, "ssrc", json_integer(rf->ssrc ? rf->ssrc : stream_id));
			json_object_set_new(fl, "codec", json_string(janus_audiocodec_name(rfm->codec)));
			json_object_set_new(fl, "ptype", json_integer(rf->payload_type));
			if(rf->is_srtp)
				json_object_set_new(fl, "srtp", json_true());
			json_object_set_new(fl, "always_on", rfm->always_on ? json_true() : json_false());
			json_array_append_new(list, fl);
		}
		janus_mutex_unlock(&audiobridge->rtp_mutex);
		janus_mutex_unlock(&rooms_mutex);
		response = json_object();
		json_object_set_new(response, "audiobridge", json_string("forwarders"));
		json_object_set_new(response, "room", string_ids ? json_string(room_id_str) : json_integer(room_id));
		json_object_set_new(response, "rtp_forwarders", list);
		goto prepare_response;
	} else if(!strcasecmp(request_text, "play_file")) {
#ifndef HAVE_LIBOGG
		JANUS_LOG(LOG_VERB, "Playing files unsupported in this instance\n");
		error_code = JANUS_AUDIOBRIDGE_ERROR_INVALID_REQUEST;
		g_snprintf(error_cause, 512, "Playing files unsupported in this instance");
		goto prepare_response;
#else
		if(!string_ids) {
			JANUS_VALIDATE_JSON_OBJECT(root, room_parameters,
				error_code, error_cause, TRUE,
				JANUS_AUDIOBRIDGE_ERROR_MISSING_ELEMENT, JANUS_AUDIOBRIDGE_ERROR_INVALID_ELEMENT);
		} else {
			JANUS_VALIDATE_JSON_OBJECT(root, roomstr_parameters,
				error_code, error_cause, TRUE,
				JANUS_AUDIOBRIDGE_ERROR_MISSING_ELEMENT, JANUS_AUDIOBRIDGE_ERROR_INVALID_ELEMENT);
		}
		if(error_code != 0)
			goto prepare_response;
		JANUS_VALIDATE_JSON_OBJECT(root, play_file_parameters,
			error_code, error_cause, TRUE,
			JANUS_AUDIOBRIDGE_ERROR_MISSING_ELEMENT, JANUS_AUDIOBRIDGE_ERROR_INVALID_ELEMENT);
		if(error_code != 0)
			goto prepare_response;
		if(lock_playfile && admin_key != NULL) {
			/* An admin key was specified: make sure it was provided, and that it's valid */
			JANUS_VALIDATE_JSON_OBJECT(root, adminkey_parameters,
				error_code, error_cause, TRUE,
				JANUS_AUDIOBRIDGE_ERROR_MISSING_ELEMENT, JANUS_AUDIOBRIDGE_ERROR_INVALID_ELEMENT);
			if(error_code != 0)
				goto prepare_response;
			JANUS_CHECK_SECRET(admin_key, root, "admin_key", error_code, error_cause,
				JANUS_AUDIOBRIDGE_ERROR_MISSING_ELEMENT, JANUS_AUDIOBRIDGE_ERROR_INVALID_ELEMENT, JANUS_AUDIOBRIDGE_ERROR_UNAUTHORIZED);
			if(error_code != 0)
				goto prepare_response;
		}
		/* Parse parameters */
		json_t *room = json_object_get(root, "room");
		guint64 room_id = 0;
		char room_id_num[30], *room_id_str = NULL;
		if(!string_ids) {
			room_id = json_integer_value(room);
			g_snprintf(room_id_num, sizeof(room_id_num), "%"SCNu64, room_id);
			room_id_str = room_id_num;
		} else {
			room_id_str = (char *)json_string_value(room);
		}
		/* Update room */
		janus_mutex_lock(&rooms_mutex);
		janus_audiobridge_room *audiobridge = g_hash_table_lookup(rooms,
			string_ids ? (gpointer)room_id_str : (gpointer)&room_id);
		if(audiobridge == NULL) {
			janus_mutex_unlock(&rooms_mutex);
			JANUS_LOG(LOG_ERR, "No such room (%s)\n", room_id_str);
			error_code = JANUS_AUDIOBRIDGE_ERROR_NO_SUCH_ROOM;
			g_snprintf(error_cause, 512, "No such room (%s)", room_id_str);
			goto prepare_response;
		}
		/* A secret may be required for this action */
		JANUS_CHECK_SECRET(audiobridge->room_secret, root, "secret", error_code, error_cause,
			JANUS_AUDIOBRIDGE_ERROR_MISSING_ELEMENT, JANUS_AUDIOBRIDGE_ERROR_INVALID_ELEMENT, JANUS_AUDIOBRIDGE_ERROR_UNAUTHORIZED);
		if(error_code != 0) {
			janus_mutex_unlock(&rooms_mutex);
			goto prepare_response;
		}
		janus_mutex_lock(&audiobridge->mutex);
		if(audiobridge->destroyed) {
			janus_mutex_unlock(&audiobridge->mutex);
			janus_mutex_unlock(&rooms_mutex);
			JANUS_LOG(LOG_ERR, "No such room (%s)\n", room_id_str);
			error_code = JANUS_AUDIOBRIDGE_ERROR_NO_SUCH_ROOM;
			g_snprintf(error_cause, 512, "No such room (%s)", room_id_str);
			goto prepare_response;
		}
		/* If this room uses groups, make sure a valid group name was provided */
		uint group = 0;
		if(audiobridge->groups != NULL) {
			JANUS_VALIDATE_JSON_OBJECT(root, group_parameters,
				error_code, error_cause, TRUE,
				JANUS_AUDIOBRIDGE_ERROR_MISSING_ELEMENT, JANUS_AUDIOBRIDGE_ERROR_INVALID_ELEMENT);
			if(error_code != 0) {
				janus_mutex_unlock(&audiobridge->mutex);
				janus_mutex_unlock(&rooms_mutex);
				goto prepare_response;
			}
			const char *group_name = json_string_value(json_object_get(root, "group"));
			group = GPOINTER_TO_UINT(g_hash_table_lookup(audiobridge->groups, group_name));
			if(group == 0) {
				janus_mutex_unlock(&audiobridge->mutex);
				janus_mutex_unlock(&rooms_mutex);
				JANUS_LOG(LOG_ERR, "No such group (%s)\n", group_name);
				error_code = JANUS_AUDIOBRIDGE_ERROR_NO_SUCH_GROUP;
				g_snprintf(error_cause, 512, "No such group (%s)", group_name);
				goto prepare_response;
			}
		}
		/* Check if an announcement ID has been provided, or generate a random one */
		json_t *id = json_object_get(root, "file_id");
		char *file_id = (char *)json_string_value(id);
		gboolean file_id_allocated = FALSE;
		if(file_id == NULL) {
			/* Generate a random ID */
			while(file_id == NULL) {
				file_id = janus_random_uuid();
				if(g_hash_table_lookup(audiobridge->anncs, file_id) != NULL) {
					/* ID already taken, try another one */
					g_clear_pointer(&file_id, g_free);
				}
			}
			file_id_allocated = TRUE;
			JANUS_LOG(LOG_VERB, "  -- Announcement ID: %s\n", file_id);
		}
		if(g_hash_table_lookup(audiobridge->anncs, file_id) != NULL) {
			/* ID already taken */
			janus_mutex_unlock(&audiobridge->mutex);
			janus_mutex_unlock(&rooms_mutex);
			JANUS_LOG(LOG_ERR, "File ID exists (%s)\n", file_id);
			error_code = JANUS_AUDIOBRIDGE_ERROR_ID_EXISTS;
			g_snprintf(error_cause, 512, "File ID exists (%s)", file_id);
			goto prepare_response;
		}
		/* We "abuse" the participant struct for announcements too */
		janus_audiobridge_participant *p = g_malloc0(sizeof(janus_audiobridge_participant));
		janus_refcount_init(&p->ref, janus_audiobridge_participant_free);
		p->user_id_str = g_strdup(file_id);
		p->codec = JANUS_AUDIOCODEC_OPUS;
		p->volume_gain = 100;
		/* Open the file and check it's usable */
		p->annc = g_malloc0(sizeof(janus_audiobridge_file));
		p->annc->id = g_strdup(file_id);
		p->room = audiobridge;
		p->group = group;
		const char *filename = json_string_value(json_object_get(root, "filename"));
		p->annc->filename = g_strdup(filename);
		p->annc->file = fopen(filename, "rb");
		if(p->annc->file == NULL || janus_audiobridge_file_init(p->annc) < 0) {
			janus_mutex_unlock(&audiobridge->mutex);
			janus_mutex_unlock(&rooms_mutex);
			if(file_id_allocated)
				g_free(file_id);
			janus_refcount_decrease(&p->ref);
			JANUS_LOG(LOG_ERR, "Error opening file\n");
			error_code = JANUS_AUDIOBRIDGE_ERROR_UNKNOWN_ERROR;
			g_snprintf(error_cause, 512, "Error opening file");
			goto prepare_response;
		}
		p->annc->loop = json_is_true(json_object_get(root, "loop"));
		/* Setup the opus decoder */
		int opuserror = 0;
		p->stereo = audiobridge->spatial_audio;
		p->spatial_position = 50;
		p->decoder = opus_decoder_create(audiobridge->sampling_rate,
			audiobridge->spatial_audio ? 2 : 1, &opuserror);
		if(opuserror != OPUS_OK) {
			janus_mutex_unlock(&audiobridge->mutex);
			janus_mutex_unlock(&rooms_mutex);
			if(file_id_allocated)
				g_free(file_id);
			janus_refcount_decrease(&p->ref);
			JANUS_LOG(LOG_ERR, "Error creating Opus decoder\n");
			error_code = JANUS_AUDIOBRIDGE_ERROR_LIBOPUS_ERROR;
			g_snprintf(error_cause, 512, "Error creating Opus decoder");
			goto prepare_response;
		}
		/* We're done, add the announcement to the room */
		g_hash_table_insert(audiobridge->anncs, g_strdup(p->user_id_str), p);
		janus_mutex_unlock(&audiobridge->mutex);
		janus_mutex_unlock(&rooms_mutex);

		/* Done, prepare response */
		response = json_object();
		json_object_set_new(response, "audiobridge", json_string("success"));
		json_object_set_new(response, "room", string_ids ? json_string(room_id_str) : json_integer(room_id));
		json_object_set_new(response, "file_id", json_string(file_id));
		if(file_id_allocated)
			g_free(file_id);
		goto prepare_response;
#endif
	} else if(!strcasecmp(request_text, "is_playing")) {
#ifndef HAVE_LIBOGG
		JANUS_LOG(LOG_VERB, "Playing files unsupported in this instance\n");
		error_code = JANUS_AUDIOBRIDGE_ERROR_INVALID_REQUEST;
		g_snprintf(error_cause, 512, "Playing files unsupported in this instance");
		goto prepare_response;
#else
		if(!string_ids) {
			JANUS_VALIDATE_JSON_OBJECT(root, room_parameters,
				error_code, error_cause, TRUE,
				JANUS_AUDIOBRIDGE_ERROR_MISSING_ELEMENT, JANUS_AUDIOBRIDGE_ERROR_INVALID_ELEMENT);
		} else {
			JANUS_VALIDATE_JSON_OBJECT(root, roomstr_parameters,
				error_code, error_cause, TRUE,
				JANUS_AUDIOBRIDGE_ERROR_MISSING_ELEMENT, JANUS_AUDIOBRIDGE_ERROR_INVALID_ELEMENT);
		}
		if(error_code != 0)
			goto prepare_response;
		JANUS_VALIDATE_JSON_OBJECT(root, checkstop_file_parameters,
			error_code, error_cause, TRUE,
			JANUS_AUDIOBRIDGE_ERROR_MISSING_ELEMENT, JANUS_AUDIOBRIDGE_ERROR_INVALID_ELEMENT);
		if(error_code != 0)
			goto prepare_response;
		if(lock_playfile && admin_key != NULL) {
			/* An admin key was specified: make sure it was provided, and that it's valid */
			JANUS_VALIDATE_JSON_OBJECT(root, adminkey_parameters,
				error_code, error_cause, TRUE,
				JANUS_AUDIOBRIDGE_ERROR_MISSING_ELEMENT, JANUS_AUDIOBRIDGE_ERROR_INVALID_ELEMENT);
			if(error_code != 0)
				goto prepare_response;
			JANUS_CHECK_SECRET(admin_key, root, "admin_key", error_code, error_cause,
				JANUS_AUDIOBRIDGE_ERROR_MISSING_ELEMENT, JANUS_AUDIOBRIDGE_ERROR_INVALID_ELEMENT, JANUS_AUDIOBRIDGE_ERROR_UNAUTHORIZED);
			if(error_code != 0)
				goto prepare_response;
		}
		/* Parse parameters */
		json_t *room = json_object_get(root, "room");
		guint64 room_id = 0;
		char room_id_num[30], *room_id_str = NULL;
		if(!string_ids) {
			room_id = json_integer_value(room);
			g_snprintf(room_id_num, sizeof(room_id_num), "%"SCNu64, room_id);
			room_id_str = room_id_num;
		} else {
			room_id_str = (char *)json_string_value(room);
		}
		/* Update room */
		janus_mutex_lock(&rooms_mutex);
		janus_audiobridge_room *audiobridge = g_hash_table_lookup(rooms,
			string_ids ? (gpointer)room_id_str : (gpointer)&room_id);
		if(audiobridge == NULL) {
			janus_mutex_unlock(&rooms_mutex);
			JANUS_LOG(LOG_ERR, "No such room (%s)\n", room_id_str);
			error_code = JANUS_AUDIOBRIDGE_ERROR_NO_SUCH_ROOM;
			g_snprintf(error_cause, 512, "No such room (%s)", room_id_str);
			goto prepare_response;
		}
		/* A secret may be required for this action */
		JANUS_CHECK_SECRET(audiobridge->room_secret, root, "secret", error_code, error_cause,
			JANUS_AUDIOBRIDGE_ERROR_MISSING_ELEMENT, JANUS_AUDIOBRIDGE_ERROR_INVALID_ELEMENT, JANUS_AUDIOBRIDGE_ERROR_UNAUTHORIZED);
		if(error_code != 0) {
			janus_mutex_unlock(&rooms_mutex);
			goto prepare_response;
		}
		janus_mutex_lock(&audiobridge->mutex);
		if(audiobridge->destroyed) {
			janus_mutex_unlock(&audiobridge->mutex);
			janus_mutex_unlock(&rooms_mutex);
			JANUS_LOG(LOG_ERR, "No such room (%s)\n", room_id_str);
			error_code = JANUS_AUDIOBRIDGE_ERROR_NO_SUCH_ROOM;
			g_snprintf(error_cause, 512, "No such room (%s)", room_id_str);
			goto prepare_response;
		}
		/* Check if there is such an announcement */
		json_t *id = json_object_get(root, "file_id");
		char *file_id = (char *)json_string_value(id);
		janus_audiobridge_participant *p = g_hash_table_lookup(audiobridge->anncs, file_id);
		gboolean playing = (p && p->annc && p->annc->started);
		janus_mutex_unlock(&audiobridge->mutex);
		janus_mutex_unlock(&rooms_mutex);

		/* Done, prepare response */
		response = json_object();
		json_object_set_new(response, "audiobridge", json_string("success"));
		json_object_set_new(response, "room", string_ids ? json_string(room_id_str) : json_integer(room_id));
		json_object_set_new(response, "file_id", json_string(file_id));
		json_object_set_new(response, "playing", playing ? json_true() : json_false());
		goto prepare_response;
#endif
	} else if(!strcasecmp(request_text, "stop_file")) {
#ifndef HAVE_LIBOGG
		JANUS_LOG(LOG_VERB, "Playing files unsupported in this instance\n");
		error_code = JANUS_AUDIOBRIDGE_ERROR_INVALID_REQUEST;
		g_snprintf(error_cause, 512, "Playing files unsupported in this instance");
		goto prepare_response;
#else
		if(!string_ids) {
			JANUS_VALIDATE_JSON_OBJECT(root, room_parameters,
				error_code, error_cause, TRUE,
				JANUS_AUDIOBRIDGE_ERROR_MISSING_ELEMENT, JANUS_AUDIOBRIDGE_ERROR_INVALID_ELEMENT);
		} else {
			JANUS_VALIDATE_JSON_OBJECT(root, roomstr_parameters,
				error_code, error_cause, TRUE,
				JANUS_AUDIOBRIDGE_ERROR_MISSING_ELEMENT, JANUS_AUDIOBRIDGE_ERROR_INVALID_ELEMENT);
		}
		if(error_code != 0)
			goto prepare_response;
		JANUS_VALIDATE_JSON_OBJECT(root, checkstop_file_parameters,
			error_code, error_cause, TRUE,
			JANUS_AUDIOBRIDGE_ERROR_MISSING_ELEMENT, JANUS_AUDIOBRIDGE_ERROR_INVALID_ELEMENT);
		if(error_code != 0)
			goto prepare_response;
		if(lock_playfile && admin_key != NULL) {
			/* An admin key was specified: make sure it was provided, and that it's valid */
			JANUS_VALIDATE_JSON_OBJECT(root, adminkey_parameters,
				error_code, error_cause, TRUE,
				JANUS_AUDIOBRIDGE_ERROR_MISSING_ELEMENT, JANUS_AUDIOBRIDGE_ERROR_INVALID_ELEMENT);
			if(error_code != 0)
				goto prepare_response;
			JANUS_CHECK_SECRET(admin_key, root, "admin_key", error_code, error_cause,
				JANUS_AUDIOBRIDGE_ERROR_MISSING_ELEMENT, JANUS_AUDIOBRIDGE_ERROR_INVALID_ELEMENT, JANUS_AUDIOBRIDGE_ERROR_UNAUTHORIZED);
			if(error_code != 0)
				goto prepare_response;
		}
		/* Parse parameters */
		json_t *room = json_object_get(root, "room");
		guint64 room_id = 0;
		char room_id_num[30], *room_id_str = NULL;
		if(!string_ids) {
			room_id = json_integer_value(room);
			g_snprintf(room_id_num, sizeof(room_id_num), "%"SCNu64, room_id);
			room_id_str = room_id_num;
		} else {
			room_id_str = (char *)json_string_value(room);
		}
		/* Update room */
		janus_mutex_lock(&rooms_mutex);
		janus_audiobridge_room *audiobridge = g_hash_table_lookup(rooms,
			string_ids ? (gpointer)room_id_str : (gpointer)&room_id);
		if(audiobridge == NULL) {
			janus_mutex_unlock(&rooms_mutex);
			JANUS_LOG(LOG_ERR, "No such room (%s)\n", room_id_str);
			error_code = JANUS_AUDIOBRIDGE_ERROR_NO_SUCH_ROOM;
			g_snprintf(error_cause, 512, "No such room (%s)", room_id_str);
			goto prepare_response;
		}
		/* A secret may be required for this action */
		JANUS_CHECK_SECRET(audiobridge->room_secret, root, "secret", error_code, error_cause,
			JANUS_AUDIOBRIDGE_ERROR_MISSING_ELEMENT, JANUS_AUDIOBRIDGE_ERROR_INVALID_ELEMENT, JANUS_AUDIOBRIDGE_ERROR_UNAUTHORIZED);
		if(error_code != 0) {
			janus_mutex_unlock(&rooms_mutex);
			goto prepare_response;
		}
		janus_mutex_lock(&audiobridge->mutex);
		if(audiobridge->destroyed) {
			janus_mutex_unlock(&audiobridge->mutex);
			janus_mutex_unlock(&rooms_mutex);
			JANUS_LOG(LOG_ERR, "No such room (%s)\n", room_id_str);
			error_code = JANUS_AUDIOBRIDGE_ERROR_NO_SUCH_ROOM;
			g_snprintf(error_cause, 512, "No such room (%s)", room_id_str);
			goto prepare_response;
		}
		/* Get rid of the announcement: a notification will be sent by the mixer, if needed */
		json_t *id = json_object_get(root, "file_id");
		char *file_id = (char *)json_string_value(id);
		janus_audiobridge_participant *p = g_hash_table_lookup(audiobridge->anncs, file_id);
		gboolean started = (p && p->annc && p->annc->started);
		if(p)
			janus_refcount_increase(&p->ref);
		if(g_hash_table_remove(audiobridge->anncs, file_id) && started) {
			/* Send a notification that this announcement is over */
			JANUS_LOG(LOG_INFO, "[%s] Announcement stopped (%s)\n", audiobridge->room_id_str, file_id);
			json_t *event = json_object();
			json_object_set_new(event, "audiobridge", json_string("announcement-stopped"));
			json_object_set_new(event, "room",
				string_ids ? json_string(audiobridge->room_id_str) : json_integer(audiobridge->room_id));
			json_object_set_new(event, "file_id", json_string(file_id));
			janus_audiobridge_notify_participants(p, event, TRUE);
			json_decref(event);
			/* Also notify event handlers */
			if(notify_events && gateway->events_is_enabled()) {
				json_t *info = json_object();
				json_object_set_new(info, "event", json_string("announcement-stopped"));
				json_object_set_new(info, "room",
					string_ids ? json_string(audiobridge->room_id_str) : json_integer(audiobridge->room_id));
				json_object_set_new(info, "file_id", json_string(file_id));
				gateway->notify_event(&janus_audiobridge_plugin, NULL, info);
			}
		}
		if(p)
			janus_refcount_decrease(&p->ref);
		janus_mutex_unlock(&audiobridge->mutex);
		janus_mutex_unlock(&rooms_mutex);

		/* Done, prepare response */
		response = json_object();
		json_object_set_new(response, "audiobridge", json_string("success"));
		json_object_set_new(response, "room", string_ids ? json_string(room_id_str) : json_integer(room_id));
		json_object_set_new(response, "file_id", json_string(file_id));
		goto prepare_response;
#endif
	} else if(!strcasecmp(request_text, "suspend") || !strcasecmp(request_text, "resume")) {
		gboolean suspend = !strcasecmp(request_text, "suspend");
		JANUS_VALIDATE_JSON_OBJECT(root, secret_parameters,
			error_code, error_cause, TRUE,
			JANUS_AUDIOBRIDGE_ERROR_MISSING_ELEMENT, JANUS_AUDIOBRIDGE_ERROR_INVALID_ELEMENT);
		if(error_code != 0)
			goto prepare_response;
		if(!string_ids) {
			JANUS_VALIDATE_JSON_OBJECT(root, room_parameters,
				error_code, error_cause, TRUE,
				JANUS_AUDIOBRIDGE_ERROR_MISSING_ELEMENT, JANUS_AUDIOBRIDGE_ERROR_INVALID_ELEMENT);
		} else {
			JANUS_VALIDATE_JSON_OBJECT(root, roomstr_parameters,
				error_code, error_cause, TRUE,
				JANUS_AUDIOBRIDGE_ERROR_MISSING_ELEMENT, JANUS_AUDIOBRIDGE_ERROR_INVALID_ELEMENT);
		}
		if(error_code != 0)
			goto prepare_response;
		if(!string_ids) {
			JANUS_VALIDATE_JSON_OBJECT(root, id_parameters,
				error_code, error_cause, TRUE,
				JANUS_AUDIOBRIDGE_ERROR_MISSING_ELEMENT, JANUS_AUDIOBRIDGE_ERROR_INVALID_ELEMENT);
		} else {
			JANUS_VALIDATE_JSON_OBJECT(root, idstr_parameters,
				error_code, error_cause, TRUE,
				JANUS_AUDIOBRIDGE_ERROR_MISSING_ELEMENT, JANUS_AUDIOBRIDGE_ERROR_INVALID_ELEMENT);
		}
		if(error_code != 0)
			goto prepare_response;
		json_t *room = json_object_get(root, "room");
		json_t *id = json_object_get(root, "id");
		guint64 room_id = 0;
		char room_id_num[30], *room_id_str = NULL;
		if(!string_ids) {
			room_id = json_integer_value(room);
			g_snprintf(room_id_num, sizeof(room_id_num), "%"SCNu64, room_id);
			room_id_str = room_id_num;
		} else {
			room_id_str = (char *)json_string_value(room);
		}
		janus_mutex_lock(&rooms_mutex);
		janus_audiobridge_room *audiobridge = g_hash_table_lookup(rooms,
			string_ids ? (gpointer)room_id_str : (gpointer)&room_id);
		if(audiobridge == NULL) {
			janus_mutex_unlock(&rooms_mutex);
			error_code = JANUS_AUDIOBRIDGE_ERROR_NO_SUCH_ROOM;
			JANUS_LOG(LOG_ERR, "No such room (%s)\n", room_id_str);
			g_snprintf(error_cause, 512, "No such room (%s)", room_id_str);
			goto prepare_response;
		}
		janus_refcount_increase(&audiobridge->ref);
		janus_mutex_lock(&audiobridge->mutex);
		janus_mutex_unlock(&rooms_mutex);
		guint64 user_id = 0;
		char user_id_num[30], *user_id_str = NULL;
		if(!string_ids) {
			user_id = json_integer_value(id);
			g_snprintf(user_id_num, sizeof(user_id_num), "%"SCNu64, user_id);
			user_id_str = user_id_num;
		} else {
			user_id_str = (char *)json_string_value(id);
		}
		janus_audiobridge_participant *participant = g_hash_table_lookup(audiobridge->participants,
			string_ids ? (gpointer)user_id_str : (gpointer)&user_id);
		if(participant == NULL) {
			janus_mutex_unlock(&audiobridge->mutex);
			janus_refcount_decrease(&audiobridge->ref);
			JANUS_LOG(LOG_ERR, "No such user %s in room %s\n", user_id_str, room_id_str);
			error_code = JANUS_AUDIOBRIDGE_ERROR_NO_SUCH_USER;
			g_snprintf(error_cause, 512, "No such user %s in room %s", user_id_str, room_id_str);
			goto prepare_response;
		}
		janus_refcount_increase(&participant->ref);
		janus_mutex_unlock(&audiobridge->mutex);
		/* A secret may be required for this action */
		if(session->participant != participant) {
			JANUS_CHECK_SECRET(audiobridge->room_secret, root, "secret", error_code, error_cause,
				JANUS_AUDIOBRIDGE_ERROR_MISSING_ELEMENT, JANUS_AUDIOBRIDGE_ERROR_INVALID_ELEMENT, JANUS_AUDIOBRIDGE_ERROR_UNAUTHORIZED);
			if(error_code != 0) {
				janus_refcount_decrease(&participant->ref);
				janus_refcount_decrease(&audiobridge->ref);
				goto prepare_response;
			}
		}
		/* Change the suspend status of this participant */
		gboolean notify_participant = FALSE, recap = FALSE;
		if(suspend) {
			/* Validate the request */
			JANUS_VALIDATE_JSON_OBJECT(root, suspend_parameters,
				error_code, error_cause, TRUE,
				JANUS_AUDIOBRIDGE_ERROR_MISSING_ELEMENT, JANUS_AUDIOBRIDGE_ERROR_INVALID_ELEMENT);
			if(error_code != 0) {
				janus_refcount_decrease(&participant->ref);
				janus_refcount_decrease(&audiobridge->ref);
				goto prepare_response;
			}
			/* Suspend this participant */
			janus_mutex_lock(&participant->suspend_cond_mutex);
			if(g_atomic_int_compare_and_exchange(&participant->suspended, 0, 1)) {
				janus_mutex_unlock(&participant->suspend_cond_mutex);
				json_t *pauseevs = json_object_get(root, "pause_events");
				if(pauseevs && json_is_true(pauseevs))
					g_atomic_int_set(&participant->paused_events, 1);
				notify_participant = TRUE;
				/* Participant is now suspended, so clear the queued packets waiting to be handled */
				janus_mutex_lock(&participant->qmutex);
				janus_audiobridge_participant_clear_jitter_buffer(participant);
				janus_audiobridge_participant_clear_inbuf(participant);
				janus_mutex_unlock(&participant->qmutex);
				janus_audiobridge_participant_clear_outbuf(participant);
				/* Should we close the recording? */
				json_t *stoprec = json_object_get(root, "stop_record");
				if(stoprec && json_is_true(stoprec)) {
					/* Stop recording (ignore if not recording) */
					janus_mutex_lock(&participant->rec_mutex);
					janus_audiobridge_recorder_close(participant);
					participant->mjr_active = FALSE;
					janus_mutex_unlock(&participant->rec_mutex);
				}
			} else {
				janus_mutex_unlock(&participant->suspend_cond_mutex);
			}
		} else {
			/* Validate the request */
			JANUS_VALIDATE_JSON_OBJECT(root, resume_parameters,
				error_code, error_cause, TRUE,
				JANUS_AUDIOBRIDGE_ERROR_MISSING_ELEMENT, JANUS_AUDIOBRIDGE_ERROR_INVALID_ELEMENT);
			if(error_code != 0) {
				janus_refcount_decrease(&participant->ref);
				janus_refcount_decrease(&audiobridge->ref);
				goto prepare_response;
			}
			/* Resume this participant */
			janus_mutex_lock(&participant->suspend_cond_mutex);
			if(g_atomic_int_compare_and_exchange(&participant->suspended, 1, 0)) {
				g_cond_signal(&participant->suspend_cond);
				janus_mutex_unlock(&participant->suspend_cond_mutex);
				notify_participant = TRUE;
				/* Should we create a new recording? */
				json_t *record = json_object_get(root, "record");
				json_t *recfile = json_object_get(root, "filename");
				janus_mutex_lock(&participant->rec_mutex);
				if(record && json_is_true(record)) {
					/* Start recording (ignore if recording already) */
					if(participant->arc != NULL) {
						JANUS_LOG(LOG_WARN, "Already recording participant's audio (room %s, user %s)\n",
							participant->room->room_id_str, participant->user_id_str);
					} else {
						JANUS_LOG(LOG_INFO, "Starting recording of participant's audio (room %s, user %s)\n",
							participant->room->room_id_str, participant->user_id_str);
						const char *recording_base = json_string_value(recfile);
						if(recording_base) {
							g_free(participant->mjr_base);
							participant->mjr_base = g_strdup(recording_base);
						}
						janus_audiobridge_recorder_create(participant);
						participant->mjr_active = TRUE;
					}
				}
				janus_mutex_unlock(&participant->rec_mutex);
				/* Should we send a full updated state of the room to the participant? */
				if(g_atomic_int_compare_and_exchange(&participant->paused_events, 1, 0)) {
					/* Return a list of all available participants for the resumed participant now */
					recap = TRUE;
					json_t *list = json_array();
					GHashTableIter iter;
					gpointer value;
					g_hash_table_iter_init(&iter, audiobridge->participants);
					while(g_hash_table_iter_next(&iter, NULL, &value)) {
						janus_audiobridge_participant *p = value;
						if(p == participant) {
							continue;
						}
						json_t *pl = json_object();
						json_object_set_new(pl, "id", string_ids ? json_string(p->user_id_str) : json_integer(p->user_id));
						if(p->display)
							json_object_set_new(pl, "display", json_string(p->display));
						json_object_set_new(pl, "setup", g_atomic_int_get(&p->session->started) ? json_true() : json_false());
						json_object_set_new(pl, "muted", p->muted ? json_true() : json_false());
						if(p->extmap_id > 0)
							json_object_set_new(pl, "talking", p->talking ? json_true() : json_false());
						if(audiobridge->spatial_audio)
							json_object_set_new(pl, "spatial_position", json_integer(p->spatial_position));
						if(g_atomic_int_get(&p->suspended))
							json_object_set_new(pl, "suspended", json_true());
						json_array_append_new(list, pl);
					}
					json_t *event = json_object();
					json_object_set_new(event, "audiobridge", json_string("event"));
					json_object_set_new(event, "room", string_ids ? json_string(room_id_str) : json_integer(room_id));
					json_object_set_new(event, "resumed", string_ids ? json_string(user_id_str) : json_integer(user_id));
					json_object_set_new(event, "participants", list);
					int ret = gateway->push_event(participant->session->handle, &janus_audiobridge_plugin, NULL, event, NULL);
					JANUS_LOG(LOG_VERB, "  >> %d (%s)\n", ret, janus_get_api_error(ret));
					json_decref(event);
				}
			} else {
				janus_mutex_unlock(&participant->suspend_cond_mutex);
			}
		}
		if(notify_participant) {
			/* Notify all participants about the change */
			json_t *event = json_object();
			json_object_set_new(event, "audiobridge", json_string("event"));
			json_object_set_new(event, "room", string_ids ? json_string(room_id_str) : json_integer(room_id));
			json_object_set_new(event, suspend ? "suspended" : "resumed",
				string_ids ? json_string(user_id_str) : json_integer(user_id));
			GHashTableIter iter;
			gpointer value;
			g_hash_table_iter_init(&iter, audiobridge->participants);
			while(g_hash_table_iter_next(&iter, NULL, &value)) {
				janus_audiobridge_participant *p = value;
				if((p == participant && recap) || (p != participant && g_atomic_int_get(&p->paused_events)))
					continue;
				JANUS_LOG(LOG_VERB, "Notifying participant %s (%s)\n", p->user_id_str, p->display ? p->display : "??");
				int ret = gateway->push_event(p->session->handle, &janus_audiobridge_plugin, NULL, event, NULL);
				JANUS_LOG(LOG_VERB, "  >> %d (%s)\n", ret, janus_get_api_error(ret));
			}
			json_decref(event);
			/* Also notify event handlers */
			if(notify_events && gateway->events_is_enabled()) {
				json_t *info = json_object();
				json_object_set_new(info, "event", json_string(suspend ? "suspended" : "resumed"));
				json_object_set_new(info, "room", string_ids ? json_string(room_id_str) : json_integer(room_id));
				json_object_set_new(info, "id", string_ids ? json_string(user_id_str) : json_integer(user_id));
				gateway->notify_event(&janus_audiobridge_plugin, session ? session->handle : NULL, info);
			}
		}
		/* Prepare response */
		response = json_object();
		json_object_set_new(response, "audiobridge", json_string("success"));
		/* Done */
		janus_refcount_decrease(&participant->ref);
		janus_refcount_decrease(&audiobridge->ref);
		goto prepare_response;
	} else {
		/* Not a request we recognize, don't do anything */
		return NULL;
	}

prepare_response:
		{
			if(error_code == 0 && !response) {
				error_code = JANUS_AUDIOBRIDGE_ERROR_UNKNOWN_ERROR;
				g_snprintf(error_cause, 512, "Invalid response");
			}
			if(error_code != 0) {
				/* Prepare JSON error event */
				response = json_object();
				json_object_set_new(response, "audiobridge", json_string("event"));
				json_object_set_new(response, "error_code", json_integer(error_code));
				json_object_set_new(response, "error", json_string(error_cause));
			}
			return response;
		}

}

struct janus_plugin_result *janus_audiobridge_handle_message(janus_plugin_session *handle, char *transaction, json_t *message, json_t *jsep) {
	if(g_atomic_int_get(&stopping) || !g_atomic_int_get(&initialized))
		return janus_plugin_result_new(JANUS_PLUGIN_ERROR, g_atomic_int_get(&stopping) ? "Shutting down" : "Plugin not initialized", NULL);

	/* Pre-parse the message */
	int error_code = 0;
	char error_cause[512];
	json_t *root = message;
	json_t *response = NULL;

	janus_mutex_lock(&sessions_mutex);
	janus_audiobridge_session *session = janus_audiobridge_lookup_session(handle);
	if(!session) {
		janus_mutex_unlock(&sessions_mutex);
		JANUS_LOG(LOG_ERR, "No session associated with this handle...\n");
		error_code = JANUS_AUDIOBRIDGE_ERROR_UNKNOWN_ERROR;
		g_snprintf(error_cause, 512, "%s", "No session associated with this handle...");
		goto plugin_response;
	}
	/* Increase the reference counter for this session: we'll decrease it after we handle the message */
	janus_refcount_increase(&session->ref);
	janus_mutex_unlock(&sessions_mutex);
	if(g_atomic_int_get(&session->destroyed)) {
		JANUS_LOG(LOG_ERR, "Session has already been marked as destroyed...\n");
		error_code = JANUS_AUDIOBRIDGE_ERROR_UNKNOWN_ERROR;
		g_snprintf(error_cause, 512, "%s", "Session has already been marked as destroyed...");
		goto plugin_response;
	}

	if(message == NULL) {
		JANUS_LOG(LOG_ERR, "No message??\n");
		error_code = JANUS_AUDIOBRIDGE_ERROR_NO_MESSAGE;
		g_snprintf(error_cause, 512, "%s", "No message??");
		goto plugin_response;
	}
	if(!json_is_object(root)) {
		JANUS_LOG(LOG_ERR, "JSON error: not an object\n");
		error_code = JANUS_AUDIOBRIDGE_ERROR_INVALID_JSON;
		g_snprintf(error_cause, 512, "JSON error: not an object");
		goto plugin_response;
	}
	/* Get the request first */
	JANUS_VALIDATE_JSON_OBJECT(root, request_parameters,
		error_code, error_cause, TRUE,
		JANUS_AUDIOBRIDGE_ERROR_MISSING_ELEMENT, JANUS_AUDIOBRIDGE_ERROR_INVALID_ELEMENT);
	if(error_code != 0)
		goto plugin_response;
	json_t *request = json_object_get(root, "request");
	/* Some requests ('create', 'destroy', 'exists', 'list') can be handled synchronously */
	const char *request_text = json_string_value(request);
	/* We have a separate method to process synchronous requests, as those may
	 * arrive from the Admin API as well, and so we handle them the same way */
	response = janus_audiobridge_process_synchronous_request(session, root);
	if(response != NULL) {
		/* We got a response, send it back */
		goto plugin_response;
	} else if(!strcasecmp(request_text, "join") || !strcasecmp(request_text, "configure")
			|| !strcasecmp(request_text, "changeroom") || !strcasecmp(request_text, "leave")
			|| !strcasecmp(request_text, "hangup")) {
		/* These messages are handled asynchronously */
		janus_audiobridge_message *msg = g_malloc(sizeof(janus_audiobridge_message));
		msg->handle = handle;
		msg->transaction = transaction;
		msg->message = root;
		msg->jsep = jsep;

		g_async_queue_push(messages, msg);

		return janus_plugin_result_new(JANUS_PLUGIN_OK_WAIT, NULL, NULL);
	} else {
		JANUS_LOG(LOG_VERB, "Unknown request '%s'\n", request_text);
		error_code = JANUS_AUDIOBRIDGE_ERROR_INVALID_REQUEST;
		g_snprintf(error_cause, 512, "Unknown request '%s'", request_text);
	}

plugin_response:
		{
			if(error_code == 0 && !response) {
				error_code = JANUS_AUDIOBRIDGE_ERROR_UNKNOWN_ERROR;
				g_snprintf(error_cause, 512, "Invalid response");
			}
			if(error_code != 0) {
				/* Prepare JSON error event */
				json_t *event = json_object();
				json_object_set_new(event, "audiobridge", json_string("event"));
				json_object_set_new(event, "error_code", json_integer(error_code));
				json_object_set_new(event, "error", json_string(error_cause));
				response = event;
			}
			if(root != NULL)
				json_decref(root);
			if(jsep != NULL)
				json_decref(jsep);
			g_free(transaction);

			if(session != NULL)
				janus_refcount_decrease(&session->ref);
			return janus_plugin_result_new(JANUS_PLUGIN_OK, NULL, response);
		}

}

json_t *janus_audiobridge_handle_admin_message(json_t *message) {
	/* Some requests (e.g., 'create' and 'destroy') can be handled via Admin API */
	int error_code = 0;
	char error_cause[512];
	json_t *response = NULL;

	JANUS_VALIDATE_JSON_OBJECT(message, request_parameters,
		error_code, error_cause, TRUE,
		JANUS_AUDIOBRIDGE_ERROR_MISSING_ELEMENT, JANUS_AUDIOBRIDGE_ERROR_INVALID_ELEMENT);
	if(error_code != 0)
		goto admin_response;
	json_t *request = json_object_get(message, "request");
	const char *request_text = json_string_value(request);
	if((response = janus_audiobridge_process_synchronous_request(NULL, message)) != NULL) {
		/* We got a response, send it back */
		goto admin_response;
	} else {
		JANUS_LOG(LOG_VERB, "Unknown request '%s'\n", request_text);
		error_code = JANUS_AUDIOBRIDGE_ERROR_INVALID_REQUEST;
		g_snprintf(error_cause, 512, "Unknown request '%s'", request_text);
	}

admin_response:
		{
			if(!response) {
				/* Prepare JSON error event */
				response = json_object();
				json_object_set_new(response, "audiobridge", json_string("event"));
				json_object_set_new(response, "error_code", json_integer(error_code));
				json_object_set_new(response, "error", json_string(error_cause));
			}
			return response;
		}

}

void janus_audiobridge_setup_media(janus_plugin_session *handle) {
	JANUS_LOG(LOG_INFO, "[%s-%p] WebRTC media is now available\n", JANUS_AUDIOBRIDGE_PACKAGE, handle);
	if(g_atomic_int_get(&stopping) || !g_atomic_int_get(&initialized))
		return;
	janus_mutex_lock(&sessions_mutex);
	janus_audiobridge_session *session = janus_audiobridge_lookup_session(handle);
	if(!session) {
		janus_mutex_unlock(&sessions_mutex);
		JANUS_LOG(LOG_ERR, "No session associated with this handle...\n");
		return;
	}
	if(g_atomic_int_get(&session->destroyed)) {
		janus_mutex_unlock(&sessions_mutex);
		return;
	}
	janus_audiobridge_participant *participant = (janus_audiobridge_participant *)session->participant;
	if(!participant) {
		janus_mutex_unlock(&sessions_mutex);
		return;
	}
	g_atomic_int_set(&session->hangingup, 0);
	/* FIXME Only send this peer the audio mix when we get this event */
	g_atomic_int_set(&session->started, 1);
	janus_mutex_unlock(&sessions_mutex);
	/* Notify all other participants that there's a new boy in town */
	janus_mutex_lock(&rooms_mutex);
	janus_audiobridge_room *audiobridge = participant->room;
	if(audiobridge == NULL) {
		/* No room..? Shouldn't happen */
		janus_mutex_unlock(&rooms_mutex);
		JANUS_LOG(LOG_WARN, "PeerConnection created, but AudioBridge participant not in a room...\n");
		return;
	}
	janus_mutex_lock(&audiobridge->mutex);
	json_t *list = json_array();
	json_t *pl = json_object();
	json_object_set_new(pl, "id",
		string_ids ? json_string(participant->user_id_str) : json_integer(participant->user_id));
	if(participant->display)
		json_object_set_new(pl, "display", json_string(participant->display));
	json_object_set_new(pl, "setup", json_true());
	json_object_set_new(pl, "muted", participant->muted ? json_true() : json_false());
	if(audiobridge->spatial_audio)
		json_object_set_new(pl, "spatial_position", json_integer(participant->spatial_position));
	if(g_atomic_int_get(&participant->suspended))
		json_object_set_new(pl, "suspended", json_true());
	json_array_append_new(list, pl);
	json_t *pub = json_object();
	json_object_set_new(pub, "audiobridge", json_string("event"));
	json_object_set_new(pub, "room",
		string_ids ? json_string(participant->room->room_id_str) : json_integer(participant->room->room_id));
	json_object_set_new(pub, "participants", list);
	GHashTableIter iter;
	gpointer value;
	g_hash_table_iter_init(&iter, audiobridge->participants);
	while(g_hash_table_iter_next(&iter, NULL, &value)) {
		janus_audiobridge_participant *p = value;
		if(p == participant || g_atomic_int_get(&p->paused_events)) {
			continue;	/* Skip the new participant itself */
		}
		JANUS_LOG(LOG_VERB, "Notifying participant %s (%s)\n", p->user_id_str, p->display ? p->display : "??");
		int ret = gateway->push_event(p->session->handle, &janus_audiobridge_plugin, NULL, pub, NULL);
		JANUS_LOG(LOG_VERB, "  >> %d (%s)\n", ret, janus_get_api_error(ret));
	}
	json_decref(pub);
	g_atomic_int_set(&participant->active, 1);
	janus_mutex_unlock(&audiobridge->mutex);
	janus_mutex_unlock(&rooms_mutex);
}

void janus_audiobridge_incoming_rtp(janus_plugin_session *handle, janus_plugin_rtp *packet) {
	if(handle == NULL || g_atomic_int_get(&handle->stopped) || g_atomic_int_get(&stopping) || !g_atomic_int_get(&initialized))
		return;
	janus_audiobridge_session *session = (janus_audiobridge_session *)handle->plugin_handle;
	if(!session || g_atomic_int_get(&session->destroyed) || !session->participant)
		return;
	janus_audiobridge_participant *participant = (janus_audiobridge_participant *)session->participant;
	if(!g_atomic_int_get(&participant->active) || participant->muted || g_atomic_int_get(&participant->suspended) ||
			(participant->codec == JANUS_AUDIOCODEC_OPUS && !participant->decoder) || !participant->room)
		return;
	if(participant->room && participant->room->muted && !participant->admin)
		return;
	char *buf = packet->buffer;
	uint16_t len = packet->length;
	/* Save the frame if we're recording this leg */
	janus_recorder_save_frame(participant->arc, buf, len);
	if(g_atomic_int_get(&participant->active) && (participant->codec != JANUS_AUDIOCODEC_OPUS ||
			(participant->codec == JANUS_AUDIOCODEC_OPUS && participant->decoder))) {
		/* First of all, check if a reset on the decoder is due */
		if(participant->reset && participant->codec == JANUS_AUDIOCODEC_OPUS) {
			/* Create a new decoder and get rid of the old one */
			int error = 0;
			OpusDecoder *decoder = opus_decoder_create(participant->room->sampling_rate,
				participant->stereo ? 2 : 1, &error);
			if(error != OPUS_OK) {
				JANUS_LOG(LOG_ERR, "Error resetting Opus decoder...\n");
			} else {
				if(participant->decoder)
					opus_decoder_destroy(participant->decoder);
				participant->decoder = decoder;
				JANUS_LOG(LOG_VERB, "Opus decoder reset\n");
			}
			participant->reset = FALSE;
		}
		/* We'll need to decode the frame (Opus/G.711 -> slinear), so check the payload type */
		janus_rtp_header *rtp = (janus_rtp_header *)buf;
		if((participant->codec == JANUS_AUDIOCODEC_PCMA && rtp->type != 8) ||
				(participant->codec == JANUS_AUDIOCODEC_PCMU && rtp->type != 0)) {
			JANUS_LOG(LOG_WARN, "Wrong payload type (%d != %d), skipping audio packet\n",
				rtp->type, participant->codec == JANUS_AUDIOCODEC_PCMA ? 8 : 0);
			return;
		}
		/* Check the audio levels, in case we need to notify participants about who's talking */
		gboolean silence = FALSE;
		if(participant->extmap_id > 0) {
			/* Check the audio levels, in case we need to notify participants about who's talking */
			int level = packet->extensions.audio_level;
			if(level != -1) {
				/* Is this silence? */
				silence = (level == 127);
				if(participant->room && participant->room->audiolevel_event) {
					/* We also need to detect who's talking: update our monitoring stuff */
					int audio_active_packets = participant->room ? participant->room->audio_active_packets : 100;
					int audio_level_average = participant->room ? participant->room->audio_level_average : 25;
					/* Check if we need to override those with user specific properties */
					if(participant->user_audio_active_packets > 0)
						audio_active_packets = participant->user_audio_active_packets;
					if(participant->user_audio_level_average > 0)
						audio_level_average = participant->user_audio_level_average;
					participant->audio_dBov_sum += level;
					participant->audio_active_packets++;
					participant->dBov_level = level;
					if(participant->audio_active_packets > 0 && participant->audio_active_packets == audio_active_packets) {
						gboolean notify_talk_event = FALSE;
						if((float) participant->audio_dBov_sum / (float) participant->audio_active_packets < audio_level_average) {
							/* Participant talking, should we notify all participants? */
							if(!participant->talking)
								notify_talk_event = TRUE;
							participant->talking = TRUE;
						} else {
							/* Participant not talking anymore, should we notify all participants? */
							if(participant->talking)
								notify_talk_event = TRUE;
							participant->talking = FALSE;
						}
						participant->audio_active_packets = 0;
						participant->audio_dBov_sum = 0;
						/* Only notify in case of state changes */
						if(participant->room && notify_talk_event) {
							janus_mutex_lock(&participant->room->mutex);
							json_t *event = json_object();
							json_object_set_new(event, "audiobridge", json_string(participant->talking ? "talking" : "stopped-talking"));
							json_object_set_new(event, "room",
								string_ids ? json_string(participant->room ? participant->room->room_id_str : NULL) :
									json_integer(participant->room ? participant->room->room_id : 0));
							json_object_set_new(event, "id",
								string_ids ? json_string(participant->user_id_str) : json_integer(participant->user_id));
							/* Notify the speaker this event is related to as well */
							janus_audiobridge_notify_participants(participant, event, TRUE);
							json_decref(event);
							janus_mutex_unlock(&participant->room->mutex);
							/* Also notify event handlers */
							if(notify_events && gateway->events_is_enabled()) {
								json_t *info = json_object();
								json_object_set_new(info, "audiobridge", json_string(participant->talking ? "talking" : "stopped-talking"));
								json_object_set_new(info, "room",
									string_ids ? json_string(participant->room ? participant->room->room_id_str : NULL) :
										json_integer(participant->room ? participant->room->room_id : 0));
								json_object_set_new(info, "id",
									string_ids ? json_string(participant->user_id_str) : json_integer(participant->user_id));
								gateway->notify_event(&janus_audiobridge_plugin, session->handle, info);
							}
						}
					}
				}
			}
		}
		/* Queue the audio packet in the jitter buffer (we won't decode now, there might be buffering involved) */
		if(participant->jitter) {
			janus_audiobridge_buffer_packet *pkt = janus_audiobridge_buffer_packet_create(buf, len, silence);
			janus_mutex_lock(&participant->qmutex);
			/* Limit the size of the jitter buffer */
			gint64 now = janus_get_monotonic_time();
			if(participant->jitter_next_check == 0) {
				/* Schedule next check */
				participant->jitter_next_check = now + JITTER_BUFFER_CHECK_USECS;
			} else if(now >= participant->jitter_next_check) {
				spx_int32_t count = 0;
				jitter_buffer_ctl(participant->jitter, JITTER_BUFFER_GET_AVALIABLE_COUNT, &count);
				if(count > JITTER_BUFFER_MAX_PACKETS) {
					JANUS_LOG(LOG_WARN, "Jitter buffer contains too many packets, clearing now (count=%d)\n", count);
					janus_audiobridge_participant_clear_jitter_buffer(participant);
				}
				/* Schedule next check */
				participant->jitter_next_check = now + JITTER_BUFFER_CHECK_USECS;
			}
			JitterBufferPacket jbp = {0};
			jbp.data = (char *)pkt;
			jbp.len = 0;
			jbp.timestamp = ntohl(rtp->timestamp);
			jbp.span = (participant->codec == JANUS_AUDIOCODEC_OPUS ? 960 : 160);
			jitter_buffer_put(participant->jitter, &jbp);
			janus_mutex_unlock(&participant->qmutex);
		}
	}
}

void janus_audiobridge_incoming_rtcp(janus_plugin_session *handle, janus_plugin_rtcp *packet) {
	if(handle == NULL || g_atomic_int_get(&handle->stopped) || g_atomic_int_get(&stopping) || !g_atomic_int_get(&initialized))
		return;
	/* FIXME Should we care? */
}

static void janus_audiobridge_recorder_create(janus_audiobridge_participant *participant) {
	if(participant == NULL || participant->room == NULL)
		return;
	janus_audiobridge_room *audiobridge = participant->room;
	char filename[255];
	janus_recorder *rc = NULL;
	gint64 now = janus_get_real_time();
	if(participant->arc == NULL) {
		memset(filename, 0, 255);
		if(participant->mjr_base) {
			/* Use the filename and path we have been provided */
			g_snprintf(filename, 255, "%s-audio", participant->mjr_base);
			rc = janus_recorder_create(audiobridge->mjrs_dir,
				janus_audiocodec_name(participant->codec), filename);
			if(rc == NULL) {
				JANUS_LOG(LOG_ERR, "Couldn't open an audio recording file for this participant!\n");
			}
		} else {
			/* Build a filename */
			g_snprintf(filename, 255, "audiobridge-%s-user-%s-%"SCNi64"-audio",
				audiobridge->room_id_str, participant->user_id_str, now);
			rc = janus_recorder_create(audiobridge->mjrs_dir,
				janus_audiocodec_name(participant->codec), filename);
			if(rc == NULL) {
				JANUS_LOG(LOG_ERR, "Couldn't open an audio recording file for this participant!\n");
			}
		}
		if(participant->extmap_id > 0)
			janus_recorder_add_extmap(rc, participant->extmap_id, JANUS_RTP_EXTMAP_AUDIO_LEVEL);
		participant->arc = rc;
	}
}

static void janus_audiobridge_recorder_close(janus_audiobridge_participant *participant) {
	if(participant->arc) {
		janus_recorder *rc = participant->arc;
		participant->arc = NULL;
		janus_recorder_close(rc);
		JANUS_LOG(LOG_INFO, "Closed user's audio recording %s\n", rc->filename ? rc->filename : "??");
		janus_recorder_destroy(rc);
	}
}

void janus_audiobridge_hangup_media(janus_plugin_session *handle) {
	JANUS_LOG(LOG_INFO, "[%s-%p] No WebRTC media anymore\n", JANUS_AUDIOBRIDGE_PACKAGE, handle);
	janus_mutex_lock(&sessions_mutex);
	janus_audiobridge_hangup_media_internal(handle);
	janus_mutex_unlock(&sessions_mutex);
}

static void janus_audiobridge_hangup_media_internal(janus_plugin_session *handle) {
	JANUS_LOG(LOG_INFO, "No WebRTC media anymore\n");
	if(g_atomic_int_get(&stopping) || !g_atomic_int_get(&initialized))
		return;
	janus_audiobridge_session *session = janus_audiobridge_lookup_session(handle);
	if(!session) {
		JANUS_LOG(LOG_ERR, "No session associated with this handle...\n");
		return;
	}
	g_atomic_int_set(&session->started, 0);
	if(session->participant == NULL)
		return;
	if(!g_atomic_int_compare_and_exchange(&session->hangingup, 0, 1))
		return;
	/* Get rid of participant */
	janus_audiobridge_participant *participant = (janus_audiobridge_participant *)session->participant;
	/* If this was a plain RTP participant, notify the thread that it's time to go */
	if(participant->plainrtp_media.pipefd[1] > 0) {
		int code = 1;
		ssize_t res = 0;
		do {
			res = write(participant->plainrtp_media.pipefd[1], &code, sizeof(int));
		} while(res == -1 && errno == EINTR);
	}
	janus_mutex_lock(&rooms_mutex);
	janus_audiobridge_room *audiobridge = participant->room;
	gboolean removed = FALSE;
	if(audiobridge != NULL) {
		janus_mutex_lock(&audiobridge->mutex);
		participant->room = NULL;
		json_t *event = json_object();
		json_object_set_new(event, "audiobridge", json_string("event"));
		json_object_set_new(event, "room",
			string_ids ? json_string(audiobridge->room_id_str) : json_integer(audiobridge->room_id));
		json_object_set_new(event, "leaving",
			string_ids ? json_string(participant->user_id_str) : json_integer(participant->user_id));
		removed = g_hash_table_remove(audiobridge->participants,
			string_ids ? (gpointer)participant->user_id_str : (gpointer)&participant->user_id);
		GHashTableIter iter;
		gpointer value;
		g_hash_table_iter_init(&iter, audiobridge->participants);
		while(g_hash_table_iter_next(&iter, NULL, &value)) {
			janus_audiobridge_participant *p = value;
			if(p == participant) {
				continue;	/* Skip the leaving participant itself */
			}
			JANUS_LOG(LOG_VERB, "Notifying participant %s (%s)\n", p->user_id_str, p->display ? p->display : "??");
			int ret = gateway->push_event(p->session->handle, &janus_audiobridge_plugin, NULL, event, NULL);
			JANUS_LOG(LOG_VERB, "  >> %d (%s)\n", ret, janus_get_api_error(ret));
		}
		json_decref(event);
		/* Also notify event handlers */
		if(notify_events && gateway->events_is_enabled()) {
			json_t *info = json_object();
			json_object_set_new(info, "event", json_string("left"));
			json_object_set_new(info, "room",
				string_ids ? json_string(audiobridge->room_id_str) : json_integer(audiobridge->room_id));
			json_object_set_new(info, "id",
				string_ids ? json_string(participant->user_id_str) : json_integer(participant->user_id));
			json_object_set_new(info, "display", json_string(participant->display));
			gateway->notify_event(&janus_audiobridge_plugin, NULL, info);
		}
	}
	/* Get rid of the recorders, if available */
	janus_mutex_lock(&participant->rec_mutex);
	janus_audiobridge_recorder_close(participant);
	participant->mjr_active = FALSE;
	janus_mutex_unlock(&participant->rec_mutex);
	/* Free the participant resources */
	janus_mutex_lock(&participant->qmutex);
	g_atomic_int_set(&participant->active, 0);
	participant->muted = TRUE;
	g_free(participant->display);
	participant->display = NULL;
	/* Make sure we're not using the encoder/decoder right now, we're going to destroy them */
	while(!g_atomic_int_compare_and_exchange(&participant->encoding, 0, 1))
		g_usleep(5000);
	if(participant->encoder)
		opus_encoder_destroy(participant->encoder);
	participant->encoder = NULL;
	g_atomic_int_set(&participant->encoding, 0);
	while(!g_atomic_int_compare_and_exchange(&participant->decoding, 0, 1))
		g_usleep(5000);
	if(participant->decoder)
		opus_decoder_destroy(participant->decoder);
	participant->decoder = NULL;
	g_atomic_int_set(&participant->decoding, 0);
	participant->reset = FALSE;
	participant->audio_active_packets = 0;
	participant->audio_dBov_sum = 0;
	participant->talking = FALSE;
	g_free(participant->mjr_base);
	participant->mjr_base = NULL;
	/* Get rid of queued packets */
	janus_audiobridge_participant_clear_jitter_buffer(participant);
	janus_audiobridge_participant_clear_inbuf(participant);
	janus_mutex_unlock(&participant->qmutex);
	janus_audiobridge_participant_clear_outbuf(participant);
	janus_mutex_lock(&participant->suspend_cond_mutex);
	if(g_atomic_int_compare_and_exchange(&participant->suspended, 1, 0))
		g_cond_signal(&participant->suspend_cond);
	janus_mutex_unlock(&participant->suspend_cond_mutex);
	if(audiobridge != NULL) {
		janus_mutex_unlock(&audiobridge->mutex);
		if(removed) {
			janus_refcount_decrease(&audiobridge->ref);
		}
	}
	janus_mutex_unlock(&rooms_mutex);
	session->plugin_offer = FALSE;
	g_atomic_int_set(&session->hangingup, 0);
}

/* Thread to handle incoming messages */
static void *janus_audiobridge_handler(void *data) {
	JANUS_LOG(LOG_VERB, "Joining AudioBridge handler thread\n");
	janus_audiobridge_message *msg = NULL;
	int error_code = 0;
	char error_cause[512];
	json_t *root = NULL;
	while(g_atomic_int_get(&initialized) && !g_atomic_int_get(&stopping)) {
		msg = g_async_queue_pop(messages);
		if(msg == &exit_message)
			break;
		if(msg->handle == NULL) {
			janus_audiobridge_message_free(msg);
			continue;
		}
		janus_mutex_lock(&sessions_mutex);
		janus_audiobridge_session *session = janus_audiobridge_lookup_session(msg->handle);
		if(!session) {
			janus_mutex_unlock(&sessions_mutex);
			JANUS_LOG(LOG_ERR, "No session associated with this handle...\n");
			janus_audiobridge_message_free(msg);
			continue;
		}
		if(g_atomic_int_get(&session->destroyed)) {
			janus_mutex_unlock(&sessions_mutex);
			janus_audiobridge_message_free(msg);
			continue;
		}
		/* Handle request */
		error_code = 0;
		root = NULL;
		if(msg->message == NULL) {
			janus_mutex_unlock(&sessions_mutex);
			JANUS_LOG(LOG_ERR, "No message??\n");
			error_code = JANUS_AUDIOBRIDGE_ERROR_NO_MESSAGE;
			g_snprintf(error_cause, 512, "%s", "No message??");
			goto error;
		}
		root = msg->message;
		/* Get the request first */
		JANUS_VALIDATE_JSON_OBJECT(root, request_parameters,
			error_code, error_cause, TRUE,
			JANUS_AUDIOBRIDGE_ERROR_MISSING_ELEMENT, JANUS_AUDIOBRIDGE_ERROR_INVALID_ELEMENT);
		if(error_code != 0) {
			janus_mutex_unlock(&sessions_mutex);
			goto error;
		}
		json_t *request = json_object_get(root, "request");
		const char *request_text = json_string_value(request);
		json_t *event = NULL;
		gboolean sdp_update = FALSE;
		if(json_object_get(msg->jsep, "update") != NULL)
			sdp_update = json_is_true(json_object_get(msg->jsep, "update"));
		gboolean got_offer = FALSE, got_answer = FALSE, generate_offer = FALSE;
		const char *msg_sdp_type = json_string_value(json_object_get(msg->jsep, "type"));
		const char *msg_sdp = json_string_value(json_object_get(msg->jsep, "sdp"));
		if(msg_sdp_type != NULL) {
			got_offer = !strcasecmp(msg_sdp_type, "offer");
			got_answer = !strcasecmp(msg_sdp_type, "answer");
			if(!got_offer && !got_answer) {
				janus_mutex_unlock(&sessions_mutex);
				JANUS_LOG(LOG_ERR, "Unsupported SDP type '%s'\n", msg_sdp_type);
				error_code = JANUS_AUDIOBRIDGE_ERROR_INVALID_SDP;
				g_snprintf(error_cause, 512, "Unsupported SDP type '%s'\n", msg_sdp_type);
				goto error;
			}
		}
		if(!strcasecmp(request_text, "join")) {
			JANUS_LOG(LOG_VERB, "Configuring new participant\n");
			janus_audiobridge_participant *participant = session->participant;
			if(participant != NULL && participant->room != NULL) {
				janus_mutex_unlock(&sessions_mutex);
				JANUS_LOG(LOG_ERR, "Already in a room (use changeroom to join another one)\n");
				error_code = JANUS_AUDIOBRIDGE_ERROR_ALREADY_JOINED;
				g_snprintf(error_cause, 512, "Already in a room (use changeroom to join another one)");
				goto error;
			}
			JANUS_VALIDATE_JSON_OBJECT(root, join_parameters,
				error_code, error_cause, TRUE,
				JANUS_AUDIOBRIDGE_ERROR_MISSING_ELEMENT, JANUS_AUDIOBRIDGE_ERROR_INVALID_ELEMENT);
			if(error_code != 0) {
				janus_mutex_unlock(&sessions_mutex);
				goto error;
			}
			json_t *rtp = json_object_get(root, "rtp");
			if(rtp != NULL) {
				JANUS_VALIDATE_JSON_OBJECT(root, rtp_parameters,
					error_code, error_cause, TRUE,
					JANUS_AUDIOBRIDGE_ERROR_MISSING_ELEMENT, JANUS_AUDIOBRIDGE_ERROR_INVALID_ELEMENT);
				if(error_code != 0) {
					janus_mutex_unlock(&sessions_mutex);
					goto error;
				}
				if(msg_sdp != NULL) {
					JANUS_LOG(LOG_WARN, "Added plain RTP details but negotiating a WebRTC PeerConnection: plain RTP will be ignored\n");
					rtp = NULL;
					json_object_del(root, "rtp");
				}
			}
			if(!string_ids) {
				JANUS_VALIDATE_JSON_OBJECT(root, room_parameters,
					error_code, error_cause, TRUE,
					JANUS_AUDIOBRIDGE_ERROR_MISSING_ELEMENT, JANUS_AUDIOBRIDGE_ERROR_INVALID_ELEMENT);
			} else {
				JANUS_VALIDATE_JSON_OBJECT(root, roomstr_parameters,
					error_code, error_cause, TRUE,
					JANUS_AUDIOBRIDGE_ERROR_MISSING_ELEMENT, JANUS_AUDIOBRIDGE_ERROR_INVALID_ELEMENT);
			}
			if(error_code != 0) {
				janus_mutex_unlock(&sessions_mutex);
				goto error;
			}
			if(!string_ids) {
				JANUS_VALIDATE_JSON_OBJECT(root, idopt_parameters,
					error_code, error_cause, TRUE,
					JANUS_AUDIOBRIDGE_ERROR_MISSING_ELEMENT, JANUS_AUDIOBRIDGE_ERROR_INVALID_ELEMENT);
			} else {
				JANUS_VALIDATE_JSON_OBJECT(root, idstropt_parameters,
					error_code, error_cause, TRUE,
					JANUS_AUDIOBRIDGE_ERROR_MISSING_ELEMENT, JANUS_AUDIOBRIDGE_ERROR_INVALID_ELEMENT);
			}
			if(error_code != 0) {
				janus_mutex_unlock(&sessions_mutex);
				goto error;
			}
			json_t *room = json_object_get(root, "room");
			guint64 room_id = 0;
			char room_id_num[30], *room_id_str = NULL;
			if(!string_ids) {
				room_id = json_integer_value(room);
				g_snprintf(room_id_num, sizeof(room_id_num), "%"SCNu64, room_id);
				room_id_str = room_id_num;
			} else {
				room_id_str = (char *)json_string_value(room);
			}
			janus_mutex_lock(&rooms_mutex);
			janus_audiobridge_room *audiobridge = g_hash_table_lookup(rooms,
				string_ids ? (gpointer)room_id_str : (gpointer)&room_id);
			if(audiobridge == NULL) {
				janus_mutex_unlock(&rooms_mutex);
				janus_mutex_unlock(&sessions_mutex);
				error_code = JANUS_AUDIOBRIDGE_ERROR_NO_SUCH_ROOM;
				JANUS_LOG(LOG_ERR, "No such room (%s)\n", room_id_str);
				g_snprintf(error_cause, 512, "No such room (%s)", room_id_str);
				goto error;
			}
			janus_refcount_increase(&audiobridge->ref);
			janus_mutex_lock(&audiobridge->mutex);
			janus_mutex_unlock(&rooms_mutex);
			if(rtp != NULL && !audiobridge->allow_plainrtp) {
				/* Plain RTP participants are not allowed in this room */
				janus_mutex_unlock(&audiobridge->mutex);
				janus_refcount_decrease(&audiobridge->ref);
				janus_mutex_unlock(&sessions_mutex);
				error_code = JANUS_AUDIOBRIDGE_ERROR_UNAUTHORIZED;
				JANUS_LOG(LOG_ERR, "Plain RTP participants not allowed in this room\n");
				g_snprintf(error_cause, 512, "Plain RTP participants not allowed in this room");
				goto error;
			}
			/* A pin may be required for this action */
			JANUS_CHECK_SECRET(audiobridge->room_pin, root, "pin", error_code, error_cause,
				JANUS_AUDIOBRIDGE_ERROR_MISSING_ELEMENT, JANUS_AUDIOBRIDGE_ERROR_INVALID_ELEMENT, JANUS_AUDIOBRIDGE_ERROR_UNAUTHORIZED);
			if(error_code != 0) {
				janus_mutex_unlock(&audiobridge->mutex);
				janus_refcount_decrease(&audiobridge->ref);
				janus_mutex_unlock(&sessions_mutex);
				goto error;
			}
			/* A token might be required too */
			if(audiobridge->check_tokens) {
				json_t *token = json_object_get(root, "token");
				const char *token_text = token ? json_string_value(token) : NULL;
				if(token_text == NULL || g_hash_table_lookup(audiobridge->allowed, token_text) == NULL) {
					JANUS_LOG(LOG_ERR, "Unauthorized (not in the allowed list)\n");
					error_code = JANUS_AUDIOBRIDGE_ERROR_UNAUTHORIZED;
					g_snprintf(error_cause, 512, "Unauthorized (not in the allowed list)");
					janus_mutex_unlock(&audiobridge->mutex);
					janus_refcount_decrease(&audiobridge->ref);
					janus_mutex_unlock(&sessions_mutex);
					goto error;
				}
			}
			gboolean admin = FALSE;
			if(json_object_get(root, "secret") != NULL) {
				/* The user is trying to present themselves as an admin */
				JANUS_CHECK_SECRET(audiobridge->room_secret, root, "secret", error_code, error_cause,
					JANUS_AUDIOBRIDGE_ERROR_MISSING_ELEMENT, JANUS_AUDIOBRIDGE_ERROR_INVALID_ELEMENT, JANUS_AUDIOBRIDGE_ERROR_UNAUTHORIZED);
				if(error_code != 0) {
					janus_mutex_unlock(&audiobridge->mutex);
					janus_refcount_decrease(&audiobridge->ref);
					janus_mutex_unlock(&sessions_mutex);
					goto error;
				}
				admin = TRUE;
			}
			/* If this room uses groups, make sure a valid group name was provided */
			uint group = 0;
			if(audiobridge->groups != NULL) {
				JANUS_VALIDATE_JSON_OBJECT(root, group_parameters,
					error_code, error_cause, TRUE,
					JANUS_AUDIOBRIDGE_ERROR_MISSING_ELEMENT, JANUS_AUDIOBRIDGE_ERROR_INVALID_ELEMENT);
				if(error_code != 0) {
					janus_mutex_unlock(&audiobridge->mutex);
					janus_refcount_decrease(&audiobridge->ref);
					janus_mutex_unlock(&sessions_mutex);
					goto error;
				}
				const char *group_name = json_string_value(json_object_get(root, "group"));
				group = GPOINTER_TO_UINT(g_hash_table_lookup(audiobridge->groups, group_name));
				if(group == 0) {
					janus_mutex_unlock(&audiobridge->mutex);
					janus_refcount_decrease(&audiobridge->ref);
					janus_mutex_unlock(&sessions_mutex);
					JANUS_LOG(LOG_ERR, "No such group (%s)\n", group_name);
					error_code = JANUS_AUDIOBRIDGE_ERROR_NO_SUCH_GROUP;
					g_snprintf(error_cause, 512, "No such group (%s)", group_name);
					goto error;
				}
			}
			json_t *display = json_object_get(root, "display");
			const char *display_text = display ? json_string_value(display) : NULL;
			json_t *muted = json_object_get(root, "muted");
			json_t *suspended = json_object_get(root, "suspended");
			json_t *gain = json_object_get(root, "volume");
			json_t *spatial = json_object_get(root, "spatial_position");
			json_t *bitrate = json_object_get(root, "bitrate");
			json_t *quality = json_object_get(root, "quality");
			json_t *exploss = json_object_get(root, "expected_loss");
			json_t *acodec = json_object_get(root, "codec");
			json_t *user_audio_level_average = json_object_get(root, "audio_level_average");
			json_t *user_audio_active_packets = json_object_get(root, "audio_active_packets");
			json_t *denoise = json_object_get(root, "denoise");
			json_t *record = json_object_get(root, "record");
			json_t *recfile = json_object_get(root, "filename");
			json_t *gen_offer = json_object_get(root, "generate_offer");
			int volume = gain ? json_integer_value(gain) : 100;
			int spatial_position = spatial ? json_integer_value(spatial) : 50;
			int32_t opus_bitrate = audiobridge->default_bitrate;
			if(bitrate) {
				opus_bitrate = json_integer_value(bitrate);
				if(opus_bitrate < 500 || opus_bitrate > 512000) {
					JANUS_LOG(LOG_WARN, "Invalid bitrate %"SCNi32", falling back to default/auto\n", opus_bitrate);
					opus_bitrate = audiobridge->default_bitrate;
				}
			}
			int complexity = quality ? json_integer_value(quality) : DEFAULT_COMPLEXITY;
			if(complexity < 1 || complexity > 10) {
				janus_mutex_unlock(&audiobridge->mutex);
				janus_refcount_decrease(&audiobridge->ref);
				janus_mutex_unlock(&sessions_mutex);
				JANUS_LOG(LOG_ERR, "Invalid element (quality should be a positive integer between 1 and 10)\n");
				error_code = JANUS_AUDIOBRIDGE_ERROR_INVALID_ELEMENT;
				g_snprintf(error_cause, 512, "Invalid element (quality should be a positive integer between 1 and 10)");
				goto error;
			}
			int expected_loss = exploss ? json_integer_value(exploss) : audiobridge->default_expectedloss;
			if(expected_loss > 20) {
				janus_mutex_unlock(&audiobridge->mutex);
				janus_refcount_decrease(&audiobridge->ref);
				janus_mutex_unlock(&sessions_mutex);
				JANUS_LOG(LOG_ERR, "Invalid element (expected_loss should be a positive integer between 0 and 20)\n");
				error_code = JANUS_AUDIOBRIDGE_ERROR_INVALID_ELEMENT;
				g_snprintf(error_cause, 512, "Invalid element (expected_loss should be a positive integer between 0 and 20)");
				goto error;
			}
			janus_audiocodec codec = JANUS_AUDIOCODEC_OPUS;
			if(acodec != NULL) {
				codec = janus_audiocodec_from_name(json_string_value(acodec));
				if(codec != JANUS_AUDIOCODEC_OPUS && codec != JANUS_AUDIOCODEC_PCMA && codec != JANUS_AUDIOCODEC_PCMU) {
					janus_mutex_unlock(&audiobridge->mutex);
					janus_refcount_decrease(&audiobridge->ref);
					janus_mutex_unlock(&sessions_mutex);
					JANUS_LOG(LOG_ERR, "Invalid element (codec must opus, pcmu or pcma)\n");
					error_code = JANUS_AUDIOBRIDGE_ERROR_INVALID_ELEMENT;
					g_snprintf(error_cause, 512, "Invalid element (codec must opus, pcmu or pcma)");
					goto error;
				}
			}
			guint64 user_id = 0;
			char user_id_num[30], *user_id_str = NULL;
			gboolean user_id_allocated = FALSE;
			json_t *id = json_object_get(root, "id");
			if(id) {
				if(!string_ids) {
					user_id = json_integer_value(id);
					g_snprintf(user_id_num, sizeof(user_id_num), "%"SCNu64, user_id);
					user_id_str = user_id_num;
				} else {
					user_id_str = (char *)json_string_value(id);
				}
				if(g_hash_table_lookup(audiobridge->participants,
						string_ids ? (gpointer)user_id_str : (gpointer)&user_id) != NULL) {
					/* User ID already taken */
					janus_mutex_unlock(&audiobridge->mutex);
					janus_refcount_decrease(&audiobridge->ref);
					janus_mutex_unlock(&sessions_mutex);
					error_code = JANUS_AUDIOBRIDGE_ERROR_ID_EXISTS;
					JANUS_LOG(LOG_ERR, "User ID %s already exists\n", user_id_str);
					g_snprintf(error_cause, 512, "User ID %s already exists", user_id_str);
					goto error;
				}
			}
			if(!string_ids) {
				if(user_id == 0) {
					/* Generate a random ID */
					while(user_id == 0) {
						user_id = janus_random_uint64();
						if(g_hash_table_lookup(audiobridge->participants, &user_id) != NULL) {
							/* User ID already taken, try another one */
							user_id = 0;
						}
					}
					g_snprintf(user_id_num, sizeof(user_id_num), "%"SCNu64, user_id);
					user_id_str = user_id_num;
				}
				JANUS_LOG(LOG_VERB, "  -- Participant ID: %"SCNu64"\n", user_id);
			} else {
				if(user_id_str == NULL) {
					/* Generate a random ID */
					while(user_id_str == NULL) {
						user_id_str = janus_random_uuid();
						if(g_hash_table_lookup(audiobridge->participants, user_id_str) != NULL) {
							/* User ID already taken, try another one */
							g_clear_pointer(&user_id_str, g_free);
						}
					}
					user_id_allocated = TRUE;
				}
				JANUS_LOG(LOG_VERB, "  -- Participant ID: %s\n", user_id_str);
			}
			if(participant == NULL) {
				participant = g_malloc0(sizeof(janus_audiobridge_participant));
				janus_refcount_init(&participant->ref, janus_audiobridge_participant_free);
				g_atomic_int_set(&participant->active, 0);
				participant->codec = codec;
				participant->display = NULL;
				participant->jitter = jitter_buffer_init(participant->codec == JANUS_AUDIOCODEC_OPUS ? 960 : 160);
				jitter_buffer_ctl(participant->jitter, JITTER_BUFFER_SET_DESTROY_CALLBACK, &janus_audiobridge_buffer_packet_destroy);
				spx_int32_t min_buffer_size = JITTER_BUFFER_MIN_PACKETS;
				jitter_buffer_ctl(participant->jitter, JITTER_BUFFER_SET_MARGIN, &min_buffer_size);
				participant->inbuf = NULL;
				participant->outbuf = NULL;
				participant->encoder = NULL;
				participant->decoder = NULL;
				participant->reset = FALSE;
				participant->fec = FALSE;
				participant->expected_seq = 0;
				participant->probation = 0;
				participant->last_timestamp = 0;
				janus_mutex_init(&participant->qmutex);
				participant->arc = NULL;
				janus_audiobridge_plainrtp_media_cleanup(&participant->plainrtp_media);
				janus_mutex_init(&participant->pmutex);
				janus_mutex_init(&participant->rec_mutex);
			}
			participant->session = session;
			participant->room = audiobridge;
			participant->user_id = user_id;
			participant->user_id_str = user_id_str ? g_strdup(user_id_str) : NULL;
			participant->group = group;
			g_free(participant->display);
			participant->admin = admin;
			participant->display = display_text ? g_strdup(display_text) : NULL;
			participant->muted = muted ? json_is_true(muted) : FALSE;	/* By default, everyone's unmuted when joining */
			if(suspended && json_is_true(suspended)) {
				janus_mutex_lock(&participant->suspend_cond_mutex);
				g_atomic_int_set(&participant->suspended, 1);
				janus_mutex_unlock(&participant->suspend_cond_mutex);
				json_t *pauseevs = json_object_get(root, "pause_events");
				if(pauseevs && json_is_true(pauseevs))
					g_atomic_int_set(&participant->paused_events, 1);
			}
			participant->volume_gain = volume;
			participant->opus_complexity = complexity;
			participant->opus_bitrate = opus_bitrate;
			participant->expected_loss = expected_loss;
			participant->stereo = audiobridge->spatial_audio;
			if(participant->stereo) {
				if(spatial_position > 100)
					spatial_position = 100;
				participant->spatial_position = spatial_position;
			}
			participant->user_audio_active_packets = json_integer_value(user_audio_active_packets);
			participant->user_audio_level_average = json_integer_value(user_audio_level_average);
			if(participant->outbuf == NULL)
				participant->outbuf = g_async_queue_new();
			g_atomic_int_set(&participant->active, g_atomic_int_get(&session->started));
			if(!g_atomic_int_get(&session->started)) {
				/* Initialize the RTP context only if we're renegotiating */
				janus_rtp_switching_context_reset(&participant->context);
				participant->opus_pt = 0;
				participant->extmap_id = 0;
				participant->dBov_level = 0;
				participant->talking = FALSE;
			}
			JANUS_LOG(LOG_VERB, "Creating Opus encoder/decoder (sampling rate %d)\n", audiobridge->sampling_rate);
			/* Opus encoder */
			int error = 0;
			if(participant->encoder == NULL) {
				participant->sampling_rate = audiobridge->sampling_rate;
				participant->encoder = opus_encoder_create(audiobridge->sampling_rate,
					audiobridge->spatial_audio ? 2 : 1, OPUS_APPLICATION_VOIP, &error);
				if(error != OPUS_OK) {
					if(user_id_allocated) {
						g_free(user_id_str);
						g_free(participant->user_id_str);
					}
					janus_mutex_unlock(&audiobridge->mutex);
					janus_refcount_decrease(&audiobridge->ref);
					janus_mutex_unlock(&sessions_mutex);
					g_free(participant->display);
					g_free(participant);
					JANUS_LOG(LOG_ERR, "Error creating Opus encoder\n");
					error_code = JANUS_AUDIOBRIDGE_ERROR_LIBOPUS_ERROR;
					g_snprintf(error_cause, 512, "Error creating Opus encoder");
					goto error;
				}
				if(audiobridge->sampling_rate == 8000) {
					opus_encoder_ctl(participant->encoder, OPUS_SET_MAX_BANDWIDTH(OPUS_BANDWIDTH_NARROWBAND));
				} else if(audiobridge->sampling_rate == 12000) {
					opus_encoder_ctl(participant->encoder, OPUS_SET_MAX_BANDWIDTH(OPUS_BANDWIDTH_MEDIUMBAND));
				} else if(audiobridge->sampling_rate == 16000) {
					opus_encoder_ctl(participant->encoder, OPUS_SET_MAX_BANDWIDTH(OPUS_BANDWIDTH_WIDEBAND));
				} else if(audiobridge->sampling_rate == 24000) {
					opus_encoder_ctl(participant->encoder, OPUS_SET_MAX_BANDWIDTH(OPUS_BANDWIDTH_SUPERWIDEBAND));
				} else if(audiobridge->sampling_rate == 48000) {
					opus_encoder_ctl(participant->encoder, OPUS_SET_MAX_BANDWIDTH(OPUS_BANDWIDTH_FULLBAND));
				} else {
					JANUS_LOG(LOG_WARN, "Unsupported sampling rate %d, setting 16kHz\n", audiobridge->sampling_rate);
					audiobridge->sampling_rate = 16000;
					opus_encoder_ctl(participant->encoder, OPUS_SET_MAX_BANDWIDTH(OPUS_BANDWIDTH_WIDEBAND));
				}
				opus_encoder_ctl(participant->encoder, OPUS_SET_INBAND_FEC(participant->fec));
				opus_encoder_ctl(participant->encoder, OPUS_SET_PACKET_LOSS_PERC(participant->expected_loss));
			}
			opus_encoder_ctl(participant->encoder, OPUS_SET_COMPLEXITY(participant->opus_complexity));
			if(participant->opus_bitrate > 0)
				opus_encoder_ctl(participant->encoder, OPUS_SET_BITRATE(participant->opus_bitrate));
			if(participant->decoder == NULL) {
				/* Opus decoder */
				error = 0;
				participant->decoder = opus_decoder_create(audiobridge->sampling_rate,
					audiobridge->spatial_audio ? 2 : 1, &error);
				if(error != OPUS_OK) {
					if(user_id_allocated) {
						g_free(user_id_str);
						g_free(participant->user_id_str);
					}
					janus_mutex_unlock(&audiobridge->mutex);
					janus_refcount_decrease(&audiobridge->ref);
					janus_mutex_unlock(&sessions_mutex);
					g_free(participant->display);
					if(participant->encoder)
						opus_encoder_destroy(participant->encoder);
					participant->encoder = NULL;
					if(participant->decoder)
						opus_decoder_destroy(participant->decoder);
					participant->decoder = NULL;
					g_free(participant);
					JANUS_LOG(LOG_ERR, "Error creating Opus decoder\n");
					error_code = JANUS_AUDIOBRIDGE_ERROR_LIBOPUS_ERROR;
					g_snprintf(error_cause, 512, "Error creating Opus decoder");
					goto error;
				}
			}
#ifdef HAVE_RNNOISE
			participant->denoise = denoise ? json_is_true(denoise) : audiobridge->denoise;
#else
			if(denoise && json_is_true(denoise)) {
				JANUS_LOG(LOG_WARN, "RNNoise unavailable, denoising not supported\n");
			}
#endif
			participant->reset = FALSE;
			/* If this is a plain RTP participant, create the socket */
			if(rtp != NULL) {
				gen_offer = NULL;
				const char *ip = json_string_value(json_object_get(rtp, "ip"));
				uint16_t port = json_integer_value(json_object_get(rtp, "port"));
				if(participant->codec == JANUS_AUDIOCODEC_OPUS) {
					int pt = json_integer_value(json_object_get(rtp, "payload_type"));
					if(pt == 0)
						pt = 100;
					participant->opus_pt = pt;
				}
				int audiolevel_ext_id = json_integer_value(json_object_get(rtp, "audiolevel_ext"));
				if(audiolevel_ext_id > 0)
					participant->extmap_id = audiolevel_ext_id;
				gboolean fec = json_is_true(json_object_get(rtp, "fec"));
				if(participant->codec == JANUS_AUDIOCODEC_OPUS && fec) {
					participant->fec = TRUE;
					opus_encoder_ctl(participant->encoder, OPUS_SET_INBAND_FEC(participant->fec));
					opus_encoder_ctl(participant->encoder, OPUS_SET_PACKET_LOSS_PERC(participant->expected_loss));
				}
				/* Create the socket */
				janus_mutex_lock(&participant->pmutex);
				janus_audiobridge_plainrtp_media_cleanup(&participant->plainrtp_media);
				if(janus_audiobridge_plainrtp_allocate_port(&participant->plainrtp_media) < 0) {
					JANUS_LOG(LOG_ERR, "[AudioBridge-%p] Couldn't bind to local port\n", session);
				} else if(ip != NULL && port > 0) {
					/* Connect the socket, if there's a remote address */
					g_free(participant->plainrtp_media.remote_audio_ip);
					participant->plainrtp_media.remote_audio_ip = g_strdup(ip);
					participant->plainrtp_media.remote_audio_rtp_port = port;
					/* Resolve the address */
					gboolean have_audio_server_ip = FALSE;
					struct sockaddr_storage audio_server_addr = { 0 };
					if(janus_network_resolve_address(participant->plainrtp_media.remote_audio_ip, &audio_server_addr) < 0) {
						JANUS_LOG(LOG_ERR, "[AudioBridge-%p] Couldn't get host '%s'\n", session,
							participant->plainrtp_media.remote_audio_ip);
					} else {
						/* Address resolved */
						have_audio_server_ip = TRUE;
						if(audio_server_addr.ss_family == AF_INET6) {
							struct sockaddr_in6 *addr6 = (struct sockaddr_in6 *)&audio_server_addr;
							addr6->sin6_port = htons(port);
						} else if(audio_server_addr.ss_family == AF_INET) {
							struct sockaddr_in *addr = (struct sockaddr_in *)&audio_server_addr;
							addr->sin_port = htons(port);
						}
					}
					if(have_audio_server_ip) {
						if(connect(participant->plainrtp_media.audio_rtp_fd, (struct sockaddr *)&audio_server_addr, sizeof(audio_server_addr)) == -1) {
							JANUS_LOG(LOG_ERR, "[AudioBridge-%p] Couldn't connect audio RTP? (%s:%d)\n", session,
								participant->plainrtp_media.remote_audio_ip, participant->plainrtp_media.remote_audio_rtp_port);
							JANUS_LOG(LOG_ERR, "[AudioBridge-%p]   -- %d (%s)\n", session, errno, g_strerror(errno));
						} else {
							participant->plainrtp_media.audio_send = TRUE;
						}
					}
				}
				janus_mutex_unlock(&participant->pmutex);
			}
			/* Check if we need to record this participant right away */
			janus_mutex_lock(&participant->rec_mutex);
			const char *recording_base = json_string_value(recfile);
			if(recording_base) {
				g_free(participant->mjr_base);
				participant->mjr_base = g_strdup(recording_base);
			}
			if(audiobridge->mjrs || record) {
				if(audiobridge->mjrs || json_is_true(record)) {
					/* Start recording (ignore if recording already) */
					if(participant->arc != NULL) {
						JANUS_LOG(LOG_WARN, "Already recording participant's audio (room %s, user %s)\n",
							participant->room->room_id_str, participant->user_id_str);
					} else {
						JANUS_LOG(LOG_INFO, "Starting recording of participant's audio (room %s, user %s)\n",
							participant->room->room_id_str, participant->user_id_str);
						janus_audiobridge_recorder_create(participant);
						participant->mjr_active = TRUE;
					}
				} else {
					/* Stop recording (ignore if not recording) */
					janus_audiobridge_recorder_close(participant);
					participant->mjr_active = FALSE;
				}
			}
			janus_mutex_unlock(&participant->rec_mutex);
			/* Finally, start the encoding thread if it hasn't already */
			if(participant->thread == NULL) {
				GError *error = NULL;
				char roomtrunc[5], parttrunc[5];
				g_snprintf(roomtrunc, sizeof(roomtrunc), "%s", audiobridge->room_id_str);
				g_snprintf(parttrunc, sizeof(parttrunc), "%s", participant->user_id_str);
				char tname[16];
				g_snprintf(tname, sizeof(tname), "mixer %s %s", roomtrunc, parttrunc);
				janus_refcount_increase(&session->ref);
				janus_refcount_increase(&participant->ref);
				participant->thread = g_thread_try_new(tname, &janus_audiobridge_participant_thread, participant, &error);
				if(error != NULL) {
					janus_refcount_decrease(&participant->ref);
					janus_refcount_decrease(&session->ref);
					/* FIXME We should fail here... */
					JANUS_LOG(LOG_ERR, "Got error %d (%s) trying to launch the participant thread...\n",
						error->code, error->message ? error->message : "??");
					g_error_free(error);
				}
			}
			if(participant->plainrtp_media.audio_rtp_fd != -1 && participant->plainrtp_media.thread == NULL) {
				/* Spawn a thread for incoming plain RTP traffic too */
				GError *error = NULL;
				char roomtrunc[5], parttrunc[5];
				g_snprintf(roomtrunc, sizeof(roomtrunc), "%s", audiobridge->room_id_str);
				g_snprintf(parttrunc, sizeof(parttrunc), "%s", participant->user_id_str);
				char tname[16];
				g_snprintf(tname, sizeof(tname), "rtp %s %s", roomtrunc, parttrunc);
				janus_refcount_increase(&session->ref);
				janus_refcount_increase(&participant->ref);
				participant->plainrtp_media.thread = g_thread_try_new(tname, &janus_audiobridge_plainrtp_relay_thread, participant, &error);
				if(error != NULL) {
					janus_refcount_decrease(&participant->ref);
					janus_refcount_decrease(&session->ref);
					/* FIXME We should fail here... */
					JANUS_LOG(LOG_ERR, "Got error %d (%s) trying to launch the plain RTP participant thread...\n",
						error->code, error->message ? error->message : "??");
					g_error_free(error);
				}
			}
			/* If a PeerConnection exists, make sure to update the RTP headers */
			if(g_atomic_int_get(&session->started) == 1)
				participant->context.last_ssrc = 0;

			/* Done */
			session->participant = participant;
			janus_refcount_increase(&participant->ref);
			g_hash_table_insert(audiobridge->participants,
				string_ids ? (gpointer)g_strdup(participant->user_id_str) : (gpointer)janus_uint64_dup(participant->user_id),
				participant);
			janus_mutex_unlock(&sessions_mutex);
			/* Notify the other participants */
			json_t *newuser = json_object();
			json_object_set_new(newuser, "audiobridge", json_string("joined"));
			json_object_set_new(newuser, "room", string_ids ? json_string(room_id_str) : json_integer(room_id));
			json_t *newuserlist = json_array();
			json_t *pl = json_object();
			json_object_set_new(pl, "id",
				string_ids ? json_string(participant->user_id_str) : json_integer(participant->user_id));
			if(participant->display)
				json_object_set_new(pl, "display", json_string(participant->display));
			/* Clarify we're still waiting for the user to negotiate a PeerConnection */
			json_object_set_new(pl, "setup", json_false());
			json_object_set_new(pl, "muted", participant->muted ? json_true() : json_false());
			if(audiobridge->spatial_audio)
				json_object_set_new(pl, "spatial_position", json_integer(participant->spatial_position));
			if(g_atomic_int_get(&participant->suspended))
				json_object_set_new(pl, "suspended", json_true());
			json_array_append_new(newuserlist, pl);
			json_object_set_new(newuser, "participants", newuserlist);
			GHashTableIter iter;
			gpointer value;
			g_hash_table_iter_init(&iter, audiobridge->participants);
			while(g_hash_table_iter_next(&iter, NULL, &value)) {
				janus_audiobridge_participant *p = value;
				if(p == participant || g_atomic_int_get(&p->paused_events)) {
					continue;
				}
				JANUS_LOG(LOG_VERB, "Notifying participant %s (%s)\n", p->user_id_str, p->display ? p->display : "??");
				int ret = gateway->push_event(p->session->handle, &janus_audiobridge_plugin, NULL, newuser, NULL);
				JANUS_LOG(LOG_VERB, "  >> %d (%s)\n", ret, janus_get_api_error(ret));
			}
			json_decref(newuser);
			/* Return a list of all available participants for the new participant now */
			json_t *list = json_array();
			g_hash_table_iter_init(&iter, audiobridge->participants);
			while(g_hash_table_iter_next(&iter, NULL, &value)) {
				janus_audiobridge_participant *p = value;
				if(p == participant || g_atomic_int_get(&p->paused_events)) {
					continue;
				}
				json_t *pl = json_object();
				json_object_set_new(pl, "id", string_ids ? json_string(p->user_id_str) : json_integer(p->user_id));
				if(p->display)
					json_object_set_new(pl, "display", json_string(p->display));
				json_object_set_new(pl, "setup", g_atomic_int_get(&p->session->started) ? json_true() : json_false());
				json_object_set_new(pl, "muted", p->muted ? json_true() : json_false());
				if(p->extmap_id > 0)
					json_object_set_new(pl, "talking", p->talking ? json_true() : json_false());
				if(audiobridge->spatial_audio)
					json_object_set_new(pl, "spatial_position", json_integer(p->spatial_position));
				if(g_atomic_int_get(&participant->suspended))
					json_object_set_new(pl, "suspended", json_true());
				json_array_append_new(list, pl);
			}
			janus_mutex_unlock(&audiobridge->mutex);
			event = json_object();
			json_object_set_new(event, "audiobridge", json_string("joined"));
			json_object_set_new(event, "room", string_ids ? json_string(room_id_str) : json_integer(room_id));
			json_object_set_new(event, "id", string_ids ? json_string(user_id_str) : json_integer(user_id));
			json_object_set_new(event, "participants", list);
			if(participant->plainrtp_media.local_audio_rtp_port > 0) {
				json_t *details = json_object();
				json_object_set_new(details, "ip", json_string(local_ip));
				json_object_set_new(details, "port", json_integer(participant->plainrtp_media.local_audio_rtp_port));
				if(participant->codec == JANUS_AUDIOCODEC_OPUS)
					json_object_set_new(details, "payload_type", json_integer(participant->opus_pt));
				else
					json_object_set_new(details, "payload_type", json_integer(participant->codec == JANUS_AUDIOCODEC_PCMA ? 8 : 0));
				json_object_set_new(event, "rtp", details);
			}
			/* Also notify event handlers */
			if(notify_events && gateway->events_is_enabled()) {
				json_t *info = json_object();
				json_object_set_new(info, "event", json_string("joined"));
				json_object_set_new(info, "room", string_ids ? json_string(room_id_str) : json_integer(room_id));
				json_object_set_new(info, "id", string_ids ? json_string(user_id_str) : json_integer(user_id));
				json_object_set_new(info, "display", json_string(participant->display));
				json_object_set_new(info, "setup", g_atomic_int_get(&participant->session->started) ? json_true() : json_false());
				json_object_set_new(info, "muted", participant->muted ? json_true() : json_false());
				if(participant->stereo)
					json_object_set_new(info, "spatial_position", json_integer(participant->spatial_position));
				if(g_atomic_int_get(&participant->suspended))
					json_object_set_new(info, "suspended", json_true());
				gateway->notify_event(&janus_audiobridge_plugin, session->handle, info);
			}
			if(user_id_allocated)
				g_free(user_id_str);
			/* If we need to generate an offer ourselves, do that */
			if(gen_offer != NULL)
				generate_offer = json_is_true(gen_offer);
			if(generate_offer)
				session->plugin_offer = generate_offer;
		} else if(!strcasecmp(request_text, "configure")) {
			janus_mutex_unlock(&sessions_mutex);
			/* Handle this participant */
			janus_audiobridge_participant *participant = (janus_audiobridge_participant *)session->participant;
			if(participant == NULL || participant->room == NULL) {
				JANUS_LOG(LOG_ERR, "Can't configure (not in a room)\n");
				error_code = JANUS_AUDIOBRIDGE_ERROR_NOT_JOINED;
				g_snprintf(error_cause, 512, "Can't configure (not in a room)");
				goto error;
			}
			/* Configure settings for this participant */
			JANUS_VALIDATE_JSON_OBJECT(root, configure_parameters,
				error_code, error_cause, TRUE,
				JANUS_AUDIOBRIDGE_ERROR_MISSING_ELEMENT, JANUS_AUDIOBRIDGE_ERROR_INVALID_ELEMENT);
			if(error_code != 0)
				goto error;
			json_t *muted = json_object_get(root, "muted");
			json_t *bitrate = json_object_get(root, "bitrate");
			json_t *quality = json_object_get(root, "quality");
			json_t *exploss = json_object_get(root, "expected_loss");
			json_t *gain = json_object_get(root, "volume");
			json_t *spatial = json_object_get(root, "spatial_position");
			json_t *denoise = json_object_get(root, "denoise");
			json_t *record = json_object_get(root, "record");
			json_t *recfile = json_object_get(root, "filename");
			json_t *display = json_object_get(root, "display");
			json_t *group = json_object_get(root, "group");
			json_t *gen_offer = json_object_get(root, "generate_offer");
			json_t *update = json_object_get(root, "update");
			if(gain)
				participant->volume_gain = json_integer_value(gain);
			if(bitrate) {
				int32_t opus_bitrate = bitrate ? json_integer_value(bitrate) : 0;
				if(opus_bitrate < 500 || opus_bitrate > 512000) {
					JANUS_LOG(LOG_WARN, "Invalid bitrate %"SCNi32", falling back to auto\n", opus_bitrate);
					opus_bitrate = 0;
				}
				participant->opus_bitrate = opus_bitrate;
				if(participant->encoder)
					opus_encoder_ctl(participant->encoder, OPUS_SET_BITRATE(participant->opus_bitrate ? participant->opus_bitrate : OPUS_AUTO));
			}
			if(quality) {
				int complexity = json_integer_value(quality);
				if(complexity < 1 || complexity > 10) {
					JANUS_LOG(LOG_ERR, "Invalid element (quality should be a positive integer between 1 and 10)\n");
					error_code = JANUS_AUDIOBRIDGE_ERROR_INVALID_ELEMENT;
					g_snprintf(error_cause, 512, "Invalid element (quality should be a positive integer between 1 and 10)");
					goto error;
				}
				participant->opus_complexity = complexity;
				if(participant->encoder)
					opus_encoder_ctl(participant->encoder, OPUS_SET_COMPLEXITY(participant->opus_complexity));
			}
			if(exploss) {
				int expected_loss = json_integer_value(exploss);
				if(expected_loss > 20) {
					JANUS_LOG(LOG_ERR, "Invalid element (expected_loss should be a positive integer between 0 and 20)\n");
					error_code = JANUS_AUDIOBRIDGE_ERROR_INVALID_ELEMENT;
					g_snprintf(error_cause, 512, "Invalid element (expected_loss should be a positive integer between 0 and 20)");
					goto error;
				}
				participant->expected_loss = expected_loss;
				if(participant->encoder)
					opus_encoder_ctl(participant->encoder, OPUS_SET_PACKET_LOSS_PERC(participant->expected_loss));
			}
			if(group && participant->room && participant->room->groups != NULL) {
				const char *group_name = json_string_value(group);
				uint group_id = GPOINTER_TO_UINT(g_hash_table_lookup(participant->room->groups, group_name));
				if(group_id == 0) {
					JANUS_LOG(LOG_ERR, "No such group (%s)\n", group_name);
					error_code = JANUS_AUDIOBRIDGE_ERROR_NO_SUCH_GROUP;
					g_snprintf(error_cause, 512, "No such group (%s)", group_name);
					goto error;
				}
				participant->group = group_id;
			}
			if(muted || display || (participant->stereo && spatial) || denoise) {
				if(muted) {
					participant->muted = json_is_true(muted);
					JANUS_LOG(LOG_VERB, "Setting muted property: %s (room %s, user %s)\n",
						participant->muted ? "true" : "false", participant->room->room_id_str, participant->user_id_str);
					if(participant->muted) {
						/* Clear the queued packets waiting to be handled */
						janus_mutex_lock(&participant->qmutex);
						janus_audiobridge_participant_clear_jitter_buffer(participant);
						janus_audiobridge_participant_clear_inbuf(participant);
						janus_mutex_unlock(&participant->qmutex);
					}
				}
				if(display) {
					char *old_display = participant->display;
					char *new_display = g_strdup(json_string_value(display));
					participant->display = new_display;
					g_free(old_display);
					JANUS_LOG(LOG_VERB, "Setting display property: %s (room %s, user %s)\n",
						participant->display, participant->room->room_id_str, participant->user_id_str);
				}
				if(participant->stereo && spatial) {
					int spatial_position = json_integer_value(spatial);
					if(spatial_position > 100)
						spatial_position = 100;
					participant->spatial_position = spatial_position;
				}
#ifdef HAVE_RNNOISE
				if(denoise)
					participant->denoise = json_is_true(denoise);
#else
				if(denoise && json_is_true(denoise)) {
					JANUS_LOG(LOG_WARN, "RNNoise unavailable, denoising not supported\n");
				}
#endif
				/* Notify all other participants */
				janus_mutex_lock(&rooms_mutex);
				janus_audiobridge_room *audiobridge = participant->room;
				if(audiobridge != NULL) {
					janus_mutex_lock(&audiobridge->mutex);
					json_t *list = json_array();
					json_t *pl = json_object();
					json_object_set_new(pl, "id",
						string_ids ? json_string(participant->user_id_str) : json_integer(participant->user_id));
					if(participant->display)
						json_object_set_new(pl, "display", json_string(participant->display));
					json_object_set_new(pl, "setup", g_atomic_int_get(&participant->session->started) ? json_true() : json_false());
					json_object_set_new(pl, "muted", participant->muted ? json_true() : json_false());
					if(audiobridge->spatial_audio)
						json_object_set_new(pl, "spatial_position", json_integer(participant->spatial_position));
					if(g_atomic_int_get(&participant->suspended))
						json_object_set_new(pl, "suspended", json_true());
					json_array_append_new(list, pl);
					json_t *pub = json_object();
					json_object_set_new(pub, "audiobridge", json_string("event"));
					json_object_set_new(pub, "room",
						string_ids ? json_string(participant->room->room_id_str) : json_integer(participant->room->room_id));
					json_object_set_new(pub, "participants", list);
					GHashTableIter iter;
					gpointer value;
					g_hash_table_iter_init(&iter, audiobridge->participants);
					while(g_hash_table_iter_next(&iter, NULL, &value)) {
						janus_audiobridge_participant *p = value;
						if(p == participant || g_atomic_int_get(&p->paused_events)) {
							continue;	/* Skip the new participant itself */
						}
						JANUS_LOG(LOG_VERB, "Notifying participant %s (%s)\n",
							p->user_id_str, p->display ? p->display : "??");
						int ret = gateway->push_event(p->session->handle, &janus_audiobridge_plugin, NULL, pub, NULL);
						JANUS_LOG(LOG_VERB, "  >> %d (%s)\n", ret, janus_get_api_error(ret));
					}
					json_decref(pub);
					janus_mutex_unlock(&audiobridge->mutex);
				}
				janus_mutex_unlock(&rooms_mutex);
			}
			janus_mutex_lock(&participant->rec_mutex);
			const char *recording_base = json_string_value(recfile);
			if(recording_base) {
				g_free(participant->mjr_base);
				participant->mjr_base = g_strdup(recording_base);
			}
			if(record) {
				if(json_is_true(record)) {
					/* Start recording (ignore if recording already) */
					if(participant->arc != NULL) {
						JANUS_LOG(LOG_WARN, "Already recording participant's audio (room %s, user %s)\n",
							participant->room->room_id_str, participant->user_id_str);
					} else {
						JANUS_LOG(LOG_INFO, "Starting recording of participant's audio (room %s, user %s)\n",
							participant->room->room_id_str, participant->user_id_str);
						janus_audiobridge_recorder_create(participant);
						participant->mjr_active = TRUE;
					}
				} else {
					/* Stop recording (ignore if not recording) */
					janus_audiobridge_recorder_close(participant);
					participant->mjr_active = FALSE;
				}
			}
			janus_mutex_unlock(&participant->rec_mutex);
			gboolean do_update = update ? json_is_true(update) : FALSE;
			if(do_update && (!sdp_update || !session->plugin_offer)) {
				JANUS_LOG(LOG_WARN, "Got a 'update' request, but no SDP update? Ignoring...\n");
			}
			/* Done */
			event = json_object();
			json_object_set_new(event, "audiobridge", json_string("event"));
			json_object_set_new(event, "result", json_string("ok"));
			/* Also notify event handlers */
			if(notify_events && gateway->events_is_enabled()) {
				janus_audiobridge_room *audiobridge = participant->room;
				json_t *info = json_object();
				json_object_set_new(info, "event", json_string("configured"));
				json_object_set_new(info, "room",
					string_ids ? json_string(audiobridge->room_id_str) : json_integer(audiobridge->room_id));
				json_object_set_new(info, "id",
					string_ids ? json_string(participant->user_id_str) : json_integer(participant->user_id));
				json_object_set_new(info, "display", json_string(participant->display));
				json_object_set_new(info, "muted", participant->muted ? json_true() : json_false());
				if(participant->opus_bitrate > 0)
					json_object_set_new(info, "bitrate", json_integer(participant->opus_bitrate));
				json_object_set_new(info, "quality", json_integer(participant->opus_complexity));
				if(participant->stereo)
					json_object_set_new(info, "spatial_position", json_integer(participant->spatial_position));
				if(g_atomic_int_get(&participant->suspended))
					json_object_set_new(info, "suspended", json_true());
				gateway->notify_event(&janus_audiobridge_plugin, session->handle, info);
			}
			/* If we need to generate an offer ourselves, do that */
			if(do_update && session->plugin_offer) {
				/* We need an update and we originated an offer before, let's do it again */
				generate_offer = TRUE;
			} else if(gen_offer != NULL) {
				generate_offer = json_is_true(gen_offer);
			}
			if(generate_offer) {
				/* We should check if this conflicts with a user-generated offer from before */
				session->plugin_offer = generate_offer;
			}
		} else if(!strcasecmp(request_text, "changeroom")) {
			janus_mutex_unlock(&sessions_mutex);
			/* The participant wants to leave the current room and join another one without reconnecting (e.g., a sidebar) */
			JANUS_VALIDATE_JSON_OBJECT(root, join_parameters,
				error_code, error_cause, TRUE,
				JANUS_AUDIOBRIDGE_ERROR_MISSING_ELEMENT, JANUS_AUDIOBRIDGE_ERROR_INVALID_ELEMENT);
			if(error_code != 0)
				goto error;
			if(!string_ids) {
				JANUS_VALIDATE_JSON_OBJECT(root, room_parameters,
					error_code, error_cause, TRUE,
					JANUS_AUDIOBRIDGE_ERROR_MISSING_ELEMENT, JANUS_AUDIOBRIDGE_ERROR_INVALID_ELEMENT);
			} else {
				JANUS_VALIDATE_JSON_OBJECT(root, roomstr_parameters,
					error_code, error_cause, TRUE,
					JANUS_AUDIOBRIDGE_ERROR_MISSING_ELEMENT, JANUS_AUDIOBRIDGE_ERROR_INVALID_ELEMENT);
			}
			if(error_code != 0)
				goto error;
			json_t *room = json_object_get(root, "room");
			guint64 room_id = 0;
			char room_id_num[30], *room_id_str = NULL;
			if(!string_ids) {
				room_id = json_integer_value(room);
				g_snprintf(room_id_num, sizeof(room_id_num), "%"SCNu64, room_id);
				room_id_str = room_id_num;
			} else {
				room_id_str = (char *)json_string_value(room);
			}
			janus_mutex_lock(&rooms_mutex);
			janus_audiobridge_participant *participant = (janus_audiobridge_participant *)session->participant;
			if(participant == NULL || participant->room == NULL) {
				janus_mutex_unlock(&rooms_mutex);
				JANUS_LOG(LOG_ERR, "Can't change room (not in a room in the first place)\n");
				error_code = JANUS_AUDIOBRIDGE_ERROR_NOT_JOINED;
				g_snprintf(error_cause, 512, "Can't change room (not in a room in the first place)");
				goto error;
			}
			/* Is this the same room we're in? */
			if(participant->room && ((!string_ids && participant->room->room_id == room_id) ||
					(string_ids && participant->room->room_id_str && !strcmp(participant->room->room_id_str, room_id_str)))) {
				janus_mutex_unlock(&rooms_mutex);
				JANUS_LOG(LOG_ERR, "Already in this room\n");
				error_code = JANUS_AUDIOBRIDGE_ERROR_ALREADY_JOINED;
				g_snprintf(error_cause, 512, "Already in this room");
				goto error;
			}
			janus_audiobridge_room *audiobridge = g_hash_table_lookup(rooms,
				string_ids ? (gpointer)room_id_str : (gpointer)&room_id);
			if(audiobridge == NULL) {
				janus_mutex_unlock(&rooms_mutex);
				error_code = JANUS_AUDIOBRIDGE_ERROR_NO_SUCH_ROOM;
				JANUS_LOG(LOG_ERR, "No such room (%s)\n", room_id_str);
				g_snprintf(error_cause, 512, "No such room (%s)", room_id_str);
				goto error;
			}
			janus_refcount_increase(&audiobridge->ref);
			janus_mutex_lock(&audiobridge->mutex);
			/* A pin may be required for this action */
			JANUS_CHECK_SECRET(audiobridge->room_pin, root, "pin", error_code, error_cause,
				JANUS_AUDIOBRIDGE_ERROR_MISSING_ELEMENT, JANUS_AUDIOBRIDGE_ERROR_INVALID_ELEMENT, JANUS_AUDIOBRIDGE_ERROR_UNAUTHORIZED);
			if(error_code != 0) {
				janus_mutex_unlock(&audiobridge->mutex);
				janus_refcount_decrease(&audiobridge->ref);
				janus_mutex_unlock(&rooms_mutex);
				goto error;
			}
			/* A token might be required too */
			if(audiobridge->check_tokens) {
				json_t *token = json_object_get(root, "token");
				const char *token_text = token ? json_string_value(token) : NULL;
				if(token_text == NULL || g_hash_table_lookup(audiobridge->allowed, token_text) == NULL) {
					JANUS_LOG(LOG_ERR, "Unauthorized (not in the allowed list)\n");
					error_code = JANUS_AUDIOBRIDGE_ERROR_UNAUTHORIZED;
					g_snprintf(error_cause, 512, "Unauthorized (not in the allowed list)");
					janus_mutex_unlock(&audiobridge->mutex);
					janus_refcount_decrease(&audiobridge->ref);
					janus_mutex_unlock(&rooms_mutex);
					goto error;
				}
			}
			gboolean admin = FALSE;
			if(json_object_get(root, "secret") != NULL) {
				/* The user is trying to present themselves as an admin */
				JANUS_CHECK_SECRET(audiobridge->room_secret, root, "secret", error_code, error_cause,
					JANUS_AUDIOBRIDGE_ERROR_MISSING_ELEMENT, JANUS_AUDIOBRIDGE_ERROR_INVALID_ELEMENT, JANUS_AUDIOBRIDGE_ERROR_UNAUTHORIZED);
				if(error_code != 0) {
					janus_mutex_unlock(&audiobridge->mutex);
					janus_refcount_decrease(&audiobridge->ref);
					goto error;
				}
				admin = TRUE;
			}
			/* If this room uses groups, make sure a valid group name was provided */
			uint group = 0;
			if(audiobridge->groups != NULL) {
				JANUS_VALIDATE_JSON_OBJECT(root, group_parameters,
					error_code, error_cause, TRUE,
					JANUS_AUDIOBRIDGE_ERROR_MISSING_ELEMENT, JANUS_AUDIOBRIDGE_ERROR_INVALID_ELEMENT);
				if(error_code != 0) {
					janus_mutex_unlock(&audiobridge->mutex);
					janus_refcount_decrease(&audiobridge->ref);
					goto error;
				}
				const char *group_name = json_string_value(json_object_get(root, "group"));
				group = GPOINTER_TO_UINT(g_hash_table_lookup(audiobridge->groups, group_name));
				if(group == 0) {
					janus_mutex_unlock(&audiobridge->mutex);
					janus_refcount_decrease(&audiobridge->ref);
					JANUS_LOG(LOG_ERR, "No such group (%s)\n", group_name);
					error_code = JANUS_AUDIOBRIDGE_ERROR_NO_SUCH_GROUP;
					g_snprintf(error_cause, 512, "No such group (%s)", group_name);
					goto error;
				}
			}
			json_t *display = json_object_get(root, "display");
			const char *display_text = display ? json_string_value(display) : NULL;
			json_t *muted = json_object_get(root, "muted");
			json_t *suspended = json_object_get(root, "suspended");
			json_t *gain = json_object_get(root, "volume");
			json_t *spatial = json_object_get(root, "spatial_position");
			json_t *bitrate = json_object_get(root, "bitrate");
			json_t *quality = json_object_get(root, "quality");
			json_t *exploss = json_object_get(root, "expected_loss");
			json_t *denoise = json_object_get(root, "denoise");
			int volume = gain ? json_integer_value(gain) : 100;
			int spatial_position = spatial ? json_integer_value(spatial) : 50;
			int32_t opus_bitrate = audiobridge->default_bitrate;
			if(bitrate) {
				opus_bitrate = json_integer_value(bitrate);
				if(opus_bitrate < 500 || opus_bitrate > 512000) {
					JANUS_LOG(LOG_WARN, "Invalid bitrate %"SCNi32", falling back to default/auto\n", opus_bitrate);
					opus_bitrate = audiobridge->default_bitrate;
				}
			}
			int complexity = quality ? json_integer_value(quality) : DEFAULT_COMPLEXITY;
			if(complexity < 1 || complexity > 10) {
				janus_mutex_unlock(&audiobridge->mutex);
				janus_refcount_decrease(&audiobridge->ref);
				janus_mutex_unlock(&rooms_mutex);
				JANUS_LOG(LOG_ERR, "Invalid element (quality should be a positive integer between 1 and 10)\n");
				error_code = JANUS_AUDIOBRIDGE_ERROR_INVALID_ELEMENT;
				g_snprintf(error_cause, 512, "Invalid element (quality should be a positive integer between 1 and 10)");
				goto error;
			}
			int expected_loss = exploss ? json_integer_value(exploss) : audiobridge->default_expectedloss;
			if(expected_loss > 20) {
				janus_mutex_unlock(&audiobridge->mutex);
				janus_refcount_decrease(&audiobridge->ref);
				janus_mutex_unlock(&rooms_mutex);
				JANUS_LOG(LOG_ERR, "Invalid element (expected_loss should be a positive integer between 0 and 20)\n");
				error_code = JANUS_AUDIOBRIDGE_ERROR_INVALID_ELEMENT;
				g_snprintf(error_cause, 512, "Invalid element (expected_loss should be a positive integer between 0 and 20)");
				goto error;
			}
			guint64 user_id = 0;
			char user_id_num[30], *user_id_str = NULL;
			gboolean user_id_allocated = FALSE;
			json_t *id = json_object_get(root, "id");
			if(id) {
				if(!string_ids) {
					user_id = json_integer_value(id);
					g_snprintf(user_id_num, sizeof(user_id_num), "%"SCNu64, user_id);
					user_id_str = user_id_num;
				} else {
					user_id_str = (char *)json_string_value(id);
				}
				if(g_hash_table_lookup(audiobridge->participants,
						string_ids ? (gpointer)user_id_str : (gpointer)&user_id) != NULL) {
					/* User ID already taken */
					janus_mutex_unlock(&audiobridge->mutex);
					janus_refcount_decrease(&audiobridge->ref);
					janus_mutex_unlock(&rooms_mutex);
					error_code = JANUS_AUDIOBRIDGE_ERROR_ID_EXISTS;
					JANUS_LOG(LOG_ERR, "User ID %s already exists\n", user_id_str);
					g_snprintf(error_cause, 512, "User ID %s already exists", user_id_str);
					goto error;
				}
			}
			if(!string_ids) {
				if(user_id == 0) {
					/* Generate a random ID */
					while(user_id == 0) {
						user_id = janus_random_uint64();
						if(g_hash_table_lookup(audiobridge->participants, &user_id) != NULL) {
							/* User ID already taken, try another one */
							user_id = 0;
						}
					}
					g_snprintf(user_id_num, sizeof(user_id_num), "%"SCNu64, user_id);
					user_id_str = user_id_num;
				}
				JANUS_LOG(LOG_VERB, "  -- Participant ID in new room %"SCNu64": %"SCNu64"\n", room_id, user_id);
			} else {
				if(user_id_str == NULL) {
					/* Generate a random ID */
					while(user_id_str == NULL) {
						user_id_str = janus_random_uuid();
						if(g_hash_table_lookup(audiobridge->participants, user_id_str) != NULL) {
							/* User ID already taken, try another one */
							g_clear_pointer(&user_id_str, g_free);
						}
					}
					user_id_allocated = TRUE;
				}
				JANUS_LOG(LOG_VERB, "  -- Participant ID in new room %s: %s\n", room_id_str, user_id_str);
			}
			participant->audio_active_packets = 0;
			participant->audio_dBov_sum = 0;
			participant->talking = FALSE;
			/* Is the sampling rate of the new room the same as the one in the old room, or should we update the decoder/encoder? */
			janus_audiobridge_room *old_audiobridge = participant->room;
			/* Leave the old room first... */
			janus_refcount_increase(&participant->ref);
			janus_mutex_lock(&old_audiobridge->mutex);
			g_hash_table_remove(old_audiobridge->participants,
				string_ids ? (gpointer)participant->user_id_str : (gpointer)&participant->user_id);
			if(old_audiobridge->sampling_rate != audiobridge->sampling_rate ||
					old_audiobridge->spatial_audio != audiobridge->spatial_audio) {
				/* Create a new one that takes into account the sampling rate we want now */
				int error = 0;
				OpusEncoder *new_encoder = opus_encoder_create(audiobridge->sampling_rate,
					audiobridge->spatial_audio ? 2 : 1, OPUS_APPLICATION_VOIP, &error);
				if(error != OPUS_OK) {
					if(user_id_allocated)
						g_free(user_id_str);
					janus_refcount_decrease(&audiobridge->ref);
					if(new_encoder)
						opus_encoder_destroy(new_encoder);
					new_encoder = NULL;
					JANUS_LOG(LOG_ERR, "Error creating Opus encoder\n");
					error_code = JANUS_AUDIOBRIDGE_ERROR_LIBOPUS_ERROR;
					g_snprintf(error_cause, 512, "Error creating Opus encoder");
					/* Join the old room again... */
					g_hash_table_insert(audiobridge->participants,
						string_ids ? (gpointer)g_strdup(participant->user_id_str) : (gpointer)janus_uint64_dup(participant->user_id),
						participant);
					janus_mutex_unlock(&old_audiobridge->mutex);
					janus_mutex_unlock(&audiobridge->mutex);
					janus_mutex_unlock(&rooms_mutex);
					goto error;
				}
				if(audiobridge->sampling_rate == 8000) {
					opus_encoder_ctl(new_encoder, OPUS_SET_MAX_BANDWIDTH(OPUS_BANDWIDTH_NARROWBAND));
				} else if(audiobridge->sampling_rate == 12000) {
					opus_encoder_ctl(new_encoder, OPUS_SET_MAX_BANDWIDTH(OPUS_BANDWIDTH_MEDIUMBAND));
				} else if(audiobridge->sampling_rate == 16000) {
					opus_encoder_ctl(new_encoder, OPUS_SET_MAX_BANDWIDTH(OPUS_BANDWIDTH_WIDEBAND));
				} else if(audiobridge->sampling_rate == 24000) {
					opus_encoder_ctl(new_encoder, OPUS_SET_MAX_BANDWIDTH(OPUS_BANDWIDTH_SUPERWIDEBAND));
				} else if(audiobridge->sampling_rate == 48000) {
					opus_encoder_ctl(new_encoder, OPUS_SET_MAX_BANDWIDTH(OPUS_BANDWIDTH_FULLBAND));
				} else {
					JANUS_LOG(LOG_WARN, "Unsupported sampling rate %d, setting 16kHz\n", audiobridge->sampling_rate);
					audiobridge->sampling_rate = 16000;
					opus_encoder_ctl(new_encoder, OPUS_SET_MAX_BANDWIDTH(OPUS_BANDWIDTH_WIDEBAND));
				}
				opus_encoder_ctl(new_encoder, OPUS_SET_INBAND_FEC(participant->fec));
				/* Opus decoder */
				error = 0;
				OpusDecoder *new_decoder = opus_decoder_create(audiobridge->sampling_rate,
					audiobridge->spatial_audio ? 2 : 1, &error);
				if(error != OPUS_OK) {
					if(user_id_allocated)
						g_free(user_id_str);
					janus_refcount_decrease(&audiobridge->ref);
					if(new_encoder)
						opus_encoder_destroy(new_encoder);
					new_encoder = NULL;
					if(new_decoder)
						opus_decoder_destroy(new_decoder);
					new_decoder = NULL;
					JANUS_LOG(LOG_ERR, "Error creating Opus decoder\n");
					error_code = JANUS_AUDIOBRIDGE_ERROR_LIBOPUS_ERROR;
					g_snprintf(error_cause, 512, "Error creating Opus decoder");
					/* Join the old room again... */
					g_hash_table_insert(audiobridge->participants,
						string_ids ? (gpointer)g_strdup(participant->user_id_str) : (gpointer)janus_uint64_dup(participant->user_id),
						participant);
					janus_mutex_unlock(&old_audiobridge->mutex);
					janus_mutex_unlock(&audiobridge->mutex);
					janus_mutex_unlock(&rooms_mutex);
					goto error;
				}
				participant->reset = FALSE;
				/* Destroy the previous encoder/decoder and update the references */
				while(!g_atomic_int_compare_and_exchange(&participant->encoding, 0, 1))
					g_usleep(5000);
				if(participant->encoder)
					opus_encoder_destroy(participant->encoder);
				participant->sampling_rate = audiobridge->sampling_rate;
				participant->encoder = new_encoder;
				g_atomic_int_set(&participant->encoding, 0);
				while(!g_atomic_int_compare_and_exchange(&participant->decoding, 0, 1))
					g_usleep(5000);
				if(participant->decoder)
					opus_decoder_destroy(participant->decoder);
				participant->decoder = new_decoder;
				g_atomic_int_set(&participant->decoding, 0);
			}
			if(quality)
				opus_encoder_ctl(participant->encoder, OPUS_SET_COMPLEXITY(participant->opus_complexity));
			/* Everything looks fine, start by telling the folks in the old room this participant is going away */
			event = json_object();
			json_object_set_new(event, "audiobridge", json_string("event"));
			json_object_set_new(event, "room",
				string_ids ? json_string(old_audiobridge->room_id_str) : json_integer(old_audiobridge->room_id));
			json_object_set_new(event, "leaving",
				string_ids ? json_string(participant->user_id_str) : json_integer(participant->user_id));
			GHashTableIter iter;
			gpointer value;
			g_hash_table_iter_init(&iter, old_audiobridge->participants);
			while(g_hash_table_iter_next(&iter, NULL, &value)) {
				janus_audiobridge_participant *p = value;
				if(p == participant || g_atomic_int_get(&p->paused_events)) {
					continue;	/* Skip the new participant itself */
				}
				JANUS_LOG(LOG_VERB, "Notifying participant %s (%s)\n", p->user_id_str, p->display ? p->display : "??");
				int ret = gateway->push_event(p->session->handle, &janus_audiobridge_plugin, NULL, event, NULL);
				JANUS_LOG(LOG_VERB, "  >> %d (%s)\n", ret, janus_get_api_error(ret));
			}
			json_decref(event);
			/* Also notify event handlers */
			if(notify_events && gateway->events_is_enabled()) {
				json_t *info = json_object();
				json_object_set_new(info, "event", json_string("left"));
				json_object_set_new(info, "room",
					string_ids ? json_string(old_audiobridge->room_id_str) : json_integer(old_audiobridge->room_id));
				json_object_set_new(info, "id",
					string_ids ? json_string(participant->user_id_str) : json_integer(participant->user_id));
				json_object_set_new(info, "display", json_string(participant->display));
				gateway->notify_event(&janus_audiobridge_plugin, session->handle, info);
			}
			janus_mutex_unlock(&old_audiobridge->mutex);
			/* Stop recording, if we were (since this is a new room, a new recording would be required, so a new configure) */
			janus_mutex_lock(&participant->rec_mutex);
			janus_audiobridge_recorder_close(participant);
			participant->mjr_active = FALSE;
			janus_mutex_unlock(&participant->rec_mutex);
			janus_refcount_decrease(&old_audiobridge->ref);
			/* Done, join the new one */
			participant->user_id = user_id;
			g_free(participant->user_id_str);
			participant->user_id_str = user_id_str ? g_strdup(user_id_str) : NULL;
			participant->group = group;
			participant->admin = admin;
			g_free(participant->display);
			participant->display = display_text ? g_strdup(display_text) : NULL;
			participant->room = audiobridge;
			participant->muted = muted ? json_is_true(muted) : FALSE;	/* When switching to a new room, you're unmuted by default */
			if(suspended && json_is_true(suspended)) {
				janus_mutex_lock(&participant->suspend_cond_mutex);
				g_atomic_int_set(&participant->suspended, 1);
				janus_mutex_unlock(&participant->suspend_cond_mutex);
				json_t *pauseevs = json_object_get(root, "pause_events");
				if(pauseevs && json_is_true(pauseevs))
					g_atomic_int_set(&participant->paused_events, 1);
			}
			participant->audio_active_packets = 0;
			participant->audio_dBov_sum = 0;
			participant->talking = FALSE;
			participant->volume_gain = volume;
			participant->stereo = audiobridge->spatial_audio;
			participant->spatial_position = spatial_position;
			if(participant->spatial_position < 0)
				participant->spatial_position = 0;
			else if(participant->spatial_position > 100)
				participant->spatial_position = 100;
			participant->opus_bitrate = opus_bitrate;
			if(participant->encoder)
				opus_encoder_ctl(participant->encoder, OPUS_SET_BITRATE(participant->opus_bitrate ? participant->opus_bitrate : OPUS_AUTO));
			if(quality) {
				participant->opus_complexity = complexity;
				if(participant->encoder)
					opus_encoder_ctl(participant->encoder, OPUS_SET_COMPLEXITY(participant->opus_complexity));
			}
			if(exploss) {
				participant->expected_loss = expected_loss;
				opus_encoder_ctl(participant->encoder, OPUS_SET_PACKET_LOSS_PERC(participant->expected_loss));
			}
#ifdef HAVE_RNNOISE
			/* Check if a denoiser is needed now */
			participant->denoise = denoise ? json_is_true(denoise) : audiobridge->denoise;
#else
			if(denoise && json_is_true(denoise)) {
				JANUS_LOG(LOG_WARN, "RNNoise unavailable, denoising not supported\n");
			}
#endif
			g_hash_table_insert(audiobridge->participants,
				string_ids ? (gpointer)g_strdup(participant->user_id_str) : (gpointer)janus_uint64_dup(participant->user_id),
				participant);
			/* Notify the other participants */
			json_t *newuser = json_object();
			json_object_set_new(newuser, "audiobridge", json_string("joined"));
			json_object_set_new(newuser, "room",
				string_ids ? json_string(audiobridge->room_id_str) : json_integer(audiobridge->room_id));
			json_t *newuserlist = json_array();
			json_t *pl = json_object();
			json_object_set_new(pl, "id",
				string_ids ? json_string(participant->user_id_str) : json_integer(participant->user_id));
			if(participant->display)
				json_object_set_new(pl, "display", json_string(participant->display));
			json_object_set_new(pl, "setup", g_atomic_int_get(&participant->session->started) ? json_true() : json_false());
			json_object_set_new(pl, "muted", participant->muted ? json_true() : json_false());
			if(audiobridge->spatial_audio)
				json_object_set_new(pl, "spatial_position", json_integer(participant->spatial_position));
			if(g_atomic_int_get(&participant->suspended))
				json_object_set_new(pl, "suspended", json_true());
			json_array_append_new(newuserlist, pl);
			json_object_set_new(newuser, "participants", newuserlist);
			g_hash_table_iter_init(&iter, audiobridge->participants);
			while(g_hash_table_iter_next(&iter, NULL, &value)) {
				janus_audiobridge_participant *p = value;
				if(p == participant || g_atomic_int_get(&p->paused_events)) {
					continue;
				}
				JANUS_LOG(LOG_VERB, "Notifying participant %s (%s)\n", p->user_id_str, p->display ? p->display : "??");
				int ret = gateway->push_event(p->session->handle, &janus_audiobridge_plugin, NULL, newuser, NULL);
				JANUS_LOG(LOG_VERB, "  >> %d (%s)\n", ret, janus_get_api_error(ret));
			}
			json_decref(newuser);
			/* Return a list of all available participants for the new participant now */
			json_t *list = json_array();
			g_hash_table_iter_init(&iter, audiobridge->participants);
			while(g_hash_table_iter_next(&iter, NULL, &value)) {
				janus_audiobridge_participant *p = value;
				if(p == participant) {
					continue;
				}
				json_t *pl = json_object();
				json_object_set_new(pl, "id", string_ids ? json_string(p->user_id_str) : json_integer(p->user_id));
				if(p->display)
					json_object_set_new(pl, "display", json_string(p->display));
				json_object_set_new(pl, "setup", g_atomic_int_get(&p->session->started) ? json_true() : json_false());
				json_object_set_new(pl, "muted", p->muted ? json_true() : json_false());
				if(p->extmap_id > 0)
					json_object_set_new(pl, "talking", p->talking ? json_true() : json_false());
				if(audiobridge->spatial_audio)
					json_object_set_new(pl, "spatial_position", json_integer(p->spatial_position));
				if(g_atomic_int_get(&participant->suspended))
					json_object_set_new(pl, "suspended", json_true());
				json_array_append_new(list, pl);
			}
			event = json_object();
			json_object_set_new(event, "audiobridge", json_string("roomchanged"));
			json_object_set_new(event, "room",
				string_ids ? json_string(audiobridge->room_id_str) : json_integer(audiobridge->room_id));
			json_object_set_new(event, "id", string_ids ? json_string(user_id_str) : json_integer(user_id));
			json_object_set_new(event, "participants", list);
			/* Also notify event handlers */
			if(notify_events && gateway->events_is_enabled()) {
				json_t *info = json_object();
				json_object_set_new(info, "event", json_string("joined"));
				json_object_set_new(info, "room",
					string_ids ? json_string(audiobridge->room_id_str) : json_integer(audiobridge->room_id));
				json_object_set_new(info, "id",
					string_ids ? json_string(participant->user_id_str) : json_integer(participant->user_id));
				json_object_set_new(info, "display", json_string(participant->display));
				json_object_set_new(info, "muted", participant->muted ? json_true() : json_false());
				if(participant->stereo)
					json_object_set_new(info, "spatial_position", json_integer(participant->spatial_position));
				if(g_atomic_int_get(&participant->suspended))
					json_object_set_new(info, "suspended", json_true());
				gateway->notify_event(&janus_audiobridge_plugin, session->handle, info);
			}
			if(user_id_allocated)
				g_free(user_id_str);
			janus_mutex_unlock(&audiobridge->mutex);
			janus_mutex_unlock(&rooms_mutex);
		} else if(!strcasecmp(request_text, "hangup")) {
			janus_mutex_unlock(&sessions_mutex);
			/* Get rid of an ongoing session */
			gateway->close_pc(session->handle);
			event = json_object();
			json_object_set_new(event, "audiobridge", json_string("hangingup"));
		} else if(!strcasecmp(request_text, "leave")) {
			janus_mutex_unlock(&sessions_mutex);
			/* This participant is leaving */
			janus_audiobridge_participant *participant = (janus_audiobridge_participant *)session->participant;
			if(participant == NULL || participant->room == NULL) {
				JANUS_LOG(LOG_ERR, "Can't leave (not in a room)\n");
				error_code = JANUS_AUDIOBRIDGE_ERROR_NOT_JOINED;
				g_snprintf(error_cause, 512, "Can't leave (not in a room)");
				goto error;
			}
			/* Tell everybody */
			janus_mutex_lock(&rooms_mutex);
			janus_audiobridge_room *audiobridge = participant->room;
			gboolean removed = FALSE;
			if(audiobridge != NULL) {
				janus_refcount_increase(&audiobridge->ref);
				janus_mutex_lock(&audiobridge->mutex);
				event = json_object();
				json_object_set_new(event, "audiobridge", json_string("event"));
				json_object_set_new(event, "room",
					string_ids ? json_string(audiobridge->room_id_str) : json_integer(audiobridge->room_id));
				json_object_set_new(event, "leaving",
					string_ids ? json_string(participant->user_id_str) : json_integer(participant->user_id));
				GHashTableIter iter;
				gpointer value;
				g_hash_table_iter_init(&iter, audiobridge->participants);
				while(g_hash_table_iter_next(&iter, NULL, &value)) {
					janus_audiobridge_participant *p = value;
					if(p == participant || g_atomic_int_get(&p->paused_events)) {
						continue;	/* Skip the new participant itself */
					}
					JANUS_LOG(LOG_VERB, "Notifying participant %s (%s)\n", p->user_id_str, p->display ? p->display : "??");
					int ret = gateway->push_event(p->session->handle, &janus_audiobridge_plugin, NULL, event, NULL);
					JANUS_LOG(LOG_VERB, "  >> %d (%s)\n", ret, janus_get_api_error(ret));
				}
				json_decref(event);
				/* Actually leave the room... */
				removed = g_hash_table_remove(audiobridge->participants,
					string_ids ? (gpointer)participant->user_id_str : (gpointer)&participant->user_id);
				participant->room = NULL;
			}
			/* Get rid of queued packets */
			janus_mutex_lock(&participant->qmutex);
			g_atomic_int_set(&participant->active, 0);
			janus_audiobridge_participant_clear_jitter_buffer(participant);
			janus_audiobridge_participant_clear_inbuf(participant);
			janus_mutex_unlock(&participant->qmutex);
			janus_audiobridge_participant_clear_outbuf(participant);
			/* Stop recording, if we were */
			janus_mutex_lock(&participant->rec_mutex);
			janus_audiobridge_recorder_close(participant);
			participant->mjr_active = FALSE;
			janus_mutex_unlock(&participant->rec_mutex);
			/* Also notify event handlers */
			if(notify_events && gateway->events_is_enabled()) {
				json_t *info = json_object();
				json_object_set_new(info, "event", json_string("left"));
				json_object_set_new(info, "room",
					string_ids ? json_string(audiobridge->room_id_str) : json_integer(audiobridge->room_id));
				json_object_set_new(info, "id",
					string_ids ? json_string(participant->user_id_str) : json_integer(participant->user_id));
				json_object_set_new(info, "display", json_string(participant->display));
				gateway->notify_event(&janus_audiobridge_plugin, session->handle, info);
			}
			/* Done */
			event = json_object();
			json_object_set_new(event, "audiobridge", json_string("left"));
			if(audiobridge != NULL) {
				json_object_set_new(event, "room",
					string_ids ? json_string(audiobridge->room_id_str) : json_integer(audiobridge->room_id));
				janus_mutex_unlock(&audiobridge->mutex);
				janus_refcount_decrease(&audiobridge->ref);
			}
			json_object_set_new(event, "id",
				string_ids ? json_string(participant->user_id_str) : json_integer(participant->user_id));
			janus_mutex_unlock(&rooms_mutex);
			if(removed) {
				/* Only decrease the counter if we were still there */
				janus_refcount_decrease(&audiobridge->ref);
			}
		} else {
			janus_mutex_unlock(&sessions_mutex);
			JANUS_LOG(LOG_ERR, "Unknown request '%s'\n", request_text);
			error_code = JANUS_AUDIOBRIDGE_ERROR_INVALID_REQUEST;
			g_snprintf(error_cause, 512, "Unknown request '%s'", request_text);
			goto error;
		}

		/* Prepare JSON event */
		JANUS_LOG(LOG_VERB, "Preparing JSON event as a reply\n");
		/* Any SDP to handle? */
		if(!msg_sdp && !generate_offer) {
			int ret = gateway->push_event(msg->handle, &janus_audiobridge_plugin, msg->transaction, event, NULL);
			JANUS_LOG(LOG_VERB, "  >> %d (%s)\n", ret, janus_get_api_error(ret));
			json_decref(event);
		} else {
			if(msg_sdp) {
				JANUS_LOG(LOG_VERB, "This is involving a negotiation (%s) as well:\n%s\n", msg_sdp_type, msg_sdp);
			} else {
				JANUS_LOG(LOG_VERB, "This is involving a negotiation: generating offer\n");
			}
			/* Prepare an SDP offer or answer */
			if(msg_sdp && json_is_true(json_object_get(msg->jsep, "e2ee"))) {
				/* Media is encrypted, but we need unencrypted media frames to decode and mix */
				json_decref(event);
				JANUS_LOG(LOG_ERR, "Media encryption unsupported by this plugin\n");
				error_code = JANUS_AUDIOBRIDGE_ERROR_INVALID_ELEMENT;
				g_snprintf(error_cause, 512, "Media encryption unsupported by this plugin");
				goto error;
			}
			/* We answer by default, unless the user asked the plugin for an offer */
			if(msg_sdp && got_offer && session->plugin_offer) {
				json_decref(event);
				JANUS_LOG(LOG_ERR, "Received an offer on a plugin-offered session\n");
				error_code = JANUS_AUDIOBRIDGE_ERROR_INVALID_SDP;
				g_snprintf(error_cause, 512, "Received an offer on a plugin-offered session");
				goto error;
			} else if(msg_sdp && got_answer && !session->plugin_offer) {
				json_decref(event);
				JANUS_LOG(LOG_ERR, "Received an answer when we didn't send an offer\n");
				error_code = JANUS_AUDIOBRIDGE_ERROR_INVALID_SDP;
				g_snprintf(error_cause, 512, "Received an answer when we didn't send an offer");
				goto error;
			}
			const char *type = session->plugin_offer ? "offer" : "answer";
			char error_str[512];
			janus_sdp *sdp = NULL;
			if(msg_sdp != NULL) {
				sdp = janus_sdp_parse(msg_sdp, error_str, sizeof(error_str));
				if(sdp == NULL) {
					json_decref(event);
					JANUS_LOG(LOG_ERR, "Error parsing %s: %s\n", msg_sdp, error_str);
					error_code = JANUS_AUDIOBRIDGE_ERROR_INVALID_SDP;
					g_snprintf(error_cause, 512, "Error parsing %s: %s", msg_sdp, error_str);
					goto error;
				}
			}
			if(got_offer) {
				if(sdp_update) {
					/* Renegotiation */
					JANUS_LOG(LOG_VERB, "Request to update existing connection\n");
					session->sdp_version++;		/* This needs to be increased when it changes */
				} else {
					/* New PeerConnection */
					session->sdp_version = 1;	/* This needs to be increased when it changes */
					session->sdp_sessid = janus_get_real_time();
				}
			}
			/* What is the Opus payload type? */
			janus_audiobridge_participant *participant = (janus_audiobridge_participant *)session->participant;
			if(sdp != NULL) {
				participant->opus_pt = janus_sdp_get_codec_pt(sdp, -1, "opus");
				if(participant->opus_pt > 0 && strstr(msg_sdp, "useinbandfec=1")){
					/* Opus codec, inband FEC setted */
					participant->fec = TRUE;
					participant->probation = MIN_SEQUENTIAL;
					opus_encoder_ctl(participant->encoder, OPUS_SET_INBAND_FEC(participant->fec));
				}
				JANUS_LOG(LOG_VERB, "Opus payload type is %d, FEC %s\n", participant->opus_pt, participant->fec ? "enabled" : "disabled");
			}
			/* Check if the audio level extension was offered */
			int extmap_id = generate_offer ? 2 : -1;
			if(sdp != NULL) {
				GList *temp = sdp->m_lines;
				while(temp) {
					janus_sdp_mline *m = (janus_sdp_mline *)temp->data;
					if(m->type == JANUS_SDP_AUDIO) {
						GList *ma = m->attributes;
						while(ma) {
							janus_sdp_attribute *a = (janus_sdp_attribute *)ma->data;
							if(a->value) {
								if(strstr(a->value, JANUS_RTP_EXTMAP_AUDIO_LEVEL)) {
									extmap_id = atoi(a->value);
									if(extmap_id < 0)
										extmap_id = 0;
								}
							}
							ma = ma->next;
						}
					}
					temp = temp->next;
				}
			}
			/* If we're just processing an answer, we're done */
			if(got_answer) {
				gint64 start = janus_get_monotonic_time();
				int res = gateway->push_event(msg->handle, &janus_audiobridge_plugin, msg->transaction, event, NULL);
				JANUS_LOG(LOG_VERB, "  >> Pushing event: %d (took %"SCNu64" us)\n", res, janus_get_monotonic_time()-start);
				json_decref(event);
				janus_sdp_destroy(sdp);
				if(msg)
					janus_audiobridge_message_free(msg);
				msg = NULL;
				continue;
			}
			if(participant == NULL || participant->room == NULL) {
				JANUS_LOG(LOG_ERR, "Can't handle SDP (not in a room)\n");
				error_code = JANUS_AUDIOBRIDGE_ERROR_NOT_JOINED;
				g_snprintf(error_cause, 512, "Can't handle SDP (not in a room)");
				if(sdp)
					janus_sdp_destroy(sdp);
				goto error;
			}
			/* We use a custom session name in the SDP */
			char s_name[100];
			g_snprintf(s_name, sizeof(s_name), "AudioBridge %s", participant->room->room_id_str);
			/* Prepare a fmtp string too */
			char fmtp[100];
			g_snprintf(fmtp, sizeof(fmtp), "%d maxplaybackrate=%"SCNu32"; stereo=%d; sprop-stereo=%d; useinbandfec=%d\r\n",
				participant->opus_pt, participant->room->sampling_rate,
				participant->stereo ? 1 : 0, participant->stereo ? 1 : 0, participant->fec ? 1 : 0);
			/* If we got an offer, we need to answer */
			janus_sdp *offer = NULL, *answer = NULL;
			if(got_offer) {
				answer = janus_sdp_generate_answer(sdp);
				/* Only accept the first audio line, and reject everything else if offered */
				GList *temp = sdp->m_lines;
				gboolean accepted = FALSE;
				while(temp) {
					janus_sdp_mline *m = (janus_sdp_mline *)temp->data;
					if(m->type == JANUS_SDP_AUDIO && !accepted) {
						accepted = TRUE;
						janus_sdp_generate_answer_mline(sdp, answer, m,
							JANUS_SDP_OA_MLINE, JANUS_SDP_AUDIO,
							JANUS_SDP_OA_CODEC, janus_audiocodec_name(participant->codec),
							JANUS_SDP_OA_ACCEPT_EXTMAP, JANUS_RTP_EXTMAP_MID,
							JANUS_SDP_OA_ACCEPT_EXTMAP, JANUS_RTP_EXTMAP_AUDIO_LEVEL,
							JANUS_SDP_OA_DONE);
					}
					temp = temp->next;
				}
				/* Replace the session name */
				g_free(answer->s_name);
				answer->s_name = g_strdup(s_name);
				/* Add an fmtp attribute if this is Opus */
				if(participant->codec == JANUS_AUDIOCODEC_OPUS) {
					janus_sdp_attribute *a = janus_sdp_attribute_create("fmtp", "%s", fmtp);
					janus_sdp_attribute_add_to_mline(janus_sdp_mline_find(answer, JANUS_SDP_AUDIO), a);
				}
				/* Let's overwrite a couple o= fields, in case this is a renegotiation */
				answer->o_sessid = session->sdp_sessid;
				answer->o_version = session->sdp_version;
			} else if(generate_offer) {
				/* We need to generate an offer ourselves */
				int pt = 100;
				if(participant->codec == JANUS_AUDIOCODEC_PCMU)
					pt = 0;
				else if(participant->codec == JANUS_AUDIOCODEC_PCMA)
					pt = 8;
				offer = janus_sdp_generate_offer(
					s_name, "1.1.1.1",
					JANUS_SDP_OA_MLINE, JANUS_SDP_AUDIO,
						JANUS_SDP_OA_CODEC, janus_audiocodec_name(participant->codec),
						JANUS_SDP_OA_PT, pt,
						JANUS_SDP_OA_FMTP, (participant->codec == JANUS_AUDIOCODEC_OPUS ? fmtp : NULL),
						JANUS_SDP_OA_DIRECTION, JANUS_SDP_SENDRECV,
						JANUS_SDP_OA_EXTENSION, JANUS_RTP_EXTMAP_MID, 1,
						JANUS_SDP_OA_EXTENSION, JANUS_RTP_EXTMAP_AUDIO_LEVEL, extmap_id,
					JANUS_SDP_OA_DONE);
				/* Let's overwrite a couple o= fields, in case this is a renegotiation */
				if(session->sdp_version == 1) {
					session->sdp_sessid = offer->o_sessid;
				} else {
					offer->o_sessid = session->sdp_sessid;
					offer->o_version = session->sdp_version;
				}
			}
			/* Was the audio level extension negotiated? */
			participant->extmap_id = 0;
			participant->dBov_level = 0;
			if(extmap_id > -1 && participant->room && participant->room->audiolevel_ext) {
				/* Add an extmap attribute too */
				participant->extmap_id = extmap_id;
				/* If there's a recording, add the extension there */
				janus_mutex_lock(&participant->rec_mutex);
				if(participant->arc != NULL)
					janus_recorder_add_extmap(participant->arc, participant->extmap_id, JANUS_RTP_EXTMAP_AUDIO_LEVEL);
				janus_mutex_unlock(&participant->rec_mutex);
			}
			/* Prepare the response */
			char *new_sdp = janus_sdp_write(answer ? answer : offer);
			janus_sdp_destroy(sdp);
			janus_sdp_destroy(answer ? answer : offer);
			json_t *jsep = json_pack("{ssss}", "type", type, "sdp", new_sdp);
			/* How long will the Janus core take to push the event? */
			g_atomic_int_set(&session->hangingup, 0);
			gint64 start = janus_get_monotonic_time();
			int res = gateway->push_event(msg->handle, &janus_audiobridge_plugin, msg->transaction, event, jsep);
			JANUS_LOG(LOG_VERB, "  >> Pushing event: %d (took %"SCNu64" us)\n", res, janus_get_monotonic_time()-start);
			json_decref(event);
			json_decref(jsep);
			g_free(new_sdp);
			if(res != JANUS_OK) {
				/* TODO Failed to negotiate? We should remove this participant */
			} else {
				/* We'll notify all other participants when the PeerConnection has been established */
			}
		}
		if(msg)
			janus_audiobridge_message_free(msg);
		msg = NULL;

		continue;

error:
		{
			/* Prepare JSON error event */
			json_t *event = json_object();
			json_object_set_new(event, "audiobridge", json_string("event"));
			json_object_set_new(event, "error_code", json_integer(error_code));
			json_object_set_new(event, "error", json_string(error_cause));
			int ret = gateway->push_event(msg->handle, &janus_audiobridge_plugin, msg->transaction, event, NULL);
			JANUS_LOG(LOG_VERB, "  >> Pushing event: %d (%s)\n", ret, janus_get_api_error(ret));
			json_decref(event);
			janus_audiobridge_message_free(msg);
		}
	}
	JANUS_LOG(LOG_VERB, "Leaving AudioBridge handler thread\n");
	return NULL;
}
static void janus_audiobridge_rec_add_wav_header(janus_audiobridge_room *audiobridge) {
	/* Do we need to record the mix? */
	char filename[255];
	gint64 now = janus_get_real_time();
	audiobridge->rec_start_time = now;
	if(audiobridge->record_file) {
		g_snprintf(filename, 255, "%s%s%s%s%s",
			audiobridge->record_dir ? audiobridge->record_dir : "",
			audiobridge->record_dir ? "/" : "",
			audiobridge->record_file,
			rec_tempext ? "." : "", rec_tempext ? rec_tempext : "");
	} else {
		g_snprintf(filename, 255, "%s%sjanus-audioroom-%s-%"SCNi64".wav%s%s",
			audiobridge->record_dir ? audiobridge->record_dir : "",
			audiobridge->record_dir ? "/" : "",
			audiobridge->room_id_str, now,
			rec_tempext ? "." : "", rec_tempext ? rec_tempext : "");
	}
	audiobridge->recording = fopen(filename, "wb");
	if(audiobridge->recording == NULL) {
		JANUS_LOG(LOG_WARN, "Recording requested, but could NOT open file %s for writing, giving up...\n", filename);
		g_atomic_int_set(&audiobridge->record, 0);
		g_atomic_int_set(&audiobridge->wav_header_added, 0);
		g_free(audiobridge->record_file);
		audiobridge->record_file = NULL;
	} else {
		JANUS_LOG(LOG_VERB, "Recording requested, opened file %s for writing\n", filename);
		/* Write WAV header */
		wav_header header = {
			{'R', 'I', 'F', 'F'},
			0,
			{'W', 'A', 'V', 'E'},
			{'f', 'm', 't', ' '},
			16,
			1,
			audiobridge->spatial_audio ? 2 : 1,
			audiobridge->sampling_rate,
			audiobridge->sampling_rate * 2 * (audiobridge->spatial_audio ? 2 : 1),
			2,
			16,
			{'d', 'a', 't', 'a'},
			0
		};
		if(fwrite(&header, 1, sizeof(header), audiobridge->recording) != sizeof(header)) {
			JANUS_LOG(LOG_ERR, "Error writing WAV header...\n");
		}
		fflush(audiobridge->recording);
		audiobridge->record_lastupdate = janus_get_monotonic_time();
		g_atomic_int_set(&audiobridge->wav_header_added, 1);
	}
}
static void janus_audiobridge_update_wav_header(janus_audiobridge_room *audiobridge) {
	/* Update the length in the header */
	if(audiobridge->recording == NULL)
		return;
	fseek(audiobridge->recording, 0, SEEK_END);
	long int size = ftell(audiobridge->recording);
	if(size >= 8) {
		size -= 8;
		fseek(audiobridge->recording, 4, SEEK_SET);
		fwrite(&size, sizeof(uint32_t), 1, audiobridge->recording);
		size += 8;
		fseek(audiobridge->recording, 40, SEEK_SET);
		fwrite(&size, sizeof(uint32_t), 1, audiobridge->recording);
		fflush(audiobridge->recording);
	}
	fclose(audiobridge->recording);
	audiobridge->recording = NULL;
	g_atomic_int_set(&audiobridge->wav_header_added, 0);

	char filename[255];
	if(audiobridge->record_file) {
		g_snprintf(filename, 255, "%s%s%s",
			audiobridge->record_dir ? audiobridge->record_dir : "",
			audiobridge->record_dir ? "/" : "",
			audiobridge->record_file);
	} else {
		g_snprintf(filename, 255, "%s%sjanus-audioroom-%s-%"SCNi64".wav",
			audiobridge->record_dir ? audiobridge->record_dir : "",
			audiobridge->record_dir ? "/" : "",
			audiobridge->room_id_str, audiobridge->rec_start_time);
	}
	if(rec_tempext) {
		/* We need to rename the file, to remove the temporary extension */
		char extfilename[255];
		if(audiobridge->record_file) {
			g_snprintf(extfilename, 255, "%s%s%s.%s",
				audiobridge->record_dir ? audiobridge->record_dir : "",
				audiobridge->record_dir ? "/" : "",
				audiobridge->record_file, rec_tempext);
		} else {
			g_snprintf(extfilename, 255, "%s%sjanus-audioroom-%s-%"SCNi64".wav.%s",
				audiobridge->record_dir ? audiobridge->record_dir : "",
				audiobridge->record_dir ? "/" : "",
				audiobridge->room_id_str,
				audiobridge->rec_start_time, rec_tempext);
		}
		if(rename(extfilename, filename) != 0) {
			JANUS_LOG(LOG_ERR, "Error renaming %s to %s...\n", extfilename, filename);
		} else {
			JANUS_LOG(LOG_INFO, "Recording renamed: %s\n", filename);
		}
	}
	/* Also notify event handlers */
	if(notify_events && gateway->events_is_enabled()) {
		json_t *info = json_object();
		json_object_set_new(info, "event", json_string("recordingdone"));
		json_object_set_new(info, "room",
			string_ids ? json_string(audiobridge->room_id_str) : json_integer(audiobridge->room_id));
		json_object_set_new(info, "record_file", json_string(filename));
		gateway->notify_event(&janus_audiobridge_plugin, NULL, info);
	}
}

/* Thread to mix the contributions from all participants */
static void *janus_audiobridge_mixer_thread(void *data) {
	JANUS_LOG(LOG_VERB, "Audio bridge thread starting...\n");
	janus_audiobridge_room *audiobridge = (janus_audiobridge_room *)data;
	if(!audiobridge) {
		JANUS_LOG(LOG_ERR, "Invalid room!\n");
		return NULL;
	}
	JANUS_LOG(LOG_VERB, "Thread is for mixing room %s (%s) at rate %"SCNu32"...\n",
		audiobridge->room_id_str, audiobridge->room_name, audiobridge->sampling_rate);

	/* Buffer (we allocate assuming 48kHz, although we'll likely use less than that) */
	int samples = audiobridge->sampling_rate/50;
	if(audiobridge->spatial_audio)
		samples = samples*2;
	opus_int32 buffer[audiobridge->spatial_audio ? OPUS_SAMPLES*2 : OPUS_SAMPLES],
		sumBuffer[audiobridge->spatial_audio ? OPUS_SAMPLES*2 : OPUS_SAMPLES];
	opus_int16 outBuffer[audiobridge->spatial_audio ? OPUS_SAMPLES*2 : OPUS_SAMPLES],
		resampled[audiobridge->spatial_audio ? OPUS_SAMPLES*2 : OPUS_SAMPLES], *curBuffer = NULL;
	memset(buffer, 0, OPUS_SAMPLES*(audiobridge->spatial_audio ? 8 : 4));
	memset(sumBuffer, 0, OPUS_SAMPLES*(audiobridge->spatial_audio ? 8 : 4));
	memset(outBuffer, 0, OPUS_SAMPLES*(audiobridge->spatial_audio ? 4 : 2));
	memset(resampled, 0, OPUS_SAMPLES*(audiobridge->spatial_audio ? 4 : 2));

	/* In case forwarding groups are enabled, we need additional buffers */
	uint groups_num = audiobridge->groups ? g_hash_table_size(audiobridge->groups) : 0, index = 0;
	opus_int32 *groupBuffers = NULL;
	uint32_t groupBufferSize = 0, groupBuffersSize = 0;
	OpusEncoder **groupEncoders = NULL;
	if(groups_num > 0) {
		/* Create buffers */
		groupBufferSize = (audiobridge->spatial_audio ? OPUS_SAMPLES*2 : OPUS_SAMPLES) * sizeof(opus_int32);
		groupBuffersSize = groups_num * groupBufferSize;
		groupBuffers = g_malloc(groupBuffersSize);
		groupEncoders = g_malloc(groups_num * sizeof(OpusEncoder *));
		/* Create separate encoders */
		for(index=0; index<groups_num; index++) {
			int error = 0;
			OpusEncoder *rtp_encoder = opus_encoder_create(audiobridge->sampling_rate,
				audiobridge->spatial_audio ? 2 : 1, OPUS_APPLICATION_VOIP, &error);
			if(audiobridge->sampling_rate == 8000) {
				opus_encoder_ctl(rtp_encoder, OPUS_SET_MAX_BANDWIDTH(OPUS_BANDWIDTH_NARROWBAND));
			} else if(audiobridge->sampling_rate == 12000) {
				opus_encoder_ctl(rtp_encoder, OPUS_SET_MAX_BANDWIDTH(OPUS_BANDWIDTH_MEDIUMBAND));
			} else if(audiobridge->sampling_rate == 16000) {
				opus_encoder_ctl(rtp_encoder, OPUS_SET_MAX_BANDWIDTH(OPUS_BANDWIDTH_WIDEBAND));
			} else if(audiobridge->sampling_rate == 24000) {
				opus_encoder_ctl(rtp_encoder, OPUS_SET_MAX_BANDWIDTH(OPUS_BANDWIDTH_SUPERWIDEBAND));
			} else if(audiobridge->sampling_rate == 48000) {
				opus_encoder_ctl(rtp_encoder, OPUS_SET_MAX_BANDWIDTH(OPUS_BANDWIDTH_FULLBAND));
			} else {
				JANUS_LOG(LOG_WARN, "Unsupported sampling rate %d, setting 16kHz\n", audiobridge->sampling_rate);
				opus_encoder_ctl(rtp_encoder, OPUS_SET_MAX_BANDWIDTH(OPUS_BANDWIDTH_WIDEBAND));
			}
			/* Check if we need FEC */
			if(audiobridge->default_expectedloss > 0) {
				opus_encoder_ctl(rtp_encoder, OPUS_SET_INBAND_FEC(TRUE));
				opus_encoder_ctl(rtp_encoder, OPUS_SET_PACKET_LOSS_PERC(audiobridge->default_expectedloss));
			}
			groupEncoders[index] = rtp_encoder;
		}
	}

	/* Base RTP packets, in case there are forwarders involved */
	gboolean have_opus[JANUS_AUDIOBRIDGE_MAX_GROUPS+1],
		have_alaw[JANUS_AUDIOBRIDGE_MAX_GROUPS+1],
		have_ulaw[JANUS_AUDIOBRIDGE_MAX_GROUPS+1];
	unsigned char *rtpbuffer = g_malloc0(1500 * (groups_num+1));
	janus_rtp_header *rtph = NULL;
	/* In case we need G.711 forwarders */
	uint8_t *rtpalaw = g_malloc0((12+G711_SAMPLES) * (groups_num+1)),
			*rtpulaw = g_malloc0((12+G711_SAMPLES) * (groups_num+1));

	/* Timer */
	struct timeval now, before;
	gettimeofday(&before, NULL);
	now.tv_sec = before.tv_sec;
	now.tv_usec = before.tv_usec;
	time_t passed, d_s, d_us;

	/* RTP */
	guint16 seq = 0;
	guint32 ts = 0;

	g_atomic_int_set(&audiobridge->wav_header_added, 0);
	/* Loop */
	int i=0;
	int count = 0, rf_count = 0, pf_count = 0, prev_count = 0;
	int lgain = 0, rgain = 0, diff = 0;
	while(!g_atomic_int_get(&stopping) && !g_atomic_int_get(&audiobridge->destroyed)) {
		/* See if it's time to prepare a frame */
		gettimeofday(&now, NULL);
		d_s = now.tv_sec - before.tv_sec;
		d_us = now.tv_usec - before.tv_usec;
		if(d_us < 0) {
			d_us += 1000000;
			--d_s;
		}
		passed = d_s*1000000 + d_us;
		if(passed < 15000) {	/* Let's wait about 15ms at max */
			g_usleep(5000);
			continue;
		}
		/* If we're recording to a wav file, update the info */
		if(g_atomic_int_get(&audiobridge->record) && !g_atomic_int_get(&audiobridge->wav_header_added)) {
			JANUS_LOG(LOG_VERB, "Adding WAV header for recording %s (%s)...\n", audiobridge->room_id_str, audiobridge->room_name);
			janus_audiobridge_rec_add_wav_header(audiobridge);
		}
		if(!g_atomic_int_get(&audiobridge->record) && g_atomic_int_get(&audiobridge->wav_header_added)) {
			JANUS_LOG(LOG_VERB, "Updating WAV header for recording %s (%s)...\n", audiobridge->room_id_str, audiobridge->room_name);
			janus_audiobridge_update_wav_header(audiobridge);
		}
		/* Update the reference time */
		before.tv_usec += 20000;
		if(before.tv_usec > 1000000) {
			before.tv_sec++;
			before.tv_usec -= 1000000;
		}
		/* Do we need to mix at all? */
		janus_mutex_lock_nodebug(&audiobridge->mutex);
		count = g_hash_table_size(audiobridge->participants);
		rf_count = g_hash_table_size(audiobridge->rtp_forwarders);
		pf_count = g_hash_table_size(audiobridge->anncs);
		if((count+rf_count+pf_count) == 0) {
			janus_mutex_unlock_nodebug(&audiobridge->mutex);
			/* No participant and RTP forwarders, do nothing */
			if(prev_count > 0) {
				JANUS_LOG(LOG_INFO, "Last user/forwarder/file just left room %s, going idle...\n", audiobridge->room_id_str);
				prev_count = 0;
			}
			continue;
		}
		if(prev_count == 0) {
			JANUS_LOG(LOG_INFO, "First user/forwarder/file just joined room %s, waking it up...\n", audiobridge->room_id_str);
		}
		prev_count = count+rf_count+pf_count;
		/* Update RTP header information */
		seq++;
		ts += OPUS_SAMPLES;
		/* Mix all contributions */
		GList *participants_list = g_hash_table_get_values(audiobridge->participants);
		/* Add a reference to all these participants, in case some leave while we're mixing */
		GList *ps = participants_list;
		while(ps) {
			janus_audiobridge_participant *p = (janus_audiobridge_participant *)ps->data;
			janus_refcount_increase(&p->ref);
			ps = ps->next;
		}
		/* Do the same for announcements */
		GList *anncs_list = g_hash_table_get_values(audiobridge->anncs);
		ps = anncs_list;
		while(ps) {
			janus_audiobridge_participant *annc = (janus_audiobridge_participant *)ps->data;
			janus_refcount_increase(&annc->ref);
			ps = ps->next;
		}
		janus_mutex_unlock_nodebug(&audiobridge->mutex);
		for(i=0; i<samples; i++)
			buffer[i] = 0;
		if(groups_num > 0)
			memset(groupBuffers, 0, groupBuffersSize);
		ps = participants_list;
		while(ps) {
			janus_audiobridge_participant *p = (janus_audiobridge_participant *)ps->data;
			janus_mutex_lock(&p->qmutex);
			if(g_atomic_int_get(&p->destroyed) || !p->session || !g_atomic_int_get(&p->session->started) ||
					!g_atomic_int_get(&p->active) || p->muted || g_atomic_int_get(&p->suspended) || !p->inbuf) {
				janus_mutex_unlock(&p->qmutex);
				ps = ps->next;
				continue;
			}
			GList *peek = g_list_first(p->inbuf);
			janus_audiobridge_rtp_relay_packet *pkt = (janus_audiobridge_rtp_relay_packet *)(peek ? peek->data : NULL);
			if(pkt != NULL && !pkt->silence) {
				if(p->codec != JANUS_AUDIOCODEC_OPUS && audiobridge->sampling_rate != 8000) {
					/* Upsample this to whatever the mixer needs */
					pkt->length = janus_audiobridge_resample((opus_int16 *)pkt->data, 160, 8000, resampled, audiobridge->sampling_rate);
					if(pkt->length == 0) {
						JANUS_LOG(LOG_WARN, "[G.711] Error upsampling to %d, skipping audio packet\n", audiobridge->sampling_rate);
						janus_mutex_unlock(&p->qmutex);
						ps = ps->next;
						continue;
					}
					memcpy(pkt->data, resampled, pkt->length*2);
				}
				curBuffer = (opus_int16 *)pkt->data;
				if(groups_num == 0) {
					/* Add to the main mix */
					if(!p->stereo) {
						for(i=0; i<samples; i++) {
							if(p->volume_gain == 100) {
								buffer[i] += curBuffer[i];
							} else {
								buffer[i] += (curBuffer[i]*p->volume_gain)/100;
							}
						}
					} else {
						diff = 50 - p->spatial_position;
						lgain = 50 + diff;
						rgain = 50 - diff;
						for(i=0; i<samples; i++) {
							if(i%2 == 0) {
								if(lgain == 100) {
									if(p->volume_gain == 100) {
										buffer[i] += curBuffer[i];
									} else {
										buffer[i] += (curBuffer[i]*p->volume_gain)/100;
									}
								} else {
									if(p->volume_gain == 100) {
										buffer[i] += (curBuffer[i]*lgain)/100;
									} else {
										buffer[i] += (((curBuffer[i]*lgain)/100)*p->volume_gain)/100;
									}
								}
							} else {
								if(rgain == 100) {
									if(p->volume_gain == 100) {
										buffer[i] += curBuffer[i];
									} else {
										buffer[i] += (curBuffer[i]*p->volume_gain)/100;
									}
								} else {
									if(p->volume_gain == 100) {
										buffer[i] += (curBuffer[i]*rgain)/100;
									} else {
										buffer[i] += (((curBuffer[i]*rgain)/100)*p->volume_gain)/100;
									}
								}
							}
						}
					}
				} else {
					/* Add to the group submix */
					int index = p->group-1;
					if(!p->stereo) {
						for(i=0; i<samples; i++) {
							if(p->volume_gain == 100) {
								*(groupBuffers + index*samples + i) += curBuffer[i];
							} else {
								*(groupBuffers + index*samples + i) += (curBuffer[i]*p->volume_gain)/100;
							}
						}
					} else {
						diff = 50 - p->spatial_position;
						lgain = 50 + diff;
						rgain = 50 - diff;
						for(i=0; i<samples; i++) {
							if(i%2 == 0) {
								if(lgain == 100) {
									if(p->volume_gain == 100) {
										*(groupBuffers + index*samples + i) += curBuffer[i];
									} else {
										*(groupBuffers + index*samples + i) += (curBuffer[i]*p->volume_gain)/100;
									}
								} else {
									if(p->volume_gain == 100) {
										*(groupBuffers + index*samples + i) += (curBuffer[i]*lgain)/100;
									} else {
										*(groupBuffers + index*samples + i) += (((curBuffer[i]*lgain)/100)*p->volume_gain)/100;
									}
								}
							} else {
								if(rgain == 100) {
									if(p->volume_gain == 100) {
										*(groupBuffers + index*samples + i) += curBuffer[i];
									} else {
										*(groupBuffers + index*samples + i) += (curBuffer[i]*p->volume_gain)/100;
									}
								} else {
									if(p->volume_gain == 100) {
										*(groupBuffers + index*samples + i) += (curBuffer[i]*rgain)/100;
									} else {
										*(groupBuffers + index*samples + i) += (((curBuffer[i]*rgain)/100)*p->volume_gain)/100;
									}
								}
							}
						}
					}
				}
			}
			janus_mutex_unlock(&p->qmutex);
			ps = ps->next;
		}
#ifdef HAVE_LIBOGG
		/* If there are announcements playing, mix those too */
		if(anncs_list != NULL) {
			ps = anncs_list;
			while(ps) {
				janus_audiobridge_participant *p = (janus_audiobridge_participant *)ps->data;
				if(p->annc == NULL || g_atomic_int_get(&p->destroyed)) {
					ps = ps->next;
					continue;
				}
				int read = janus_audiobridge_file_read(p->annc, p->decoder, resampled, sizeof(resampled));
				if(read <= 0) {
					/* Playback over or broken */
					if(p->annc->started) {
						/* Send a notification that this announcement is over */
						JANUS_LOG(LOG_INFO, "[%s] Announcement stopped (%s)\n", audiobridge->room_id_str, p->user_id_str);
						janus_mutex_lock_nodebug(&audiobridge->mutex);
						json_t *event = json_object();
						json_object_set_new(event, "audiobridge", json_string("announcement-stopped"));
						json_object_set_new(event, "room",
							string_ids ? json_string(audiobridge->room_id_str) : json_integer(audiobridge->room_id));
						json_object_set_new(event, "file_id", json_string(p->user_id_str));
						janus_audiobridge_notify_participants(p, event, TRUE);
						json_decref(event);
						/* Also notify event handlers */
						if(notify_events && gateway->events_is_enabled()) {
							json_t *info = json_object();
							json_object_set_new(info, "event", json_string("announcement-stopped"));
							json_object_set_new(info, "room",
								string_ids ? json_string(audiobridge->room_id_str) : json_integer(audiobridge->room_id));
							json_object_set_new(info, "file_id", json_string(p->user_id_str));
							gateway->notify_event(&janus_audiobridge_plugin, NULL, info);
						}
						/* Remove the announcement */
						g_hash_table_remove(audiobridge->anncs, p->user_id_str);
						janus_mutex_unlock_nodebug(&audiobridge->mutex);
					}
					ps = ps->next;
					continue;
				}
				if(!p->annc->started) {
					/* This announcement just started, notify the participants */
					p->annc->started = TRUE;
					JANUS_LOG(LOG_INFO, "[%s] Announcement started (%s)\n", audiobridge->room_id_str, p->user_id_str);
					janus_mutex_lock_nodebug(&audiobridge->mutex);
					json_t *event = json_object();
					json_object_set_new(event, "audiobridge", json_string("announcement-started"));
					json_object_set_new(event, "room",
						string_ids ? json_string(audiobridge->room_id_str) : json_integer(audiobridge->room_id));
					json_object_set_new(event, "file_id", json_string(p->user_id_str));
					janus_audiobridge_notify_participants(p, event, TRUE);
					json_decref(event);
					janus_mutex_unlock_nodebug(&audiobridge->mutex);
					/* Also notify event handlers */
					if(notify_events && gateway->events_is_enabled()) {
						json_t *info = json_object();
						json_object_set_new(info, "event", json_string("announcement-started"));
						json_object_set_new(info, "room",
							string_ids ? json_string(audiobridge->room_id_str) : json_integer(audiobridge->room_id));
						json_object_set_new(info, "file_id", json_string(p->user_id_str));
						gateway->notify_event(&janus_audiobridge_plugin, NULL, info);
					}
				}
				if(groups_num == 0) {
					/* Add to the main mix */
					for(i=0; i<samples; i++) {
						if(p->volume_gain == 100) {
							buffer[i] += resampled[i];
						} else {
							buffer[i] += (resampled[i]*p->volume_gain)/100;
						}
					}
				} else {
					/* Add to the group submix */
					index = p->group-1;
					for(i=0; i<samples; i++) {
						if(p->volume_gain == 100) {
							*(groupBuffers + index*samples + i) += resampled[i];
						} else {
							*(groupBuffers + index*samples + i) += (resampled[i]*p->volume_gain)/100;
						}
					}
				}
				ps = ps->next;
			}
			g_list_free_full(anncs_list, (GDestroyNotify)janus_audiobridge_participant_unref);
		}
#endif
		/* If groups are in use, put them together in the main mix */
		if(groups_num > 0) {
			/* Mix all submixes */
			for(index=0; index<groups_num; index++) {
				for(i=0; i<samples; i++)
					buffer[i] += *(groupBuffers + index*samples + i);
			}
		}
		/* Are we recording the mix? (only do it if there's someone in, though...) */
		if(audiobridge->recording != NULL && g_list_length(participants_list) > 0) {
			for(i=0; i<samples; i++) {
				/* FIXME Smoothen/Normalize instead of truncating? */
				outBuffer[i] = buffer[i];
			}
			fwrite(outBuffer, sizeof(opus_int16), samples, audiobridge->recording);
			/* Every 5 seconds we update the wav header */
			gint64 now = janus_get_monotonic_time();
			if(now - audiobridge->record_lastupdate >= 5*G_USEC_PER_SEC) {
				audiobridge->record_lastupdate = now;
				/* Update the length in the header */
				fseek(audiobridge->recording, 0, SEEK_END);
				long int size = ftell(audiobridge->recording);
				if(size >= 8) {
					size -= 8;
					fseek(audiobridge->recording, 4, SEEK_SET);
					fwrite(&size, sizeof(uint32_t), 1, audiobridge->recording);
					size += 8;
					fseek(audiobridge->recording, 40, SEEK_SET);
					fwrite(&size, sizeof(uint32_t), 1, audiobridge->recording);
					fflush(audiobridge->recording);
					fseek(audiobridge->recording, 0, SEEK_END);
				}
			}
		}
		/* Send proper packet to each participant (remove own contribution) */
		ps = participants_list;
		while(ps) {
			janus_audiobridge_participant *p = (janus_audiobridge_participant *)ps->data;
			if(g_atomic_int_get(&p->destroyed) || !p->session || !g_atomic_int_get(&p->session->started) ||
					g_atomic_int_get(&p->suspended)) {
				janus_refcount_decrease(&p->ref);
				ps = ps->next;
				continue;
			}
			janus_audiobridge_rtp_relay_packet *pkt = NULL;
			janus_mutex_lock(&p->qmutex);
			if(g_atomic_int_get(&p->active) && !p->muted && p->inbuf) {
				GList *first = g_list_first(p->inbuf);
				pkt = (janus_audiobridge_rtp_relay_packet *)(first ? first->data : NULL);
				p->inbuf = g_list_delete_link(p->inbuf, first);
			}
			janus_mutex_unlock(&p->qmutex);
			/* Remove the participant's own contribution */
			curBuffer = (opus_int16 *)((pkt && pkt->length && !pkt->silence) ? pkt->data : NULL);
			if(!p->stereo) {
				for(i=0; i<samples; i++) {
					if(p->volume_gain == 100)
						sumBuffer[i] = buffer[i] - (curBuffer ? (curBuffer[i]) : 0);
					else
						sumBuffer[i] = buffer[i] - (curBuffer ? (curBuffer[i]*p->volume_gain)/100 : 0);
				}
			} else {
				diff = 50 - p->spatial_position;
				lgain = 50 + diff;
				rgain = 50 - diff;
				for(i=0; i<samples; i++) {
					if(i%2 == 0) {
						if(lgain == 100) {
							sumBuffer[i] = buffer[i] - (curBuffer ? (curBuffer[i]) : 0);
						} else {
							sumBuffer[i] = buffer[i] - (curBuffer ? (curBuffer[i]*lgain)/100 : 0);
						}
					} else {
						if(rgain == 100) {
							sumBuffer[i] = buffer[i] - (curBuffer ? (curBuffer[i]) : 0);
						} else {
							sumBuffer[i] = buffer[i] - (curBuffer ? (curBuffer[i]*rgain)/100 : 0);
						}
					}
				}
			}
			for(i=0; i<samples; i++)
				/* FIXME Smoothen/Normalize instead of truncating? */
				outBuffer[i] = sumBuffer[i];
			/* Enqueue this mixed frame for encoding in the participant thread */
			janus_audiobridge_rtp_relay_packet *mixedpkt = g_malloc(sizeof(janus_audiobridge_rtp_relay_packet));
			mixedpkt->data = g_malloc(samples*2);
			if(p->codec != JANUS_AUDIOCODEC_OPUS && audiobridge->sampling_rate != 8000) {
				/* Downsample this from whatever the mixer uses */
				i = janus_audiobridge_resample(outBuffer, samples, audiobridge->sampling_rate, (int16_t *)mixedpkt->data, 8000);
				if(i == 0) {
					JANUS_LOG(LOG_WARN, "[G.711] Error downsampling from %d, skipping audio packet\n", audiobridge->sampling_rate);
					g_free(mixedpkt->data);
					g_free(mixedpkt);
					janus_refcount_decrease(&p->ref);
					ps = ps->next;
					continue;
				}
			} else {
				/* Just copy */
				memcpy(mixedpkt->data, outBuffer, samples*2);
			}
			mixedpkt->length = samples;	/* We set the number of samples here, not the data length */
			mixedpkt->timestamp = ts;
			mixedpkt->seq_number = seq;
			mixedpkt->ssrc = audiobridge->room_ssrc;
			mixedpkt->silence = FALSE;
			g_async_queue_push(p->outbuf, mixedpkt);
			if(pkt) {
				g_free(pkt->data);
				pkt->data = NULL;
				g_free(pkt);
				pkt = NULL;
			}
			janus_refcount_decrease(&p->ref);
			ps = ps->next;
		}
		g_list_free(participants_list);
		/* Forward the mixed packet as RTP to any RTP forwarder that may be listening */
		janus_mutex_lock(&audiobridge->rtp_mutex);
		if(g_hash_table_size(audiobridge->rtp_forwarders) > 0 && audiobridge->rtp_encoder) {
			/* If the room is empty, check if there's any RTP forwarder with an "always on" option */
			gboolean go_on = FALSE;
			if(count == 0 && pf_count == 0) {
				GHashTableIter iter;
				gpointer value;
				g_hash_table_iter_init(&iter, audiobridge->rtp_forwarders);
				while(g_hash_table_iter_next(&iter, NULL, &value)) {
					janus_rtp_forwarder *rf = (janus_rtp_forwarder *)value;
					janus_audiobridge_rtp_forwarder_metadata *rfm = (janus_audiobridge_rtp_forwarder_metadata *)rf->metadata;
					if(rfm->always_on) {
						go_on = TRUE;
						break;
					}
				}
			} else {
				go_on = TRUE;
			}
			if(go_on) {
				/* By default, let's send the mixed frame to everybody */
				if(groups_num == 0) {
					for(i=0; i<samples; i++)
						outBuffer[i] = buffer[i];
					have_opus[0] = FALSE;
					have_alaw[0] = FALSE;
					have_ulaw[0] = FALSE;
				} else {
					for(index=0; index <= groups_num; index++) {
						have_opus[index] = FALSE;
						have_alaw[index] = FALSE;
						have_ulaw[index] = FALSE;
					}
				}
				GHashTableIter iter;
				gpointer key, value;
				g_hash_table_iter_init(&iter, audiobridge->rtp_forwarders);
				opus_int32 length = 0;
				while(audiobridge->rtp_udp_sock > 0 && g_hash_table_iter_next(&iter, &key, &value)) {
					janus_rtp_forwarder *rf = (janus_rtp_forwarder *)value;
					janus_audiobridge_rtp_forwarder_metadata *rfm = (janus_audiobridge_rtp_forwarder_metadata *)rf->metadata;
					if(count == 0 && pf_count == 0 && !rfm->always_on)
						continue;
					/* Check if we're forwarding the main mix or a specific group */
					if(groups_num > 0) {
						if(rfm->group == 0) {
							/* We're forwarding the main mix */
							for(i=0; i<samples; i++)
								outBuffer[i] = buffer[i];
						} else {
							/* We're forwarding a group mix */
							index = rfm->group-1;
							for(i=0; i<samples; i++)
								outBuffer[i] = *(groupBuffers + index*samples + i);
						}
					}
					if(rfm->codec == JANUS_AUDIOCODEC_OPUS) {
						/* This is an Opus forwarder, check if we have a version for that already */
						if(!have_opus[rfm->group]) {
							/* We don't, encode now */
							OpusEncoder *rtp_encoder = (rfm->group == 0 ? audiobridge->rtp_encoder : groupEncoders[rfm->group-1]);
							length = opus_encode(rtp_encoder, outBuffer,
								audiobridge->spatial_audio ? samples/2 : samples,
								rtpbuffer + rfm->group*1500 + 12, 1500-12);
							if(length < 0) {
								JANUS_LOG(LOG_ERR, "[Opus] Ops! got an error encoding the Opus frame: %d (%s)\n", length, opus_strerror(length));
								continue;
							}
							have_opus[rfm->group] = TRUE;
						}
						rtph = (janus_rtp_header *)(rtpbuffer + rfm->group*1500);
						rtph->version = 2;
					} else if(rfm->codec == JANUS_AUDIOCODEC_PCMA || rfm->codec == JANUS_AUDIOCODEC_PCMU) {
						/* This is a G.711 forwarder, check if we have a version for that already */
						if((rfm->codec == JANUS_AUDIOCODEC_PCMA && !have_alaw[rfm->group]) ||
								(rfm->codec == JANUS_AUDIOCODEC_PCMU && !have_ulaw[rfm->group])) {
							/* We don't, encode now */
							if(audiobridge->sampling_rate != 8000) {
								/* Downsample this from whatever the mixer uses */
								i = janus_audiobridge_resample(outBuffer, samples, audiobridge->sampling_rate, resampled, 8000);
								if(i == 0) {
									JANUS_LOG(LOG_WARN, "[G.711] Error downsampling from %d, skipping audio packet\n", audiobridge->sampling_rate);
									continue;
								}
							} else {
								/* Just copy */
								memcpy(resampled, outBuffer, samples*2);
							}
							int i = 0;
							if(rfm->codec == JANUS_AUDIOCODEC_PCMA) {
								uint8_t *rtpalaw_buffer = rtpalaw + rfm->group*G711_SAMPLES + 12;
								for(i=0; i<160; i++)
									rtpalaw_buffer[i] = janus_audiobridge_g711_alaw_encode(resampled[i]);
								have_alaw[rfm->group] = TRUE;
							} else {
								uint8_t *rtpulaw_buffer = rtpulaw + rfm->group*G711_SAMPLES + 12;
								for(i=0; i<160; i++)
									rtpulaw_buffer[i] = janus_audiobridge_g711_ulaw_encode(resampled[i]);
								have_ulaw[rfm->group] = TRUE;
							}
						}
						rtph = (janus_rtp_header *)(rfm->codec == JANUS_AUDIOCODEC_PCMA ?
							(rtpalaw + rfm->group*G711_SAMPLES) : (rtpulaw + rfm->group*G711_SAMPLES));
						rtph->version = 2;
						length = 160;
					}
					/* Update header */
					rfm->seq_number++;
					rtph->seq_number = htons(rfm->seq_number);
					rfm->timestamp += (rfm->codec == JANUS_AUDIOCODEC_OPUS ? OPUS_SAMPLES : G711_SAMPLES);
					rtph->timestamp = htonl(rfm->timestamp);
					/* Forward the packet */
					janus_rtp_forwarder_send_rtp(rf, (char *)rtph, length+12, -1);
				}
			}
		}
		janus_mutex_unlock(&audiobridge->rtp_mutex);
	}
	/* Close the recording file */
	if(audiobridge->recording != NULL && g_atomic_int_get(&audiobridge->wav_header_added)) {
		JANUS_LOG(LOG_VERB, "Update wave header for recording %s (%s)...\n", audiobridge->room_id_str, audiobridge->room_name);
		janus_audiobridge_update_wav_header(audiobridge);
	}
	g_free(rtpbuffer);
	g_free(rtpalaw);
	g_free(rtpulaw);
	g_free(groupBuffers);
	if(groupEncoders) {
		for(index=0; index<groups_num; index++) {
			if(groupEncoders[index])
				opus_encoder_destroy(groupEncoders[index]);
		}
		g_free(groupEncoders);
	}
	JANUS_LOG(LOG_VERB, "Leaving mixer thread for room %s (%s)...\n", audiobridge->room_id_str, audiobridge->room_name);

	janus_refcount_decrease(&audiobridge->ref);

	return NULL;
}

/* Thread to encode a mixed frame and send it to a specific participant */
static void *janus_audiobridge_participant_thread(void *data) {
	JANUS_LOG(LOG_VERB, "AudioBridge Participant thread starting...\n");
	janus_audiobridge_participant *participant = (janus_audiobridge_participant *)data;
	if(!participant) {
		JANUS_LOG(LOG_ERR, "Invalid participant!\n");
		g_thread_unref(g_thread_self());
		return NULL;
	}
	JANUS_LOG(LOG_VERB, "Thread is for participant %s (%s)\n",
		participant->user_id_str, participant->display ? participant->display : "??");
	janus_audiobridge_session *session = participant->session;

	/* Output buffer */
	janus_audiobridge_rtp_relay_packet *outpkt = g_malloc(sizeof(janus_audiobridge_rtp_relay_packet));
	outpkt->data = g_malloc0(1500);
	outpkt->ssrc = 0;
	outpkt->timestamp = 0;
	outpkt->seq_number = 0;
	outpkt->length = 0;
	outpkt->silence = FALSE;
	uint8_t *payload = (uint8_t *)outpkt->data;

	JitterBufferPacket jbp = {0};
	janus_audiobridge_buffer_packet *bpkt = NULL;
	janus_audiobridge_rtp_relay_packet *pkt = NULL;
	janus_audiobridge_rtp_relay_packet *mixedpkt = NULL;
	janus_rtp_header *rtp = NULL;
	gint64 now = janus_get_monotonic_time(), before = now;
	gboolean first = TRUE, use_fec = FALSE;
	int ret = 0;

	/* Start working: check both the incoming queue (to decode and queue) and the outgoing one (to encode and send) */
	while(!g_atomic_int_get(&stopping) && g_atomic_int_get(&session->destroyed) == 0) {
		janus_mutex_lock(&participant->suspend_cond_mutex);
		while(g_atomic_int_get(&participant->suspended)) {
			g_cond_wait(&participant->suspend_cond, &participant->suspend_cond_mutex);
			before = janus_get_monotonic_time();
			participant->context.seq_reset = TRUE;
			first = TRUE;
			/* Clear the output queue since it might contain old packets and break RTP sequence */
			janus_audiobridge_participant_clear_outbuf(participant);
		}
		janus_mutex_unlock(&participant->suspend_cond_mutex);
		/* Start with packets to decode and queue for the mixer */
		now = janus_get_monotonic_time();
		janus_mutex_lock(&participant->qmutex);
		gboolean locked = TRUE;
		/* Start by reading packets to decode from the jitter buffer on a clock */
		if(now - before >= 18000) {
			before += 20000;
			if(participant->jitter) {
				ret = jitter_buffer_get(participant->jitter, &jbp, participant->codec == JANUS_AUDIOCODEC_OPUS ? 960 : 160, NULL);
				jitter_buffer_tick(participant->jitter);
				if(ret == JITTER_BUFFER_OK) {
					bpkt = (janus_audiobridge_buffer_packet *)jbp.data;
					janus_mutex_unlock(&participant->qmutex);
					locked = FALSE;
<<<<<<< HEAD
					rtp = (janus_rtp_header *)bpkt->buffer;
					/* If this is Opus, check if there's a packet gap we should fix with FEC */
					use_fec = FALSE;
					if(!first && participant->codec == JANUS_AUDIOCODEC_OPUS && participant->fec) {
						if(ntohs(rtp->seq_number) == participant->expected_seq + 1) {
							/* Lost a packet here? Use FEC to recover */
							use_fec = TRUE;
						}
					}
					first = FALSE;
=======
>>>>>>> ba92d970
					if(!g_atomic_int_compare_and_exchange(&participant->decoding, 0, 1)) {
						/* This means we're cleaning up, so don't try to decode */
						janus_audiobridge_buffer_packet_destroy(bpkt);
						break;
					}
					/* Access the payload */
					int plen = 0;
					const unsigned char *payload = (const unsigned char *)janus_rtp_payload(bpkt->buffer, bpkt->len, &plen);
					if(!payload) {
						g_atomic_int_set(&participant->decoding, 0);
						JANUS_LOG(LOG_ERR, "[%s] Ops! got an error accessing the RTP payload\n",
							participant->codec == JANUS_AUDIOCODEC_OPUS ? "Opus" : "G.711");
						janus_audiobridge_buffer_packet_destroy(bpkt);
						break;
					}
					rtp = (janus_rtp_header *)bpkt->buffer;
					/* If this is Opus, check if there's a packet gap we should fix with FEC */
					use_fec = FALSE;
					if(!first && participant->codec == JANUS_AUDIOCODEC_OPUS && participant->fec) {
						if(ntohs(rtp->seq_number) == (participant->expected_seq + 1)) {
							/* Lost a packet here? Use FEC to recover */
							use_fec = TRUE;
						}
					}
					first = FALSE;
					if(use_fec) {
						/* There was a gap, try to get decode from redundant info first */
						pkt = g_malloc(sizeof(janus_audiobridge_rtp_relay_packet));
						pkt->data = g_malloc0(BUFFER_SAMPLES*sizeof(opus_int16));
						pkt->ssrc = 0;
						pkt->timestamp = participant->last_timestamp + 960;	/* FIXME */
						pkt->seq_number = participant->expected_seq;		/* FIXME */
						/* This is a redundant packet, so we can't parse any extension info */
						pkt->silence = FALSE;
						/* Decode the lost packet using fec=1 */
						int32_t output_samples;
						opus_decoder_ctl(participant->decoder, OPUS_GET_LAST_PACKET_DURATION(&output_samples));
						pkt->length = opus_decode(participant->decoder, payload, plen, (opus_int16 *)pkt->data, output_samples, 1);
#ifdef HAVE_RNNOISE
						/* Check if we need to denoise this packet */
						if(participant->denoise)
							janus_audiobridge_participant_denoise(participant, (char *)pkt->data, pkt->length);
#endif
						/* Queue the decoded redundant packet for the mixer */
						janus_mutex_lock(&participant->qmutex);
						participant->inbuf = g_list_append(participant->inbuf, pkt);
						janus_mutex_unlock(&participant->qmutex);
						/* Now we can process the next packet */
					}
					/* Decode the packet */
					pkt = g_malloc(sizeof(janus_audiobridge_rtp_relay_packet));
					pkt->data = g_malloc0(BUFFER_SAMPLES*sizeof(opus_int16));
					pkt->ssrc = 0;
					pkt->timestamp = ntohl(rtp->timestamp);
					pkt->seq_number = ntohs(rtp->seq_number);
					/* We might check the audio level extension to see if this is silence */
					pkt->silence = bpkt->silence;
					pkt->length = 0;
					if(participant->codec == JANUS_AUDIOCODEC_OPUS) {
						/* Opus */
						pkt->length = opus_decode(participant->decoder, payload, plen, (opus_int16 *)pkt->data, BUFFER_SAMPLES, 0);
					} else if(participant->codec == JANUS_AUDIOCODEC_PCMA || participant->codec == JANUS_AUDIOCODEC_PCMU) {
						/* G.711 */
						if(plen != 160) {
							g_atomic_int_set(&participant->decoding, 0);
							JANUS_LOG(LOG_WARN, "[G.711] Wrong packet size (expected 160, got %d), skipping audio packet\n", plen);
							janus_audiobridge_buffer_packet_destroy(bpkt);
							break;
						}
						int i = 0;
						uint16_t *samples = (uint16_t *)pkt->data;
						if(rtp->type == 0) {
							/* mu-law */
							for(i=0; i<plen; i++)
								*(samples+i) = janus_audiobridge_g711_ulaw_dectable[*(payload+i)];
						} else if(rtp->type == 8) {
							/* a-law */
							for(i=0; i<plen; i++)
								*(samples+i) = janus_audiobridge_g711_alaw_dectable[*(payload+i)];
						}
						pkt->length = 320;
					}
#ifdef HAVE_RNNOISE
					/* Check if we need to denoise this packet */
					if(participant->denoise)
						janus_audiobridge_participant_denoise(participant, (char *)pkt->data, pkt->length);
#endif
					/* Get rid of the buffered packet */
					janus_audiobridge_buffer_packet_destroy(bpkt);
					/* Update the details */
					participant->last_timestamp = pkt->timestamp;
					participant->expected_seq = pkt->seq_number + 1;
					g_atomic_int_set(&participant->decoding, 0);
					if(pkt->length < 0) {
						if(participant->codec == JANUS_AUDIOCODEC_OPUS) {
							JANUS_LOG(LOG_ERR, "[Opus] Ops! got an error decoding the Opus frame: %d (%s)\n", pkt->length, opus_strerror(pkt->length));
						} else {
							JANUS_LOG(LOG_ERR, "[G.711] Ops! got an error decoding the audio frame\n");
						}
						g_free(pkt->data);
						g_free(pkt);
						break;
					}
					/* Queue the decoded packet for the mixer */
					janus_mutex_lock(&participant->qmutex);
					locked = TRUE;
					/* Do not let queue-in grow too much */
					guint count = g_list_length(participant->inbuf);
					if(count > QUEUE_IN_MAX_PACKETS) {
						JANUS_LOG(LOG_WARN, "Participant queue-in contains too many packets, clearing now (count=%u)\n", count);
						janus_audiobridge_participant_clear_inbuf(participant);
					}
					participant->inbuf = g_list_append(participant->inbuf, pkt);
				}
			}
		}
		if(locked)
			janus_mutex_unlock(&participant->qmutex);
		/* Now check if there's packets to encode */
		mixedpkt = g_async_queue_try_pop(participant->outbuf);
		if(mixedpkt != NULL && g_atomic_int_get(&session->destroyed) == 0 && g_atomic_int_get(&session->started)) {
			if(g_atomic_int_get(&participant->active) && (participant->codec == JANUS_AUDIOCODEC_PCMA ||
					participant->codec == JANUS_AUDIOCODEC_PCMU) && g_atomic_int_compare_and_exchange(&participant->encoding, 0, 1)) {
				/* Encode using G.711 */
				if(mixedpkt->length != 320) {
					/* TODO Resample */
				}
				int i = 0;
				opus_int16 *outBuffer = (opus_int16 *)mixedpkt->data;
				if(participant->codec == JANUS_AUDIOCODEC_PCMA) {
					/* A-law */
					for(i=0; i<160; i++)
						*(payload+12+i) = janus_audiobridge_g711_alaw_encode(outBuffer[i]);
				} else {
					/* Mu-Law */
					for(i=0; i<160; i++)
						*(payload+12+i) = janus_audiobridge_g711_ulaw_encode(outBuffer[i]);
				}
				g_atomic_int_set(&participant->encoding, 0);
				outpkt->length = 172;	/* Take the RTP header into consideration */
				/* Update RTP header */
				outpkt->data->version = 2;
				outpkt->data->markerbit = 0;	/* FIXME Should be 1 for the first packet */
				outpkt->data->seq_number = htons(mixedpkt->seq_number);
				outpkt->data->timestamp = htonl(mixedpkt->timestamp/6);
				outpkt->data->ssrc = htonl(mixedpkt->ssrc);	/* The Janus core will fix this anyway */
				/* Backup the actual timestamp and sequence number set by the audiobridge, in case a room is changed */
				outpkt->ssrc = mixedpkt->ssrc;
				outpkt->timestamp = mixedpkt->timestamp/6;
				outpkt->seq_number = mixedpkt->seq_number;
				janus_audiobridge_relay_rtp_packet(participant->session, outpkt);
			} else if(g_atomic_int_get(&participant->active) && participant->encoder &&
					g_atomic_int_compare_and_exchange(&participant->encoding, 0, 1)) {
				/* Encode raw frame to Opus */
				opus_int16 *outBuffer = (opus_int16 *)mixedpkt->data;
				outpkt->length = opus_encode(participant->encoder, outBuffer,
					participant->stereo ? mixedpkt->length/2 : mixedpkt->length, payload+12, 1500-12);
				g_atomic_int_set(&participant->encoding, 0);
				if(outpkt->length < 0) {
					JANUS_LOG(LOG_ERR, "[Opus] Ops! got an error encoding the Opus frame: %d (%s)\n", outpkt->length, opus_strerror(outpkt->length));
				} else {
					outpkt->length += 12;	/* Take the RTP header into consideration */
					/* Update RTP header */
					outpkt->data->version = 2;
					outpkt->data->markerbit = 0;	/* FIXME Should be 1 for the first packet */
					outpkt->data->seq_number = htons(mixedpkt->seq_number);
					outpkt->data->timestamp = htonl(mixedpkt->timestamp);
					outpkt->data->ssrc = htonl(mixedpkt->ssrc);	/* The Janus core will fix this anyway */
					/* Backup the actual timestamp and sequence number set by the audiobridge, in case a room is changed */
					outpkt->ssrc = mixedpkt->ssrc;
					outpkt->timestamp = mixedpkt->timestamp;
					outpkt->seq_number = mixedpkt->seq_number;
					janus_audiobridge_relay_rtp_packet(participant->session, outpkt);
				}
			}
		}
		if(mixedpkt) {
			g_free(mixedpkt->data);
			g_free(mixedpkt);
		}
		g_usleep(2500);
	}
	/* We're done, get rid of the resources */
	g_free(outpkt->data);
	g_free(outpkt);
	JANUS_LOG(LOG_VERB, "AudioBridge Participant thread leaving...\n");

	janus_refcount_decrease(&participant->ref);
	janus_refcount_decrease(&session->ref);
	g_thread_unref(g_thread_self());
	return NULL;
}

static void janus_audiobridge_relay_rtp_packet(gpointer data, gpointer user_data) {
	janus_audiobridge_rtp_relay_packet *packet = (janus_audiobridge_rtp_relay_packet *)user_data;
	if(!packet || !packet->data || packet->length < 1) {
		JANUS_LOG(LOG_ERR, "Invalid packet...\n");
		return;
	}
	janus_audiobridge_session *session = (janus_audiobridge_session *)data;
	if(!session || !session->handle) {
		/* JANUS_LOG(LOG_ERR, "Invalid session...\n"); */
		return;
	}
	if(!g_atomic_int_get(&session->started)) {
		/* JANUS_LOG(LOG_ERR, "Streaming not started yet for this session...\n"); */
		return;
	}
	janus_audiobridge_participant *participant = session->participant;
	/* Set the payload type */
	if(participant->codec == JANUS_AUDIOCODEC_OPUS)
		packet->data->type = participant->opus_pt;
	else
		packet->data->type = (participant->codec == JANUS_AUDIOCODEC_PCMA ? 8 : 0);
	/* Fix sequence number and timestamp (room switching may be involved) */
	janus_rtp_header_update(packet->data, &participant->context, FALSE, 0);
	if(participant->plainrtp_media.audio_rtp_fd > 0) {
		if(participant->plainrtp_media.audio_ssrc == 0)
			participant->plainrtp_media.audio_ssrc = ntohl(packet->ssrc);
		if(participant->plainrtp_media.audio_send) {
			int ret = send(participant->plainrtp_media.audio_rtp_fd, (char *)packet->data, packet->length, 0);
			if(ret < 0) {
				JANUS_LOG(LOG_WARN, "Error sending plain RTP packet: %d (%s)\n", errno, g_strerror(errno));
			}
		}
	} else if(gateway != NULL) {
		janus_plugin_rtp rtp = { .mindex = -1, .video = FALSE, .buffer = (char *)packet->data, .length = packet->length };
		janus_plugin_rtp_extensions_reset(&rtp.extensions);
		/* FIXME Should we add our own audio level extension? */
		gateway->relay_rtp(session->handle, &rtp);
	}
	/* Restore the timestamp and sequence number to what the mixer set them to */
	packet->data->timestamp = htonl(packet->timestamp);
	packet->data->seq_number = htons(packet->seq_number);
}

/* Plain RTP stuff */
static void janus_audiobridge_plainrtp_media_cleanup(janus_audiobridge_plainrtp_media *media) {
	if(media == NULL)
		return;
	media->ready = FALSE;
	media->audio_pt = -1;
	media->audio_send = FALSE;
	if(media->audio_rtp_fd > 0)
		close(media->audio_rtp_fd);
	media->audio_rtp_fd = -1;
	media->local_audio_rtp_port = 0;
	media->remote_audio_rtp_port = 0;
	g_free(media->remote_audio_ip);
	media->remote_audio_ip = NULL;
	media->audio_ssrc = 0;
	media->audio_ssrc_peer = 0;
	if(media->pipefd[0] > 0)
		close(media->pipefd[0]);
	media->pipefd[0] = -1;
	if(media->pipefd[1] > 0)
		close(media->pipefd[1]);
	media->pipefd[1] = -1;
}
static int janus_audiobridge_plainrtp_allocate_port(janus_audiobridge_plainrtp_media *media) {
	/* Read global slider */
	uint16_t rtp_port_next = rtp_range_slider;
	uint16_t rtp_port_start = rtp_port_next;
	gboolean rtp_port_wrap = FALSE;
	/* Find a port we can use */
	int rtp_fd = -1;
	while(1) {
		if(rtp_port_wrap && rtp_port_next >= rtp_port_start) {
			/* Full range scanned */
			JANUS_LOG(LOG_ERR, "No ports available in range: %u -- %u\n", rtp_range_min, rtp_range_max);
			break;
		}
		if(rtp_fd == -1)
			rtp_fd = socket(!ipv6_disabled ? AF_INET6 : AF_INET, SOCK_DGRAM, 0);
		if(rtp_fd == -1) {
			JANUS_LOG(LOG_ERR, "Error creating socket... %d (%s)\n", errno, g_strerror(errno));
			break;
		}
		int v6only = 0;
		if(!ipv6_disabled && setsockopt(rtp_fd, IPPROTO_IPV6, IPV6_V6ONLY, &v6only, sizeof(v6only)) != 0) {
			JANUS_LOG(LOG_ERR, "setsockopt on socket failed... %d (%s)\n", errno, g_strerror(errno));
			break;
		}
		int rtp_port = rtp_port_next;
		if((uint32_t)(rtp_port_next + 2UL) < rtp_range_max) {
			/* Advance to next value */
			rtp_port_next += 2;
		} else {
			rtp_port_next = rtp_range_min;
			rtp_port_wrap = TRUE;
		}
		struct sockaddr_storage rtp_address = { 0 };
		if(!ipv6_disabled) {
			struct sockaddr_in6 *addr = (struct sockaddr_in6 *)&rtp_address;
			addr->sin6_family = AF_INET6;
			addr->sin6_port = htons(rtp_port);
			addr->sin6_addr = in6addr_any;
		} else {
			struct sockaddr_in *addr = (struct sockaddr_in *)&rtp_address;
			addr->sin_family = AF_INET;
			addr->sin_port = htons(rtp_port);
			addr->sin_addr.s_addr = INADDR_ANY;
		}
		if(bind(rtp_fd, (struct sockaddr *)(&rtp_address), sizeof(rtp_address)) < 0) {
			/* rtp_fd still unbound, reuse it in the next iteration */
		} else {
			media->audio_rtp_fd = rtp_fd;
			media->local_audio_rtp_port = rtp_port;
			rtp_range_slider = rtp_port_next;		/* Update global slider */
			return 0;
		}
	}
	if(rtp_fd != -1) {
		close(rtp_fd);
	}
	return -1;
}
/* Thread to relay RTP/RTCP frames coming from the peer */
static void *janus_audiobridge_plainrtp_relay_thread(void *data) {
	janus_audiobridge_participant *participant = (janus_audiobridge_participant *)data;
	if(!participant) {
		JANUS_LOG(LOG_ERR, "Invalid participant!\n");
		g_thread_unref(g_thread_self());
		return NULL;
	}
	janus_audiobridge_session *session = participant->session;
	JANUS_LOG(LOG_INFO, "[AudioBridge-%p] Starting Plain RTP participant thread\n", session);

	/* File descriptors */
	socklen_t addrlen;
	struct sockaddr_storage remote = { 0 };
	int resfd = 0, bytes = 0, pollerrs = 0;
	struct pollfd fds[2];
	int pipe_fd = participant->plainrtp_media.pipefd[0];
	char buffer[1500];
	memset(buffer, 0, 1500);
	/* Loop */
	int num = 0;
	gboolean first = TRUE, goon = TRUE;

	/* Fake RTP packet */
	janus_plugin_rtp packet = { .video = FALSE, .buffer = buffer, .length = 0 };
	janus_plugin_rtp_extensions_reset(&packet.extensions);

	while(goon && session != NULL && !g_atomic_int_get(&session->destroyed) && !g_atomic_int_get(&session->hangingup)) {
		/* Prepare poll */
		num = 0;
		if(participant->plainrtp_media.audio_rtp_fd != -1) {
			fds[num].fd = participant->plainrtp_media.audio_rtp_fd;
			fds[num].events = POLLIN;
			fds[num].revents = 0;
			num++;
		}
		if(pipe_fd != -1) {
			fds[num].fd = pipe_fd;
			fds[num].events = POLLIN;
			fds[num].revents = 0;
			num++;
		}
		/* Wait for some data */
		resfd = poll(fds, num, 1000);
		if(resfd < 0) {
			if(errno == EINTR) {
				JANUS_LOG(LOG_HUGE, "[AudioBridge-%p] Got an EINTR (%s), ignoring...\n", session, g_strerror(errno));
				continue;
			}
			JANUS_LOG(LOG_ERR, "[AudioBridge-%p] Error polling...\n", session);
			JANUS_LOG(LOG_ERR, "[AudioBridge-%p]   -- %d (%s)\n", session, errno, g_strerror(errno));
			break;
		} else if(resfd == 0) {
			/* No data, keep going */
			continue;
		}
		if(session == NULL || g_atomic_int_get(&session->destroyed))
			break;
		int i = 0;
		for(i=0; i<num; i++) {
			if(fds[i].revents & (POLLERR | POLLHUP)) {
				/* Check the socket error */
				int error = 0;
				socklen_t errlen = sizeof(error);
				getsockopt(fds[i].fd, SOL_SOCKET, SO_ERROR, (void *)&error, &errlen);
				if(error == 0) {
					/* Maybe not a breaking error after all? */
					continue;
				}
				/* FIXME Should we be more tolerant of ICMP errors on RTP sockets as well? */
				pollerrs++;
				if(pollerrs < 100)
					continue;
				JANUS_LOG(LOG_ERR, "[AudioBridge-%p] Too many errors polling %d (socket #%d): %s...\n", session,
					fds[i].fd, i, fds[i].revents & POLLERR ? "POLLERR" : "POLLHUP");
				JANUS_LOG(LOG_ERR, "[AudioBridge-%p]   -- %d (%s)\n", session, error, g_strerror(error));
				/* Can we assume it's pretty much over, after a POLLERR? */
				goon = FALSE;
				/* Close the channel */
				janus_audiobridge_hangup_media(session->handle);
				break;
			} else if(fds[i].revents & POLLIN) {
				if(pipe_fd != -1 && fds[i].fd == pipe_fd) {
					/* Poll interrupted for a reason, go on */
					int code = 0;
					(void)read(pipe_fd, &code, sizeof(int));
					break;
				}
				/* Got an RTP packet */
				addrlen = sizeof(remote);
				bytes = recvfrom(fds[i].fd, buffer, 1500, 0, (struct sockaddr *)&remote, &addrlen);
				if(bytes < 0) {
					/* Failed to read? */
					continue;
				}
				/* Audio RTP */
				if(!janus_is_rtp(buffer, bytes)) {
					/* Not an RTP packet? */
					continue;
				}
				/* If this is the first packet we receive, simulate a setup_media event */
				if(first) {
					first = FALSE;
					janus_audiobridge_setup_media(session->handle);
				}
				/* Handle the packet */
				pollerrs = 0;
				rtp_header *header = (rtp_header *)buffer;
				if(participant->plainrtp_media.audio_ssrc_peer != ntohl(header->ssrc)) {
					participant->plainrtp_media.audio_ssrc_peer = ntohl(header->ssrc);
					JANUS_LOG(LOG_VERB, "[AudioBridge-%p] Got peer audio SSRC: %"SCNu32"\n",
						session, participant->plainrtp_media.audio_ssrc_peer);
				}
				/* Check if the SSRC changed (e.g., after a re-INVITE or UPDATE) */
				janus_rtp_header_update(header, &participant->plainrtp_media.context, FALSE, 0);
				/* Handle as a WebRTC RTP packet */
				packet.length = bytes;
				janus_audiobridge_incoming_rtp(session->handle, &packet);
				continue;
			}
		}
	}
	/* Cleanup the media session */
	participant->plainrtp_media.thread = NULL;
	janus_mutex_lock(&participant->pmutex);
	janus_audiobridge_plainrtp_media_cleanup(&participant->plainrtp_media);
	janus_mutex_unlock(&participant->pmutex);
	/* Done */
	JANUS_LOG(LOG_INFO, "[AudioBridge-%p] Leaving Plain RTP participant thread\n", session);
	janus_refcount_decrease(&participant->ref);
	janus_refcount_decrease(&session->ref);
	g_thread_unref(g_thread_self());
	return NULL;
}

#ifdef HAVE_RNNOISE
static void janus_audiobridge_participant_denoise(janus_audiobridge_participant *participant, char *data, int len) {
	if(len < 0 || data == NULL)
		return;
	/* Create a denoiser if we still don't have one */
	if(participant->rnnoise[0] == NULL) {
		/* Create RNNoise context */
		participant->rnnoise[0] = rnnoise_create(NULL);
		/* If we still don't have a denoiser, give up */
		if(participant->rnnoise[0] == NULL)
			return;
		/* Allocate the buffer for the denoiser */
		if(participant->denoiser_buffer[0] == NULL)
			participant->denoiser_buffer[0] = g_malloc(DENOISER_FRAME_SIZE * sizeof(float));
	}
	/* Check if we need a denoiser for stereo channel too */
	if(participant->stereo && participant->rnnoise[1] == NULL) {
		/* Create RNNoise context */
		participant->rnnoise[1] = rnnoise_create(NULL);
		/* If we still don't have a denoiser, give up */
		if(participant->rnnoise[1] == NULL)
			return;
		/* Allocate the buffer for the denoiser */
		if(participant->denoiser_buffer[1] == NULL)
			participant->denoiser_buffer[1] = g_malloc(DENOISER_FRAME_SIZE * sizeof(float));
	}
	/* Check if we need to (re)create resamplers too */
	if(participant->sampling_rate != participant->resampler_rate ||
			participant->stereo != participant->resampler_stereo) {
		participant->resampler_rate = participant->sampling_rate;
		participant->resampler_stereo = participant->stereo;
		if(participant->upsampler)
			speex_resampler_destroy(participant->upsampler);
		participant->upsampler = NULL;
		if(participant->downsampler)
			speex_resampler_destroy(participant->downsampler);
		participant->downsampler = NULL;
		/* We need resamplers only if rate is not 48kHz */
		if(participant->resampler_rate != 48000) {
			spx_uint32_t channels = !participant->resampler_stereo ? 1 : 2;
			spx_uint32_t from_rate = participant->resampler_rate;
			spx_uint32_t to_rate = 48000;
			int quality = 8, error = 0;
			participant->upsampler = speex_resampler_init(channels, from_rate, to_rate, quality, &error);
			if(participant->upsampler != NULL) {
				JANUS_LOG(LOG_INFO, "Created %s resampler from %d to %d (channels=%d, quality=%d)\n",
					(participant->resampler_stereo ? "stereo" : "mono"), from_rate, to_rate, channels, quality);
			} else {
				/* We couldn't create a resampler, don't do anything */
				return;
			}
			participant->downsampler = speex_resampler_init(channels, to_rate, from_rate, quality, &error);
			if(participant->downsampler != NULL) {
				JANUS_LOG(LOG_INFO, "Created %s resampler from %d to %d (channels=%d, quality=%d)\n",
					(participant->resampler_stereo ? "stereo" : "mono"), to_rate, from_rate, channels, quality);
			} else {
				/* We couldn't create a resampler, don't do anything */
				return;
			}
			if(participant->upsample_buffer == NULL)
				participant->upsample_buffer = g_malloc(2 * OPUS_SAMPLES * sizeof(opus_int16));
			if(participant->downsample_buffer == NULL)
				participant->downsample_buffer = g_malloc(2 * OPUS_SAMPLES * sizeof(opus_int16));
		}
	}

	/* Opus int16 original samples */
	opus_int16 *samples = (opus_int16 *)data;
	/* Number of original samples, should be: 160 (8kHz), 320 (16kHz), 480 (24kHz), 960 (48kHz) */
	int samples_count = len;
	/* Actual length of the resampled array (double size for stereo) */
	const int samples_len = !participant->resampler_stereo ? samples_count : 2*samples_count;

	/* Should be 960 */
	int upsample_buffer_count = len * (48000/participant->resampler_rate);
	/* Upsampled buffer */
	opus_int16 *upsample_buffer = samples;

	/* Downsampled data samples count is equal to original samples */
	int downsample_buffer_count = samples_count;
	/* Downsampled buffer */
	opus_int16 *downsample_buffer = upsample_buffer;

	/* Upsample */
	if(participant->resampler_rate != 48000) {
		upsample_buffer = participant->upsample_buffer;
		janus_audiobridge_participant_upsample(participant, samples, &samples_count, upsample_buffer, &upsample_buffer_count);
	}

	int i = 0, j = 0;
	float *denoiser_buffer = participant->denoiser_buffer[0];
	float *denoiser_buffer_alt = participant->denoiser_buffer[1];

	/* Denoise in chunks of 480 samples */
	if(!participant->resampler_stereo) {
		for(i=0; i<upsample_buffer_count; i+= DENOISER_FRAME_SIZE) {
			for(j=0; j<DENOISER_FRAME_SIZE; j++) {
				denoiser_buffer[j] = upsample_buffer[i + j];
			}
			rnnoise_process_frame(participant->rnnoise[0], denoiser_buffer, denoiser_buffer);
			for(j=0; j<DENOISER_FRAME_SIZE; j++) {
				upsample_buffer[i + j] = denoiser_buffer[j];
			}
		}
	} else {
		for(i=0; i<upsample_buffer_count; i+= DENOISER_FRAME_SIZE) {
			for(j=0; j<DENOISER_FRAME_SIZE; j++) {
				denoiser_buffer[j] = upsample_buffer[2*i + 2*j];
				denoiser_buffer_alt[j] = upsample_buffer[2*i + 2*j + 1];
			}
			rnnoise_process_frame(participant->rnnoise[0], denoiser_buffer, denoiser_buffer);
			rnnoise_process_frame(participant->rnnoise[1], denoiser_buffer_alt, denoiser_buffer_alt);
			for(j=0; j<DENOISER_FRAME_SIZE; j++) {
				upsample_buffer[2*i + 2*j] = denoiser_buffer[j];
				upsample_buffer[2*i + 2*j + 1] = denoiser_buffer_alt[j];
			}
		}
	}

	/* Downsample */
	if(participant->resampler_rate != 48000) {
		downsample_buffer = participant->downsample_buffer;
		janus_audiobridge_participant_downsample(participant, upsample_buffer, &upsample_buffer_count, downsample_buffer, &downsample_buffer_count);
	}

	/* Copy denoised and downsampled data back */
	memcpy(samples, downsample_buffer, samples_len*sizeof(opus_int16));
}

static void janus_audiobridge_participant_upsample(janus_audiobridge_participant *participant, opus_int16 *input, int *in_len, opus_int16 *output, int *out_len) {
	if(!participant->resampler_stereo) {
		int err = speex_resampler_process_int(participant->upsampler, 0, (spx_int16_t *)input, (spx_uint32_t *)in_len, (spx_int16_t *)output, (spx_uint32_t *)out_len);
		if(err != 0) {
			//TODO
		}
	} else {
		int err = speex_resampler_process_interleaved_int(participant->upsampler, (spx_int16_t *)input, (spx_uint32_t *)in_len, (spx_int16_t *)output, (spx_uint32_t *)out_len);
		if(err != 0) {
			//TODO
		}
	}
}
static void janus_audiobridge_participant_downsample(janus_audiobridge_participant *participant, opus_int16 *input, int *in_len, opus_int16 *output, int *out_len) {
	if(!participant->resampler_stereo) {
		int err = speex_resampler_process_int(participant->downsampler, 0, (spx_int16_t *)input, (spx_uint32_t *)in_len, (spx_int16_t *)output, (spx_uint32_t *)out_len);
		if(err != 0) {
			//TODO
		}
	} else {
		int err = speex_resampler_process_interleaved_int(participant->downsampler, (spx_int16_t *)input, (spx_uint32_t *)in_len, (spx_int16_t *)output, (spx_uint32_t *)out_len);
		if(err != 0) {
			//TODO
		}
	}
}
#endif<|MERGE_RESOLUTION|>--- conflicted
+++ resolved
@@ -929,12 +929,8 @@
 	"expected_loss" : <new value for the expected loss (see "join" for more info)>
 	"volume" : <new volume percent value (see "join" for more info)>,
 	"spatial_position" : <in case spatial audio is enabled for the room, new panning of this participant (0=left, 50=center, 100=right)>,
-<<<<<<< HEAD
 	"denoise" : <true|false, whether denoising via RNNoise should be performed for this participant (default=room value)>,
 	"record": <true|false, whether to record this user's contribution to a .mjr file (mixer not involved),
-=======
-	"record": <true|false, whether to record this user's contribution to a .mjr file (mixer not involved)>,
->>>>>>> ba92d970
 	"filename": "<basename of the file to record to, -audio.mjr will be added by the plugin; will be relative to mjrs_dir, if configured in the room>",
 	"group" : "<new group to assign to this participant, if enabled in the room (for forwarding purposes)>"
 }
@@ -8853,19 +8849,6 @@
 					bpkt = (janus_audiobridge_buffer_packet *)jbp.data;
 					janus_mutex_unlock(&participant->qmutex);
 					locked = FALSE;
-<<<<<<< HEAD
-					rtp = (janus_rtp_header *)bpkt->buffer;
-					/* If this is Opus, check if there's a packet gap we should fix with FEC */
-					use_fec = FALSE;
-					if(!first && participant->codec == JANUS_AUDIOCODEC_OPUS && participant->fec) {
-						if(ntohs(rtp->seq_number) == participant->expected_seq + 1) {
-							/* Lost a packet here? Use FEC to recover */
-							use_fec = TRUE;
-						}
-					}
-					first = FALSE;
-=======
->>>>>>> ba92d970
 					if(!g_atomic_int_compare_and_exchange(&participant->decoding, 0, 1)) {
 						/* This means we're cleaning up, so don't try to decode */
 						janus_audiobridge_buffer_packet_destroy(bpkt);
