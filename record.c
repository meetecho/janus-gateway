--- conflicted
+++ resolved
@@ -160,15 +160,9 @@
 	rc->type = type;
 	/* Write the first part of the header */
 	fwrite(header, sizeof(char), strlen(header), rc->file);
-<<<<<<< HEAD
-	rc->writable = TRUE;
-	/* We still need to also write the info header first */
-	rc->header = FALSE;
-=======
 	g_atomic_int_set(&rc->writable, 1);
 	/* We still need to also write the info header first */
 	g_atomic_int_set(&rc->header, 0);
->>>>>>> e7ca9676
 	janus_mutex_init(&rc->mutex);
 	return rc;
 }
@@ -223,11 +217,7 @@
 		fwrite(info_text, sizeof(char), strlen(info_text), recorder->file);
 		free(info_text);
 		/* Done */
-<<<<<<< HEAD
-		recorder->header = TRUE;
-=======
 		g_atomic_int_set(&recorder->header, 1);
->>>>>>> e7ca9676
 	}
 	/* Write frame header */
 	fwrite(frame_header, sizeof(char), strlen(frame_header), recorder->file);
@@ -258,10 +248,6 @@
 	if(!recorder || !g_atomic_int_compare_and_exchange(&recorder->writable, 1, 0))
 		return -1;
 	janus_mutex_lock_nodebug(&recorder->mutex);
-<<<<<<< HEAD
-	recorder->writable = FALSE;
-=======
->>>>>>> e7ca9676
 	if(recorder->file) {
 		fseek(recorder->file, 0L, SEEK_END);
 		size_t fsize = ftell(recorder->file);
