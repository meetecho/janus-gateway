--- conflicted
+++ resolved
@@ -164,16 +164,12 @@
 	int index = 1;
 	int profile_idc = *(buffer+index);
 	if(profile_idc != 66) {
-<<<<<<< HEAD
 		JANUS_LOG(LOG_WARN, "Profile is not baseline (%d), can't detect resolution "
               "let's fallback on default max resolution (1920x1080)\n",
               profile_idc);
     *width = 1920;
     *height = 1080;
     return;
-=======
-		JANUS_LOG(LOG_WARN, "Profile is not baseline (%d != 66)\n", profile_idc);
->>>>>>> 8da58e42
 	}
 	/* Then let's skip 2 bytes and evaluate/skip the rest */
 	index += 3;
