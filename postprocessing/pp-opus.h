--- conflicted
+++ resolved
@@ -16,13 +16,9 @@
 
 #include "pp-rtp.h"
 
-<<<<<<< HEAD
 #define TWO_HOUR_LIMIT ( 48000 / 960 ) * 3600 * 2
 
-int janus_pp_opus_create(char *destination);
-=======
 int janus_pp_opus_create(char *destination, char *metadata);
->>>>>>> c9f57fae
 int janus_pp_opus_process(FILE *file, janus_pp_frame_packet *list, int *working);
 void janus_pp_opus_close(void);
 
