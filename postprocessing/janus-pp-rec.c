--- conflicted
+++ resolved
@@ -73,13 +73,10 @@
                                   of the file  (default=off)
   -S, --audioskew=milliseconds  Time threshold to trigger an audio skew
                                   compensation, disabled if 0 (default=0)
-<<<<<<< HEAD
   -F, --fec                     For opus content, try to use in-band FEC data
                                   to recover lost packets (default=off)
-=======
   -C, --silence-distance=count  RTP packets distance used to detect RTP silence
 								  suppression, disabled if 0 (default=100)
->>>>>>> d448432e
 \endverbatim
  *
  * \note This utility does not do any form of transcoding. It just
@@ -140,12 +137,11 @@
 #define DEFAULT_AUDIO_SKEW_TH 0
 static int audioskew_th = DEFAULT_AUDIO_SKEW_TH;
 
-<<<<<<< HEAD
+
 static gboolean enable_opus_fec = FALSE;
-=======
+
 #define DEFAULT_SILENCE_DISTANCE 100
 static int silence_distance = DEFAULT_SILENCE_DISTANCE;
->>>>>>> d448432e
 
 /* Signal handler */
 static void janus_pp_handle_signal(int signum) {
@@ -237,16 +233,13 @@
 		if(val >= 0)
 			audioskew_th = val;
 	}
-<<<<<<< HEAD
 	if(args_info.fec_given)
 		enable_opus_fec = TRUE;
-=======
 	if(args_info.silence_distance_given || (g_getenv("JANUS_PPREC_SILENCE_DISTANCE") != NULL)) {
 		int val = args_info.silence_distance_given ? args_info.silence_distance_arg : atoi(g_getenv("JANUS_PPREC_SILENCE_DISTANCE"));
 		if(val >= 0)
 			silence_distance = val;
 	}
->>>>>>> d448432e
 
 	/* Evaluate arguments to find source and target */
 	char *source = NULL, *destination = NULL, *setting = NULL;
