/*! \file    janus-pp-rec.c
 * \author   Lorenzo Miniero <lorenzo@meetecho.com>
 * \copyright GNU General Public License v3
 * \brief    Simple utility to post-process .mjr \ref recordings saved by Janus
 * \details  As explained in the \ref recordings documentation,
 * our Janus WebRTC server provides a simple helper (janus_recorder)
 * to allow plugins to record audio, video and text frames sent by users. At the time
 * of writing, this helper has been integrated in several plugins in Janus.
 * To keep things simple on the Janus side, though, no processing
 * at all is done in the recording step: this means that the recorder
 * actually only dumps the RTP frames it receives to a file in a structured way,
 * so that they can be post-processed later on to extract playable media
 * files. This utility allows you to process those files, in order to
 * get a working media file you can playout with an external player.
 * The tool will generate a .webm/.mkv if the recording includes VP8 frames,
 * an .opus/.ogg/.mka if the recording includes Opus frames, an .mp4/.mkv if the
 * recording includes H.264/H.265/AV1 frames, and a .wav file if the recording includes
 * G.711 (mu-law or a-law) frames. In case the recording contains text
 * frames as received via data channels, instead, a .srt file will be
 * generated with the text content and the related timing information.
 *
 * Using the utility is quite simple. Just pass, as arguments to the tool,
 * the path to the .mjr source file you want to post-process, and the
 * path to the destination file, e.g.:
 *
\verbatim
./janus-pp-rec /path/to/source.mjr /path/to/destination.[opus|ogg|mka|wav|webm|mkv|h264|srt]
\endverbatim
 *
 * An attempt to specify an output format that is not compliant with the
 * recording content (e.g., a .webm for H.264 frames) will result in an
 * error since, again, no transcoding is involved.
 *
 * You can also just print the internal header of the recording, or parse
 * it without processing it (e.g., for debugging), by invoking the tool
 * in a different way:
 *
\verbatim
./janus-pp-rec --json /path/to/source.mjr
./janus-pp-rec --header /path/to/source.mjr
./janus-pp-rec --parse /path/to/source.mjr
\endverbatim
 *
 * For a more complete overview of the available command line settings,
 * launch the tool with no arguments or by passing \c --help and it will
 * show something like this:
 *
\verbatim
Usage: janus-pp-rec [OPTIONS] source.mjr
[destination.[opus|ogg|mka|wav|webm|mkv|h264|srt]]

  -h, --help                    Print help and exit
  -V, --version                 Print version and exit
  -F, --file-extensions         Only print the supported target file extensions
                                  per codec  (default=off)
  -j, --json                    Only print JSON header  (default=off)
  -H, --header                  Only parse .mjr header  (default=off)
  -p, --parse                   Only parse and re-order packets  (default=off)
  -m, --metadata=metadata       Save this metadata string in the target file
  -i, --ignore-first=count      Number of first packets to ignore when
                                  processing, e.g., in case they're cause of
                                  issues (default=0)
  -P, --payload-type=pt         Ignore all RTP packets that don't match the
                                  specified payload type (default=none)
  -a, --audiolevel-ext=id       ID of the audio-levels RTP extension
                                  (default=none)
  -v, --videoorient-ext=id      ID of the video-orientation RTP extension
                                  (default=none)
  -d, --debug-level=1-7         Debug/logging level (0=disable debugging,
                                  7=maximum debug level; default=4)
  -D, --debug-timestamps        Enable debug/logging timestamps  (default=off)
  -o, --disable-colors          Disable color in the logging  (default=off)
  -f, --format=STRING           Specifies the output format (overrides the
                                  format from the destination)  (possible
                                  values="opus", "ogg", "mka", "wav",
                                  "webm", "mkv", "mp4", "srt")
  -t, --faststart               For mp4 files write the MOOV atom at the head
                                  of the file  (default=off)
  -S, --audioskew=milliseconds  Time threshold to trigger an audio skew
                                  compensation, disabled if 0 (default=0)
  -C, --silence-distance=count  RTP packets distance used to detect RTP silence
                                  suppression, disabled if 0 (default=100)
  -r, --restamp=count           If the latency of a packet is bigger than the
                                  `moving_average_latency * (<restamp>/1000)`
                                  the timestamps will be corrected, disabled if
                                  0 (default=0)
  -c, --restamp-packets=count   Number of packets used for calculating moving
                                  average latency for timestamp correction
                                  (default=10)
  -n, --restamp-min-th=milliseconds
                                Minimum latency of moving average to reach
                                  before starting to correct timestamps.
                                  (default=500)
\endverbatim
 *
 * \note This utility does not do any form of transcoding. It just
 * depacketizes the RTP frames in order to get the payload, and saves
 * the frames in a valid container. Any further post-processing (e.g.,
 * muxing audio and video belonging to the same media session in a single
 * .webm file) is up to third-party applications.
 *
 * \ingroup postprocessing
 * \ref postprocessing
 */

#include <arpa/inet.h>
#if defined(__MACH__) || defined(__FreeBSD__)
#include <machine/endian.h>
#else
#include <endian.h>
#endif
#include <inttypes.h>
#include <string.h>
#include <stdlib.h>
#include <signal.h>

#include <jansson.h>

#include "../debug.h"
#include "../version.h"
#include "pp-cmdline.h"
#include "pp-rtp.h"
#include "pp-webm.h"
#include "pp-h264.h"
#include "pp-av1.h"
#include "pp-h265.h"
#include "pp-opus.h"
#include "pp-g711.h"
#include "pp-g722.h"
#include "pp-srt.h"
#include "pp-binary.h"

#define htonll(x) ((1==htonl(1)) ? (x) : ((gint64)htonl((x) & 0xFFFFFFFF) << 32) | htonl((x) >> 32))
#define ntohll(x) ((1==ntohl(1)) ? (x) : ((gint64)ntohl((x) & 0xFFFFFFFF) << 32) | ntohl((x) >> 32))

int janus_log_level = 4;
gboolean janus_log_timestamps = FALSE;
gboolean janus_log_colors = TRUE;
char *janus_log_global_prefix = NULL;
int lock_debug = 0;

gboolean janus_faststart = FALSE;

static janus_pp_frame_packet *list = NULL, *last = NULL;
static char *metadata = NULL;
static int working = 0;

static int ignore_first_packets = 0;

#define SKEW_DETECTION_WAIT_TIME_SECS 10
#define DEFAULT_AUDIO_SKEW_TH 0
static int audioskew_th = DEFAULT_AUDIO_SKEW_TH;

#define DEFAULT_SILENCE_DISTANCE 100
static int silence_distance = DEFAULT_SILENCE_DISTANCE;

#define DEFAULT_RESTAMP_MULTIPLIER 0
static int restamp_multiplier = DEFAULT_RESTAMP_MULTIPLIER;

#define DEFAULT_RESTAMP_MIN_TH 500
static int restamp_min_th = DEFAULT_RESTAMP_MIN_TH;

#define DEFAULT_RESTAMP_PACKETS 10
static int restamp_packets = DEFAULT_RESTAMP_PACKETS;

/* Signal handler */
static void janus_pp_handle_signal(int signum) {
	working = 0;
}

/* Helper method to return an audio level from the related RTP extension, if any */
static int audio_level_extmap_id = -1;
static int janus_pp_rtp_header_extension_parse_audio_level(char *buf, int len, int id, int *level);
/* Helper method to return the video rotation from the related RTP extension, if any */
static int video_orient_extmap_id = -1;
static int janus_pp_rtp_header_extension_parse_video_orientation(char *buf, int len, int id, int *rotation);

typedef struct janus_pp_rtp_skew_context {
	guint32 ssrc, rate;
	guint64 reference_time, start_time, evaluating_start_time;
	guint64 start_ts, last_ts, prev_ts, target_ts;
	guint16 last_seq, prev_seq;
	gint64 prev_delay, active_delay;
	guint64 ts_offset;
	gint16 seq_offset;
} janus_pp_rtp_skew_context;
static gint janus_pp_skew_compensate_audio(janus_pp_frame_packet *pkt, janus_pp_rtp_skew_context *context);

/* Helper methods for timestamp correction (restamp) */
static double get_latency(const janus_pp_frame_packet *tmp, int rate);
static double get_moving_average_of_latency(janus_pp_frame_packet *pkt, int rate, int num_of_packets);

/* Helper method to check whether a processor accepts a specific extension */
static gboolean janus_pp_extension_check(const char *extension, const char **allowed) {
	if(allowed == NULL || extension == NULL)
		return FALSE;
	const char **ext = allowed;
	while(*ext != NULL) {
		if(!strcasecmp(extension, *ext))
			return TRUE;
		ext++;
	}
	/* If we got here, we don't support this target format for this codec (yet) */
	return FALSE;
}
static char *janus_pp_extensions_string(const char **allowed, char *supported, size_t suplen) {
	if(allowed == NULL || supported == NULL || suplen == 0)
		return NULL;
	supported[0] = '\0';
	g_strlcat(supported, "[", suplen);
	const char **ext = allowed;
	while(*ext != NULL) {
		if(strlen(supported) > 1)
			g_strlcat(supported, ", ", suplen);
		g_strlcat(supported, *ext, suplen);
		ext++;
	}
	g_strlcat(supported, "]", suplen);
	return supported;
}

/* Main Code */
int main(int argc, char *argv[])
{
	struct gengetopt_args_info args_info;
	/* Let's call our cmdline parser */
	if(cmdline_parser(argc, argv, &args_info) != 0)
		exit(1);

	janus_log_init(FALSE, TRUE, NULL);
	atexit(janus_log_destroy);

	/* Check if we only need to print the supported extensions for all codecs */
	if(args_info.file_extensions_given) {
		JANUS_LOG(LOG_INFO, "Janus version: %d (%s)\n", janus_version, janus_version_string);
		JANUS_LOG(LOG_INFO, "Janus commit: %s\n", janus_build_git_sha);
		JANUS_LOG(LOG_INFO, "Compiled on:  %s\n\n", janus_build_git_time);
		JANUS_LOG(LOG_INFO, "Supported file extensions:\n");
		char supported[100];
		JANUS_LOG(LOG_INFO, "  -- Opus:   %s\n", janus_pp_extensions_string(janus_pp_opus_get_extensions(), supported, sizeof(supported)));
		JANUS_LOG(LOG_INFO, "  -- G.711:  %s\n", janus_pp_extensions_string(janus_pp_g711_get_extensions(), supported, sizeof(supported)));
		JANUS_LOG(LOG_INFO, "  -- G.722:  %s\n", janus_pp_extensions_string(janus_pp_g722_get_extensions(), supported, sizeof(supported)));
		JANUS_LOG(LOG_INFO, "  -- VP8:    %s\n", janus_pp_extensions_string(janus_pp_webm_get_extensions(), supported, sizeof(supported)));
		JANUS_LOG(LOG_INFO, "  -- VP9:    %s\n", janus_pp_extensions_string(janus_pp_webm_get_extensions(), supported, sizeof(supported)));
		JANUS_LOG(LOG_INFO, "  -- H.264:  %s\n", janus_pp_extensions_string(janus_pp_h264_get_extensions(), supported, sizeof(supported)));
		JANUS_LOG(LOG_INFO, "  -- AV1:    %s\n", janus_pp_extensions_string(janus_pp_av1_get_extensions(), supported, sizeof(supported)));
		JANUS_LOG(LOG_INFO, "  -- H.265:  %s\n", janus_pp_extensions_string(janus_pp_h265_get_extensions(), supported, sizeof(supported)));
		JANUS_LOG(LOG_INFO, "  -- Text:   %s\n", janus_pp_extensions_string(janus_pp_srt_get_extensions(), supported, sizeof(supported)));
		JANUS_LOG(LOG_INFO, "  -- Binary: any\n");
		cmdline_parser_free(&args_info);
		exit(0);
	}

	/* If we're asked to print the JSON header as it is, we must not print anything else */
	gboolean jsonheader_only = FALSE, header_only = FALSE, parse_only = FALSE;
	if(args_info.json_given)
		jsonheader_only = TRUE;
	if(args_info.header_given && !jsonheader_only)
		header_only = TRUE;
	if(args_info.parse_given && !jsonheader_only && !header_only)
		parse_only = TRUE;

	/* We support both command line arguments and, for backwards compatibility, env variables in some cases */
	if(args_info.debug_level_given || (g_getenv("JANUS_PPREC_DEBUG") != NULL)) {
		int val = args_info.debug_level_given ? args_info.debug_level_arg : atoi(g_getenv("JANUS_PPREC_DEBUG"));
		if(val >= LOG_NONE && val <= LOG_MAX)
			janus_log_level = val;
	}
	if(args_info.disable_colors_given)
		janus_log_colors = FALSE;
	if(args_info.debug_timestamps_given)
		janus_log_timestamps = TRUE;
	if(args_info.metadata_given || (g_getenv("JANUS_PPREC_METADATA") != NULL)) {
		metadata = g_strdup(args_info.metadata_given ? args_info.metadata_arg : g_getenv("JANUS_PPREC_METADATA"));
	}
	if(args_info.ignore_first_given || (g_getenv("JANUS_PPREC_IGNOREFIRST") != NULL)) {
		int val = args_info.ignore_first_given ? args_info.ignore_first_arg : atoi(g_getenv("JANUS_PPREC_IGNOREFIRST"));
		if(val >= 0)
			ignore_first_packets = val;
	}

	int match_pt = -1;
	if(args_info.payload_type_given) {
		int val = args_info.payload_type_arg;
		if(val >= 0 && val <= 127)
			match_pt = val;
	}

	if(args_info.audiolevel_ext_given || (g_getenv("JANUS_PPREC_AUDIOLEVELEXT") != NULL)) {
		int val = args_info.audiolevel_ext_given ? args_info.audiolevel_ext_arg : atoi(g_getenv("JANUS_PPREC_AUDIOLEVELEXT"));
		if(val >= 0)
			audio_level_extmap_id = val;
	}
	if(args_info.videoorient_ext_given || (g_getenv("JANUS_PPREC_VIDEOORIENTEXT") != NULL)) {
		int val = args_info.videoorient_ext_given ? args_info.videoorient_ext_arg : atoi(g_getenv("JANUS_PPREC_VIDEOORIENTEXT"));
		if(val >= 0)
			video_orient_extmap_id = val;
	}
	char *extension = NULL;
	if(args_info.format_given || (g_getenv("JANUS_PPREC_FORMAT") != NULL)) {
		extension = g_strdup(args_info.format_given ? args_info.format_arg : g_getenv("JANUS_PPREC_FORMAT"));
	}
	if(args_info.faststart_given)
		janus_faststart = TRUE;
	if(args_info.audioskew_given || (g_getenv("JANUS_PPREC_AUDIOSKEW") != NULL)) {
		int val = args_info.audioskew_given ? args_info.audioskew_arg : atoi(g_getenv("JANUS_PPREC_AUDIOSKEW"));
		if(val >= 0)
			audioskew_th = val;
	}
	if(args_info.silence_distance_given || (g_getenv("JANUS_PPREC_SILENCE_DISTANCE") != NULL)) {
		int val = args_info.silence_distance_given ? args_info.silence_distance_arg : atoi(g_getenv("JANUS_PPREC_SILENCE_DISTANCE"));
		if(val >= 0)
			silence_distance = val;
	}
	if(args_info.restamp_given || (g_getenv("JANUS_PPREC_RESTAMP") != NULL)) {
		int val = args_info.restamp_given ? args_info.restamp_arg : atoi(g_getenv("JANUS_PPREC_RESTAMP"));
		if(val >= 0)
			restamp_multiplier = val;
	}
	if(args_info.restamp_packets_given || (g_getenv("JANUS_PPREC_RESTAMP_PACKETS") != NULL)) {
		int val = args_info.restamp_packets_given ? args_info.restamp_packets_arg : atoi(g_getenv("JANUS_PPREC_RESTAMP_PACKETS"));
		if(val >= 0)
			restamp_packets = val;
	}
	if(args_info.restamp_min_th_given || (g_getenv("JANUS_PPREC_RESTAMP_MIN_TH") != NULL)) {
		int val = args_info.restamp_min_th_given ? args_info.restamp_min_th_arg : atoi(g_getenv("JANUS_PPREC_RESTAMP_MIN_TH"));
		if(val >= 0)
			restamp_min_th = val;
	}
	/* Evaluate arguments to find source and target */
	char *source = NULL, *destination = NULL, *setting = NULL;
	int i=0;
	for(i=1; i<argc; i++) {
		if(argv[i] == NULL || strlen(argv[i]) == 0) {
			setting = NULL;
			continue;
		}
		if(argv[i][0] == '-') {
			setting = argv[i];
			continue;
		}
		if(setting == NULL || (
				(strcmp(setting, "-m")) && (strcmp(setting, "--metadata")) &&
				(strcmp(setting, "-i")) && (strcmp(setting, "--ignore-first")) &&
				(strcmp(setting, "-P")) && (strcmp(setting, "--payload-type")) &&
				(strcmp(setting, "-a")) && (strcmp(setting, "--audiolevel-ext")) &&
				(strcmp(setting, "-v")) && (strcmp(setting, "--videoorient-ext")) &&
				(strcmp(setting, "-d")) && (strcmp(setting, "--debug-level")) &&
				(strcmp(setting, "-f")) && (strcmp(setting, "--format")) &&
				(strcmp(setting, "-S")) && (strcmp(setting, "--audioskew")) &&
				(strcmp(setting, "-C")) && (strcmp(setting, "--silence-distance")) &&
				(strcmp(setting, "-r")) && (strcmp(setting, "--restamp")) &&
				(strcmp(setting, "-c")) && (strcmp(setting, "--restamp-packets")) &&
				(strcmp(setting, "-n")) && (strcmp(setting, "--restamp-min-th"))
		)) {
			if(source == NULL)
				source = argv[i];
			else if(destination == NULL)
				destination = argv[i];
		}
		setting = NULL;
	}
	if(source == NULL || (destination == NULL && !jsonheader_only && !header_only && !parse_only)) {
		cmdline_parser_print_help();
		cmdline_parser_free(&args_info);
		exit(1);
	}

	if(!jsonheader_only) {
		JANUS_LOG(LOG_INFO, "Janus version: %d (%s)\n", janus_version, janus_version_string);
		JANUS_LOG(LOG_INFO, "Janus commit: %s\n", janus_build_git_sha);
		JANUS_LOG(LOG_INFO, "Compiled on:  %s\n\n", janus_build_git_time);
		JANUS_LOG(LOG_INFO, "Logging level: %d\n", janus_log_level);
		if(metadata)
			JANUS_LOG(LOG_INFO, "Metadata: %s\n", metadata);
		if(audioskew_th != DEFAULT_AUDIO_SKEW_TH)
			JANUS_LOG(LOG_INFO, "Audio skew threshold: %d\n", audioskew_th);
		if(ignore_first_packets > 0)
			JANUS_LOG(LOG_INFO, "Ignoring first packets: %d\n", ignore_first_packets);
		if(audio_level_extmap_id > 0)
			JANUS_LOG(LOG_INFO, "Audio level extension ID: %d\n", audio_level_extmap_id);
		if(video_orient_extmap_id > 0)
			JANUS_LOG(LOG_INFO, "Video orientation extension ID: %d\n", video_orient_extmap_id);
		if(silence_distance > 0)
			JANUS_LOG(LOG_INFO, "RTP silence suppression distance: %d\n", silence_distance);
		JANUS_LOG(LOG_INFO, "\n");
		if(source != NULL)
			JANUS_LOG(LOG_INFO, "Source file: %s\n", source);
		if(header_only)
			JANUS_LOG(LOG_INFO, "  -- Showing header only\n");
		if(parse_only)
			JANUS_LOG(LOG_INFO, "  -- Parsing header only\n");
		if(destination != NULL)
			JANUS_LOG(LOG_INFO, "Target file: %s\n", destination);
		JANUS_LOG(LOG_INFO, "\n");
	}

	if((destination != NULL) && (extension == NULL)) {
		/* Check the extension of the target file */
		extension = strrchr(destination, '.');
		if(extension == NULL) {
			/* No extension? */
			JANUS_LOG(LOG_ERR, "No extension? Unsupported target file\n");
			cmdline_parser_free(&args_info);
			exit(1);
		}
		extension++;
	}

	if(janus_faststart && strcasecmp(extension, "mp4")) {
		JANUS_LOG(LOG_ERR, "Faststart only supported for MP4");
		cmdline_parser_free(&args_info);
		exit(1);
	}

	FILE *file = fopen(source, "rb");
	if(file == NULL) {
		JANUS_LOG(LOG_ERR, "Could not open file %s\n", source);
		cmdline_parser_free(&args_info);
		exit(1);
	}
	fseek(file, 0L, SEEK_END);
	long fsize = ftell(file);
	fseek(file, 0L, SEEK_SET);
	if(!jsonheader_only)
		JANUS_LOG(LOG_INFO, "File is %zu bytes\n", fsize);

	/* Handle SIGINT */
	working = 1;
	signal(SIGINT, janus_pp_handle_signal);

	/* Pre-parse */
	if(!jsonheader_only)
		JANUS_LOG(LOG_INFO, "Pre-parsing file to generate ordered index...\n");
	gboolean has_timestamps = FALSE;
	gboolean parsed_header = FALSE;
	gboolean video = FALSE, data = FALSE, textdata = FALSE;
	gboolean opus = FALSE, g711 = FALSE, g722 = FALSE,
		vp8 = FALSE, vp9 = FALSE, h264 = FALSE, av1 = FALSE, h265 = FALSE;
	int opusred_pt = 0;
	gboolean e2ee = FALSE;
	gint64 c_time = 0, w_time = 0;
	int bytes = 0, skip = 0;
	long offset = 0;
	uint16_t len = 0;
	uint32_t count = 0;
	uint32_t ssrc = 0;
	char prebuffer[1500];
	memset(prebuffer, 0, 1500);
	char prebuffer2[1500];
	memset(prebuffer2, 0, 1500);
	/* Let's look for timestamp resets first */
	while(working && offset < fsize) {
		if(header_only && parsed_header) {
			/* We only needed to parse the header */
			cmdline_parser_free(&args_info);
			exit(0);
		}
		/* Read frame header */
		skip = 0;
		fseek(file, offset, SEEK_SET);
		bytes = fread(prebuffer, sizeof(char), 8, file);
		if(bytes != 8 || prebuffer[0] != 'M') {
			JANUS_LOG(LOG_WARN, "Invalid header at offset %ld (%s), the processing will stop here...\n",
				offset, bytes != 8 ? "not enough bytes" : "wrong prefix");
			break;
		}
		if(prebuffer[1] == 'E') {
			/* Either the old .mjr format header ('MEETECHO' header followed by 'audio' or 'video'), or a frame */
			offset += 8;
			bytes = fread(&len, sizeof(uint16_t), 1, file);
			len = ntohs(len);
			offset += 2;
			if(len == 5 && !parsed_header) {
				/* This is the main header */
				parsed_header = TRUE;
				JANUS_LOG(LOG_WARN, "Old .mjr header format\n");
				if(jsonheader_only) {	/* No JSON header to print */
					cmdline_parser_free(&args_info);
					exit(1);
				}
				bytes = fread(prebuffer, sizeof(char), 5, file);
				if(prebuffer[0] == 'v') {
					JANUS_LOG(LOG_INFO, "This is a video recording, assuming VP8\n");
					video = TRUE;
					data = FALSE;
					vp8 = TRUE;
					if(extension && strcasecmp(extension, "webm")) {
						JANUS_LOG(LOG_ERR, "VP8 RTP packets can only be converted to a .webm file\n");
						cmdline_parser_free(&args_info);
						exit(1);
					}
				} else if(prebuffer[0] == 'a') {
					JANUS_LOG(LOG_INFO, "This is an audio recording, assuming Opus\n");
					video = FALSE;
					data = FALSE;
					opus = TRUE;
					if(extension && strcasecmp(extension, "opus")) {
						JANUS_LOG(LOG_ERR, "Opus RTP packets can only be converted to an .opus file\n");
						cmdline_parser_free(&args_info);
						exit(1);
					}
				} else if(prebuffer[0] == 'd') {
					JANUS_LOG(LOG_INFO, "This is a text data recording, assuming SRT\n");
					video = FALSE;
					data = TRUE;
					if(extension && strcasecmp(extension, "srt")) {
						JANUS_LOG(LOG_ERR, "Data channel packets can only be converted to a .srt file\n");
						cmdline_parser_free(&args_info);
						exit(1);
					}
				} else {
					JANUS_LOG(LOG_WARN, "Unsupported recording media type...\n");
					cmdline_parser_free(&args_info);
					exit(1);
				}
				offset += len;
				continue;
			} else if(!data && len < 12) {
				/* Not RTP, skip */
				if(!jsonheader_only)
					JANUS_LOG(LOG_VERB, "Skipping packet (not RTP?)\n");
				offset += len;
				continue;
			}
		} else if(prebuffer[1] == 'J') {
			/* New .mjr format, the header may contain useful info */
			if(prebuffer[2] == 'R' && prebuffer[3] == '0' && prebuffer[4] == '0' &&
					prebuffer[5] == '0' && prebuffer[6] == '0' && prebuffer[7] == '2') {
				/* Main header is MJR00002: this means we have timestamps too */
				has_timestamps = TRUE;
				JANUS_LOG(LOG_VERB, "New .mjr format, will parse timestamps too\n");
			}
			offset += 8;
			bytes = fread(&len, sizeof(uint16_t), 1, file);
			len = ntohs(len);
			offset += 2;
			if(len > 0 && !parsed_header) {
				/* This is the info header */
				bytes = fread(prebuffer, sizeof(char), len, file);
				parsed_header = TRUE;
				prebuffer[len] = '\0';
				if(jsonheader_only) {
					/* Print the header as it is and exit */
					JANUS_PRINT("%s\n", prebuffer);
					cmdline_parser_free(&args_info);
					exit(0);
				}
				json_error_t error;
				json_t *info = json_loads(prebuffer, 0, &error);
				if(!info) {
					JANUS_LOG(LOG_ERR, "JSON error: on line %d: %s\n", error.line, error.text);
					JANUS_LOG(LOG_WARN, "Error parsing info header...\n");
					cmdline_parser_free(&args_info);
					exit(1);
				}
				/* First of all let's check if this is an end-to-end encrypted recording */
				json_t *e = json_object_get(info, "e");
				if(e && json_is_true(e))
					e2ee = TRUE;
				/* Is it audio or video? */
				json_t *type = json_object_get(info, "t");
				if(!type || !json_is_string(type)) {
					JANUS_LOG(LOG_WARN, "Missing/invalid recording type in info header...\n");
					json_decref(info);
					cmdline_parser_free(&args_info);
					exit(1);
				}
				const char *t = json_string_value(type);
				if(!strcasecmp(t, "v")) {
					video = TRUE;
					data = FALSE;
				} else if(!strcasecmp(t, "a")) {
					video = FALSE;
					data = FALSE;
				} else if(!strcasecmp(t, "d")) {
					video = FALSE;
					data = TRUE;
				} else {
					JANUS_LOG(LOG_WARN, "Unsupported recording type '%s' in info header...\n", t);
					json_decref(info);
					cmdline_parser_free(&args_info);
					exit(1);
				}
				/* What codec was used? */
				json_t *codec = json_object_get(info, "c");
				if(!codec || !json_is_string(codec)) {
					JANUS_LOG(LOG_WARN, "Missing recording codec in info header...\n");
					cmdline_parser_free(&args_info);
					exit(1);
				}
				const char *c = json_string_value(codec);
				char supported[100];
				if(video) {
					if(!strcasecmp(c, "vp8")) {
						vp8 = TRUE;
						if(extension && !janus_pp_extension_check(extension, janus_pp_webm_get_extensions())) {
							JANUS_LOG(LOG_ERR, "VP8 RTP packets cannot be converted to this target file, at the moment (supported formats: %s)\n",
								janus_pp_extensions_string(janus_pp_webm_get_extensions(), supported, sizeof(supported)));
							json_decref(info);
							cmdline_parser_free(&args_info);
							exit(1);
						}
					} else if(!strcasecmp(c, "vp9")) {
						vp9 = TRUE;
						if(extension && !janus_pp_extension_check(extension, janus_pp_webm_get_extensions())) {
							JANUS_LOG(LOG_ERR, "VP9 RTP packets cannot be converted to this target file, at the moment (supported formats: %s)\n",
								janus_pp_extensions_string(janus_pp_webm_get_extensions(), supported, sizeof(supported)));
							json_decref(info);
							cmdline_parser_free(&args_info);
							exit(1);
						}
					} else if(!strcasecmp(c, "h264")) {
						h264 = TRUE;
						if(extension && !janus_pp_extension_check(extension, janus_pp_h264_get_extensions())) {
							JANUS_LOG(LOG_ERR, "H.264 RTP packets cannot be converted to this target file, at the moment (supported formats: %s)\n",
								janus_pp_extensions_string(janus_pp_h264_get_extensions(), supported, sizeof(supported)));
							json_decref(info);
							cmdline_parser_free(&args_info);
							exit(1);
						}
					} else if(!strcasecmp(c, "av1")) {
						av1 = TRUE;
						if(extension && !janus_pp_extension_check(extension, janus_pp_av1_get_extensions())) {
							JANUS_LOG(LOG_ERR, "AV1 RTP packets cannot be converted to this target file, at the moment (supported formats: %s)\n",
								janus_pp_extensions_string(janus_pp_av1_get_extensions(), supported, sizeof(supported)));
							json_decref(info);
							cmdline_parser_free(&args_info);
							exit(1);
						}
					} else if(!strcasecmp(c, "h265")) {
						h265 = TRUE;
						if(extension && !janus_pp_extension_check(extension, janus_pp_h265_get_extensions())) {
							JANUS_LOG(LOG_ERR, "H.265 RTP packets cannot be converted to this target file, at the moment (supported formats: %s)\n",
								janus_pp_extensions_string(janus_pp_h265_get_extensions(), supported, sizeof(supported)));
							json_decref(info);
							cmdline_parser_free(&args_info);
							exit(1);
						}
					} else {
						JANUS_LOG(LOG_WARN, "The post-processor only supports VP8, VP9, H.264, AV1 and H.265 video for now (was '%s')...\n", c);
						json_decref(info);
						cmdline_parser_free(&args_info);
						exit(1);
					}
				} else if(!video && !data) {
					if(!strcasecmp(c, "opus")) {
						opus = TRUE;
						if(extension && !janus_pp_extension_check(extension, janus_pp_opus_get_extensions())) {
							JANUS_LOG(LOG_ERR, "Opus RTP packets cannot be converted to this target file, at the moment (supported formats: %s)\n",
								janus_pp_extensions_string(janus_pp_opus_get_extensions(), supported, sizeof(supported)));
							json_decref(info);
							cmdline_parser_free(&args_info);
							exit(1);
						}
					} else if(!strcasecmp(c, "multiopus")) {
						JANUS_LOG(LOG_ERR, "Surround Opus RTP packets are not supported, at the moment\n");
						json_decref(info);
						cmdline_parser_free(&args_info);
						exit(1);
					} else if(!strcasecmp(c, "g711") || !strcasecmp(c, "pcmu") || !strcasecmp(c, "pcma")) {
						g711 = TRUE;
						if(extension && !janus_pp_extension_check(extension, janus_pp_g711_get_extensions())) {
							JANUS_LOG(LOG_ERR, "G.711 RTP packets cannot be converted to this target file, at the moment (supported formats: %s)\n",
								janus_pp_extensions_string(janus_pp_g711_get_extensions(), supported, sizeof(supported)));
							json_decref(info);
							cmdline_parser_free(&args_info);
							exit(1);
						}
					} else if(!strcasecmp(c, "g722")) {
						g722 = TRUE;
						if(extension && !janus_pp_extension_check(extension, janus_pp_g722_get_extensions())) {
							JANUS_LOG(LOG_ERR, "G.722 RTP packets cannot be converted to this target file, at the moment (supported formats: %s)\n",
								janus_pp_extensions_string(janus_pp_g722_get_extensions(), supported, sizeof(supported)));
							json_decref(info);
							cmdline_parser_free(&args_info);
							exit(1);
						}
					} else {
						JANUS_LOG(LOG_WARN, "The post-processor only supports Opus, G.711 and G.722 audio for now (was '%s')...\n", c);
						json_decref(info);
						cmdline_parser_free(&args_info);
						exit(1);
					}
				} else if(data) {
					if(strcasecmp(c, "text") && strcasecmp(c, "binary")) {
						JANUS_LOG(LOG_WARN, "The post-processor only supports text and binary data (was '%s')...\n", c);
						json_decref(info);
						cmdline_parser_free(&args_info);
						exit(1);
					}
					textdata = !strcasecmp(c, "text");
					if(textdata && extension && !janus_pp_extension_check(extension, janus_pp_srt_get_extensions())) {
						JANUS_LOG(LOG_ERR, "Text data channel packets cannot be converted to this target file, at the moment (supported formats: %s)\n",
							janus_pp_extensions_string(janus_pp_srt_get_extensions(), supported, sizeof(supported)));
						json_decref(info);
						cmdline_parser_free(&args_info);
						exit(1);
					}
				}
				/* Any codec-specific info? (just informational) */
				const char *f = json_string_value(json_object_get(info, "f"));
				/* Is RED in use for audio? */
				if(!video && !data)
					opusred_pt = json_integer_value(json_object_get(info, "or"));
				/* Check if there are RTP extensions */
				json_t *exts = json_object_get(info, "x");
				if(exts != NULL) {
					/* There are: check if audio-level and/or video-orientation
					 * are among them, as we might need them */
					int extid = 0;
					const char *key = NULL, *extmap = NULL;
					json_t *value = NULL;
					json_object_foreach(exts, key, value) {
						if(key == NULL || value == NULL || !json_is_string(value))
							continue;
						extid = atoi(key);
						extmap = json_string_value(value);
						if(!strcasecmp(extmap, JANUS_PP_RTP_EXTMAP_AUDIO_LEVEL)) {
							/* Audio level */
							if(audio_level_extmap_id != -1) {
								if(audio_level_extmap_id != extid) {
									JANUS_LOG(LOG_WARN, "Audio level extension ID found in header (%d) is different from the one provided via argument (%d)\n",
										audio_level_extmap_id, extid);
								}
							} else {
								audio_level_extmap_id = extid;
								JANUS_LOG(LOG_INFO, "Audio level extension ID: %d\n", audio_level_extmap_id);
							}
						} else if(!strcasecmp(extmap, JANUS_PP_RTP_EXTMAP_VIDEO_ORIENTATION)) {
							/* Video orientation */
							if(video_orient_extmap_id != -1) {
								if(video_orient_extmap_id != extid) {
									JANUS_LOG(LOG_WARN, "Video orientation extension ID found in header (%d) is different from the one provided via argument (%d)\n",
										video_orient_extmap_id, extid);
								}
							} else {
								video_orient_extmap_id = extid;
								JANUS_LOG(LOG_INFO, "Video orientation extension ID: %d\n", video_orient_extmap_id);
							}
						}
					}
				}
				/* When was the file created? */
				json_t *created = json_object_get(info, "s");
				if(!created || !json_is_integer(created)) {
					JANUS_LOG(LOG_WARN, "Missing recording created time in info header...\n");
					json_decref(info);
					cmdline_parser_free(&args_info);
					exit(1);
				}
				c_time = json_integer_value(created);
				/* When was the first frame written? */
				json_t *written = json_object_get(info, "u");
				if(!written || !json_is_integer(written)) {
					JANUS_LOG(LOG_WARN, "Missing recording written time in info header...\n");
					json_decref(info);
					cmdline_parser_free(&args_info);
					exit(1);
				}
				w_time = json_integer_value(written);
				/* Summary */
				JANUS_LOG(LOG_INFO, "This is %s recording:\n", video ? "a video" : (data ? "a text data" : "an audio"));
				JANUS_LOG(LOG_INFO, "  -- Codec:   %s\n", c);
				if(f != NULL)
					JANUS_LOG(LOG_INFO, "  -- -- fmtp: %s\n", f);
				JANUS_LOG(LOG_INFO, "  -- Created: %"SCNi64"\n", c_time);
				JANUS_LOG(LOG_INFO, "  -- Written: %"SCNi64"\n", w_time);
				if(opusred_pt > 0)
					JANUS_LOG(LOG_INFO, "  -- Audio recording contains RED packets\n");
				if(e2ee)
					JANUS_LOG(LOG_INFO, "  -- Recording is end-to-end encrypted\n");
				/* Save the original string as a metadata to save in the media container, if possible */
				if(metadata == NULL)
					metadata = g_strdup(prebuffer);
				json_decref(info);
			}
		} else {
			JANUS_LOG(LOG_ERR, "Invalid header...\n");
			cmdline_parser_free(&args_info);
			exit(1);
		}
		/* Skip data for now */
		offset += len;
	}
	if(!working || jsonheader_only) {
		cmdline_parser_free(&args_info);
		exit(0);
	}

	/* Now that we know what we're working with, check the extension */
	if(extension && strcasecmp(extension, "opus") && strcasecmp(extension, "wav") &&
			strcasecmp(extension, "ogg") && strcasecmp(extension, "mka") &&
			strcasecmp(extension, "webm") && strcasecmp(extension, "mp4") &&
			strcasecmp(extension, "mkv") &&
			strcasecmp(extension, "srt") && (!data || (data && textdata))) {
		/* Unsupported extension? */
		JANUS_LOG(LOG_ERR, "Unsupported extension '%s'\n", extension);
		cmdline_parser_free(&args_info);
		exit(1);
	}

	/* Now let's parse the frames and order them */
	uint32_t pkt_ts = 0, highest_rtp_ts = 0;
	uint16_t highest_seq = 0;
	/* Start from 1 to take into account late packets */
	int times_resetted = 1;
	uint64_t max32 = UINT32_MAX;
	int ignored = 0;
	offset = 0;
	gboolean started = FALSE;
	/* DTX stuff */
	gboolean dtx_on = FALSE;
	/* Extensions, if any */
	int audiolevel = 0, rotation = 0, last_rotation = -1, rotated = -1;
	uint16_t rtp_header_len, rtp_read_n;
	/* Start loop */
	while(working && offset < fsize) {
		/* Read frame header */
		skip = 0;
		fseek(file, offset, SEEK_SET);
		bytes = fread(prebuffer, sizeof(char), 8, file);
		if(bytes != 8 || prebuffer[0] != 'M') {
			/* Broken packet? Stop here */
			break;
		}
		if(has_timestamps) {
			/* Read the packet timestamp */
			memcpy(&pkt_ts, prebuffer+4, sizeof(uint32_t));
			pkt_ts = ntohl(pkt_ts);
		}
		prebuffer[(has_timestamps && prebuffer[1] != 'J') ? 4 : 8] = '\0';
		JANUS_LOG(LOG_VERB, "Header: %s\n", prebuffer);
		offset += 8;
		bytes = fread(&len, sizeof(uint16_t), 1, file);
		len = ntohs(len);
		JANUS_LOG(LOG_VERB, "  -- Length: %"SCNu16"\n", len);
		offset += 2;
		if(prebuffer[1] == 'J' || (!data && len < 12)) {
			/* Not RTP, skip */
			JANUS_LOG(LOG_VERB, "  -- Not RTP, skipping\n");
			offset += len;
			continue;
		}
		if(has_timestamps) {
			JANUS_LOG(LOG_VERB, "  -- Time: %"SCNu32"ms\n", pkt_ts);
		}
		if(!data && len > 1500) {
			/* Way too large, very likely not RTP, skip */
			JANUS_LOG(LOG_VERB, "  -- Too large packet (%d bytes), skipping\n", len);
			offset += len;
			continue;
		}
		if(ignore_first_packets && ignored < ignore_first_packets) {
			/* We've been told to ignore the first X packets */
			ignored++;
			offset += len;
			continue;
		}
		if(data) {
			/* Things are simpler for data, no reordering is needed: start by the data time */
			gint64 when = 0;
			bytes = fread(&when, 1, sizeof(gint64), file);
			if(bytes < (int)sizeof(gint64)) {
				JANUS_LOG(LOG_WARN, "Missing data timestamp header");
				break;
			}
			when = ntohll(when);
			offset += sizeof(gint64);
			len -= sizeof(gint64);
			/* Generate frame packet and insert in the ordered list */
			janus_pp_frame_packet *p = g_malloc(sizeof(janus_pp_frame_packet));
			p->version = has_timestamps ? 2 : 1;
			p->p_ts = pkt_ts;
			p->seq = 0;
			/* We "abuse" the timestamp field for the timing info */
			p->ts = when-c_time;
			p->len = len;
			p->pt = 0;
			p->drop = 0;
			p->offset = offset;
			p->skip = 0;
			p->audiolevel = -1;
			p->rotation = -1;
			p->next = NULL;
			p->prev = NULL;
			if(list == NULL) {
				list = p;
			} else {
				last->next = p;
			}
			last = p;
			/* Done */
			offset += len;
			continue;
		}
		/* Only read RTP header */
		rtp_header_len = 12;
		bytes = fread(prebuffer, sizeof(char), rtp_header_len, file);
		if(bytes < rtp_header_len) {
			JANUS_LOG(LOG_WARN, "Missing RTP packet header data (%d instead %"SCNu16")\n", bytes, rtp_header_len);
			break;
		}
		janus_pp_rtp_header *rtp = (janus_pp_rtp_header *)prebuffer;
		JANUS_LOG(LOG_VERB, "  -- RTP packet (ssrc=%"SCNu32", pt=%"SCNu16", ext=%"SCNu16", seq=%"SCNu16", ts=%"SCNu32")\n",
				ntohl(rtp->ssrc), rtp->type, rtp->extension, ntohs(rtp->seq_number), ntohl(rtp->timestamp));
		/* Check if we can get rid of the packet if we're expecting
		 * static or specific payload types and they don't match */
		if((g711 && rtp->type != 0 && rtp->type != 8) || (g722 && rtp->type != 9)) {
			JANUS_LOG(LOG_WARN, "Dropping packet with unexpected payload type: %d != %s\n",
				rtp->type, g711 ? "0/8" : "9");
			/* Skip data */
			offset += len;
			count++;
			continue;
		}
		if(match_pt != -1 && rtp->type != match_pt) {
			JANUS_LOG(LOG_WARN, "Dropping packet with non-matching payload type: %d != %d\n",
				rtp->type, match_pt);
			/* Skip data */
			offset += len;
			count++;
			continue;
		}
		if(rtp->csrccount) {
			JANUS_LOG(LOG_VERB, "  -- -- Skipping CSRC list\n");
			skip += rtp->csrccount*4;
		}
		if(rtp->csrccount || rtp->extension) {
			rtp_read_n = (rtp->csrccount + rtp->extension)*4;
			bytes = fread(prebuffer+rtp_header_len, sizeof(char), rtp_read_n, file);
			if(bytes < rtp_read_n) {
				JANUS_LOG(LOG_WARN, "Missing RTP packet header data (%d instead %d)\n",
					rtp_header_len+bytes, rtp_header_len+rtp_read_n);
				break;
			} else {
				rtp_header_len += rtp_read_n;
			}
		}
		audiolevel = -1;
		rotation = -1;
		if(rtp->extension) {
			janus_pp_rtp_header_extension *ext = (janus_pp_rtp_header_extension *)(prebuffer+12+skip);
			JANUS_LOG(LOG_VERB, "  -- -- RTP extension (type=0x%"PRIX16", length=%"SCNu16")\n",
				ntohs(ext->type), ntohs(ext->length));
			rtp_read_n = ntohs(ext->length)*4;
			skip += 4 + rtp_read_n;
			bytes = fread(prebuffer+rtp_header_len, sizeof(char), rtp_read_n, file);
			if(bytes < rtp_read_n) {
				JANUS_LOG(LOG_WARN, "Missing RTP packet header data (%d instead %d)\n",
					rtp_header_len+bytes, rtp_header_len+rtp_read_n);
				break;
			} else {
				rtp_header_len += rtp_read_n;
			}
			if(audio_level_extmap_id > 0)
				janus_pp_rtp_header_extension_parse_audio_level(prebuffer, len, audio_level_extmap_id, &audiolevel);
			if(video_orient_extmap_id > 0) {
				janus_pp_rtp_header_extension_parse_video_orientation(prebuffer, len, video_orient_extmap_id, &rotation);
				if(rotation != -1 && rotation != last_rotation) {
					last_rotation = rotation;
					rotated++;
				}
			}
		}
		if(ssrc == 0) {
			ssrc = ntohl(rtp->ssrc);
			JANUS_LOG(LOG_INFO, "SSRC detected: %"SCNu32"\n", ssrc);
		}
		if(ssrc != ntohl(rtp->ssrc)) {
			JANUS_LOG(LOG_WARN, "Dropping packet with unexpected SSRC: %"SCNu32" != %"SCNu32"\n",
				ntohl(rtp->ssrc), ssrc);
			/* Skip data */
			offset += len;
			count++;
			continue;
		}
		/* Generate frame packet and insert in the ordered list */
		janus_pp_frame_packet *p = g_malloc0(sizeof(janus_pp_frame_packet));
		p->header = rtp;
		p->version = has_timestamps ? 2 : 1;
		p->p_ts = pkt_ts;
		p->seq = ntohs(rtp->seq_number);
		p->pt = rtp->type;
		p->len = len;
		p->drop = 0;
		uint32_t rtp_ts = ntohl(rtp->timestamp);
		/* Due to resets, we need to mess a bit with the original timestamps */
		if(!started) {
			/* Simple enough... */
			started = TRUE;
			highest_rtp_ts = rtp_ts;
			highest_seq = p->seq;
			p->ts = (times_resetted*max32)+rtp_ts;
		} else {
			if(!video && !data) {
				if(dtx_on) {
					/* Leaving DTX mode (RTP started flowing again) */
					dtx_on = FALSE;
					JANUS_LOG(LOG_WARN, "Leaving RTP silence suppression (seq=%"SCNu16", rtp_ts=%"SCNu32")\n", ntohs(rtp->seq_number), rtp_ts);
				} else if(rtp->markerbit == 1) {
					/* Try to detect RTP silence suppression */
					int32_t seq_distance = abs((int16_t)(p->seq - highest_seq));
					if(seq_distance < silence_distance) {
						/* Consider 20 ms audio packets */
						int32_t inter_rtp_ts = opus ? 960 : 160;
						int32_t expected_rtp_distance = inter_rtp_ts * seq_distance;
						int32_t rtp_distance = abs((int32_t)(rtp_ts - highest_rtp_ts));
						if(rtp_distance > 10 * expected_rtp_distance) {
							/* Entering DTX mode (RTP will stop) */
							dtx_on = TRUE;
							/* This is a close packet with not coherent RTP ts -> silence suppression */
							JANUS_LOG(LOG_WARN, "Dropping audio RTP silence suppression (seq_distance=%d, rtp_distance=%d)\n", seq_distance, rtp_distance);
							/* Skip data */
							offset += len;
							count++;
							g_free(p);
							continue;
						}
					}
				}
			}

			/* Is the new timestamp smaller than the next one, and if so, is it a timestamp reset or simply out of order? */
			gboolean pre_reset_pkt = FALSE;

			/* In-order packet */
			if((int32_t)(rtp_ts-highest_rtp_ts) > 0) {
				if(rtp_ts < highest_rtp_ts) {
					/* Received TS is lower than highest --> reset */
					JANUS_LOG(LOG_WARN, "Timestamp reset: %"SCNu32"\n", rtp_ts);
					times_resetted++;
				}
				highest_rtp_ts = rtp_ts;
				highest_seq = p->seq;
			}

			/* Out-of-order packet */
			if((int32_t)(rtp_ts-highest_rtp_ts) < 0) {
				if(rtp_ts > highest_rtp_ts) {
					/* Received TS is higher than highest --> late pre-reset packet */
					JANUS_LOG(LOG_WARN, "Late pre-reset packet: %"SCNu32"\n", rtp_ts);
					pre_reset_pkt = TRUE;
				}
			}

			/* Take into account the number of resets when setting the internal, 64-bit, timestamp */
			if(!pre_reset_pkt)
				p->ts = (times_resetted*max32)+rtp_ts;
			else
				p->ts = ((times_resetted-1)*max32)+rtp_ts;
		}
		if(rtp->padding) {
			/* There's padding data, let's check the last byte to see how much data we should skip */
			fseek(file, offset + len - 1, SEEK_SET);
			bytes = fread(prebuffer2, sizeof(char), 1, file);
			uint8_t padlen = (uint8_t)prebuffer2[0];
			JANUS_LOG(LOG_VERB, "Padding at sequence number %hu: %d/%d\n",
				ntohs(rtp->seq_number), padlen, p->len);
			p->len -= padlen;
			if((p->len - skip - 12) <= 0) {
				/* Only padding, take note that we should drop the packet later */
				p->drop = 1;
				JANUS_LOG(LOG_VERB, "  -- All padding, marking packet as dropped\n");
			}
		}
		if(p->len <= 12) {
			/* Only header? take note that we should drop the packet later */
			p->drop = 1;
			JANUS_LOG(LOG_VERB, "  -- Only RTP header, marking packet as dropped\n");
		}
		/* Fill in the rest of the details */
		p->offset = offset;
		p->skip = skip;
		p->audiolevel = audiolevel;
		p->rotation = rotation;
		p->next = NULL;
		p->prev = NULL;
		if(list == NULL) {
			/* First element becomes the list itself (and the last item), at least for now */
			list = p;
			last = p;
		} else if(!p->drop) {
			/* Check where we should insert this, starting from the end */
			int added = 0;
			janus_pp_frame_packet *tmp = last;
			while(tmp) {
				if(tmp->ts < p->ts) {
					/* The new timestamp is greater than the last one we have, append */
					added = 1;
					if(tmp->next != NULL) {
						/* We're inserting */
						tmp->next->prev = p;
						p->next = tmp->next;
					} else {
						/* Update the last packet */
						last = p;
					}
					tmp->next = p;
					p->prev = tmp;
					break;
				} else if(tmp->ts == p->ts) {
					/* Same timestamp, check the sequence number */
					if(tmp->seq < p->seq && (abs(tmp->seq - p->seq) < 10000)) {
						/* The new sequence number is greater than the last one we have, append */
						added = 1;
						if(tmp->next != NULL) {
							/* We're inserting */
							tmp->next->prev = p;
							p->next = tmp->next;
						} else {
							/* Update the last packet */
							last = p;
						}
						tmp->next = p;
						p->prev = tmp;
						break;
					} else if(tmp->seq > p->seq && (abs(tmp->seq - p->seq) > 10000)) {
						/* The new sequence number (resetted) is greater than the last one we have, append */
						added = 1;
						if(tmp->next != NULL) {
							/* We're inserting */
							tmp->next->prev = p;
							p->next = tmp->next;
						} else {
							/* Update the last packet */
							last = p;
						}
						tmp->next = p;
						p->prev = tmp;
						break;
					} else if(tmp->seq == p->seq) {
						/* Maybe a retransmission? Skip */
						JANUS_LOG(LOG_WARN, "Skipping duplicate packet (seq=%"SCNu16")\n", p->seq);
						p->drop = 1;
						break;
					}
				}
				/* If either the timestamp ot the sequence number we just got is smaller, keep going back */
				tmp = tmp->prev;
			}
			if(p->drop) {
				/* We don't need this */
				g_free(p);
			} else if(!added) {
				/* We reached the start */
				p->next = list;
				list->prev = p;
				list = p;
			}
		}
		/* Skip data for now */
		offset += len;
		count++;
	}
	if(!working) {
		cmdline_parser_free(&args_info);
		exit(0);
	}

	JANUS_LOG(LOG_INFO, "Counted %"SCNu32" RTP packets\n", count);
	janus_pp_frame_packet *tmp = list;
	count = 0;
	int rate = video ? 90000 : 48000;
	if(g711 || g722)
		rate = 8000;
	while(tmp) {
		count++;
		if(!data)
			JANUS_LOG(LOG_VERB, "[%10lu][%4d] seq=%"SCNu16", ts=%"SCNu64", time=%.2fs pts=%.2fs\n", tmp->offset, tmp->len, tmp->seq, tmp->ts, (double)(tmp->ts-list->ts)/(double)rate, (double)tmp->p_ts/1000);
		else
			JANUS_LOG(LOG_VERB, "[%10lu][%4d] time=%"SCNu64"s\n", tmp->offset, tmp->len, tmp->ts);
		tmp = tmp->next;
	}
	JANUS_LOG(LOG_INFO, "Counted %"SCNu32" frame packets\n", count);
	if(rotated != -1) {
		if(rotated == 0 && last_rotation != 0) {
			JANUS_LOG(LOG_INFO, "The video is rotated\n");
		} else if(rotated > 0) {
			JANUS_LOG(LOG_INFO, "The video changed orientation %d times\n", rotated);
		}
	}

	if(video) {
		/* Look for maximum width and height, if possible, and for the average framerate */
		if(vp8 || vp9) {
			if(janus_pp_webm_preprocess(file, list, vp8) < 0) {
				JANUS_LOG(LOG_ERR, "Error pre-processing %s RTP frames...\n", vp8 ? "VP8" : "VP9");
				cmdline_parser_free(&args_info);
				exit(1);
			}
		} else if(h264) {
			if(janus_pp_h264_preprocess(file, list) < 0) {
				JANUS_LOG(LOG_ERR, "Error pre-processing H.264 RTP frames...\n");
				cmdline_parser_free(&args_info);
				exit(1);
			}
		} else if(av1) {
			if(janus_pp_av1_preprocess(file, list) < 0) {
				JANUS_LOG(LOG_ERR, "Error pre-processing AV1 RTP frames...\n");
				cmdline_parser_free(&args_info);
				exit(1);
			}
		} else if(h265) {
			if(janus_pp_h265_preprocess(file, list) < 0) {
				JANUS_LOG(LOG_ERR, "Error pre-processing H.265 RTP frames...\n");
				cmdline_parser_free(&args_info);
				exit(1);
			}
		}
	}

	if(parse_only) {
		/* We only needed to parse and re-order the packets, we're done here */
		JANUS_LOG(LOG_INFO, "Parsing and reordering completed, bye!\n");
		cmdline_parser_free(&args_info);
		exit(0);
	}

	/* Now we have to start working: stop here if it's an end-to-end encrypted
	 * recording, though, as the processed file would NOT be playable... In
	 * the future we may want to provide ways for users to pass custom decrypt
	 * functions to the processor (e.g., for users with legitimate access to
	 * the key to decrypt the content), but at the moment we just drop it */
	if(e2ee) {
		JANUS_LOG(LOG_ERR, "End-to-end encrypted media recording, can't process...\n");
		cmdline_parser_free(&args_info);
		exit(1);
	}

	/* Run restamping */
	if(!video && !data && restamp_multiplier > 0) {
		tmp = list;
		uint64_t restamping_offset = 0;
		double restamp_threshold = (double) restamp_min_th/1000;
		double restamp_jump_multiplier = (double) restamp_multiplier/1000;

		while(tmp) {
			uint64_t original_ts = tmp->ts;

			/* Update ts with current offset */
			if(restamping_offset > 0) {
				tmp->ts += restamping_offset;
			}

			/* Calculate diff between time of reception and the rtp timestamp */
			double current_latency = get_latency(tmp, rate);

			if(current_latency > restamp_threshold) {
				/* Check for possible jump compared to previous latency values */
				double moving_avg_latency = get_moving_average_of_latency(tmp->prev, rate, restamp_packets);
				JANUS_LOG(LOG_VERB, "latency=%.2f mavg=%.2f\n", current_latency, moving_avg_latency);

				/* Found a new jump in latency? */
				if(current_latency > (moving_avg_latency*restamp_jump_multiplier)) {
					/* Increase restamping offset with current offset */
					restamping_offset += (current_latency-moving_avg_latency)*rate;

					/* Calculate new_ts with new offset */
					uint64_t new_ts = original_ts+restamping_offset;

					/* Update current packet ts with new ts */
					tmp->ts = new_ts;

					JANUS_LOG(LOG_WARN, "Timestamp gap detected. Restamping packets from here. Seq: %d\n", tmp->seq);
					JANUS_LOG(LOG_INFO, "latency=%.2f mavg=%.2f original_ts=%.ld new_ts=%.ld offset=%.ld\n", current_latency, moving_avg_latency, original_ts, tmp->ts, restamping_offset);
				}
			}

			tmp = tmp->next;
		}
	}

	/* Run audioskew */
	if(!video && !data && audioskew_th > 0) {
		tmp = list;
		janus_pp_rtp_skew_context context = {};
		context.ssrc = ssrc;
		context.rate = rate;
		context.reference_time = tmp->p_ts;
		context.start_time = tmp->p_ts;
		context.start_ts = tmp->ts;
		janus_pp_frame_packet *to_drop;
		while(tmp) {
			to_drop = NULL;
			int ret = janus_pp_skew_compensate_audio(tmp, &context);
			if(ret < 0) {
				JANUS_LOG(LOG_WARN, "audio skew SSRC=%"SCNu32" dropping %d packets, source clock is too fast\n", ssrc, -ret);
				to_drop = tmp;
				/* Actually returns -1, so drop just one pkt */
				if (tmp->prev != NULL)
					tmp->prev->next = tmp->next;
				if (tmp->next != NULL)
					tmp->next->prev = tmp->prev;
			} else if(ret > 0) {
				JANUS_LOG(LOG_WARN, "audio skew SSRC=%"SCNu32" jumping %d RTP sequence numbers, source clock is too slow\n", ssrc, ret);
			}
			tmp = tmp->next;
			g_free(to_drop);
		}
	}

	if(!video && !data) {
		if(opus) {
<<<<<<< HEAD
			if(janus_pp_opus_create(destination, metadata, opusred_pt) < 0) {
=======
			if(janus_pp_opus_create(destination, metadata, extension) < 0) {
>>>>>>> 36b85ee6
				JANUS_LOG(LOG_ERR, "Error creating .opus file...\n");
				cmdline_parser_free(&args_info);
				exit(1);
			}
		} else if(g711) {
			if(janus_pp_g711_create(destination, metadata) < 0) {
				JANUS_LOG(LOG_ERR, "Error creating .wav file...\n");
				cmdline_parser_free(&args_info);
				exit(1);
			}
		} else if(g722) {
			if(janus_pp_g722_create(destination, metadata) < 0) {
				JANUS_LOG(LOG_ERR, "Error creating .wav file...\n");
				cmdline_parser_free(&args_info);
				exit(1);
			}
		}
	} else if(data) {
		if(textdata) {
			if(janus_pp_srt_create(destination, metadata) < 0) {
				JANUS_LOG(LOG_ERR, "Error creating .srt file...\n");
				cmdline_parser_free(&args_info);
				exit(1);
			}
		} else {
			if(janus_pp_binary_create(destination, metadata) < 0) {
				JANUS_LOG(LOG_ERR, "Error creating binary file...\n");
				cmdline_parser_free(&args_info);
				exit(1);
			}
		}
	} else {
		if(vp8 || vp9) {
			if(janus_pp_webm_create(destination, metadata, vp8, extension) < 0) {
				JANUS_LOG(LOG_ERR, "Error creating .webm file...\n");
				cmdline_parser_free(&args_info);
				exit(1);
			}
		} else if(h264) {
			if(janus_pp_h264_create(destination, metadata, janus_faststart, extension) < 0) {
				JANUS_LOG(LOG_ERR, "Error creating .mp4 file...\n");
				cmdline_parser_free(&args_info);
				exit(1);
			}
		} else if(av1) {
			if(janus_pp_av1_create(destination, metadata, janus_faststart, extension) < 0) {
				JANUS_LOG(LOG_ERR, "Error creating .mp4 file...\n");
				cmdline_parser_free(&args_info);
				exit(1);
			}
		} else if(h265) {
			if(janus_pp_h265_create(destination, metadata, janus_faststart, extension) < 0) {
				JANUS_LOG(LOG_ERR, "Error creating .mp4 file...\n");
				cmdline_parser_free(&args_info);
				exit(1);
			}
		}
	}

	/* Loop */
	if(!video && !data) {
		if(opus) {
			if(janus_pp_opus_process(file, list, &working) < 0) {
				JANUS_LOG(LOG_ERR, "Error processing Opus RTP frames...\n");
			}
		} else if(g711) {
			if(janus_pp_g711_process(file, list, &working) < 0) {
				JANUS_LOG(LOG_ERR, "Error processing G.711 RTP frames...\n");
			}
		} else if(g722) {
			if(janus_pp_g722_process(file, list, &working) < 0) {
				JANUS_LOG(LOG_ERR, "Error processing G.722 RTP frames...\n");
			}
		}
	} else if(data) {
		if(textdata) {
			if(janus_pp_srt_process(file, list, &working) < 0) {
				JANUS_LOG(LOG_ERR, "Error processing text data frames...\n");
			}
		} else {
			if(janus_pp_binary_process(file, list, &working) < 0) {
				JANUS_LOG(LOG_ERR, "Error processing text data frames...\n");
			}
		}
	} else {
		if(vp8 || vp9) {
			if(janus_pp_webm_process(file, list, vp8, &working) < 0) {
				JANUS_LOG(LOG_ERR, "Error processing %s RTP frames...\n", vp8 ? "VP8" : "VP9");
			}
		} else if(h264) {
			if(janus_pp_h264_process(file, list, &working) < 0) {
				JANUS_LOG(LOG_ERR, "Error processing H.264 RTP frames...\n");
			}
		} else if(av1) {
			if(janus_pp_av1_process(file, list, &working) < 0) {
				JANUS_LOG(LOG_ERR, "Error processing AV1 RTP frames...\n");
			}
		} else if(h265) {
			if(janus_pp_h265_process(file, list, &working) < 0) {
				JANUS_LOG(LOG_ERR, "Error processing H.265 RTP frames...\n");
			}
		}
	}

	/* Clean up */
	if(video) {
		if(vp8 || vp9) {
			janus_pp_webm_close();
		} else if(h264) {
			janus_pp_h264_close();
		} else if(av1) {
			janus_pp_av1_close();
		} else if(h265) {
			janus_pp_h265_close();
		}
	} else if(data) {
		if(textdata) {
			janus_pp_srt_close();
		} else {
			janus_pp_binary_close();
		}
	} else {
		if(opus) {
			janus_pp_opus_close();
		} else if(g711) {
			janus_pp_g711_close();
		} else if(g722) {
			janus_pp_g722_close();
		}
	}
	fclose(file);

	file = fopen(destination, "rb");
	if(file == NULL) {
		JANUS_LOG(LOG_INFO, "No destination file %s??\n", destination);
	} else {
		fseek(file, 0L, SEEK_END);
		fsize = ftell(file);
		fseek(file, 0L, SEEK_SET);
		JANUS_LOG(LOG_INFO, "%s is %zu bytes\n", destination, fsize);
		fclose(file);
	}
	janus_pp_frame_packet *temp = list, *next = NULL;
	while(temp) {
		next = temp->next;
		g_free(temp);
		temp = next;
	}

	cmdline_parser_free(&args_info);

	JANUS_LOG(LOG_INFO, "Bye!\n");
	return 0;
}

/* Static helper to quickly find the extension data */
static int janus_pp_rtp_header_extension_find(char *buf, int len, int id,
		uint8_t *byte, uint32_t *word, char **ref) {
	if(!buf || len < 12)
		return -1;
	janus_pp_rtp_header *rtp = (janus_pp_rtp_header *)buf;
	int hlen = 12;
	if(rtp->csrccount)	/* Skip CSRC if needed */
		hlen += rtp->csrccount*4;
	if(rtp->extension) {
		janus_pp_rtp_header_extension *ext = (janus_pp_rtp_header_extension *)(buf+hlen);
		int extlen = ntohs(ext->length)*4;
		hlen += 4;
		if(len > (hlen + extlen)) {
			/* 1-Byte extension */
			if(ntohs(ext->type) == 0xBEDE) {
				const uint8_t padding = 0x00, reserved = 0xF;
				uint8_t extid = 0, idlen;
				int i = 0;
				while(i < extlen) {
					extid = (uint8_t)buf[hlen+i] >> 4;
					if(extid == reserved) {
						break;
					} else if(extid == padding) {
						i++;
						continue;
					}
					idlen = ((uint8_t)buf[hlen+i] & 0xF)+1;
					if(extid == id) {
						/* Found! */
						if(byte)
							*byte = (uint8_t)buf[hlen+i+1];
						if(word)
							*word = ntohl(*(uint32_t *)(buf+hlen+i));
						if(ref)
							*ref = &buf[hlen+i];
						return 0;
					}
					i += 1 + idlen;
				}
			}
			hlen += extlen;
		}
	}
	return -1;
}

static int janus_pp_rtp_header_extension_parse_audio_level(char *buf, int len, int id, int *level) {
	uint8_t byte = 0;
	if(janus_pp_rtp_header_extension_find(buf, len, id, &byte, NULL, NULL) < 0)
		return -1;
	/* a=extmap:1 urn:ietf:params:rtp-hdrext:ssrc-audio-level */
	int value = byte & 0x7F;
	if(level)
		*level = value;
	return 0;
}

static int janus_pp_rtp_header_extension_parse_video_orientation(char *buf, int len, int id, int *rotation) {
	uint8_t byte = 0;
	if(janus_pp_rtp_header_extension_find(buf, len, id, &byte, NULL, NULL) < 0)
		return -1;
	/* a=extmap:4 urn:3gpp:video-orientation */
	gboolean r1bit = (byte & 0x02) >> 1;
	gboolean r0bit = byte & 0x01;
	if(rotation) {
		if(!r0bit && !r1bit)
			*rotation = 0;
		else if(r0bit && !r1bit)
			*rotation = 90;
		else if(!r0bit && r1bit)
			*rotation = 180;
		else if(r0bit && r1bit)
			*rotation = 270;
	}
	return 0;
}

static gint janus_pp_skew_compensate_audio(janus_pp_frame_packet *pkt, janus_pp_rtp_skew_context *context) {
	/* N 	: a N sequence number jump has been performed on the packet */
	/* 0  	: no skew compensation needs to be done */
	/* -N  	: a N packets drop must be performed by the caller */
	gint exit_status = 0;

	context->prev_seq = context->last_seq;
	context->last_seq = pkt->seq;
	context->prev_ts = context->last_ts;
	context->last_ts = pkt->ts;

	guint64 pts = pkt->p_ts;
	guint64 akhz = context->rate / 1000;

	/* Do not execute skew analysis in the first seconds */
	if (pts - context->reference_time < SKEW_DETECTION_WAIT_TIME_SECS / 2 * 1000) {
		return 0;
	} else if (!context->start_time) {
		context->start_time = pts;
		if (!context->start_time)
			context->start_time = 1;
		context->evaluating_start_time = context->start_time;
		context->start_ts = context->last_ts;
		JANUS_LOG(LOG_INFO, "audio skew SSRC=%"SCNu32" evaluation phase start, start_time=%"SCNu64" start_ts=%"SCNu64"\n", context->ssrc, context->start_time, context->start_ts);
	}

	/* Skew analysis */
	/* Are we waiting for a target timestamp? (a negative skew has been evaluated in a previous iteration) */
	if (context->target_ts > 0 && (gint64)(context->target_ts - context->last_ts) > 0) {
		context->seq_offset--;
		exit_status = -1;
	} else {
		context->target_ts = 0;
		/* Do not execute analysis for out of order packets or multi-packets frame */
		if (context->last_seq == context->prev_seq + 1 && context->last_ts != context->prev_ts) {
			/* Evaluate the local RTP timestamp according to the local clock */
			guint64 expected_ts = ((pts - context->start_time) * akhz) + context->start_ts;
			/* Evaluate current delay */
			gint64 delay_now = context->last_ts - expected_ts;
			/* Exponentially weighted moving average estimation */
			gint64 delay_estimate = (63 * context->prev_delay + delay_now) / 64;
			/* Save previous delay for the next iteration*/
			context->prev_delay = delay_estimate;
			/* Evaluate the distance between active delay and current delay estimate */
			gint64 offset = context->active_delay - delay_estimate;
			JANUS_LOG(LOG_HUGE, "audio skew SSRC=%"SCNu32" status RECVD_TS=%"SCNu64" EXPTD_TS=%"SCNu64" AVG_OFFSET=%"SCNi64" TS_OFFSET=%"SCNi64" SEQ_OFFSET=%"SCNi16"\n", context->ssrc, context->last_ts, expected_ts, offset, context->ts_offset, context->seq_offset);
			gint64 skew_th = audioskew_th * akhz;

			/* Evaluation phase */
			if (context->evaluating_start_time) {
				/* Check if the offset has surpassed half the threshold during the evaluating phase */
				if (pts - context->evaluating_start_time <= SKEW_DETECTION_WAIT_TIME_SECS / 2 * 1000) {
					if (llabs(offset) <= skew_th/2) {
						JANUS_LOG(LOG_HUGE, "audio skew SSRC=%"SCNu32" evaluation phase continue\n", context->ssrc);
					} else {
						JANUS_LOG(LOG_VERB, "audio skew SSRC=%"SCNu32" evaluation phase reset\n", context->ssrc);
						context->start_time = pts;
						if (!context->start_time)
							context->start_time = 1;
						context->evaluating_start_time = context->start_time;
						context->start_ts = context->last_ts;
					}
				} else {
					JANUS_LOG(LOG_INFO, "audio skew SSRC=%"SCNu32" evaluation phase stop, start_time=%"SCNu64" start_ts=%"SCNu64"\n", context->ssrc, context->start_time, context->start_ts);
					context->evaluating_start_time = 0;
				}
				return 0;
			}

			/* Check if the offset has surpassed the threshold */
			if (offset >= skew_th) {
				/* The source is slowing down */
				/* Update active delay */
				context->active_delay = delay_estimate;
				/* Adjust ts offset */
				context->ts_offset += skew_th;
				/* Calculate last ts increase */
				guint64 ts_incr = context->last_ts - context->prev_ts;
				/* Evaluate sequence number jump */
				guint16 jump = (skew_th + ts_incr - 1) / ts_incr;
				/* Adjust seq num offset */
				context->seq_offset += jump;
				exit_status = jump;
			} else if (offset <= -skew_th) {
				/* The source is speeding up*/
				/* Update active delay */
				context->active_delay = delay_estimate;
				/* Adjust ts offset */
				context->ts_offset -= skew_th;
				/* Set target ts */
				context->target_ts = context->last_ts + skew_th;
				if (context->target_ts == 0)
					context->target_ts = 1;
				/* Adjust seq num offset */
				context->seq_offset--;
				exit_status = -1;
			}
		}
	}

	/* Skew compensation */
	/* Fix header timestamp considering the active offset */
	guint64 fixed_rtp_ts = context->last_ts + context->ts_offset;
	pkt->ts = fixed_rtp_ts;
	/* Fix header sequence number considering the total offset */
	guint16 fixed_rtp_seq = context->last_seq + context->seq_offset;
	pkt->seq = fixed_rtp_seq;

	return exit_status;
}

static double get_latency(const janus_pp_frame_packet *tmp, int rate) {
	/* Get latency of packet based on time of arrival (at server side) and the RTP timestamp */
	double corrected_ts = tmp->ts-list->ts;
	double rts = corrected_ts/(double) rate;
	double pts = (double) tmp->p_ts/1000;
	return pts-rts;
}

static double get_moving_average_of_latency(janus_pp_frame_packet *pkt, int rate, int num_of_packets) {
	/* Get a moving average of packet latency using the get_latency function */
	if(!pkt || num_of_packets == 0) {
		return 0;
	}

	int packets = 0;
	double sum = 0;

	janus_pp_frame_packet *tmp = pkt;
	while(tmp && packets < num_of_packets) {
		sum += get_latency(tmp, rate);
		tmp = tmp->prev;
		packets++;
	}

	return sum/packets;
}<|MERGE_RESOLUTION|>--- conflicted
+++ resolved
@@ -1302,11 +1302,7 @@
 
 	if(!video && !data) {
 		if(opus) {
-<<<<<<< HEAD
-			if(janus_pp_opus_create(destination, metadata, opusred_pt) < 0) {
-=======
-			if(janus_pp_opus_create(destination, metadata, extension) < 0) {
->>>>>>> 36b85ee6
+			if(janus_pp_opus_create(destination, metadata, extension, opusred_pt) < 0) {
 				JANUS_LOG(LOG_ERR, "Error creating .opus file...\n");
 				cmdline_parser_free(&args_info);
 				exit(1);
