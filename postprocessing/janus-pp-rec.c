/*! \file    janus-pp-rec.c
 * \author   Lorenzo Miniero <lorenzo@meetecho.com>
 * \copyright GNU General Public License v3
 * \brief    Simple utility to post-process .mjr files saved by Janus
 * \details  Our Janus WebRTC gateway provides a simple helper (janus_recorder)
 * to allow plugins to record audio, video and text frames sent by users. At the time
 * of writing, this helper has been integrated in several plugins in Janus.
 * To keep things simple on the Janus side, though, no processing
 * at all is done in the recording step: this means that the recorder
 * actually only dumps the RTP frames it receives to a file in a structured way,
 * so that they can be post-processed later on to extract playable media
 * files. This utility allows you to process those files, in order to
 * get a working media file you can playout with an external player.
 * The tool will generate a .webm if the recording includes VP8 frames,
 * an .opus if the recording includes Opus frames, an .mp4 if the recording
 * includes H.264 frames, and a .wav file if the recording includes
 * G.711 (mu-law or a-law) frames. In case the recording contains text
 * frames as received via data channels, instead, a .srt file will be
 * generated with the text content and the related timing information.
 * 
 * Using the utility is quite simple. Just pass, as arguments to the tool,
 * the path to the .mjr source file you want to post-process, and the
 * path to the destination file, e.g.:
 * 
\verbatim
./janus-pp-rec /path/to/source.mjr /path/to/destination.[opus|wav|webm|h264|srt]
\endverbatim 
 * 
 * An attempt to specify an output format that is not compliant with the
 * recording content (e.g., a .webm for H.264 frames) will result in an
 * error since, again, no transcoding is involved.
 *
 * You can also just print the internal header of the recording, or parse
 * it without processing it (e.g., for debugging), by invoking the tool
 * in a different way:
 *
\verbatim
./janus-pp-rec --header /path/to/source.mjr
./janus-pp-rec --parse /path/to/source.mjr
\endverbatim
 *
 * \note This utility does not do any form of transcoding. It just
 * depacketizes the RTP frames in order to get the payload, and saves
 * the frames in a valid container. Any further post-processing (e.g.,
 * muxing audio and video belonging to the same media session in a single
 * .webm file) is up to third-party applications.
 * 
 * \ingroup postprocessing
 * \ref postprocessing
 */

#ifndef _WIN32
#include <arpa/inet.h>
#endif
#include <inttypes.h>
#include <string.h>
#include <stdlib.h>
#include <signal.h>

#include <glib.h>
#include <jansson.h>

#include "../debug.h"
#include "pp-rtp.h"
#include "pp-webm.h"
#include "pp-h264.h"
#include "pp-opus.h"
#include "pp-g711.h"
#include "pp-srt.h"

#define htonll(x) ((1==htonl(1)) ? (x) : ((gint64)htonl((x) & 0xFFFFFFFF) << 32) | htonl((x) >> 32))
#define ntohll(x) ((1==ntohl(1)) ? (x) : ((gint64)ntohl((x) & 0xFFFFFFFF) << 32) | ntohl((x) >> 32))


#include "../os.h"

shared int janus_log_level;
shared gboolean janus_log_timestamps;
shared gboolean janus_log_colors;

static janus_pp_frame_packet *list = NULL, *last = NULL;
int working = 0;


/* Signal handler */
void janus_pp_handle_signal(int signum);
void janus_pp_handle_signal(int signum) {
	working = 0;
}


/* Main Code */
int main(int argc, char *argv[])
{
	janus_log_level = 4;
	janus_log_timestamps = FALSE;
	janus_log_colors = TRUE;
	janus_log_init(FALSE, TRUE, NULL);
	atexit(janus_log_destroy);

	/* Check the JANUS_PPREC_DEBUG environment variable for the debugging level */
	if(g_getenv("JANUS_PPREC_DEBUG") != NULL) {
		int val = atoi(g_getenv("JANUS_PPREC_DEBUG"));
		if(val >= LOG_NONE && val <= LOG_MAX)
			janus_log_level = val;
		JANUS_LOG(LOG_INFO, "Logging level: %d\n", janus_log_level);
	}
	
	/* Evaluate arguments */
	if(argc != 3) {
		JANUS_LOG(LOG_INFO, "Usage: %s source.mjr destination.[opus|wav|webm|mp4|srt]\n", argv[0]);
		JANUS_LOG(LOG_INFO, "       %s --header source.mjr (only parse header)\n", argv[0]);
		JANUS_LOG(LOG_INFO, "       %s --parse source.mjr (only parse and re-order packets)\n", argv[0]);
		return -1;
	}
	char *source = NULL, *destination = NULL;
	gboolean header_only = !strcmp(argv[1], "--header");
	gboolean parse_only = !strcmp(argv[1], "--parse");
	if(header_only || parse_only) {
		/* Only parse the .mjr header and/or re-order the packets, no processing */
		source = argv[2];
	} else {
		/* Post-process the .mjr recording */
		source = argv[1];
		destination = argv[2];
		JANUS_LOG(LOG_INFO, "%s --> %s\n", source, destination);
	}
	FILE *file = fopen(source, "rb");
	if(file == NULL) {
		JANUS_LOG(LOG_ERR, "Could not open file %s\n", source);
		return -1;
	}
	fseek(file, 0L, SEEK_END);
	long fsize = ftell(file);
	fseek(file, 0L, SEEK_SET);
	JANUS_LOG(LOG_INFO, "File is %lu bytes\n", fsize);

	/* Handle SIGINT */
	working = 1;
	signal(SIGINT, janus_pp_handle_signal);

	/* Pre-parse */
	JANUS_LOG(LOG_INFO, "Pre-parsing file to generate ordered index...\n");
	gboolean parsed_header = FALSE;
	int video = 0, data = 0;
	int opus = 0, g711 = 0, vp8 = 0, vp9 = 0, h264 = 0;
	gint64 c_time = 0, w_time = 0;
	int bytes = 0, skip = 0;
	long offset = 0;
	uint16_t len = 0;
	uint32_t count = 0;
	char prebuffer[1500];
	memset(prebuffer, 0, 1500);
	/* Let's look for timestamp resets first */
	while(working && offset < fsize) {
		if(header_only && parsed_header) {
			/* We only needed to parse the header */
			exit(0);
		}
		/* Read frame header */
		skip = 0;
		fseek(file, offset, SEEK_SET);
		bytes = fread(prebuffer, sizeof(char), 8, file);
		if(bytes != 8 || prebuffer[0] != 'M') {
			JANUS_LOG(LOG_WARN, "Invalid header at offset %ld (%s), the processing will stop here...\n",
				offset, bytes != 8 ? "not enough bytes" : "wrong prefix");
			break;
		}
		if(prebuffer[1] == 'E') {
			/* Either the old .mjr format header ('MEETECHO' header followed by 'audio' or 'video'), or a frame */
			offset += 8;
			bytes = fread(&len, sizeof(uint16_t), 1, file);
			len = ntohs(len);
			offset += 2;
			if(len == 5 && !parsed_header) {
				/* This is the main header */
				parsed_header = TRUE;
				JANUS_LOG(LOG_WARN, "Old .mjr header format\n");
				bytes = fread(prebuffer, sizeof(char), 5, file);
				if(prebuffer[0] == 'v') {
					JANUS_LOG(LOG_INFO, "This is a video recording, assuming VP8\n");
					video = 1;
					data = 0;
					vp8 = 1;
				} else if(prebuffer[0] == 'a') {
					JANUS_LOG(LOG_INFO, "This is an audio recording, assuming Opus\n");
					video = 0;
					data = 0;
					opus = 1;
				} else if(prebuffer[0] == 'd') {
					JANUS_LOG(LOG_INFO, "This is a text data recording, assuming SRT\n");
					video = 0;
					data = 1;
				} else {
					JANUS_LOG(LOG_WARN, "Unsupported recording media type...\n");
					exit(1);
				}
				offset += len;
				continue;
			} else if(!data && len < 12) {
				/* Not RTP, skip */
				JANUS_LOG(LOG_VERB, "Skipping packet (not RTP?)\n");
				offset += len;
				continue;
			}
		} else if(prebuffer[1] == 'J') {
			/* New .mjr format, the header may contain useful info */
			offset += 8;
			bytes = fread(&len, sizeof(uint16_t), 1, file);
			len = ntohs(len);
			offset += 2;
			if(len > 0 && !parsed_header) {
				/* This is the info header */
				JANUS_LOG(LOG_WARN, "New .mjr header format\n");
				bytes = fread(prebuffer, sizeof(char), len, file);
				parsed_header = TRUE;
				prebuffer[len] = '\0';
				json_error_t error;
				json_t *info = json_loads(prebuffer, 0, &error);
				if(!info) {
					JANUS_LOG(LOG_ERR, "JSON error: on line %d: %s\n", error.line, error.text);
					JANUS_LOG(LOG_WARN, "Error parsing info header...\n");
					exit(1);
				}
				/* Is it audio or video? */
				json_t *type = json_object_get(info, "t");
				if(!type || !json_is_string(type)) {
					JANUS_LOG(LOG_WARN, "Missing/invalid recording type in info header...\n");
					exit(1);
				}
				const char *t = json_string_value(type);
				if(!strcasecmp(t, "v")) {
					video = 1;
					data = 0;
				} else if(!strcasecmp(t, "a")) {
					video = 0;
					data = 0;
				} else if(!strcasecmp(t, "d")) {
					video = 0;
					data = 1;
				} else {
					JANUS_LOG(LOG_WARN, "Unsupported recording type '%s' in info header...\n", t);
					exit(1);
				}
				/* What codec was used? */
				json_t *codec = json_object_get(info, "c");
				if(!codec || !json_is_string(codec)) {
					JANUS_LOG(LOG_WARN, "Missing recording codec in info header...\n");
					exit(1);
				}
				const char *c = json_string_value(codec);
				if(video) {
					if(!strcasecmp(c, "vp8")) {
						vp8 = 1;
					} else if(!strcasecmp(c, "vp9")) {
						vp9 = 1;
					} else if(!strcasecmp(c, "h264")) {
						h264 = 1;
					} else {
						JANUS_LOG(LOG_WARN, "The post-processor only supports VP8, VP9 and H.264 video for now (was '%s')...\n", c);
						exit(1);
					}
				} else if(!video && !data) {
					if(!strcasecmp(c, "opus")) {
						opus = 1;
					} else if(!strcasecmp(c, "g711")) {
						g711 = 1;
					} else {
						JANUS_LOG(LOG_WARN, "The post-processor only supports Opus and G.711 audio for now (was '%s')...\n", c);
						exit(1);
					}
				} else if(data) {
					if(strcasecmp(c, "text")) {
						JANUS_LOG(LOG_WARN, "The post-processor only supports text data for now (was '%s')...\n", c);
						exit(1);
					}
				}
				/* When was the file created? */
				json_t *created = json_object_get(info, "s");
				if(!created || !json_is_integer(created)) {
					JANUS_LOG(LOG_WARN, "Missing recording created time in info header...\n");
					exit(1);
				}
				c_time = json_integer_value(created);
				/* When was the first frame written? */
				json_t *written = json_object_get(info, "u");
				if(!written || !json_is_integer(written)) {
					JANUS_LOG(LOG_WARN, "Missing recording written time in info header...\n");
					exit(1);
				}
				w_time = json_integer_value(written);
				/* Summary */
				JANUS_LOG(LOG_INFO, "This is %s recording:\n", video ? "a video" : (data ? "a text data" : "an audio"));
				JANUS_LOG(LOG_INFO, "  -- Codec:   %s\n", c);
				JANUS_LOG(LOG_INFO, "  -- Created: %"SCNi64"\n", c_time);
				JANUS_LOG(LOG_INFO, "  -- Written: %"SCNi64"\n", w_time);
			}
		} else {
			JANUS_LOG(LOG_ERR, "Invalid header...\n");
			exit(1);
		}
<<<<<<< HEAD
		if(!data) {
			/* Only read RTP header */
			bytes = fread(prebuffer, sizeof(char), 16, file);
			janus_pp_rtp_header *rtp = (janus_pp_rtp_header *)prebuffer;
			if(last_ts > 0) {
				/* Is the new timestamp smaller than the next one, and if so, is it a timestamp reset or simply out of order? */
				if(ntohl(rtp->timestamp) < last_ts && (last_ts-ntohl(rtp->timestamp) > 2*1000*1000*1000)) {
					reset = ntohl(rtp->timestamp);
					JANUS_LOG(LOG_WARN, "Timestamp reset: %"SCNu32"\n", reset);
					times_resetted++;
					post_reset_pkts = 0;
				} else if(ntohl(rtp->timestamp) < reset) {
					if(post_reset_pkts < 1000) {
						JANUS_LOG(LOG_WARN, "Updating latest timestamp reset: %"SCNu32" (was %"SCNu32")\n", (uint32_t)ntohl(rtp->timestamp), reset);
						reset = ntohl(rtp->timestamp);
					} else {
						reset = ntohl(rtp->timestamp);
						JANUS_LOG(LOG_WARN, "Timestamp reset: %"SCNu32"\n", reset);
						times_resetted++;
						post_reset_pkts = 0;
					}
				}
			}
			last_ts = ntohl(rtp->timestamp);
			post_reset_pkts++;
		}
=======
>>>>>>> 6ae949c4
		/* Skip data for now */
		offset += len;
	}
	if(!working)
		exit(0);
	/* Now let's parse the frames and order them */
	uint32_t last_ts = 0, reset = 0;
	int times_resetted = 0;
	uint32_t post_reset_pkts = 0;
	offset = 0;
	/* Timestamp reset related stuff */
	last_ts = 0;
	reset = 0;
	times_resetted = 0;
	post_reset_pkts = 0;
	uint64_t max32 = UINT32_MAX;
	/* Start loop */
	while(working && offset < fsize) {
		/* Read frame header */
		skip = 0;
		fseek(file, offset, SEEK_SET);
		bytes = fread(prebuffer, sizeof(char), 8, file);
		if(bytes != 8 || prebuffer[0] != 'M') {
			/* Broken packet? Stop here */
			break;
		}
		prebuffer[8] = '\0';
		JANUS_LOG(LOG_VERB, "Header: %s\n", prebuffer);
		offset += 8;
		bytes = fread(&len, sizeof(uint16_t), 1, file);
		len = ntohs(len);
		JANUS_LOG(LOG_VERB, "  -- Length: %"SCNu16"\n", len);
		offset += 2;
		if(prebuffer[1] == 'J' || (!data && len < 12)) {
			/* Not RTP, skip */
			JANUS_LOG(LOG_VERB, "  -- Not RTP, skipping\n");
			offset += len;
			continue;
		}
		if(!data && len > 2000) {
			/* Way too large, very likely not RTP, skip */
			JANUS_LOG(LOG_VERB, "  -- Too large packet (%d bytes), skipping\n", len);
			offset += len;
			continue;
		}
		if(data) {
			/* Things are simpler for data, no reordering is needed: start by the data time */
			gint64 when = 0;
			bytes = fread(&when, sizeof(gint64), 1, file);
			when = ntohll(when);
			offset += sizeof(gint64);
			len -= sizeof(gint64);
			/* Generate frame packet and insert in the ordered list */
			janus_pp_frame_packet *p = g_malloc0(sizeof(janus_pp_frame_packet));
			if(p == NULL) {
				JANUS_LOG(LOG_ERR, "Memory error!\n");
				return -1;
			}
			/* We "abuse" the timestamp field for the timing info */
			p->ts = when-c_time;
			p->len = len;
			p->drop = 0;
			p->offset = offset;
			p->skip = 0;
			p->next = NULL;
			p->prev = NULL;
			if(list == NULL) {
				list = p;
			} else {
				last->next = p;
			}
			last = p;
			/* Done */
			offset += len;
			continue;
		}
		/* Only read RTP header */
		bytes = fread(prebuffer, sizeof(char), 16, file);
		janus_pp_rtp_header *rtp = (janus_pp_rtp_header *)prebuffer;
		JANUS_LOG(LOG_VERB, "  -- RTP packet (ssrc=%"SCNu32", pt=%"SCNu16", ext=%"SCNu16", seq=%"SCNu16", ts=%"SCNu32")\n",
				(uint32_t)ntohl(rtp->ssrc), rtp->type, rtp->extension, ntohs(rtp->seq_number), (uint32_t)ntohl(rtp->timestamp));
		if(rtp->extension) {
			janus_pp_rtp_header_extension *ext = (janus_pp_rtp_header_extension *)(prebuffer+12);
		JANUS_LOG(LOG_VERB, "  -- -- RTP extension (type=%"SCNu16", length=%"SCNu16")\n",
				ntohs(ext->type), ntohs(ext->length)); 
			skip = 4 + ntohs(ext->length)*4;
		}
		/* Generate frame packet and insert in the ordered list */
		janus_pp_frame_packet *p = g_malloc0(sizeof(janus_pp_frame_packet));
		if(p == NULL) {
			JANUS_LOG(LOG_ERR, "Memory error!\n");
			return -1;
		}
		p->seq = ntohs(rtp->seq_number);
		p->pt = rtp->type;
		/* Due to resets, we need to mess a bit with the original timestamps */
		if(last_ts == 0) {
			/* Simple enough... */
			p->ts = ntohl(rtp->timestamp);
		} else {
			/* Is the new timestamp smaller than the next one, and if so, is it a timestamp reset or simply out of order? */
			gboolean late_pkt = FALSE;
			if(ntohl(rtp->timestamp) < last_ts && (last_ts-ntohl(rtp->timestamp) > 2*1000*1000*1000)) {
				if(post_reset_pkts > 1000) {
					reset = ntohl(rtp->timestamp);
					JANUS_LOG(LOG_WARN, "Timestamp reset: %"SCNu32"\n", reset);
					times_resetted++;
					post_reset_pkts = 0;
				}
			} else if(ntohl(rtp->timestamp) > reset && ntohl(rtp->timestamp) > last_ts &&
					(ntohl(rtp->timestamp)-last_ts > 2*1000*1000*1000)) {
				if(post_reset_pkts < 1000) {
					JANUS_LOG(LOG_WARN, "Late pre-reset packet after a timestamp reset: %"SCNu32"\n", ntohl(rtp->timestamp));
					late_pkt = TRUE;
					times_resetted--;
				}
			} else if(ntohl(rtp->timestamp) < reset) {
				if(post_reset_pkts < 1000) {
					JANUS_LOG(LOG_WARN, "Updating latest timestamp reset: %"SCNu32" (was %"SCNu32")\n", (uint32_t)ntohl(rtp->timestamp), reset);
					reset = ntohl(rtp->timestamp);
				} else {
					reset = ntohl(rtp->timestamp);
					JANUS_LOG(LOG_WARN, "Timestamp reset: %"SCNu32"\n", reset);
					times_resetted++;
					post_reset_pkts = 0;
				}
			}
			/* Take into account the number of resets when setting the internal, 64-bit, timestamp */
			p->ts = (times_resetted*max32)+ntohl(rtp->timestamp);
			if(late_pkt)
				times_resetted++;
		}
		p->len = len;
		p->drop = 0;
		if(rtp->padding) {
			/* There's padding data, let's check the last byte to see how much data we should skip */
			fseek(file, offset + len - 1, SEEK_SET);
			bytes = fread(prebuffer, sizeof(char), 1, file);
			uint8_t padlen = (uint8_t)prebuffer[0];
			JANUS_LOG(LOG_VERB, "Padding at sequence number %hu: %d/%d\n",
				ntohs(rtp->seq_number), padlen, p->len);
			p->len -= padlen;
			if((p->len - skip - 12) <= 0) {
				/* Only padding, take note that we should drop the packet later */
				p->drop = 1;
				JANUS_LOG(LOG_VERB, "  -- All padding, marking packet as dropped\n");
			}
		}
		last_ts = ntohl(rtp->timestamp);
		post_reset_pkts++;
		/* Fill in the rest of the details */
		p->offset = offset;
		p->skip = skip;
		p->next = NULL;
		p->prev = NULL;
		if(list == NULL) {
			/* First element becomes the list itself (and the last item), at least for now */
			list = p;
			last = p;
		} else {
			/* Check where we should insert this, starting from the end */
			int added = 0;
			janus_pp_frame_packet *tmp = last;
			while(tmp) {
				if(tmp->ts < p->ts) {
					/* The new timestamp is greater than the last one we have, append */
					added = 1;
					if(tmp->next != NULL) {
						/* We're inserting */
						tmp->next->prev = p;
						p->next = tmp->next;
					} else {
						/* Update the last packet */
						last = p;
					}
					tmp->next = p;
					p->prev = tmp;
					break;
				} else if(tmp->ts == p->ts) {
					/* Same timestamp, check the sequence number */
					if(tmp->seq < p->seq && (abs(tmp->seq - p->seq) < 10000)) {
						/* The new sequence number is greater than the last one we have, append */
						added = 1;
						if(tmp->next != NULL) {
							/* We're inserting */
							tmp->next->prev = p;
							p->next = tmp->next;
						} else {
							/* Update the last packet */
							last = p;
						}
						tmp->next = p;
						p->prev = tmp;
						break;
					} else if(tmp->seq > p->seq && (abs(tmp->seq - p->seq) > 10000)) {
						/* The new sequence number (resetted) is greater than the last one we have, append */
						added = 1;
						if(tmp->next != NULL) {
							/* We're inserting */
							tmp->next->prev = p;
							p->next = tmp->next;
						} else {
							/* Update the last packet */
							last = p;
						}
						tmp->next = p;
						p->prev = tmp;
						break;
					}
				}
				/* If either the timestamp ot the sequence number we just got is smaller, keep going back */
				tmp = tmp->prev;
			}
			if(!added) {
				/* We reached the start */
				p->next = list;
				list->prev = p;
				list = p;
			}
		}
		/* Skip data for now */
		offset += len;
		count++;
	}
	if(!working)
		exit(0);
	
	JANUS_LOG(LOG_INFO, "Counted %"SCNu32" RTP packets\n", count);
	janus_pp_frame_packet *tmp = list;
	count = 0;
	while(tmp) {
		count++;
		if(!data)
			JANUS_LOG(LOG_VERB, "[%10lu][%4d] seq=%"SCNu16", ts=%"SCNu64", time=%"SCNu64"s\n", tmp->offset, tmp->len, tmp->seq, tmp->ts, (tmp->ts-list->ts)/90000);
		else
			JANUS_LOG(LOG_VERB, "[%10lu][%4d] time=%"SCNu64"s\n", tmp->offset, tmp->len, tmp->ts);
		tmp = tmp->next;
	}
	JANUS_LOG(LOG_INFO, "Counted %"SCNu32" frame packets\n", count);

	if(video) {
		/* Look for maximum width and height, if possible, and for the average framerate */
		if(vp8 || vp9) {
			if(janus_pp_webm_preprocess(file, list, vp8) < 0) {
				JANUS_LOG(LOG_ERR, "Error pre-processing %s RTP frames...\n", vp8 ? "VP8" : "VP9");
				exit(1);
			}
		} else if(h264) {
			if(janus_pp_h264_preprocess(file, list) < 0) {
				JANUS_LOG(LOG_ERR, "Error pre-processing H.264 RTP frames...\n");
				exit(1);
			}
		}
	}

	if(parse_only) {
		/* We only needed to parse and re-order the packets, we're done here */
		JANUS_LOG(LOG_INFO, "Parsing and reordering completed, bye!\n");
		exit(0);
	}

	if(!video && !data) {
		if(opus) {
			if(janus_pp_opus_create(destination) < 0) {
				JANUS_LOG(LOG_ERR, "Error creating .opus file...\n");
				exit(1);
			}
		} else if(g711) {
			if(janus_pp_g711_create(destination) < 0) {
				JANUS_LOG(LOG_ERR, "Error creating .wav file...\n");
				exit(1);
			}
		}
	} else if(data) {
		if(janus_pp_srt_create(destination) < 0) {
			JANUS_LOG(LOG_ERR, "Error creating .srt file...\n");
			exit(1);
		}
	} else {
		if(vp8 || vp9) {
			if(janus_pp_webm_create(destination, vp8) < 0) {
				JANUS_LOG(LOG_ERR, "Error creating .webm file...\n");
				exit(1);
			}
		} else if(h264) {
			if(janus_pp_h264_create(destination) < 0) {
				JANUS_LOG(LOG_ERR, "Error creating .mp4 file...\n");
				exit(1);
			}
		}
	}
	
	/* Loop */
	if(!video && !data) {
		if(opus) {
			if(janus_pp_opus_process(file, list, &working) < 0) {
				JANUS_LOG(LOG_ERR, "Error processing Opus RTP frames...\n");
			}
		} else if(g711) {
			if(janus_pp_g711_process(file, list, &working) < 0) {
				JANUS_LOG(LOG_ERR, "Error processing G.711 RTP frames...\n");
			}
		}
	} else if(data) {
		if(janus_pp_srt_process(file, list, &working) < 0) {
			JANUS_LOG(LOG_ERR, "Error processing text data frames...\n");
		}
	} else {
		if(vp8 || vp9) {
			if(janus_pp_webm_process(file, list, vp8, &working) < 0) {
				JANUS_LOG(LOG_ERR, "Error processing %s RTP frames...\n", vp8 ? "VP8" : "VP9");
			}
		} else {
			if(janus_pp_h264_process(file, list, &working) < 0) {
				JANUS_LOG(LOG_ERR, "Error processing H.264 RTP frames...\n");
			}
		}
	}

	/* Clean up */
	if(video) {
		if(vp8 || vp9) {
			janus_pp_webm_close();
		} else {
			janus_pp_h264_close();
		}
	} else if(data) {
		janus_pp_srt_close();
	} else {
		if(opus) {
			janus_pp_opus_close();
		} else if(g711) {
			janus_pp_g711_close();
		}
	}
	fclose(file);
	
	file = fopen(destination, "rb");
	if(file == NULL) {
		JANUS_LOG(LOG_INFO, "No destination file %s??\n", destination);
	} else {
		fseek(file, 0L, SEEK_END);
		fsize = ftell(file);
		fseek(file, 0L, SEEK_SET);
		JANUS_LOG(LOG_INFO, "%s is %lu bytes\n", destination, fsize);
		fclose(file);
	}
	janus_pp_frame_packet *temp = list, *next = NULL;
	while(temp) {
		next = temp->next;
		g_free(temp);
		temp = next;
	}

	JANUS_LOG(LOG_INFO, "Bye!\n");
	return 0;
}<|MERGE_RESOLUTION|>--- conflicted
+++ resolved
@@ -299,35 +299,6 @@
 			JANUS_LOG(LOG_ERR, "Invalid header...\n");
 			exit(1);
 		}
-<<<<<<< HEAD
-		if(!data) {
-			/* Only read RTP header */
-			bytes = fread(prebuffer, sizeof(char), 16, file);
-			janus_pp_rtp_header *rtp = (janus_pp_rtp_header *)prebuffer;
-			if(last_ts > 0) {
-				/* Is the new timestamp smaller than the next one, and if so, is it a timestamp reset or simply out of order? */
-				if(ntohl(rtp->timestamp) < last_ts && (last_ts-ntohl(rtp->timestamp) > 2*1000*1000*1000)) {
-					reset = ntohl(rtp->timestamp);
-					JANUS_LOG(LOG_WARN, "Timestamp reset: %"SCNu32"\n", reset);
-					times_resetted++;
-					post_reset_pkts = 0;
-				} else if(ntohl(rtp->timestamp) < reset) {
-					if(post_reset_pkts < 1000) {
-						JANUS_LOG(LOG_WARN, "Updating latest timestamp reset: %"SCNu32" (was %"SCNu32")\n", (uint32_t)ntohl(rtp->timestamp), reset);
-						reset = ntohl(rtp->timestamp);
-					} else {
-						reset = ntohl(rtp->timestamp);
-						JANUS_LOG(LOG_WARN, "Timestamp reset: %"SCNu32"\n", reset);
-						times_resetted++;
-						post_reset_pkts = 0;
-					}
-				}
-			}
-			last_ts = ntohl(rtp->timestamp);
-			post_reset_pkts++;
-		}
-=======
->>>>>>> 6ae949c4
 		/* Skip data for now */
 		offset += len;
 	}
