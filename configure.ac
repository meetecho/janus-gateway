--- conflicted
+++ resolved
@@ -200,13 +200,10 @@
               [
                AS_IF([test "x$enable_sample_event_handler" != "xyes"],
                      [enable_sample_event_handler=no])
-<<<<<<< HEAD
                AS_IF([test "x$enable_gelf_event_handler" != "xyes"],
                      [enable_gelf_event_handler=no])
-=======
                AS_IF([test "x$enable_websockets_event_handler" != "xyes"],
                      [enable_websockets_event_handler=no])
->>>>>>> 12f7472e
                AS_IF([test "x$enable_rabbitmq_event_handler" != "xyes"],
                      [enable_rabbitmq_event_handler=no])
                AS_IF([test "x$enable_mqtt_event_handler" != "xyes"],
@@ -285,21 +282,19 @@
                      [enable_sample_event_handler=no])],
               [enable_sample_event_handler=maybe])
 
-<<<<<<< HEAD
 AC_ARG_ENABLE([gelf-event-handler],
               [AS_HELP_STRING([--disable-gelf-event-handler],
                               [Disable gelf event handler ])],
               [AS_IF([test "x$enable_gelf_event_handler" != "xyes"],
                      [enable_gelf_event_handler=no])],
               [enable_gelf_event_handler=maybe])
-=======
+
 AC_ARG_ENABLE([websockets-event-handler],
               [AS_HELP_STRING([--disable-websockets-event-handler],
                               [Disable WebSockets event handler ])],
               [AS_IF([test "x$enable_websockets_event_handler" != "xyes"],
                      [enable_websockets_event_handler=no])],
               [enable_websockets_event_handler=maybe])
->>>>>>> 12f7472e
 
 AC_ARG_ENABLE([rabbitmq-event-handler],
               [AS_HELP_STRING([--disable-rabbitmq-event-handler],
@@ -1043,15 +1038,12 @@
 AM_COND_IF([ENABLE_SAMPLEEVH],
 	[echo "    Sample event handler:  yes"],
 	[echo "    Sample event handler:  no"])
-<<<<<<< HEAD
 AM_COND_IF([ENABLE_GELFEVH],
 	[echo "    Gelf event handler:    yes"],
 	[echo "    Gelf event handler:    no"])
-=======
 AM_COND_IF([ENABLE_WSEVH],
 	[echo "    WebSocket ev. handler: yes"],
 	[echo "    WebSocket ev. handler: no"])
->>>>>>> 12f7472e
 AM_COND_IF([ENABLE_RABBITMQEVH],
 	[echo "    RabbitMQ event handler:yes"],
 	[echo "    RabbitMQ event handler:no"])
