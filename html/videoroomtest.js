// We make use of this 'server' variable to provide the address of the
// REST Janus API. By default, in this example we assume that Janus is
// co-located with the web server hosting the HTML pages but listening
// on a different port (8088, the default for HTTP in Janus), which is
// why we make use of the 'window.location.hostname' base address. Since
// Janus can also do HTTPS, and considering we don't really want to make
// use of HTTP for Janus if your demos are served on HTTPS, we also rely
// on the 'window.location.protocol' prefix to build the variable, in
// particular to also change the port used to contact Janus (8088 for
// HTTP and 8089 for HTTPS, if enabled).
// In case you place Janus behind an Apache frontend (as we did on the
// online demos at http://janus.conf.meetecho.com) you can just use a
// relative path for the variable, e.g.:
//
// 		var server = "/janus";
//
// which will take care of this on its own.
//
//
// If you want to use the WebSockets frontend to Janus, instead, you'll
// have to pass a different kind of address, e.g.:
//
// 		var server = "ws://" + window.location.hostname + ":8188";
//
// Of course this assumes that support for WebSockets has been built in
// when compiling the server. WebSockets support has not been tested
// as much as the REST API, so handle with care!
//
//
// If you have multiple options available, and want to let the library
// autodetect the best way to contact your server (or pool of servers),
// you can also pass an array of servers, e.g., to provide alternative
// means of access (e.g., try WebSockets first and, if that fails, fall
// back to plain HTTP) or just have failover servers:
//
//		var server = [
//			"ws://" + window.location.hostname + ":8188",
//			"/janus"
//		];
//
// This will tell the library to try connecting to each of the servers
// in the presented order. The first working server will be used for
// the whole session.
//
var server = null;
if(window.location.protocol === 'http:')
	server = "http://" + window.location.hostname + ":8088/janus";
else
	server = "https://" + window.location.hostname + ":8089/janus";

var janus = null;
var sfutest = null;
var opaqueId = "videoroomtest-"+Janus.randomString(12);

var myroom = 1234;	// Demo room
if(getQueryStringValue("room") !== "")
	myroom = parseInt(getQueryStringValue("room"));
var myusername = null;
var myid = null;
var mystream = null;
// We use this other ID just to map our subscriptions to us
var mypvtid = null;

var feeds = [];
var bitrateTimer = [];

var doSimulcast = (getQueryStringValue("simulcast") === "yes" || getQueryStringValue("simulcast") === "true");
var doSimulcast2 = (getQueryStringValue("simulcast2") === "yes" || getQueryStringValue("simulcast2") === "true");
var doSvc = getQueryStringValue("svc");
if(doSvc === "")
	doSvc = null;
var acodec = (getQueryStringValue("acodec") !== "" ? getQueryStringValue("acodec") : null);
var vcodec = (getQueryStringValue("vcodec") !== "" ? getQueryStringValue("vcodec") : null);
var doDtx = (getQueryStringValue("dtx") === "yes" || getQueryStringValue("dtx") === "true");
var subscriber_mode = (getQueryStringValue("subscriber-mode") === "yes" || getQueryStringValue("subscriber-mode") === "true");

$(document).ready(function() {
	// Initialize the library (all console debuggers enabled)
	Janus.init({debug: "all", callback: function() {
		// Use a button to start the demo
		$('#start').one('click', function() {
			$(this).attr('disabled', true).unbind('click');
			// Make sure the browser supports WebRTC
			if(!Janus.isWebrtcSupported()) {
				bootbox.alert("No WebRTC support... ");
				return;
			}
			// Create session
			janus = new Janus(
				{
					server: server,
					success: function() {
						// Attach to VideoRoom plugin
						janus.attach(
							{
								plugin: "janus.plugin.videoroom",
								opaqueId: opaqueId,
								success: function(pluginHandle) {
									$('#details').remove();
									sfutest = pluginHandle;
									Janus.log("Plugin attached! (" + sfutest.getPlugin() + ", id=" + sfutest.getId() + ")");
									Janus.log("  -- This is a publisher/manager");
									// Prepare the username registration
									$('#videojoin').removeClass('hide').show();
									$('#registernow').removeClass('hide').show();
									$('#register').click(registerUsername);
									$('#username').focus();
									$('#start').removeAttr('disabled').html("Stop")
										.click(function() {
											$(this).attr('disabled', true);
											janus.destroy();
										});
								},
								error: function(error) {
									Janus.error("  -- Error attaching plugin...", error);
									bootbox.alert("Error attaching plugin... " + error);
								},
								consentDialog: function(on) {
									Janus.debug("Consent dialog should be " + (on ? "on" : "off") + " now");
									if(on) {
										// Darken screen and show hint
										$.blockUI({
											message: '<div><img src="up_arrow.png"/></div>',
											css: {
												border: 'none',
												padding: '15px',
												backgroundColor: 'transparent',
												color: '#aaa',
												top: '10px',
												left: (navigator.mozGetUserMedia ? '-100px' : '300px')
											} });
									} else {
										// Restore screen
										$.unblockUI();
									}
								},
								iceState: function(state) {
									Janus.log("ICE state changed to " + state);
								},
								mediaState: function(medium, on) {
									Janus.log("Janus " + (on ? "started" : "stopped") + " receiving our " + medium);
								},
								webrtcState: function(on) {
									Janus.log("Janus says our WebRTC PeerConnection is " + (on ? "up" : "down") + " now");
									$("#videolocal").parent().parent().unblock();
									if(!on)
										return;
									$('#publish').remove();
									// This controls allows us to override the global room bitrate cap
									$('#bitrate').parent().parent().removeClass('hide').show();
									$('#bitrate a').click(function() {
										var id = $(this).attr("id");
										var bitrate = parseInt(id)*1000;
										if(bitrate === 0) {
											Janus.log("Not limiting bandwidth via REMB");
										} else {
											Janus.log("Capping bandwidth to " + bitrate + " via REMB");
										}
										$('#bitrateset').html($(this).html() + '<span class="caret"></span>').parent().removeClass('open');
										sfutest.send({ message: { request: "configure", bitrate: bitrate }});
										return false;
									});
								},
								onmessage: function(msg, jsep) {
									Janus.debug(" ::: Got a message (publisher) :::", msg);
									var event = msg["videoroom"];
									Janus.debug("Event: " + event);
									if(event) {
										if(event === "joined") {
											// Publisher/manager created, negotiate WebRTC and attach to existing feeds, if any
											myid = msg["id"];
											mypvtid = msg["private_id"];
											Janus.log("Successfully joined room " + msg["room"] + " with ID " + myid);
											if(subscriber_mode) {
												$('#videojoin').hide();
												$('#videos').removeClass('hide').show();
											} else {
												publishOwnFeed(true);
											}
											// Any new feed to attach to?
											if(msg["publishers"]) {
												var list = msg["publishers"];
												Janus.debug("Got a list of available publishers/feeds:", list);
												for(var f in list) {
													var id = list[f]["id"];
													var display = list[f]["display"];
													var audio = list[f]["audio_codec"];
													var video = list[f]["video_codec"];
													Janus.debug("  >> [" + id + "] " + display + " (audio: " + audio + ", video: " + video + ")");
													newRemoteFeed(id, display, audio, video);
												}
											}
										} else if(event === "destroyed") {
											// The room has been destroyed
											Janus.warn("The room has been destroyed!");
											bootbox.alert("The room has been destroyed", function() {
												window.location.reload();
											});
										} else if(event === "event") {
											// Any new feed to attach to?
											if(msg["publishers"]) {
												var list = msg["publishers"];
												Janus.debug("Got a list of available publishers/feeds:", list);
												for(var f in list) {
													var id = list[f]["id"];
													var display = list[f]["display"];
													var audio = list[f]["audio_codec"];
													var video = list[f]["video_codec"];
													Janus.debug("  >> [" + id + "] " + display + " (audio: " + audio + ", video: " + video + ")");
													newRemoteFeed(id, display, audio, video);
												}
											} else if(msg["leaving"]) {
												// One of the publishers has gone away?
												var leaving = msg["leaving"];
												Janus.log("Publisher left: " + leaving);
												var remoteFeed = null;
												for(var i=1; i<6; i++) {
													if(feeds[i] && feeds[i].rfid == leaving) {
														remoteFeed = feeds[i];
														break;
													}
												}
												if(remoteFeed != null) {
													Janus.debug("Feed " + remoteFeed.rfid + " (" + remoteFeed.rfdisplay + ") has left the room, detaching");
													$('#remote'+remoteFeed.rfindex).empty().hide();
													$('#videoremote'+remoteFeed.rfindex).empty();
													feeds[remoteFeed.rfindex] = null;
													remoteFeed.detach();
												}
											} else if(msg["unpublished"]) {
												// One of the publishers has unpublished?
												var unpublished = msg["unpublished"];
												Janus.log("Publisher left: " + unpublished);
												if(unpublished === 'ok') {
													// That's us
													sfutest.hangup();
													return;
												}
												var remoteFeed = null;
												for(var i=1; i<6; i++) {
													if(feeds[i] && feeds[i].rfid == unpublished) {
														remoteFeed = feeds[i];
														break;
													}
												}
												if(remoteFeed != null) {
													Janus.debug("Feed " + remoteFeed.rfid + " (" + remoteFeed.rfdisplay + ") has left the room, detaching");
													$('#remote'+remoteFeed.rfindex).empty().hide();
													$('#videoremote'+remoteFeed.rfindex).empty();
													feeds[remoteFeed.rfindex] = null;
													remoteFeed.detach();
												}
											} else if(msg["error"]) {
												if(msg["error_code"] === 426) {
													// This is a "no such room" error: give a more meaningful description
													bootbox.alert(
														"<p>Apparently room <code>" + myroom + "</code> (the one this demo uses as a test room) " +
														"does not exist...</p><p>Do you have an updated <code>janus.plugin.videoroom.jcfg</code> " +
														"configuration file? If not, make sure you copy the details of room <code>" + myroom + "</code> " +
														"from that sample in your current configuration file, then restart Janus and try again."
													);
												} else {
													bootbox.alert(msg["error"]);
												}
											}
										}
									}
									if(jsep) {
										Janus.debug("Handling SDP as well...", jsep);
										sfutest.handleRemoteJsep({ jsep: jsep });
										// Check if any of the media we wanted to publish has
										// been rejected (e.g., wrong or unsupported codec)
										var audio = msg["audio_codec"];
										if(mystream && mystream.getAudioTracks() && mystream.getAudioTracks().length > 0 && !audio) {
											// Audio has been rejected
											toastr.warning("Our audio stream has been rejected, viewers won't hear us");
										}
										var video = msg["video_codec"];
										if(mystream && mystream.getVideoTracks() && mystream.getVideoTracks().length > 0 && !video) {
											// Video has been rejected
											toastr.warning("Our video stream has been rejected, viewers won't see us");
											// Hide the webcam video
											$('#myvideo').hide();
											$('#videolocal').append(
												'<div class="no-video-container">' +
													'<i class="fa fa-video-camera fa-5 no-video-icon" style="height: 100%;"></i>' +
													'<span class="no-video-text" style="font-size: 16px;">Video rejected, no webcam</span>' +
												'</div>');
										}
									}
								},
								onlocalstream: function(stream) {
									Janus.debug(" ::: Got a local stream :::", stream);
									mystream = stream;
									$('#videojoin').hide();
									$('#videos').removeClass('hide').show();
									if($('#myvideo').length === 0) {
										$('#videolocal').append('<video class="rounded centered" id="myvideo" width="100%" height="100%" autoplay playsinline muted="muted"/>');
										// Add a 'mute' button
										$('#videolocal').append('<button class="btn btn-warning btn-xs" id="mute" style="position: absolute; bottom: 0px; left: 0px; margin: 15px;">Mute</button>');
										$('#mute').click(toggleMute);
										// Add an 'unpublish' button
										$('#videolocal').append('<button class="btn btn-warning btn-xs" id="unpublish" style="position: absolute; bottom: 0px; right: 0px; margin: 15px;">Unpublish</button>');
										$('#unpublish').click(unpublishOwnFeed);
									}
									$('#publisher').removeClass('hide').html(myusername).show();
									Janus.attachMediaStream($('#myvideo').get(0), stream);
									$("#myvideo").get(0).muted = "muted";
									if(sfutest.webrtcStuff.pc.iceConnectionState !== "completed" &&
											sfutest.webrtcStuff.pc.iceConnectionState !== "connected") {
										$("#videolocal").parent().parent().block({
											message: '<b>Publishing...</b>',
											css: {
												border: 'none',
												backgroundColor: 'transparent',
												color: 'white'
											}
										});
									}
									var videoTracks = stream.getVideoTracks();
									if(!videoTracks || videoTracks.length === 0) {
										// No webcam
										$('#myvideo').hide();
										if($('#videolocal .no-video-container').length === 0) {
											$('#videolocal').append(
												'<div class="no-video-container">' +
													'<i class="fa fa-video-camera fa-5 no-video-icon"></i>' +
													'<span class="no-video-text">No webcam available</span>' +
												'</div>');
										}
									} else {
										$('#videolocal .no-video-container').remove();
										$('#myvideo').removeClass('hide').show();
									}
								},
								onremotestream: function(stream) {
									// The publisher stream is sendonly, we don't expect anything here
								},
								oncleanup: function() {
									Janus.log(" ::: Got a cleanup notification: we are unpublished now :::");
									mystream = null;
									$('#videolocal').html('<button id="publish" class="btn btn-primary">Publish</button>');
									$('#publish').click(function() { publishOwnFeed(true); });
									$("#videolocal").parent().parent().unblock();
									$('#bitrate').parent().parent().addClass('hide');
									$('#bitrate a').unbind('click');
								}
							});
					},
					error: function(error) {
						Janus.error(error);
						bootbox.alert(error, function() {
							window.location.reload();
						});
					},
					destroyed: function() {
						window.location.reload();
					}
				});
		});
	}});
});

function checkEnter(field, event) {
	var theCode = event.keyCode ? event.keyCode : event.which ? event.which : event.charCode;
	if(theCode == 13) {
		registerUsername();
		return false;
	} else {
		return true;
	}
}

function registerUsername() {
	if($('#username').length === 0) {
		// Create fields to register
		$('#register').click(registerUsername);
		$('#username').focus();
	} else {
		// Try a registration
		$('#username').attr('disabled', true);
		$('#register').attr('disabled', true).unbind('click');
		var username = $('#username').val();
		if(username === "") {
			$('#you')
				.removeClass().addClass('label label-warning')
				.html("Insert your display name (e.g., pippo)");
			$('#username').removeAttr('disabled');
			$('#register').removeAttr('disabled').click(registerUsername);
			return;
		}
		if(/[^a-zA-Z0-9]/.test(username)) {
			$('#you')
				.removeClass().addClass('label label-warning')
				.html('Input is not alphanumeric');
			$('#username').removeAttr('disabled').val("");
			$('#register').removeAttr('disabled').click(registerUsername);
			return;
		}
		var register = {
			request: "join",
			room: myroom,
			ptype: "publisher",
			display: username
		};
		myusername = username;
		sfutest.send({ message: register });
	}
}

function publishOwnFeed(useAudio) {
	// Publish our stream
	$('#publish').attr('disabled', true).unbind('click');
	sfutest.createOffer(
		{
			// Add data:true here if you want to publish datachannels as well
			media: { audioRecv: false, videoRecv: false, audioSend: useAudio, videoSend: true },	// Publishers are sendonly
			// If you want to test simulcasting (Chrome and Firefox only), then
			// pass a ?simulcast=true when opening this demo page: it will turn
			// the following 'simulcast' property to pass to janus.js to true
			simulcast: doSimulcast,
			simulcast2: doSimulcast2,
<<<<<<< HEAD
			svc: (vcodec === 'av1' && doSvc) ? doSvc : null,
=======
			customizeSdp: function(jsep) {
				// If DTX is enabled, munge the SDP
				if(doDtx) {
					jsep.sdp = jsep.sdp
						.replace("useinbandfec=1", "useinbandfec=1;usedtx=1")
				}
			},
>>>>>>> a4cfa169
			success: function(jsep) {
				Janus.debug("Got publisher SDP!", jsep);
				var publish = { request: "configure", audio: useAudio, video: true };
				// You can force a specific codec to use when publishing by using the
				// audiocodec and videocodec properties, for instance:
				// 		publish["audiocodec"] = "opus"
				// to force Opus as the audio codec to use, or:
				// 		publish["videocodec"] = "vp9"
				// to force VP9 as the videocodec to use. In both case, though, forcing
				// a codec will only work if: (1) the codec is actually in the SDP (and
				// so the browser supports it), and (2) the codec is in the list of
				// allowed codecs in a room. With respect to the point (2) above,
				// refer to the text in janus.plugin.videoroom.jcfg for more details.
				// We allow people to specify a codec via query string, for demo purposes
				if(acodec)
					publish["audiocodec"] = acodec;
				if(vcodec)
					publish["videocodec"] = vcodec;
				sfutest.send({ message: publish, jsep: jsep });
			},
			error: function(error) {
				Janus.error("WebRTC error:", error);
				if(useAudio) {
					 publishOwnFeed(false);
				} else {
					bootbox.alert("WebRTC error... " + error.message);
					$('#publish').removeAttr('disabled').click(function() { publishOwnFeed(true); });
				}
			}
		});
}

function toggleMute() {
	var muted = sfutest.isAudioMuted();
	Janus.log((muted ? "Unmuting" : "Muting") + " local stream...");
	if(muted)
		sfutest.unmuteAudio();
	else
		sfutest.muteAudio();
	muted = sfutest.isAudioMuted();
	$('#mute').html(muted ? "Unmute" : "Mute");
}

function unpublishOwnFeed() {
	// Unpublish our stream
	$('#unpublish').attr('disabled', true).unbind('click');
	var unpublish = { request: "unpublish" };
	sfutest.send({ message: unpublish });
}

function newRemoteFeed(id, display, audio, video) {
	// A new feed has been published, create a new plugin handle and attach to it as a subscriber
	var remoteFeed = null;
	janus.attach(
		{
			plugin: "janus.plugin.videoroom",
			opaqueId: opaqueId,
			success: function(pluginHandle) {
				remoteFeed = pluginHandle;
				remoteFeed.simulcastStarted = false;
				Janus.log("Plugin attached! (" + remoteFeed.getPlugin() + ", id=" + remoteFeed.getId() + ")");
				Janus.log("  -- This is a subscriber");
				// We wait for the plugin to send us an offer
				var subscribe = {
					request: "join",
					room: myroom,
					ptype: "subscriber",
					feed: id,
					private_id: mypvtid
				};
				// In case you don't want to receive audio, video or data, even if the
				// publisher is sending them, set the 'offer_audio', 'offer_video' or
				// 'offer_data' properties to false (they're true by default), e.g.:
				// 		subscribe["offer_video"] = false;
				// For example, if the publisher is VP8 and this is Safari, let's avoid video
				if(Janus.webRTCAdapter.browserDetails.browser === "safari" &&
						(video === "vp9" || (video === "vp8" && !Janus.safariVp8))) {
					if(video)
						video = video.toUpperCase()
					toastr.warning("Publisher is using " + video + ", but Safari doesn't support it: disabling video");
					subscribe["offer_video"] = false;
				}
				remoteFeed.videoCodec = video;
				remoteFeed.send({ message: subscribe });
			},
			error: function(error) {
				Janus.error("  -- Error attaching plugin...", error);
				bootbox.alert("Error attaching plugin... " + error);
			},
			onmessage: function(msg, jsep) {
				Janus.debug(" ::: Got a message (subscriber) :::", msg);
				var event = msg["videoroom"];
				Janus.debug("Event: " + event);
				if(msg["error"]) {
					bootbox.alert(msg["error"]);
				} else if(event) {
					if(event === "attached") {
						// Subscriber created and attached
						for(var i=1;i<6;i++) {
							if(!feeds[i]) {
								feeds[i] = remoteFeed;
								remoteFeed.rfindex = i;
								break;
							}
						}
						remoteFeed.rfid = msg["id"];
						remoteFeed.rfdisplay = msg["display"];
						if(!remoteFeed.spinner) {
							var target = document.getElementById('videoremote'+remoteFeed.rfindex);
							remoteFeed.spinner = new Spinner({top:100}).spin(target);
						} else {
							remoteFeed.spinner.spin();
						}
						Janus.log("Successfully attached to feed " + remoteFeed.rfid + " (" + remoteFeed.rfdisplay + ") in room " + msg["room"]);
						$('#remote'+remoteFeed.rfindex).removeClass('hide').html(remoteFeed.rfdisplay).show();
					} else if(event === "event") {
						// Check if we got a simulcast-related event from this publisher
						var substream = msg["substream"];
						var temporal = msg["temporal"];
						if((substream !== null && substream !== undefined) || (temporal !== null && temporal !== undefined)) {
							if(!remoteFeed.simulcastStarted) {
								remoteFeed.simulcastStarted = true;
								// Add some new buttons
								addSimulcastButtons(remoteFeed.rfindex, remoteFeed.videoCodec === "vp8");
							}
							// We just received notice that there's been a switch, update the buttons
							updateSimulcastButtons(remoteFeed.rfindex, substream, temporal);
						}
					} else {
						// What has just happened?
					}
				}
				if(jsep) {
					Janus.debug("Handling SDP as well...", jsep);
					var stereo = (jsep.sdp.indexOf("stereo=1") !== -1);
					// Answer and attach
					remoteFeed.createAnswer(
						{
							jsep: jsep,
							// Add data:true here if you want to subscribe to datachannels as well
							// (obviously only works if the publisher offered them in the first place)
							media: { audioSend: false, videoSend: false },	// We want recvonly audio/video
							customizeSdp: function(jsep) {
								if(stereo && jsep.sdp.indexOf("stereo=1") == -1) {
									// Make sure that our offer contains stereo too
									jsep.sdp = jsep.sdp.replace("useinbandfec=1", "useinbandfec=1;stereo=1");
								}
							},
							success: function(jsep) {
								Janus.debug("Got SDP!", jsep);
								var body = { request: "start", room: myroom };
								remoteFeed.send({ message: body, jsep: jsep });
							},
							error: function(error) {
								Janus.error("WebRTC error:", error);
								bootbox.alert("WebRTC error... " + error.message);
							}
						});
				}
			},
			iceState: function(state) {
				Janus.log("ICE state of this WebRTC PeerConnection (feed #" + remoteFeed.rfindex + ") changed to " + state);
			},
			webrtcState: function(on) {
				Janus.log("Janus says this WebRTC PeerConnection (feed #" + remoteFeed.rfindex + ") is " + (on ? "up" : "down") + " now");
			},
			onlocalstream: function(stream) {
				// The subscriber stream is recvonly, we don't expect anything here
			},
			onremotestream: function(stream) {
				Janus.debug("Remote feed #" + remoteFeed.rfindex + ", stream:", stream);
				var addButtons = false;
				if($('#remotevideo'+remoteFeed.rfindex).length === 0) {
					addButtons = true;
					// No remote video yet
					$('#videoremote'+remoteFeed.rfindex).append('<video class="rounded centered" id="waitingvideo' + remoteFeed.rfindex + '" width="100%" height="100%" />');
					$('#videoremote'+remoteFeed.rfindex).append('<video class="rounded centered relative hide" id="remotevideo' + remoteFeed.rfindex + '" width="100%" height="100%" autoplay playsinline/>');
					$('#videoremote'+remoteFeed.rfindex).append(
						'<span class="label label-primary hide" id="curres'+remoteFeed.rfindex+'" style="position: absolute; bottom: 0px; left: 0px; margin: 15px;"></span>' +
						'<span class="label label-info hide" id="curbitrate'+remoteFeed.rfindex+'" style="position: absolute; bottom: 0px; right: 0px; margin: 15px;"></span>');
					// Show the video, hide the spinner and show the resolution when we get a playing event
					$("#remotevideo"+remoteFeed.rfindex).bind("playing", function () {
						if(remoteFeed.spinner)
							remoteFeed.spinner.stop();
						remoteFeed.spinner = null;
						$('#waitingvideo'+remoteFeed.rfindex).remove();
						if(this.videoWidth)
							$('#remotevideo'+remoteFeed.rfindex).removeClass('hide').show();
						var width = this.videoWidth;
						var height = this.videoHeight;
						$('#curres'+remoteFeed.rfindex).removeClass('hide').text(width+'x'+height).show();
						if(Janus.webRTCAdapter.browserDetails.browser === "firefox") {
							// Firefox Stable has a bug: width and height are not immediately available after a playing
							setTimeout(function() {
								var width = $("#remotevideo"+remoteFeed.rfindex).get(0).videoWidth;
								var height = $("#remotevideo"+remoteFeed.rfindex).get(0).videoHeight;
								$('#curres'+remoteFeed.rfindex).removeClass('hide').text(width+'x'+height).show();
							}, 2000);
						}
					});
				}
				Janus.attachMediaStream($('#remotevideo'+remoteFeed.rfindex).get(0), stream);
				var videoTracks = stream.getVideoTracks();
				if(!videoTracks || videoTracks.length === 0) {
					// No remote video
					$('#remotevideo'+remoteFeed.rfindex).hide();
					if($('#videoremote'+remoteFeed.rfindex + ' .no-video-container').length === 0) {
						$('#videoremote'+remoteFeed.rfindex).append(
							'<div class="no-video-container">' +
								'<i class="fa fa-video-camera fa-5 no-video-icon"></i>' +
								'<span class="no-video-text">No remote video available</span>' +
							'</div>');
					}
				} else {
					$('#videoremote'+remoteFeed.rfindex+ ' .no-video-container').remove();
					$('#remotevideo'+remoteFeed.rfindex).removeClass('hide').show();
				}
				if(!addButtons)
					return;
				if(Janus.webRTCAdapter.browserDetails.browser === "chrome" || Janus.webRTCAdapter.browserDetails.browser === "firefox" ||
						Janus.webRTCAdapter.browserDetails.browser === "safari") {
					$('#curbitrate'+remoteFeed.rfindex).removeClass('hide').show();
					bitrateTimer[remoteFeed.rfindex] = setInterval(function() {
						// Display updated bitrate, if supported
						var bitrate = remoteFeed.getBitrate();
						$('#curbitrate'+remoteFeed.rfindex).text(bitrate);
						// Check if the resolution changed too
						var width = $("#remotevideo"+remoteFeed.rfindex).get(0).videoWidth;
						var height = $("#remotevideo"+remoteFeed.rfindex).get(0).videoHeight;
						if(width > 0 && height > 0)
							$('#curres'+remoteFeed.rfindex).removeClass('hide').text(width+'x'+height).show();
					}, 1000);
				}
			},
			oncleanup: function() {
				Janus.log(" ::: Got a cleanup notification (remote feed " + id + ") :::");
				if(remoteFeed.spinner)
					remoteFeed.spinner.stop();
				remoteFeed.spinner = null;
				$('#remotevideo'+remoteFeed.rfindex).remove();
				$('#waitingvideo'+remoteFeed.rfindex).remove();
				$('#novideo'+remoteFeed.rfindex).remove();
				$('#curbitrate'+remoteFeed.rfindex).remove();
				$('#curres'+remoteFeed.rfindex).remove();
				if(bitrateTimer[remoteFeed.rfindex])
					clearInterval(bitrateTimer[remoteFeed.rfindex]);
				bitrateTimer[remoteFeed.rfindex] = null;
				remoteFeed.simulcastStarted = false;
				$('#simulcast'+remoteFeed.rfindex).remove();
			}
		});
}

// Helper to parse query string
function getQueryStringValue(name) {
	name = name.replace(/[\[]/, "\\[").replace(/[\]]/, "\\]");
	var regex = new RegExp("[\\?&]" + name + "=([^&#]*)"),
		results = regex.exec(location.search);
	return results === null ? "" : decodeURIComponent(results[1].replace(/\+/g, " "));
}

// Helpers to create Simulcast-related UI, if enabled
function addSimulcastButtons(feed, temporal) {
	var index = feed;
	$('#remote'+index).parent().append(
		'<div id="simulcast'+index+'" class="btn-group-vertical btn-group-vertical-xs pull-right">' +
		'	<div class"row">' +
		'		<div class="btn-group btn-group-xs" style="width: 100%">' +
		'			<button id="sl'+index+'-2" type="button" class="btn btn-primary" data-toggle="tooltip" title="Switch to higher quality" style="width: 33%">SL 2</button>' +
		'			<button id="sl'+index+'-1" type="button" class="btn btn-primary" data-toggle="tooltip" title="Switch to normal quality" style="width: 33%">SL 1</button>' +
		'			<button id="sl'+index+'-0" type="button" class="btn btn-primary" data-toggle="tooltip" title="Switch to lower quality" style="width: 34%">SL 0</button>' +
		'		</div>' +
		'	</div>' +
		'	<div class"row">' +
		'		<div class="btn-group btn-group-xs hide" style="width: 100%">' +
		'			<button id="tl'+index+'-2" type="button" class="btn btn-primary" data-toggle="tooltip" title="Cap to temporal layer 2" style="width: 34%">TL 2</button>' +
		'			<button id="tl'+index+'-1" type="button" class="btn btn-primary" data-toggle="tooltip" title="Cap to temporal layer 1" style="width: 33%">TL 1</button>' +
		'			<button id="tl'+index+'-0" type="button" class="btn btn-primary" data-toggle="tooltip" title="Cap to temporal layer 0" style="width: 33%">TL 0</button>' +
		'		</div>' +
		'	</div>' +
		'</div>'
	);
	if(Janus.webRTCAdapter.browserDetails.browser !== "firefox") {
		// Chromium-based browsers only have two temporal layers
		$('#tl'+index+'-2').remove();
		$('#tl'+index+'-1').css('width', '50%');
		$('#tl'+index+'-0').css('width', '50%');
	}
	// Enable the simulcast selection buttons
	$('#sl' + index + '-0').removeClass('btn-primary btn-success').addClass('btn-primary')
		.unbind('click').click(function() {
			toastr.info("Switching simulcast substream, wait for it... (lower quality)", null, {timeOut: 2000});
			if(!$('#sl' + index + '-2').hasClass('btn-success'))
				$('#sl' + index + '-2').removeClass('btn-primary btn-info').addClass('btn-primary');
			if(!$('#sl' + index + '-1').hasClass('btn-success'))
				$('#sl' + index + '-1').removeClass('btn-primary btn-info').addClass('btn-primary');
			$('#sl' + index + '-0').removeClass('btn-primary btn-info btn-success').addClass('btn-info');
			feeds[index].send({ message: { request: "configure", substream: 0 }});
		});
	$('#sl' + index + '-1').removeClass('btn-primary btn-success').addClass('btn-primary')
		.unbind('click').click(function() {
			toastr.info("Switching simulcast substream, wait for it... (normal quality)", null, {timeOut: 2000});
			if(!$('#sl' + index + '-2').hasClass('btn-success'))
				$('#sl' + index + '-2').removeClass('btn-primary btn-info').addClass('btn-primary');
			$('#sl' + index + '-1').removeClass('btn-primary btn-info btn-success').addClass('btn-info');
			if(!$('#sl' + index + '-0').hasClass('btn-success'))
				$('#sl' + index + '-0').removeClass('btn-primary btn-info').addClass('btn-primary');
			feeds[index].send({ message: { request: "configure", substream: 1 }});
		});
	$('#sl' + index + '-2').removeClass('btn-primary btn-success').addClass('btn-primary')
		.unbind('click').click(function() {
			toastr.info("Switching simulcast substream, wait for it... (higher quality)", null, {timeOut: 2000});
			$('#sl' + index + '-2').removeClass('btn-primary btn-info btn-success').addClass('btn-info');
			if(!$('#sl' + index + '-1').hasClass('btn-success'))
				$('#sl' + index + '-1').removeClass('btn-primary btn-info').addClass('btn-primary');
			if(!$('#sl' + index + '-0').hasClass('btn-success'))
				$('#sl' + index + '-0').removeClass('btn-primary btn-info').addClass('btn-primary');
			feeds[index].send({ message: { request: "configure", substream: 2 }});
		});
	if(!temporal)	// No temporal layer support
		return;
	$('#tl' + index + '-0').parent().removeClass('hide');
	$('#tl' + index + '-0').removeClass('btn-primary btn-success').addClass('btn-primary')
		.unbind('click').click(function() {
			toastr.info("Capping simulcast temporal layer, wait for it... (lowest FPS)", null, {timeOut: 2000});
			if(!$('#tl' + index + '-2').hasClass('btn-success'))
				$('#tl' + index + '-2').removeClass('btn-primary btn-info').addClass('btn-primary');
			if(!$('#tl' + index + '-1').hasClass('btn-success'))
				$('#tl' + index + '-1').removeClass('btn-primary btn-info').addClass('btn-primary');
			$('#tl' + index + '-0').removeClass('btn-primary btn-info btn-success').addClass('btn-info');
			feeds[index].send({ message: { request: "configure", temporal: 0 }});
		});
	$('#tl' + index + '-1').removeClass('btn-primary btn-success').addClass('btn-primary')
		.unbind('click').click(function() {
			toastr.info("Capping simulcast temporal layer, wait for it... (medium FPS)", null, {timeOut: 2000});
			if(!$('#tl' + index + '-2').hasClass('btn-success'))
				$('#tl' + index + '-2').removeClass('btn-primary btn-info').addClass('btn-primary');
			$('#tl' + index + '-1').removeClass('btn-primary btn-info').addClass('btn-info');
			if(!$('#tl' + index + '-0').hasClass('btn-success'))
				$('#tl' + index + '-0').removeClass('btn-primary btn-info').addClass('btn-primary');
			feeds[index].send({ message: { request: "configure", temporal: 1 }});
		});
	$('#tl' + index + '-2').removeClass('btn-primary btn-success').addClass('btn-primary')
		.unbind('click').click(function() {
			toastr.info("Capping simulcast temporal layer, wait for it... (highest FPS)", null, {timeOut: 2000});
			$('#tl' + index + '-2').removeClass('btn-primary btn-info btn-success').addClass('btn-info');
			if(!$('#tl' + index + '-1').hasClass('btn-success'))
				$('#tl' + index + '-1').removeClass('btn-primary btn-info').addClass('btn-primary');
			if(!$('#tl' + index + '-0').hasClass('btn-success'))
				$('#tl' + index + '-0').removeClass('btn-primary btn-info').addClass('btn-primary');
			feeds[index].send({ message: { request: "configure", temporal: 2 }});
		});
}

function updateSimulcastButtons(feed, substream, temporal) {
	// Check the substream
	var index = feed;
	if(substream === 0) {
		toastr.success("Switched simulcast substream! (lower quality)", null, {timeOut: 2000});
		$('#sl' + index + '-2').removeClass('btn-primary btn-success').addClass('btn-primary');
		$('#sl' + index + '-1').removeClass('btn-primary btn-success').addClass('btn-primary');
		$('#sl' + index + '-0').removeClass('btn-primary btn-info btn-success').addClass('btn-success');
	} else if(substream === 1) {
		toastr.success("Switched simulcast substream! (normal quality)", null, {timeOut: 2000});
		$('#sl' + index + '-2').removeClass('btn-primary btn-success').addClass('btn-primary');
		$('#sl' + index + '-1').removeClass('btn-primary btn-info btn-success').addClass('btn-success');
		$('#sl' + index + '-0').removeClass('btn-primary btn-success').addClass('btn-primary');
	} else if(substream === 2) {
		toastr.success("Switched simulcast substream! (higher quality)", null, {timeOut: 2000});
		$('#sl' + index + '-2').removeClass('btn-primary btn-info btn-success').addClass('btn-success');
		$('#sl' + index + '-1').removeClass('btn-primary btn-success').addClass('btn-primary');
		$('#sl' + index + '-0').removeClass('btn-primary btn-success').addClass('btn-primary');
	}
	// Check the temporal layer
	if(temporal === 0) {
		toastr.success("Capped simulcast temporal layer! (lowest FPS)", null, {timeOut: 2000});
		$('#tl' + index + '-2').removeClass('btn-primary btn-success').addClass('btn-primary');
		$('#tl' + index + '-1').removeClass('btn-primary btn-success').addClass('btn-primary');
		$('#tl' + index + '-0').removeClass('btn-primary btn-info btn-success').addClass('btn-success');
	} else if(temporal === 1) {
		toastr.success("Capped simulcast temporal layer! (medium FPS)", null, {timeOut: 2000});
		$('#tl' + index + '-2').removeClass('btn-primary btn-success').addClass('btn-primary');
		$('#tl' + index + '-1').removeClass('btn-primary btn-info btn-success').addClass('btn-success');
		$('#tl' + index + '-0').removeClass('btn-primary btn-success').addClass('btn-primary');
	} else if(temporal === 2) {
		toastr.success("Capped simulcast temporal layer! (highest FPS)", null, {timeOut: 2000});
		$('#tl' + index + '-2').removeClass('btn-primary btn-info btn-success').addClass('btn-success');
		$('#tl' + index + '-1').removeClass('btn-primary btn-success').addClass('btn-primary');
		$('#tl' + index + '-0').removeClass('btn-primary btn-success').addClass('btn-primary');
	}
}<|MERGE_RESOLUTION|>--- conflicted
+++ resolved
@@ -420,9 +420,7 @@
 			// the following 'simulcast' property to pass to janus.js to true
 			simulcast: doSimulcast,
 			simulcast2: doSimulcast2,
-<<<<<<< HEAD
 			svc: (vcodec === 'av1' && doSvc) ? doSvc : null,
-=======
 			customizeSdp: function(jsep) {
 				// If DTX is enabled, munge the SDP
 				if(doDtx) {
@@ -430,7 +428,6 @@
 						.replace("useinbandfec=1", "useinbandfec=1;usedtx=1")
 				}
 			},
->>>>>>> a4cfa169
 			success: function(jsep) {
 				Janus.debug("Got publisher SDP!", jsep);
 				var publish = { request: "configure", audio: useAudio, video: true };
