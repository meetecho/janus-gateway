--- conflicted
+++ resolved
@@ -469,17 +469,13 @@
 					toastr.warning("Publisher is using " + video + ", but Safari doesn't support it: disabling video");
 					subscribe["offer_video"] = false;
 				}
-<<<<<<< HEAD
+				remoteFeed.videoCodec = video;
 				// In case of simulcasting, you can ask the plugin to automatically change
 				// substream and temporal layers depending on your available bandwidth. This
 				// is disabled by default (it's up to you via explicit commands to ask for a
 				// specific target), you can enable it via the 'autochange' property, i.e.:
 				// 		subscribe["autochange"] = true;
 				remoteFeed.send({"message": subscribe});
-=======
-				remoteFeed.videoCodec = video;
-				remoteFeed.send({"message": listen});
->>>>>>> a1876f00
 			},
 			error: function(error) {
 				Janus.error("  -- Error attaching plugin...", error);
