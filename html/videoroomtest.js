// We make use of this 'server' variable to provide the address of the
// REST Janus API. By default, in this example we assume that Janus is
// co-located with the web server hosting the HTML pages but listening
// on a different port (8088, the default for HTTP in Janus), which is
// why we make use of the 'window.location.hostname' base address. Since
// Janus can also do HTTPS, and considering we don't really want to make
// use of HTTP for Janus if your demos are served on HTTPS, we also rely
// on the 'window.location.protocol' prefix to build the variable, in
// particular to also change the port used to contact Janus (8088 for
// HTTP and 8089 for HTTPS, if enabled).
// In case you place Janus behind an Apache frontend (as we did on the
// online demos at http://janus.conf.meetecho.com) you can just use a
// relative path for the variable, e.g.:
//
// 		var server = "/janus";
//
// which will take care of this on its own.
//
//
// If you want to use the WebSockets frontend to Janus, instead, you'll
// have to pass a different kind of address, e.g.:
//
// 		var server = "ws://" + window.location.hostname + ":8188";
//
// Of course this assumes that support for WebSockets has been built in
// when compiling the gateway. WebSockets support has not been tested
// as much as the REST API, so handle with care!
//
//
// If you have multiple options available, and want to let the library
// autodetect the best way to contact your gateway (or pool of gateways),
// you can also pass an array of servers, e.g., to provide alternative
// means of access (e.g., try WebSockets first and, if that fails, fall
// back to plain HTTP) or just have failover servers:
//
//		var server = [
//			"ws://" + window.location.hostname + ":8188",
//			"/janus"
//		];
//
// This will tell the library to try connecting to each of the servers
// in the presented order. The first working server will be used for
// the whole session.
//
var server = null;
if(window.location.protocol === 'http:')
	server = "http://" + window.location.hostname + ":8088/janus";
else
	server = "https://" + window.location.hostname + ":8089/janus";

var janus = null;
var sfutest = null;
var opaqueId = "videoroomtest-"+Janus.randomString(12);

var started = false;

var myroom = 1234;	// Demo room
var myusername = null;
var myid = null;
var mystream = null;
// We use this other ID just to map our subscriptions to us
var mypvtid = null;

var feeds = [];
var bitrateTimer = [];


$(document).ready(function() {
	// Initialize the library (all console debuggers enabled)
	Janus.init({debug: "all", callback: function() {
		// Use a button to start the demo
		$('#start').click(function() {
			if(started)
				return;
			started = true;
			$(this).attr('disabled', true).unbind('click');
			// Make sure the browser supports WebRTC
			if(!Janus.isWebrtcSupported()) {
				bootbox.alert("No WebRTC support... ");
				return;
			}
			// Create session
			janus = new Janus(
				{
					server: server,
					success: function() {
						// Attach to video room test plugin
						janus.attach(
							{
								plugin: "janus.plugin.videoroom",
								opaqueId: opaqueId,
								success: function(pluginHandle) {
									$('#details').remove();
									sfutest = pluginHandle;
									Janus.log("Plugin attached! (" + sfutest.getPlugin() + ", id=" + sfutest.getId() + ")");
									Janus.log("  -- This is a publisher/manager");
									// Prepare the username registration
									$('#videojoin').removeClass('hide').show();
									$('#registernow').removeClass('hide').show();
									$('#register').click(registerUsername);
									$('#username').focus();
									$('#start').removeAttr('disabled').html("Stop")
										.click(function() {
											$(this).attr('disabled', true);
											janus.destroy();
										});
								},
								error: function(error) {
									Janus.error("  -- Error attaching plugin...", error);
									bootbox.alert("Error attaching plugin... " + error);
								},
								consentDialog: function(on) {
									Janus.debug("Consent dialog should be " + (on ? "on" : "off") + " now");
									if(on) {
										// Darken screen and show hint
										$.blockUI({ 
											message: '<div><img src="up_arrow.png"/></div>',
											css: {
												border: 'none',
												padding: '15px',
												backgroundColor: 'transparent',
												color: '#aaa',
												top: '10px',
												left: (navigator.mozGetUserMedia ? '-100px' : '300px')
											} });
									} else {
										// Restore screen
										$.unblockUI();
									}
								},
								mediaState: function(medium, on) {
									Janus.log("Janus " + (on ? "started" : "stopped") + " receiving our " + medium);
								},
								webrtcState: function(on) {
									Janus.log("Janus says our WebRTC PeerConnection is " + (on ? "up" : "down") + " now");
									$("#videolocal").parent().parent().unblock();
								},
								onmessage: function(msg, jsep) {
									Janus.debug(" ::: Got a message (publisher) :::");
									Janus.debug(JSON.stringify(msg));
									var event = msg["videoroom"];
									Janus.debug("Event: " + event);
									if(event != undefined && event != null) {
										if(event === "joined") {
											// Publisher/manager created, negotiate WebRTC and attach to existing feeds, if any
											myid = msg["id"];
											mypvtid = msg["private_id"];
											Janus.log("Successfully joined room " + msg["room"] + " with ID " + myid);
											publishOwnFeed(true);
											// Any new feed to attach to?
											if(msg["publishers"] !== undefined && msg["publishers"] !== null) {
												var list = msg["publishers"];
												Janus.debug("Got a list of available publishers/feeds:");
												Janus.debug(list);
												for(var f in list) {
													var id = list[f]["id"];
													var display = list[f]["display"];
													Janus.debug("  >> [" + id + "] " + display);
													newRemoteFeed(id, display)
												}
											}
										} else if(event === "destroyed") {
											// The room has been destroyed
											Janus.warn("The room has been destroyed!");
											bootbox.alert("The room has been destroyed", function() {
												window.location.reload();
											});
										} else if(event === "event") {
											// Any new feed to attach to?
											if(msg["publishers"] !== undefined && msg["publishers"] !== null) {
												var list = msg["publishers"];
												Janus.debug("Got a list of available publishers/feeds:");
												Janus.debug(list);
												for(var f in list) {
													var id = list[f]["id"];
													var display = list[f]["display"];
													Janus.debug("  >> [" + id + "] " + display);
													newRemoteFeed(id, display)
												}
											} else if(msg["leaving"] !== undefined && msg["leaving"] !== null) {
												// One of the publishers has gone away?
												var leaving = msg["leaving"];
												Janus.log("Publisher left: " + leaving);
												var remoteFeed = null;
												for(var i=1; i<6; i++) {
													if(feeds[i] != null && feeds[i] != undefined && feeds[i].rfid == leaving) {
														remoteFeed = feeds[i];
														break;
													}
												}
												if(remoteFeed != null) {
													Janus.debug("Feed " + remoteFeed.rfid + " (" + remoteFeed.rfdisplay + ") has left the room, detaching");
													$('#remote'+remoteFeed.rfindex).empty().hide();
													$('#videoremote'+remoteFeed.rfindex).empty();
													feeds[remoteFeed.rfindex] = null;
													remoteFeed.detach();
												}
											} else if(msg["unpublished"] !== undefined && msg["unpublished"] !== null) {
												// One of the publishers has unpublished?
												var unpublished = msg["unpublished"];
												Janus.log("Publisher left: " + unpublished);
												if(unpublished === 'ok') {
													// That's us
													sfutest.hangup();
													return;
												}
												var remoteFeed = null;
												for(var i=1; i<6; i++) {
													if(feeds[i] != null && feeds[i] != undefined && feeds[i].rfid == unpublished) {
														remoteFeed = feeds[i];
														break;
													}
												}
												if(remoteFeed != null) {
													Janus.debug("Feed " + remoteFeed.rfid + " (" + remoteFeed.rfdisplay + ") has left the room, detaching");
													$('#remote'+remoteFeed.rfindex).empty().hide();
													$('#videoremote'+remoteFeed.rfindex).empty();
													feeds[remoteFeed.rfindex] = null;
													remoteFeed.detach();
												}
											} else if(msg["error"] !== undefined && msg["error"] !== null) {
												if(msg["error_code"] === 426) {
													// This is a "no such room" error: give a more meaningful description
													bootbox.alert(
														"<p>Apparently room <code>" + myroom + "</code> (the one this demo uses as a test room) " +
														"does not exist...</p><p>Do you have an updated <code>janus.plugin.videoroom.cfg</code> " +
														"configuration file? If not, make sure you copy the details of room <code>" + myroom + "</code> " +
														"from that sample in your current configuration file, then restart Janus and try again."
													);
												} else {
													bootbox.alert(msg["error"]);
												}
											}
										}
									}
									if(jsep !== undefined && jsep !== null) {
										Janus.debug("Handling SDP as well...");
										Janus.debug(jsep);
										sfutest.handleRemoteJsep({jsep: jsep});
									}
								},
								onlocalstream: function(stream) {
									Janus.debug(" ::: Got a local stream :::");
									mystream = stream;
									Janus.debug(JSON.stringify(stream));
									$('#videolocal').empty();
									$('#videojoin').hide();
									$('#videos').removeClass('hide').show();
									if($('#myvideo').length === 0) {
										$('#videolocal').append('<video class="rounded centered" id="myvideo" width="100%" height="100%" autoplay muted="muted"/>');
										// Add a 'mute' button
										$('#videolocal').append('<button class="btn btn-warning btn-xs" id="mute" style="position: absolute; bottom: 0px; left: 0px; margin: 15px;">Mute</button>');
										$('#mute').click(toggleMute);
										// Add an 'unpublish' button
										$('#videolocal').append('<button class="btn btn-warning btn-xs" id="unpublish" style="position: absolute; bottom: 0px; right: 0px; margin: 15px;">Unpublish</button>');
										$('#unpublish').click(unpublishOwnFeed);
									}
									$('#publisher').removeClass('hide').html(myusername).show();
									Janus.attachMediaStream($('#myvideo').get(0), stream);
									$("#myvideo").get(0).muted = "muted";
									$("#videolocal").parent().parent().block({
										message: '<b>Publishing...</b>',
										css: {
											border: 'none',
											backgroundColor: 'transparent',
											color: 'white'
										}
									});
									var videoTracks = stream.getVideoTracks();
									if(videoTracks === null || videoTracks === undefined || videoTracks.length === 0) {
										// No webcam
										$('#myvideo').hide();
										$('#videolocal').append(
											'<div class="no-video-container">' +
												'<i class="fa fa-video-camera fa-5 no-video-icon" style="height: 100%;"></i>' +
												'<span class="no-video-text" style="font-size: 16px;">No webcam available</span>' +
											'</div>');
									}
								},
								onremotestream: function(stream) {
									// The publisher stream is sendonly, we don't expect anything here
								},
								oncleanup: function() {
									Janus.log(" ::: Got a cleanup notification: we are unpublished now :::");
									mystream = null;
									$('#videolocal').html('<button id="publish" class="btn btn-primary">Publish</button>');
									$('#publish').click(function() { publishOwnFeed(true); });
									$("#videolocal").parent().parent().unblock();
								}
							});
					},
					error: function(error) {
						Janus.error(error);
						bootbox.alert(error, function() {
							window.location.reload();
						});
					},
					destroyed: function() {
						window.location.reload();
					}
				});
		});
	}});
});

function checkEnter(field, event) {
	var theCode = event.keyCode ? event.keyCode : event.which ? event.which : event.charCode;
	if(theCode == 13) {
		registerUsername();
		return false;
	} else {
		return true;
	}
}

function registerUsername() {
	if($('#username').length === 0) {
		// Create fields to register
		$('#register').click(registerUsername);
		$('#username').focus();
	} else {
		// Try a registration
		$('#username').attr('disabled', true);
		$('#register').attr('disabled', true).unbind('click');
		var username = $('#username').val();
		if(username === "") {
			$('#you')
				.removeClass().addClass('label label-warning')
				.html("Insert your display name (e.g., pippo)");
			$('#username').removeAttr('disabled');
			$('#register').removeAttr('disabled').click(registerUsername);
			return;
		}
		if(/[^a-zA-Z0-9]/.test(username)) {
			$('#you')
				.removeClass().addClass('label label-warning')
				.html('Input is not alphanumeric');
			$('#username').removeAttr('disabled').val("");
			$('#register').removeAttr('disabled').click(registerUsername);
			return;
		}
		var register = { "request": "join", "room": myroom, "ptype": "publisher", "display": username };
		myusername = username;
		sfutest.send({"message": register});
	}
}

function publishOwnFeed(useAudio) {
	// Publish our stream
	$('#publish').attr('disabled', true).unbind('click');
	sfutest.createOffer(
		{
			// Add data:true here if you want to publish datachannels as well
			media: { audioRecv: false, videoRecv: false, audioSend: useAudio, videoSend: true },	// Publishers are sendonly
			success: function(jsep) {
				Janus.debug("Got publisher SDP!");
				Janus.debug(jsep);
				var publish = { "request": "configure", "audio": useAudio, "video": true };
				sfutest.send({"message": publish, "jsep": jsep});
			},
			error: function(error) {
				Janus.error("WebRTC error:", error);
				if (useAudio) {
					 publishOwnFeed(false);
				} else {
					bootbox.alert("WebRTC error... " + JSON.stringify(error));
					$('#publish').removeAttr('disabled').click(function() { publishOwnFeed(true); });
				}
			}
		});
}

function toggleMute() {
	var muted = sfutest.isAudioMuted();
	Janus.log((muted ? "Unmuting" : "Muting") + " local stream...");
	if(muted)
		sfutest.unmuteAudio();
	else
		sfutest.muteAudio();
	muted = sfutest.isAudioMuted();
	$('#mute').html(muted ? "Unmute" : "Mute");
}

function unpublishOwnFeed() {
	// Unpublish our stream
	$('#unpublish').attr('disabled', true).unbind('click');
	var unpublish = { "request": "unpublish" };
	sfutest.send({"message": unpublish});
}

function newRemoteFeed(id, display) {
	// A new feed has been published, create a new plugin handle and attach to it as a subscriber
	var remoteFeed = null;
	janus.attach(
		{
			plugin: "janus.plugin.videoroom",
			opaqueId: opaqueId,
			success: function(pluginHandle) {
				remoteFeed = pluginHandle;
				Janus.log("Plugin attached! (" + remoteFeed.getPlugin() + ", id=" + remoteFeed.getId() + ")");
				Janus.log("  -- This is a subscriber");
				// We wait for the plugin to send us an offer
<<<<<<< HEAD
				var listen = { "request": "join", "room": 1234, "ptype": "subscriber", "feed": id, "private_id": mypvtid };
=======
				var listen = { "request": "join", "room": myroom, "ptype": "listener", "feed": id, "private_id": mypvtid };
>>>>>>> 4d769df7
				remoteFeed.send({"message": listen});
			},
			error: function(error) {
				Janus.error("  -- Error attaching plugin...", error);
				bootbox.alert("Error attaching plugin... " + error);
			},
			onmessage: function(msg, jsep) {
				Janus.debug(" ::: Got a message (subscriber) :::");
				Janus.debug(JSON.stringify(msg));
				var event = msg["videoroom"];
				Janus.debug("Event: " + event);
				if(event != undefined && event != null) {
					if(event === "attached") {
						// Subscriber created and attached
						for(var i=1;i<6;i++) {
							if(feeds[i] === undefined || feeds[i] === null) {
								feeds[i] = remoteFeed;
								remoteFeed.rfindex = i;
								break;
							}
						}
						remoteFeed.rfid = msg["id"];
						remoteFeed.rfdisplay = msg["display"];
						if(remoteFeed.spinner === undefined || remoteFeed.spinner === null) {
							var target = document.getElementById('videoremote'+remoteFeed.rfindex);
							remoteFeed.spinner = new Spinner({top:100}).spin(target);
						} else {
							remoteFeed.spinner.spin();
						}
						Janus.log("Successfully attached to feed " + remoteFeed.rfid + " (" + remoteFeed.rfdisplay + ") in room " + msg["room"]);
						$('#remote'+remoteFeed.rfindex).removeClass('hide').html(remoteFeed.rfdisplay).show();
					} else if(msg["error"] !== undefined && msg["error"] !== null) {
						bootbox.alert(msg["error"]);
					} else {
						// What has just happened?
					}
				}
				if(jsep !== undefined && jsep !== null) {
					Janus.debug("Handling SDP as well...");
					Janus.debug(jsep);
					// Answer and attach
					remoteFeed.createAnswer(
						{
							jsep: jsep,
							// Add data:true here if you want to subscribe to datachannels as well
							// (obviously only works if the publisher offered them in the first place)
							media: { audioSend: false, videoSend: false },	// We want recvonly audio/video
							success: function(jsep) {
								Janus.debug("Got SDP!");
								Janus.debug(jsep);
								var body = { "request": "start", "room": myroom };
								remoteFeed.send({"message": body, "jsep": jsep});
							},
							error: function(error) {
								Janus.error("WebRTC error:", error);
								bootbox.alert("WebRTC error... " + JSON.stringify(error));
							}
						});
				}
			},
			webrtcState: function(on) {
				Janus.log("Janus says this WebRTC PeerConnection (feed #" + remoteFeed.rfindex + ") is " + (on ? "up" : "down") + " now");
			},
			onlocalstream: function(stream) {
				// The subscriber stream is recvonly, we don't expect anything here
			},
			onremotestream: function(stream) {
				Janus.debug("Remote feed #" + remoteFeed.rfindex);
				if($('#remotevideo'+remoteFeed.rfindex).length === 0) {
					// No remote video yet
					$('#videoremote'+remoteFeed.rfindex).append('<video class="rounded centered" id="waitingvideo' + remoteFeed.rfindex + '" width=320 height=240 />');
					$('#videoremote'+remoteFeed.rfindex).append('<video class="rounded centered relative hide" id="remotevideo' + remoteFeed.rfindex + '" width="100%" height="100%" autoplay/>');
				}
				$('#videoremote'+remoteFeed.rfindex).append(
					'<span class="label label-primary hide" id="curres'+remoteFeed.rfindex+'" style="position: absolute; bottom: 0px; left: 0px; margin: 15px;"></span>' +
					'<span class="label label-info hide" id="curbitrate'+remoteFeed.rfindex+'" style="position: absolute; bottom: 0px; right: 0px; margin: 15px;"></span>');
				// Show the video, hide the spinner and show the resolution when we get a playing event
				$("#remotevideo"+remoteFeed.rfindex).bind("playing", function () {
					if(remoteFeed.spinner !== undefined && remoteFeed.spinner !== null)
						remoteFeed.spinner.stop();
					remoteFeed.spinner = null;
					$('#waitingvideo'+remoteFeed.rfindex).remove();
					$('#remotevideo'+remoteFeed.rfindex).removeClass('hide');
					var width = this.videoWidth;
					var height = this.videoHeight;
					$('#curres'+remoteFeed.rfindex).removeClass('hide').text(width+'x'+height).show();
					if(adapter.browserDetails.browser === "firefox") {
						// Firefox Stable has a bug: width and height are not immediately available after a playing
						setTimeout(function() {
							var width = $("#remotevideo"+remoteFeed.rfindex).get(0).videoWidth;
							var height = $("#remotevideo"+remoteFeed.rfindex).get(0).videoHeight;
							$('#curres'+remoteFeed.rfindex).removeClass('hide').text(width+'x'+height).show();
						}, 2000);
					}
				});
				Janus.attachMediaStream($('#remotevideo'+remoteFeed.rfindex).get(0), stream);
				var videoTracks = stream.getVideoTracks();
				if(videoTracks === null || videoTracks === undefined || videoTracks.length === 0 || videoTracks[0].muted) {
					// No remote video
					$('#remotevideo'+remoteFeed.rfindex).hide();
					$('#videoremote'+remoteFeed.rfindex).append(
						'<div class="no-video-container">' +
							'<i class="fa fa-video-camera fa-5 no-video-icon" style="height: 100%;"></i>' +
							'<span class="no-video-text" style="font-size: 16px;">No remote video available</span>' +
						'</div>');
				}
				if(adapter.browserDetails.browser === "chrome" || adapter.browserDetails.browser === "firefox") {
					$('#curbitrate'+remoteFeed.rfindex).removeClass('hide').show();
					bitrateTimer[remoteFeed.rfindex] = setInterval(function() {
						// Display updated bitrate, if supported
						var bitrate = remoteFeed.getBitrate();
						$('#curbitrate'+remoteFeed.rfindex).text(bitrate);
					}, 1000);
				}
			},
			oncleanup: function() {
				Janus.log(" ::: Got a cleanup notification (remote feed " + id + ") :::");
				if(remoteFeed.spinner !== undefined && remoteFeed.spinner !== null)
					remoteFeed.spinner.stop();
				remoteFeed.spinner = null;
				$('#waitingvideo'+remoteFeed.rfindex).remove();
				$('#curbitrate'+remoteFeed.rfindex).remove();
				$('#curres'+remoteFeed.rfindex).remove();
				if(bitrateTimer[remoteFeed.rfindex] !== null && bitrateTimer[remoteFeed.rfindex] !== null) 
					clearInterval(bitrateTimer[remoteFeed.rfindex]);
				bitrateTimer[remoteFeed.rfindex] = null;
			}
		});
}<|MERGE_RESOLUTION|>--- conflicted
+++ resolved
@@ -400,11 +400,7 @@
 				Janus.log("Plugin attached! (" + remoteFeed.getPlugin() + ", id=" + remoteFeed.getId() + ")");
 				Janus.log("  -- This is a subscriber");
 				// We wait for the plugin to send us an offer
-<<<<<<< HEAD
-				var listen = { "request": "join", "room": 1234, "ptype": "subscriber", "feed": id, "private_id": mypvtid };
-=======
-				var listen = { "request": "join", "room": myroom, "ptype": "listener", "feed": id, "private_id": mypvtid };
->>>>>>> 4d769df7
+				var listen = { "request": "join", "room": myroom, "ptype": "subscriber", "feed": id, "private_id": mypvtid };
 				remoteFeed.send({"message": listen});
 			},
 			error: function(error) {
