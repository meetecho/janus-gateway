--- conflicted
+++ resolved
@@ -52,13 +52,9 @@
 var sfutest = null;
 var opaqueId = "videoroomtest-"+Janus.randomString(12);
 
-<<<<<<< HEAD
-var myroom = "1234";	// Demo room
-=======
 var myroom = 1234;	// Demo room
 if(getQueryStringValue("room") !== "")
 	myroom = parseInt(getQueryStringValue("room"));
->>>>>>> 0fbdfec3
 var myusername = null;
 var myid = null;
 var mystream = null;
