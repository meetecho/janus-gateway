--- conflicted
+++ resolved
@@ -434,13 +434,8 @@
 				bootbox.alert("Error attaching plugin... " + error);
 			},
 			onmessage: function(msg, jsep) {
-<<<<<<< HEAD
 				Janus.debug(" ::: Got a message (subscriber) :::");
-				Janus.debug(JSON.stringify(msg));
-=======
-				Janus.debug(" ::: Got a message (listener) :::");
 				Janus.debug(msg);
->>>>>>> d77b31a5
 				var event = msg["videoroom"];
 				Janus.debug("Event: " + event);
 				if(msg["error"] !== undefined && msg["error"] !== null) {
