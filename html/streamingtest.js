--- conflicted
+++ resolved
@@ -375,9 +375,8 @@
 			Janus.log("Got a list of available streams:", list);
 			streamsList = {};
 			for(var mp in list) {
-<<<<<<< HEAD
-				Janus.debug("  >> [" + list[mp]["id"] + "] " + escapeXmlTags(list[mp]["description"]) + " (" + list[mp]["type"] + ")");
-				$('#streamslist').append("<li><a href='#' id='" + list[mp]["id"] + "'>" + list[mp]["description"] + " (" + list[mp]["type"] + ")" + "</a></li>");
+				Janus.debug("  >> [" + list[mp]["id"] + "] " + list[mp]["description"] + " (" + list[mp]["type"] + ")");
+				$('#streamslist').append("<li><a href='#' id='" + list[mp]["id"] + "'>" + escapeXmlTags(list[mp]["description"]) + " (" + list[mp]["type"] + ")" + "</a></li>");
 				// Check the nature of the available streams, and if there are some multistream ones
 				list[mp].legacy = true;
 				if(list[mp].media) {
@@ -397,10 +396,6 @@
 				}
 				// Keep track of all the available streams
 				streamsList[list[mp]["id"]] = list[mp];
-=======
-				Janus.debug("  >> [" + list[mp]["id"] + "] " + list[mp]["description"] + " (" + list[mp]["type"] + ")");
-				$('#streamslist').append("<li><a href='#' id='" + list[mp]["id"] + "'>" + escapeXmlTags(list[mp]["description"]) + " (" + list[mp]["type"] + ")" + "</a></li>");
->>>>>>> d79dfda0
 			}
 			$('#streamslist a').unbind('click').click(function() {
 				selectedStream = $(this).attr("id");
