<!DOCTYPE html>
<html xmlns="http://www.w3.org/1999/xhtml">
<head>
<meta charset="utf-8">
<meta name="viewport" content="width=device-width, initial-scale=1.0"/>
<meta http-equiv="Content-Type" content="text/html; charset=UTF-8" />
<title>Janus WebRTC Server (multistream): Audio Bridge Demo</title>
<script type="text/javascript" src="https://cdnjs.cloudflare.com/ajax/libs/webrtc-adapter/8.2.3/adapter.min.js" ></script>
<script type="text/javascript" src="https://cdnjs.cloudflare.com/ajax/libs/jquery/3.7.1/jquery.min.js" ></script>
<script type="text/javascript" src="https://cdnjs.cloudflare.com/ajax/libs/popper.js/2.9.2/umd/popper.min.js"></script>
<script type="text/javascript" src="https://cdnjs.cloudflare.com/ajax/libs/jquery.blockUI/2.70/jquery.blockUI.min.js" ></script>
<script type="text/javascript" src="https://cdnjs.cloudflare.com/ajax/libs/twitter-bootstrap/5.3.2/js/bootstrap.min.js"></script>
<script type="text/javascript" src="https://cdnjs.cloudflare.com/ajax/libs/bootbox.js/6.0.0/bootbox.min.js"></script>
<script type="text/javascript" src="https://cdnjs.cloudflare.com/ajax/libs/bootstrap-slider/10.6.2/bootstrap-slider.min.js"></script>
<script type="text/javascript" src="settings.js" ></script>
<script type="text/javascript" src="janus.js" ></script>
<script type="text/javascript" src="audiobridgetest.js"></script>
<script>
	$(function() {
		$(".fixed-top").load("navbar.html", function() {
			$(".fixed-top li.dropdown").addClass("active");
			$(".fixed-top a[href='audiobridgetest.html']").addClass("active");
		});
		$(".footer").load("footer.html");
	});
</script>
<link rel="stylesheet" href="https://cdnjs.cloudflare.com/ajax/libs/bootswatch/5.3.2/cerulean/bootstrap.min.css" type="text/css"/>
<link rel="stylesheet" href="css/demo.css" type="text/css"/>
<link rel="stylesheet" href="https://cdnjs.cloudflare.com/ajax/libs/font-awesome/6.5.0/css/all.min.css" type="text/css"/>
<link rel="stylesheet" href="https://cdnjs.cloudflare.com/ajax/libs/bootstrap-slider/10.6.2/css/bootstrap-slider.css" type="text/css"/>
</head>
<body>

<a href="https://github.com/meetecho/janus-gateway"><img style="position: absolute; top: 0; left: 0; border: 0; z-index: 2001;" src="forkme_left_darkblue_121621.png" alt="Fork me on GitHub"></a>

<div class="navbar navbar-expand-lg fixed-top navbar-dark bg-primary">
</div>

<div class="container">
	<div class="row">
		<div class="col-md-12">
			<div class="pb-2 mt-4 mb-2 border-bottom">
				<h1>Plugin Demo: Audio Bridge (mixed)
					<button class="btn btn-secondary" autocomplete="off" id="start">Start</button>
				</h1>
			</div>
			<div class="container mt-5" id="details">
				<div class="row">
					<div class="col-md-12">
						<h3>Demo details</h3>
						<p>The Audio Bridge demo is a simple example of how to implement
						an audio conferencing application through Janus. Since it makes use
						of the AudioBridge plugin, all the audio contributions will be mixed,
						which means that a single PeerConnection will be created no matter
						how many participants will join the room.</p>
						<p>To try the demo, just insert a username to join the default audio
						room that is configured. This will add you to the mixed audio conference.
						A container on the left will display a list of the other participants
						in the room as they join, with a simple indicator to inform you whether
						they're muted or not. You can mute/unmute yourself using the icon that
						will appear next to your name.</p>
						<p>Press the <code>Start</code> button above to launch the demo.</p>
					</div>
				</div>
			</div>
			<div class="container mt-4 hide" id="audiojoin">
				<div class="row">
					<span class="badge bg-info" id="you"></span>
					<div class="col-md-12" id="controls">
						<div class="input-group mt-3 mb-1 hide" id="registernow">
							<span class="input-group-text"><i class="fa-solid fa-user"></i></span>
							<input class="form-control" type="text" placeholder="Choose a display name" autocomplete="off" id="username" onkeypress="return checkEnter(this, event);" />
							<span class="input-group-btn">
								<button class="btn btn-success" autocomplete="off" id="register">Join the room</button>
							</span>
						</div>
					</div>
				</div>
			</div>
			<div class="container mt-4 hide" id="room">
				<div class="row">
					<div class="col-md-6">
<<<<<<< HEAD
						<div class="card">
							<div class="card-header">
								<span class="card-title">Participants <span class="badge bg-info hide" id="participant"></span>
								<div class="btn-group btn-group-sm top-right">
									<button class="btn btn-danger hide" autocomplete="off" id="toggleaudio">Mute</button>
									<button class="btn btn-primary hide" autocomplete="off" id="position">Position</button>
								</div>
=======
						<div class="panel panel-default">
							<div class="panel-heading">
								<h3 class="panel-title">Participants <span class="label label-info hide" id="participant"></span>
									<div class="btn-group btn-group-xs pull-right">
										<button class="btn btn-primary hide" autocomplete="off" id="position">Position</button>
										<button class="btn btn-danger hide" autocomplete="off" id="toggleaudio">Mute</button>
										<button class="btn btn-danger hide" autocomplete="off" id="togglesuspend">Suspend</button>
									</div>
								</h3>
>>>>>>> 22efcf79
							</div>
							<div class="card-body">
								<ul id="list" class="list-group">
								</ul>
							</div>
						</div>
					</div>
					<div class="col-md-6">
						<div class="card">
							<div class="card-header">
								<span class="card-title">Mixed Audio</span>
							</div>
							<div class="card-body" id="mixedaudio"></div>
						</div>
					</div>
				</div>
			</div>
		</div>
	</div>

	<hr>
	<div class="footer">
	</div>
</div>

</body>
</html><|MERGE_RESOLUTION|>--- conflicted
+++ resolved
@@ -80,25 +80,14 @@
 			<div class="container mt-4 hide" id="room">
 				<div class="row">
 					<div class="col-md-6">
-<<<<<<< HEAD
 						<div class="card">
 							<div class="card-header">
 								<span class="card-title">Participants <span class="badge bg-info hide" id="participant"></span>
 								<div class="btn-group btn-group-sm top-right">
 									<button class="btn btn-danger hide" autocomplete="off" id="toggleaudio">Mute</button>
 									<button class="btn btn-primary hide" autocomplete="off" id="position">Position</button>
+									<button class="btn btn-secondary hide" autocomplete="off" id="togglesuspend">Suspend</button>
 								</div>
-=======
-						<div class="panel panel-default">
-							<div class="panel-heading">
-								<h3 class="panel-title">Participants <span class="label label-info hide" id="participant"></span>
-									<div class="btn-group btn-group-xs pull-right">
-										<button class="btn btn-primary hide" autocomplete="off" id="position">Position</button>
-										<button class="btn btn-danger hide" autocomplete="off" id="toggleaudio">Mute</button>
-										<button class="btn btn-danger hide" autocomplete="off" id="togglesuspend">Suspend</button>
-									</div>
-								</h3>
->>>>>>> 22efcf79
 							</div>
 							<div class="card-body">
 								<ul id="list" class="list-group">
