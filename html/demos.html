<!DOCTYPE html>
<html xmlns="http://www.w3.org/1999/xhtml">
<head>
<meta charset="utf-8">
<meta name="viewport" content="width=device-width, initial-scale=1.0"/>
<meta http-equiv="Content-Type" content="text/html; charset=UTF-8" />
<title>Janus WebRTC Server: Demo Tests</title>
<script type="text/javascript" src="https://cdnjs.cloudflare.com/ajax/libs/jquery/1.7.2/jquery.min.js" ></script>
<script type="text/javascript" src="https://cdnjs.cloudflare.com/ajax/libs/twitter-bootstrap/3.0.2/js/bootstrap.min.js"></script>
<script>
	$(function() {
		$(".navbar-static-top").load("navbar.html", function() {
			$(".navbar-static-top li.dropdown").addClass("active");
			$(".navbar-static-top a[href='demos.html']").parent().addClass("active");
		});
		$(".footer").load("footer.html");
	});
</script>
<link rel="stylesheet" href="https://cdnjs.cloudflare.com/ajax/libs/bootswatch/3.3.7/cerulean/bootstrap.min.css" type="text/css"/>
<link rel="stylesheet" href="css/demo.css" type="text/css"/>
</head>
<body>

<a href="https://github.com/meetecho/janus-gateway"><img style="position: absolute; top: 0; left: 0; border: 0; z-index: 1001;" src="https://s3.amazonaws.com/github/ribbons/forkme_left_darkblue_121621.png" alt="Fork me on GitHub"></a>

<nav class="navbar navbar-default navbar-static-top">
</nav>

<div class="container">
	<div class="row">
		<div class="col-md-12">
			<div class="page-header">
				<h1>Janus WebRTC Server: Demo Tests</h1>
			</div>
			<table class="table table-striped">
				<tr>
					<td colspan=2><h3>Plugin demos</h3></td>
				</tr>
				<tr>
					<td><a href="echotest.html">Echo Test</a></td>
					<td>A simple Echo Test demo, with knobs to control the bitrate.</td>
				</tr>
				<tr>
					<td><a href="streamingtest.html">Streaming</a></td>
					<td>A media Streaming demo, with sample live and on-demand streams.</td>
				</tr>
				<tr>
					<td><a href="videocalltest.html">Video Call</a></td>
					<td>A Video Call demo, a bit like AppRTC but with media passing through Janus.</td>
				</tr>
				<tr>
					<td><a href="siptest.html">SIP Gateway</a></td>
					<td>A SIP Gateway demo, allowing you to register at a SIP server and start/receive calls.</td>
				</tr>
				<tr>
					<td><a href="videoroomtest.html">Video Room</a></td>
					<td>A videoconferencing demo, allowing you to join a video room with up to six users.</td>
				</tr>
				<tr>
					<td><a href="audiobridgetest.html">Audio Room</a></td>
					<td>An audio mixing/bridge demo, allowing you join an Audio Room room.</td>
				</tr>
				<tr>
					<td><a href="textroomtest.html">Text Room</a></td>
					<td>A text room demo, using DataChannels only.</td>
				</tr>
				<tr>
					<td><a href="voicemailtest.html">Voice Mail</a></td>
					<td>A simple audio recorder demo, returning an .opus file after 10 seconds.</td>
				</tr>
				<tr>
					<td><a href="recordplaytest.html">Recorder/Playout</a></td>
					<td>A demo to record audio/video messages, and subsequently replay them through WebRTC.</td>
				</tr>
				<tr>
					<td><a href="screensharingtest.html">Screen Sharing</a></td>
					<td>A webinar-like screen sharing session, based on the Video Room plugin.</td>
				</tr>
			</table>
			<table class="table table-striped">
				<tr>
					<td colspan=2><h3>Other legacy demos</h3></td>
				</tr>
				<tr>
					<td><a href="nosiptest.html">NoSIP (SDP/RTP)</a></td>
					<td>A legacy interop demo (e.g., with a SIP peer) where signalling is up to the application.</td>
				</tr>
			</table>
			<table class="table table-striped">
				<tr>
					<td colspan=2><h3>Advanced demos</h3></td>
				</tr>
				<tr>
					<td><a href="devicetest.html">Device Selection</a></td>
					<td>A variant of the Echo Test demo, that allows you to choose a specific capture device.</td>
				</tr>
				<tr>
<<<<<<< HEAD
					<td><a href="e2etest.html">End-to-end Encryption</a></td>
					<td>A variant of the Echo Test demo, that allows you to encrypt the video in a way that Janus can't access it, but can still route it.</td>
=======
					<td><a href="multiopus.html">Multichannel Opus (surround)</a></td>
					<td>A variant of the Echo Test demo, that shows multichannel/surround Opus support.</td>
>>>>>>> cd463f78
				</tr>
				<tr>
					<td><a href="vp9svctest.html">VP9-SVC Video Room</a></td>
					<td>A variant of the Video Room demo, that allows you to test the VP9 SVC layer selection, if available.</td>
				</tr>
				<tr>
					<td><a href="admin.html">Admin/Monitor</a></td>
					<td>A simple page showcasing how you can use the Janus Admin/Monitor API.</td>
				</tr>
			</table>
		</div>
	</div>

	<hr>
	<div class="footer">
	</div>
</div>
</body>
</html><|MERGE_RESOLUTION|>--- conflicted
+++ resolved
@@ -95,13 +95,12 @@
 					<td>A variant of the Echo Test demo, that allows you to choose a specific capture device.</td>
 				</tr>
 				<tr>
-<<<<<<< HEAD
 					<td><a href="e2etest.html">End-to-end Encryption</a></td>
 					<td>A variant of the Echo Test demo, that allows you to encrypt the video in a way that Janus can't access it, but can still route it.</td>
-=======
+				</tr>
+				<tr>
 					<td><a href="multiopus.html">Multichannel Opus (surround)</a></td>
 					<td>A variant of the Echo Test demo, that shows multichannel/surround Opus support.</td>
->>>>>>> cd463f78
 				</tr>
 				<tr>
 					<td><a href="vp9svctest.html">VP9-SVC Video Room</a></td>
