<!DOCTYPE html>
<html xmlns="http://www.w3.org/1999/xhtml">
<head>
<meta charset="utf-8">
<meta name="viewport" content="width=device-width, initial-scale=1.0"/>
<meta http-equiv="Content-Type" content="text/html; charset=UTF-8" />
<title>Janus WebRTC Gateway: Demo Tests</title>
<script type="text/javascript" src="https://cdnjs.cloudflare.com/ajax/libs/jquery/1.7.2/jquery.min.js" ></script>
<script type="text/javascript" src="https://cdnjs.cloudflare.com/ajax/libs/twitter-bootstrap/3.0.2/js/bootstrap.min.js"></script>
<script>
	$(function() {
		$(".navbar-static-top").load("navbar.html", function() {
			$(".navbar-static-top li.dropdown").addClass("active");
			$(".navbar-static-top a[href='demos.html']").parent().addClass("active");
		});
		$(".footer").load("footer.html");
	});
</script>
<link rel="stylesheet" href="https://cdnjs.cloudflare.com/ajax/libs/bootswatch/3.3.7/cerulean/bootstrap.min.css" type="text/css"/>
<link rel="stylesheet" href="css/demo.css" type="text/css"/>
</head>
<body>
	
<a href="https://github.com/meetecho/janus-gateway"><img style="position: absolute; top: 0; left: 0; border: 0; z-index: 1001;" src="https://s3.amazonaws.com/github/ribbons/forkme_left_darkblue_121621.png" alt="Fork me on GitHub"></a>

<nav class="navbar navbar-default navbar-static-top">
</nav>

<div class="container">
	<div class="row">
		<div class="col-md-12">
			<div class="page-header">
				<h1>Janus WebRTC Gateway: Demo Tests</h1>
			</div>
			<table class="table table-striped">
				<tr>
					<td colspan=2><h3>Plugin demos</h3></td>
				</tr>
				<tr>
					<td><a href="echotest.html">Echo Test</a></td>
					<td>A simple Echo Test demo, with knobs to control the bitrate.</td>
				</tr>
				<tr>
					<td><a href="streamingtest.html">Streaming</a></td>
					<td>A media Streaming demo, with sample live and on-demand streams.</td>
				</tr>
				<tr>
					<td><a href="videocalltest.html">Video Call</a></td>
					<td>A Video Call demo, a bit like AppRTC but with media passing through the gateway.</td>
				</tr>
				<tr>
					<td><a href="siptest.html">SIP Gateway (Sofia)</a></td>
					<td>A SIP Gateway demo, allowing you to register at a SIP server and start/receive calls.</td>
				</tr>
				<tr>
					<td><a href="videoroomtest.html">Video Room</a></td>
					<td>A videoconferencing demo, allowing you to join a video room with up to six users.</td>
				</tr>
				<tr>
					<td><a href="audiobridgetest.html">Audio Room</a></td>
					<td>An audio mixing/bridge demo, allowing you join an Audio Room room.</td>
				</tr>
				<tr>
					<td><a href="textroomtest.html">Text Room</a></td>
					<td>A text room demo, using DataChannels only.</td>
				</tr>
				<tr>
					<td><a href="voicemailtest.html">Voice Mail</a></td>
					<td>A simple audio recorder demo, returning an .opus file after 10 seconds.</td>
				</tr>
				<tr>
					<td><a href="recordplaytest.html">Recorder/Playout</a></td>
					<td>A demo to record audio/video messages, and subsequently replay them through WebRTC.</td>
				</tr>
				<tr>
					<td><a href="screensharingtest.html">Screen Sharing</a></td>
					<td>A webinar-like screen sharing session, based on the Video Room plugin.</td>
				</tr>
			</table>
			<table class="table table-striped">
				<tr>
					<td colspan=2><h3>Other legacy demos</h3></td>
				</tr>
				<tr>
<<<<<<< HEAD
					<td><a href="sipretest.html">SIP Gateway (libre)</a></td>
					<td>Same as the SIP demo above, but using the libre-based plugin instead of the Sofia-based one.</td>
=======
					<td><a href="nosiptest.html">NoSIP (SDP/RTP)</a></td>
					<td>A legacy interop demo (e.g., with a SIP peer) where signalling is up to the application.</td>
>>>>>>> 5cbe5563
				</tr>
			</table>
			<table class="table table-striped">
				<tr>
					<td colspan=2><h3>Advanced demos</h3></td>
				</tr>
				<tr>
					<td><a href="devicetest.html">Device Selection</a></td>
					<td>A variant of the Echo Test demo, that allows you to choose a specific capture device.</td>
				</tr>
				<tr>
					<td><a href="vp9svctest.html">VP9-SVC Video Room</a></td>
					<td>A variant of the Video Room demo, that allows you to test the VP9 SVC layer selection, if available.</td>
				</tr>
				<tr>
					<td><a href="admin.html">Admin/Monitor</a></td>
					<td>A simple page showcasing how you can use the Janus Admin/Monitor API.</td>
				</tr>
			</table>
		</div>
	</div>

	<hr>
	<div class="footer">
	</div>
</div>
</body>
</html><|MERGE_RESOLUTION|>--- conflicted
+++ resolved
@@ -82,13 +82,12 @@
 					<td colspan=2><h3>Other legacy demos</h3></td>
 				</tr>
 				<tr>
-<<<<<<< HEAD
 					<td><a href="sipretest.html">SIP Gateway (libre)</a></td>
 					<td>Same as the SIP demo above, but using the libre-based plugin instead of the Sofia-based one.</td>
-=======
+				</tr>
+				<tr>
 					<td><a href="nosiptest.html">NoSIP (SDP/RTP)</a></td>
 					<td>A legacy interop demo (e.g., with a SIP peer) where signalling is up to the application.</td>
->>>>>>> 5cbe5563
 				</tr>
 			</table>
 			<table class="table table-striped">
