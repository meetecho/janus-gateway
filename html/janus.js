--- conflicted
+++ resolved
@@ -588,17 +588,9 @@
 			Janus.log("Using REST API to contact Janus: " + server);
 		}
 	}
-<<<<<<< HEAD
 	let iceServers = gatewayCallbacks.iceServers || [{urls: "stun:stun.l.google.com:19302"}];
 	let iceTransportPolicy = gatewayCallbacks.iceTransportPolicy;
 	let bundlePolicy = gatewayCallbacks.bundlePolicy;
-	// Whether IPv6 candidates should be gathered
-	let ipv6Support = (gatewayCallbacks.ipv6 === true);
-=======
-	var iceServers = gatewayCallbacks.iceServers || [{urls: "stun:stun.l.google.com:19302"}];
-	var iceTransportPolicy = gatewayCallbacks.iceTransportPolicy;
-	var bundlePolicy = gatewayCallbacks.bundlePolicy;
->>>>>>> 5e77ce5d
 	// Whether we should enable the withCredentials flag for XHR requests
 	let withCredentials = false;
 	if(typeof gatewayCallbacks.withCredentials !== 'undefined' && gatewayCallbacks.withCredentials !== null)
@@ -1857,18 +1849,6 @@
 			bundlePolicy: bundlePolicy
 		};
 		pc_config.sdpSemantics = 'unified-plan';
-		let pc_constraints = {
-			optional: [{ DtlsSrtpKeyAgreement: true }]
-		};
-		if(ipv6Support)
-			pc_constraints.optional.push({ googIPv6: true });
-		// Any custom constraint to add?
-		if(callbacks.rtcConstraints && typeof callbacks.rtcConstraints === 'object') {
-			Janus.debug('Adding custom PeerConnection constraints:', callbacks.rtcConstraints);
-			for(let i in callbacks.rtcConstraints) {
-				pc_constraints.optional.push(callbacks.rtcConstraints[i]);
-			}
-		}
 		// Check if a sender or receiver transform has been provided
 		let insertableStreams = false;
 		if(callbacks.tracks) {
@@ -1888,8 +1868,7 @@
 			pc_config.encodedInsertableStreams = true;
 		}
 		Janus.log('Creating PeerConnection');
-		Janus.debug(pc_constraints);
-		config.pc = new RTCPeerConnection(pc_config, pc_constraints);
+		config.pc = new RTCPeerConnection(pc_config);
 		Janus.debug(config.pc);
 		if(config.pc.getStats) {	// FIXME
 			config.volume = {};
@@ -1938,7 +1917,6 @@
 			} catch(e) {
 				Janus.error(e);
 			}
-<<<<<<< HEAD
 			if(event.track.onended)
 				return;
 			let trackMutedTimeoutId = null;
@@ -1950,73 +1928,6 @@
 				let transceiver = config.pc.getTransceivers().find(
 					t => t.receiver.track === ev.target);
 				let mid = transceiver ? transceiver.mid : ev.target.id;
-=======
-			var pc_constraints = {};
-			if(Janus.webRTCAdapter.browserDetails.browser === "edge") {
-				// This is Edge, enable BUNDLE explicitly
-				pc_config.bundlePolicy = "max-bundle";
-			}
-			// Check if a sender or receiver transform has been provided
-			if(RTCRtpSender && (RTCRtpSender.prototype.createEncodedStreams ||
-					(RTCRtpSender.prototype.createEncodedAudioStreams &&
-					RTCRtpSender.prototype.createEncodedVideoStreams)) &&
-					(callbacks.senderTransforms || callbacks.receiverTransforms)) {
-				config.senderTransforms = callbacks.senderTransforms;
-				config.receiverTransforms = callbacks.receiverTransforms;
-				pc_config["forceEncodedAudioInsertableStreams"] = true;
-				pc_config["forceEncodedVideoInsertableStreams"] = true;
-				pc_config["encodedInsertableStreams"] = true;
-			}
-			Janus.log("Creating PeerConnection");
-			Janus.debug(pc_constraints);
-			config.pc = new RTCPeerConnection(pc_config, pc_constraints);
-			Janus.debug(config.pc);
-			if(config.pc.getStats) {	// FIXME
-				config.volume = {};
-				config.bitrate.value = "0 kbits/sec";
-			}
-			Janus.log("Preparing local SDP and gathering candidates (trickle=" + config.trickle + ")");
-			config.pc.oniceconnectionstatechange = function() {
-				if(config.pc)
-					pluginHandle.iceState(config.pc.iceConnectionState);
-			};
-			config.pc.onicecandidate = function(event) {
-				if (!event.candidate ||
-						(Janus.webRTCAdapter.browserDetails.browser === 'edge' && event.candidate.candidate.indexOf('endOfCandidates') > 0)) {
-					Janus.log("End of candidates.");
-					config.iceDone = true;
-					if(config.trickle === true) {
-						// Notify end of candidates
-						sendTrickleCandidate(handleId, {"completed": true});
-					} else {
-						// No trickle, time to send the complete SDP (including all candidates)
-						sendSDP(handleId, callbacks);
-					}
-				} else {
-					// JSON.stringify doesn't work on some WebRTC objects anymore
-					// See https://code.google.com/p/chromium/issues/detail?id=467366
-					var candidate = {
-						"candidate": event.candidate.candidate,
-						"sdpMid": event.candidate.sdpMid,
-						"sdpMLineIndex": event.candidate.sdpMLineIndex
-					};
-					if(config.trickle === true) {
-						// Send candidate
-						sendTrickleCandidate(handleId, candidate);
-					}
-				}
-			};
-			config.pc.ontrack = function(event) {
-				Janus.log("Handling Remote Track");
-				Janus.debug(event);
-				if(!event.streams)
-					return;
-				config.remoteStream = event.streams[0];
-				if(!event.track)
-					return;
-				// Notify about the new track event
-				var mid = event.transceiver ? event.transceiver.mid : event.track.id;
->>>>>>> 5e77ce5d
 				try {
 					pluginHandle.onremotetrack(ev.target, mid, false);
 				} catch(e) {
