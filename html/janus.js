--- conflicted
+++ resolved
@@ -1395,36 +1395,9 @@
 			}
 			var videoSupport = isVideoSendEnabled(media);
 			if(videoSupport === true && media != undefined && media != null) {
-<<<<<<< HEAD
-				if (media.facing) {
-					MediaStreamTrack.getSources(function(sources) {
-						var videoSources = [];
-						var videoSource = null;
-						for (var i = 0, l = sources.length; i < l; i++) {
-							if (sources[i]["kind"] === "video") {
-								videoSources.push(sources[i]);
-							}
-							if (sources[i]["facing"] === media.facing) {
-								videoSource = sources[i];
-								break;
-							}
-						}
-						if (!videoSources.length) {
-							pluginHandle.consentDialog(false);
-							return callbacks.error("No video sources found");
-						}
-						if (!videoSource) {
-							Janus.warn("Couldn't find the requested camera, falling back to existing one");
-							videoSource = videoSources[0];
-						}
-						videoSupport["mandatory"]["sourceId"] = videoSource["id"];
-					});
-				}
-=======
 				var simulcast = callbacks.simulcast === true ? true : false;
 				if(simulcast && !jsep && (media.video === undefined || media.video === false))
 					media.video = "hires";
->>>>>>> 5847345c
 				if(media.video && media.video != 'screen' && media.video != 'window') {
 					var minWidth = 0;
 					var maxWidth = 0;
@@ -1457,15 +1430,10 @@
 							}
 						}
 					} else {
-<<<<<<< HEAD
-						Janus.log("Default video setting (" + media.video + ") is stdres");
-						maxWidth = 640;
-=======
 						Janus.log("Default video setting is stdres 4:3");
 						height = 480;
 						maxHeight = 480;
 						width = 640;
->>>>>>> 5847345c
 					}
 					Janus.log("Adding media constraint:", media.video);
 					if(navigator.mozGetUserMedia) {
