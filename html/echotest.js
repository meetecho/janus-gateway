// We make use of this 'server' variable to provide the address of the
// REST Janus API. By default, in this example we assume that Janus is
// co-located with the web server hosting the HTML pages but listening
// on a different port (8088, the default for HTTP in Janus), which is
// why we make use of the 'window.location.hostname' base address. Since
// Janus can also do HTTPS, and considering we don't really want to make
// use of HTTP for Janus if your demos are served on HTTPS, we also rely
// on the 'window.location.protocol' prefix to build the variable, in
// particular to also change the port used to contact Janus (8088 for
// HTTP and 8089 for HTTPS, if enabled).
// In case you place Janus behind an Apache frontend (as we did on the
// online demos at http://janus.conf.meetecho.com) you can just use a
// relative path for the variable, e.g.:
//
// 		var server = "/janus";
//
// which will take care of this on its own.
//
//
// If you want to use the WebSockets frontend to Janus, instead, you'll
// have to pass a different kind of address, e.g.:
//
// 		var server = "ws://" + window.location.hostname + ":8188";
//
// Of course this assumes that support for WebSockets has been built in
// when compiling the server. WebSockets support has not been tested
// as much as the REST API, so handle with care!
//
//
// If you have multiple options available, and want to let the library
// autodetect the best way to contact your server (or pool of servers),
// you can also pass an array of servers, e.g., to provide alternative
// means of access (e.g., try WebSockets first and, if that fails, fall
// back to plain HTTP) or just have failover servers:
//
//		var server = [
//			"ws://" + window.location.hostname + ":8188",
//			"/janus"
//		];
//
// This will tell the library to try connecting to each of the servers
// in the presented order. The first working server will be used for
// the whole session.
//
var server = null;
if(window.location.protocol === 'http:')
	server = "http://" + window.location.hostname + ":8088/janus";
else
	server = "https://" + window.location.hostname + ":8089/janus";

var janus = null;
var echotest = null;
var opaqueId = "echotest-"+Janus.randomString(12);

var bitrateTimer = null;
var spinner = null;

var audioenabled = false;
var videoenabled = false;

var doSimulcast = (getQueryStringValue("simulcast") === "yes" || getQueryStringValue("simulcast") === "true");
var doSimulcast2 = (getQueryStringValue("simulcast2") === "yes" || getQueryStringValue("simulcast2") === "true");
var doSvc = getQueryStringValue("svc");
if(doSvc === "")
	doSvc = null;
var acodec = (getQueryStringValue("acodec") !== "" ? getQueryStringValue("acodec") : null);
var vcodec = (getQueryStringValue("vcodec") !== "" ? getQueryStringValue("vcodec") : null);
var vprofile = (getQueryStringValue("vprofile") !== "" ? getQueryStringValue("vprofile") : null);
var doDtx = (getQueryStringValue("dtx") === "yes" || getQueryStringValue("dtx") === "true");
var simulcastStarted = false;

$(document).ready(function() {
	// Initialize the library (all console debuggers enabled)
	Janus.init({debug: "all", callback: function() {
		// Use a button to start the demo
		$('#start').one('click', function() {
			$(this).attr('disabled', true).unbind('click');
			// Make sure the browser supports WebRTC
			if(!Janus.isWebrtcSupported()) {
				bootbox.alert("No WebRTC support... ");
				return;
			}
			// Create session
			janus = new Janus(
				{
					server: server,
					// No "iceServers" is provided, meaning janus.js will use a default STUN server
					// Here are some examples of how an iceServers field may look like to support TURN
					// 		iceServers: [{urls: "turn:yourturnserver.com:3478", username: "janususer", credential: "januspwd"}],
					// 		iceServers: [{urls: "turn:yourturnserver.com:443?transport=tcp", username: "janususer", credential: "januspwd"}],
					// 		iceServers: [{urls: "turns:yourturnserver.com:443?transport=tcp", username: "janususer", credential: "januspwd"}],
					// Should the Janus API require authentication, you can specify either the API secret or user token here too
					//		token: "mytoken",
					//	or
					//		apisecret: "serversecret",
					success: function() {
						// Attach to EchoTest plugin
						janus.attach(
							{
								plugin: "janus.plugin.echotest",
								opaqueId: opaqueId,
								success: function(pluginHandle) {
									$('#details').remove();
									echotest = pluginHandle;
									Janus.log("Plugin attached! (" + echotest.getPlugin() + ", id=" + echotest.getId() + ")");
									// Negotiate WebRTC
									var body = { audio: true, video: true };
									// We can try and force a specific codec, by telling the plugin what we'd prefer
									// For simplicity, you can set it via a query string (e.g., ?vcodec=vp9)
									if(acodec)
										body["audiocodec"] = acodec;
									if(vcodec)
										body["videocodec"] = vcodec;
									// For the codecs that support them (VP9 and H.264) you can specify a codec
									// profile as well (e.g., ?vprofile=2 for VP9, or ?vprofile=42e01f for H.264)
									if(vprofile)
										body["videoprofile"] = vprofile;
									Janus.debug("Sending message:", body);
									echotest.send({ message: body });
									Janus.debug("Trying a createOffer too (audio/video sendrecv)");
									echotest.createOffer(
										{
											// No media provided: by default, it's sendrecv for audio and video
											media: { data: true },	// Let's negotiate data channels as well
											// If you want to test simulcasting (Chrome and Firefox only), then
											// pass a ?simulcast=true when opening this demo page: it will turn
											// the following 'simulcast' property to pass to janus.js to true
											simulcast: doSimulcast,
											simulcast2: doSimulcast2,
<<<<<<< HEAD
											svc: (vcodec === 'av1' && doSvc) ? doSvc : null,
=======
											customizeSdp: function(jsep) {
												// If DTX is enabled, munge the SDP
												if(doDtx) {
													jsep.sdp = jsep.sdp
														.replace("useinbandfec=1", "useinbandfec=1;usedtx=1")
												}
											},
>>>>>>> a4cfa169
											success: function(jsep) {
												Janus.debug("Got SDP!", jsep);
												echotest.send({ message: body, jsep: jsep });
											},
											error: function(error) {
												Janus.error("WebRTC error:", error);
												bootbox.alert("WebRTC error... " + error.message);
											}
										});
									$('#start').removeAttr('disabled').html("Stop")
										.click(function() {
											$(this).attr('disabled', true);
											if(bitrateTimer)
												clearInterval(bitrateTimer);
											bitrateTimer = null;
											janus.destroy();
										});
								},
								error: function(error) {
									console.error("  -- Error attaching plugin...", error);
									bootbox.alert("Error attaching plugin... " + error);
								},
								consentDialog: function(on) {
									Janus.debug("Consent dialog should be " + (on ? "on" : "off") + " now");
									if(on) {
										// Darken screen and show hint
										$.blockUI({
											message: '<div><img src="up_arrow.png"/></div>',
											css: {
												border: 'none',
												padding: '15px',
												backgroundColor: 'transparent',
												color: '#aaa',
												top: '10px',
												left: (navigator.mozGetUserMedia ? '-100px' : '300px')
											} });
									} else {
										// Restore screen
										$.unblockUI();
									}
								},
								iceState: function(state) {
									Janus.log("ICE state changed to " + state);
								},
								mediaState: function(medium, on) {
									Janus.log("Janus " + (on ? "started" : "stopped") + " receiving our " + medium);
								},
								webrtcState: function(on) {
									Janus.log("Janus says our WebRTC PeerConnection is " + (on ? "up" : "down") + " now");
									$("#videoleft").parent().unblock();
								},
								slowLink: function(uplink, lost) {
									Janus.warn("Janus reports problems " + (uplink ? "sending" : "receiving") +
										" packets on this PeerConnection (" + lost + " lost packets)");
								},
								onmessage: function(msg, jsep) {
									Janus.debug(" ::: Got a message :::", msg);
									if(jsep) {
										Janus.debug("Handling SDP as well...", jsep);
										echotest.handleRemoteJsep({ jsep: jsep });
									}
									var result = msg["result"];
									if(result) {
										if(result === "done") {
											// The plugin closed the echo test
											bootbox.alert("The Echo Test is over");
											if(spinner)
												spinner.stop();
											spinner = null;
											$('#myvideo').remove();
											$('#waitingvideo').remove();
											$('#peervideo').remove();
											$('#toggleaudio').attr('disabled', true);
											$('#togglevideo').attr('disabled', true);
											$('#bitrate').attr('disabled', true);
											$('#curbitrate').hide();
											$('#curres').hide();
											return;
										}
										// Any loss?
										var status = result["status"];
										if(status === "slow_link") {
											toastr.warning("Janus apparently missed many packets we sent, maybe we should reduce the bitrate", "Packet loss?", {timeOut: 2000});
										}
									}
									// Is simulcast in place?
									var substream = msg["substream"];
									var temporal = msg["temporal"];
									if((substream !== null && substream !== undefined) || (temporal !== null && temporal !== undefined)) {
										if(!simulcastStarted) {
											simulcastStarted = true;
											addSimulcastButtons(msg["videocodec"] === "vp8");
										}
										// We just received notice that there's been a switch, update the buttons
										updateSimulcastButtons(substream, temporal);
									}
								},
								onlocalstream: function(stream) {
									Janus.debug(" ::: Got a local stream :::", stream);
									if($('#myvideo').length === 0) {
										$('#videos').removeClass('hide').show();
										$('#videoleft').append('<video class="rounded centered" id="myvideo" width="100%" height="100%" autoplay playsinline muted="muted"/>');
									}
									Janus.attachMediaStream($('#myvideo').get(0), stream);
									$("#myvideo").get(0).muted = "muted";
									if(echotest.webrtcStuff.pc.iceConnectionState !== "completed" &&
											echotest.webrtcStuff.pc.iceConnectionState !== "connected") {
										$("#videoleft").parent().block({
											message: '<b>Publishing...</b>',
											css: {
												border: 'none',
												backgroundColor: 'transparent',
												color: 'white'
											}
										});
										// No remote video yet
										$('#videoright').append('<video class="rounded centered" id="waitingvideo" width="100%" height="100%" />');
										if(spinner == null) {
											var target = document.getElementById('videoright');
											spinner = new Spinner({top:100}).spin(target);
										} else {
											spinner.spin();
										}
									}
									var videoTracks = stream.getVideoTracks();
									if(!videoTracks || videoTracks.length === 0) {
										// No webcam
										$('#myvideo').hide();
										if($('#videoleft .no-video-container').length === 0) {
											$('#videoleft').append(
												'<div class="no-video-container">' +
													'<i class="fa fa-video-camera fa-5 no-video-icon"></i>' +
													'<span class="no-video-text">No webcam available</span>' +
												'</div>');
										}
									} else {
										$('#videoleft .no-video-container').remove();
										$('#myvideo').removeClass('hide').show();
									}
								},
								onremotestream: function(stream) {
									Janus.debug(" ::: Got a remote stream :::", stream);
									var addButtons = false;
									if($('#peervideo').length === 0) {
										addButtons = true;
										$('#videos').removeClass('hide').show();
										$('#videoright').append('<video class="rounded centered hide" id="peervideo" width="100%" height="100%" autoplay playsinline/>');
										// Show the video, hide the spinner and show the resolution when we get a playing event
										$("#peervideo").bind("playing", function () {
											$('#waitingvideo').remove();
											if(this.videoWidth)
												$('#peervideo').removeClass('hide').show();
											if(spinner)
												spinner.stop();
											spinner = null;
											var width = this.videoWidth;
											var height = this.videoHeight;
											$('#curres').removeClass('hide').text(width+'x'+height).show();
										});
									}
									Janus.attachMediaStream($('#peervideo').get(0), stream);
									var videoTracks = stream.getVideoTracks();
									if(!videoTracks || videoTracks.length === 0) {
										// No remote video
										$('#peervideo').hide();
										if($('#videoright .no-video-container').length === 0) {
											$('#videoright').append(
												'<div class="no-video-container">' +
													'<i class="fa fa-video-camera fa-5 no-video-icon"></i>' +
													'<span class="no-video-text">No remote video available</span>' +
												'</div>');
										}
									} else {
										$('#videoright .no-video-container').remove();
										$('#peervideo').removeClass('hide').show();
									}
									if(!addButtons)
										return;
									// Enable audio/video buttons and bitrate limiter
									audioenabled = true;
									videoenabled = true;
									$('#toggleaudio').click(
										function() {
											audioenabled = !audioenabled;
											if(audioenabled)
												$('#toggleaudio').html("Disable audio").removeClass("btn-success").addClass("btn-danger");
											else
												$('#toggleaudio').html("Enable audio").removeClass("btn-danger").addClass("btn-success");
											echotest.send({ message: { audio: audioenabled }});
										});
									$('#togglevideo').click(
										function() {
											videoenabled = !videoenabled;
											if(videoenabled)
												$('#togglevideo').html("Disable video").removeClass("btn-success").addClass("btn-danger");
											else
												$('#togglevideo').html("Enable video").removeClass("btn-danger").addClass("btn-success");
											echotest.send({ message: { video: videoenabled }});
										});
									$('#toggleaudio').parent().removeClass('hide').show();
									$('#bitrate a').click(function() {
										var id = $(this).attr("id");
										var bitrate = parseInt(id)*1000;
										if(bitrate === 0) {
											Janus.log("Not limiting bandwidth via REMB");
										} else {
											Janus.log("Capping bandwidth to " + bitrate + " via REMB");
										}
										$('#bitrateset').html($(this).html() + '<span class="caret"></span>').parent().removeClass('open');
										echotest.send({ message: { bitrate: bitrate }});
										return false;
									});
									if(Janus.webRTCAdapter.browserDetails.browser === "chrome" || Janus.webRTCAdapter.browserDetails.browser === "firefox" ||
											Janus.webRTCAdapter.browserDetails.browser === "safari") {
										$('#curbitrate').removeClass('hide').show();
										bitrateTimer = setInterval(function() {
											// Display updated bitrate, if supported
											var bitrate = echotest.getBitrate();
											$('#curbitrate').text(bitrate);
											// Check if the resolution changed too
											var width = $("#peervideo").get(0).videoWidth;
											var height = $("#peervideo").get(0).videoHeight;
											if(width > 0 && height > 0)
												$('#curres').removeClass('hide').text(width+'x'+height).show();
										}, 1000);
									}
								},
								ondataopen: function(data) {
									Janus.log("The DataChannel is available!");
									$('#videos').removeClass('hide').show();
									$('#datasend').removeAttr('disabled');
								},
								ondata: function(data) {
									Janus.debug("We got data from the DataChannel!", data);
									$('#datarecv').val(data);
								},
								oncleanup: function() {
									Janus.log(" ::: Got a cleanup notification :::");
									if(spinner)
										spinner.stop();
									spinner = null;
									if(bitrateTimer)
										clearInterval(bitrateTimer);
									bitrateTimer = null;
									$('#myvideo').remove();
									$('#waitingvideo').remove();
									$("#videoleft").parent().unblock();
									$('#peervideo').remove();
									$('#toggleaudio').attr('disabled', true);
									$('#togglevideo').attr('disabled', true);
									$('#bitrate').attr('disabled', true);
									$('#curbitrate').hide();
									$('#curres').hide();
									$('#datasend').attr('disabled', true);
									simulcastStarted = false;
									$('#simulcast').remove();
								}
							});
					},
					error: function(error) {
						Janus.error(error);
						bootbox.alert(error, function() {
							window.location.reload();
						});
					},
					destroyed: function() {
						window.location.reload();
					}
				});
		});
	}});
});

function checkEnter(event) {
	var theCode = event.keyCode ? event.keyCode : event.which ? event.which : event.charCode;
	if(theCode == 13) {
		sendData();
		return false;
	} else {
		return true;
	}
}

function sendData() {
	var data = $('#datasend').val();
	if(data === "") {
		bootbox.alert('Insert a message to send on the DataChannel');
		return;
	}
	echotest.data({
		text: data,
		error: function(reason) { bootbox.alert(reason); },
		success: function() { $('#datasend').val(''); },
	});
}

// Helper to parse query string
function getQueryStringValue(name) {
	name = name.replace(/[\[]/, "\\[").replace(/[\]]/, "\\]");
	var regex = new RegExp("[\\?&]" + name + "=([^&#]*)"),
		results = regex.exec(location.search);
	return results === null ? "" : decodeURIComponent(results[1].replace(/\+/g, " "));
}

// Helpers to create Simulcast-related UI, if enabled
function addSimulcastButtons(temporal) {
	$('#curres').parent().append(
		'<div id="simulcast" class="btn-group-vertical btn-group-vertical-xs pull-right">' +
		'	<div class"row">' +
		'		<div class="btn-group btn-group-xs" style="width: 100%">' +
		'			<button id="sl-2" type="button" class="btn btn-primary" data-toggle="tooltip" title="Switch to higher quality" style="width: 33%">SL 2</button>' +
		'			<button id="sl-1" type="button" class="btn btn-primary" data-toggle="tooltip" title="Switch to normal quality" style="width: 33%">SL 1</button>' +
		'			<button id="sl-0" type="button" class="btn btn-primary" data-toggle="tooltip" title="Switch to lower quality" style="width: 34%">SL 0</button>' +
		'		</div>' +
		'	</div>' +
		'	<div class"row">' +
		'		<div class="btn-group btn-group-xs hide" style="width: 100%">' +
		'			<button id="tl-2" type="button" class="btn btn-primary" data-toggle="tooltip" title="Cap to temporal layer 2" style="width: 34%">TL 2</button>' +
		'			<button id="tl-1" type="button" class="btn btn-primary" data-toggle="tooltip" title="Cap to temporal layer 1" style="width: 33%">TL 1</button>' +
		'			<button id="tl-0" type="button" class="btn btn-primary" data-toggle="tooltip" title="Cap to temporal layer 0" style="width: 33%">TL 0</button>' +
		'		</div>' +
		'	</div>' +
		'</div>');
	if(Janus.webRTCAdapter.browserDetails.browser !== "firefox") {
		// Chromium-based browsers only have two temporal layers
		$('#tl-2').remove();
		$('#tl-1').css('width', '50%');
		$('#tl-0').css('width', '50%');
	}
	// Enable the simulcast selection buttons
	$('#sl-0').removeClass('btn-primary btn-success').addClass('btn-primary')
		.unbind('click').click(function() {
			toastr.info("Switching simulcast substream, wait for it... (lower quality)", null, {timeOut: 2000});
			if(!$('#sl-2').hasClass('btn-success'))
				$('#sl-2').removeClass('btn-primary btn-info').addClass('btn-primary');
			if(!$('#sl-1').hasClass('btn-success'))
				$('#sl-1').removeClass('btn-primary btn-info').addClass('btn-primary');
			$('#sl-0').removeClass('btn-primary btn-info btn-success').addClass('btn-info');
			echotest.send({ message: { substream: 0 }});
		});
	$('#sl-1').removeClass('btn-primary btn-success').addClass('btn-primary')
		.unbind('click').click(function() {
			toastr.info("Switching simulcast substream, wait for it... (normal quality)", null, {timeOut: 2000});
			if(!$('#sl-2').hasClass('btn-success'))
				$('#sl-2').removeClass('btn-primary btn-info').addClass('btn-primary');
			$('#sl-1').removeClass('btn-primary btn-info btn-success').addClass('btn-info');
			if(!$('#sl-0').hasClass('btn-success'))
				$('#sl-0').removeClass('btn-primary btn-info').addClass('btn-primary');
			echotest.send({ message: { substream: 1 }});
		});
	$('#sl-2').removeClass('btn-primary btn-success').addClass('btn-primary')
		.unbind('click').click(function() {
			toastr.info("Switching simulcast substream, wait for it... (higher quality)", null, {timeOut: 2000});
			$('#sl-2').removeClass('btn-primary btn-info btn-success').addClass('btn-info');
			if(!$('#sl-1').hasClass('btn-success'))
				$('#sl-1').removeClass('btn-primary btn-info').addClass('btn-primary');
			if(!$('#sl-0').hasClass('btn-success'))
				$('#sl-0').removeClass('btn-primary btn-info').addClass('btn-primary');
			echotest.send({ message: { substream: 2 }});
		});
	if(!temporal)	// No temporal layer support
		return;
	$('#tl-0').parent().removeClass('hide');
	$('#tl-0').removeClass('btn-primary btn-success').addClass('btn-primary')
		.unbind('click').click(function() {
			toastr.info("Capping simulcast temporal layer, wait for it... (lowest FPS)", null, {timeOut: 2000});
			if(!$('#tl-2').hasClass('btn-success'))
				$('#tl-2').removeClass('btn-primary btn-info').addClass('btn-primary');
			if(!$('#tl-1').hasClass('btn-success'))
				$('#tl-1').removeClass('btn-primary btn-info').addClass('btn-primary');
			$('#tl-0').removeClass('btn-primary btn-info btn-success').addClass('btn-info');
			echotest.send({ message: { temporal: 0 }});
		});
	$('#tl-1').removeClass('btn-primary btn-success').addClass('btn-primary')
		.unbind('click').click(function() {
			toastr.info("Capping simulcast temporal layer, wait for it... (medium FPS)", null, {timeOut: 2000});
			if(!$('#tl-2').hasClass('btn-success'))
				$('#tl-2').removeClass('btn-primary btn-info').addClass('btn-primary');
			$('#tl-1').removeClass('btn-primary btn-info').addClass('btn-info');
			if(!$('#tl-0').hasClass('btn-success'))
				$('#tl-0').removeClass('btn-primary btn-info').addClass('btn-primary');
			echotest.send({ message: { temporal: 1 }});
		});
	$('#tl-2').removeClass('btn-primary btn-success').addClass('btn-primary')
		.unbind('click').click(function() {
			toastr.info("Capping simulcast temporal layer, wait for it... (highest FPS)", null, {timeOut: 2000});
			$('#tl-2').removeClass('btn-primary btn-info btn-success').addClass('btn-info');
			if(!$('#tl-1').hasClass('btn-success'))
				$('#tl-1').removeClass('btn-primary btn-info').addClass('btn-primary');
			if(!$('#tl-0').hasClass('btn-success'))
				$('#tl-0').removeClass('btn-primary btn-info').addClass('btn-primary');
			echotest.send({ message: { temporal: 2 }});
		});
}

function updateSimulcastButtons(substream, temporal) {
	// Check the substream
	if(substream === 0) {
		toastr.success("Switched simulcast substream! (lower quality)", null, {timeOut: 2000});
		$('#sl-2').removeClass('btn-primary btn-success').addClass('btn-primary');
		$('#sl-1').removeClass('btn-primary btn-success').addClass('btn-primary');
		$('#sl-0').removeClass('btn-primary btn-info btn-success').addClass('btn-success');
	} else if(substream === 1) {
		toastr.success("Switched simulcast substream! (normal quality)", null, {timeOut: 2000});
		$('#sl-2').removeClass('btn-primary btn-success').addClass('btn-primary');
		$('#sl-1').removeClass('btn-primary btn-info btn-success').addClass('btn-success');
		$('#sl-0').removeClass('btn-primary btn-success').addClass('btn-primary');
	} else if(substream === 2) {
		toastr.success("Switched simulcast substream! (higher quality)", null, {timeOut: 2000});
		$('#sl-2').removeClass('btn-primary btn-info btn-success').addClass('btn-success');
		$('#sl-1').removeClass('btn-primary btn-success').addClass('btn-primary');
		$('#sl-0').removeClass('btn-primary btn-success').addClass('btn-primary');
	}
	// Check the temporal layer
	if(temporal === 0) {
		toastr.success("Capped simulcast temporal layer! (lowest FPS)", null, {timeOut: 2000});
		$('#tl-2').removeClass('btn-primary btn-success').addClass('btn-primary');
		$('#tl-1').removeClass('btn-primary btn-success').addClass('btn-primary');
		$('#tl-0').removeClass('btn-primary btn-info btn-success').addClass('btn-success');
	} else if(temporal === 1) {
		toastr.success("Capped simulcast temporal layer! (medium FPS)", null, {timeOut: 2000});
		$('#tl-2').removeClass('btn-primary btn-success').addClass('btn-primary');
		$('#tl-1').removeClass('btn-primary btn-info btn-success').addClass('btn-success');
		$('#tl-0').removeClass('btn-primary btn-success').addClass('btn-primary');
	} else if(temporal === 2) {
		toastr.success("Capped simulcast temporal layer! (highest FPS)", null, {timeOut: 2000});
		$('#tl-2').removeClass('btn-primary btn-info btn-success').addClass('btn-success');
		$('#tl-1').removeClass('btn-primary btn-success').addClass('btn-primary');
		$('#tl-0').removeClass('btn-primary btn-success').addClass('btn-primary');
	}
}<|MERGE_RESOLUTION|>--- conflicted
+++ resolved
@@ -127,9 +127,7 @@
 											// the following 'simulcast' property to pass to janus.js to true
 											simulcast: doSimulcast,
 											simulcast2: doSimulcast2,
-<<<<<<< HEAD
 											svc: (vcodec === 'av1' && doSvc) ? doSvc : null,
-=======
 											customizeSdp: function(jsep) {
 												// If DTX is enabled, munge the SDP
 												if(doDtx) {
@@ -137,7 +135,6 @@
 														.replace("useinbandfec=1", "useinbandfec=1;usedtx=1")
 												}
 											},
->>>>>>> a4cfa169
 											success: function(jsep) {
 												Janus.debug("Got SDP!", jsep);
 												echotest.send({ message: body, jsep: jsep });
