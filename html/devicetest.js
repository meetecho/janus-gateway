--- conflicted
+++ resolved
@@ -52,12 +52,8 @@
 var echotest = null;
 var opaqueId = "devicetest-"+Janus.randomString(12);
 
-<<<<<<< HEAD
-var firstTime = true;
 var localTracks = {}, localVideos = 0,
 	remoteTracks = {}, remoteVideos = 0;
-=======
->>>>>>> 19ecf483
 var bitrateTimer = null;
 var spinner = null;
 
