--- conflicted
+++ resolved
@@ -270,6 +270,8 @@
 			return "JANUS_SDP_OA_PT";
 		case JANUS_SDP_OA_AUDIO_DTMF:
 			return "JANUS_SDP_OA_AUDIO_DTMF";
+		case JANUS_SDP_OA_FMTP:
+			return "JANUS_SDP_OA_FMTP";
 		case JANUS_SDP_OA_VIDEO_RTCPFB_DEFAULTS:
 			return "JANUS_SDP_OA_VIDEO_RTCPFB_DEFAULTS";
 		case JANUS_SDP_OA_VIDEO_H264_FMTP:
@@ -1001,7 +1003,6 @@
 	int property = -1;
 	va_list args;
 	va_start(args, address);
-<<<<<<< HEAD
 
 	/* Create a new janus_sdp object */
 	janus_sdp *offer = janus_sdp_new(name, address);
@@ -1011,18 +1012,8 @@
 	janus_sdp_mtype type = JANUS_SDP_OTHER;
 	gboolean audio_dtmf = FALSE, video_rtcpfb = TRUE, h264_fmtp = TRUE, data_legacy = FALSE;
 	int pt = -1;
-	const char *codec = NULL, *mid = NULL;
+	const char *codec = NULL, *mid = NULL, *fmtp = NULL;
 	janus_sdp_mdirection mdir = JANUS_SDP_DEFAULT;
-=======
-	/* Let's see what we should do with the media */
-	gboolean do_audio = TRUE, do_video = TRUE, do_data = TRUE,
-		audio_dtmf = FALSE, video_rtcpfb = TRUE, h264_fmtp = TRUE,
-		data_legacy = TRUE;
-	const char *audio_codec = NULL, *video_codec = NULL, *audio_fmtp = NULL;
-	int audio_pt = 111, video_pt = 96;
-	janus_sdp_mdirection audio_dir = JANUS_SDP_SENDRECV, video_dir = JANUS_SDP_SENDRECV;
-	int property = va_arg(args, int);
->>>>>>> 82e5db8f
 	while(property != JANUS_SDP_OA_DONE) {
 		property = va_arg(args, int);
 		if(!new_mline && property != JANUS_SDP_OA_MLINE && property != JANUS_SDP_OA_DONE) {
@@ -1044,6 +1035,7 @@
 						JANUS_SDP_OA_PT, pt,
 						JANUS_SDP_OA_CODEC, codec,
 						JANUS_SDP_OA_DIRECTION, mdir,
+						JANUS_SDP_OA_FMTP, fmtp,
 						JANUS_SDP_OA_AUDIO_DTMF, audio_dtmf,
 						JANUS_SDP_OA_DONE
 					) < 0) {
@@ -1058,6 +1050,7 @@
 						JANUS_SDP_OA_PT, pt,
 						JANUS_SDP_OA_CODEC, codec,
 						JANUS_SDP_OA_DIRECTION, mdir,
+						JANUS_SDP_OA_FMTP, fmtp,
 						JANUS_SDP_OA_VIDEO_RTCPFB_DEFAULTS, video_rtcpfb,
 						JANUS_SDP_OA_VIDEO_H264_FMTP, h264_fmtp,
 						JANUS_SDP_OA_DONE
@@ -1089,6 +1082,7 @@
 			pt = -1;
 			codec = NULL;
 			mid = NULL;
+			fmtp = NULL;
 			mdir = JANUS_SDP_DEFAULT;
 			/* The value of JANUS_SDP_OA_MLINE MUST be the media we want to add */
 			type = va_arg(args, int);
@@ -1120,10 +1114,10 @@
 			mid = va_arg(args, char *);
 		} else if(property == JANUS_SDP_OA_PT) {
 			pt = va_arg(args, int);
+		} else if(property == JANUS_SDP_OA_FMTP) {
+			fmtp = va_arg(args, char *);
 		} else if(property == JANUS_SDP_OA_AUDIO_DTMF) {
 			audio_dtmf = va_arg(args, gboolean);
-		} else if(property == JANUS_SDP_OA_AUDIO_FMTP) {
-			audio_fmtp = va_arg(args, char *);
 		} else if(property == JANUS_SDP_OA_VIDEO_RTCPFB_DEFAULTS) {
 			video_rtcpfb = va_arg(args, gboolean);
 		} else if(property == JANUS_SDP_OA_VIDEO_H264_FMTP) {
@@ -1153,7 +1147,7 @@
 	janus_sdp_mtype type = JANUS_SDP_OTHER;
 	gboolean audio_dtmf = FALSE, video_rtcpfb = TRUE, h264_fmtp = TRUE, data_legacy = FALSE;
 	int pt = -1;
-	const char *codec = NULL, *mid = NULL, *rtpmap = NULL;
+	const char *codec = NULL, *mid = NULL, *rtpmap = NULL, *fmtp = NULL;
 	janus_sdp_mdirection mdir = JANUS_SDP_DEFAULT;
 	int property = va_arg(args, int);
 	if(property != JANUS_SDP_OA_MLINE) {
@@ -1196,6 +1190,8 @@
 			mid = va_arg(args, char *);
 		} else if(property == JANUS_SDP_OA_PT) {
 			pt = va_arg(args, int);
+		} else if(property == JANUS_SDP_OA_FMTP) {
+			fmtp = va_arg(args, char *);
 		} else if(type == JANUS_SDP_AUDIO && property == JANUS_SDP_OA_AUDIO_DTMF) {
 			audio_dtmf = va_arg(args, gboolean);
 		} else if(type == JANUS_SDP_VIDEO && property == JANUS_SDP_OA_VIDEO_RTCPFB_DEFAULTS) {
@@ -1207,16 +1203,7 @@
 		} else {
 			JANUS_LOG(LOG_WARN, "Unknown property %d for preparing SDP answer, ignoring...\n", property);
 		}
-<<<<<<< HEAD
 		property = va_arg(args, int);
-=======
-		/* Check if there's a custom fmtp line to add for audio */
-		if(audio_fmtp) {
-			janus_sdp_attribute *a = janus_sdp_attribute_create("fmtp", "%d %s", audio_pt, audio_fmtp);
-			m->attributes = g_list_append(m->attributes, a);
-		}
-		offer->m_lines = g_list_append(offer->m_lines, m);
->>>>>>> 82e5db8f
 	}
 	/* Configure some defaults, if values weren't specified */
 	if(type == JANUS_SDP_AUDIO) {
@@ -1266,8 +1253,17 @@
 				janus_sdp_attribute *a = janus_sdp_attribute_create("rtpmap", "%d %s", dtmf_pt, janus_sdp_get_codec_rtpmap("dtmf"));
 				m->attributes = g_list_append(m->attributes, a);
 			}
+			/* Check if there's a custom fmtp line to add for audio */
+			if(fmtp) {
+				janus_sdp_attribute *a = janus_sdp_attribute_create("fmtp", "%d %s", pt, fmtp);
+				m->attributes = g_list_append(m->attributes, a);
+			}
 		} else {
-			if(!strcasecmp(codec, "h264") && h264_fmtp) {
+			/* Check if there's a custom fmtp line to add for video */
+			if(fmtp) {
+				janus_sdp_attribute *a = janus_sdp_attribute_create("fmtp", "%d %s", pt, fmtp);
+				m->attributes = g_list_append(m->attributes, a);
+			} else if(!strcasecmp(codec, "h264") && h264_fmtp) {
 				/* If it's H.264 and we were asked to, add the default fmtp profile as well */
 				a = janus_sdp_attribute_create("fmtp", "%d profile-level-id=42e01f;packetization-mode=1", pt);
 				m->attributes = g_list_append(m->attributes, a);
@@ -1308,51 +1304,7 @@
 		return NULL;
 
 	janus_refcount_increase(&offer->ref);
-<<<<<<< HEAD
 	/* Create an SDP answer, and start by copying some of the headers */
-=======
-	/* This method has a variable list of arguments, telling us how we should respond */
-	va_list args;
-	va_start(args, offer);
-	/* Let's see what we should do with the media */
-	gboolean do_audio = TRUE, do_video = TRUE, do_data = TRUE,
-		audio_dtmf = FALSE, video_rtcpfb = TRUE, h264_fmtp = TRUE;
-	const char *audio_codec = NULL, *video_codec = NULL, *audio_fmtp = NULL;
-	janus_sdp_mdirection audio_dir = JANUS_SDP_SENDRECV, video_dir = JANUS_SDP_SENDRECV;
-	int property = va_arg(args, int);
-	while(property != JANUS_SDP_OA_DONE) {
-		if(property == JANUS_SDP_OA_AUDIO) {
-			do_audio = va_arg(args, gboolean);
-		} else if(property == JANUS_SDP_OA_VIDEO) {
-			do_video = va_arg(args, gboolean);
-		} else if(property == JANUS_SDP_OA_DATA) {
-			do_data = va_arg(args, gboolean);
-		} else if(property == JANUS_SDP_OA_AUDIO_DIRECTION) {
-			audio_dir = va_arg(args, janus_sdp_mdirection);
-		} else if(property == JANUS_SDP_OA_VIDEO_DIRECTION) {
-			video_dir = va_arg(args, janus_sdp_mdirection);
-		} else if(property == JANUS_SDP_OA_AUDIO_CODEC) {
-			audio_codec = va_arg(args, char *);
-		} else if(property == JANUS_SDP_OA_VIDEO_CODEC) {
-			video_codec = va_arg(args, char *);
-		} else if(property == JANUS_SDP_OA_AUDIO_DTMF) {
-			audio_dtmf = va_arg(args, gboolean);
-		} else if(property == JANUS_SDP_OA_AUDIO_FMTP) {
-			audio_fmtp = va_arg(args, char *);
-		} else if(property == JANUS_SDP_OA_VIDEO_RTCPFB_DEFAULTS) {
-			video_rtcpfb = va_arg(args, gboolean);
-		} else if(property == JANUS_SDP_OA_VIDEO_H264_FMTP) {
-			h264_fmtp = va_arg(args, gboolean);
-		} else {
-			JANUS_LOG(LOG_WARN, "Unknown property %d for preparing SDP answer, ignoring...\n", property);
-		}
-		property = va_arg(args, int);
-	}
-#ifndef HAVE_SCTP
-	do_data = FALSE;
-#endif
-
->>>>>>> 82e5db8f
 	janus_sdp *answer = g_malloc(sizeof(janus_sdp));
 	g_atomic_int_set(&answer->destroyed, 0);
 	janus_refcount_init(&answer->ref, janus_sdp_free);
@@ -1409,7 +1361,7 @@
 	gboolean mline_enabled = TRUE;
 	janus_sdp_mtype type = JANUS_SDP_OTHER;
 	gboolean audio_dtmf = FALSE, video_rtcpfb = TRUE, h264_fmtp = TRUE;
-	const char *codec = NULL;
+	const char *codec = NULL, *fmtp = NULL;
 	janus_sdp_mdirection mdir = JANUS_SDP_DEFAULT;
 	int property = va_arg(args, int);
 	if(property != JANUS_SDP_OA_MLINE) {
@@ -1435,6 +1387,8 @@
 			mdir = va_arg(args, janus_sdp_mdirection);
 		} else if(property == JANUS_SDP_OA_CODEC) {
 			codec = va_arg(args, char *);
+		} else if(property == JANUS_SDP_OA_FMTP) {
+			fmtp = va_arg(args, char *);
 		} else if(type == JANUS_SDP_AUDIO && property == JANUS_SDP_OA_AUDIO_DTMF) {
 			audio_dtmf = va_arg(args, gboolean);
 		} else if(type == JANUS_SDP_VIDEO && property == JANUS_SDP_OA_VIDEO_RTCPFB_DEFAULTS) {
@@ -1577,15 +1531,20 @@
 				}
 				/* Check if there's a custom fmtp line to add for audio
 				 * FIXME We should actually check if it matches the offer */
-				if(audio_fmtp) {
-					janus_sdp_attribute *a = janus_sdp_attribute_create("fmtp", "%d %s", pt, audio_fmtp);
+				if(fmtp) {
+					janus_sdp_attribute *a = janus_sdp_attribute_create("fmtp", "%d %s", pt, fmtp);
 					am->attributes = g_list_append(am->attributes, a);
 				}
 			} else {
 				/* Add rtpmap attribute */
 				janus_sdp_attribute *a = janus_sdp_attribute_create("rtpmap", "%d %s", pt, janus_sdp_get_codec_rtpmap(codec));
 				am->attributes = g_list_append(am->attributes, a);
-				if(!strcasecmp(codec, "h264") && h264_fmtp) {
+				/* Check if there's a custom fmtp line to add for video
+				 * FIXME We should actually check if it matches the offer */
+				if(fmtp) {
+					janus_sdp_attribute *a = janus_sdp_attribute_create("fmtp", "%d %s", pt, fmtp);
+					am->attributes = g_list_append(am->attributes, a);
+				} else if(!strcasecmp(codec, "h264") && h264_fmtp) {
 					/* If it's H.264 and we were asked to, add the default fmtp profile as well */
 					a = janus_sdp_attribute_create("fmtp", "%d profile-level-id=42e01f;packetization-mode=1", pt);
 					am->attributes = g_list_append(am->attributes, a);
