--- conflicted
+++ resolved
@@ -988,11 +988,7 @@
 	if(!imported)
 		return NULL;
 	janus_refcount_increase(&imported->ref);
-<<<<<<< HEAD
-	char *sdp = g_malloc(1024), mline[4096], buffer[512];
-=======
-	char *sdp = g_malloc(1024), mline[JANUS_BUFSIZE], buffer[512];
->>>>>>> d79dfda0
+	char *sdp = g_malloc(1024), mline[8192], buffer[512];
 	*sdp = '\0';
 	size_t sdplen = 1024, mlen = sizeof(mline);
 	/* v= */
