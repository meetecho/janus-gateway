/*! \file    sdp-utils.c
 * \author   Lorenzo Miniero <lorenzo@meetecho.com>
 * \copyright GNU General Public License v3
 * \brief    SDP utilities
 * \details  Implementation of an internal SDP representation. Allows
 * to parse SDP strings to an internal janus_sdp object, the manipulation
 * of such object by playing with its properties, and a serialization
 * to an SDP string that can be passed around. Since they don't have any
 * core dependencies, these utilities can be used by plugins as well.
 *
 * \ingroup core
 * \ref core
 */

#include <string.h>

#include "sdp-utils.h"
#include "rtp.h"
#include "utils.h"
#include "debug.h"

#define JANUS_BUFSIZE	8192

/* Preferred codecs when negotiating audio/video, and number of supported codecs */
const char *janus_preferred_audio_codecs[] = {
	"opus", "pcmu", "pcma", "g722", "isac16", "isac32"
};
uint janus_audio_codecs = sizeof(janus_preferred_audio_codecs)/sizeof(*janus_preferred_audio_codecs);
const char *janus_preferred_video_codecs[] = {
	"vp8", "vp9", "h264"
};
uint janus_video_codecs = sizeof(janus_preferred_video_codecs)/sizeof(*janus_preferred_video_codecs);

/* Reference counters management */
void janus_sdp_destroy(janus_sdp *sdp) {
	if(!sdp || !g_atomic_int_compare_and_exchange(&sdp->destroyed, 0, 1))
		return;
	janus_refcount_decrease(&sdp->ref);
}

void janus_sdp_mline_destroy(janus_sdp_mline *m) {
	if(!m || !g_atomic_int_compare_and_exchange(&m->destroyed, 0, 1))
		return;
	janus_refcount_decrease(&m->ref);
}

void janus_sdp_attribute_destroy(janus_sdp_attribute *a) {
	if(!a || !g_atomic_int_compare_and_exchange(&a->destroyed, 0, 1))
		return;
	janus_refcount_decrease(&a->ref);
}

/* Internal frees */
static void janus_sdp_free(const janus_refcount *sdp_ref) {
	janus_sdp *sdp = janus_refcount_containerof(sdp_ref, janus_sdp, ref);
	/* This SDP instance can be destroyed, free all the resources */
	g_free(sdp->o_name);
	g_free(sdp->o_addr);
	g_free(sdp->s_name);
	g_free(sdp->c_addr);
	GList *temp = sdp->attributes;
	while(temp) {
		janus_sdp_attribute *a = (janus_sdp_attribute *)temp->data;
		janus_sdp_attribute_destroy(a);
		temp = temp->next;
	}
	g_list_free(sdp->attributes);
	sdp->attributes = NULL;
	temp = sdp->m_lines;
	while(temp) {
		janus_sdp_mline *m = (janus_sdp_mline *)temp->data;
		janus_sdp_mline_destroy(m);
		temp = temp->next;
	}
	g_list_free(sdp->m_lines);
	sdp->m_lines = NULL;
	g_free(sdp);
}

static void janus_sdp_mline_free(const janus_refcount *mline_ref) {
	janus_sdp_mline *mline = janus_refcount_containerof(mline_ref, janus_sdp_mline, ref);
	/* This SDP m-line instance can be destroyed, free all the resources */
	g_free(mline->type_str);
	g_free(mline->proto);
	g_free(mline->c_addr);
	g_free(mline->b_name);
	g_list_free_full(mline->fmts, (GDestroyNotify)g_free);
	mline->fmts = NULL;
	g_list_free(mline->ptypes);
	mline->ptypes = NULL;
	GList *temp = mline->attributes;
	while(temp) {
		janus_sdp_attribute *a = (janus_sdp_attribute *)temp->data;
		janus_sdp_attribute_destroy(a);
		temp = temp->next;
	}
	g_list_free(mline->attributes);
	g_free(mline);
}

static void janus_sdp_attribute_free(const janus_refcount *attr_ref) {
	janus_sdp_attribute *attr = janus_refcount_containerof(attr_ref, janus_sdp_attribute, ref);
	/* This SDP attribute instance can be destroyed, free all the resources */
	g_free(attr->name);
	g_free(attr->value);
	g_free(attr);
}


/* SDP and m-lines/attributes code */
janus_sdp_mline *janus_sdp_mline_create(janus_sdp_mtype type, guint16 port, const char *proto, janus_sdp_mdirection direction) {
	janus_sdp_mline *m = g_malloc0(sizeof(janus_sdp_mline));
	g_atomic_int_set(&m->destroyed, 0);
	janus_refcount_init(&m->ref, janus_sdp_mline_free);
	m->type = type;
	const char *type_str = janus_sdp_mtype_str(type);
	if(type_str == NULL) {
		JANUS_LOG(LOG_WARN, "Unknown media type, type_str will have to be set manually\n");
	} else {
		m->type_str = g_strdup(type_str);
	}
	m->port = port;
	m->proto = proto ? g_strdup(proto) : NULL;
	m->direction = direction;
	return m;
}

janus_sdp_mline *janus_sdp_mline_find(janus_sdp *sdp, janus_sdp_mtype type) {
	if(sdp == NULL)
		return NULL;
	GList *ml = sdp->m_lines;
	while(ml) {
		janus_sdp_mline *m = (janus_sdp_mline *)ml->data;
		if(m->type == type)
			return m;
		ml = ml->next;
	}
	return NULL;
}

int janus_sdp_mline_remove(janus_sdp *sdp, janus_sdp_mtype type) {
	if(sdp == NULL)
		return -1;
	GList *ml = sdp->m_lines;
	while(ml) {
		janus_sdp_mline *m = (janus_sdp_mline *)ml->data;
		if(m->type == type) {
			/* Found! */
			sdp->m_lines = g_list_remove(sdp->m_lines, m);
			janus_sdp_mline_destroy(m);
			return 0;
		}
		ml = ml->next;
	}
	/* If we got here, we couldn't the m-line */
	return -2;
}

janus_sdp_attribute *janus_sdp_attribute_create(const char *name, const char *value, ...) {
	if(!name)
		return NULL;
	janus_sdp_attribute *a = g_malloc(sizeof(janus_sdp_attribute));
	g_atomic_int_set(&a->destroyed, 0);
	janus_refcount_init(&a->ref, janus_sdp_attribute_free);
	a->name = g_strdup(name);
	a->direction = JANUS_SDP_DEFAULT;
	a->value = NULL;
	if(value) {
		char buffer[512];
		va_list ap;
		va_start(ap, value);
		g_vsnprintf(buffer, sizeof(buffer), value, ap);
		va_end(ap);
		a->value = g_strdup(buffer);
	}
	return a;
}

int janus_sdp_attribute_add_to_mline(janus_sdp_mline *mline, janus_sdp_attribute *attr) {
	if(!mline || !attr)
		return -1;
	mline->attributes = g_list_append(mline->attributes, attr);
	return 0;
}

janus_sdp_mtype janus_sdp_parse_mtype(const char *type) {
	if(type == NULL)
		return JANUS_SDP_OTHER;
	if(!strcasecmp(type, "audio"))
		return JANUS_SDP_AUDIO;
	if(!strcasecmp(type, "video"))
		return JANUS_SDP_VIDEO;
	if(!strcasecmp(type, "application"))
		return JANUS_SDP_APPLICATION;
	return JANUS_SDP_OTHER;
}

const char *janus_sdp_mtype_str(janus_sdp_mtype type) {
	switch(type) {
		case JANUS_SDP_AUDIO:
			return "audio";
		case JANUS_SDP_VIDEO:
			return "video";
		case JANUS_SDP_APPLICATION:
			return "application";
		case JANUS_SDP_OTHER:
		default:
			break;
	}
	return NULL;
}

janus_sdp_mdirection janus_sdp_parse_mdirection(const char *direction) {
	if(direction == NULL)
		return JANUS_SDP_INVALID;
	if(!strcasecmp(direction, "sendrecv"))
		return JANUS_SDP_SENDRECV;
	if(!strcasecmp(direction, "sendonly"))
		return JANUS_SDP_SENDONLY;
	if(!strcasecmp(direction, "recvonly"))
		return JANUS_SDP_RECVONLY;
	if(!strcasecmp(direction, "inactive"))
		return JANUS_SDP_INACTIVE;
	return JANUS_SDP_INVALID;
}

const char *janus_sdp_mdirection_str(janus_sdp_mdirection direction) {
	switch(direction) {
		case JANUS_SDP_DEFAULT:
		case JANUS_SDP_SENDRECV:
			return "sendrecv";
		case JANUS_SDP_SENDONLY:
			return "sendonly";
		case JANUS_SDP_RECVONLY:
			return "recvonly";
		case JANUS_SDP_INACTIVE:
			return "inactive";
		case JANUS_SDP_INVALID:
		default:
			break;
	}
	return NULL;
}

janus_sdp *janus_sdp_parse(const char *sdp, char *error, size_t errlen) {
	if(!sdp)
		return NULL;
	if(strstr(sdp, "v=") != sdp) {
		if(error)
			g_snprintf(error, errlen, "Invalid SDP (doesn't start with v=)");
		return NULL;
	}
	janus_sdp *imported = g_malloc0(sizeof(janus_sdp));
	g_atomic_int_set(&imported->destroyed, 0);
	janus_refcount_init(&imported->ref, janus_sdp_free);
	imported->o_ipv4 = TRUE;
	imported->c_ipv4 = TRUE;

	gboolean success = TRUE;
	janus_sdp_mline *mline = NULL;

	gchar **parts = g_strsplit(sdp, "\n", -1);
	if(parts) {
		int index = 0;
		char *line = NULL, *cr = NULL;
		while(success && (line = parts[index]) != NULL) {
			cr = strchr(line, '\r');
			if(cr != NULL)
				*cr = '\0';
			if(*line == '\0') {
				if(cr != NULL)
					*cr = '\r';
				index++;
				continue;
			}
			if(strlen(line) < 3) {
				if(error)
					g_snprintf(error, errlen, "Invalid line (%zu bytes): %s", strlen(line), line);
				success = FALSE;
				break;
			}
			if(*(line+1) != '=') {
				if(error)
					g_snprintf(error, errlen, "Invalid line (2nd char is not '='): %s", line);
				success = FALSE;
				break;
			}
			char c = *line;
			if(mline == NULL) {
				/* Global stuff */
				switch(c) {
					case 'v': {
						if(sscanf(line, "v=%d", &imported->version) != 1) {
							if(error)
								g_snprintf(error, errlen, "Invalid v= line: %s", line);
							success = FALSE;
							break;
						}
						break;
					}
					case 'o': {
						if(imported->o_name || imported->o_addr) {
							if(error)
								g_snprintf(error, errlen, "Multiple o= lines: %s", line);
							success = FALSE;
							break;
						}
						char name[256], addrtype[6], addr[256];
						if(sscanf(line, "o=%255s %"SCNu64" %"SCNu64" IN %5s %255s",
								name, &imported->o_sessid, &imported->o_version, addrtype, addr) != 5) {
							if(error)
								g_snprintf(error, errlen, "Invalid o= line: %s", line);
							success = FALSE;
							break;
						}
						if(!strcasecmp(addrtype, "IP4"))
							imported->o_ipv4 = TRUE;
						else if(!strcasecmp(addrtype, "IP6"))
							imported->o_ipv4 = FALSE;
						else {
							if(error)
								g_snprintf(error, errlen, "Invalid o= line (unsupported protocol %s): %s", addrtype, line);
							success = FALSE;
							break;
						}
						imported->o_name = g_strdup(name);
						imported->o_addr = g_strdup(addr);
						break;
					}
					case 's': {
						if(imported->s_name) {
							if(error)
								g_snprintf(error, errlen, "Multiple s= lines: %s", line);
							success = FALSE;
							break;
						}
						imported->s_name = g_strdup(line+2);
						break;
					}
					case 't': {
						if(sscanf(line, "t=%"SCNu64" %"SCNu64, &imported->t_start, &imported->t_stop) != 2) {
							if(error)
								g_snprintf(error, errlen, "Invalid t= line: %s", line);
							success = FALSE;
							break;
						}
						break;
					}
					case 'c': {
						if(imported->c_addr) {
							if(error)
								g_snprintf(error, errlen, "Multiple global c= lines: %s", line);
							success = FALSE;
							break;
						}
						char addrtype[6], addr[256];
						if(sscanf(line, "c=IN %5s %255s", addrtype, addr) != 2) {
							if(error)
								g_snprintf(error, errlen, "Invalid c= line: %s", line);
							success = FALSE;
							break;
						}
						if(!strcasecmp(addrtype, "IP4"))
							imported->c_ipv4 = TRUE;
						else if(!strcasecmp(addrtype, "IP6"))
							imported->c_ipv4 = FALSE;
						else {
							if(error)
								g_snprintf(error, errlen, "Invalid c= line (unsupported protocol %s): %s", addrtype, line);
							success = FALSE;
							break;
						}
						imported->c_addr = g_strdup(addr);
						break;
					}
					case 'a': {
						janus_sdp_attribute *a = g_malloc0(sizeof(janus_sdp_attribute));
						janus_refcount_init(&a->ref, janus_sdp_attribute_free);
						line += 2;
						char *semicolon = strchr(line, ':');
						if(semicolon == NULL) {
							a->name = g_strdup(line);
							a->value = NULL;
						} else {
							if(*(semicolon+1) == '\0') {
								janus_sdp_attribute_destroy(a);
								if(error)
									g_snprintf(error, errlen, "Invalid a= line: %s", line);
								success = FALSE;
								break;
							}
							*semicolon = '\0';
							a->name = g_strdup(line);
							a->value = g_strdup(semicolon+1);
							a->direction = JANUS_SDP_DEFAULT;
							*semicolon = ':';
							if(strstr(line, "/sendonly"))
								a->direction = JANUS_SDP_SENDONLY;
							else if(strstr(line, "/recvonly"))
								a->direction = JANUS_SDP_RECVONLY;
							if(strstr(line, "/inactive"))
								a->direction = JANUS_SDP_INACTIVE;
						}
						imported->attributes = g_list_append(imported->attributes, a);
						break;
					}
					case 'm': {
						janus_sdp_mline *m = g_malloc0(sizeof(janus_sdp_mline));
						g_atomic_int_set(&m->destroyed, 0);
						janus_refcount_init(&m->ref, janus_sdp_mline_free);
						/* Start with media type, port and protocol */
						char type[32];
						char proto[64];
						if(strlen(line) > 200) {
							janus_sdp_mline_destroy(m);
							if(error)
								g_snprintf(error, errlen, "Invalid m= line (too long): %zu", strlen(line));
							success = FALSE;
							break;
						}
						if(sscanf(line, "m=%31s %"SCNu16" %63s %*s", type, &m->port, proto) != 3) {
							janus_sdp_mline_destroy(m);
							if(error)
								g_snprintf(error, errlen, "Invalid m= line: %s", line);
							success = FALSE;
							break;
						}
						m->type = janus_sdp_parse_mtype(type);
						m->type_str = g_strdup(type);
						m->proto = g_strdup(proto);
						m->direction = JANUS_SDP_SENDRECV;
						m->c_ipv4 = TRUE;
						if(m->port > 0) {
							/* Now let's check the payload types/formats */
							gchar **mline_parts = g_strsplit(line+2, " ", -1);
							if(!mline_parts) {
								janus_sdp_mline_destroy(m);
								if(error)
									g_snprintf(error, errlen, "Invalid m= line (no payload types/formats): %s", line);
								success = FALSE;
								break;
							}
							int mindex = 0;
							while(mline_parts[mindex]) {
								if(mindex < 3) {
									/* We've parsed these before */
									mindex++;
									continue;
								}
								/* Add string fmt */
								m->fmts = g_list_append(m->fmts, g_strdup(mline_parts[mindex]));
								/* Add numeric payload type */
								int ptype = atoi(mline_parts[mindex]);
								if(ptype < 0) {
									JANUS_LOG(LOG_ERR, "Invalid payload type (%s)\n", mline_parts[mindex]);
								} else {
									m->ptypes = g_list_append(m->ptypes, GINT_TO_POINTER(ptype));
								}
								mindex++;
							}
							g_strfreev(mline_parts);
							if(m->fmts == NULL || m->ptypes == NULL) {
								janus_sdp_mline_destroy(m);
								if(error)
									g_snprintf(error, errlen, "Invalid m= line (no payload types/formats): %s", line);
								success = FALSE;
								break;
							}
						}
						/* Append to the list of m-lines */
						imported->m_lines = g_list_append(imported->m_lines, m);
						/* From now on, we parse this m-line */
						mline = m;
						break;
					}
					default:
						JANUS_LOG(LOG_WARN, "Ignoring '%c' property\n", c);
						break;
				}
			} else {
				/* m-line stuff */
				switch(c) {
					case 'c': {
						if(mline->c_addr) {
							if(error)
								g_snprintf(error, errlen, "Multiple m-line c= lines: %s", line);
							success = FALSE;
							break;
						}
						char addrtype[6], addr[256];
						if(sscanf(line, "c=IN %5s %255s", addrtype, addr) != 2) {
							if(error)
								g_snprintf(error, errlen, "Invalid c= line: %s", line);
							success = FALSE;
							break;
						}
						if(!strcasecmp(addrtype, "IP4"))
							mline->c_ipv4 = TRUE;
						else if(!strcasecmp(addrtype, "IP6"))
							mline->c_ipv4 = FALSE;
						else {
							if(error)
								g_snprintf(error, errlen, "Invalid c= line (unsupported protocol %s): %s", addrtype, line);
							success = FALSE;
							break;
						}
						mline->c_addr = g_strdup(addr);
						break;
					}
					case 'b': {
						if(mline->b_name) {
							if(error)
								g_snprintf(error, errlen, "Multiple m-line b= lines: %s", line);
							success = FALSE;
							break;
						}
						line += 2;
						char *semicolon = strchr(line, ':');
						if(semicolon == NULL || (*(semicolon+1) == '\0')) {
							if(error)
								g_snprintf(error, errlen, "Invalid b= line: %s", line);
							success = FALSE;
							break;
						}
						*semicolon = '\0';
						if(strcmp(line, "AS") && strcmp(line, "TIAS")) {
							/* We only support b=AS and b=TIAS, skip */
							break;
						}
						mline->b_name = g_strdup(line);
						mline->b_value = atol(semicolon+1);
						*semicolon = ':';
						break;
					}
					case 'a': {
						janus_sdp_attribute *a = g_malloc0(sizeof(janus_sdp_attribute));
						janus_refcount_init(&a->ref, janus_sdp_attribute_free);
						line += 2;
						char *semicolon = strchr(line, ':');
						if(semicolon == NULL) {
							/* Is this a media direction attribute? */
							janus_sdp_mdirection direction = janus_sdp_parse_mdirection(line);
							if(direction != JANUS_SDP_INVALID) {
								janus_sdp_attribute_destroy(a);
								mline->direction = direction;
								break;
							}
							a->name = g_strdup(line);
							a->value = NULL;
						} else {
							if(*(semicolon+1) == '\0') {
								janus_sdp_attribute_destroy(a);
								if(error)
									g_snprintf(error, errlen, "Invalid a= line: %s", line);
								success = FALSE;
								break;
							}
							*semicolon = '\0';
							a->name = g_strdup(line);
							a->value = g_strdup(semicolon+1);
							a->direction = JANUS_SDP_DEFAULT;
							*semicolon = ':';
							if(strstr(line, "/sendonly"))
								a->direction = JANUS_SDP_SENDONLY;
							else if(strstr(line, "/recvonly"))
								a->direction = JANUS_SDP_RECVONLY;
							if(strstr(line, "/inactive"))
								a->direction = JANUS_SDP_INACTIVE;
						}
						mline->attributes = g_list_append(mline->attributes, a);
						break;
					}
					case 'm': {
						/* Current m-line ended, back to global parsing */
						mline = NULL;
						continue;
					}
					default:
						JANUS_LOG(LOG_WARN, "Ignoring '%c' property (m-line)\n", c);
						break;
				}
			}
			if(cr != NULL)
				*cr = '\r';
			index++;
		}
		if(cr != NULL)
			*cr = '\r';
		g_strfreev(parts);
	}
	/* FIXME Do a last check: is all the stuff that's supposed to be there available? */
	if(success && (imported->o_name == NULL || imported->o_addr == NULL || imported->s_name == NULL || imported->m_lines == NULL)) {
		success = FALSE;
		if(error)
			g_snprintf(error, errlen, "Missing mandatory lines (o=, s= or m=)");
	}
	/* If something wrong happened, free and return a failure */
	if(!success) {
		if(error)
			JANUS_LOG(LOG_ERR, "%s\n", error);
		janus_sdp_destroy(imported);
		imported = NULL;
	}
	return imported;
}

int janus_sdp_remove_payload_type(janus_sdp *sdp, int pt) {
	if(!sdp || pt < 0)
		return -1;
	GList *ml = sdp->m_lines;
	while(ml) {
		janus_sdp_mline *m = (janus_sdp_mline *)ml->data;
		/* Remove any reference from the m-line */
		m->ptypes = g_list_remove(m->ptypes, GINT_TO_POINTER(pt));
		/* Also remove all attributes that reference the same payload type */
		GList *ma = m->attributes;
		while(ma) {
			janus_sdp_attribute *a = (janus_sdp_attribute *)ma->data;
			if(a->value && atoi(a->value) == pt) {
				m->attributes = g_list_remove(m->attributes, a);
				ma = m->attributes;
				janus_sdp_attribute_destroy(a);
				continue;
			}
			ma = ma->next;
		}
		ml = ml->next;
	}
	return 0;
}

int janus_sdp_get_codec_pt(janus_sdp *sdp, const char *codec) {
	if(sdp == NULL || codec == NULL)
		return -1;
	/* Check the format string (note that we only parse what browsers can negotiate) */
	gboolean video = FALSE;
	const char *format = NULL, *format2 = NULL;
	if(!strcasecmp(codec, "opus")) {
		format = "opus/48000/2";
		format2 = "OPUS/48000/2";
	} else if(!strcasecmp(codec, "pcmu")) {
		/* We know the payload type is 0: we just need to make sure it's there */
		format = "pcmu/8000";
		format2 = "PCMU/8000";
	} else if(!strcasecmp(codec, "pcma")) {
		/* We know the payload type is 8: we just need to make sure it's there */
		format = "pcma/8000";
		format2 = "PCMA/8000";
	} else if(!strcasecmp(codec, "g722")) {
		/* We know the payload type is 9: we just need to make sure it's there */
		format = "g722/8000";
		format2 = "G722/8000";
	} else if(!strcasecmp(codec, "isac16")) {
		format = "isac/16000";
		format2 = "ISAC/16000";
	} else if(!strcasecmp(codec, "isac32")) {
		format = "isac/32000";
		format2 = "ISAC/32000";
	} else if(!strcasecmp(codec, "dtmf")) {
		format = "telephone-event/8000";
		format2 = "TELEPHONE-EVENT/8000";
	} else if(!strcasecmp(codec, "vp8")) {
		video = TRUE;
		format = "vp8/90000";
		format2 = "VP8/90000";
	} else if(!strcasecmp(codec, "vp9")) {
		video = TRUE;
		format = "vp9/90000";
		format2 = "VP9/90000";
	} else if(!strcasecmp(codec, "h264")) {
		video = TRUE;
		format = "h264/90000";
		format2 = "H264/90000";
	} else {
		JANUS_LOG(LOG_ERR, "Unsupported codec '%s'\n", codec);
		return -1;
	}
	/* Check all m->lines */
	GList *ml = sdp->m_lines;
	while(ml) {
		janus_sdp_mline *m = (janus_sdp_mline *)ml->data;
		if((!video && m->type != JANUS_SDP_AUDIO) || (video && m->type != JANUS_SDP_VIDEO)) {
			ml = ml->next;
			continue;
		}
		/* Look in all rtpmap attributes */
		GList *ma = m->attributes;
		while(ma) {
			janus_sdp_attribute *a = (janus_sdp_attribute *)ma->data;
			if(a->name != NULL && a->value != NULL && !strcasecmp(a->name, "rtpmap")) {
				int pt = atoi(a->value);
				if(pt < 0) {
					JANUS_LOG(LOG_ERR, "Invalid payload type (%s)\n", a->value);
				} else if(strstr(a->value, format) || strstr(a->value, format2)) {
					return pt;
				}
			}
			ma = ma->next;
		}
		ml = ml->next;
	}
	return -1;
}

const char *janus_sdp_get_codec_name(janus_sdp *sdp, int pt) {
	if(sdp == NULL || pt < 0)
		return NULL;
	if(pt == 0)
		return "pcmu";
	if(pt == 8)
		return "pcma";
	if(pt == 9)
		return "g722";
	GList *ml = sdp->m_lines;
	while(ml) {
		janus_sdp_mline *m = (janus_sdp_mline *)ml->data;
		/* Look in all rtpmap attributes */
		GList *ma = m->attributes;
		while(ma) {
			janus_sdp_attribute *a = (janus_sdp_attribute *)ma->data;
			if(a->name != NULL && a->value != NULL && !strcasecmp(a->name, "rtpmap")) {
				int a_pt = atoi(a->value);
				if(a_pt == pt) {
					/* Found! */
					if(strstr(a->value, "vp8") || strstr(a->value, "VP8"))
						return "vp8";
					if(strstr(a->value, "vp9") || strstr(a->value, "VP9"))
						return "vp9";
					if(strstr(a->value, "h264") || strstr(a->value, "H264"))
						return "h264";
					if(strstr(a->value, "opus") || strstr(a->value, "OPUS"))
						return "opus";
					if(strstr(a->value, "pcmu") || strstr(a->value, "PCMU"))
						return "pcmu";
					if(strstr(a->value, "pcma") || strstr(a->value, "PCMA"))
						return "pcma";
					if(strstr(a->value, "g722") || strstr(a->value, "G722"))
						return "g722";
					if(strstr(a->value, "isac/16") || strstr(a->value, "ISAC/16"))
						return "isac16";
					if(strstr(a->value, "isac/32") || strstr(a->value, "ISAC/32"))
						return "isac32";
					if(strstr(a->value, "telephone-event/8000") || strstr(a->value, "telephone-event/8000"))
						return "dtmf";
					JANUS_LOG(LOG_ERR, "Unsupported codec '%s'\n", a->value);
					return NULL;
				}
			}
			ma = ma->next;
		}
		ml = ml->next;
	}
	return NULL;
}

const char *janus_sdp_get_codec_rtpmap(const char *codec) {
	if(codec == NULL)
		return NULL;
	if(!strcasecmp(codec, "opus"))
		return "opus/48000/2";
	if(!strcasecmp(codec, "pcmu"))
		return "PCMU/8000";
	if(!strcasecmp(codec, "pcma"))
		return "PCMA/8000";
	if(!strcasecmp(codec, "g722"))
		return "G722/8000";
	if(!strcasecmp(codec, "isac16"))
		return "ISAC/16000";
	if(!strcasecmp(codec, "isac32"))
		return "ISAC/32000";
	if(!strcasecmp(codec, "dtmf"))
		return "telephone-event/8000";
	if(!strcasecmp(codec, "vp8"))
		return "VP8/90000";
	if(!strcasecmp(codec, "vp9"))
		return "VP9/90000";
	if(!strcasecmp(codec, "h264"))
		return "H264/90000";
	JANUS_LOG(LOG_ERR, "Unsupported codec '%s'\n", codec);
	return NULL;
}

char *janus_sdp_write(janus_sdp *imported) {
	if(!imported)
		return NULL;
	janus_refcount_increase(&imported->ref);
	char *sdp = g_malloc(JANUS_BUFSIZE), buffer[512];
	*sdp = '\0';
	/* v= */
	g_snprintf(buffer, sizeof(buffer), "v=%d\r\n", imported->version);
	g_strlcat(sdp, buffer, JANUS_BUFSIZE);
	/* o= */
	g_snprintf(buffer, sizeof(buffer), "o=%s %"SCNu64" %"SCNu64" IN %s %s\r\n",
		imported->o_name, imported->o_sessid, imported->o_version,
		imported->o_ipv4 ? "IP4" : "IP6", imported->o_addr);
	g_strlcat(sdp, buffer, JANUS_BUFSIZE);
	/* s= */
	g_snprintf(buffer, sizeof(buffer), "s=%s\r\n", imported->s_name);
	g_strlcat(sdp, buffer, JANUS_BUFSIZE);
	/* t= */
	g_snprintf(buffer, sizeof(buffer), "t=%"SCNu64" %"SCNu64"\r\n", imported->t_start, imported->t_stop);
	g_strlcat(sdp, buffer, JANUS_BUFSIZE);
	/* c= */
	if(imported->c_addr != NULL) {
		g_snprintf(buffer, sizeof(buffer), "c=IN %s %s\r\n",
			imported->c_ipv4 ? "IP4" : "IP6", imported->c_addr);
		g_strlcat(sdp, buffer, JANUS_BUFSIZE);
	}
	/* a= */
	GList *temp = imported->attributes;
	while(temp) {
		janus_sdp_attribute *a = (janus_sdp_attribute *)temp->data;
		if(a->value != NULL) {
			g_snprintf(buffer, sizeof(buffer), "a=%s:%s\r\n", a->name, a->value);
		} else {
			g_snprintf(buffer, sizeof(buffer), "a=%s\r\n", a->name);
		}
		g_strlcat(sdp, buffer, JANUS_BUFSIZE);
		temp = temp->next;
	}
	/* m= */
	temp = imported->m_lines;
	while(temp) {
		janus_sdp_mline *m = (janus_sdp_mline *)temp->data;
		g_snprintf(buffer, sizeof(buffer), "m=%s %d %s", m->type_str, m->port, m->proto);
		g_strlcat(sdp, buffer, JANUS_BUFSIZE);
		if(m->port == 0) {
			/* Remove all payload types/formats if we're rejecting the media */
			g_list_free_full(m->fmts, (GDestroyNotify)g_free);
			m->fmts = NULL;
			g_list_free(m->ptypes);
			m->ptypes = NULL;
			m->ptypes = g_list_append(m->ptypes, GINT_TO_POINTER(0));
			g_strlcat(sdp, " 0", JANUS_BUFSIZE);
		} else {
			if(m->proto != NULL && strstr(m->proto, "RTP") != NULL) {
				/* RTP profile, use payload types */
				GList *ptypes = m->ptypes;
				while(ptypes) {
					g_snprintf(buffer, sizeof(buffer), " %d", GPOINTER_TO_INT(ptypes->data));
					g_strlcat(sdp, buffer, JANUS_BUFSIZE);
					ptypes = ptypes->next;
				}
			} else {
				/* Something else, use formats */
				GList *fmts = m->fmts;
				while(fmts) {
					g_snprintf(buffer, sizeof(buffer), " %s", (char *)(fmts->data));
					g_strlcat(sdp, buffer, JANUS_BUFSIZE);
					fmts = fmts->next;
				}
			}
		}
		g_strlcat(sdp, "\r\n", JANUS_BUFSIZE);
		/* c= */
		if(m->c_addr != NULL) {
			g_snprintf(buffer, sizeof(buffer), "c=IN %s %s\r\n",
				m->c_ipv4 ? "IP4" : "IP6", m->c_addr);
			g_strlcat(sdp, buffer, JANUS_BUFSIZE);
		}
		if(m->port > 0) {
			/* b= */
			if(m->b_name != NULL) {
				g_snprintf(buffer, sizeof(buffer), "b=%s:%"SCNu32"\r\n", m->b_name, m->b_value);
				g_strlcat(sdp, buffer, JANUS_BUFSIZE);
			}
		}
		/* a= (note that we don't format the direction if it's JANUS_SDP_DEFAULT) */
		const char *direction = m->direction != JANUS_SDP_DEFAULT ? janus_sdp_mdirection_str(m->direction) : NULL;
		if(direction != NULL) {
			g_snprintf(buffer, sizeof(buffer), "a=%s\r\n", direction);
			g_strlcat(sdp, buffer, JANUS_BUFSIZE);
		}
		GList *temp2 = m->attributes;
		while(temp2) {
			janus_sdp_attribute *a = (janus_sdp_attribute *)temp2->data;
			if(m->port == 0 && strcasecmp(a->name, "mid")) {
				/* This media has been rejected or disabled: we only add the mid attribute, if available */
				temp2 = temp2->next;
				continue;
			}
			if(a->value != NULL) {
				g_snprintf(buffer, sizeof(buffer), "a=%s:%s\r\n", a->name, a->value);
			} else {
				g_snprintf(buffer, sizeof(buffer), "a=%s\r\n", a->name);
			}
			g_strlcat(sdp, buffer, JANUS_BUFSIZE);
			temp2 = temp2->next;
		}
		temp = temp->next;
	}
	janus_refcount_decrease(&imported->ref);
	return sdp;
}

void janus_sdp_find_preferred_codecs(janus_sdp *sdp, const char **acodec, const char **vcodec) {
	if(sdp == NULL)
		return;
	janus_refcount_increase(&sdp->ref);
	gboolean audio = FALSE, video = FALSE;
	GList *temp = sdp->m_lines;
	while(temp) {
		/* Which media are available? */
		janus_sdp_mline *m = (janus_sdp_mline *)temp->data;
		if(m->type == JANUS_SDP_AUDIO && m->port > 0 && m->direction != JANUS_SDP_INACTIVE) {
			if(audio == FALSE) {
				uint i=0;
				for(i=0; i<janus_audio_codecs; i++) {
					if(janus_sdp_get_codec_pt(sdp, janus_preferred_audio_codecs[i]) > 0) {
						audio = TRUE;
						if(acodec)
							*acodec = janus_preferred_audio_codecs[i];
						break;
					}
				}
			}
		} else if(m->type == JANUS_SDP_VIDEO && m->port > 0 && m->direction != JANUS_SDP_INACTIVE) {
			if(video == FALSE) {
				uint i=0;
				for(i=0; i<janus_video_codecs; i++) {
					if(janus_sdp_get_codec_pt(sdp, janus_preferred_video_codecs[i]) > 0) {
						video = TRUE;
						if(vcodec)
							*vcodec = janus_preferred_video_codecs[i];
						break;
					}
				}
			}
		}
		if(audio && video)
			break;
		temp = temp->next;
	}
	janus_refcount_decrease(&sdp->ref);
}

void janus_sdp_find_first_codecs(janus_sdp *sdp, const char **acodec, const char **vcodec) {
	if(sdp == NULL)
		return;
	janus_refcount_increase(&sdp->ref);
	gboolean audio = FALSE, video = FALSE;
	GList *temp = sdp->m_lines;
	while(temp) {
		/* Which media are available? */
		janus_sdp_mline *m = (janus_sdp_mline *)temp->data;
		if(m->type == JANUS_SDP_AUDIO && m->port > 0 && m->direction != JANUS_SDP_INACTIVE) {
			if(audio == FALSE && m->ptypes) {
				int pt = GPOINTER_TO_INT(m->ptypes->data);
				const char *codec = janus_sdp_get_codec_name(sdp, pt);
				codec = janus_sdp_match_preferred_codec(m->type, (char *)codec);
				if(codec) {
					audio = TRUE;
					if(acodec)
						*acodec = codec;
				}
			}
		} else if(m->type == JANUS_SDP_VIDEO && m->port > 0 && m->direction != JANUS_SDP_INACTIVE) {
			if(video == FALSE && m->ptypes) {
				int pt = GPOINTER_TO_INT(m->ptypes->data);
				const char *codec = janus_sdp_get_codec_name(sdp, pt);
				codec = janus_sdp_match_preferred_codec(m->type, (char *)codec);
				if(codec) {
					video = TRUE;
					if(vcodec)
						*vcodec = codec;
				}
			}
		}
		if(audio && video)
			break;
		temp = temp->next;
	}
	janus_refcount_decrease(&sdp->ref);
}

const char *janus_sdp_match_preferred_codec(janus_sdp_mtype type, char *codec) {
	if(codec == NULL)
		return NULL;
	if(type != JANUS_SDP_AUDIO && type != JANUS_SDP_VIDEO)
		return NULL;
	gboolean video = (type == JANUS_SDP_VIDEO);
	uint i=0;
	for(i=0; i<(video ? janus_video_codecs : janus_audio_codecs); i++) {
		if(!strcasecmp(codec, (video ? janus_preferred_video_codecs[i] : janus_preferred_audio_codecs[i]))) {
			/* Found! */
			return video ? janus_preferred_video_codecs[i] : janus_preferred_audio_codecs[i];
		}
	}
	return NULL;
}

janus_sdp *janus_sdp_new(const char *name, const char *address) {
	janus_sdp *sdp = g_malloc(sizeof(janus_sdp));
	g_atomic_int_set(&sdp->destroyed, 0);
	janus_refcount_init(&sdp->ref, janus_sdp_free);
	/* Fill in some predefined stuff */
	sdp->version = 0;
	sdp->o_name = g_strdup("-");
	sdp->o_sessid = janus_get_real_time();
	sdp->o_version = 1;
	sdp->o_ipv4 = TRUE;
	sdp->o_addr = g_strdup(address ? address : "127.0.0.1");
	sdp->s_name = g_strdup(name ? name : "Janus session");
	sdp->t_start = 0;
	sdp->t_stop = 0;
	sdp->c_ipv4 = TRUE;
	sdp->c_addr = g_strdup(address ? address : "127.0.0.1");
	sdp->attributes = NULL;
	sdp->m_lines = NULL;
	/* Done */
	return sdp;
}

static int janus_sdp_id_compare(gconstpointer a, gconstpointer b) {
	return GPOINTER_TO_INT(a) - GPOINTER_TO_INT(b);
}
janus_sdp *janus_sdp_generate_offer(const char *name, const char *address, ...) {
	/* This method has a variable list of arguments, telling us what we should offer */
	va_list args;
	va_start(args, address);
	/* Let's see what we should do with the media */
	gboolean do_audio = TRUE, do_video = TRUE, do_data = TRUE,
		audio_dtmf = FALSE, video_rtcpfb = TRUE, h264_fmtp = TRUE,
		data_legacy = TRUE;
	const char *audio_codec = NULL, *video_codec = NULL, *audio_fmtp = NULL;
	int audio_pt = 111, video_pt = 96;
	janus_sdp_mdirection audio_dir = JANUS_SDP_SENDRECV, video_dir = JANUS_SDP_SENDRECV;
	GHashTable *audio_extmaps = NULL, *audio_extids = NULL,
		*video_extmaps = NULL, *video_extids = NULL;
	int property = va_arg(args, int);
	while(property != JANUS_SDP_OA_DONE) {
		if(property == JANUS_SDP_OA_AUDIO) {
			do_audio = va_arg(args, gboolean);
		} else if(property == JANUS_SDP_OA_VIDEO) {
			do_video = va_arg(args, gboolean);
		} else if(property == JANUS_SDP_OA_DATA) {
			do_data = va_arg(args, gboolean);
		} else if(property == JANUS_SDP_OA_AUDIO_DIRECTION) {
			audio_dir = va_arg(args, janus_sdp_mdirection);
		} else if(property == JANUS_SDP_OA_VIDEO_DIRECTION) {
			video_dir = va_arg(args, janus_sdp_mdirection);
		} else if(property == JANUS_SDP_OA_AUDIO_CODEC) {
			audio_codec = va_arg(args, char *);
		} else if(property == JANUS_SDP_OA_VIDEO_CODEC) {
			video_codec = va_arg(args, char *);
		} else if(property == JANUS_SDP_OA_AUDIO_PT) {
			audio_pt = va_arg(args, int);
		} else if(property == JANUS_SDP_OA_VIDEO_PT) {
			video_pt = va_arg(args, int);
		} else if(property == JANUS_SDP_OA_AUDIO_DTMF) {
			audio_dtmf = va_arg(args, gboolean);
		} else if(property == JANUS_SDP_OA_AUDIO_FMTP) {
			audio_fmtp = va_arg(args, char *);
		} else if(property == JANUS_SDP_OA_VIDEO_RTCPFB_DEFAULTS) {
			video_rtcpfb = va_arg(args, gboolean);
		} else if(property == JANUS_SDP_OA_VIDEO_H264_FMTP) {
			h264_fmtp = va_arg(args, gboolean);
		} else if(property == JANUS_SDP_OA_DATA_LEGACY) {
			data_legacy = va_arg(args, gboolean);
		} else if(property == JANUS_SDP_OA_AUDIO_EXTENSION || property == JANUS_SDP_OA_VIDEO_EXTENSION) {
			char *extmap = va_arg(args, char *);
			int id = va_arg(args, int);
			if(extmap != NULL && id > 0 && id < 15) {
				if(audio_extmaps == NULL)
					audio_extmaps = g_hash_table_new(g_str_hash, g_str_equal);
				if(audio_extids == NULL)
					audio_extids = g_hash_table_new(NULL, NULL);
				if(video_extmaps == NULL)
					video_extmaps = g_hash_table_new(g_str_hash, g_str_equal);
				if(video_extids == NULL)
					video_extids = g_hash_table_new(NULL, NULL);
				/* Make sure the extmap and ID have not been added already */
				char *audio_extmap = g_hash_table_lookup(audio_extids, GINT_TO_POINTER(id));
				char *video_extmap = g_hash_table_lookup(video_extids, GINT_TO_POINTER(id));
				if((property == JANUS_SDP_OA_VIDEO_EXTENSION && audio_extmap != NULL && strcasecmp(audio_extmap, extmap)) ||
						(property == JANUS_SDP_OA_AUDIO_EXTENSION && video_extmap != NULL && strcasecmp(video_extmap, extmap))) {
					JANUS_LOG(LOG_WARN, "Ignoring duplicate extension %d (already added: %s)\n",
						id, audio_extmap ? audio_extmap : video_extmap);
				} else {
					if(property == JANUS_SDP_OA_AUDIO_EXTENSION) {
						if(g_hash_table_lookup(audio_extmaps, extmap) != NULL) {
							JANUS_LOG(LOG_WARN, "Ignoring duplicate audio extension %s (already added: %d)\n",
								extmap, GPOINTER_TO_INT(g_hash_table_lookup(audio_extmaps, extmap)));
						} else {
							g_hash_table_insert(audio_extmaps, extmap, GINT_TO_POINTER(id));
							g_hash_table_insert(audio_extids, GINT_TO_POINTER(id), extmap);
						}
					} else {
						if(g_hash_table_lookup(video_extmaps, extmap) != NULL) {
							JANUS_LOG(LOG_WARN, "Ignoring duplicate video extension %s (already added: %d)\n",
								extmap, GPOINTER_TO_INT(g_hash_table_lookup(video_extmaps, extmap)));
						} else {
							g_hash_table_insert(video_extmaps, extmap, GINT_TO_POINTER(id));
							g_hash_table_insert(video_extids, GINT_TO_POINTER(id), extmap);
						}
					}
				}
			}
		} else {
			JANUS_LOG(LOG_WARN, "Unknown property %d for preparing SDP answer, ignoring...\n", property);
		}
		property = va_arg(args, int);
	}
	if(audio_codec == NULL)
		audio_codec = "opus";
	const char *audio_rtpmap = janus_sdp_get_codec_rtpmap(audio_codec);
	if(do_audio && audio_rtpmap == NULL) {
		JANUS_LOG(LOG_ERR, "Unsupported audio codec '%s', can't prepare an offer\n", audio_codec);
		va_end(args);
		if(audio_extmaps != NULL)
			g_hash_table_destroy(audio_extmaps);
		if(audio_extids != NULL)
			g_hash_table_destroy(audio_extids);
		if(video_extmaps != NULL)
			g_hash_table_destroy(video_extmaps);
		if(video_extids != NULL)
			g_hash_table_destroy(video_extids);
		return NULL;
	}
	if(video_codec == NULL)
		video_codec = "vp8";
	const char *video_rtpmap = janus_sdp_get_codec_rtpmap(video_codec);
	if(do_video && video_rtpmap == NULL) {
		JANUS_LOG(LOG_ERR, "Unsupported video codec '%s', can't prepare an offer\n", video_codec);
		va_end(args);
		if(audio_extmaps != NULL)
			g_hash_table_destroy(audio_extmaps);
		if(audio_extids != NULL)
			g_hash_table_destroy(audio_extids);
		if(video_extmaps != NULL)
			g_hash_table_destroy(video_extmaps);
		if(video_extids != NULL)
			g_hash_table_destroy(video_extids);
		return NULL;
	}
#ifndef HAVE_SCTP
	do_data = FALSE;
#endif

	/* Create a new janus_sdp object */
	janus_sdp *offer = janus_sdp_new(name, address);
	/* Now add all the media we should */
	if(do_audio) {
		janus_sdp_mline *m = janus_sdp_mline_create(JANUS_SDP_AUDIO, 1, "UDP/TLS/RTP/SAVPF", audio_dir);
		m->c_ipv4 = TRUE;
		m->c_addr = g_strdup(offer->c_addr);
		/* Add the selected audio codec */
		m->ptypes = g_list_append(m->ptypes, GINT_TO_POINTER(audio_pt));
		janus_sdp_attribute *a = janus_sdp_attribute_create("rtpmap", "%d %s", audio_pt, audio_rtpmap);
		m->attributes = g_list_append(m->attributes, a);
		/* Check if we need to add a payload type for DTMF tones (telephone-event/8000) */
		if(audio_dtmf) {
			/* We do */
			int dtmf_pt = 126;
			m->ptypes = g_list_append(m->ptypes, GINT_TO_POINTER(dtmf_pt));
			janus_sdp_attribute *a = janus_sdp_attribute_create("rtpmap", "%d %s", dtmf_pt, janus_sdp_get_codec_rtpmap("dtmf"));
			m->attributes = g_list_append(m->attributes, a);
		}
		/* Check if there's a custom fmtp line to add for audio */
		if(audio_fmtp) {
			janus_sdp_attribute *a = janus_sdp_attribute_create("fmtp", "%d %s", audio_pt, audio_fmtp);
			m->attributes = g_list_append(m->attributes, a);
		}
		/* Check if we need to add audio extensions to the SDP */
		if(audio_extids != NULL) {
			GList *ids = g_list_sort(g_hash_table_get_keys(audio_extids), janus_sdp_id_compare), *iter = ids;
			while(iter) {
				char *extmap = g_hash_table_lookup(audio_extids, iter->data);
				if(extmap != NULL) {
					janus_sdp_attribute *a = janus_sdp_attribute_create("extmap",
						"%d %s\r\n", GPOINTER_TO_INT(iter->data), extmap);
					janus_sdp_attribute_add_to_mline(m, a);
				}
				iter = iter->next;
			}
			g_list_free(ids);
		}
<<<<<<< HEAD
		/* It is safe to add transport-wide rtcp feedback mesage here, won't be used unless the header extension is negotiated*/
		a = janus_sdp_attribute_create("rtcp-fb", "%d transport-cc", video_pt);
		m->attributes = g_list_append(m->attributes, a);
=======
>>>>>>> b501e170
		offer->m_lines = g_list_append(offer->m_lines, m);
	}
	if(do_video) {
		janus_sdp_mline *m = janus_sdp_mline_create(JANUS_SDP_VIDEO, 1, "UDP/TLS/RTP/SAVPF", video_dir);
		m->c_ipv4 = TRUE;
		m->c_addr = g_strdup(offer->c_addr);
		/* Add the selected video codec */
		m->ptypes = g_list_append(m->ptypes, GINT_TO_POINTER(video_pt));
		janus_sdp_attribute *a = janus_sdp_attribute_create("rtpmap", "%d %s", video_pt, video_rtpmap);
		m->attributes = g_list_append(m->attributes, a);
		if(!strcasecmp(video_codec, "h264") && h264_fmtp) {
			/* If it's H.264 and we were asked to, add the default fmtp profile as well */
			a = janus_sdp_attribute_create("fmtp", "%d profile-level-id=42e01f;packetization-mode=1", video_pt);
			m->attributes = g_list_append(m->attributes, a);
		}
		if(video_rtcpfb) {
			/* Add rtcp-fb attributes */
			a = janus_sdp_attribute_create("rtcp-fb", "%d ccm fir", video_pt);
			m->attributes = g_list_append(m->attributes, a);
			a = janus_sdp_attribute_create("rtcp-fb", "%d nack", video_pt);
			m->attributes = g_list_append(m->attributes, a);
			a = janus_sdp_attribute_create("rtcp-fb", "%d nack pli", video_pt);
			m->attributes = g_list_append(m->attributes, a);
			a = janus_sdp_attribute_create("rtcp-fb", "%d goog-remb", video_pt);
			m->attributes = g_list_append(m->attributes, a);
		}
		/* Check if we need to add audio extensions to the SDP */
		if(video_extids != NULL) {
			GList *ids = g_list_sort(g_hash_table_get_keys(video_extids), janus_sdp_id_compare), *iter = ids;
			while(iter) {
				char *extmap = g_hash_table_lookup(video_extids, iter->data);
				if(extmap != NULL) {
					janus_sdp_attribute *a = janus_sdp_attribute_create("extmap",
						"%d %s\r\n", GPOINTER_TO_INT(iter->data), extmap);
					janus_sdp_attribute_add_to_mline(m, a);
				}
				iter = iter->next;
			}
			g_list_free(ids);
		}
		offer->m_lines = g_list_append(offer->m_lines, m);
	}
	if(do_data) {
		janus_sdp_mline *m = janus_sdp_mline_create(JANUS_SDP_APPLICATION, 1,
			data_legacy ? "DTLS/SCTP" : "UDP/DTLS/SCTP", JANUS_SDP_DEFAULT);
		m->c_ipv4 = TRUE;
		m->c_addr = g_strdup(offer->c_addr);
		m->fmts = g_list_append(m->fmts, g_strdup(data_legacy ? "5000" : "webrtc-datachannel"));
		/* Add an sctpmap attribute */
		if(data_legacy) {
			janus_sdp_attribute *aa = janus_sdp_attribute_create("sctpmap", "5000 webrtc-datachannel 16");
			m->attributes = g_list_append(m->attributes, aa);
		} else {
			janus_sdp_attribute *aa = janus_sdp_attribute_create("sctp-port", "5000");
			m->attributes = g_list_append(m->attributes, aa);
		}
		offer->m_lines = g_list_append(offer->m_lines, m);
	}
	if(audio_extmaps != NULL)
		g_hash_table_destroy(audio_extmaps);
	if(audio_extids != NULL)
		g_hash_table_destroy(audio_extids);
	if(video_extmaps != NULL)
		g_hash_table_destroy(video_extmaps);
	if(video_extids != NULL)
		g_hash_table_destroy(video_extids);

	/* Done */
	va_end(args);

	return offer;
}

janus_sdp *janus_sdp_generate_answer(janus_sdp *offer, ...) {
	if(offer == NULL)
		return NULL;

	janus_refcount_increase(&offer->ref);
	/* This method has a variable list of arguments, telling us how we should respond */
	va_list args;
	va_start(args, offer);
	/* Let's see what we should do with the media */
	gboolean do_audio = TRUE, do_video = TRUE, do_data = TRUE,
		audio_dtmf = FALSE, video_rtcpfb = TRUE, h264_fmtp = TRUE;
	const char *audio_codec = NULL, *video_codec = NULL, *audio_fmtp = NULL;
	GList *extmaps = NULL;
	janus_sdp_mdirection audio_dir = JANUS_SDP_SENDRECV, video_dir = JANUS_SDP_SENDRECV;
	int property = va_arg(args, int);
	while(property != JANUS_SDP_OA_DONE) {
		if(property == JANUS_SDP_OA_AUDIO) {
			do_audio = va_arg(args, gboolean);
		} else if(property == JANUS_SDP_OA_VIDEO) {
			do_video = va_arg(args, gboolean);
		} else if(property == JANUS_SDP_OA_DATA) {
			do_data = va_arg(args, gboolean);
		} else if(property == JANUS_SDP_OA_AUDIO_DIRECTION) {
			audio_dir = va_arg(args, janus_sdp_mdirection);
		} else if(property == JANUS_SDP_OA_VIDEO_DIRECTION) {
			video_dir = va_arg(args, janus_sdp_mdirection);
		} else if(property == JANUS_SDP_OA_AUDIO_CODEC) {
			audio_codec = va_arg(args, char *);
		} else if(property == JANUS_SDP_OA_VIDEO_CODEC) {
			video_codec = va_arg(args, char *);
		} else if(property == JANUS_SDP_OA_AUDIO_DTMF) {
			audio_dtmf = va_arg(args, gboolean);
		} else if(property == JANUS_SDP_OA_AUDIO_FMTP) {
			audio_fmtp = va_arg(args, char *);
		} else if(property == JANUS_SDP_OA_VIDEO_RTCPFB_DEFAULTS) {
			video_rtcpfb = va_arg(args, gboolean);
		} else if(property == JANUS_SDP_OA_VIDEO_H264_FMTP) {
			h264_fmtp = va_arg(args, gboolean);
		} else if(property == JANUS_SDP_OA_ACCEPT_EXTMAP) {
			const char *extension = va_arg(args, char *);
			if(extension != NULL)
				extmaps = g_list_append(extmaps, (char *)extension);
		} else {
			JANUS_LOG(LOG_WARN, "Unknown property %d for preparing SDP answer, ignoring...\n", property);
		}
		property = va_arg(args, int);
	}
#ifndef HAVE_SCTP
	do_data = FALSE;
#endif

	janus_sdp *answer = g_malloc(sizeof(janus_sdp));
	g_atomic_int_set(&answer->destroyed, 0);
	janus_refcount_init(&answer->ref, janus_sdp_free);
	/* Start by copying some of the headers */
	answer->version = offer->version;
	answer->o_name = g_strdup(offer->o_name ? offer->o_name : "-");
	answer->o_sessid = offer->o_sessid;
	answer->o_version = offer->o_version;
	answer->o_ipv4 = offer->o_ipv4;
	answer->o_addr = g_strdup(offer->o_addr ? offer->o_addr : "127.0.0.1");
	answer->s_name = g_strdup(offer->s_name ? offer->s_name : "Janus session");
	answer->t_start = 0;
	answer->t_stop = 0;
	answer->c_ipv4 = offer->c_ipv4;
	answer->c_addr = g_strdup(offer->c_addr ? offer->c_addr : "127.0.0.1");
	answer->attributes = NULL;
	answer->m_lines = NULL;

	/* Now iterate on all media, and let's see what we should do */
	int audio = 0, video = 0, data = 0;
	GList *temp = offer->m_lines;
	while(temp) {
		janus_sdp_mline *m = (janus_sdp_mline *)temp->data;
		/* For each m-line we parse, we'll need a corresponding one in the answer */
		janus_sdp_mline *am = g_malloc0(sizeof(janus_sdp_mline));
		g_atomic_int_set(&am->destroyed, 0);
		janus_refcount_init(&am->ref, janus_sdp_mline_free);
		am->type = m->type;
		am->type_str = m->type_str ? g_strdup(m->type_str) : NULL;
		am->proto = g_strdup(m->proto ? m->proto : "UDP/TLS/RTP/SAVPF");
		am->port = m->port;
		am->c_ipv4 = m->c_ipv4;
		am->c_addr = g_strdup(am->c_addr ? am->c_addr : "127.0.0.1");
		am->direction = JANUS_SDP_INACTIVE;	/* We'll change this later */
		/* Append to the list of m-lines in the answer */
		answer->m_lines = g_list_append(answer->m_lines, am);
		/* Let's see what this is */
		if(m->type == JANUS_SDP_AUDIO) {
			if(m->port > 0) {
				audio++;
			}
			if(!do_audio || audio > 1) {
				/* Reject */
				if(audio > 1)
					am->port = 0;
				temp = temp->next;
				continue;
			}
		} else if(m->type == JANUS_SDP_VIDEO && m->port > 0) {
			if(m->port > 0) {
				video++;
			}
			if(!do_video || video > 1) {
				/* Reject */
				if(video > 1)
					am->port = 0;
				temp = temp->next;
				continue;
			}
		} else if(m->type == JANUS_SDP_APPLICATION && m->port > 0) {
			if(m->port > 0) {
				data++;
			}
			if(!do_data || data > 1) {
				/* Reject */
				am->port = 0;
				temp = temp->next;
				continue;
			}
		}
		if(m->type == JANUS_SDP_AUDIO || m->type == JANUS_SDP_VIDEO) {
			janus_sdp_mdirection target_dir = m->type == JANUS_SDP_AUDIO ? audio_dir : video_dir;
			/* What is the direction we were offered? And how were we asked to react?
			 * Adapt the direction in our answer accordingly */
			switch(m->direction) {
				case JANUS_SDP_RECVONLY:
					if(target_dir == JANUS_SDP_SENDRECV || target_dir == JANUS_SDP_SENDONLY) {
						/* Peer is recvonly, we'll only send */
						am->direction = JANUS_SDP_SENDONLY;
					} else {
						/* Peer is recvonly, but we're not ok to send, so reply with inactive */
						JANUS_LOG(LOG_WARN, "%s offered as '%s', but we need '%s' for us: using 'inactive'\n",
							m->type == JANUS_SDP_AUDIO ? "Audio" : "Video",
							janus_sdp_mdirection_str(m->direction), janus_sdp_mdirection_str(target_dir));
						am->direction = JANUS_SDP_INACTIVE;
					}
					break;
				case JANUS_SDP_SENDONLY:
					if(target_dir == JANUS_SDP_SENDRECV || target_dir == JANUS_SDP_RECVONLY) {
						/* Peer is sendonly, we'll only receive */
						am->direction = JANUS_SDP_RECVONLY;
					} else {
						/* Peer is sendonly, but we're not ok to receive, so reply with inactive */
						JANUS_LOG(LOG_WARN, "%s offered as '%s', but we need '%s' for us: using 'inactive'\n",
							m->type == JANUS_SDP_AUDIO ? "Audio" : "Video",
							janus_sdp_mdirection_str(m->direction), janus_sdp_mdirection_str(target_dir));
						am->direction = JANUS_SDP_INACTIVE;
					}
					break;
				case JANUS_SDP_INACTIVE:
					/* Peer inactive, set inactive in the answer to */
					am->direction = JANUS_SDP_INACTIVE;
					break;
				case JANUS_SDP_SENDRECV:
				default:
					/* The peer is fine with everything, so use our constraint */
					am->direction = target_dir;
					break;
			}
			/* Look for the right codec and stick to that */
			const char *codec = m->type == JANUS_SDP_AUDIO ? audio_codec : video_codec;
			if(codec == NULL) {
				/* FIXME User didn't provide a codec to accept? Let's see if Opus (for audio)
				 * of VP8 (for video) were negotiated: if so, use them, otherwise let's
				 * pick some other codec we know about among the ones that were offered.
				 * Notice that if it's not a codec we understand, we reject the medium,
				 * as browsers would reject it anyway. If you need more flexibility you'll
				 * have to generate an answer yourself, rather than automatically... */
				codec = m->type == JANUS_SDP_AUDIO ? "opus" : "vp8";
				if(janus_sdp_get_codec_pt(offer, codec) < 0) {
					/* We couldn't find our preferred codec, let's try something else */
					if(m->type == JANUS_SDP_AUDIO) {
						/* Opus not found, maybe mu-law? */
						codec = "pcmu";
						if(janus_sdp_get_codec_pt(offer, codec) < 0) {
							/* mu-law not found, maybe a-law? */
							codec = "pcma";
							if(janus_sdp_get_codec_pt(offer, codec) < 0) {
								/* a-law not found, maybe G.722? */
								codec = "g722";
								if(janus_sdp_get_codec_pt(offer, codec) < 0) {
									/* G.722 not found, maybe isac32? */
									codec = "isac32";
									if(janus_sdp_get_codec_pt(offer, codec) < 0) {
										/* isac32 not found, maybe isac16? */
										codec = "isac16";
									}
								}
							}
						}
					} else {
						/* VP8 not found, maybe VP9? */
						codec = "vp9";
						if(janus_sdp_get_codec_pt(offer, codec) < 0) {
							/* VP9 not found either, maybe H.264? */
							codec = "h264";
						}
					}
				}
			}
			int pt = janus_sdp_get_codec_pt(offer, codec);
			if(pt < 0) {
				/* Reject */
				JANUS_LOG(LOG_WARN, "Couldn't find codec we needed (%s) in the offer, rejecting %s\n",
					codec, m->type == JANUS_SDP_AUDIO ? "audio" : "video");
				am->port = 0;
				am->direction = JANUS_SDP_INACTIVE;
				temp = temp->next;
				continue;
			}
			am->ptypes = g_list_append(am->ptypes, GINT_TO_POINTER(pt));
			/* Add the related attributes */
			if(m->type == JANUS_SDP_AUDIO) {
				/* Add rtpmap attribute */
				const char *codec_rtpmap = janus_sdp_get_codec_rtpmap(codec);
				if(codec_rtpmap) {
					janus_sdp_attribute *a = janus_sdp_attribute_create("rtpmap", "%d %s", pt, codec_rtpmap);
					am->attributes = g_list_append(am->attributes, a);
					/* Check if we need to add a payload type for DTMF tones (telephone-event/8000) */
					if(audio_dtmf) {
						int dtmf_pt = janus_sdp_get_codec_pt(offer, "dtmf");
						if(dtmf_pt >= 0) {
							/* We do */
							am->ptypes = g_list_append(am->ptypes, GINT_TO_POINTER(dtmf_pt));
							janus_sdp_attribute *a = janus_sdp_attribute_create("rtpmap", "%d %s", dtmf_pt, janus_sdp_get_codec_rtpmap("dtmf"));
							am->attributes = g_list_append(am->attributes, a);
						}
					}
					/* Check if there's a custom fmtp line to add for audio
					 * FIXME We should actually check if it matches the offer */
					if(audio_fmtp) {
						janus_sdp_attribute *a = janus_sdp_attribute_create("fmtp", "%d %s", pt, audio_fmtp);
						am->attributes = g_list_append(am->attributes, a);
					}
				}
			} else {
				/* Add rtpmap attribute */
				const char *codec_rtpmap = janus_sdp_get_codec_rtpmap(codec);
				if(codec_rtpmap) {
					janus_sdp_attribute *a = janus_sdp_attribute_create("rtpmap", "%d %s", pt, codec_rtpmap);
					am->attributes = g_list_append(am->attributes, a);
					if(!strcasecmp(codec, "h264") && h264_fmtp) {
						/* If it's H.264 and we were asked to, add the default fmtp profile as well */
						a = janus_sdp_attribute_create("fmtp", "%d profile-level-id=42e01f;packetization-mode=1", pt);
						am->attributes = g_list_append(am->attributes, a);
					}
					if(video_rtcpfb) {
						/* Add rtcp-fb attributes */
						a = janus_sdp_attribute_create("rtcp-fb", "%d ccm fir", pt);
						am->attributes = g_list_append(am->attributes, a);
						a = janus_sdp_attribute_create("rtcp-fb", "%d nack", pt);
						am->attributes = g_list_append(am->attributes, a);
						a = janus_sdp_attribute_create("rtcp-fb", "%d nack pli", pt);
						am->attributes = g_list_append(am->attributes, a);
						a = janus_sdp_attribute_create("rtcp-fb", "%d goog-remb", pt);
						am->attributes = g_list_append(am->attributes, a);
					}
					/* It is safe to add transport-wide rtcp feedback mesage here, won't be used unless the header extension is negotiated*/
					a = janus_sdp_attribute_create("rtcp-fb", "%d transport-cc", pt);
					am->attributes = g_list_append(am->attributes, a);
				}
			}
			/* Add the extmap attributes, if needed */
			if(extmaps != NULL) {
				GList *ma = m->attributes;
				while(ma) {
					/* Iterate on all attributes, to see if there's an extension to accept */
					janus_sdp_attribute *a = (janus_sdp_attribute *)ma->data;
					if(a->name && strstr(a->name, "extmap") && a->value) {
						GList *temp = extmaps;
						while(temp != NULL) {
							char *extension = (char *)temp->data;
							if(strstr(a->value, extension)) {
								/* Accept the extension */
								int id = atoi(a->value);
								if(id < 0) {
									JANUS_LOG(LOG_ERR, "Invalid extension ID (%d)\n", id);
									temp = temp->next;
									continue;
								}
								const char *direction = NULL;
								switch(a->direction) {
									case JANUS_SDP_SENDONLY:
										direction = "/recvonly";
										break;
									case JANUS_SDP_RECVONLY:
									case JANUS_SDP_INACTIVE:
										direction = "/inactive";
										break;
									default:
										direction = "";
										break;
								}
								a = janus_sdp_attribute_create("extmap",
									"%d%s %s", id, direction, extension);
								janus_sdp_attribute_add_to_mline(am, a);
							}
							temp = temp->next;
						}
					}
					ma = ma->next;
				}
			}
		} else {
			/* This is for data, add formats and an sctpmap attribute */
			am->direction = JANUS_SDP_DEFAULT;
			GList *fmt = m->fmts;
			while(fmt) {
				char *fmt_str = (char *)fmt->data;
				if(fmt_str)
					am->fmts = g_list_append(am->fmts, g_strdup(fmt_str));
				fmt = fmt->next;
			}
		}
		temp = temp->next;
	}
	janus_refcount_decrease(&offer->ref);

	/* Done */
	g_list_free(extmaps);
	va_end(args);

	return answer;
}<|MERGE_RESOLUTION|>--- conflicted
+++ resolved
@@ -1175,12 +1175,9 @@
 			}
 			g_list_free(ids);
 		}
-<<<<<<< HEAD
-		/* It is safe to add transport-wide rtcp feedback mesage here, won't be used unless the header extension is negotiated*/
+		/* It is safe to add transport-wide rtcp feedback message here, won't be used unless the header extension is negotiated */
 		a = janus_sdp_attribute_create("rtcp-fb", "%d transport-cc", video_pt);
 		m->attributes = g_list_append(m->attributes, a);
-=======
->>>>>>> b501e170
 		offer->m_lines = g_list_append(offer->m_lines, m);
 	}
 	if(do_video) {
