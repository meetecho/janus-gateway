--- conflicted
+++ resolved
@@ -1355,16 +1355,11 @@
 	va_start(args, offer);
 	/* Let's see what we should do with the media */
 	gboolean do_audio = TRUE, do_video = TRUE, do_data = TRUE,
-<<<<<<< HEAD
 		audio_dtmf = FALSE, video_rtcpfb = TRUE;
 	const char *audio_codec = NULL, *video_codec = NULL,
 		*vp9_profile = NULL, *h264_profile = NULL,
 		*audio_fmtp = NULL, *video_fmtp = NULL;
-=======
-		audio_dtmf = FALSE, video_rtcpfb = TRUE, h264_fmtp = TRUE;
-	const char *audio_codec = NULL, *video_codec = NULL, *audio_fmtp = NULL;
 	char *custom_audio_fmtp = NULL;
->>>>>>> cd463f78
 	GList *extmaps = NULL;
 	janus_sdp_mdirection audio_dir = JANUS_SDP_SENDRECV, video_dir = JANUS_SDP_SENDRECV;
 	int property = va_arg(args, int);
@@ -1615,14 +1610,9 @@
 					}
 					/* Check if there's a custom fmtp line to add for audio
 					 * FIXME We should actually check if it matches the offer */
-<<<<<<< HEAD
-					if(audio_fmtp) {
-						a = janus_sdp_attribute_create("fmtp", "%d %s", pt, audio_fmtp);
-=======
 					if(audio_fmtp || custom_audio_fmtp) {
-						janus_sdp_attribute *a = janus_sdp_attribute_create("fmtp", "%d %s",
+						a = janus_sdp_attribute_create("fmtp", "%d %s",
 							pt, custom_audio_fmtp ? custom_audio_fmtp : audio_fmtp);
->>>>>>> cd463f78
 						am->attributes = g_list_append(am->attributes, a);
 					}
 				}
