/*! \file   janus_rabbitmqevh.c
 * \author Piter Konstantinov <pit.here@gmail.com>
 * \copyright GNU General Public License v3
 * \brief  Janus RabbitMQEventHandler plugin
 * \details  This is a trivial RabbitMQ event handler plugin for Janus
 *
 * \ingroup eventhandlers
 * \ref eventhandlers
 */

#include "eventhandler.h"

#include <math.h>

#include <amqp.h>
#include <amqp_framing.h>
#include <amqp_tcp_socket.h>
#include <amqp_ssl_socket.h>

#include "../debug.h"
#include "../config.h"
#include "../mutex.h"
#include "../utils.h"
#include "../events.h"


/* Plugin information */
#define JANUS_RABBITMQEVH_VERSION			1
#define JANUS_RABBITMQEVH_VERSION_STRING	"0.0.1"
#define JANUS_RABBITMQEVH_DESCRIPTION		"This is a trivial RabbitMQ event handler plugin for Janus."
#define JANUS_RABBITMQEVH_NAME				"JANUS RabbitMQEventHandler plugin"
#define JANUS_RABBITMQEVH_AUTHOR			"Meetecho s.r.l."
#define JANUS_RABBITMQEVH_PACKAGE			"janus.eventhandler.rabbitmqevh"

/* Plugin methods */
janus_eventhandler *create(void);
int janus_rabbitmqevh_init(const char *config_path);
void janus_rabbitmqevh_destroy(void);
int janus_rabbitmqevh_get_api_compatibility(void);
int janus_rabbitmqevh_get_version(void);
const char *janus_rabbitmqevh_get_version_string(void);
const char *janus_rabbitmqevh_get_description(void);
const char *janus_rabbitmqevh_get_name(void);
const char *janus_rabbitmqevh_get_author(void);
const char *janus_rabbitmqevh_get_package(void);
void janus_rabbitmqevh_incoming_event(json_t *event);
json_t *janus_rabbitmqevh_handle_request(json_t *request);

/* Event handler setup */
static janus_eventhandler janus_rabbitmqevh =
	JANUS_EVENTHANDLER_INIT (
		.init = janus_rabbitmqevh_init,
		.destroy = janus_rabbitmqevh_destroy,

		.get_api_compatibility = janus_rabbitmqevh_get_api_compatibility,
		.get_version = janus_rabbitmqevh_get_version,
		.get_version_string = janus_rabbitmqevh_get_version_string,
		.get_description = janus_rabbitmqevh_get_description,
		.get_name = janus_rabbitmqevh_get_name,
		.get_author = janus_rabbitmqevh_get_author,
		.get_package = janus_rabbitmqevh_get_package,

		.incoming_event = janus_rabbitmqevh_incoming_event,
		.handle_request = janus_rabbitmqevh_handle_request,

		.events_mask = JANUS_EVENT_TYPE_NONE
	);

/* Plugin creator */
janus_eventhandler *create(void) {
	JANUS_LOG(LOG_VERB, "%s created!\n", JANUS_RABBITMQEVH_NAME);
	return &janus_rabbitmqevh;
}


/* Useful stuff */
static volatile gint initialized = 0, stopping = 0;
static GThread *handler_thread;
static GThread *in_thread;
static void *jns_rmqevh_hdlr(void *data);
static void *jns_rmqevh_hrtbt(void *data);
int janus_rabbitmqevh_connect(void);

/* Queue of events to handle */
static GAsyncQueue *events = NULL;
static gboolean group_events = TRUE;
static json_t exit_event;
static void janus_rabbitmqevh_event_free(json_t *event) {
	if(!event || event == &exit_event)
		return;
	json_decref(event);
}

/* JSON serialization options */
static size_t json_format = JSON_INDENT(3) | JSON_PRESERVE_ORDER;

#define JANUS_RABBITMQEVH_EXCHANGE_TYPE "fanout"

/* RabbitMQ session */
static amqp_connection_state_t rmq_conn;
static amqp_channel_t rmq_channel = 0;
static amqp_bytes_t rmq_exchange;
static amqp_bytes_t rmq_route_key;

static janus_mutex mutex;

static char *rmqhost = NULL;
static const char *vhost = NULL, *username = NULL, *password = NULL;
static const char *ssl_cacert_file = NULL;
static const char *ssl_cert_file = NULL;
static const char *ssl_key_file = NULL;
static gboolean ssl_enable = FALSE;
static gboolean ssl_verify_peer = FALSE;
static gboolean ssl_verify_hostname = FALSE;
static const char *route_key = NULL, *exchange = NULL, *exchange_type = NULL ;
static uint16_t heartbeat = 0;
static uint16_t rmqport = AMQP_PROTOCOL_PORT;

/* Parameter validation (for tweaking via Admin API) */
static struct janus_json_parameter request_parameters[] = {
	{"request", JSON_STRING, JANUS_JSON_PARAM_REQUIRED}
};
static struct janus_json_parameter tweak_parameters[] = {
	{"events", JSON_STRING, 0},
	{"grouping", JANUS_JSON_BOOL, 0}
};
/* Error codes (for the tweaking via Admin API */
#define JANUS_RABBITMQEVH_ERROR_INVALID_REQUEST		411
#define JANUS_RABBITMQEVH_ERROR_MISSING_ELEMENT		412
#define JANUS_RABBITMQEVH_ERROR_INVALID_ELEMENT		413
#define JANUS_RABBITMQEVH_ERROR_UNKNOWN_ERROR			499


/* Plugin implementation */
int janus_rabbitmqevh_init(const char *config_path) {
	gboolean success = TRUE;
	if(g_atomic_int_get(&stopping)) {
		/* Still stopping from before */
		return -1;
	}
	if(config_path == NULL) {
		/* Invalid arguments */
		return -1;
	}
	/* Read configuration */
	char filename[255];
	g_snprintf(filename, 255, "%s/%s.jcfg", config_path, JANUS_RABBITMQEVH_PACKAGE);
	JANUS_LOG(LOG_VERB, "Configuration file: %s\n", filename);
	janus_config *config = janus_config_parse(filename);
	if(config == NULL) {
		JANUS_LOG(LOG_WARN, "Couldn't find .jcfg configuration file (%s), trying .cfg\n", JANUS_RABBITMQEVH_PACKAGE);
		g_snprintf(filename, 255, "%s/%s.cfg", config_path, JANUS_RABBITMQEVH_PACKAGE);
		JANUS_LOG(LOG_VERB, "Configuration file: %s\n", filename);
		config = janus_config_parse(filename);
	}
	if(config != NULL)
		janus_config_print(config);
	janus_config_category *config_general = janus_config_get_create(config, NULL, janus_config_type_category, "general");

<<<<<<< HEAD
	char *rmqhost = NULL;
	const char *vhost = NULL, *username = NULL, *password = NULL;
	const char *ssl_cacert_file = NULL;
	const char *ssl_cert_file = NULL;
	const char *ssl_key_file = NULL;
	gboolean ssl_enable = FALSE;
	gboolean ssl_verify_peer = FALSE;
	gboolean ssl_verify_hostname = FALSE;
	const char *route_key = NULL, *exchange = NULL , *exchange_type = NULL ;

=======
>>>>>>> 2aa3b05e
	/* Setup the event handler, if required */
	janus_config_item *item = janus_config_get(config, config_general, janus_config_type_item, "enabled");
	if(!item || !item->value || !janus_is_true(item->value)) {
		JANUS_LOG(LOG_WARN, "RabbitMQ event handler disabled\n");
		goto error;
	}

	item = janus_config_get(config, config_general, janus_config_type_item, "json");
	if(item && item->value) {
		/* Check how we need to format/serialize the JSON output */
		if(!strcasecmp(item->value, "indented")) {
			/* Default: indented, we use three spaces for that */
			json_format = JSON_INDENT(3) | JSON_PRESERVE_ORDER;
		} else if(!strcasecmp(item->value, "plain")) {
			/* Not indented and no new lines, but still readable */
			json_format = JSON_INDENT(0) | JSON_PRESERVE_ORDER;
		} else if(!strcasecmp(item->value, "compact")) {
			/* Compact, so no spaces between separators */
			json_format = JSON_COMPACT | JSON_PRESERVE_ORDER;
		} else {
			JANUS_LOG(LOG_WARN, "Unsupported JSON format option '%s', using default (indented)\n", item->value);
			json_format = JSON_INDENT(3) | JSON_PRESERVE_ORDER;
		}
	}

	/* Which events should we subscribe to? */
	item = janus_config_get(config, config_general, janus_config_type_item, "events");
	if(item && item->value)
		janus_events_edit_events_mask(item->value, &janus_rabbitmqevh.events_mask);

	/* Is grouping of events ok? */
	item = janus_config_get(config, config_general, janus_config_type_item, "grouping");
	if(item && item->value)
		group_events = janus_is_true(item->value);

	/* Handle configuration, starting from the server details */
	item = janus_config_get(config, config_general, janus_config_type_item, "host");
	if(item && item->value)
		rmqhost = g_strdup(item->value);
	else
		rmqhost = g_strdup("localhost");

	item = janus_config_get(config, config_general, janus_config_type_item, "port");
	if(item && item->value && janus_string_to_uint16(item->value, &rmqport) < 0) {
		JANUS_LOG(LOG_ERR, "Invalid port (%s), falling back to default\n", item->value);
		rmqport = AMQP_PROTOCOL_PORT;
	}

	/* Credentials and Virtual Host */
	item = janus_config_get(config, config_general, janus_config_type_item, "vhost");
	if(item && item->value)
		vhost = g_strdup(item->value);
	else
		vhost = g_strdup("/");
	item = janus_config_get(config, config_general, janus_config_type_item, "username");
	if(item && item->value)
		username = g_strdup(item->value);
	else
		username = g_strdup("guest");
	item = janus_config_get(config, config_general, janus_config_type_item, "password");
	if(item && item->value)
		password = g_strdup(item->value);
	else
		password = g_strdup("guest");

	item = janus_config_get(config, config_general, janus_config_type_item, "heartbeat");
	if(item && item->value && janus_string_to_uint16(item->value, &heartbeat) < 0) {
		JANUS_LOG(LOG_ERR, "Invalid heartbeat timeout (%s), falling back to default\n", item->value);
		heartbeat = 0;
	}

	/* SSL config*/
	item = janus_config_get(config, config_general, janus_config_type_item, "ssl_enable");
	if(!item || !item->value || !janus_is_true(item->value)) {
		JANUS_LOG(LOG_INFO, "RabbitMQEventHandler: RabbitMQ SSL support disabled\n");
	} else {
		ssl_enable = TRUE;
		item = janus_config_get(config, config_general, janus_config_type_item, "ssl_cacert");
		if(item && item->value)
			ssl_cacert_file = g_strdup(item->value);
		item = janus_config_get(config, config_general, janus_config_type_item, "ssl_cert");
		if(item && item->value)
			ssl_cert_file = g_strdup(item->value);
		item = janus_config_get(config, config_general, janus_config_type_item, "ssl_key");
		if(item && item->value)
			ssl_key_file = g_strdup(item->value);
		item = janus_config_get(config, config_general, janus_config_type_item, "ssl_verify_peer");
		if(item && item->value && janus_is_true(item->value))
			ssl_verify_peer = TRUE;
		item = janus_config_get(config, config_general, janus_config_type_item, "ssl_verify_hostname");
		if(item && item->value && janus_is_true(item->value))
			ssl_verify_hostname = TRUE;
	}

	/* Parse configuration */
	item = janus_config_get(config, config_general, janus_config_type_item, "route_key");
	if(!item || !item->value) {
		JANUS_LOG(LOG_FATAL, "RabbitMQEventHandler: Missing name of outgoing route_key for RabbitMQ...\n");
		goto error;
	}
	route_key = g_strdup(item->value);

<<<<<<< HEAD

	item = janus_config_get(config, config_general, janus_config_type_item, "exchange_type");
	if(!item || !item->value) {
		exchange_type = JANUS_RABBITMQ_EXCHANGE_TYPE;
=======
	item = janus_config_get(config, config_general, janus_config_type_item, "exchange_type");
	if(!item || !item->value) {
		exchange_type = (char *)JANUS_RABBITMQEVH_EXCHANGE_TYPE;
>>>>>>> 2aa3b05e
	} else {
		exchange_type = g_strdup(item->value);
	}

	item = janus_config_get(config, config_general, janus_config_type_item, "exchange");
	if(!item || !item->value) {
		JANUS_LOG(LOG_INFO, "RabbitMQEventHandler: Missing name of outgoing exchange for RabbitMQ, using default\n");
	} else {
		exchange = g_strdup(item->value);
	}
	if (exchange == NULL) {
		JANUS_LOG(LOG_INFO, "RabbitMQ event handler enabled, %s:%d (%s) exchange_type:%s\n", rmqhost, rmqport, route_key,exchange_type);
	} else {
		JANUS_LOG(LOG_INFO, "RabbitMQ event handler enabled, %s:%d (%s) exch: (%s) exchange_type:%s\n", rmqhost, rmqport, route_key, exchange,exchange_type);
	}

	/* Connect */
	int result = janus_rabbitmqevh_connect();
	if(result < 0) {
		goto error;
	}

	janus_mutex_init(&mutex);

	/* Initialize the events queue */
	events = g_async_queue_new_full((GDestroyNotify) janus_rabbitmqevh_event_free);
	g_atomic_int_set(&initialized, 1);

	GError *error = NULL;
	handler_thread = g_thread_try_new("janus rabbitmqevh handler", jns_rmqevh_hdlr, NULL, &error);
	if(error != NULL) {
		g_atomic_int_set(&initialized, 0);
		JANUS_LOG(LOG_FATAL, "Got error %d (%s) trying to launch the RabbitMQEventHandler handler thread...\n",
			error->code, error->message ? error->message : "??");
		g_error_free(error);
		goto error;
	}
	if(heartbeat > 0) {
		in_thread = g_thread_try_new("janus rabbitmqevh heartbeat handler", jns_rmqevh_hrtbt, NULL, &error);
		if(error != NULL) {
			g_atomic_int_set(&initialized, 0);
			JANUS_LOG(LOG_FATAL, "Got error %d (%s) trying to launch the RabbitMQEventHandler heartbeat thread...\n",
				error->code, error->message ? error->message : "??");
			g_error_free(error);
			goto error;
		}
	}

	/* Done */
	JANUS_LOG(LOG_INFO, "Setup of RabbitMQ event handler completed\n");
	goto done;

error:
	/* If we got here, something went wrong */
	success = FALSE;
	if(route_key)
		g_free((char *)route_key);
	if(exchange)
		g_free((char *)exchange);
	/* Fall through */
done:
	if(config)
		janus_config_destroy(config);

	if(!success) {
		return -1;
	}
	JANUS_LOG(LOG_INFO, "%s initialized!\n", JANUS_RABBITMQEVH_NAME);
	return 0;
}

int janus_rabbitmqevh_connect(void) {
	rmq_conn = amqp_new_connection();
	amqp_socket_t *socket = NULL;
	int status = AMQP_STATUS_OK;
	JANUS_LOG(LOG_VERB, "RabbitMQEventHandler: Creating RabbitMQ socket...\n");
	if (ssl_enable) {
		socket = amqp_ssl_socket_new(rmq_conn);
		if(socket == NULL) {
			JANUS_LOG(LOG_FATAL, "RabbitMQEventHandler: Can't connect to RabbitMQ server: error creating socket...\n");
			return -1;
		}
		if(ssl_verify_peer) {
			amqp_ssl_socket_set_verify_peer(socket, 1);
		} else {
			amqp_ssl_socket_set_verify_peer(socket, 0);
		}
		if(ssl_verify_hostname) {
			amqp_ssl_socket_set_verify_hostname(socket, 1);
		} else {
			amqp_ssl_socket_set_verify_hostname(socket, 0);
		}
		if(ssl_cacert_file) {
			status = amqp_ssl_socket_set_cacert(socket, ssl_cacert_file);
			if(status != AMQP_STATUS_OK) {
				JANUS_LOG(LOG_FATAL, "RabbitMQEventHandler: Can't connect to RabbitMQ server: error setting CA certificate... (%s)\n", amqp_error_string2(status));
				return -1;
			}
		}
		if(ssl_cert_file && ssl_key_file) {
			amqp_ssl_socket_set_key(socket, ssl_cert_file, ssl_key_file);
			if(status != AMQP_STATUS_OK) {
				JANUS_LOG(LOG_FATAL, "RabbitMQEventHandler: Can't connect to RabbitMQ server: error setting key... (%s)\n", amqp_error_string2(status));
				return -1;
			}
		}
	} else {
		socket = amqp_tcp_socket_new(rmq_conn);
		if(socket == NULL) {
			JANUS_LOG(LOG_FATAL, "RabbitMQEventHandler: Can't connect to RabbitMQ server: error creating socket...\n");
			return -1;
		}
	}

	JANUS_LOG(LOG_VERB, "RabbitMQEventHandler: Connecting to RabbitMQ server...\n");
	status = amqp_socket_open(socket, rmqhost, rmqport);
	if(status != AMQP_STATUS_OK) {
		JANUS_LOG(LOG_FATAL, "Can't connect to RabbitMQ server: error opening socket... (%s)\n", amqp_error_string2(status));
		return -1;
	}
	JANUS_LOG(LOG_VERB, "RabbitMQEventHandler: Logging in...\n");
	amqp_rpc_reply_t result = amqp_login(rmq_conn, vhost, 0, 131072, heartbeat, AMQP_SASL_METHOD_PLAIN, username, password);
	if(result.reply_type != AMQP_RESPONSE_NORMAL) {
		JANUS_LOG(LOG_FATAL, "RabbitMQEventHandler: Can't connect to RabbitMQ server: error logging in... %s, %s\n", amqp_error_string2(result.library_error), amqp_method_name(result.reply.id));
		return -1;
	}

	rmq_channel = 1;
	JANUS_LOG(LOG_VERB, "Opening channel...\n");
	amqp_channel_open(rmq_conn, rmq_channel);
	result = amqp_get_rpc_reply(rmq_conn);
	if(result.reply_type != AMQP_RESPONSE_NORMAL) {
		JANUS_LOG(LOG_FATAL, "RabbitMQEventHandler: Can't connect to RabbitMQ server: error opening channel... %s, %s\n", amqp_error_string2(result.library_error), amqp_method_name(result.reply.id));
		return -1;
	}
	rmq_exchange = amqp_empty_bytes;
	if(exchange != NULL) {
		JANUS_LOG(LOG_VERB, "RabbitMQEventHandler: Declaring exchange...\n");
		rmq_exchange = amqp_cstring_bytes(exchange);
		amqp_exchange_declare(rmq_conn, rmq_channel, rmq_exchange, amqp_cstring_bytes(exchange_type), 0, 0, 0, 0, amqp_empty_table);
		result = amqp_get_rpc_reply(rmq_conn);
		if(result.reply_type != AMQP_RESPONSE_NORMAL) {
			JANUS_LOG(LOG_FATAL, "RabbitMQEventHandler: Can't connect to RabbitMQ server: error diclaring exchange... %s, %s\n", amqp_error_string2(result.library_error), amqp_method_name(result.reply.id));
			return -1;
		}
	}
	JANUS_LOG(LOG_VERB, "Declaring outgoing queue... (%s)\n", route_key);
	rmq_route_key = amqp_cstring_bytes(route_key);
	amqp_queue_declare(rmq_conn, rmq_channel, rmq_route_key, 0, 0, 0, 0, amqp_empty_table);
	result = amqp_get_rpc_reply(rmq_conn);
	if(result.reply_type != AMQP_RESPONSE_NORMAL) {
		JANUS_LOG(LOG_FATAL, "RabbitMQEventHandler: Can't connect to RabbitMQ server: error declaring queue... %s, %s\n", amqp_error_string2(result.library_error), amqp_method_name(result.reply.id));
		return -1;
	}
	return 0;
}

void janus_rabbitmqevh_destroy(void) {
	if(!g_atomic_int_get(&initialized))
		return;
	g_atomic_int_set(&stopping, 1);

	g_async_queue_push(events, &exit_event);
	if(handler_thread != NULL) {
		g_thread_join(handler_thread);
		handler_thread = NULL;
	}
	if(in_thread != NULL) {
		g_thread_join(in_thread);
		in_thread = NULL;
	}

	g_async_queue_unref(events);
	events = NULL;

	if(rmq_conn && rmq_channel) {
		amqp_channel_close(rmq_conn, rmq_channel, AMQP_REPLY_SUCCESS);
		amqp_connection_close(rmq_conn, AMQP_REPLY_SUCCESS);
		amqp_destroy_connection(rmq_conn);
	}
	if(rmq_exchange.bytes)
		g_free((char *)rmq_exchange.bytes);
	if(rmq_route_key.bytes)
		g_free((char *)rmq_route_key.bytes);
	if(rmqhost)
		g_free((char *)rmqhost);
	if(vhost)
		g_free((char *)vhost);
	if(username)
		g_free((char *)username);
	if(password)
		g_free((char *)password);
	if(ssl_cacert_file)
		g_free((char *)ssl_cacert_file);
	if(ssl_cert_file)
		g_free((char *)ssl_cert_file);
	if(ssl_key_file)
		g_free((char *)ssl_key_file);

	janus_mutex_destroy(&mutex);
	g_atomic_int_set(&initialized, 0);
	g_atomic_int_set(&stopping, 0);
	JANUS_LOG(LOG_INFO, "%s destroyed!\n", JANUS_RABBITMQEVH_NAME);
}

int janus_rabbitmqevh_get_api_compatibility(void) {
	/* Important! This is what your plugin MUST always return: don't lie here or bad things will happen */
	return JANUS_EVENTHANDLER_API_VERSION;
}

int janus_rabbitmqevh_get_version(void) {
	return JANUS_RABBITMQEVH_VERSION;
}

const char *janus_rabbitmqevh_get_version_string(void) {
	return JANUS_RABBITMQEVH_VERSION_STRING;
}

const char *janus_rabbitmqevh_get_description(void) {
	return JANUS_RABBITMQEVH_DESCRIPTION;
}

const char *janus_rabbitmqevh_get_name(void) {
	return JANUS_RABBITMQEVH_NAME;
}

const char *janus_rabbitmqevh_get_author(void) {
	return JANUS_RABBITMQEVH_AUTHOR;
}

const char *janus_rabbitmqevh_get_package(void) {
	return JANUS_RABBITMQEVH_PACKAGE;
}

void janus_rabbitmqevh_incoming_event(json_t *event) {
	if(g_atomic_int_get(&stopping) || !g_atomic_int_get(&initialized)) {
		/* Janus is closing or the plugin is */
		return;
	}

	/* Do NOT handle the event here in this callback! Since Janus notifies you right
	 * away when something happens, these events are triggered from working threads and
	 * not some sort of message bus. As such, performing I/O or network operations in
	 * here could dangerously slow Janus down. Let's just reference and enqueue the event,
	 * and handle it in our own thread: the event contains a monotonic time indicator of
	 * when the event actually happened on this machine, so that, if relevant, we can compute
	 * any delay in the actual event processing ourselves. */
	json_incref(event);
	g_async_queue_push(events, event);
}

json_t *janus_rabbitmqevh_handle_request(json_t *request) {
	if(g_atomic_int_get(&stopping) || !g_atomic_int_get(&initialized)) {
		return NULL;
	}
	/* We can use this requests to apply tweaks to the logic */
	int error_code = 0;
	char error_cause[512];
	JANUS_VALIDATE_JSON_OBJECT(request, request_parameters,
		error_code, error_cause, TRUE,
		JANUS_RABBITMQEVH_ERROR_MISSING_ELEMENT, JANUS_RABBITMQEVH_ERROR_INVALID_ELEMENT);
	if(error_code != 0)
		goto plugin_response;
	/* Get the request */
	const char *request_text = json_string_value(json_object_get(request, "request"));
	if(!strcasecmp(request_text, "tweak")) {
		/* We only support a request to tweak the current settings */
		JANUS_VALIDATE_JSON_OBJECT(request, tweak_parameters,
			error_code, error_cause, TRUE,
			JANUS_RABBITMQEVH_ERROR_MISSING_ELEMENT, JANUS_RABBITMQEVH_ERROR_INVALID_ELEMENT);
		if(error_code != 0)
			goto plugin_response;
		/* Events */
		if(json_object_get(request, "events"))
			janus_events_edit_events_mask(json_string_value(json_object_get(request, "events")), &janus_rabbitmqevh.events_mask);
		/* Grouping */
		if(json_object_get(request, "grouping"))
			group_events = json_is_true(json_object_get(request, "grouping"));
	} else {
		JANUS_LOG(LOG_VERB, "Unknown request '%s'\n", request_text);
		error_code = JANUS_RABBITMQEVH_ERROR_INVALID_REQUEST;
		g_snprintf(error_cause, 512, "Unknown request '%s'", request_text);
	}

plugin_response:
		{
			json_t *response = json_object();
			if(error_code == 0) {
				/* Return a success */
				json_object_set_new(response, "result", json_integer(200));
			} else {
				/* Prepare JSON error event */
				json_object_set_new(response, "error_code", json_integer(error_code));
				json_object_set_new(response, "error", json_string(error_cause));
			}
			return response;
		}
}

/* Thread to handle incoming events */
static void *jns_rmqevh_hdlr(void *data) {
	JANUS_LOG(LOG_VERB, "Joining RabbitMQEventHandler handler thread\n");
	json_t *event = NULL, *output = NULL;
	char *event_text = NULL;
	int count = 0, max = group_events ? 100 : 1;

	while(g_atomic_int_get(&initialized) && !g_atomic_int_get(&stopping)) {

		event = g_async_queue_pop(events);
		if(event == &exit_event)
			break;
		count = 0;
		output = NULL;

		while(TRUE) {
			/* Handle event: just for fun, let's see how long it took for us to take care of this */
			json_t *created = json_object_get(event, "timestamp");
			if(created && json_is_integer(created)) {
				gint64 then = json_integer_value(created);
				gint64 now = janus_get_monotonic_time();
				JANUS_LOG(LOG_DBG, "Handled event after %"SCNu64" us\n", now-then);
			}
			if(!group_events) {
				/* We're done here, we just need a single event */
				output = event;
				break;
			}
			/* If we got here, we're grouping */
			if(output == NULL)
				output = json_array();
			json_array_append_new(output, event);
			/* Never group more than a maximum number of events, though, or we might stay here forever */
			count++;
			if(count == max)
				break;
			event = g_async_queue_try_pop(events);
			if(event == NULL || event == &exit_event)
				break;
		}

		if(!g_atomic_int_get(&stopping)) {
			/* Since this a simple plugin, it does the same for all events: so just convert to string... */
			event_text = json_dumps(output, json_format);
			amqp_basic_properties_t props;
			props._flags = 0;
			props._flags |= AMQP_BASIC_CONTENT_TYPE_FLAG;
			props.content_type = amqp_cstring_bytes("application/json");
			amqp_bytes_t message = amqp_cstring_bytes(event_text);
			janus_mutex_lock(&mutex);
			int status = amqp_basic_publish(rmq_conn, rmq_channel, rmq_exchange, rmq_route_key, 0, 0, &props, message);
			if(status != AMQP_STATUS_OK) {
				JANUS_LOG(LOG_ERR, "RabbitMQEventHandler: Error publishing... %d, %s\n", status, amqp_error_string2(status));
			}
			janus_mutex_unlock(&mutex);
			free(event_text);
			event_text = NULL;
		}

		/* Done, let's unref the event */
		json_decref(output);
		output = NULL;
	}
	JANUS_LOG(LOG_VERB, "Leaving RabbitMQEventHandler handler thread\n");
	return NULL;
}


/* Thread to handle heartbeats */
static void *jns_rmqevh_hrtbt(void *data) {
	JANUS_LOG(LOG_VERB, "Monitoring RabbitMQ HeartBeat\n");
	int waiting_usec = (heartbeat/2) * 1000000;
	struct timeval timeout;
	timeout.tv_sec = 0;
	timeout.tv_usec = 0;
	amqp_frame_t frame;

	while(g_atomic_int_get(&initialized) && !g_atomic_int_get(&stopping)) {
		janus_mutex_lock(&mutex);
		amqp_maybe_release_buffers(rmq_conn);
		/* Wait for a frame */
		int res = amqp_simple_wait_frame_noblock(rmq_conn, &frame, &timeout);
		janus_mutex_unlock(&mutex);
		if(res != AMQP_STATUS_OK) {
			/* No data */
			if(res == AMQP_STATUS_TIMEOUT || res == AMQP_STATUS_SSL_ERROR) {
				/* Wait half of heartbeat before test again*/
				g_usleep(waiting_usec);
				continue;
			}

			JANUS_LOG(LOG_VERB, "Error on amqp_simple_wait_frame_noblock: %d (%s)\n", res, amqp_error_string2(res));

			if(rmq_conn && rmq_channel) {
				amqp_channel_close(rmq_conn, rmq_channel, AMQP_REPLY_SUCCESS);
				amqp_connection_close(rmq_conn, AMQP_REPLY_SUCCESS);
				amqp_destroy_connection(rmq_conn);
			}
			if(!g_atomic_int_get(&stopping)) {
				JANUS_LOG(LOG_VERB, "Trying to reconnect with RabbitMQ Server\n");
				int result = janus_rabbitmqevh_connect();
				if(result < 0) {
					g_usleep(5000000);
				} else {
					g_usleep(waiting_usec);
				}
			}
		} else {
			/* Wait half of heartbeat before test again*/
			g_usleep(waiting_usec);
		}
	}

	JANUS_LOG(LOG_VERB, "Leaving RabbitMQEventHandler HeartBeat thread\n");
	return NULL;
}<|MERGE_RESOLUTION|>--- conflicted
+++ resolved
@@ -157,19 +157,6 @@
 		janus_config_print(config);
 	janus_config_category *config_general = janus_config_get_create(config, NULL, janus_config_type_category, "general");
 
-<<<<<<< HEAD
-	char *rmqhost = NULL;
-	const char *vhost = NULL, *username = NULL, *password = NULL;
-	const char *ssl_cacert_file = NULL;
-	const char *ssl_cert_file = NULL;
-	const char *ssl_key_file = NULL;
-	gboolean ssl_enable = FALSE;
-	gboolean ssl_verify_peer = FALSE;
-	gboolean ssl_verify_hostname = FALSE;
-	const char *route_key = NULL, *exchange = NULL , *exchange_type = NULL ;
-
-=======
->>>>>>> 2aa3b05e
 	/* Setup the event handler, if required */
 	janus_config_item *item = janus_config_get(config, config_general, janus_config_type_item, "enabled");
 	if(!item || !item->value || !janus_is_true(item->value)) {
@@ -272,16 +259,9 @@
 	}
 	route_key = g_strdup(item->value);
 
-<<<<<<< HEAD
-
-	item = janus_config_get(config, config_general, janus_config_type_item, "exchange_type");
-	if(!item || !item->value) {
-		exchange_type = JANUS_RABBITMQ_EXCHANGE_TYPE;
-=======
 	item = janus_config_get(config, config_general, janus_config_type_item, "exchange_type");
 	if(!item || !item->value) {
 		exchange_type = (char *)JANUS_RABBITMQEVH_EXCHANGE_TYPE;
->>>>>>> 2aa3b05e
 	} else {
 		exchange_type = g_strdup(item->value);
 	}
