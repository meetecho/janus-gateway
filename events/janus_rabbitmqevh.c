--- conflicted
+++ resolved
@@ -94,11 +94,7 @@
 /* JSON serialization options */
 static size_t json_format = JSON_INDENT(3) | JSON_PRESERVE_ORDER;
 
-<<<<<<< HEAD
-#define JANUS_RABBITMQ_EXCHANGE_TYPE "fanout"
-=======
 #define JANUS_RABBITMQEVH_EXCHANGE_TYPE "fanout"
->>>>>>> 6334f81b
 
 /* RabbitMQ session */
 static amqp_connection_state_t rmq_conn;
