/*! \file   janus_mqttevh.c
 *
 * \author Copyright Olle E. Johansson <oej@edvina.net>
 *
 * Based on the mqtt transport by
 * \author Andrei Nesterov <ae.nesterov@gmail.com>
 * and the RabbitMQ event plugin by
 * \author Piter Konstantinov <pit.here@gmail.com>
 *
 * \copyright GNU General Public License v3
 * \brief Janus MQTT transport plugin
 *
 * \ingroup eventhandlers
 * \ref eventhandlers
 *
 * \todo Add will handling
 * \todo Add TLS support (not SSL)
 * \todo Add support for addplugin in topic
 * \todo Improve the MQTT connect message (the first one)
 * \todo Fix random client id if not configured
 */

#include "eventhandler.h"

/* We use the Paho MQTT library  
 * http://www.eclipse.org/paho/clients/c/
 */
#include <MQTTAsync.h>

#include "../debug.h"
#include "../config.h"
#include "../utils.h"
#include "../events.h"

/* Plugin information */
#define JANUS_MQTTEVH_VERSION               1
#define JANUS_MQTTEVH_VERSION_STRING        "0.1.0"
#define JANUS_MQTTEVH_DESCRIPTION           "An MQTT event handler plugin for Janus."
#define JANUS_MQTTEVH_NAME                  "JANUS MqttEventHandler plugin"
#define JANUS_MQTTEVH_AUTHOR                "Olle E. Johansson, Edvina AB"
#define JANUS_MQTTEVH_PACKAGE               "janus.eventhandler.mqttevh"

/* Plugin methods */
janus_eventhandler *create(void);
static int janus_mqttevh_init(const char *config_path);
static void janus_mqttevh_destroy(void);
static int janus_mqttevh_get_api_compatibility(void);
static int janus_mqttevh_get_version(void);
static const char *janus_mqttevh_get_version_string(void);
static const char *janus_mqttevh_get_description(void);
static const char *janus_mqttevh_get_name(void);
static const char *janus_mqttevh_get_author(void);
static const char *janus_mqttevh_get_package(void);
static void janus_mqttevh_incoming_event(json_t *event);

static int janus_mqttevh_send_message(void *context, const char *topic, json_t *message);
static void *janus_mqttevh_handler(void *data);


/* Event handler setup */
static janus_eventhandler janus_mqttevh =
        JANUS_EVENTHANDLER_INIT (
                .init = janus_mqttevh_init,
                .destroy = janus_mqttevh_destroy,

                .get_api_compatibility = janus_mqttevh_get_api_compatibility,
                .get_version = janus_mqttevh_get_version,
                .get_version_string = janus_mqttevh_get_version_string,
                .get_description = janus_mqttevh_get_description,
                .get_name = janus_mqttevh_get_name,
                .get_author = janus_mqttevh_get_author,
                .get_package = janus_mqttevh_get_package,

                .incoming_event = janus_mqttevh_incoming_event,

                .events_mask = JANUS_EVENT_TYPE_NONE
        );

/* Fix an exit event */
static json_t exit_event;

/* Destruction of events */
static void janus_mqttevh_event_free(json_t *event) {
        if(!event || event == &exit_event) {
                return;
	}
        json_decref(event);
}

/* Queue of events to handle */
static GAsyncQueue *events = NULL;

/* Plugin creator */
janus_eventhandler *create(void) {
        JANUS_LOG(LOG_VERB, "%s created!\n", JANUS_MQTTEVH_NAME);
        return &janus_mqttevh;
};

/* API flags */
static gboolean janus_mqtt_evh_enabled_ = FALSE;
static GThread *handler_thread;
static volatile gint initialized = 0, stopping = 0;

/* JSON serialization options */

#define DEFAULT_ADDPLUGIN	1
#define	DEFAULT_ADDEVENT	1
#define	DEFAULT_KEEPALIVE	30
#define	DEFAULT_CLEANSESSION	0	/* Off */
#define DEFAULT_TIMEOUT		30
#define DEFAULT_DISCONNECT_TIMEOUT	100
#define DEFAULT_QOS		0
#define DEFAULT_RETAIN		0
#define DEFAULT_WILL_CONTENT	"{\"event\" : \"disconnect\" }"
#define DEFAULT_WILL_RETAIN	1
#define DEFAULT_WILL_QOS	0
#define DEFAULT_BASETOPIC	"/janus/events"
#define DEFAULT_MQTTURL		"tcp://localhost:1883"
#define DEFAULT_JSON_FORMAT	JSON_INDENT(3) | JSON_PRESERVE_ORDER

#define DEFAULT_TLS_ENABLE	FALSE
#define DEFAULT_TLS_VERIFY_PEER	FALSE
#define DEFAULT_TLS_VERIFY_HOST	FALSE

static size_t json_format_ = DEFAULT_JSON_FORMAT;

/* MQTT client context */
typedef struct janus_mqttevh_context {
<<<<<<< HEAD

=======
>>>>>>> f6e90037
	/* THe Paho MQTT client data structure */
	MQTTAsync client;

	int addplugin;
	int addevent;

	/* Connection data - authentication and url */
	struct {
		int keep_alive_interval;
		int cleansession;
		char *client_id;
		char *username;
		char *password;
		char *url;
	} connect;

	struct {
		int timeout;
	} disconnect;

	/* Data for publishing events */
	struct {
		char *topic;
		int qos;
		int retain;
	} publish;

	/* If we loose connection, the will is our last publish */
	struct {
		char *topic;
		int qos;
		int retain;
		char *content;
	} will;

	/* TLS connection data */
	struct {
		gboolean enable;
		char *cacert_file;
		char *cert_file;
		char *key_file;
		gboolean verify_peer;
		gboolean verify_host;
	} tls;
} janus_mqttevh_context;

/* Event handler methods */
static void janus_mqttevh_client_connection_lost(void *context, char *cause);
static int janus_mqttevh_client_connect(janus_mqttevh_context *ctx);
static void janus_mqttevh_client_connect_success(void *context, MQTTAsync_successData *response);
static void janus_mqttevh_client_connect_failure(void *context, MQTTAsync_failureData *response);
static int janus_mqttevh_client_reconnect(janus_mqttevh_context *ctx);
static void janus_mqttevh_client_reconnect_success(void *context, MQTTAsync_successData *response);
static void janus_mqttevh_client_reconnect_failure(void *context, MQTTAsync_failureData *response);
static int janus_mqttevh_client_disconnect(janus_mqttevh_context *ctx);
static void janus_mqttevh_client_disconnect_success(void *context, MQTTAsync_successData *response);
static void janus_mqttevh_client_disconnect_failure(void *context, MQTTAsync_failureData *response);
static int janus_mqttevh_client_publish_message(janus_mqttevh_context *ctx, const char *topic, int retain, char *payload );
static void janus_mqttevh_client_publish_janus_success(void *context, MQTTAsync_successData *response);
static void janus_mqttevh_client_publish_janus_failure(void *context, MQTTAsync_failureData *response);
static void janus_mqttevh_client_destroy_context(janus_mqttevh_context **ctx);

/* We only handle a single connection */
static janus_mqttevh_context *context_ = NULL;


/* Janus API methods */
static int janus_mqttevh_get_api_compatibility(void) {
        /* Important! This is what your plugin MUST always return: don't lie here or bad things will happen */
        return JANUS_EVENTHANDLER_API_VERSION;
}

static int janus_mqttevh_get_version(void) {
	return JANUS_MQTTEVH_VERSION;
}

static const char *janus_mqttevh_get_version_string(void) {
	return JANUS_MQTTEVH_VERSION_STRING;
}

static const char *janus_mqttevh_get_description(void) {
	return JANUS_MQTTEVH_DESCRIPTION;
}

static const char *janus_mqttevh_get_name(void) {
	return JANUS_MQTTEVH_NAME;
}

static const char *janus_mqttevh_get_author(void) {
	return JANUS_MQTTEVH_AUTHOR;
}

static const char *janus_mqttevh_get_package(void) {
	return JANUS_MQTTEVH_PACKAGE;
}

/* Send an JSON message to a MQTT topic */
static int janus_mqttevh_send_message(void *context, const char *topic, json_t *message) {
	char *payload = NULL;
	int rc = 0;
	janus_mqttevh_context *ctx;

	if(message == NULL) {
		return -1;
	}
	if(context == NULL) {
		/* We have no context, so skip and move on */
		json_decref(message);
		return -1;
	}
	JANUS_LOG(LOG_INFO, "About to send message to %s \n", topic);

#ifdef SKREP
	if (payload != NULL) {
		/* Free previous message */
		free(payload);
		payload = NULL;
	}
#endif
	ctx = (janus_mqttevh_context *) context;

	payload = json_dumps(message, json_format_);
	if (payload == NULL) {
		JANUS_LOG(LOG_ERR, "Can't convert message to string format \n");
		json_decref(message);
		return 0;
	}
	JANUS_LOG(LOG_INFO, "Converted message to JSON for %s \n", topic);
	/* Ok, lets' get rid of the message */
	json_decref(message);

	rc = janus_mqttevh_client_publish_message(ctx, topic, ctx->publish.retain, payload);

	if(rc != MQTTASYNC_SUCCESS) {
		JANUS_LOG(LOG_INFO, "Can't publish to MQTT topic: %s, return code: %d\n", ctx->publish.topic, rc);
	}

	JANUS_LOG(LOG_INFO, "Done with message to JSON for %s \n", topic);

	return 0;
}

static void janus_mqttevh_client_connection_lost(void *context, char *cause) {

	/* Notify handlers about this transport being gone */
	janus_mqttevh_context *ctx = (janus_mqttevh_context *)context;

	JANUS_LOG(LOG_INFO, "MQTT EVH connection %s lost cause of %s. Reconnecting...\n", ctx->connect.url, cause);
}

/* Set up connection to MQTT broker */
static int janus_mqttevh_client_connect(janus_mqttevh_context *ctx) {
	int rc;

	MQTTAsync_connectOptions options = MQTTAsync_connectOptions_initializer;
	options.keepAliveInterval = ctx->connect.keep_alive_interval;
	options.cleansession = ctx->connect.cleansession;
	options.username = ctx->connect.username;
	options.password = ctx->connect.password;
	options.automaticReconnect = TRUE;
	options.onSuccess = janus_mqttevh_client_connect_success;
	options.onFailure = janus_mqttevh_client_connect_failure;
	options.context = ctx;

	rc = MQTTAsync_connect(ctx->client, &options);
	return rc;
}

/* Callback for succesful connection to MQTT broker */
static void janus_mqttevh_client_connect_success(void *context, MQTTAsync_successData *response) {
	char topicbuf[512];

	JANUS_LOG(LOG_INFO, "MQTT EVH client has been successfully connected to the broker\n");

	janus_mqttevh_context *ctx = (janus_mqttevh_context *)context;

	json_t *info = json_object();

	json_object_set_new(info, "event", json_string("connected"));
	snprintf(topicbuf, sizeof(topicbuf), "%s/%s", ctx->publish.topic, "status");
	json_incref(info);

	janus_mqttevh_send_message(context,  topicbuf, info);

	json_decref(info);
}

/* Callback for MQTT broker connection failure */
static void janus_mqttevh_client_connect_failure(void *context, MQTTAsync_failureData *response) {
	int rc = response ? response->code : 0;

	/* Notify handlers about this transport failure */
	JANUS_LOG(LOG_ERR, "MQTT EVH client has failed connecting to the broker, return code: %d. Reconnecting...\n", rc);

}

/* MQTT broker Reconnect function */
static int janus_mqttevh_client_reconnect(janus_mqttevh_context *ctx) {
	JANUS_LOG(LOG_INFO, "MQTT EVH client reconnecting to %s. Reconnecting...\n", ctx->connect.url);

	MQTTAsync_disconnectOptions options = MQTTAsync_disconnectOptions_initializer;
	options.onSuccess = janus_mqttevh_client_reconnect_success;
	options.onFailure = janus_mqttevh_client_reconnect_failure;
	options.context = ctx;
	options.timeout = ctx->disconnect.timeout;

	return MQTTAsync_disconnect(ctx->client, &options);
}

/* Callback for successful reconnection to MQTT broker */
static void janus_mqttevh_client_reconnect_success(void *context, MQTTAsync_successData *response) {
	janus_mqttevh_context *ctx = (janus_mqttevh_context *)context;
	char topicbuf[512];

	JANUS_LOG(LOG_INFO, "MQTT EVH client has been disconnected from %s. Reconnecting...\n", ctx->connect.url);

	int rc = janus_mqttevh_client_connect(context);
	if(rc != MQTTASYNC_SUCCESS) {
		const char *error;
		switch(rc) {
			case 1: error = "Connection refused - protocol version";
				break;
			case 2: error = "Connection refused - identifier rejected";
				break;
			case 3: error = "Connection refused - server unavailable";
				break;
			case 4: error = "Connection refused - bad credentials";
				break;
			case 5: error = "Connection refused - not authroized";
				break;
			default: error = "Connection refused - unknown error";
				break;
		}
		JANUS_LOG(LOG_FATAL, "Can't connect to MQTT broker, return code: %d (%s)\n", rc, error);
		return;
	} 
	json_t *info = json_object();
	json_object_set_new(info, "event", json_string("connected"));
	snprintf(topicbuf, sizeof(topicbuf), "%s/%s", ctx->publish.topic, "status");
	//janus_mqttevh_send_message(context,  topicbuf, info);
}

/* Callback for MQTT broker reconnect failure */
static void janus_mqttevh_client_reconnect_failure(void *context, MQTTAsync_failureData *response) {
	int rc = response ? response->code : 0;
	JANUS_LOG(LOG_ERR, "MQTT EVH client failed reconnecting to MQTT broker, return code: %d\n", rc);
}

/* Disconnect from MQTT broker */
static int janus_mqttevh_client_disconnect(janus_mqttevh_context *ctx) {
	MQTTAsync_disconnectOptions options = MQTTAsync_disconnectOptions_initializer;
	options.onSuccess = janus_mqttevh_client_disconnect_success;
	options.onFailure = janus_mqttevh_client_disconnect_failure;
	options.context = ctx;
	options.timeout = ctx->disconnect.timeout;
	return MQTTAsync_disconnect(ctx->client, &options);
}

/* Callback for succesful MQTT disconnect */
static void janus_mqttevh_client_disconnect_success(void *context, MQTTAsync_successData *response) {

	/* Notify handlers about this transport being gone */
	janus_mqttevh_context *ctx = (janus_mqttevh_context *)context;

	JANUS_LOG(LOG_INFO, "MQTT EVH client has been successfully disconnected from %s. Destroying the client...\n", ctx->connect.url);
	janus_mqttevh_client_destroy_context(&ctx);
}

/* Callback for MQTT disconnect failure */
void janus_mqttevh_client_disconnect_failure(void *context, MQTTAsync_failureData *response) {
	int rc = response ? response->code : 0;
	janus_mqttevh_context *ctx = (janus_mqttevh_context *)context;

	JANUS_LOG(LOG_ERR, "Can't disconnect from MQTT EVH broker %s, return code: %d\n", ctx->connect.url, rc);

	janus_mqttevh_client_destroy_context(&ctx);
}


/* Publish mqtt message using paho
 * Payload is a string. JSON objects should be stringified before calling this function.
 */
static int janus_mqttevh_client_publish_message(janus_mqttevh_context *ctx, const char *topic, int retain, char *payload ) 
{
	int rc; 

	MQTTAsync_responseOptions options;
	MQTTAsync_message msg = MQTTAsync_message_initializer;

	msg.payload = payload;
	msg.payloadlen = strlen(payload);
	msg.qos = ctx->publish.qos;
	msg.retained = retain;

	/* TODO: The payload if generated by json_dumps needs to be freed
	free(payload);
	payload = (char *) NULL;
	*/

	options.context = ctx;
	options.onSuccess = janus_mqttevh_client_publish_janus_success;
	options.onFailure = janus_mqttevh_client_publish_janus_failure;
	rc = MQTTAsync_sendMessage(ctx->client, topic, &msg, &options);
	if (rc == MQTTASYNC_SUCCESS) {
		JANUS_LOG(LOG_INFO, "MQTT EVH message sent to topic %s on %s. Result %d\n", topic, ctx->connect.url, rc);
	} else {
		JANUS_LOG(LOG_INFO, "FAILURE: MQTT EVH message propably not sent to topic %s on %s. Result %d\n", topic, ctx->connect.url, rc);
	}

	return rc;
}

/* Callback for successful MQTT publish */
static void janus_mqttevh_client_publish_janus_success(void *context, MQTTAsync_successData *response) {
	janus_mqttevh_context *ctx = (janus_mqttevh_context *)context;
	JANUS_LOG(LOG_HUGE, "MQTT EVH client has successfully published to MQTT base topic: %s\n", ctx->publish.topic);
}

/* Callback for MQTT publish failure 
 * 	Should we bring message into queue? Right now, we just drop it.
 */
static void janus_mqttevh_client_publish_janus_failure(void *context, MQTTAsync_failureData *response) {
	janus_mqttevh_context *ctx = (janus_mqttevh_context *)context;
	int rc = response ? response->code : 0;
	JANUS_LOG(LOG_ERR, "MQTT EVH client has failed publishing to MQTT topic: %s, return code: %d\n", ctx->publish.topic, rc);
}


/* Destroy Janus MQTT event handler session context */
static void janus_mqttevh_client_destroy_context(janus_mqttevh_context **ptr) {
	JANUS_LOG(LOG_INFO, "About to destroy context... \n");

	janus_mqttevh_context *ctx = (janus_mqttevh_context *)*ptr;

	if(ctx) {
		MQTTAsync_destroy(&ctx->client);
		if (ctx->publish.topic != NULL) {
			g_free(ctx->publish.topic);
		}
		if (ctx->connect.username != NULL) {
			g_free(ctx->connect.username);
		}
		if (ctx->connect.password != NULL) {
			g_free(ctx->connect.password);
		}
		g_free(ctx);
		*ptr = NULL;
	}

	JANUS_LOG(LOG_INFO, "%s destroyed!\n", JANUS_MQTTEVH_NAME);
}

/* This is not used here, but required by the api (even though docs says no ) */
static int janus_mqttevh_client_message_arrived(void *context, char *topicName, int topicLen, MQTTAsync_message *message) {
        janus_mqttevh_context *ctx = (janus_mqttevh_context *)context;
        gchar *topic = g_strndup(topicName, topicLen);
        //const gboolean janus = janus_mqtt_evh_enabled_ &&  !strcasecmp(topic, ctx->subscribe.topic);
        const gboolean janus = janus_mqtt_evh_enabled_ ;
        g_free(topic);

        if(janus && message->payloadlen) {
                JANUS_LOG(LOG_HUGE, "MQTT %s: Receiving %s EVH message over MQTT: %s\n", ctx->connect.url, "Janus", (char *)message->payload);
        }

        MQTTAsync_freeMessage(&message);
        MQTTAsync_free(topicName);
        return TRUE;
}

static void janus_mqttevh_client_delivery_complete(void *context, MQTTAsync_token token) {
	/* If you send with QoS, you get confirmation here */
}

/* Plugin implementation */
static int janus_mqttevh_init(const char *config_path) {
	int res = 0;
	janus_config_item *url_item;
	janus_config_item *username_item, *password_item, *topic_item, *addevent_item;
	janus_config_item *keep_alive_interval_item, *cleansession_item, *disconnect_timeout_item, *qos_item, *retain_item;

	if(g_atomic_int_get(&stopping)) {
		/* Still stopping from before */
		return -1;
	}
	if(config_path == NULL) {
		/* Invalid arguments */
		return -1;
	}
	/* Read configuration */
	char filename[255];
	g_snprintf(filename, 255, "%s/%s.cfg", config_path, JANUS_MQTTEVH_PACKAGE);
	JANUS_LOG(LOG_VERB, "Configuration file: %s\n", filename);
	janus_config *config = janus_config_parse(filename);
	if(config != NULL) {
		janus_config_print(config);
	}

	/* Initializing context */
	janus_mqttevh_context *ctx = g_malloc0(sizeof(struct janus_mqttevh_context));
	context_ = ctx;

	/* Set default values */
	/* Strings are set to default values later */
	ctx->addplugin = DEFAULT_ADDPLUGIN;
	ctx->addevent = DEFAULT_ADDEVENT;
	ctx->publish.qos = DEFAULT_QOS;
	ctx->publish.retain = DEFAULT_RETAIN;
	ctx->connect.username = NULL;
	ctx->connect.password = NULL;
	ctx->disconnect.timeout = DEFAULT_TIMEOUT;
	ctx->will.qos = DEFAULT_WILL_QOS;
	ctx->will.retain = DEFAULT_WILL_RETAIN;

	ctx->tls.enable = DEFAULT_TLS_ENABLE;
	ctx->tls.verify_peer = DEFAULT_TLS_VERIFY_PEER;
	ctx->tls.verify_host = DEFAULT_TLS_VERIFY_HOST;

	/* Setup the event handler, if required */
	janus_config_item *item = janus_config_get_item_drilldown(config, "general", "enabled");

	if(!item || !item->value || !janus_is_true(item->value)) {
		JANUS_LOG(LOG_WARN, "MQTT event handler disabled\n");
		goto error;
	}
	janus_mqtt_evh_enabled_ = TRUE;

	/* MQTT URL */
	url_item = janus_config_get_item_drilldown(config, "general", "url");
	ctx->connect.url= g_strdup((url_item && url_item->value) ? url_item->value : DEFAULT_MQTTURL);

	janus_config_item *client_id_item = janus_config_get_item_drilldown(config, "general", "client_id");

	ctx->connect.client_id = g_strdup((client_id_item && client_id_item->value) ? client_id_item->value : "guest");

	username_item = janus_config_get_item_drilldown(config, "general", "username");
	if (username_item && username_item->value) {
		ctx->connect.username = g_strdup(username_item->value);
	} else {
		ctx->connect.username = NULL;
	}
	
	password_item = janus_config_get_item_drilldown(config, "general", "password");
	if (password_item && password_item->value) {
		ctx->connect.password = g_strdup(password_item->value);
	} else {
		ctx->connect.password = NULL;
	}

	janus_config_item *json_item = janus_config_get_item_drilldown(config, "general", "json");
	if(json_item && json_item->value) {
		/* Check how we need to format/serialize the JSON output */
		if(!strcasecmp(json_item->value, "indented")) {
			/* Default: indented, we use three spaces for that */
			json_format_ = JSON_INDENT(3) | JSON_PRESERVE_ORDER;
		} else if(!strcasecmp(json_item->value, "plain")) {
			/* Not indented and no new lines, but still readable */
			json_format_ = JSON_INDENT(0) | JSON_PRESERVE_ORDER;
		} else if(!strcasecmp(json_item->value, "compact")) {
			/* Compact, so no spaces between separators */
			json_format_ = JSON_COMPACT | JSON_PRESERVE_ORDER;
		} else {
			JANUS_LOG(LOG_WARN, "Unsupported JSON format option '%s', using default (indented)\n", json_item->value);
			json_format_ = DEFAULT_JSON_FORMAT;
		}
	}


	/* Which events should we subscribe to? */
	item = janus_config_get_item_drilldown(config, "general", "events");
	if(item && item->value) {
		if(!strcasecmp(item->value, "none")) {
			/* Don't subscribe to anything at all */
			janus_flags_reset(&janus_mqttevh.events_mask);
		} else if(!strcasecmp(item->value, "all")) {
			/* Subscribe to everything */
			janus_flags_set(&janus_mqttevh.events_mask, JANUS_EVENT_TYPE_ALL);
		} else {
			/* Check what we need to subscribe to */
			gchar **subscribe = g_strsplit(item->value, ",", -1);
			if(subscribe != NULL) {
				gchar *index = subscribe[0];
				if(index != NULL) {
					int i=0;
					while(index != NULL) {
						while(isspace(*index)) {
							index++;
						}
						if(strlen(index)) {
							int flag = event_label_to_flog(index);
							if (flag) {
								janus_flags_set(&janus_mqttevh.events_mask, flag);
							}
						}
						i++;
						index = subscribe[i];
					}
				}
				g_strfreev(subscribe);
			}
		}
	}

	/* Connect configuration */
	keep_alive_interval_item = janus_config_get_item_drilldown(config, "general", "keep_alive_interval");
	ctx->connect.keep_alive_interval = (keep_alive_interval_item && keep_alive_interval_item->value) ? atoi(keep_alive_interval_item->value) : DEFAULT_KEEPALIVE;

	cleansession_item = janus_config_get_item_drilldown(config, "general", "cleansession");
	ctx->connect.cleansession = (cleansession_item && cleansession_item->value) ? atoi(cleansession_item->value) : DEFAULT_CLEANSESSION;

	/* Disconnect configuration */
	disconnect_timeout_item = janus_config_get_item_drilldown(config, "general", "disconnect_timeout");
	ctx->disconnect.timeout = (disconnect_timeout_item && disconnect_timeout_item->value) ? atoi(disconnect_timeout_item->value) : DEFAULT_DISCONNECT_TIMEOUT;

	topic_item = janus_config_get_item_drilldown(config, "general", "topic");
	if(!topic_item || !topic_item->value) {
		ctx->publish.topic = g_strdup(DEFAULT_BASETOPIC);
	} else {
		ctx->publish.topic = g_strdup(topic_item->value);
	}
	addevent_item = janus_config_get_item_drilldown(config, "general", "addevent");
	if(addevent_item && addevent_item->value && janus_is_true(addevent_item->value)) {
		ctx->addevent = TRUE;
	}
	retain_item = janus_config_get_item_drilldown(config, "general", "retain");
	if(retain_item && retain_item->value && janus_is_true(retain_item->value)) {
		ctx->publish.retain = atoi(retain_item->value);;
	}

	qos_item = janus_config_get_item_drilldown(config, "general", "qos");
	ctx->publish.qos = (qos_item && qos_item->value) ? atoi(qos_item->value) : 1;

	/* TLS config*/
	item = janus_config_get_item_drilldown(config, "general", "tls_enable");
	/* for old people */
	if (!item) {
		item = janus_config_get_item_drilldown(config, "general", "ssl_enable");
	}

	if(!item || !item->value || !janus_is_true(item->value)) {
		JANUS_LOG(LOG_INFO, "MQTTEventHandler: MQTT TLS support disabled\n");
	} else {
		ctx->tls.enable = TRUE;
		item = janus_config_get_item_drilldown(config, "general", "tls_cacert");
		if (!item) {
			item = janus_config_get_item_drilldown(config, "general", "ssl_cacert");
		}
		if(item && item->value) {
			ctx->tls.cacert_file = g_strdup(item->value);
		}

		item = janus_config_get_item_drilldown(config, "general", "tls_client_cert");
		if (!item) {
			item = janus_config_get_item_drilldown(config, "general", "ssl_client_cert");
		}
		if(item && item->value) {
			ctx->tls.cert_file = g_strdup(item->value);
		}
		item = janus_config_get_item_drilldown(config, "general", "tls_client_key");
		if (!item) {
			item = janus_config_get_item_drilldown(config, "general", "ssl_client_key");
		}
		if(item && item->value) {
			ctx->tls.key_file = g_strdup(item->value);
		}
		item = janus_config_get_item_drilldown(config, "general", "tls_verify_peer");
		if (!item) {
			item = janus_config_get_item_drilldown(config, "general", "ssl_verify_peer");
		}
		if(item && item->value && janus_is_true(item->value)) {
			ctx->tls.verify_peer = TRUE;
		}
		item = janus_config_get_item_drilldown(config, "general", "tls_verify_hostname");
		if (!item) {
			item = janus_config_get_item_drilldown(config, "general", "ssl_verify_hostname");
		}
		if(item && item->value && janus_is_true(item->value)) {
			ctx->tls.verify_host = TRUE;
		}
	}

	if(!janus_mqtt_evh_enabled_ ) {
		JANUS_LOG(LOG_WARN, "MQTT event handler support disabled, giving up\n");
		goto error;
	}

	/* Create a MQTT client */
	res = MQTTAsync_create(
		&ctx->client,
		ctx->connect.url,
		ctx->connect.client_id,
		MQTTCLIENT_PERSISTENCE_NONE,
		NULL);

	 if (res != MQTTASYNC_SUCCESS) {
		JANUS_LOG(LOG_FATAL, "Can't setup library for connection to  MQTT broker %s: error %d creating client...\n", ctx->connect.url, res);
		goto error;
	}
	/* Set callbacks. We should not really subscribe to anything but nevertheless */
	res = MQTTAsync_setCallbacks(ctx->client, 
			ctx,
			janus_mqttevh_client_connection_lost,
<<<<<<< HEAD
			NULL, NULL);
=======
			janus_mqttevh_client_message_arrived,	//Needed
			janus_mqttevh_client_delivery_complete);
#ifdef SETNULL
			(MQTTAsync_messageArrived *)  NULL, 
			(MQTTAsync_deliveryComplete *) NULL);
#endif
>>>>>>> f6e90037

	if (res != MQTTASYNC_SUCCESS) {
		JANUS_LOG(LOG_FATAL, "Event handler : Can't setup MQTT broker %s: error %d setting up callbacks...\n", ctx->connect.url, res);
		goto error;
	}
	JANUS_LOG(LOG_INFO, "Event handler : About to connect to  MQTT broker %s: ...\n", ctx->connect.url);

	/* Connecting to the broker */
	int rc = janus_mqttevh_client_connect(ctx);
	if(rc != MQTTASYNC_SUCCESS) {

		const char *error;
		switch(rc) {
			case 1: error = "Connection refused - protocol version";
				break;
			case 2: error = "Connection refused - identifier rejected";
				break;
			case 3: error = "Connection refused - server unavailable";
				break;
			case 4: error = "Connection refused - bad credentials";
				break;
			case 5: error = "Connection refused - not authroized";
				break;
			default: error = "Connection refused - unknown error";
				break;
		}
		JANUS_LOG(LOG_FATAL, "Can't connect to MQTT broker, return code: %d (%s)\n", rc, error);
		goto error;
	} 

	/* Initialize the events queue */
	events = g_async_queue_new_full((GDestroyNotify) janus_mqttevh_event_free);
	g_atomic_int_set(&initialized, 1);

	/* Create the event handler thread */
	GError *error = NULL;
	handler_thread = g_thread_try_new("janus mqttevh handler", janus_mqttevh_handler, ctx, &error);
	if(error != NULL) {
		g_atomic_int_set(&initialized, 0);
		JANUS_LOG(LOG_FATAL, "Got error %d (%s) trying to launch the MQTT EventHandler handler thread...\n", error->code, error->message ? error->message : "??");
		goto error;
	}

	/* Done */
	if(config) {
		janus_config_destroy(config);
	}

	JANUS_LOG(LOG_INFO, "%s initialized!\n", JANUS_MQTTEVH_NAME);
	return 0;

error:
	/* If we got here, something went wrong */
	janus_mqttevh_client_destroy_context(&ctx);

	if(config) {
		janus_config_destroy(config);
	}
	return -1;
}

/*! \brief  Janus shutting down, clean up and get out of here */
static void janus_mqttevh_destroy(void) {

	if(!g_atomic_int_get(&initialized)) {
		/* We never started, so just quit */
		return;
	}
	g_atomic_int_set(&stopping, 1);

	/* Put the exit event on the queue to stop the other thread */
	g_async_queue_push(events, &exit_event);

	if(handler_thread != NULL) {
		g_thread_join(handler_thread);
		handler_thread = NULL;
	}

	g_async_queue_unref(events);
	events = NULL;

	/* Shut down the MQTT connection now */
	janus_mqttevh_client_disconnect(context_);

	g_atomic_int_set(&initialized, 0);
	g_atomic_int_set(&stopping, 0);
	JANUS_LOG(LOG_INFO, "%s destroyed!\n", JANUS_MQTTEVH_NAME);
}


/*! \brief Handle incoming event and push it on the queue for
   a separate thread to handle */
static void janus_mqttevh_incoming_event(json_t *event) {
	if(g_atomic_int_get(&stopping) || !g_atomic_int_get(&initialized)) {
		/* Janus is closing or the plugin is: unref the event as we won't handle it */
		json_decref(event);
		return;
	}
	json_incref(event);
	g_async_queue_push(events, event);
}


/* Thread to handle incoming events and push them out on the MQTT

	We will publish events on multiple topics,
	depending on event type
	If base topic is configured to
		/janus/events
	then a handle event will be published to
		/janus/events/handle

*/
static void *janus_mqttevh_handler(void *data) {
	janus_mqttevh_context *ctx = (janus_mqttevh_context *) data;
	json_t *event = NULL, *output = NULL;
	char topicbuf[512];

	JANUS_LOG(LOG_VERB, "Joining MqttEventHandler handler thread\n");

	while(g_atomic_int_get(&initialized) && !g_atomic_int_get(&stopping)) {
		/* Get event from queue */
		event = g_async_queue_pop(events);
		if(event == NULL) {	/* There was nothing in the queue */
			continue;
		}
		if(event == &exit_event) {
			break;
		}
		output = NULL;

		/* Handle event: just for fun, let's see how long it took for us to take care of this */
		json_t *created = json_object_get(event, "timestamp");
		if(created && json_is_integer(created)) {
			gint64 then = json_integer_value(created);
			gint64 now = janus_get_monotonic_time();
			JANUS_LOG(LOG_DBG, "Handled event after %"SCNu64" us\n", now-then);
		}

		int type = json_integer_value(json_object_get(event, "type"));
		const char *elabel = event_type_to_label(type);
		const char *ename = event_type_to_name(type);

<<<<<<< HEAD
		/* Hack to test new functions */
		JANUS_LOG(LOG_DBG, "Event label %s, name %s\n", event_type_to_label(type), event_type_to_name(type));
=======
		if (elabel && ename) {
			JANUS_LOG(LOG_DBG, "Event label %s, name %s\n", elabel, ename);
		} else {
			JANUS_LOG(LOG_DBG, "Can't get event label or name\n");
		}
>>>>>>> f6e90037

		output = json_array();

		json_array_append_new(output, event);

		if(!g_atomic_int_get(&stopping)) {
			/* Convert event to string */
			if (ctx->addevent) {
				snprintf(topicbuf, sizeof(topicbuf), "%s/%s", ctx->publish.topic, event_type_to_label(type));
				JANUS_LOG(LOG_DBG, "Debug: MQTT Publish event on %s\n", topicbuf);
				janus_mqttevh_send_message(ctx, topicbuf, output);
			} else {
				janus_mqttevh_send_message(ctx, ctx->publish.topic, output);
			}
		}

		/* Done, let's unref the event */
		//json_decref(output);
		//output = NULL;
		JANUS_LOG(LOG_VERB, "Debug: Thread done publishing MQTT Publish event on %s\n", topicbuf);
	}
	JANUS_LOG(LOG_VERB, "Leaving MQTTEventHandler handler thread\n");
	return NULL;
}<|MERGE_RESOLUTION|>--- conflicted
+++ resolved
@@ -126,10 +126,6 @@
 
 /* MQTT client context */
 typedef struct janus_mqttevh_context {
-<<<<<<< HEAD
-
-=======
->>>>>>> f6e90037
 	/* THe Paho MQTT client data structure */
 	MQTTAsync client;
 
@@ -731,16 +727,8 @@
 	res = MQTTAsync_setCallbacks(ctx->client, 
 			ctx,
 			janus_mqttevh_client_connection_lost,
-<<<<<<< HEAD
-			NULL, NULL);
-=======
 			janus_mqttevh_client_message_arrived,	//Needed
 			janus_mqttevh_client_delivery_complete);
-#ifdef SETNULL
-			(MQTTAsync_messageArrived *)  NULL, 
-			(MQTTAsync_deliveryComplete *) NULL);
-#endif
->>>>>>> f6e90037
 
 	if (res != MQTTASYNC_SUCCESS) {
 		JANUS_LOG(LOG_FATAL, "Event handler : Can't setup MQTT broker %s: error %d setting up callbacks...\n", ctx->connect.url, res);
@@ -884,16 +872,12 @@
 		const char *elabel = event_type_to_label(type);
 		const char *ename = event_type_to_name(type);
 
-<<<<<<< HEAD
 		/* Hack to test new functions */
-		JANUS_LOG(LOG_DBG, "Event label %s, name %s\n", event_type_to_label(type), event_type_to_name(type));
-=======
 		if (elabel && ename) {
 			JANUS_LOG(LOG_DBG, "Event label %s, name %s\n", elabel, ename);
 		} else {
 			JANUS_LOG(LOG_DBG, "Can't get event label or name\n");
 		}
->>>>>>> f6e90037
 
 		output = json_array();
 
