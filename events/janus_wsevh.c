/*! \file   janus_wsevh.c
 * \author Lorenzo Miniero <lorenzo@meetecho.com>
 * \copyright GNU General Public License v3
 * \brief  Janus WebSockets EventHandler plugin
 * \details  This is a trivial WebSockets event handler plugin for Janus
 *
 * \ingroup eventhandlers
 * \ref eventhandlers
 */

#include "eventhandler.h"

#include <math.h>

#include <libwebsockets.h>

#include "../debug.h"
#include "../config.h"
#include "../mutex.h"
#include "../utils.h"
#include "../events.h"


/* Plugin information */
#define JANUS_WSEVH_VERSION			1
#define JANUS_WSEVH_VERSION_STRING	"0.0.1"
#define JANUS_WSEVH_DESCRIPTION		"This is a trivial WebSockets event handler plugin for Janus."
#define JANUS_WSEVH_NAME			"JANUS WebSocketsEventHandler plugin"
#define JANUS_WSEVH_AUTHOR			"Meetecho s.r.l."
#define JANUS_WSEVH_PACKAGE			"janus.eventhandler.wsevh"

/* Plugin methods */
janus_eventhandler *create(void);
int janus_wsevh_init(const char *config_path);
void janus_wsevh_destroy(void);
int janus_wsevh_get_api_compatibility(void);
int janus_wsevh_get_version(void);
const char *janus_wsevh_get_version_string(void);
const char *janus_wsevh_get_description(void);
const char *janus_wsevh_get_name(void);
const char *janus_wsevh_get_author(void);
const char *janus_wsevh_get_package(void);
void janus_wsevh_incoming_event(json_t *event);
json_t *janus_wsevh_handle_request(json_t *request);

/* Forward declarations */
void janus_wsevh_schedule_connect_attempt(void);
void janus_wsevh_calculate_reconnect_delay_on_fail(void);
static void janus_wsevh_connect_attempt(void* sul);

/* Event handler setup */
static janus_eventhandler janus_wsevh =
	JANUS_EVENTHANDLER_INIT (
		.init = janus_wsevh_init,
		.destroy = janus_wsevh_destroy,

		.get_api_compatibility = janus_wsevh_get_api_compatibility,
		.get_version = janus_wsevh_get_version,
		.get_version_string = janus_wsevh_get_version_string,
		.get_description = janus_wsevh_get_description,
		.get_name = janus_wsevh_get_name,
		.get_author = janus_wsevh_get_author,
		.get_package = janus_wsevh_get_package,

		.incoming_event = janus_wsevh_incoming_event,
		.handle_request = janus_wsevh_handle_request,

		.events_mask = JANUS_EVENT_TYPE_NONE
	);

/* Plugin creator */
janus_eventhandler *create(void) {
	JANUS_LOG(LOG_VERB, "%s created!\n", JANUS_WSEVH_NAME);
	return &janus_wsevh;
}


/* Useful stuff */
static volatile gint initialized = 0, stopping = 0;
static GThread *ws_thread, *handler_thread;
static void *janus_wsevh_thread(void *data);
static void *janus_wsevh_handler(void *data);

/* Queue of events to handle */
static GAsyncQueue *events = NULL;
static gboolean group_events = TRUE;
static json_t exit_event;
static void janus_wsevh_event_free(json_t *event) {
	if(!event || event == &exit_event)
		return;
	json_decref(event);
}

/* JSON serialization options */
static size_t json_format = JSON_INDENT(3) | JSON_PRESERVE_ORDER;


/* Parameter validation (for tweaking via Admin API) */
static struct janus_json_parameter request_parameters[] = {
	{"request", JSON_STRING, JANUS_JSON_PARAM_REQUIRED}
};
static struct janus_json_parameter tweak_parameters[] = {
	{"events", JSON_STRING, 0},
	{"grouping", JANUS_JSON_BOOL, 0}
};
/* Error codes (for the tweaking via Admin API */
#define JANUS_WSEVH_ERROR_INVALID_REQUEST		411
#define JANUS_WSEVH_ERROR_MISSING_ELEMENT		412
#define JANUS_WSEVH_ERROR_INVALID_ELEMENT		413
#define JANUS_WSEVH_ERROR_UNKNOWN_ERROR			499

/* Logging */
static int wsevh_log_level = 0;
static const char *janus_wsevh_get_level_str(int level) {
	switch(level) {
		case LLL_ERR:
			return "ERR";
		case LLL_WARN:
			return "WARN";
		case LLL_NOTICE:
			return "NOTICE";
		case LLL_INFO:
			return "INFO";
		case LLL_DEBUG:
			return "DEBUG";
		case LLL_PARSER:
			return "PARSER";
		case LLL_HEADER:
			return "HEADER";
		case LLL_EXT:
			return "EXT";
		case LLL_CLIENT:
			return "CLIENT";
		case LLL_LATENCY:
			return "LATENCY";
#if (LWS_LIBRARY_VERSION_MAJOR >= 2 && LWS_LIBRARY_VERSION_MINOR >= 2) || (LWS_LIBRARY_VERSION_MAJOR >= 3)
		case LLL_USER:
			return "USER";
#endif
		case LLL_COUNT:
			return "COUNT";
		default:
			return NULL;
	}
}
static void janus_wsevh_log_emit_function(int level, const char *line) {
	/* FIXME Do we want to use different Janus debug levels according to the level here? */
	JANUS_LOG(LOG_INFO, "[libwebsockets][wsevh][%s] %s", janus_wsevh_get_level_str(level), line);
}


/* WebSockets properties */
static char *backend = NULL;
static const char *protocol = NULL, *address = NULL;
static char path[256];
static int port = 0;
static struct lws_context *context = NULL;
#if ((LWS_LIBRARY_VERSION_MAJOR == 3 && LWS_LIBRARY_VERSION_MINOR >= 2) || LWS_LIBRARY_VERSION_MAJOR >= 4)
	static lws_sorted_usec_list_t sul_stagger = { 0 };
#endif
static gint64 disconnected = 0;
static gboolean reconnect = FALSE;
static int reconnect_delay = 0;
#define JANUS_WSEVH_MAX_RETRY_SECS	8

typedef struct janus_wsevh_client {
	struct lws *wsi;		/* The libwebsockets client instance */
	unsigned char *buffer;	/* Buffer containing the message to send */
	int buflen;				/* Length of the buffer (may be resized after re-allocations) */
	int bufpending;			/* Data an interrupted previous write couldn't send */
	int bufoffset;			/* Offset from where the interrupted previous write should resume */
	janus_mutex mutex;		/* Mutex to lock/unlock this instance */
} janus_wsevh_client;
static janus_wsevh_client *ws_client = NULL;
static struct lws *wsi = NULL;
static GAsyncQueue *messages = NULL;	/* Queue of outgoing messages to push */
static janus_mutex writable_mutex;

static int janus_wsevh_callback(struct lws *wsi, enum lws_callback_reasons reason, void *user, void *in, size_t len);
static struct lws_protocols protocols[] = {
	{ "janus-event-handlers", janus_wsevh_callback, sizeof(janus_wsevh_client), 0 },	/* Subprotocol will be configurable */
	{ NULL, NULL, 0, 0 }
};
static const struct lws_extension exts[] = {
#ifndef LWS_WITHOUT_EXTENSIONS
	{ "permessage-deflate", lws_extension_callback_pm_deflate, "permessage-deflate; client_max_window_bits" },
	{ "deflate-frame", lws_extension_callback_pm_deflate, "deflate_frame" },
#endif
	{ NULL, NULL, NULL }
};

/* WebSockets error management */
#define CASE_STR(name) case name: return #name
static const char *janus_wsevh_reason_string(enum lws_callback_reasons reason) {
	switch(reason) {
		CASE_STR(LWS_CALLBACK_ESTABLISHED);
		CASE_STR(LWS_CALLBACK_CLIENT_CONNECTION_ERROR);
		CASE_STR(LWS_CALLBACK_CLIENT_FILTER_PRE_ESTABLISH);
		CASE_STR(LWS_CALLBACK_CLIENT_ESTABLISHED);
#if (LWS_LIBRARY_VERSION_MAJOR >= 3)
		CASE_STR(LWS_CALLBACK_CLIENT_CLOSED);
#endif
		CASE_STR(LWS_CALLBACK_CLOSED);
		CASE_STR(LWS_CALLBACK_CLOSED_HTTP);
		CASE_STR(LWS_CALLBACK_RECEIVE);
		CASE_STR(LWS_CALLBACK_CLIENT_RECEIVE);
		CASE_STR(LWS_CALLBACK_CLIENT_RECEIVE_PONG);
		CASE_STR(LWS_CALLBACK_CLIENT_WRITEABLE);
		CASE_STR(LWS_CALLBACK_SERVER_WRITEABLE);
		CASE_STR(LWS_CALLBACK_HTTP);
		CASE_STR(LWS_CALLBACK_HTTP_BODY);
		CASE_STR(LWS_CALLBACK_HTTP_BODY_COMPLETION);
		CASE_STR(LWS_CALLBACK_HTTP_FILE_COMPLETION);
		CASE_STR(LWS_CALLBACK_HTTP_WRITEABLE);
		CASE_STR(LWS_CALLBACK_FILTER_NETWORK_CONNECTION);
		CASE_STR(LWS_CALLBACK_FILTER_HTTP_CONNECTION);
		CASE_STR(LWS_CALLBACK_SERVER_NEW_CLIENT_INSTANTIATED);
		CASE_STR(LWS_CALLBACK_FILTER_PROTOCOL_CONNECTION);
		CASE_STR(LWS_CALLBACK_OPENSSL_LOAD_EXTRA_CLIENT_VERIFY_CERTS);
		CASE_STR(LWS_CALLBACK_OPENSSL_LOAD_EXTRA_SERVER_VERIFY_CERTS);
		CASE_STR(LWS_CALLBACK_OPENSSL_PERFORM_CLIENT_CERT_VERIFICATION);
		CASE_STR(LWS_CALLBACK_CLIENT_APPEND_HANDSHAKE_HEADER);
		CASE_STR(LWS_CALLBACK_CONFIRM_EXTENSION_OKAY);
		CASE_STR(LWS_CALLBACK_CLIENT_CONFIRM_EXTENSION_SUPPORTED);
		CASE_STR(LWS_CALLBACK_PROTOCOL_INIT);
		CASE_STR(LWS_CALLBACK_PROTOCOL_DESTROY);
		CASE_STR(LWS_CALLBACK_WSI_CREATE);
		CASE_STR(LWS_CALLBACK_WSI_DESTROY);
		CASE_STR(LWS_CALLBACK_GET_THREAD_ID);
		CASE_STR(LWS_CALLBACK_ADD_POLL_FD);
		CASE_STR(LWS_CALLBACK_DEL_POLL_FD);
		CASE_STR(LWS_CALLBACK_CHANGE_MODE_POLL_FD);
		CASE_STR(LWS_CALLBACK_LOCK_POLL);
		CASE_STR(LWS_CALLBACK_UNLOCK_POLL);
		CASE_STR(LWS_CALLBACK_OPENSSL_CONTEXT_REQUIRES_PRIVATE_KEY);
		CASE_STR(LWS_CALLBACK_USER);
		default:
			break;
	}
	return NULL;
}


/* Plugin implementation */
int janus_wsevh_init(const char *config_path) {
	gboolean success = TRUE;
	if(g_atomic_int_get(&stopping)) {
		/* Still stopping from before */
		return -1;
	}
	if(config_path == NULL) {
		/* Invalid arguments */
		return -1;
	}
	/* Read configuration */
	char filename[255];
	g_snprintf(filename, 255, "%s/%s.jcfg", config_path, JANUS_WSEVH_PACKAGE);
	JANUS_LOG(LOG_VERB, "Configuration file: %s\n", filename);
	janus_config *config = janus_config_parse(filename);
	if(config == NULL) {
		JANUS_LOG(LOG_WARN, "Couldn't find .jcfg configuration file (%s), trying .cfg\n", JANUS_WSEVH_PACKAGE);
		g_snprintf(filename, 255, "%s/%s.cfg", config_path, JANUS_WSEVH_PACKAGE);
		JANUS_LOG(LOG_VERB, "Configuration file: %s\n", filename);
		config = janus_config_parse(filename);
	}
	if(config != NULL)
		janus_config_print(config);
	janus_config_category *config_general = janus_config_get_create(config, NULL, janus_config_type_category, "general");

	/* Setup the event handler, if required */
	janus_config_item *item = janus_config_get(config, config_general, janus_config_type_item, "enabled");
	if(!item || !item->value || !janus_is_true(item->value)) {
		JANUS_LOG(LOG_WARN, "WebSockets event handler disabled\n");
		goto error;
	}

	item = janus_config_get(config, config_general, janus_config_type_item, "json");
	if(item && item->value) {
		/* Check how we need to format/serialize the JSON output */
		if(!strcasecmp(item->value, "indented")) {
			/* Default: indented, we use three spaces for that */
			json_format = JSON_INDENT(3) | JSON_PRESERVE_ORDER;
		} else if(!strcasecmp(item->value, "plain")) {
			/* Not indented and no new lines, but still readable */
			json_format = JSON_INDENT(0) | JSON_PRESERVE_ORDER;
		} else if(!strcasecmp(item->value, "compact")) {
			/* Compact, so no spaces between separators */
			json_format = JSON_COMPACT | JSON_PRESERVE_ORDER;
		} else {
			JANUS_LOG(LOG_WARN, "Unsupported JSON format option '%s', using default (indented)\n", item->value);
			json_format = JSON_INDENT(3) | JSON_PRESERVE_ORDER;
		}
	}

	item = janus_config_get(config, config_general, janus_config_type_item, "ws_logging");
	if(item && item->value) {
		/* libwebsockets uses a mask to set log levels, as documented here:
		 * https://libwebsockets.org/lws-api-doc-master/html/group__log.html */
		if(strstr(item->value, "none")) {
			/* Disable libwebsockets logging completely (the default) */
		} else if(strstr(item->value, "all")) {
			/* Enable all libwebsockets logging */
			wsevh_log_level = LLL_ERR | LLL_WARN | LLL_NOTICE | LLL_INFO |
				LLL_DEBUG | LLL_PARSER | LLL_HEADER | LLL_EXT |
#if (LWS_LIBRARY_VERSION_MAJOR >= 2 && LWS_LIBRARY_VERSION_MINOR >= 2) || (LWS_LIBRARY_VERSION_MAJOR >= 3)
				LLL_CLIENT | LLL_LATENCY | LLL_USER | LLL_COUNT;
#else
				LLL_CLIENT | LLL_LATENCY | LLL_COUNT;
#endif
		} else {
			/* Only enable some of the properties */
			if(strstr(item->value, "err"))
				wsevh_log_level |= LLL_ERR;
			if(strstr(item->value, "warn"))
				wsevh_log_level |= LLL_WARN;
			if(strstr(item->value, "notice"))
				wsevh_log_level |= LLL_NOTICE;
			if(strstr(item->value, "info"))
				wsevh_log_level |= LLL_INFO;
			if(strstr(item->value, "debug"))
				wsevh_log_level |= LLL_DEBUG;
			if(strstr(item->value, "parser"))
				wsevh_log_level |= LLL_PARSER;
			if(strstr(item->value, "header"))
				wsevh_log_level |= LLL_HEADER;
			if(strstr(item->value, "ext"))
				wsevh_log_level |= LLL_EXT;
			if(strstr(item->value, "client"))
				wsevh_log_level |= LLL_CLIENT;
			if(strstr(item->value, "latency"))
				wsevh_log_level |= LLL_LATENCY;
#if (LWS_LIBRARY_VERSION_MAJOR >= 2 && LWS_LIBRARY_VERSION_MINOR >= 2) || (LWS_LIBRARY_VERSION_MAJOR >= 3)
			if(strstr(item->value, "user"))
				wsevh_log_level |= LLL_USER;
#endif
			if(strstr(item->value, "count"))
				wsevh_log_level |= LLL_COUNT;
		}
	}
	if(wsevh_log_level > 0)
		JANUS_LOG(LOG_INFO, "WebSockets event handler libwebsockets logging: %d\n", wsevh_log_level);
	lws_set_log_level(wsevh_log_level, janus_wsevh_log_emit_function);

	/* Which events should we subscribe to? */
	item = janus_config_get(config, config_general, janus_config_type_item, "events");
	if(item && item->value)
		janus_events_edit_events_mask(item->value, &janus_wsevh.events_mask);

	/* Is grouping of events ok? */
	item = janus_config_get(config, config_general, janus_config_type_item, "grouping");
	if(item && item->value)
		group_events = janus_is_true(item->value);

	/* Handle the rest of the configuration, starting from the server details */
	item = janus_config_get(config, config_general, janus_config_type_item, "backend");
	if(item && item->value)
		backend = g_strdup(item->value);
	if(backend == NULL) {
		JANUS_LOG(LOG_FATAL, "Missing WebSockets backend\n");
		goto error;
	}
	const char *p = NULL;
	if(lws_parse_uri(backend, &protocol, &address, &port, &p)) {
		JANUS_LOG(LOG_FATAL, "Error parsing address\n");
		goto error;
	}
	if((strcasecmp(protocol, "ws") && strcasecmp(protocol, "wss")) || !strlen(address)) {
		JANUS_LOG(LOG_FATAL, "Invalid address (only ws:// and wss:// addresses are supported)\n");
		JANUS_LOG(LOG_FATAL, "  -- Protocol: %s\n", protocol);
		JANUS_LOG(LOG_FATAL, "  -- Address:  %s\n", address);
		JANUS_LOG(LOG_FATAL, "  -- Path:     %s\n", p);
		goto error;
	}
	path[0] = '/';
	if(strlen(p) > 1)
		g_strlcpy(path + 1, p, sizeof(path)-2);
	/* Before connecting, let's check if the server expects a subprotocol */
	item = janus_config_get(config, config_general, janus_config_type_item, "subprotocol");
	if(item && item->value)
		protocols[0].name = g_strdup(item->value);

	/* Connect */
	gboolean secure = !strcasecmp(protocol, "wss");
	struct lws_context_creation_info info = { 0 };
	info.port = CONTEXT_PORT_NO_LISTEN;
	info.protocols = protocols;
	info.gid = -1;
	info.uid = -1;
	info.timeout_secs = 10;
	if(secure)
		info.options |= LWS_SERVER_OPTION_DO_SSL_GLOBAL_INIT;
	context = lws_create_context(&info);
	if(context == NULL) {
		JANUS_LOG(LOG_FATAL, "Creating libwebsocket context failed\n");
		goto error;
	}
	janus_wsevh_connect_attempt(NULL);
	if(wsi == NULL) {
		JANUS_LOG(LOG_FATAL, "Error initializing WebSocket connection\n");
		goto error;
	}
	janus_mutex_init(&writable_mutex);

	/* Initialize the events queue */
	events = g_async_queue_new_full((GDestroyNotify) janus_wsevh_event_free);
	messages = g_async_queue_new();
	g_atomic_int_set(&initialized, 1);

	/* Start a thread to handle the WebSockets event loop */
	GError *error = NULL;
	ws_thread = g_thread_try_new("janus wsevh client", janus_wsevh_thread, NULL, &error);
	if(error != NULL) {
		g_atomic_int_set(&initialized, 0);
		JANUS_LOG(LOG_FATAL, "Got error %d (%s) trying to launch the WebSocketsEventHandler client thread...\n",
			error->code, error->message ? error->message : "??");
		g_error_free(error);
		goto error;
	}
	/* Start another thread to handle incoming events */
	error = NULL;
	handler_thread = g_thread_try_new("janus wsevh handler", janus_wsevh_handler, NULL, &error);
	if(error != NULL) {
		g_atomic_int_set(&initialized, 0);
		JANUS_LOG(LOG_FATAL, "Got error %d (%s) trying to launch the WebSocketsEventHandler handler thread...\n",
			error->code, error->message ? error->message : "??");
		g_error_free(error);
		goto error;
	}

	/* Done */
	JANUS_LOG(LOG_INFO, "Setup of WebSockets event handler completed\n");
	goto done;

error:
	/* If we got here, something went wrong */
	success = FALSE;
	/* Fall through */
done:
	if(config)
		janus_config_destroy(config);
	if(!success) {
		return -1;
	}
	JANUS_LOG(LOG_INFO, "%s initialized!\n", JANUS_WSEVH_NAME);
	return 0;
}

void janus_wsevh_destroy(void) {
	if(!g_atomic_int_get(&initialized))
		return;
	g_atomic_int_set(&stopping, 1);
#if ((LWS_LIBRARY_VERSION_MAJOR == 3 && LWS_LIBRARY_VERSION_MINOR >= 2) || LWS_LIBRARY_VERSION_MAJOR >= 4)
	lws_cancel_service(context);
#endif

	if(ws_thread != NULL) {
		g_thread_join(ws_thread);
		ws_thread = NULL;
	}

	g_async_queue_push(events, &exit_event);
	if(handler_thread != NULL) {
		g_thread_join(handler_thread);
		handler_thread = NULL;
	}
	g_async_queue_unref(events);
	events = NULL;

	char *message = NULL;
	while((message = g_async_queue_try_pop(messages)) != NULL) {
		g_free(message);
	}
	g_async_queue_unref(messages);

	g_atomic_int_set(&initialized, 0);
	g_atomic_int_set(&stopping, 0);
	JANUS_LOG(LOG_INFO, "%s destroyed!\n", JANUS_WSEVH_NAME);
}

int janus_wsevh_get_api_compatibility(void) {
	/* Important! This is what your plugin MUST always return: don't lie here or bad things will happen */
	return JANUS_EVENTHANDLER_API_VERSION;
}

int janus_wsevh_get_version(void) {
	return JANUS_WSEVH_VERSION;
}

const char *janus_wsevh_get_version_string(void) {
	return JANUS_WSEVH_VERSION_STRING;
}

const char *janus_wsevh_get_description(void) {
	return JANUS_WSEVH_DESCRIPTION;
}

const char *janus_wsevh_get_name(void) {
	return JANUS_WSEVH_NAME;
}

const char *janus_wsevh_get_author(void) {
	return JANUS_WSEVH_AUTHOR;
}

const char *janus_wsevh_get_package(void) {
	return JANUS_WSEVH_PACKAGE;
}

void janus_wsevh_incoming_event(json_t *event) {
	if(g_atomic_int_get(&stopping) || !g_atomic_int_get(&initialized)) {
		/* Janus is closing or the plugin is */
		return;
	}

	/* Do NOT handle the event here in this callback! Since Janus notifies you right
	 * away when something happens, these events are triggered from working threads and
	 * not some sort of message bus. As such, performing I/O or network operations in
	 * here could dangerously slow Janus down. Let's just reference and enqueue the event,
	 * and handle it in our own thread: the event contains a monotonic time indicator of
	 * when the event actually happened on this machine, so that, if relevant, we can compute
	 * any delay in the actual event processing ourselves. */
	json_incref(event);
	g_async_queue_push(events, event);
}

json_t *janus_wsevh_handle_request(json_t *request) {
	if(g_atomic_int_get(&stopping) || !g_atomic_int_get(&initialized)) {
		return NULL;
	}
	/* We can use this requests to apply tweaks to the logic */
	int error_code = 0;
	char error_cause[512];
	JANUS_VALIDATE_JSON_OBJECT(request, request_parameters,
		error_code, error_cause, TRUE,
		JANUS_WSEVH_ERROR_MISSING_ELEMENT, JANUS_WSEVH_ERROR_INVALID_ELEMENT);
	if(error_code != 0)
		goto plugin_response;
	/* Get the request */
	const char *request_text = json_string_value(json_object_get(request, "request"));
	if(!strcasecmp(request_text, "tweak")) {
		/* We only support a request to tweak the current settings */
		JANUS_VALIDATE_JSON_OBJECT(request, tweak_parameters,
			error_code, error_cause, TRUE,
			JANUS_WSEVH_ERROR_MISSING_ELEMENT, JANUS_WSEVH_ERROR_INVALID_ELEMENT);
		if(error_code != 0)
			goto plugin_response;
		/* Events */
		if(json_object_get(request, "events"))
			janus_events_edit_events_mask(json_string_value(json_object_get(request, "events")), &janus_wsevh.events_mask);
		/* Grouping */
		if(json_object_get(request, "grouping"))
			group_events = json_is_true(json_object_get(request, "grouping"));
	} else {
		JANUS_LOG(LOG_VERB, "Unknown request '%s'\n", request_text);
		error_code = JANUS_WSEVH_ERROR_INVALID_REQUEST;
		g_snprintf(error_cause, 512, "Unknown request '%s'", request_text);
	}

plugin_response:
		{
			json_t *response = json_object();
			if(error_code == 0) {
				/* Return a success */
				json_object_set_new(response, "result", json_integer(200));
			} else {
				/* Prepare JSON error event */
				json_object_set_new(response, "error_code", json_integer(error_code));
				json_object_set_new(response, "error", json_string(error_cause));
			}
			return response;
		}
}

#if (LWS_LIBRARY_VERSION_MAJOR >= 3 && LWS_LIBRARY_VERSION_MINOR > 2) || (LWS_LIBRARY_VERSION_MAJOR > 3)
	/*
	* Websocket thread loop for websocket library newer thant 3.2
	* The reconnect is handled in a dedicated wsl scheduler janus_wsevh_schedule_connect_attempt
	*/
	static void *janus_wsevh_thread(void *data) {
	JANUS_LOG(LOG_VERB, "Joining WebSocketsEventHandler (wsl>=3.2) client thread\n");
		int n = 0;
		while(n >= 0 && g_atomic_int_get(&initialized) && !g_atomic_int_get(&stopping))
				n = lws_service(context, 0);
		lws_context_destroy(context);
		JANUS_LOG(LOG_VERB, "Leaving WebSocketsEventHandler (wsl>=3.2) client thread\n");
		return NULL;
	}
#else
	/*
	* Websocket thread loop for websocket library prior to (less than) 3.2
	* The reconnect is handled in the loop for wsl < 3.2
	*/
	static void *janus_wsevh_thread(void *data) {
		JANUS_LOG(LOG_VERB, "Joining WebSocketsEventHandler (wsl<3.2) client thread\n");
		while(g_atomic_int_get(&initialized) && !g_atomic_int_get(&stopping)) {
			/* Loop until we have to stop */
			if(!reconnect) {
				lws_service(context, 50);
			} else {
				/* We should reconnect, get rid of the previous context */
				if(reconnect_delay > 0) {
					/* Wait a few seconds before retrying */
					gint64 now = janus_get_monotonic_time();
					if((now-disconnected) < (gint64)reconnect_delay*G_USEC_PER_SEC) {
						/* Try again later */
						g_usleep(100000);
						continue;
					}
				}
				ws_client = NULL;
				janus_wsevh_connect_attempt(NULL);
				if (!wsi)
					janus_wsevh_calculate_reconnect_delay_on_fail();
			}
		}
		lws_context_destroy(context);
		JANUS_LOG(LOG_VERB, "Leaving WebSocketsEventHandler (wsl<3.2) client thread\n");
		return NULL;
	}
#endif

/* Thread to handle incoming events */
static void *janus_wsevh_handler(void *data) {
	JANUS_LOG(LOG_VERB, "Joining WebSocketsEventHandler handler thread\n");
	json_t *event = NULL, *output = NULL;
	char *event_text = NULL;
	int count = 0, max = group_events ? 100 : 1;

	while(g_atomic_int_get(&initialized) && !g_atomic_int_get(&stopping)) {

		event = g_async_queue_pop(events);
		if(event == &exit_event)
			break;
		count = 0;
		output = NULL;

		while(TRUE) {
			/* Handle event: just for fun, let's see how long it took for us to take care of this */
			json_t *created = json_object_get(event, "timestamp");
			if(created && json_is_integer(created)) {
				gint64 then = json_integer_value(created);
				gint64 now = janus_get_monotonic_time();
				JANUS_LOG(LOG_DBG, "Handled event after %"SCNu64" us\n", now-then);
			}
			if(!group_events) {
				/* We're done here, we just need a single event */
				output = event;
				break;
			}
			/* If we got here, we're grouping */
			if(output == NULL)
				output = json_array();
			json_array_append_new(output, event);
			/* Never group more than a maximum number of events, though, or we might stay here forever */
			count++;
			if(count == max)
				break;
			event = g_async_queue_try_pop(events);
			if(event == NULL || event == &exit_event)
				break;
		}

		if(!g_atomic_int_get(&stopping)) {
			/* Since this a simple plugin, it does the same for all events: so just convert to string... */
			event_text = json_dumps(output, json_format);
			if(event_text == NULL) {
				JANUS_LOG(LOG_WARN, "Failed to stringify event, event lost...\n");
				/* Nothing we can do... get rid of the event */
				json_decref(output);
				output = NULL;
				continue;
			}
			g_async_queue_push(messages, event_text);
#if (LWS_LIBRARY_VERSION_MAJOR >= 3)
			if(context != NULL)
				lws_cancel_service(context);
#else
			/* On libwebsockets < 3.x we use lws_callback_on_writable */
			janus_mutex_lock(&writable_mutex);
			if(wsi != NULL)
				lws_callback_on_writable(wsi);
			janus_mutex_unlock(&writable_mutex);
#endif
		}

		/* Done, let's unref the event */
		json_decref(output);
		output = NULL;
	}
	JANUS_LOG(LOG_VERB, "Leaving WebSocketsEventHandler handler thread\n");
	return NULL;
}

static int janus_wsevh_callback(struct lws *wsi, enum lws_callback_reasons reason, void *user, void *in, size_t len) {
	switch(reason) {
		case LWS_CALLBACK_CLIENT_ESTABLISHED: {
			/* Prepare the session */
			if(ws_client == NULL)
				ws_client = (janus_wsevh_client *)user;
			ws_client->wsi = wsi;
			ws_client->buffer = NULL;
			ws_client->buflen = 0;
			ws_client->bufpending = 0;
			ws_client->bufoffset = 0;
			reconnect_delay = 0;
			reconnect = FALSE;
			janus_mutex_init(&ws_client->mutex);
			lws_callback_on_writable(wsi);
			return 0;
		}
		case LWS_CALLBACK_CLIENT_CONNECTION_ERROR: {
<<<<<<< HEAD
			janus_wsevh_calculate_reconnect_delay_on_fail();
			janus_wsevh_schedule_connect_attempt();
=======
			JANUS_LOG(LOG_ERR, "Error connecting to backend (%s)\n",
				in ? (char *)in : "unknown error");
			/* Should we reconnect? */
			disconnected = janus_get_monotonic_time();
			reconnect = TRUE;
>>>>>>> be316330
			return 1;
		}
		case LWS_CALLBACK_CLIENT_RECEIVE: {
			/* We don't care */
			return 0;
		}
#if (LWS_LIBRARY_VERSION_MAJOR >= 3)
		/* On libwebsockets >= 3.x, we use this event to mark connections as writable in the event loop */
		case LWS_CALLBACK_EVENT_WAIT_CANCELLED: {
			if(ws_client != NULL && ws_client->wsi != NULL)
				lws_callback_on_writable(ws_client->wsi);
			return 0;
		}
#endif
		case LWS_CALLBACK_CLIENT_WRITEABLE: {
			if(ws_client == NULL || ws_client->wsi == NULL) {
				JANUS_LOG(LOG_ERR, "Invalid WebSocket client instance...\n");
				return -1;
			}
			if(!g_atomic_int_get(&stopping)) {
				janus_mutex_lock(&ws_client->mutex);
				/* Check if we have a pending/partial write to complete first */
				if(ws_client->buffer && ws_client->bufpending > 0 && ws_client->bufoffset > 0
						&& !g_atomic_int_get(&stopping)) {
					JANUS_LOG(LOG_VERB, "Completing pending WebSocket write (still need to write last %d bytes)...\n",
						ws_client->bufpending);
					int sent = lws_write(wsi, ws_client->buffer + ws_client->bufoffset, ws_client->bufpending, LWS_WRITE_TEXT);
					JANUS_LOG(LOG_VERB, "  -- Sent %d/%d bytes\n", sent, ws_client->bufpending);
					if(sent > -1 && sent < ws_client->bufpending) {
						/* We still couldn't send everything that was left, we'll try and complete this in the next round */
						ws_client->bufpending -= sent;
						ws_client->bufoffset += sent;
					} else {
						/* Clear the pending/partial write queue */
						ws_client->bufpending = 0;
						ws_client->bufoffset = 0;
					}
					/* Done for this round, check the next response/notification later */
					lws_callback_on_writable(wsi);
					janus_mutex_unlock(&ws_client->mutex);
					return 0;
				}
				/* Shoot all the pending messages */
				char *event = g_async_queue_try_pop(messages);
				if(event && !g_atomic_int_get(&stopping)) {
					/* Gotcha! */
					int buflen = LWS_PRE + strlen(event);
					if(ws_client->buffer == NULL) {
						/* Let's allocate a shared buffer */
						JANUS_LOG(LOG_VERB, "Allocating %d bytes (event is %zu bytes)\n", buflen, strlen(event));
						ws_client->buflen = buflen;
						ws_client->buffer = g_malloc0(buflen);
					} else if(buflen > ws_client->buflen) {
						/* We need a larger shared buffer */
						JANUS_LOG(LOG_VERB, "Re-allocating to %d bytes (was %d, event is %zu bytes)\n",
							buflen, ws_client->buflen, strlen(event));
						ws_client->buflen = buflen;
						ws_client->buffer = g_realloc(ws_client->buffer, buflen);
					}
					memcpy(ws_client->buffer + LWS_PRE, event, strlen(event));
					JANUS_LOG(LOG_VERB, "Sending WebSocket message (%zu bytes)...\n", strlen(event));
					int sent = lws_write(wsi, ws_client->buffer + LWS_PRE, strlen(event), LWS_WRITE_TEXT);
					JANUS_LOG(LOG_VERB, "  -- Sent %d/%zu bytes\n", sent, strlen(event));
					if(sent > -1 && sent < (int)strlen(event)) {
						/* We couldn't send everything in a single write, we'll complete this in the next round */
						ws_client->bufpending = strlen(event) - sent;
						ws_client->bufoffset = LWS_PRE + sent;
						JANUS_LOG(LOG_VERB, "  -- Couldn't write all bytes (%d missing), setting offset %d\n",
							ws_client->bufpending, ws_client->bufoffset);
					}
					/* We can get rid of the message */
					free(event);
					/* Done for this round, check the next response/notification later */
					lws_callback_on_writable(wsi);
					janus_mutex_unlock(&ws_client->mutex);
					return 0;
				}
				janus_mutex_unlock(&ws_client->mutex);
			}
			return 0;
		}
#if (LWS_LIBRARY_VERSION_MAJOR >= 3)
		case LWS_CALLBACK_CLIENT_CLOSED: {
#else
		case LWS_CALLBACK_CLOSED: {
#endif
			JANUS_LOG(LOG_INFO, "WebSockets event handler connection closed\n");
			if(ws_client != NULL) {
				/* Cleanup */
				janus_mutex_lock(&ws_client->mutex);
				JANUS_LOG(LOG_INFO, "Destroying WebSockets event handler client\n");
				ws_client->wsi = NULL;
				/* Free the shared buffers */
				g_free(ws_client->buffer);
				ws_client->buffer = NULL;
				ws_client->buflen = 0;
				ws_client->bufpending = 0;
				ws_client->bufoffset = 0;
				janus_mutex_unlock(&ws_client->mutex);
			}
			JANUS_LOG(LOG_INFO, "Connection to WebSockets event handler backend closed\n");
			/* Check if we should reconnect */
			ws_client = NULL;
			wsi = NULL;
			disconnected = janus_get_monotonic_time();
			reconnect = TRUE;
			return 0;
		}
		default:
			if(wsi)
				JANUS_LOG(LOG_HUGE, "%d (%s)\n", reason, janus_wsevh_reason_string(reason));
			break;
	}
	return 0;
}

/**
 * Implements the connecting attempt to the upstream websocket server
 * sets the connection result (lws_client_connect_info) to static wsi
 */
static void janus_wsevh_connect_attempt(void* sul) {
	struct lws_client_connect_info i = { 0 };
	i.host = address;
	i.origin = address;
	i.address = address;
	i.port = port;
	i.path = path;
	i.context = context;
	if(!strcasecmp(protocol, "wss"))
		i.ssl_connection = 1;
	i.ietf_version_or_minus_one = -1;
	i.client_exts = exts;
	i.protocol = protocols[0].name;
	JANUS_LOG(LOG_INFO, "WebSocketsEventHandler: Connecting to upstream websocket server %s:%d...\n", address, port);
	wsi = lws_client_connect_via_info(&i);
	if(!wsi) // As we specified a callback pointer in the context the NULL result is unlikely to happen -> just logging it here in case we see it in the field
		JANUS_LOG(LOG_ERR, "WebSocketsEventHandler: Connecting to upstream websocket server %s:%d failed\n", address, port);
	reconnect = FALSE;
}

/**
 * Adopts the reconnect_delay value in case of an error
 * Increases the value up to JANUS_WSEVH_MAX_RETRY_SECS
 */
void janus_wsevh_calculate_reconnect_delay_on_fail(void) {
	if(reconnect_delay == 0)
		reconnect_delay = 1;
	else if (reconnect_delay < JANUS_WSEVH_MAX_RETRY_SECS) {
		reconnect_delay += reconnect_delay;
		if (reconnect_delay > JANUS_WSEVH_MAX_RETRY_SECS)
			reconnect_delay = JANUS_WSEVH_MAX_RETRY_SECS;
	}
	disconnected = janus_get_monotonic_time();
	reconnect = TRUE;
	JANUS_LOG(LOG_WARN, "WebSocketsEventHandler: Error attempting connection... (next retry in %ds)\n", reconnect_delay);
}

/**
 * Schedules a connect attempt using the lws scheduler as 
 */
void janus_wsevh_schedule_connect_attempt(void) {
	#if (LWS_LIBRARY_VERSION_MAJOR >= 3 && LWS_LIBRARY_VERSION_MINOR > 2) || (LWS_LIBRARY_VERSION_MAJOR > 3)
		lws_sul_schedule(context, 0, &sul_stagger, janus_wsevh_connect_attempt, reconnect_delay * LWS_US_PER_SEC);
	#endif
}<|MERGE_RESOLUTION|>--- conflicted
+++ resolved
@@ -709,16 +709,10 @@
 			return 0;
 		}
 		case LWS_CALLBACK_CLIENT_CONNECTION_ERROR: {
-<<<<<<< HEAD
+			JANUS_LOG(LOG_ERR, "Error connecting to backend (%s)\n",
+				in ? (char *)in : "unknown error");
 			janus_wsevh_calculate_reconnect_delay_on_fail();
 			janus_wsevh_schedule_connect_attempt();
-=======
-			JANUS_LOG(LOG_ERR, "Error connecting to backend (%s)\n",
-				in ? (char *)in : "unknown error");
-			/* Should we reconnect? */
-			disconnected = janus_get_monotonic_time();
-			reconnect = TRUE;
->>>>>>> be316330
 			return 1;
 		}
 		case LWS_CALLBACK_CLIENT_RECEIVE: {
