--- conflicted
+++ resolved
@@ -176,11 +176,8 @@
 #define JANUS_ICE_HANDLE_WEBRTC_GOT_ANSWER			(1 << 15)
 #define JANUS_ICE_HANDLE_WEBRTC_HAS_AGENT			(1 << 16)
 #define JANUS_ICE_HANDLE_WEBRTC_ICE_RESTART			(1 << 17)
-<<<<<<< HEAD
-#define JANUS_ICE_HANDLE_WEBRTC_RFC4588_RTX			(1 << 18)
-=======
 #define JANUS_ICE_HANDLE_WEBRTC_RESEND_TRICKLES		(1 << 18)
->>>>>>> d7cb0b8a
+#define JANUS_ICE_HANDLE_WEBRTC_RFC4588_RTX			(1 << 19)
 
 
 /*! \brief Janus media statistics
