--- conflicted
+++ resolved
@@ -612,23 +612,8 @@
 void janus_ice_relay_sctp(janus_ice_handle *handle, char *buffer, int length);
 ///@}
 
-<<<<<<< HEAD
 void janus_ice_rtcp_set_base_timestamp(struct janus_ice_handle *handle, uint32_t video_ts,
                                       uint32_t audio_ts);
-
-=======
-#if 0
-void janus_ice_set_video_base_timestamp(struct janus_ice_handle *handle,
-                                        uint32_t video_ts);
-void janus_ice_set_audio_base_timestamp(struct janus_ice_handle *handle,
-                                        uint32_t audio_ts);
-void janus_ice_set_av_base_timestamps(struct janus_ice_handle *handle,
-                                      uint32_t video_ts,
-                                      uint32_t audio_ts);
-void janus_ice_reset_video_rtcp_fsr_ts(struct janus_ice_handle *handle);
-void janus_ice_reset_audio_rtcp_fsr_ts(struct janus_ice_handle *handle);
-#endif
->>>>>>> a876513f
 
 /** @name Janus ICE handle helpers
  */
