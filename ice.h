/*! \file    ice.h
 * \author   Lorenzo Miniero <lorenzo@meetecho.com>
 * \copyright GNU General Public License v3
 * \brief    Janus handles and ICE/STUN/TURN processing (headers)
 * \details  A Janus handle represents an abstraction of the communication
 * between a user and a specific plugin, within a Janus session. This is
 * particularly important in terms of media connectivity, as each handle
 * can be associated with a single WebRTC PeerConnection. This code also
 * contains the implementation (based on libnice) of a WebRTC PeerConnection.
 * The code handles the whole ICE process, from the gathering of candidates
 * to the final setup of a virtual channel RTP and RTCP can be transported
 * on. Incoming RTP and RTCP packets from peers are relayed to the associated
 * plugins by means of the incoming_rtp and incoming_rtcp callbacks. Packets
 * to be sent to peers are relayed by peers invoking the relay_rtp and
 * relay_rtcp core callbacks instead.
 *
 * \ingroup protocols
 * \ref protocols
 */

#ifndef _JANUS_ICE_H
#define _JANUS_ICE_H

#include <glib.h>
#include <agent.h>

#include "sdp.h"
#include "dtls.h"
#include "sctp.h"
#include "rtcp.h"
#include "text2pcap.h"
#include "utils.h"
#include "refcount.h"
#include "plugins/plugin.h"


/*! \brief ICE stuff initialization
 * @param[in] ice_lite Whether the ICE Lite mode should be enabled or not
 * @param[in] ice_tcp Whether ICE-TCP support should be enabled or not (only libnice >= 0.1.8, currently broken)
 * @param[in] full_trickle Whether full-trickle must be used (instead of half-trickle)
 * @param[in] ipv6 Whether IPv6 candidates must be negotiated or not
 * @param[in] rtp_min_port Minimum port to use for RTP/RTCP, if a range is to be used
 * @param[in] rtp_max_port Maximum port to use for RTP/RTCP, if a range is to be used */
void janus_ice_init(gboolean ice_lite, gboolean ice_tcp, gboolean full_trickle, gboolean ipv6, uint16_t rtp_min_port, uint16_t rtp_max_port);
/*! \brief ICE stuff de-initialization */
void janus_ice_deinit(void);
/*! \brief Method to force Janus to use a STUN server when gathering candidates
 * @param[in] stun_server STUN server address to use
 * @param[in] stun_port STUN port to use
 * @returns 0 in case of success, a negative integer on errors */
int janus_ice_set_stun_server(gchar *stun_server, uint16_t stun_port);
/*! \brief Method to force Janus to use a TURN server when gathering candidates
 * @param[in] turn_server TURN server address to use
 * @param[in] turn_port TURN port to use
 * @param[in] turn_type Relay type (udp, tcp or tls)
 * @param[in] turn_user TURN username, if needed
 * @param[in] turn_pwd TURN password, if needed
 * @returns 0 in case of success, a negative integer on errors */
int janus_ice_set_turn_server(gchar *turn_server, uint16_t turn_port, gchar *turn_type, gchar *turn_user, gchar *turn_pwd);
/*! \brief Method to force Janus to contact a TURN REST API server to get a TURN service to use when gathering candidates.
 * The TURN REST API takes precedence over any static credential passed via janus_ice_set_turn_server
 * @note Requires libcurl to be available, and a working TURN REST API backend (see turnrest.h)
 * @param[in] api_server TURN REST API backend (NULL to disable the API)
 * @param[in] api_key API key to use, if required
 * @param[in] api_method HTTP method to use (POST by default)
 * @returns 0 in case of success, a negative integer on errors */
int janus_ice_set_turn_rest_api(gchar *api_server, gchar *api_key, gchar *api_method);
/*! \brief Method to get the STUN server IP address
 * @returns The currently used STUN server IP address, if available, or NULL if not */
char *janus_ice_get_stun_server(void);
/*! \brief Method to get the STUN server port
 * @returns The currently used STUN server port, if available, or 0 if not */
uint16_t janus_ice_get_stun_port(void);
/*! \brief Method to get the TURN server IP address
 * @returns The currently used TURN server IP address, if available, or NULL if not */
char *janus_ice_get_turn_server(void);
/*! \brief Method to get the TURN server port
 * @returns The currently used TURN server port, if available, or 0 if not */
uint16_t janus_ice_get_turn_port(void);
/*! \brief Method to get the specified TURN REST API backend, if any
 * @returns The currently specified  TURN REST API backend, if available, or NULL if not */
char *janus_ice_get_turn_rest_api(void);
/*! \brief Helper method to force Janus to overwrite all host candidates with the public IP */
void janus_ice_enable_nat_1_1(void);
/*! \brief Method to add an interface/IP to the enforce list for ICE (that is, only gather candidates from these and ignore the others)
 * \note This method is especially useful to speed up the ICE gathering process on the server: in fact,
 * if you know in advance which interface must be used (e.g., the main interface connected to the internet),
 * adding it to the enforce list will prevent libnice from gathering candidates from other interfaces.
 * If you're interested in excluding interfaces explicitly, instead, check janus_ice_ignore_interface.
 * @param[in] ip Interface/IP to enforce (e.g., 192.168. or eth0) */
void janus_ice_enforce_interface(const char *ip);
/*! \brief Method to check whether an interface is currently in the enforce list for ICE (that is, won't have candidates)
 * @param[in] ip Interface/IP to check (e.g., 192.168.244.1 or eth1)
 * @returns true if the interface/IP is in the enforce list, false otherwise */
gboolean janus_ice_is_enforced(const char *ip);
/*! \brief Method to add an interface/IP to the ignore list for ICE (that is, don't gather candidates)
 * \note This method is especially useful to speed up the ICE gathering process on the server: in fact,
 * if you know in advance an interface is not going to be used (e.g., one of those created by VMware),
 * adding it to the ignore list will prevent libnice from gathering a candidate for it.
 * Unlike the enforce list, the ignore list also accepts IP addresses, partial or complete.
 * If you're interested in only using specific interfaces, instead, check janus_ice_enforce_interface.
 * @param[in] ip Interface/IP to ignore (e.g., 192.168. or eth1) */
void janus_ice_ignore_interface(const char *ip);
/*! \brief Method to check whether an interface/IP is currently in the ignore list for ICE (that is, won't have candidates)
 * @param[in] ip Interface/IP to check (e.g., 192.168.244.1 or eth1)
 * @returns true if the interface/IP is in the ignore list, false otherwise */
gboolean janus_ice_is_ignored(const char *ip);
/*! \brief Method to check whether ICE Lite mode is enabled or not (still WIP)
 * @returns true if ICE-TCP support is enabled/supported, false otherwise */
gboolean janus_ice_is_ice_lite_enabled(void);
/*! \brief Method to check whether ICE-TCP support is enabled/supported or not (still WIP)
 * @returns true if ICE-TCP support is enabled/supported, false otherwise */
gboolean janus_ice_is_ice_tcp_enabled(void);
/*! \brief Method to check whether full-trickle support is enabled or not
 * @returns true if full-trickle support is enabled, false otherwise */
gboolean janus_ice_is_full_trickle_enabled(void);
/*! \brief Method to check whether IPv6 candidates are enabled/supported or not (still WIP)
 * @returns true if IPv6 candidates are enabled/supported, false otherwise */
gboolean janus_ice_is_ipv6_enabled(void);
/*! \brief Method to modify the max NACK value (i.e., the number of packets per handle to store for retransmissions)
 * @param[in] mnq The new max NACK value */
void janus_set_max_nack_queue(uint mnq);
/*! \brief Method to get the current max NACK value (i.e., the number of packets per handle to store for retransmissions)
 * @returns The current max NACK value */
uint janus_get_max_nack_queue(void);
/*! \brief Method to modify the no-media event timer (i.e., the number of seconds where no media arrives before Janus notifies this)
 * @param[in] timer The new timer value, in seconds */
void janus_set_no_media_timer(uint timer);
/*! \brief Method to get the current no-media event timer (see above)
 * @returns The current no-media event timer */
uint janus_get_no_media_timer(void);
/*! \brief Method to modify the TWCC feedback period (i.e., how often TWCC feedback is sent back to media senders)
 * @param[in] timer The new period value, in milliseconds */
void janus_set_twcc_period(uint period);
/*! \brief Method to get the current TWCC period (see above)
 * @returns The current TWCC period */
uint janus_get_twcc_period(void);
/*! \brief Method to enable or disable the RFC4588 support negotiation
 * @param[in] enabled The new timer value, in seconds */
void janus_set_rfc4588_enabled(gboolean enabled);
/*! \brief Method to check whether the RFC4588 support is enabled
 * @returns TRUE if it's enabled, FALSE otherwise */
gboolean janus_is_rfc4588_enabled(void);
/*! \brief Method to modify the event handler statistics period (i.e., the number of seconds that should pass before Janus notifies event handlers about media statistics for a PeerConnection)
 * @param[in] period The new period value, in seconds */
void janus_ice_set_event_stats_period(int period);
/*! \brief Method to get the current event handler statistics period (see above)
 * @returns The current event handler stats period */
int janus_ice_get_event_stats_period(void);
/*! \brief Method to check whether libnice debugging has been enabled (http://nice.freedesktop.org/libnice/libnice-Debug-messages.html)
 * @returns True if libnice debugging is enabled, FALSE otherwise */
gboolean janus_ice_is_ice_debugging_enabled(void);
/*! \brief Method to enable libnice debugging (http://nice.freedesktop.org/libnice/libnice-Debug-messages.html) */
void janus_ice_debugging_enable(void);
/*! \brief Method to disable libnice debugging (the default) */
void janus_ice_debugging_disable(void);
/*! \brief Method to enable opaque ID in Janus API responses/events */
void janus_enable_opaqueid_in_api(void);
/*! \brief Method to check whether opaque ID have to be added to Janus API responses/events
 * @returns TRUE if they need to be present, FALSE otherwise */
gboolean janus_is_opaqueid_in_api_enabled(void);


/*! \brief Helper method to get a string representation of a libnice ICE state
 * @param[in] state The libnice ICE state
 * @returns A string representation of the libnice ICE state */
const gchar *janus_get_ice_state_name(gint state);


/*! \brief Janus handle in a session */
typedef struct janus_handle janus_handle;
/*! \brief Janus handle WebRTC PeerConnection */
typedef struct janus_handle_webrtc janus_handle_webrtc;
/*! \brief A single medium (i.e., m-line) in a Janus handle PeerConnection: can be bidirectional */
typedef struct janus_handle_webrtc_medium janus_handle_webrtc_medium;
/*! \brief Helper to handle pending trickle candidates (e.g., when we're still waiting for an offer) */
typedef struct janus_trickle janus_trickle;

#define JANUS_HANDLE_WEBRTC_PROCESSING_OFFER	(1 << 0)
#define JANUS_HANDLE_WEBRTC_START				(1 << 1)
#define JANUS_HANDLE_WEBRTC_READY				(1 << 2)
#define JANUS_HANDLE_WEBRTC_STOP				(1 << 3)
#define JANUS_HANDLE_WEBRTC_ALERT				(1 << 4)
#define JANUS_HANDLE_WEBRTC_TRICKLE				(1 << 7)
#define JANUS_HANDLE_WEBRTC_ALL_TRICKLES		(1 << 8)
#define JANUS_HANDLE_WEBRTC_TRICKLE_SYNCED		(1 << 9)
#define JANUS_HANDLE_WEBRTC_DATA_CHANNELS		(1 << 10)
#define JANUS_HANDLE_WEBRTC_CLEANING			(1 << 11)
#define JANUS_HANDLE_WEBRTC_GOT_OFFER			(1 << 14)
#define JANUS_HANDLE_WEBRTC_GOT_ANSWER			(1 << 15)
#define JANUS_HANDLE_WEBRTC_HAS_AGENT			(1 << 16)
#define JANUS_HANDLE_WEBRTC_ICE_RESTART			(1 << 17)
#define JANUS_HANDLE_WEBRTC_RESEND_TRICKLES		(1 << 18)
#define JANUS_HANDLE_WEBRTC_RFC4588_RTX			(1 << 19)
#define JANUS_HANDLE_WEBRTC_NEW_DATACHAN_SDP	(1 << 20)


/*! \brief Janus media types */
typedef enum janus_media_type {
	JANUS_MEDIA_UNKNOWN = 0,
	JANUS_MEDIA_AUDIO,
	JANUS_MEDIA_VIDEO,
	JANUS_MEDIA_DATA
} janus_media_type;

/*! \brief Janus media statistics
 * \note To improve with more stuff */
typedef struct janus_media_stats_info {
	/*! \brief Packets sent or received */
	guint32 packets;
	/*! \brief Bytes sent or received */
	guint64 bytes;
	/*! \brief Bytes sent or received in the last second */
	guint32 bytes_lastsec, bytes_lastsec_temp;
	/*! \brief Time we last updated the last second counter */
	gint64 updated;
	/*! \brief Whether or not we notified about lastsec issues already */
	gboolean notified_lastsec;
	/*! \brief Number of NACKs sent or received */
	guint32 nacks;
} janus_media_stats_info;

/*! \brief Janus media statistics container
 * \note To improve with more stuff */
typedef struct janus_media_stats {
	/*! \brief Media stats info (considering we may be simulcasting) */
	janus_media_stats_info info[3];
	/*! \brief Last time the slow_link callback (of the plugin) was called */
	gint64 last_slowlink_time;
	/*! \brief Start time of recent NACKs (for slow_link) */
	gint64 sl_nack_period_ts;
	/*! \brief Count of recent NACKs (for slow_link) */
	guint sl_nack_recent_cnt;
} janus_media_stats;

/*! \brief Quick helper method to notify a WebRTC hangup through the Janus API
 * @param handle The janus_handle instance this event refers to
 * @param reason A description of why this happened */
void janus_ice_notify_hangup(janus_handle *handle, const char *reason);


/*! \brief Quick helper method to check if a plugin session associated with a Janus handle is still valid
 * @param plugin_session The janus_plugin_session instance to validate
 * @returns true if the plugin session is valid, false otherwise */
gboolean janus_plugin_session_is_alive(janus_plugin_session *plugin_session);


/*! \brief A helper struct for determining when to send NACKs */
typedef struct janus_seq_info {
	gint64 ts;
	guint16 seq;
	guint16 state;
	struct janus_seq_info *next;
	struct janus_seq_info *prev;
} janus_seq_info;
void janus_seq_list_free(janus_seq_info **head);
enum {
	SEQ_MISSING,
	SEQ_NACKED,
	SEQ_GIVEUP,
	SEQ_RECVED
};


/*! \brief Janus handle */
struct janus_handle {
	/*! \brief Opaque pointer to the core/peer session */
	void *session;
	/*! \brief Handle identifier, guaranteed to be non-zero */
	guint64 handle_id;
	/*! \brief Opaque identifier, e.g., to provide inter-handle relationships to external tools */
	char *opaque_id;
	/*! \brief Monotonic time of when the handle has been created */
	gint64 created;
	/*! \brief Opaque application (plugin) pointer */
	void *app;
	/*! \brief Opaque core/plugin session pointer */
	janus_plugin_session *app_handle;
	/*! \brief Mask of WebRTC-related flags for this handle */
	janus_flags webrtc_flags;
	/*! \brief Number of gathered candidates */
	gint cdone;
	/*! \brief GLib context for the handle and libnice */
	GMainContext *mainctx;
	/*! \brief GLib loop for the handle and libnice */
	GMainLoop *mainloop;
	/*! \brief GLib thread for the handle and libnice */
	GThread *thread;
	/*! \brief GLib sources for outgoing traffic, recurring RTCP, and stats (and optionally TWCC) */
	GSource *rtp_source, *rtcp_source, *stats_source, *twcc_source;
	/*! \brief libnice ICE agent */
	NiceAgent *agent;
	/*! \brief Monotonic time of when the ICE agent has been created */
	gint64 agent_created;
	/*! \brief ICE role (controlling or controlled) */
	gboolean controlling;
	/*! \brief Main mid */
	gchar *pc_mid;
	/*! \brief ICE Stream ID */
	guint stream_id;
	/*! \brief WebRTC PeerConnection, if any */
	janus_handle_webrtc *pc;
	/*! \brief RTP profile set by caller (so that we can match it) */
	gchar *rtp_profile;
	/*! \brief SDP generated locally (just for debugging purposes) */
	gchar *local_sdp;
	/*! \brief SDP received by the peer (just for debugging purposes) */
	gchar *remote_sdp;
	/*! \brief Reason this handle has been hung up*/
	const gchar *hangup_reason;
	/*! \brief List of pending trickle candidates (those we received before getting the JSEP offer) */
	GList *pending_trickles;
	/*! \brief Queue of events in the loop and outgoing packets to send */
	GAsyncQueue *queued_packets;
	/*! \brief Count of the recent SRTP replay errors, in order to avoid spamming the logs */
	guint srtp_errors_count;
	/*! \brief Count of the recent SRTP replay errors, in order to avoid spamming the logs */
	gint last_srtp_error, last_srtp_summary;
	/*! \brief Count of how many seconds passed since the last stats passed to event handlers */
	gint last_event_stats;
	/*! \brief Flag to decide whether or not packets need to be dumped to a text2pcap file */
	volatile gint dump_packets;
	/*! \brief In case this session must be saved to text2pcap, the instance to dump packets to */
	janus_text2pcap *text2pcap;
	/*! \brief Mutex to lock/unlock the ICE session */
	janus_mutex mutex;
	/*! \brief Atomic flag to check if this instance has been destroyed */
	volatile gint destroyed;
	/*! \brief Reference counter for this instance */
	janus_refcount ref;
};

/*! \brief Janus handle WebRTC PeerConnection */
struct janus_handle_webrtc {
	/*! \brief Janus handle this stream belongs to */
	janus_handle *handle;
	/*! \brief libnice ICE stream ID */
	guint stream_id;
	/*! \brief libnice ICE component ID */
	guint component_id;
	/*! \brief Whether this stream is ready to be used */
	gint cdone:1;
	/*! \brief libnice ICE component state */
	guint state;
	/*! \brief Monotonic time of when ICE has successfully connected */
	gint64 ice_connected;
	/*! \brief GLib list of libnice remote candidates for this component */
	GSList *candidates;
	/*! \brief GLib list of local candidates for this component (summary) */
	GSList *local_candidates;
	/*! \brief GLib list of remote candidates for this component (summary) */
	GSList *remote_candidates;
	/*! \brief String representation of the selected pair as notified by libnice (foundations) */
	gchar *selected_pair;
	/*! \brief Whether the setup of remote candidates for this component has started or not */
	gboolean process_started;
	/*! \brief Timer to check when we should consider ICE as failed */
	GSource *icestate_source;
	/*! \brief Time of when we first detected an ICE failed (we'll need this for the timer above) */
	gint64 icefailed_detected;
	/*! \brief Re-transmission timer for DTLS */
	GSource *dtlsrt_source;
	/*! \brief DTLS-SRTP stack */
	janus_dtls_srtp *dtls;
	/*! \brief SDES mid RTP extension ID */
	gint mid_ext_id;
	/*! \brief RTP Stream extension ID, and the related rtx one */
	gint rid_ext_id, ridrtx_ext_id;
	/*! \brief Whether we do transport wide cc */
	gboolean do_transport_wide_cc;
	/*! \brief Transport wide cc rtp ext ID */
	gint transport_wide_cc_ext_id;
	/*! \brief Last received transport wide seq num */
	guint32 transport_wide_cc_last_seq_num;
	/*! \brief Last transport wide seq num sent on feedback */
	guint32 transport_wide_cc_last_feedback_seq_num;
	/*! \brief Transport wide cc transport seq num wrap cycles */
	guint16 transport_wide_cc_cycles;
	/*! \brief Transport wide cc rtp ext ID */
	guint transport_wide_cc_feedback_count;
	/*! \brief GLib list of transport wide cc stats in reverse received order */
	GSList *transport_wide_received_seq_nums;
	/*! \brief DTLS role of the server for this stream */
	janus_dtls_role dtls_role;
	/*! \brief Data exchanged for DTLS handshakes and messages */
	janus_media_stats dtls_in_stats, dtls_out_stats;
	/*! \brief Hashing algorhitm used by the peer for the DTLS certificate (e.g., "SHA-256") */
	gchar *remote_hashing;
	/*! \brief Hashed fingerprint of the peer's certificate, as parsed in SDP */
	gchar *remote_fingerprint;
	/*! \brief The ICE username for this stream */
	gchar *ruser;
	/*! \brief The ICE password for this stream */
	gchar *rpass;
	/*! \brief GLib hash table of media (m-line indexes are the keys) */
	GHashTable *media;
	/*! \brief GLib hash table of media (SSRCs are the keys) */
	GHashTable *media_byssrc;
	/*! \brief GLib hash table of media (mids are the keys) */
	GHashTable *media_bymid;
	/*! \brief GLib hash table of media (media types are the keys)
	 * @note Temporary! Will go away very soon*/
	GHashTable *media_bytype;
	/*! \brief Helper flag to avoid flooding the console with the same error all over again */
	gboolean noerrorlog;
	/*! \brief Mutex to lock/unlock this stream */
	janus_mutex mutex;
	/*! \brief Atomic flag to check if this instance has been destroyed */
	volatile gint destroyed;
	/*! \brief Reference counter for this instance */
	janus_refcount ref;
};

#define LAST_SEQS_MAX_LEN 160
/*! \brief A single media in a PeerConnection */
struct janus_handle_webrtc_medium {
	/*! \brief WebRTC PeerConnection this m-line belongs to */
	janus_handle_webrtc *pc;
	/*! \brief Type of this medium */
	janus_media_type type;
	/*! \brief Index of this medium in the media list */
	int mindex;
	/*! \brief Media ID */
	char *mid;
	/*! \brief SSRC of the server for this medium */
	guint32 ssrc;
	/*! \brief Retransmission SSRC of the server for this medium */
	guint32 ssrc_rtx;
	/*! \brief SSRC(s) of the peer for this medium (may be simulcasting) */
	guint32 ssrc_peer[3], ssrc_peer_new[3], ssrc_peer_orig[3], ssrc_peer_temp;
	/*! \brief Retransmissions SSRC(s) of the peer for this medium (may be simulcasting) */
	guint32 ssrc_peer_rtx[3], ssrc_peer_rtx_new[3], ssrc_peer_rtx_orig[3];
	/*! \brief Array of RTP Stream IDs (for Firefox simulcasting, if enabled) */
	char *rid[3];
	/*! \brief Whether we should use the legacy simulcast syntax (a=simulcast:recv rid=..) or the proper one (a=simulcast:recv ..) */
	gboolean legacy_rid;
	/*! \brief RTP switching context(s) in case of renegotiations (audio+video and/or simulcast) */
	janus_rtp_switching_context rtp_ctx[3];
	/*! \brief List of payload types we can expect */
	GList *payload_types;
	/*! \brief Mapping of rtx payload types to actual media-related packet types */
	GHashTable *rtx_payload_types;
	/*! \brief RTP payload types for this medium */
	gint payload_type, rtx_payload_type;
	/*! \brief Codec used in this medium */
	char *codec;
	/*! \brief Pointer to function to check if a packet is a keyframe (depends on negotiated codec; video only) */
	gboolean (* video_is_keyframe)(const char* buffer, int len);
	/*! \brief Media direction */
	gboolean send, recv;
	/*! \brief RTCP context(s) for the medium (may be simulcasting) */
	janus_rtcp_context *rtcp_ctx[3];
	/*! \brief Map(s) of the NACKed packets (to track retransmissions and avoid duplicates) */
	GHashTable *rtx_nacked[3];
	/*! \brief First received NTP timestamp */
	gint64 first_ntp_ts[3];
	/*! \brief First received RTP timestamp */
	guint32 first_rtp_ts[3];
	/*! \brief Last sent RTP timestamp */
	guint32 last_ts;
	/*! \brief Whether we should do NACKs (in or out) for this medium */
	gboolean do_nacks;
	/*! \brief List of previously sent janus_rtp_packet RTP packets, in case we receive NACKs */
	GQueue *retransmit_buffer;
	/*! \brief HashTable of retransmittable sequence numbers, in case we receive NACKs */
	GHashTable *retransmit_seqs;
	/*! \brief Current sequence number for the RFC4588 rtx SSRC session */
	guint16 rtx_seq_number;
	/*! \brief Last time a log message about sending retransmits was printed */
	gint64 retransmit_log_ts;
	/*! \brief Number of retransmitted packets since last log message */
	guint retransmit_recent_cnt;
	/*! \brief Last time a log message about sending NACKs was printed */
	gint64 nack_sent_log_ts;
	/*! \brief Number of NACKs sent since last log message */
	guint nack_sent_recent_cnt;
	/*! \brief List of recently received sequence numbers (as a support to NACK generation, for each simulcast SSRC if needed) */
	janus_seq_info *last_seqs[3];
	/*! \brief Stats for incoming data */
	janus_media_stats in_stats;
	/*! \brief Stats for outgoing data */
	janus_media_stats out_stats;
	/*! \brief Helper flag to avoid flooding the console with the same error all over again */
	gboolean noerrorlog;
	/*! \brief Mutex to lock/unlock this medium */
	janus_mutex mutex;
	/*! \brief Atomic flag to check if this instance has been destroyed */
	volatile gint destroyed;
	/*! \brief Reference counter for this instance */
	janus_refcount ref;
};
/*! \brief Method to quickly create a medium to be added to a handle PeerConnection
 * @note This will autogenerate SSRCs, if needed
 * @param[in] handle The Janus handle instance to add the medium to
 * @param[in] type The medium type
 * @returns A pointer to the new medium, if successful, or NULL otherwise */
janus_handle_webrtc_medium *janus_handle_webrtc_medium_create(janus_handle *handle, janus_media_type type);

/*! \brief Helper to handle pending trickle candidates (e.g., when we're still waiting for an offer) */
struct janus_trickle {
	/*! \brief Janus handle this trickle candidate belongs to */
	janus_handle *handle;
	/*! \brief Monotonic time of when this trickle candidate has been received */
	gint64 received;
	/*! \brief Janus API transaction ID of the original trickle request */
	char *transaction;
	/*! \brief JSON object of the trickle candidate(s) */
	json_t *candidate;
};

/** @name Janus ICE trickle candidates methods
 */
///@{
/*! \brief Helper method to allocate a janus_trickle instance
 * @param[in] transaction The Janus API ID of the original trickle request
 * @param[in] candidate The trickle candidate, as a Jansson object
 * @returns a pointer to the new instance, if successful, NULL otherwise */
janus_trickle *janus_trickle_new(const char *transaction, json_t *candidate);
/*! \brief Helper method to parse trickle candidates
 * @param[in] handle The Janus handle this candidate belongs to
 * @param[in] candidate The trickle candidate to parse, as a Jansson object
 * @param[in,out] error Error string describing the failure, if any
 * @returns 0 in case of success, any code from apierror.h in case of failure */
gint janus_trickle_parse(janus_handle *handle, json_t *candidate, const char **error);
/*! \brief Helper method to destroy a janus_trickle instance
 * @param[in] trickle The janus_trickle instance to destroy */
void janus_trickle_destroy(janus_trickle *trickle);
///@}


/** @name Janus handle methods
 */
///@{
/*! \brief Method to create a new Janus handle
 * @param[in] core_session The core/peer session this ICE handle will belong to
 * @param[in] opaque_id The opaque identifier provided by the creator, if any (optional)
 * @returns The created Janus handle if successful, NULL otherwise */
janus_handle *janus_handle_create(void *core_session, const char *opaque_id);
/*! \brief Method to attach a Janus handle to a plugin
 * \details This method is very important, as it allows plugins to send/receive media (RTP/RTCP) to/from a WebRTC peer.
 * @param[in] core_session The core/peer session this ICE handle belongs to
 * @param[in] handle The Janus handle
 * @param[in] plugin The plugin the ICE handle needs to be attached to
 * @returns 0 in case of success, a negative integer otherwise */
gint janus_handle_attach_plugin(void *core_session, janus_handle *handle, janus_plugin *plugin);
/*! \brief Method to destroy a Janus handle
 * @param[in] core_session The core/peer session this ICE handle belongs to
 * @param[in] handle The Janus handle to destroy
 * @returns 0 in case of success, a negative integer otherwise */
gint janus_handle_destroy(void *core_session, janus_handle *handle);
/*! \brief Method to only hangup (e.g., DTLS alert) the WebRTC PeerConnection allocated by a Janus handle
 * @param[in] handle The Janus handle instance managing the WebRTC PeerConnection to hangup
 * @param[in] reason A description of why this happened */
void janus_handle_webrtc_hangup(janus_handle *handle, const char *reason);
/*! \brief Method to only free resources related to a specific PeerConnection allocated by a Janus handle
 * @param[in] pc The WebRTC PeerConnection instance to free */
void janus_handle_webrtc_destroy(janus_handle_webrtc *pc);
///@}


/** @name Janus media relaying callbacks
 */
///@{
/*! \brief Core RTP callback, called when a plugin has an RTP packet to send to a peer
 * @param[in] handle The Janus handle associated with the peer
 * @param[in] mindex Index of the target stream (relative to the SDP), -1 for the first audio/video stream
 * @param[in] video Whether this is an audio or a video frame
 * @param[in] buf The packet data (buffer)
 * @param[in] len The buffer lenght */
void janus_ice_relay_rtp(janus_handle *handle, int mindex, gboolean video, char *buf, int len);
/*! \brief Core RTCP callback, called when a plugin has an RTCP message to send to a peer
 * @param[in] handle The Janus handle associated with the peer
 * @param[in] mindex Index of the target stream (relative to the SDP), -1 for the first audio/video stream
 * @param[in] video Whether this is related to an audio or a video stream
 * @param[in] buf The message data (buffer)
 * @param[in] len The buffer lenght */
void janus_ice_relay_rtcp(janus_handle *handle, int mindex, gboolean video, char *buf, int len);
/*! \brief Core SCTP/DataChannel callback, called when a plugin has data to send to a peer
<<<<<<< HEAD
 * @param[in] handle The Janus handle associated with the peer
 * @param[in] buf The message data (buffer)
 * @param[in] len The buffer lenght */
void janus_ice_relay_data(janus_handle *handle, char *buf, int len);
/*! \brief Plugin SCTP/DataChannel callback, called by the SCTP stack when when there's data for a plugin
 * @param[in] handle The Janus handle associated with the peer
 * @param[in] buffer The message data (buffer)
 * @param[in] length The buffer lenght */
void janus_ice_incoming_data(janus_handle *handle, char *buffer, int length);
=======
 * @param[in] handle The Janus ICE handle associated with the peer
 * @param[in] label The label of the data channel to use
 * @param[in] buf The message data (buffer)
 * @param[in] len The buffer lenght */
void janus_ice_relay_data(janus_ice_handle *handle, char *label, char *buf, int len);
/*! \brief Plugin SCTP/DataChannel callback, called by the SCTP stack when when there's data for a plugin
 * @param[in] handle The Janus ICE handle associated with the peer
 * @param[in] label The label of the data channel the message is from
 * @param[in] buffer The message data (buffer)
 * @param[in] length The buffer lenght */
void janus_ice_incoming_data(janus_ice_handle *handle, char *label, char *buffer, int length);
>>>>>>> b810e602
/*! \brief Core SCTP/DataChannel callback, called by the SCTP stack when when there's data to send.
 * @param[in] handle The Janus handle associated with the peer
 * @param[in] buffer The message data (buffer)
 * @param[in] length The buffer lenght */
void janus_ice_relay_sctp(janus_handle *handle, char *buffer, int length);
///@}


/** @name Janus handle helpers
 */
///@{
/*! \brief Method to locally set up the ICE candidates (initialization and gathering)
 * @param[in] handle The Janus handle this method refers to
 * @param[in] offer Whether this is for an OFFER or an ANSWER
 * @param[in] trickle Whether ICE trickling is supported or not
 * @returns 0 in case of success, a negative integer otherwise */
int janus_handle_setup_local(janus_handle *handle, gboolean offer, gboolean trickle);
/*! \brief Method to add local candidates to a janus_sdp SDP object representation
 * @param[in] handle The Janus handle this method refers to
 * @param[in] mline The Janus SDP m-line object to add candidates to
 * @param[in] stream_id The stream ID of the candidate to add to the SDP
 * @param[in] component_id The component ID of the candidate to add to the SDP */
void janus_handle_candidates_to_sdp(janus_handle *handle, janus_sdp_mline *mline, guint stream_id, guint component_id);
/*! \brief Method to handle remote candidates and start the connectivity checks
 * @param[in] handle The Janus handle this method refers to
 * @param[in] stream_id The stream ID of the candidate to add to the SDP
 * @param[in] component_id The component ID of the candidate to add to the SDP */
void janus_handle_setup_remote_candidates(janus_handle *handle, guint stream_id, guint component_id);
/*! \brief Callback to be notified when the DTLS handshake for a specific component has been completed
 * \details This method also decides when to notify attached plugins about the availability of a reliable PeerConnection
 * @param[in] handle The Janus handle this callback refers to */
void janus_handle_dtls_handshake_done(janus_handle *handle);
/*! \brief Method to restart ICE and the connectivity checks
 * @param[in] handle The Janus handle this method refers to */
void janus_handle_ice_restart(janus_handle *handle);
/*! \brief Method to resend all the existing candidates via trickle (e.g., after an ICE restart)
 * @param[in] handle The Janus handle this method refers to */
void janus_handle_resend_trickles(janus_handle *handle);
///@}


/*! \brief Method to configure the static event loops mechanism at startup
 * @note Check the \c event_loops property in the \c janus.cfg configuration
 * for an explanation of this feature, and the possible impact on Janus and users
 * @param[in] loops The number of static event loops to start (0 to disable the feature) */
void janus_ice_set_static_event_loops(int loops);
/*! \brief Method to return the number of static event loops, if enabled
 * @returns The number of static event loops, if configured, or 0 if the feature is disabled */
int janus_ice_get_static_event_loops(void);
/*! \brief Method to stop all the static event loops, if enabled
 * @note This will wait for the related threads to exit, and so may delay the shutdown process */
void janus_ice_stop_static_event_loops(void);

#endif<|MERGE_RESOLUTION|>--- conflicted
+++ resolved
@@ -576,29 +576,17 @@
  * @param[in] len The buffer lenght */
 void janus_ice_relay_rtcp(janus_handle *handle, int mindex, gboolean video, char *buf, int len);
 /*! \brief Core SCTP/DataChannel callback, called when a plugin has data to send to a peer
-<<<<<<< HEAD
  * @param[in] handle The Janus handle associated with the peer
- * @param[in] buf The message data (buffer)
- * @param[in] len The buffer lenght */
-void janus_ice_relay_data(janus_handle *handle, char *buf, int len);
-/*! \brief Plugin SCTP/DataChannel callback, called by the SCTP stack when when there's data for a plugin
- * @param[in] handle The Janus handle associated with the peer
- * @param[in] buffer The message data (buffer)
- * @param[in] length The buffer lenght */
-void janus_ice_incoming_data(janus_handle *handle, char *buffer, int length);
-=======
- * @param[in] handle The Janus ICE handle associated with the peer
  * @param[in] label The label of the data channel to use
  * @param[in] buf The message data (buffer)
  * @param[in] len The buffer lenght */
-void janus_ice_relay_data(janus_ice_handle *handle, char *label, char *buf, int len);
+void janus_ice_relay_data(janus_handle *handle, char *label, char *buf, int len);
 /*! \brief Plugin SCTP/DataChannel callback, called by the SCTP stack when when there's data for a plugin
- * @param[in] handle The Janus ICE handle associated with the peer
+ * @param[in] handle The Janus handle associated with the peer
  * @param[in] label The label of the data channel the message is from
  * @param[in] buffer The message data (buffer)
  * @param[in] length The buffer lenght */
-void janus_ice_incoming_data(janus_ice_handle *handle, char *label, char *buffer, int length);
->>>>>>> b810e602
+void janus_ice_incoming_data(janus_handle *handle, char *label, char *buffer, int length);
 /*! \brief Core SCTP/DataChannel callback, called by the SCTP stack when when there's data to send.
  * @param[in] handle The Janus handle associated with the peer
  * @param[in] buffer The message data (buffer)
