--- conflicted
+++ resolved
@@ -177,23 +177,13 @@
 #define JANUS_ICE_HANDLE_WEBRTC_ALL_TRICKLES		(1 << 8)
 #define JANUS_ICE_HANDLE_WEBRTC_TRICKLE_SYNCED		(1 << 9)
 #define JANUS_ICE_HANDLE_WEBRTC_DATA_CHANNELS		(1 << 10)
-<<<<<<< HEAD
-#define JANUS_ICE_HANDLE_WEBRTC_PLAN_B				(1 << 11)
-#define JANUS_ICE_HANDLE_WEBRTC_CLEANING			(1 << 12)
-#define JANUS_ICE_HANDLE_WEBRTC_HAS_AUDIO			(1 << 13)
-#define JANUS_ICE_HANDLE_WEBRTC_HAS_VIDEO			(1 << 14)
-#define JANUS_ICE_HANDLE_WEBRTC_GOT_OFFER			(1 << 15)
-#define JANUS_ICE_HANDLE_WEBRTC_GOT_ANSWER			(1 << 16)
-#define JANUS_ICE_HANDLE_WEBRTC_HAS_AGENT			(1 << 17)
-#define JANUS_ICE_HANDLE_WEBRTC_ICE_RESTART			(1 << 18)
-=======
 #define JANUS_ICE_HANDLE_WEBRTC_CLEANING			(1 << 11)
 #define JANUS_ICE_HANDLE_WEBRTC_HAS_AUDIO			(1 << 12)
 #define JANUS_ICE_HANDLE_WEBRTC_HAS_VIDEO			(1 << 13)
 #define JANUS_ICE_HANDLE_WEBRTC_GOT_OFFER			(1 << 14)
 #define JANUS_ICE_HANDLE_WEBRTC_GOT_ANSWER			(1 << 15)
 #define JANUS_ICE_HANDLE_WEBRTC_HAS_AGENT			(1 << 16)
->>>>>>> bb77c61a
+#define JANUS_ICE_HANDLE_WEBRTC_ICE_RESTART			(1 << 17)
 
 
 /*! \brief Janus media statistics
@@ -371,31 +361,15 @@
 	/*! \brief Video SSRC of the gateway for this stream (may be bundled) */
 	guint32 video_ssrc;
 	/*! \brief Audio SSRC of the peer for this stream (may be bundled) */
-<<<<<<< HEAD
 	guint32 audio_ssrc_peer, audio_ssrc_peer_new, audio_ssrc_peer_orig;
-	/*! \brief Video SSRC of the peer for this stream (may be bundled) */
-	guint32 video_ssrc_peer, video_ssrc_peer_new, video_ssrc_peer_orig;
+	/*! \brief Video SSRC(s) of the peer for this stream (may be bundled, and simulcasting) */
+	guint32 video_ssrc_peer[3], video_ssrc_peer_new[3], video_ssrc_peer_orig[3];
 	/*! \brief Video retransmissions SSRC of the peer for this stream (may be bundled) */
 	guint32 video_ssrc_peer_rtx, video_ssrc_peer_rtx_new, video_ssrc_peer_rtx_orig;
-	/*! \brief Video SSRC (simulcasted 1) of the peer for this stream (may be bundled) */
-	guint32 video_ssrc_peer_sim_1, video_ssrc_peer_sim_1_new, video_ssrc_peer_sim_1_orig;
-	/*! \brief Video SSRC (simulcasted 2) of the peer for this stream (may be bundled) */
-	guint32 video_ssrc_peer_sim_2, video_ssrc_peer_sim_2_new, video_ssrc_peer_sim_2_orig;
-=======
-	guint32 audio_ssrc_peer;
-	/*! \brief Video SSRC(s) of the peer for this stream (may be bundled, and simulcasting) */
-	guint32 video_ssrc_peer[3];
-	/*! \brief Video retransmissions SSRC of the peer for this stream (may be bundled) */
-	guint32 video_ssrc_peer_rtx;
->>>>>>> bb77c61a
 	/*! \brief Array of RTP Stream IDs (for Firefox simulcasting, if enabled) */
 	char *rid[3];
-	/*! \brief RTP switching context in case of renegotiations (audio+video) */
-	janus_rtp_switching_context rtp_ctx;
-	/*! \brief RTP switching context in case of renegotiations (video simulcast 1) */
-	janus_rtp_switching_context sim_1_rtp_ctx;
-	/*! \brief RTP switching context in case of renegotiations (video simulcast 2) */
-	janus_rtp_switching_context sim_2_rtp_ctx;
+	/*! \brief RTP switching context(s) in case of renegotiations (audio+video and/or simulcast) */
+	janus_rtp_switching_context rtp_ctx[3];
 	/*! \brief List of payload types we can expect for audio */
 	GList *audio_payload_types;
 	/*! \brief List of payload types we can expect for video */
@@ -405,15 +379,9 @@
 	/*! \brief Media direction */
 	gboolean audio_send, audio_recv, video_send, video_recv;
 	/*! \brief RTCP context for the audio stream (may be bundled) */
-<<<<<<< HEAD
 	janus_rtcp_context *audio_rtcp_ctx;
-	/*! \brief RTCP context for the video stream (may be bundled) */
-	janus_rtcp_context *video_rtcp_ctx;
-=======
-	rtcp_context *audio_rtcp_ctx;
 	/*! \brief RTCP context(s) for the video stream (may be bundled, and simulcasting) */
-	rtcp_context *video_rtcp_ctx[3];
->>>>>>> bb77c61a
+	janus_rtcp_context *video_rtcp_ctx[3];
 	/*! \brief First received audio NTP timestamp */
 	gint64 audio_first_ntp_ts;
 	/*! \brief First received audio RTP timestamp */
