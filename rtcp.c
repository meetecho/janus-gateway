/*! \file    rtcp.c
 * \author   Lorenzo Miniero <lorenzo@meetecho.com>
 * \copyright GNU General Public License v3
 * \brief    RTCP processing
 * \details  Implementation (based on the oRTP structures) of the RTCP
 * messages. RTCP messages coming through the gateway are parsed and,
 * if needed (according to http://tools.ietf.org/html/draft-ietf-straw-b2bua-rtcp-00),
 * fixed before they are sent to the peers (e.g., to fix SSRCs that may
 * have been changed by the gateway). Methods to generate FIR messages
 * and generate/cap REMB messages are provided as well.
 *
 * \ingroup protocols
 * \ref protocols
 */

#include <math.h>
#include <stdlib.h>
#include <sys/time.h>

#include "debug.h"
#include "rtp.h"
#include "rtcp.h"
#include "utils.h"

int janus_rtcp_parse(janus_rtcp_context *ctx, char *packet, int len) {
	return janus_rtcp_fix_ssrc(ctx, packet, len, 0, 0, 0);
}

guint32 janus_rtcp_get_sender_ssrc(char *packet, int len) {
	if(packet == NULL || len == 0)
		return 0;
	janus_rtcp_header *rtcp = (janus_rtcp_header *)packet;
	if(rtcp->version != 2)
		return 0;
	int pno = 0, total = len;
	while(rtcp) {
		pno++;
		switch(rtcp->type) {
			case RTCP_SR: {
				/* SR, sender report */
				janus_rtcp_sr *sr = (janus_rtcp_sr *)rtcp;
				return ntohl(sr->ssrc);
			}
			case RTCP_RR: {
				/* RR, receiver report */
				janus_rtcp_rr *rr = (janus_rtcp_rr *)rtcp;
				return ntohl(rr->ssrc);
			}
			case RTCP_RTPFB: {
				/* RTPFB, Transport layer FB message (rfc4585) */
				janus_rtcp_fb *rtcpfb = (janus_rtcp_fb *)rtcp;
				return ntohl(rtcpfb->ssrc);
			}
			case RTCP_PSFB: {
				/* PSFB, Payload-specific FB message (rfc4585) */
				janus_rtcp_fb *rtcpfb = (janus_rtcp_fb *)rtcp;
				return ntohl(rtcpfb->ssrc);
			}
			case RTCP_XR: {
				/* XR, extended reports (rfc3611) */
				janus_rtcp_xr *xr = (janus_rtcp_xr *)rtcp;
				return ntohl(xr->ssrc);
			}
			default:
				break;
		}
		/* Is this a compound packet? */
		int length = ntohs(rtcp->length);
		if(length == 0) {
			break;
		}
		total -= length*4+4;
		if(total <= 0) {
			break;
		}
		rtcp = (janus_rtcp_header *)((uint32_t*)rtcp + length + 1);
	}
	return 0;
}

guint32 janus_rtcp_get_receiver_ssrc(char *packet, int len) {
	if(packet == NULL || len == 0)
		return 0;
	janus_rtcp_header *rtcp = (janus_rtcp_header *)packet;
	if(rtcp->version != 2)
		return 0;
	int pno = 0, total = len;
	while(rtcp) {
		pno++;
		switch(rtcp->type) {
			case RTCP_SR: {
				/* SR, sender report */
				janus_rtcp_sr *sr = (janus_rtcp_sr *)rtcp;
				if(sr->header.rc > 0) {
					return ntohl(sr->rb[0].ssrc);
				}
				break;
			}
			case RTCP_RR: {
				/* RR, receiver report */
				janus_rtcp_rr *rr = (janus_rtcp_rr *)rtcp;
				if(rr->header.rc > 0) {
					return ntohl(rr->rb[0].ssrc);
				}
				break;
			}
			default:
				break;
		}
		/* Is this a compound packet? */
		int length = ntohs(rtcp->length);
		if(length == 0) {
			break;
		}
		total -= length*4+4;
		if(total <= 0) {
			break;
		}
		rtcp = (janus_rtcp_header *)((uint32_t*)rtcp + length + 1);
	}
	return 0;
}

/* Helper to handle an incoming SR: triggered by a call to janus_rtcp_fix_ssrc with fixssrc=0 */
static void janus_rtcp_incoming_sr(janus_rtcp_context *ctx, janus_rtcp_sr *sr) {
	if(ctx == NULL)
		return;
	/* Update the context with info on the monotonic time of last SR received */
	ctx->lsr_ts = janus_get_monotonic_time();
	/* Compute the last SR received as well */
	uint64_t ntp = ntohl(sr->si.ntp_ts_msw);
	ntp = (ntp << 32) | ntohl(sr->si.ntp_ts_lsw);
	ctx->lsr = (ntp >> 16);
}

/* Link quality estimate filter coefficient */
#define LINK_QUALITY_FILTER_K 3.0

static double janus_rtcp_link_quality_filter(double last, double in) {
	if (last == 0 || last != last) {
		return in;
	} else {
		return (1.0 - 1.0/LINK_QUALITY_FILTER_K) * last + (1.0/LINK_QUALITY_FILTER_K) * in;
	}
}

/* Update link quality stats based on RR */
static void janus_rtcp_rr_update_stats(rtcp_context *ctx, janus_report_block rb) {
	int64_t ts = janus_get_monotonic_time();
	int64_t delta_t = ts - ctx->rr_last_ts;
	if(delta_t < 2*G_USEC_PER_SEC) {
		return;
	}
	ctx->rr_last_ts = ts;
	uint32_t total_lost = ntohl(rb.flcnpl) & 0x00FFFFFF;
	if (ctx->rr_last_ehsnr != 0) {
		uint32_t sent = g_atomic_int_get(&ctx->sent_packets_since_last_rr);
		uint32_t expect = ntohl(rb.ehsnr) - ctx->rr_last_ehsnr;
		int32_t nacks = g_atomic_int_get(&ctx->nack_count) - ctx->rr_last_nack_count;
		double link_q = 100.0 - (100.0 * nacks / (double)sent);
		ctx->out_link_quality = janus_rtcp_link_quality_filter(ctx->out_link_quality, link_q);
		int32_t lost = total_lost - ctx->rr_last_lost;
		if(lost < 0) {
			lost = 0;
		}
		double media_link_q = 100.0 - (100.0 * lost / (double)expect);
		ctx->out_media_link_quality = janus_rtcp_link_quality_filter(ctx->out_media_link_quality, media_link_q);
		JANUS_LOG(LOG_HUGE, "Out link quality=%"SCNu32", media link quality=%"SCNu32"\n", janus_rtcp_context_get_out_link_quality(ctx), janus_rtcp_context_get_out_media_link_quality(ctx));
	}
	ctx->rr_last_ehsnr = ntohl(rb.ehsnr);
	ctx->rr_last_lost = total_lost;
	ctx->rr_last_nack_count = g_atomic_int_get(&ctx->nack_count);
	g_atomic_int_set(&ctx->sent_packets_since_last_rr, 0);
}

/* Helper to handle an incoming RR: triggered by a call to janus_rtcp_fix_ssrc with fixssrc=0 */
static void janus_rtcp_incoming_rr(janus_rtcp_context *ctx, janus_rtcp_rr *rr) {
	if(ctx == NULL)
		return;
	/* FIXME Check the Record Blocks */
	if(rr->header.rc > 0) {
		double jitter = (double)ntohl(rr->rb[0].jitter);
		uint32_t fraction = ntohl(rr->rb[0].flcnpl) >> 24;
		uint32_t total = ntohl(rr->rb[0].flcnpl) & 0x00FFFFFF;
		JANUS_LOG(LOG_HUGE, "jitter=%f, fraction=%"SCNu32", loss=%"SCNu32"\n", jitter, fraction, total);
		ctx->lost_remote = total;
		ctx->jitter_remote = jitter;
		janus_rtcp_rr_update_stats(ctx, rr->rb[0]);
		/* FIXME Compute round trip time */
		uint32_t lsr = ntohl(rr->rb[0].lsr);
		uint32_t dlsr = ntohl(rr->rb[0].delay);
		if(lsr == 0)	/* Not enough info yet */
			return;
		struct timeval tv;
		gettimeofday(&tv, NULL);
		uint32_t s = tv.tv_sec + 2208988800u;
		uint32_t u = tv.tv_usec;
		uint32_t f = (u << 12) + (u << 8) - ((u * 3650) >> 6);
		uint32_t ntp_ts_msw = htonl(s);
		uint32_t ntp_ts_lsw = htonl(f);
		uint64_t temp = ntohl(ntp_ts_msw);
		temp = (temp << 32) | ntohl(ntp_ts_lsw);
		uint32_t a = (uint32_t)(temp >> 16);
		uint32_t rtt = a - lsr - dlsr;
		uint32_t rtt_msw = (rtt & 0xFFFF0000) >> 16;
		uint32_t rtt_lsw = (rtt & 0x0000FFFF) << 16;
		tv.tv_sec = rtt_msw;
		tv.tv_usec = ((rtt_lsw << 6) / 3650) - (rtt_lsw >> 12) - (rtt_lsw >> 8);
		ctx->rtt = tv.tv_sec + tv.tv_usec / 1000;	/* We need milliseconds */
	}
}

int janus_rtcp_fix_ssrc(janus_rtcp_context *ctx, char *packet, int len, int fixssrc, uint32_t newssrcl, uint32_t newssrcr) {
	if(packet == NULL || len <= 0)
		return -1;
	janus_rtcp_header *rtcp = (janus_rtcp_header *)packet;
	if(rtcp->version != 2)
		return -2;
	int pno = 0, total = len;
	JANUS_LOG(LOG_HUGE, "   Parsing compound packet (total of %d bytes)\n", total);
	while(rtcp) {
		pno++;
		/* TODO Should we handle any of these packets ourselves, or just relay them? */
		switch(rtcp->type) {
			case RTCP_SR: {
				/* SR, sender report */
				JANUS_LOG(LOG_HUGE, "     #%d SR (200)\n", pno);
				janus_rtcp_sr *sr = (janus_rtcp_sr *)rtcp;
				/* If an RTCP context was provided, update it with info on this SR */
				janus_rtcp_incoming_sr(ctx, sr);
				if(fixssrc && newssrcl) {
					sr->ssrc = htonl(newssrcl);
				}
				if(fixssrc && newssrcr && sr->header.rc > 0) {
					sr->rb[0].ssrc = htonl(newssrcr);
				}
				break;
			}
			case RTCP_RR: {
				/* RR, receiver report */
				JANUS_LOG(LOG_HUGE, "     #%d RR (201)\n", pno);
				janus_rtcp_rr *rr = (janus_rtcp_rr *)rtcp;
				/* If an RTCP context was provided, update it with info on this RR */
				janus_rtcp_incoming_rr(ctx, rr);
				if(fixssrc && newssrcl) {
					rr->ssrc = htonl(newssrcl);
				}
				if(fixssrc && newssrcr && rr->header.rc > 0) {
					rr->rb[0].ssrc = htonl(newssrcr);
				}
				break;
			}
			case RTCP_SDES: {
				/* SDES, source description */
				JANUS_LOG(LOG_HUGE, "     #%d SDES (202)\n", pno);
				janus_rtcp_sdes *sdes = (janus_rtcp_sdes *)rtcp;
				//~ JANUS_LOG(LOG_HUGE, "       -- SSRC: %u\n", ntohl(sdes->chunk.ssrc));
				if(fixssrc && newssrcl) {
					sdes->chunk.ssrc = htonl(newssrcl);
				}
				break;
			}
			case RTCP_BYE: {
				/* BYE, goodbye */
				JANUS_LOG(LOG_HUGE, "     #%d BYE (203)\n", pno);
				janus_rtcp_bye *bye = (janus_rtcp_bye *)rtcp;
				//~ JANUS_LOG(LOG_HUGE, "       -- SSRC: %u\n", ntohl(bye->ssrc[0]));
				if(fixssrc && newssrcl) {
					bye->ssrc[0] = htonl(newssrcl);
				}
				break;
			}
			case RTCP_APP: {
				/* APP, application-defined */
				JANUS_LOG(LOG_HUGE, "     #%d APP (204)\n", pno);
				janus_rtcp_app *app = (janus_rtcp_app *)rtcp;
				//~ JANUS_LOG(LOG_HUGE, "       -- SSRC: %u\n", ntohl(app->ssrc));
				if(fixssrc && newssrcl) {
					app->ssrc = htonl(newssrcl);
				}
				break;
			}
			case RTCP_FIR: {
				/* FIR, rfc2032 */
				JANUS_LOG(LOG_HUGE, "     #%d FIR (192)\n", pno);
				janus_rtcp_fb *rtcpfb = (janus_rtcp_fb *)rtcp;
				if(fixssrc && newssrcr && (ntohs(rtcp->length) >= 20)) {
					rtcpfb->media = htonl(newssrcr);
				}
				if(fixssrc && newssrcr) {
					uint32_t *ssrc = (uint32_t *)rtcpfb->fci;
					*ssrc = htonl(newssrcr);
				}
				break;
			}
			case RTCP_RTPFB: {
				/* RTPFB, Transport layer FB message (rfc4585) */
				//~ JANUS_LOG(LOG_HUGE, "     #%d RTPFB (205)\n", pno);
				gint fmt = rtcp->rc;
				//~ JANUS_LOG(LOG_HUGE, "       -- FMT: %u\n", fmt);
				janus_rtcp_fb *rtcpfb = (janus_rtcp_fb *)rtcp;
				//~ JANUS_LOG(LOG_HUGE, "       -- SSRC: %u\n", ntohl(rtcpfb->ssrc));
				if(fmt == 1) {
					JANUS_LOG(LOG_HUGE, "     #%d NACK -- RTPFB (205)\n", pno);
					if(fixssrc && newssrcr) {
						rtcpfb->media = htonl(newssrcr);
					}
					int nacks = ntohs(rtcp->length)-2;	/* Skip SSRCs */
					if(nacks > 0) {
						JANUS_LOG(LOG_DBG, "        Got %d nacks\n", nacks);
						janus_rtcp_nack *nack = NULL;
						uint16_t pid = 0;
						uint16_t blp = 0;
						int i=0, j=0;
						char bitmask[20];
						for(i=0; i< nacks; i++) {
							nack = (janus_rtcp_nack *)rtcpfb->fci + i;
							pid = ntohs(nack->pid);
							blp = ntohs(nack->blp);
							memset(bitmask, 0, 20);
							for(j=0; j<16; j++) {
								bitmask[j] = (blp & ( 1 << j )) >> j ? '1' : '0';
							}
							bitmask[16] = '\n';
							JANUS_LOG(LOG_DBG, "[%d] %"SCNu16" / %s\n", i, pid, bitmask);
						}
					}
				} else if(fmt == 3) {	/* rfc5104 */
					/* TMMBR: http://tools.ietf.org/html/rfc5104#section-4.2.1.1 */
					JANUS_LOG(LOG_HUGE, "     #%d TMMBR -- RTPFB (205)\n", pno);
					if(fixssrc && newssrcr) {
						uint32_t *ssrc = (uint32_t *)rtcpfb->fci;
						*ssrc = htonl(newssrcr);
					}
				} else {
					JANUS_LOG(LOG_HUGE, "     #%d ??? -- RTPFB (205, fmt=%d)\n", pno, fmt);
				}
				if(fixssrc && newssrcl) {
					rtcpfb->ssrc = htonl(newssrcl);
				}
				break;
			}
			case RTCP_PSFB: {
				/* PSFB, Payload-specific FB message (rfc4585) */
				//~ JANUS_LOG(LOG_HUGE, "     #%d PSFB (206)\n", pno);
				gint fmt = rtcp->rc;
				//~ JANUS_LOG(LOG_HUGE, "       -- FMT: %u\n", fmt);
				janus_rtcp_fb *rtcpfb = (janus_rtcp_fb *)rtcp;
				//~ JANUS_LOG(LOG_HUGE, "       -- SSRC: %u\n", ntohl(rtcpfb->ssrc));
				if(fmt == 1) {
					JANUS_LOG(LOG_HUGE, "     #%d PLI -- PSFB (206)\n", pno);
					if(fixssrc && newssrcr) {
						rtcpfb->media = htonl(newssrcr);
					}
				} else if(fmt == 2) {
					JANUS_LOG(LOG_HUGE, "     #%d SLI -- PSFB (206)\n", pno);
				} else if(fmt == 3) {
					JANUS_LOG(LOG_HUGE, "     #%d RPSI -- PSFB (206)\n", pno);
				} else if(fmt == 4) {	/* rfc5104 */
					/* FIR: http://tools.ietf.org/html/rfc5104#section-4.3.1.1 */
					JANUS_LOG(LOG_HUGE, "     #%d FIR -- PSFB (206)\n", pno);
					if(fixssrc && newssrcr) {
						rtcpfb->media = htonl(newssrcr);
					}
					if(fixssrc && newssrcr) {
						uint32_t *ssrc = (uint32_t *)rtcpfb->fci;
						*ssrc = htonl(newssrcr);
					}
				} else if(fmt == 5) {	/* rfc5104 */
					/* FIR: http://tools.ietf.org/html/rfc5104#section-4.3.2.1 */
					JANUS_LOG(LOG_HUGE, "     #%d PLI -- TSTR (206)\n", pno);
					if(fixssrc && newssrcr) {
						uint32_t *ssrc = (uint32_t *)rtcpfb->fci;
						*ssrc = htonl(newssrcr);
					}
				} else if(fmt == 15) {
					//~ JANUS_LOG(LOG_HUGE, "       -- This is a AFB!\n");
					janus_rtcp_fb *rtcpfb = (janus_rtcp_fb *)rtcp;
					if(fixssrc && newssrcr) {
						rtcpfb->ssrc = htonl(newssrcr);
						rtcpfb->media = 0;
					}
					janus_rtcp_fb_remb *remb = (janus_rtcp_fb_remb *)rtcpfb->fci;
					if(remb->id[0] == 'R' && remb->id[1] == 'E' && remb->id[2] == 'M' && remb->id[3] == 'B') {
						JANUS_LOG(LOG_HUGE, "     #%d REMB -- PSFB (206)\n", pno);
						if(fixssrc && newssrcr) {
							remb->ssrc[0] = htonl(newssrcr);
						}
						/* FIXME From rtcp_utility.cc */
						unsigned char *_ptrRTCPData = (unsigned char *)remb;
						_ptrRTCPData += 4;	// Skip unique identifier and num ssrc
						//~ JANUS_LOG(LOG_HUGE, " %02X %02X %02X %02X\n", _ptrRTCPData[0], _ptrRTCPData[1], _ptrRTCPData[2], _ptrRTCPData[3]);
						uint8_t numssrc = (_ptrRTCPData[0]);
						uint8_t brExp = (_ptrRTCPData[1] >> 2) & 0x3F;
						uint32_t brMantissa = (_ptrRTCPData[1] & 0x03) << 16;
						brMantissa += (_ptrRTCPData[2] << 8);
						brMantissa += (_ptrRTCPData[3]);
						uint32_t bitRate = brMantissa << brExp;
						JANUS_LOG(LOG_HUGE, "       -- -- -- REMB: %u * 2^%u = %"SCNu32" (%d SSRCs, %u)\n",
							brMantissa, brExp, bitRate, numssrc, ntohl(remb->ssrc[0]));
					} else {
						JANUS_LOG(LOG_HUGE, "     #%d AFB ?? -- PSFB (206)\n", pno);
					}
				} else {
					JANUS_LOG(LOG_HUGE, "     #%d ?? -- PSFB (206, fmt=%d)\n", pno, fmt);
				}
				if(fixssrc && newssrcl) {
					rtcpfb->ssrc = htonl(newssrcl);
				}
				break;
			}
			case RTCP_XR: {
				/* XR, extended reports (rfc3611) */
				janus_rtcp_xr *xr = (janus_rtcp_xr *)rtcp;
				if(fixssrc && newssrcl) {
					xr->ssrc = htonl(newssrcl);
				}
				/* TODO Fix report blocks too, once we support them */
				break;
			}
			default:
				JANUS_LOG(LOG_ERR, "     Unknown RTCP PT %d\n", rtcp->type);
				break;
		}
		/* Is this a compound packet? */
		int length = ntohs(rtcp->length);
		JANUS_LOG(LOG_HUGE, "       RTCP PT %d, length: %d bytes\n", rtcp->type, length*4+4);
		if(length == 0) {
			//~ JANUS_LOG(LOG_HUGE, "  0-length, end of compound packet\n");
			break;
		}
		total -= length*4+4;
		//~ JANUS_LOG(LOG_HUGE, "     Packet has length %d (%d bytes, %d remaining), moving to next one...\n", length, length*4+4, total);
		if(total <= 0) {
			JANUS_LOG(LOG_HUGE, "  End of compound packet\n");
			break;
		}
		rtcp = (janus_rtcp_header *)((uint32_t*)rtcp + length + 1);
	}
	return 0;
}

char *janus_rtcp_filter(char *packet, int len, int *newlen) {
	if(packet == NULL || len <= 0 || newlen == NULL)
		return NULL;
	*newlen = 0;
	janus_rtcp_header *rtcp = (janus_rtcp_header *)packet;
	if(rtcp->version != 2)
		return NULL;
	char *filtered = NULL;
	int total = len, length = 0, bytes = 0;
	/* Iterate on the compound packets */
	gboolean keep = TRUE;
	while(rtcp) {
		keep = TRUE;
		length = ntohs(rtcp->length);
		if(length == 0)
			break;
		bytes = length*4+4;
		switch(rtcp->type) {
			case RTCP_SR:
			case RTCP_RR:
			case RTCP_SDES:
				/* These are packets we generate ourselves, so remove them */
				keep = FALSE;
				break;
			case RTCP_BYE:
			case RTCP_APP:
			case RTCP_FIR:
			case RTCP_PSFB:
				break;
			case RTCP_RTPFB:
				if(rtcp->rc == 1) {
					/* We handle NACKs ourselves as well, remove this too */
					keep = FALSE;
					break;
				}
				break;
			case RTCP_XR:
				/* FIXME We generate RR/SR ourselves, so remove XR */
				keep = FALSE;
				break;
			default:
				JANUS_LOG(LOG_ERR, "Unknown RTCP PT %d\n", rtcp->type);
				/* FIXME Should we allow this to go through instead? */
				keep = FALSE;
				break;
		}
		if(keep) {
			/* Keep this packet */
			if(filtered == NULL)
				filtered = g_malloc0(total);
			memcpy(filtered+*newlen, (char *)rtcp, bytes);
			*newlen += bytes;
		}
		total -= bytes;
		if(total <= 0)
			break;
		rtcp = (janus_rtcp_header *)((uint32_t*)rtcp + length + 1);
	}
	return filtered;
}

<<<<<<< HEAD
int janus_rtcp_process_incoming_rtp(rtcp_context *ctx, char *packet, int len) {
=======

int janus_rtcp_process_incoming_rtp(janus_rtcp_context *ctx, char *packet, int len) {
>>>>>>> 8da58e42
	if(ctx == NULL || packet == NULL || len < 1)
		return -1;

	/* First of all, let's check if this is G.711: in case we may need to change the timestamp base */
	janus_rtp_header *rtp = (janus_rtp_header *)packet;
	int pt = rtp->type;
	if((pt == 0 || pt == 8) && (ctx->tb == 48000))
		ctx->tb = 8000;
	/* Now parse this RTP packet header and update the rtcp_context instance */
  uint32_t ts = ntohl(rtp->timestamp);
  if (ctx->base_timestamp == 0) {
    ctx->base_timestamp = ts;
  }

	uint16_t seq_number = ntohs(rtp->seq_number);
	if(ctx->base_seq == 0 && ctx->seq_cycle == 0)
		ctx->base_seq = seq_number;

	ctx->received++;
	if(seq_number < ctx->last_seq_nr) {
		ctx->retransmitted++;
		if(ctx->last_seq_nr - seq_number < 1000) {
			/* FIXME Just a retransmission, not a reset, ignore */
			return 0;
		}
		ctx->seq_cycle++;
	}
	ctx->last_seq_nr = seq_number;
	uint32_t rtp_expected = 0x0;
	if(ctx->seq_cycle > 0) {
		rtp_expected = ctx->seq_cycle;
		rtp_expected = rtp_expected << 16;
	}
	rtp_expected = rtp_expected + 1 + seq_number - ctx->base_seq;
	ctx->lost = rtp_expected - ctx->received;
	ctx->expected = rtp_expected;

	uint64_t arrival = (janus_get_monotonic_time() * ctx->tb) / 1000000;
	uint64_t transit = arrival - ntohl(rtp->timestamp);
	uint64_t d = abs(transit - ctx->transit);
	ctx->transit = transit;
	ctx->jitter += (1./16.) * ((double)d  - ctx->jitter);

	/* RTP packet received: it means we can start sending RR */
	ctx->rtp_recvd = 1;

	return 0;
}


uint32_t janus_rtcp_context_get_rtt(janus_rtcp_context *ctx) {
	return ctx ? ctx->rtt : 0;
}

uint32_t janus_rtcp_context_get_in_link_quality(janus_rtcp_context *ctx) {
	return ctx ? (uint32_t)(ctx->in_link_quality + 0.5) : 0;
}

uint32_t janus_rtcp_context_get_in_media_link_quality(janus_rtcp_context *ctx) {
	return ctx ? (uint32_t)(ctx->in_media_link_quality + 0.5) : 0;
}

uint32_t janus_rtcp_context_get_out_link_quality(janus_rtcp_context *ctx) {
	return ctx ? (uint32_t)(ctx->out_link_quality + 0.5) : 0;
}

uint32_t janus_rtcp_context_get_out_media_link_quality(janus_rtcp_context *ctx) {
	return ctx ? (uint32_t)(ctx->out_media_link_quality + 0.5) : 0;
}

uint32_t janus_rtcp_context_get_lost_all(janus_rtcp_context *ctx, gboolean remote) {
	if(ctx == NULL)
		return 0;
	return remote ? ctx->lost_remote : ctx->lost;
}

static uint32_t janus_rtcp_context_get_lost(janus_rtcp_context *ctx) {
	if(ctx == NULL)
		return 0;
	uint32_t lost;
	if(ctx->lost > 0x7FFFFF) {
		lost = 0x7FFFFF;
	} else {
		lost = ctx->lost;
	}
	return lost;
}

static uint32_t janus_rtcp_context_get_lost_fraction(janus_rtcp_context *ctx) {
	if(ctx == NULL)
		return 0;
	uint32_t expected_interval = ctx->expected - ctx->expected_prior;
	uint32_t received_interval = ctx->received - ctx->received_prior;
	int32_t lost_interval = expected_interval - received_interval;
	uint32_t fraction;
	if(expected_interval == 0 || lost_interval <=0)
		fraction = 0;
	else
		fraction = (lost_interval << 8) / expected_interval;
	return fraction << 24;
}

uint32_t janus_rtcp_context_get_jitter(janus_rtcp_context *ctx, gboolean remote) {
	if(ctx == NULL || ctx->tb == 0)
		return 0;
	return (uint32_t) floor((remote ? ctx->jitter_remote : ctx->jitter) * 1000.0 / ctx->tb);
}

static void janus_rtcp_estimate_in_link_quality(janus_rtcp_context *ctx) {
	int64_t ts = janus_get_monotonic_time();
	int64_t delta_t = ts - ctx->out_rr_last_ts;
	if(delta_t < 3*G_USEC_PER_SEC) {
		return;
	}
	ctx->out_rr_last_ts = ts;

	uint32_t expected_interval = ctx->expected - ctx->expected_prior;
	uint32_t received_interval = ctx->received - ctx->received_prior;
	uint32_t retransmitted_interval = ctx->retransmitted - ctx->retransmitted_prior;

	int32_t link_lost = expected_interval - (received_interval - retransmitted_interval);
	double link_q = 100.0 - (100.0 * (double)link_lost / (double)expected_interval);
	ctx->in_link_quality = janus_rtcp_link_quality_filter(ctx->in_link_quality, link_q);

	int32_t lost = expected_interval - received_interval;
	if (lost < 0) {
		lost = 0;
	}
	double media_link_q = 100.0 - (100.0 * (double)lost / (double)expected_interval);
	ctx->in_media_link_quality = janus_rtcp_link_quality_filter(ctx->in_media_link_quality, media_link_q);

	JANUS_LOG(LOG_HUGE, "In link quality=%"SCNu32", media link quality=%"SCNu32"\n", janus_rtcp_context_get_in_link_quality(ctx), janus_rtcp_context_get_in_media_link_quality(ctx));
}

int janus_rtcp_report_block(janus_rtcp_context *ctx, janus_report_block *rb) {
	if(ctx == NULL || rb == NULL)
		return -1;
	gint64 now = janus_get_monotonic_time();
	rb->jitter = htonl((uint32_t) ctx->jitter);
	rb->ehsnr = htonl((((uint32_t) 0x0 + ctx->seq_cycle) << 16) + ctx->last_seq_nr);
	uint32_t lost = janus_rtcp_context_get_lost(ctx);
	uint32_t fraction = janus_rtcp_context_get_lost_fraction(ctx);
	janus_rtcp_estimate_in_link_quality(ctx);
	ctx->expected_prior = ctx->expected;
	ctx->received_prior = ctx->received;
	ctx->retransmitted_prior = ctx->retransmitted;
	rb->flcnpl = htonl(lost | fraction);
	if(ctx->lsr > 0) {
		rb->lsr = htonl(ctx->lsr);
		rb->delay = htonl(((now - ctx->lsr_ts) << 16) / 1000000);
	} else {
		rb->lsr = 0;
		rb->delay = 0;
	}
	ctx->last_sent = now;
	return 0;
}


int janus_rtcp_has_bye(char *packet, int len) {
	gboolean got_bye = FALSE;
	/* Parse RTCP compound packet */
	janus_rtcp_header *rtcp = (janus_rtcp_header *)packet;
	if(rtcp->version != 2)
		return FALSE;
	int pno = 0, total = len;
	while(rtcp) {
		pno++;
		switch(rtcp->type) {
			case RTCP_BYE:
				got_bye = TRUE;
				break;
			default:
				break;
		}
		/* Is this a compound packet? */
		int length = ntohs(rtcp->length);
		if(length == 0)
			break;
		total -= length*4+4;
		if(total <= 0)
			break;
		rtcp = (janus_rtcp_header *)((uint32_t*)rtcp + length + 1);
	}
	return got_bye ? TRUE : FALSE;
}

int janus_rtcp_has_fir(char *packet, int len) {
	gboolean got_fir = FALSE;
	/* Parse RTCP compound packet */
	janus_rtcp_header *rtcp = (janus_rtcp_header *)packet;
	if(rtcp->version != 2)
		return FALSE;
	int pno = 0, total = len;
	while(rtcp) {
		pno++;
		switch(rtcp->type) {
			case RTCP_FIR:
				got_fir = TRUE;
				break;
			default:
				break;
		}
		/* Is this a compound packet? */
		int length = ntohs(rtcp->length);
		if(length == 0)
			break;
		total -= length*4+4;
		if(total <= 0)
			break;
		rtcp = (janus_rtcp_header *)((uint32_t*)rtcp + length + 1);
	}
	return got_fir ? TRUE : FALSE;
}

int janus_rtcp_has_pli(char *packet, int len) {
	gboolean got_pli = FALSE;
	/* Parse RTCP compound packet */
	janus_rtcp_header *rtcp = (janus_rtcp_header *)packet;
	if(rtcp->version != 2)
		return FALSE;
	int pno = 0, total = len;
	while(rtcp) {
		pno++;
		switch(rtcp->type) {
			case RTCP_PSFB: {
				gint fmt = rtcp->rc;
				if(fmt == 1)
					got_pli = TRUE;
				break;
			}
			default:
				break;
		}
		/* Is this a compound packet? */
		int length = ntohs(rtcp->length);
		if(length == 0)
			break;
		total -= length*4+4;
		if(total <= 0)
			break;
		rtcp = (janus_rtcp_header *)((uint32_t*)rtcp + length + 1);
	}
	return got_pli ? TRUE : FALSE;
}

GSList *janus_rtcp_get_nacks(char *packet, int len) {
	if(packet == NULL || len == 0)
		return NULL;
	janus_rtcp_header *rtcp = (janus_rtcp_header *)packet;
	if(rtcp->version != 2)
		return NULL;
	/* FIXME Get list of sequence numbers we should send again */
	GSList *list = NULL;
	int total = len;
	while(rtcp) {
		if(rtcp->type == RTCP_RTPFB) {
			gint fmt = rtcp->rc;
			if(fmt == 1) {
				janus_rtcp_fb *rtcpfb = (janus_rtcp_fb *)rtcp;
				int nacks = ntohs(rtcp->length)-2;	/* Skip SSRCs */
				if(nacks > 0) {
					JANUS_LOG(LOG_DBG, "        Got %d nacks\n", nacks);
					janus_rtcp_nack *nack = NULL;
					uint16_t pid = 0;
					uint16_t blp = 0;
					int i=0, j=0;
					char bitmask[20];
					for(i=0; i< nacks; i++) {
						nack = (janus_rtcp_nack *)rtcpfb->fci + i;
						pid = ntohs(nack->pid);
						list = g_slist_append(list, GUINT_TO_POINTER(pid));
						blp = ntohs(nack->blp);
						memset(bitmask, 0, 20);
						for(j=0; j<16; j++) {
							bitmask[j] = (blp & ( 1 << j )) >> j ? '1' : '0';
							if((blp & ( 1 << j )) >> j)
								list = g_slist_append(list, GUINT_TO_POINTER(pid+j+1));
						}
						bitmask[16] = '\n';
						JANUS_LOG(LOG_DBG, "[%d] %"SCNu16" / %s\n", i, pid, bitmask);
					}
				}
			}
		}
		/* Is this a compound packet? */
		int length = ntohs(rtcp->length);
		if(length == 0)
			break;
		total -= length*4+4;
		if(total <= 0)
			break;
		rtcp = (janus_rtcp_header *)((uint32_t*)rtcp + length + 1);
	}
	return list;
}

int janus_rtcp_remove_nacks(char *packet, int len) {
	if(packet == NULL || len == 0)
		return len;
	janus_rtcp_header *rtcp = (janus_rtcp_header *)packet;
	if(rtcp->version != 2)
		return len;
	/* Find the NACK message */
	char *nacks = NULL;
	int total = len, nacks_len = 0;
	while(rtcp) {
		if(rtcp->type == RTCP_RTPFB) {
			gint fmt = rtcp->rc;
			if(fmt == 1) {
				nacks = (char *)rtcp;
			}
		}
		/* Is this a compound packet? */
		int length = ntohs(rtcp->length);
		if(length == 0)
			break;
		if(nacks != NULL) {
			nacks_len = length*4+4;
			break;
		}
		total -= length*4+4;
		if(total <= 0)
			break;
		rtcp = (janus_rtcp_header *)((uint32_t*)rtcp + length + 1);
	}
	if(nacks != NULL) {
		total = len - ((nacks-packet)+nacks_len);
		if(total < 0) {
			/* FIXME Should never happen, but you never know: do nothing */
			return len;
		} else if(total == 0) {
			/* NACK was the last compound packet, easy enough */
			return len-nacks_len;
		} else {
			/* NACK is between two compound packets, move them around */
			int i=0;
			for(i=0; i<total; i++)
				*(nacks+i) = *(nacks+nacks_len+i);
			return len-nacks_len;
		}
	}
	return len;
}

/* Query an existing REMB message */
uint32_t janus_rtcp_get_remb(char *packet, int len) {
	if(packet == NULL || len == 0)
		return 0;
	janus_rtcp_header *rtcp = (janus_rtcp_header *)packet;
	if(rtcp->version != 2)
		return 0;
	/* Get REMB bitrate, if any */
	int total = len;
	while(rtcp) {
		if(rtcp->type == RTCP_PSFB) {
			gint fmt = rtcp->rc;
			if(fmt == 15) {
				janus_rtcp_fb *rtcpfb = (janus_rtcp_fb *)rtcp;
				janus_rtcp_fb_remb *remb = (janus_rtcp_fb_remb *)rtcpfb->fci;
				if(remb->id[0] == 'R' && remb->id[1] == 'E' && remb->id[2] == 'M' && remb->id[3] == 'B') {
					/* FIXME From rtcp_utility.cc */
					unsigned char *_ptrRTCPData = (unsigned char *)remb;
					_ptrRTCPData += 4;	/* Skip unique identifier and num ssrc */
					//~ JANUS_LOG(LOG_VERB, " %02X %02X %02X %02X\n", _ptrRTCPData[0], _ptrRTCPData[1], _ptrRTCPData[2], _ptrRTCPData[3]);
					uint8_t brExp = (_ptrRTCPData[1] >> 2) & 0x3F;
					uint32_t brMantissa = (_ptrRTCPData[1] & 0x03) << 16;
					brMantissa += (_ptrRTCPData[2] << 8);
					brMantissa += (_ptrRTCPData[3]);
					uint32_t bitrate = brMantissa << brExp;
					JANUS_LOG(LOG_HUGE, "Got REMB bitrate %"SCNu32"\n", bitrate);
					return bitrate;
				}
			}
		}
		/* Is this a compound packet? */
		int length = ntohs(rtcp->length);
		if(length == 0)
			break;
		total -= length*4+4;
		if(total <= 0)
			break;
		rtcp = (janus_rtcp_header *)((uint32_t*)rtcp + length + 1);
	}
	return 0;
}

/* Change an existing REMB message */
int janus_rtcp_cap_remb(char *packet, int len, uint32_t bitrate) {
	if(packet == NULL || len == 0)
		return -1;
	janus_rtcp_header *rtcp = (janus_rtcp_header *)packet;
	if(rtcp->version != 2)
		return -2;
	if(bitrate == 0)
		return 0;	/* No need to cap */
	/* Cap REMB bitrate */
	int total = len;
	while(rtcp) {
		if(rtcp->type == RTCP_PSFB) {
			gint fmt = rtcp->rc;
			if(fmt == 15) {
				janus_rtcp_fb *rtcpfb = (janus_rtcp_fb *)rtcp;
				janus_rtcp_fb_remb *remb = (janus_rtcp_fb_remb *)rtcpfb->fci;
				if(remb->id[0] == 'R' && remb->id[1] == 'E' && remb->id[2] == 'M' && remb->id[3] == 'B') {
					/* FIXME From rtcp_utility.cc */
					unsigned char *_ptrRTCPData = (unsigned char *)remb;
					_ptrRTCPData += 4;	/* Skip unique identifier and num ssrc */
					//~ JANUS_LOG(LOG_VERB, " %02X %02X %02X %02X\n", _ptrRTCPData[0], _ptrRTCPData[1], _ptrRTCPData[2], _ptrRTCPData[3]);
					uint8_t brExp = (_ptrRTCPData[1] >> 2) & 0x3F;
					uint32_t brMantissa = (_ptrRTCPData[1] & 0x03) << 16;
					brMantissa += (_ptrRTCPData[2] << 8);
					brMantissa += (_ptrRTCPData[3]);
					uint32_t origbitrate = brMantissa << brExp;
					if(origbitrate > bitrate) {
						JANUS_LOG(LOG_HUGE, "Got REMB bitrate %"SCNu32", need to cap it to %"SCNu32"\n", origbitrate, bitrate);
						JANUS_LOG(LOG_HUGE, "  >> %u * 2^%u = %"SCNu32"\n", brMantissa, brExp, origbitrate);
						/* bitrate --> brexp/brmantissa */
						uint8_t b = 0;
						uint8_t newbrexp = 0;
						uint32_t newbrmantissa = 0;
						for(b=0; b<32; b++) {
							if(bitrate <= ((uint32_t) 0x3FFFF << b)) {
								newbrexp = b;
								break;
							}
						}
						if(b > 31)
							b = 31;
						newbrmantissa = bitrate >> b;
						JANUS_LOG(LOG_HUGE, "new brexp:      %"SCNu8"\n", newbrexp);
						JANUS_LOG(LOG_HUGE, "new brmantissa: %"SCNu32"\n", newbrmantissa);
						/* FIXME From rtcp_sender.cc */
						_ptrRTCPData[1] = (uint8_t)((newbrexp << 2) + ((newbrmantissa >> 16) & 0x03));
						_ptrRTCPData[2] = (uint8_t)(newbrmantissa >> 8);
						_ptrRTCPData[3] = (uint8_t)(newbrmantissa);
					}
				}
			}
		}
		/* Is this a compound packet? */
		int length = ntohs(rtcp->length);
		if(length == 0)
			break;
		total -= length*4+4;
		if(total <= 0)
			break;
		rtcp = (janus_rtcp_header *)((uint32_t*)rtcp + length + 1);
	}
	return 0;
}

/* Generate a new SDES message */
int janus_rtcp_sdes_cname(char *packet, int len, const char *cname, int cnamelen) {
	if(packet == NULL || len <= 0 || cname == NULL || cnamelen <= 0)
		return -1;
	memset(packet, 0, len);
	janus_rtcp_header *rtcp = (janus_rtcp_header *)packet;
	/* Set header */
	rtcp->version = 2;
	rtcp->type = RTCP_SDES;
	rtcp->rc = 1;
	int plen = 8;	/* Header + chunk + item header */
	plen += cnamelen+2;
	if((cnamelen+2)%4)	/* Account for padding */
		plen += 4;
	if(len < plen) {
		JANUS_LOG(LOG_ERR, "Buffer too small for SDES message: %d < %d\n", len, plen);
		return -1;
	}
	rtcp->length = htons((plen/4)-1);
	/* Now set SDES stuff */
	janus_rtcp_sdes *rtcpsdes = (janus_rtcp_sdes *)rtcp;
	rtcpsdes->item.type = 1;
	rtcpsdes->item.len = cnamelen;
	memcpy(rtcpsdes->item.content, cname, cnamelen);
	return plen;
}

/* Generate a new REMB message */
int janus_rtcp_remb(char *packet, int len, uint32_t bitrate) {
	/* By default we assume a single SSRC will be set */
	return janus_rtcp_remb_ssrcs(packet, len, bitrate, 1);
}

int janus_rtcp_remb_ssrcs(char *packet, int len, uint32_t bitrate, uint8_t numssrc) {
	if(packet == NULL || numssrc == 0)
		return -1;
	int min_len = 20 + numssrc*4;
	if(len < min_len)
		return -1;
	memset(packet, 0, len);
	janus_rtcp_header *rtcp = (janus_rtcp_header *)packet;
	/* Set header */
	rtcp->version = 2;
	rtcp->type = RTCP_PSFB;
	rtcp->rc = 15;
	rtcp->length = htons((min_len/4)-1);
	/* Now set REMB stuff */
	janus_rtcp_fb *rtcpfb = (janus_rtcp_fb *)rtcp;
	janus_rtcp_fb_remb *remb = (janus_rtcp_fb_remb *)rtcpfb->fci;
	remb->id[0] = 'R';
	remb->id[1] = 'E';
	remb->id[2] = 'M';
	remb->id[3] = 'B';
	/* bitrate --> brexp/brmantissa */
	uint8_t b = 0;
	uint8_t newbrexp = 0;
	uint32_t newbrmantissa = 0;
	for(b=0; b<32; b++) {
		if(bitrate <= ((uint32_t) 0x3FFFF << b)) {
			newbrexp = b;
			break;
		}
	}
	if(b > 31)
		b = 31;
	newbrmantissa = bitrate >> b;
	/* FIXME From rtcp_sender.cc */
	unsigned char *_ptrRTCPData = (unsigned char *)remb;
	_ptrRTCPData += 4;	/* Skip unique identifier */
	_ptrRTCPData[0] = numssrc;
	_ptrRTCPData[1] = (uint8_t)((newbrexp << 2) + ((newbrmantissa >> 16) & 0x03));
	_ptrRTCPData[2] = (uint8_t)(newbrmantissa >> 8);
	_ptrRTCPData[3] = (uint8_t)(newbrmantissa);
	JANUS_LOG(LOG_HUGE, "[REMB] bitrate=%"SCNu32" (%d bytes)\n", bitrate, 4*(ntohs(rtcp->length)+1));
	return min_len;
}

/* Generate a new FIR message */
int janus_rtcp_fir(char *packet, int len, int *seqnr) {
	if(packet == NULL || len != 20 || seqnr == NULL)
		return -1;
	memset(packet, 0, len);
	janus_rtcp_header *rtcp = (janus_rtcp_header *)packet;
	*seqnr = *seqnr + 1;
	if(*seqnr < 0 || *seqnr >= 256)
		*seqnr = 0;	/* Reset sequence number */
	/* Set header */
	rtcp->version = 2;
	rtcp->type = RTCP_PSFB;
	rtcp->rc = 4;	/* FMT=4 */
	rtcp->length = htons((len/4)-1);
	/* Now set FIR stuff */
	janus_rtcp_fb *rtcpfb = (janus_rtcp_fb *)rtcp;
	janus_rtcp_fb_fir *fir = (janus_rtcp_fb_fir *)rtcpfb->fci;
	fir->seqnr = htonl(*seqnr << 24);	/* FCI: Sequence number */
	JANUS_LOG(LOG_HUGE, "[FIR] seqnr=%d (%d bytes)\n", *seqnr, 4*(ntohs(rtcp->length)+1));
	return 20;
}

/* Generate a new legacy FIR message */
int janus_rtcp_fir_legacy(char *packet, int len, int *seqnr) {
	/* FIXME Right now, this is identical to the new FIR, with the difference that we use 192 as PT */
	if(packet == NULL || len != 20 || seqnr == NULL)
		return -1;
	memset(packet, 0, len);
	janus_rtcp_header *rtcp = (janus_rtcp_header *)packet;
	*seqnr = *seqnr + 1;
	if(*seqnr < 0 || *seqnr >= 256)
		*seqnr = 0;	/* Reset sequence number */
	/* Set header */
	rtcp->version = 2;
	rtcp->type = RTCP_FIR;
	rtcp->rc = 4;	/* FMT=4 */
	rtcp->length = htons((len/4)-1);
	/* Now set FIR stuff */
	janus_rtcp_fb *rtcpfb = (janus_rtcp_fb *)rtcp;
	janus_rtcp_fb_fir *fir = (janus_rtcp_fb_fir *)rtcpfb->fci;
	fir->seqnr = htonl(*seqnr << 24);	/* FCI: Sequence number */
	JANUS_LOG(LOG_HUGE, "[FIR] seqnr=%d (%d bytes)\n", *seqnr, 4*(ntohs(rtcp->length)+1));
	return 20;
}

/* Generate a new PLI message */
int janus_rtcp_pli(char *packet, int len) {
	if(packet == NULL || len != 12)
		return -1;
	memset(packet, 0, len);
	janus_rtcp_header *rtcp = (janus_rtcp_header *)packet;
	/* Set header */
	rtcp->version = 2;
	rtcp->type = RTCP_PSFB;
	rtcp->rc = 1;	/* FMT=1 */
	rtcp->length = htons((len/4)-1);
	return 12;
}

/* Generate a new NACK message */
int janus_rtcp_nacks(char *packet, int len, GSList *nacks) {
	if(packet == NULL || len < 16 || nacks == NULL)
		return -1;
	memset(packet, 0, len);
	janus_rtcp_header *rtcp = (janus_rtcp_header *)packet;
	/* Set header */
	rtcp->version = 2;
	rtcp->type = RTCP_RTPFB;
	rtcp->rc = 1;	/* FMT=1 */
	/* Now set NACK stuff */
	janus_rtcp_fb *rtcpfb = (janus_rtcp_fb *)rtcp;
	janus_rtcp_nack *nack = (janus_rtcp_nack *)rtcpfb->fci;
	/* FIXME We assume the GSList list is already ordered... */
	guint16 pid = GPOINTER_TO_UINT(nacks->data);
	nack->pid = htons(pid);
	nacks = nacks->next;
	int words = 3;
	while(nacks) {
		guint16 npid = GPOINTER_TO_UINT(nacks->data);
		if(npid-pid < 1) {
			JANUS_LOG(LOG_HUGE, "Skipping PID to NACK (%"SCNu16" already added)...\n", npid);
		} else if(npid-pid > 16) {
			/* We need a new block: this sequence number will be its root PID */
			JANUS_LOG(LOG_HUGE, "Adding another block of NACKs (%"SCNu16"-%"SCNu16" > %"SCNu16")...\n", npid, pid, npid-pid);
			words++;
			if(len < (words*4+4)) {
				JANUS_LOG(LOG_ERR, "Buffer too small: %d < %d (at least %d NACK blocks needed)\n", len, words*4+4, words);
				return -1;
			}
			char *new_block = packet + words*4;
			nack = (janus_rtcp_nack *)new_block;
			pid = GPOINTER_TO_UINT(nacks->data);
			nack->pid = htons(pid);
		} else {
			uint16_t blp = ntohs(nack->blp);
			blp |= 1 << (npid-pid-1);
			nack->blp = htons(blp);
		}
		nacks = nacks->next;
	}
	rtcp->length = htons(words);
	return words*4+4;
}

typedef enum janus_rtp_packet_status {
	janus_rtp_packet_status_notreceived = 0,
	janus_rtp_packet_status_smalldelta = 1,
	janus_rtp_packet_status_largeornegativedelta = 2,
	janus_rtp_packet_status_reserved = 3
} janus_rtp_packet_status;

int janus_rtcp_transport_wide_cc_feedback(char *packet, size_t size, guint32 ssrc, guint32 media, guint8 feedback_packet_count, GQueue *transport_wide_cc_stats) {
	if(packet == NULL || size < sizeof(janus_rtcp_header) || transport_wide_cc_stats == NULL || g_queue_is_empty(transport_wide_cc_stats))
		return -1;

	memset(packet, 0, size);
	janus_rtcp_header *rtcp = (janus_rtcp_header *)packet;
	/* Set header */
	rtcp->version = 2;
	rtcp->type = RTCP_RTPFB;
	rtcp->rc = 15;
	/* Now set FB stuff */
	janus_rtcp_fb *rtcpfb = (janus_rtcp_fb *)rtcp;
	rtcpfb->ssrc = htonl(ssrc);
	rtcpfb->media = htonl(media);

	/* Get first packet */
	janus_rtcp_transport_wide_cc_stats *stat = (janus_rtcp_transport_wide_cc_stats *) g_queue_pop_head (transport_wide_cc_stats);
	/* Calculate temporal info */
	guint16 base_seq_num = stat->transport_seq_num;
	gboolean first_received	= FALSE;
	guint64 reference_time = 0;
	guint packet_status_count = g_queue_get_length(transport_wide_cc_stats) + 1;

	/*
		0                   1                   2                   3
		0 1 2 3 4 5 6 7 8 9 0 1 2 3 4 5 6 7 8 9 0 1 2 3 4 5 6 7 8 9 0 1
	       +-+-+-+-+-+-+-+-+-+-+-+-+-+-+-+-+-+-+-+-+-+-+-+-+-+-+-+-+-+-+-+-+
	       |      base sequence number     |      packet status count      |
	       +-+-+-+-+-+-+-+-+-+-+-+-+-+-+-+-+-+-+-+-+-+-+-+-+-+-+-+-+-+-+-+-+
	       |                 reference time                | fb pkt. count |
	       +-+-+-+-+-+-+-+-+-+-+-+-+-+-+-+-+-+-+-+-+-+-+-+-+-+-+-+-+-+-+-+-+
	 */

	/* The packet as unsigned */
	guint8 *data = (guint8 *)packet;
	/* The start of the feedback data */
	size_t len = sizeof(janus_rtcp_header) + 8;

	/* Set header data */
	janus_set2(data, len, base_seq_num);
	janus_set2(data, len+2, packet_status_count);
	/* Set3 referenceTime when first received */
	size_t reference_time_pos = len + 4;
	janus_set1(data, len+7, feedback_packet_count);

	/* Next byte */
	len += 8;

	/* Initial time in us */
	guint64 timestamp = 0;

	/* Store delta array */
	GQueue *deltas = g_queue_new();
	GQueue *statuses = g_queue_new();
	janus_rtp_packet_status last_status = janus_rtp_packet_status_reserved;
	janus_rtp_packet_status max_status = janus_rtp_packet_status_notreceived;
	gboolean all_same = TRUE;

	/* For each packet  */
	while (stat != NULL) {
		janus_rtp_packet_status status = janus_rtp_packet_status_notreceived;

		/* If got packet */
		if (stat->timestamp) {
			int delta = 0;
			/* If first received */
			if (!first_received) {
				/* Got it  */
				first_received = TRUE;
				/* Set it */
				reference_time = (stat->timestamp/64000);
				/* Get initial time */
				timestamp = reference_time * 64000;
				/* also in bufffer */
				janus_set3(data, reference_time_pos, reference_time);
			}

			/* Get delta */
			if (stat->timestamp>timestamp)
				delta = (stat->timestamp-timestamp)/250;
			else
				delta = -(int)((timestamp-stat->timestamp)/250);
			/* If it is negative or too big */
			if (delta<0 || delta> 127) {
				/* Big one */
				status = janus_rtp_packet_status_largeornegativedelta;
			} else {
				/* Small */
				status = janus_rtp_packet_status_smalldelta;
			}
			/* Store delta */
			g_queue_push_tail(deltas, GINT_TO_POINTER(delta));
			/* Set last time */
			timestamp = stat->timestamp;
		}

		/* Check if all previoues ones were equal and this one the firt different */
		if (all_same && last_status!=janus_rtp_packet_status_reserved && status!=last_status) {
			/* How big was the same run */
			if (g_queue_get_length(statuses)>7) {
				guint32 word = 0;
				/* Write run! */
				/*
					0                   1
					0 1 2 3 4 5 6 7 8 9 0 1 2 3 4 5
				       +-+-+-+-+-+-+-+-+-+-+-+-+-+-+-+-+
				       |T| S |       Run Length        |
				       +-+-+-+-+-+-+-+-+-+-+-+-+-+-+-+-+
					T = 0
				 */
				word = janus_push_bits(word, 1, 0);
				word = janus_push_bits(word, 2, last_status);
				word = janus_push_bits(word, 13, g_queue_get_length(statuses));
				/* Write word */
				janus_set2(data, len, word);
				len += 2;
				/* Remove all statuses */
				g_queue_clear(statuses);
				/* Rsset status */
				last_status = janus_rtp_packet_status_reserved;
				max_status = janus_rtp_packet_status_notreceived;
				all_same = TRUE;
			} else {
				/* Not same */
				all_same = FALSE;
			}
		}

		/* Push back statuses, it will be handled later */
		g_queue_push_tail(statuses, GUINT_TO_POINTER(status));

		/* If it is bigger */
		if (status>max_status) {
			/* Store it */
			max_status = status;
		}
		/* Store las status */
		last_status = status;

		/* Check if we can still be enquing for a run */
		if (!all_same) {
			/* Check  */
			if (!all_same && max_status==janus_rtp_packet_status_largeornegativedelta && g_queue_get_length(statuses)>6) {
				guint32 word = 0;
				/*
					0                   1
					0 1 2 3 4 5 6 7 8 9 0 1 2 3 4 5
				       +-+-+-+-+-+-+-+-+-+-+-+-+-+-+-+-+
				       |T|S|        Symbols            |
				       +-+-+-+-+-+-+-+-+-+-+-+-+-+-+-+-+
					T = 1
					S = 1
				 */
				word = janus_push_bits(word, 1, 1);
				word = janus_push_bits(word, 1, 1);
				/* Set next 7 */
				size_t i = 0;
				for (i=0;i<7;++i) {
					/* Get status */
					janus_rtp_packet_status status = (janus_rtp_packet_status) GPOINTER_TO_UINT(g_queue_pop_head (statuses));
					/* Write */
					word = janus_push_bits(word, 2, (guint8)status);
				}
				/* Write word */
				janus_set2(data, len, word);
				len += 2;
				/* Reset */
				last_status = janus_rtp_packet_status_reserved;
				max_status = janus_rtp_packet_status_notreceived;
				all_same = TRUE;

				/* We need to restore the values, as there may be more elements on the buffer */
				for (i=0; i<g_queue_get_length(statuses); ++i) {
					/* Get status */
					status = (janus_rtp_packet_status) GPOINTER_TO_UINT(g_queue_peek_nth(statuses, i));
					/* If it is bigger */
					if (status>max_status) {
						/* Store it */
						max_status = status;
					}
					//Check if it is the same */
					if (all_same && last_status!=janus_rtp_packet_status_reserved && status!=last_status) {
						/* Not the same */
						all_same = FALSE;
					}
					/* Store las status */
					last_status = status;
				}
			} else if (!all_same && g_queue_get_length(statuses)>13) {
				guint32 word = 0;
				/*
					0                   1
					0 1 2 3 4 5 6 7 8 9 0 1 2 3 4 5
				       +-+-+-+-+-+-+-+-+-+-+-+-+-+-+-+-+
				       |T|S|       symbol list         |
				       +-+-+-+-+-+-+-+-+-+-+-+-+-+-+-+-+
					 T = 1
					 S = 0
				 */
				word = janus_push_bits(word, 1, 1);
				word = janus_push_bits(word, 1, 0);
				/* Set next 7 */
				guint32 i = 0;
				for (i=0;i<14;++i) {
					/* Get status */
					janus_rtp_packet_status status = (janus_rtp_packet_status) GPOINTER_TO_UINT(g_queue_pop_head (statuses));
					/* Write */
					word = janus_push_bits(word, 1, (guint8)status);
				}
				/* Write word */
				janus_set2(data, len, word);
				len += 2;
				/* Reset */
				last_status = janus_rtp_packet_status_reserved;
				max_status = janus_rtp_packet_status_notreceived;
				all_same = TRUE;
			}
		}
		/* Free mem */
		free(stat);

		/* Get next packet stat */
		stat = (janus_rtcp_transport_wide_cc_stats *) g_queue_pop_head (transport_wide_cc_stats);
	}

	/* Get status len */
	size_t statuses_len = g_queue_get_length(statuses);

	/* If not finished yet */
	if (statuses_len>0) {
		/* How big was the same run */
		if (all_same) {
			guint32 word = 0;
			/* Write run! */
			word = janus_push_bits(word, 1, 0);
			word = janus_push_bits(word, 2, last_status);
			word = janus_push_bits(word, 13, statuses_len);
			/* Write word */
			janus_set2(data, len, word);
			len += 2;
		} else if (max_status == janus_rtp_packet_status_largeornegativedelta) {
			guint32 word = 0;
			/* Write chunk */
			word = janus_push_bits(word, 1, 1);
			word = janus_push_bits(word, 1, 1);
			/* Get fist status */
			janus_rtp_packet_status status = (janus_rtp_packet_status) GPOINTER_TO_UINT(g_queue_pop_head (statuses));
			/* Write rest */
			while(!g_queue_is_empty(statuses)) {
				/* Write */
				word = janus_push_bits(word, 2, (guint8)status);
				/* Next */
				status = (janus_rtp_packet_status) GPOINTER_TO_UINT(g_queue_pop_head (statuses));
			}
			/* Write pending */
			word = janus_push_bits(word, 14-statuses_len*2, 0);
			/* Write word */
			janus_set2(data , len, word);
			len += 2;
		} else {
			guint32 word = 0;
			/* Write chunck */
			word = janus_push_bits(word, 1, 1);
			word = janus_push_bits(word, 1, 0);
			/* Get fist status */
			janus_rtp_packet_status status = (janus_rtp_packet_status) GPOINTER_TO_UINT(g_queue_pop_head (statuses));
			/* Write rest */
			while(!g_queue_is_empty(statuses)) {
				/* Write */
				word = janus_push_bits(word, 1, (guint8)status);
				/* Next */
				status = (janus_rtp_packet_status) GPOINTER_TO_UINT(g_queue_pop_head (statuses));
			}
			/* Write pending */
			word = janus_push_bits(word, 14-statuses_len, 0);
			/* Write word */
			janus_set2(data, len, word);
			len += 2;
		}
	}

	/* Write now the deltas */
	while (!g_queue_is_empty(deltas)) {
		/* Get next delta */
		gint delta = GPOINTER_TO_INT(g_queue_pop_head (deltas));
		/* Check size */
		if (delta<0 || delta>127) {
			/* 2 bytes */
			janus_set2(data, len, (short)delta);
			/* Inc */
			len += 2;
		} else {
			/* 1 byte */
			janus_set1(data, len, (guint8)delta);
			/* Inc */
			len ++;
		}
	}

	/* Clean mem */
	g_queue_free(statuses);
	g_queue_free(deltas);

	/* Add zero padding */
	while (len%4) {
		/* Add padding */
		janus_set1(data, len++, 0);
	}

	/* Set RTCP Len */
	rtcp->length = htons((len/4)-1);

	/* Done */
	return len;
}<|MERGE_RESOLUTION|>--- conflicted
+++ resolved
@@ -501,12 +501,8 @@
 	return filtered;
 }
 
-<<<<<<< HEAD
-int janus_rtcp_process_incoming_rtp(rtcp_context *ctx, char *packet, int len) {
-=======
 
 int janus_rtcp_process_incoming_rtp(janus_rtcp_context *ctx, char *packet, int len) {
->>>>>>> 8da58e42
 	if(ctx == NULL || packet == NULL || len < 1)
 		return -1;
 
