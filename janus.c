/*! \file   janus.c
 * \author Lorenzo Miniero <lorenzo@meetecho.com>
 * \copyright GNU General Public License v3
 * \brief  Janus core
 * \details Implementation of the Janus core. This code takes care of
 * the server initialization (command line/configuration) and setup,
 * and makes use of the available transport plugins (by default HTTP,
 * WebSockets, RabbitMQ, if compiled) and Janus protocol (a JSON-based
 * protocol) to interact with the applications, whether they're web based
 * or not. The core also takes care of bridging peers and plugins
 * accordingly, in terms of both messaging and real-time media transfer
 * via WebRTC.
 *
 * \ingroup core
 * \ref core
 */

#include <dlfcn.h>
#include <dirent.h>
#include <net/if.h>
#include <netdb.h>
#include <signal.h>
#include <getopt.h>
#include <sys/resource.h>
#include <sys/stat.h>
#include <fcntl.h>
#include <poll.h>

#include <openssl/rand.h>
#ifdef HAVE_TURNRESTAPI
#include <curl/curl.h>
#endif

#include "janus.h"
#include "version.h"
#include "cmdline.h"
#include "config.h"
#include "apierror.h"
#include "debug.h"
#include "ip-utils.h"
#include "rtcp.h"
#include "auth.h"
#include "record.h"
#include "events.h"


#define JANUS_NAME				"Janus WebRTC Server"
#define JANUS_AUTHOR			"Meetecho s.r.l."
#define JANUS_SERVER_NAME		"MyJanusInstance"

#ifdef __MACH__
#define SHLIB_EXT "0.dylib"
#else
#define SHLIB_EXT ".so"
#endif


static janus_config *config = NULL;
static char *config_file = NULL;
static char *configs_folder = NULL;

static GHashTable *transports = NULL;
static GHashTable *transports_so = NULL;

static GHashTable *eventhandlers = NULL;
static GHashTable *eventhandlers_so = NULL;

static GHashTable *loggers = NULL;
static GHashTable *loggers_so = NULL;

static GHashTable *plugins = NULL;
static GHashTable *plugins_so = NULL;


/* Daemonization */
static gboolean daemonize = FALSE;
static int pipefd[2];


#ifdef REFCOUNT_DEBUG
/* Reference counters debugging */
GHashTable *counters = NULL;
janus_mutex counters_mutex;
#endif


/* API secrets */
static char *api_secret = NULL, *admin_api_secret = NULL;

/* JSON parameters */
static int janus_process_error_string(janus_request *request, uint64_t session_id, const char *transaction, gint error, gchar *error_string);

static struct janus_json_parameter incoming_request_parameters[] = {
	{"transaction", JSON_STRING, JANUS_JSON_PARAM_REQUIRED},
	{"janus", JSON_STRING, JANUS_JSON_PARAM_REQUIRED},
	{"id", JSON_INTEGER, JANUS_JSON_PARAM_POSITIVE}
};
static struct janus_json_parameter attach_parameters[] = {
	{"plugin", JSON_STRING, JANUS_JSON_PARAM_REQUIRED},
	{"opaque_id", JSON_STRING, 0},
	{"loop_index", JSON_INTEGER, JANUS_JSON_PARAM_POSITIVE},
};
static struct janus_json_parameter body_parameters[] = {
	{"body", JSON_OBJECT, JANUS_JSON_PARAM_REQUIRED}
};
static struct janus_json_parameter jsep_parameters[] = {
	{"type", JSON_STRING, JANUS_JSON_PARAM_REQUIRED},
	{"sdp", JSON_STRING, JANUS_JSON_PARAM_REQUIRED},
	{"trickle", JANUS_JSON_BOOL, 0},
	{"rid_order", JSON_STRING, 0},
	{"force_relay", JANUS_JSON_BOOL, 0},
	{"e2ee", JANUS_JSON_BOOL, 0}
};
static struct janus_json_parameter add_token_parameters[] = {
	{"token", JSON_STRING, JANUS_JSON_PARAM_REQUIRED},
	{"plugins", JSON_ARRAY, 0}
};
static struct janus_json_parameter token_parameters[] = {
	{"token", JSON_STRING, JANUS_JSON_PARAM_REQUIRED}
};
static struct janus_json_parameter admin_parameters[] = {
	{"transaction", JSON_STRING, JANUS_JSON_PARAM_REQUIRED},
	{"janus", JSON_STRING, JANUS_JSON_PARAM_REQUIRED}
};
static struct janus_json_parameter debug_parameters[] = {
	{"debug", JANUS_JSON_BOOL, JANUS_JSON_PARAM_REQUIRED}
};
static struct janus_json_parameter timeout_parameters[] = {
	{"timeout", JSON_INTEGER, JANUS_JSON_PARAM_REQUIRED | JANUS_JSON_PARAM_POSITIVE}
};
static struct janus_json_parameter session_timeout_parameters[] = {
	{"timeout", JSON_INTEGER, JANUS_JSON_PARAM_REQUIRED}
};
static struct janus_json_parameter level_parameters[] = {
	{"level", JSON_INTEGER, JANUS_JSON_PARAM_REQUIRED | JANUS_JSON_PARAM_POSITIVE}
};
static struct janus_json_parameter timestamps_parameters[] = {
	{"timestamps", JANUS_JSON_BOOL, JANUS_JSON_PARAM_REQUIRED}
};
static struct janus_json_parameter colors_parameters[] = {
	{"colors", JANUS_JSON_BOOL, JANUS_JSON_PARAM_REQUIRED}
};
static struct janus_json_parameter mnq_parameters[] = {
	{"min_nack_queue", JSON_INTEGER, JANUS_JSON_PARAM_REQUIRED | JANUS_JSON_PARAM_POSITIVE}
};
static struct janus_json_parameter nopt_parameters[] = {
	{"nack_optimizations", JANUS_JSON_BOOL, JANUS_JSON_PARAM_REQUIRED}
};
static struct janus_json_parameter nmt_parameters[] = {
	{"no_media_timer", JSON_INTEGER, JANUS_JSON_PARAM_REQUIRED | JANUS_JSON_PARAM_POSITIVE}
};
static struct janus_json_parameter st_parameters[] = {
	{"slowlink_threshold", JSON_INTEGER, JANUS_JSON_PARAM_REQUIRED | JANUS_JSON_PARAM_POSITIVE}
};
static struct janus_json_parameter ans_parameters[] = {
	{"accept", JANUS_JSON_BOOL, JANUS_JSON_PARAM_REQUIRED}
};
static struct janus_json_parameter querytransport_parameters[] = {
	{"transport", JSON_STRING, JANUS_JSON_PARAM_REQUIRED},
	{"request", JSON_OBJECT, 0}
};
static struct janus_json_parameter queryhandler_parameters[] = {
	{"handler", JSON_STRING, JANUS_JSON_PARAM_REQUIRED},
	{"request", JSON_OBJECT, 0}
};
static struct janus_json_parameter querylogger_parameters[] = {
	{"logger", JSON_STRING, JANUS_JSON_PARAM_REQUIRED},
	{"request", JSON_OBJECT, 0}
};
static struct janus_json_parameter messageplugin_parameters[] = {
	{"plugin", JSON_STRING, JANUS_JSON_PARAM_REQUIRED},
	{"request", JSON_OBJECT, 0}
};
static struct janus_json_parameter customevent_parameters[] = {
	{"schema", JSON_STRING, JANUS_JSON_PARAM_REQUIRED},
	{"data", JSON_OBJECT, JANUS_JSON_PARAM_REQUIRED}
};
static struct janus_json_parameter customlogline_parameters[] = {
	{"line", JSON_STRING, JANUS_JSON_PARAM_REQUIRED},
	{"level", JSON_INTEGER, JANUS_JSON_PARAM_POSITIVE}
};
static struct janus_json_parameter text2pcap_parameters[] = {
	{"folder", JSON_STRING, 0},
	{"filename", JSON_STRING, 0},
	{"truncate", JSON_INTEGER, JANUS_JSON_PARAM_POSITIVE}
};
static struct janus_json_parameter handleinfo_parameters[] = {
	{"plugin_only", JANUS_JSON_BOOL, 0}
};
static struct janus_json_parameter resaddr_parameters[] = {
	{"address", JSON_STRING, JANUS_JSON_PARAM_REQUIRED}
};
static struct janus_json_parameter teststun_parameters[] = {
	{"address", JSON_STRING, JANUS_JSON_PARAM_REQUIRED},
	{"port", JSON_INTEGER, JANUS_JSON_PARAM_REQUIRED | JANUS_JSON_PARAM_POSITIVE},
	{"localport", JSON_INTEGER, JANUS_JSON_PARAM_POSITIVE}
};

/* Admin/Monitor helpers */
json_t *janus_admin_peerconnection_summary(janus_ice_peerconnection *pc);
json_t *janus_admin_peerconnection_medium_summary(janus_ice_peerconnection_medium *medium);


/* IP addresses */
static gchar *local_ip = NULL;
gchar *janus_get_local_ip(void) {
	return local_ip;
}
static GHashTable *public_ips_table = NULL;
static GList *public_ips = NULL;
gboolean public_ips_ipv4 = FALSE, public_ips_ipv6 = FALSE;
guint janus_get_public_ip_count(void) {
	return public_ips_table ? g_hash_table_size(public_ips_table) : 0;
}
gchar *janus_get_public_ip(guint index) {
	if (!janus_get_public_ip_count()) {
		/* Fallback to the local IP, if we have no public one */
		return local_ip;
	}
	if (index >= g_hash_table_size(public_ips_table)) {
		index = g_hash_table_size(public_ips_table) - 1;
	}
	return (char *)g_list_nth(public_ips, index)->data;
}
void janus_add_public_ip(const gchar *ip) {
	if(ip == NULL) {
		return;
	}

	if(!public_ips_table) {
		public_ips_table = g_hash_table_new_full(g_str_hash, g_str_equal, (GDestroyNotify)g_free, NULL);
	}
	if (g_hash_table_insert(public_ips_table, g_strdup(ip), NULL)) {
		g_list_free(public_ips);
		public_ips = g_hash_table_get_keys(public_ips_table);
	}
	/* Take note of whether we received at least one IPv4 and/or IPv6 address */
	if(strchr(ip, ':')) {
		public_ips_ipv6 = TRUE;
	} else {
		public_ips_ipv4 = TRUE;
	}
}
gboolean janus_has_public_ipv4_ip(void) {
	return public_ips_ipv4;
}
gboolean janus_has_public_ipv6_ip(void) {
	return public_ips_ipv6;
}

static volatile gint stop = 0;
static gint stop_signal = 0;
gint janus_is_stopping(void) {
	return g_atomic_int_get(&stop);
}
static GMainLoop *mainloop = NULL;


/* Public instance name */
static gchar *server_name = NULL;

static json_t *janus_create_message(const char *status, uint64_t session_id, const char *transaction) {
	json_t *msg = json_object();
	json_object_set_new(msg, "janus", json_string(status));
	if(session_id > 0)
		json_object_set_new(msg, "session_id", json_integer(session_id));
	if(transaction != NULL)
		json_object_set_new(msg, "transaction", json_string(transaction));
	return msg;
}

/* The default timeout for sessions is 60 seconds: this means that, if
 * we don't get any activity (i.e., no request) on this session for more
 * than 60 seconds, then it's considered expired and we destroy it. That's
 * why we have a keep-alive method in the API. This can be overridden in
 * either janus.cfg/.jcfg or from the command line. Setting this to 0 will
 * disable the timeout mechanism, which is NOT suggested as it may risk
 * having orphaned sessions (sessions not controlled by any transport
 * and never freed). Besides, notice that if you make this shorter than
 * 30s, you'll have to update the timers in janus.js when the long
 * polling mechanism is used and shorten them as well, or you'll risk
 * incurring in unexpected timeouts (when HTTP is used in janus.js, the
 * long poll is used as a keepalive mechanism). */
#define DEFAULT_SESSION_TIMEOUT		60
static uint global_session_timeout = DEFAULT_SESSION_TIMEOUT;

#define DEFAULT_RECLAIM_SESSION_TIMEOUT		0
static uint reclaim_session_timeout = DEFAULT_RECLAIM_SESSION_TIMEOUT;

/* We can programmatically change whether we want to accept new sessions
 * or not: the default is of course TRUE, but we may want to temporarily
 * change that in some cases, e.g., if we don't want the load on this
 * server to grow too much, or because we're draining the server. */
static gboolean accept_new_sessions = TRUE;

/* We don't hold (trickle) candidates indefinitely either: by default, we
 * only store them for 45 seconds. After that, they're discarded, in order
 * to avoid leaks or orphaned media details. This means that, if for instance
 * you're trying to set up a call with someone, and that someone only answers
 * a minute later, the candidates you sent initially will be discarded and
 * the call will fail. You can modify the default value in janus.jcfg */
#define DEFAULT_CANDIDATES_TIMEOUT		45
static uint candidates_timeout = DEFAULT_CANDIDATES_TIMEOUT;

/* By default we list dependencies details, but some may prefer not to */
static gboolean hide_dependencies = FALSE;

/* By default we do not exit if a shared library cannot be loaded or is missing an expected symbol */
static gboolean exit_on_dl_error = FALSE;

/* WebRTC encryption is obviously enabled by default. In the rare cases
 * you want to disable it for debugging purposes, though, you can do
 * that either via command line (-w) or in the main configuration file */
static gboolean webrtc_encryption = TRUE;
gboolean janus_is_webrtc_encryption_enabled(void) {
	return webrtc_encryption;
}

/* Information */
static json_t *janus_info(const char *transaction) {
	/* Prepare a summary on the Janus instance */
	json_t *info = janus_create_message("server_info", 0, transaction);
	json_object_set_new(info, "name", json_string(JANUS_NAME));
	json_object_set_new(info, "version", json_integer(janus_version));
	json_object_set_new(info, "version_string", json_string(janus_version_string));
	json_object_set_new(info, "author", json_string(JANUS_AUTHOR));
	json_object_set_new(info, "commit-hash", json_string(janus_build_git_sha));
	json_object_set_new(info, "compile-time", json_string(janus_build_git_time));
	json_object_set_new(info, "log-to-stdout", janus_log_is_stdout_enabled() ? json_true() : json_false());
	json_object_set_new(info, "log-to-file", janus_log_is_logfile_enabled() ? json_true() : json_false());
	if(janus_log_is_logfile_enabled())
		json_object_set_new(info, "log-path", json_string(janus_log_get_logfile_path()));
#ifdef HAVE_SCTP
	json_object_set_new(info, "data_channels", json_true());
#else
	json_object_set_new(info, "data_channels", json_false());
#endif
	json_object_set_new(info, "accepting-new-sessions", accept_new_sessions ? json_true() : json_false());
	json_object_set_new(info, "session-timeout", json_integer(global_session_timeout));
	json_object_set_new(info, "reclaim-session-timeout", json_integer(reclaim_session_timeout));
	json_object_set_new(info, "candidates-timeout", json_integer(candidates_timeout));
	json_object_set_new(info, "server-name", json_string(server_name ? server_name : JANUS_SERVER_NAME));
	json_object_set_new(info, "local-ip", json_string(local_ip));
	guint public_ip_count = janus_get_public_ip_count();
	if(public_ip_count > 0) {
		json_object_set_new(info, "public-ip", json_string(janus_get_public_ip(0)));
	}
	if(public_ip_count > 1) {
		guint i;
		json_t *ips = json_array();
		for (i = 0; i < public_ip_count; i++) {
			json_array_append_new(ips, json_string(janus_get_public_ip(i)));
		}
		json_object_set_new(info, "public-ips", ips);
	}
	json_object_set_new(info, "ipv6", janus_ice_is_ipv6_enabled() ? json_true() : json_false());
	if(janus_ice_is_ipv6_enabled())
		json_object_set_new(info, "ipv6-link-local", janus_ice_is_ipv6_linklocal_enabled() ? json_true() : json_false());
	json_object_set_new(info, "ice-lite", janus_ice_is_ice_lite_enabled() ? json_true() : json_false());
	json_object_set_new(info, "ice-tcp", janus_ice_is_ice_tcp_enabled() ? json_true() : json_false());
#ifdef HAVE_ICE_NOMINATION
	json_object_set_new(info, "ice-nomination", json_string(janus_ice_get_nomination_mode()));
#endif
	json_object_set_new(info, "ice-keepalive-conncheck", janus_ice_is_keepalive_conncheck_enabled() ? json_true() : json_false());
	json_object_set_new(info, "full-trickle", janus_ice_is_full_trickle_enabled() ? json_true() : json_false());
	json_object_set_new(info, "mdns-enabled", janus_ice_is_mdns_enabled() ? json_true() : json_false());
	json_object_set_new(info, "min-nack-queue", json_integer(janus_get_min_nack_queue()));
	json_object_set_new(info, "nack-optimizations", janus_is_nack_optimizations_enabled() ? json_true() : json_false());
	json_object_set_new(info, "twcc-period", json_integer(janus_get_twcc_period()));
	if(janus_get_dscp() > 0)
		json_object_set_new(info, "dscp", json_integer(janus_get_dscp()));
	json_object_set_new(info, "dtls-mtu", json_integer(janus_dtls_bio_agent_get_mtu()));
	if(janus_ice_get_stun_server() != NULL) {
		char server[255];
		g_snprintf(server, 255, "%s:%"SCNu16, janus_ice_get_stun_server(), janus_ice_get_stun_port());
		json_object_set_new(info, "stun-server", json_string(server));
	}
	if(janus_ice_get_turn_server() != NULL) {
		char server[255];
		g_snprintf(server, 255, "%s:%"SCNu16, janus_ice_get_turn_server(), janus_ice_get_turn_port());
		json_object_set_new(info, "turn-server", json_string(server));
	}
	if(janus_ice_is_force_relay_allowed())
		json_object_set_new(info, "allow-force-relay", json_true());
	json_object_set_new(info, "static-event-loops", json_integer(janus_ice_get_static_event_loops()));
	if(janus_ice_get_static_event_loops())
		json_object_set_new(info, "loop-indication", janus_ice_is_loop_indication_allowed() ? json_true() : json_false());
	json_object_set_new(info, "api_secret", api_secret ? json_true() : json_false());
	json_object_set_new(info, "auth_token", janus_auth_is_enabled() ? json_true() : json_false());
	json_object_set_new(info, "event_handlers", janus_events_is_enabled() ? json_true() : json_false());
	json_object_set_new(info, "opaqueid_in_api", janus_is_opaqueid_in_api_enabled() ? json_true() : json_false());
	if(!webrtc_encryption)
		json_object_set_new(info, "webrtc_encryption", json_false());
	/* Dependencies */
	if(!hide_dependencies) {
		json_t *deps = json_object();
		char glib2_version[20];
		g_snprintf(glib2_version, sizeof(glib2_version), "%d.%d.%d", glib_major_version, glib_minor_version, glib_micro_version);
		json_object_set_new(deps, "glib2", json_string(glib2_version));
		json_object_set_new(deps, "jansson", json_string(JANSSON_VERSION));
		json_object_set_new(deps, "libnice", json_string(libnice_version_string));
		json_object_set_new(deps, "libsrtp", json_string(srtp_get_version_string()));
	#ifdef HAVE_TURNRESTAPI
		curl_version_info_data *curl_version = curl_version_info(CURLVERSION_NOW);
		if(curl_version && curl_version->version)
			json_object_set_new(deps, "libcurl", json_string(curl_version->version));
	#endif
		json_object_set_new(deps, "crypto", json_string(janus_get_ssl_version()));
		json_object_set_new(info, "dependencies", deps);
	}
	/* Available transports */
	json_t *t_data = json_object();
	if(transports && g_hash_table_size(transports) > 0) {
		GHashTableIter iter;
		gpointer value;
		g_hash_table_iter_init(&iter, transports);
		while (g_hash_table_iter_next(&iter, NULL, &value)) {
			janus_transport *t = value;
			if(t == NULL) {
				continue;
			}
			json_t *transport = json_object();
			json_object_set_new(transport, "name", json_string(t->get_name()));
			json_object_set_new(transport, "author", json_string(t->get_author()));
			json_object_set_new(transport, "description", json_string(t->get_description()));
			json_object_set_new(transport, "version_string", json_string(t->get_version_string()));
			json_object_set_new(transport, "version", json_integer(t->get_version()));
			json_object_set_new(t_data, t->get_package(), transport);
		}
	}
	json_object_set_new(info, "transports", t_data);
	/* Available event handlers */
	json_t *e_data = json_object();
	if(eventhandlers && g_hash_table_size(eventhandlers) > 0) {
		GHashTableIter iter;
		gpointer value;
		g_hash_table_iter_init(&iter, eventhandlers);
		while (g_hash_table_iter_next(&iter, NULL, &value)) {
			janus_eventhandler *e = value;
			if(e == NULL) {
				continue;
			}
			json_t *eventhandler = json_object();
			json_object_set_new(eventhandler, "name", json_string(e->get_name()));
			json_object_set_new(eventhandler, "author", json_string(e->get_author()));
			json_object_set_new(eventhandler, "description", json_string(e->get_description()));
			json_object_set_new(eventhandler, "version_string", json_string(e->get_version_string()));
			json_object_set_new(eventhandler, "version", json_integer(e->get_version()));
			json_object_set_new(e_data, e->get_package(), eventhandler);
		}
	}
	json_object_set_new(info, "events", e_data);
	/* Available external loggers */
	json_t *l_data = json_object();
	if(loggers && g_hash_table_size(loggers) > 0) {
		GHashTableIter iter;
		gpointer value;
		g_hash_table_iter_init(&iter, loggers);
		while (g_hash_table_iter_next(&iter, NULL, &value)) {
			janus_logger *l = value;
			if(l == NULL) {
				continue;
			}
			json_t *logger = json_object();
			json_object_set_new(logger, "name", json_string(l->get_name()));
			json_object_set_new(logger, "author", json_string(l->get_author()));
			json_object_set_new(logger, "description", json_string(l->get_description()));
			json_object_set_new(logger, "version_string", json_string(l->get_version_string()));
			json_object_set_new(logger, "version", json_integer(l->get_version()));
			json_object_set_new(l_data, l->get_package(), logger);
		}
	}
	json_object_set_new(info, "loggers", l_data);
	/* Available plugins */
	json_t *p_data = json_object();
	if(plugins && g_hash_table_size(plugins) > 0) {
		GHashTableIter iter;
		gpointer value;
		g_hash_table_iter_init(&iter, plugins);
		while (g_hash_table_iter_next(&iter, NULL, &value)) {
			janus_plugin *p = value;
			if(p == NULL) {
				continue;
			}
			json_t *plugin = json_object();
			json_object_set_new(plugin, "name", json_string(p->get_name()));
			json_object_set_new(plugin, "author", json_string(p->get_author()));
			json_object_set_new(plugin, "description", json_string(p->get_description()));
			json_object_set_new(plugin, "version_string", json_string(p->get_version_string()));
			json_object_set_new(plugin, "version", json_integer(p->get_version()));
			json_object_set_new(p_data, p->get_package(), plugin);
		}
	}
	json_object_set_new(info, "plugins", p_data);

	return info;
}


/* Logging */
int janus_log_level = LOG_INFO;
gboolean janus_log_timestamps = FALSE;
gboolean janus_log_colors = FALSE;
char *janus_log_global_prefix = NULL;
int lock_debug = 0;
#ifdef REFCOUNT_DEBUG
int refcount_debug = 1;
#else
int refcount_debug = 0;
#endif


/*! \brief Signal handler (just used to intercept CTRL+C and SIGTERM) */
static void janus_handle_signal(int signum) {
	stop_signal = signum;
	switch(g_atomic_int_get(&stop)) {
		case 0:
			JANUS_PRINT("Stopping server, please wait...\n");
			break;
		case 1:
			JANUS_PRINT("In a hurry? I'm trying to free resources cleanly, here!\n");
			break;
		default:
			JANUS_PRINT("Ok, leaving immediately...\n");
			break;
	}
	g_atomic_int_inc(&stop);
	if(g_atomic_int_get(&stop) > 2)
		exit(1);
	if(mainloop && g_main_loop_is_running(mainloop))
		g_main_loop_quit(mainloop);
}

/*! \brief Termination handler (atexit) */
static void janus_termination_handler(void) {
	/* Free the instance name, if provided */
	g_free(server_name);
	/* Remove the PID file if we created it */
	janus_pidfile_remove();
	/* Close the logger */
	janus_log_destroy();
	/* Get rid of external loggers too, if any */
	if(loggers != NULL && g_hash_table_size(loggers) > 0) {
		g_hash_table_foreach(loggers, janus_logger_close, NULL);
		g_hash_table_destroy(loggers);
	}
	if(loggers_so != NULL && g_hash_table_size(loggers_so) > 0) {
		g_hash_table_foreach(loggers_so, janus_loggerso_close, NULL);
		g_hash_table_destroy(loggers_so);
	}
	/* If we're daemonizing, we send an error code to the parent */
	if(daemonize) {
		int code = 1;
		ssize_t res = 0;
		do {
			res = write(pipefd[1], &code, sizeof(int));
		} while(res == -1 && errno == EINTR);
	}
}


/** @name Transport plugin callback interface
 * These are the callbacks implemented by the Janus core, as part of
 * the janus_transport_callbacks interface. Everything the transport
 * plugins send the core is handled here.
 */
///@{
void janus_transport_incoming_request(janus_transport *plugin, janus_transport_session *transport, void *request_id, gboolean admin, json_t *message, json_error_t *error);
void janus_transport_gone(janus_transport *plugin, janus_transport_session *transport);
gboolean janus_transport_is_api_secret_needed(janus_transport *plugin);
gboolean janus_transport_is_api_secret_valid(janus_transport *plugin, const char *apisecret);
gboolean janus_transport_is_auth_token_needed(janus_transport *plugin);
gboolean janus_transport_is_auth_token_valid(janus_transport *plugin, const char *token);
void janus_transport_notify_event(janus_transport *plugin, void *transport, json_t *event);

static janus_transport_callbacks janus_handler_transport =
	{
		.incoming_request = janus_transport_incoming_request,
		.transport_gone = janus_transport_gone,
		.is_api_secret_needed = janus_transport_is_api_secret_needed,
		.is_api_secret_valid = janus_transport_is_api_secret_valid,
		.is_auth_token_needed = janus_transport_is_auth_token_needed,
		.is_auth_token_valid = janus_transport_is_auth_token_valid,
		.events_is_enabled = janus_events_is_enabled,
		.notify_event = janus_transport_notify_event,
	};
static GAsyncQueue *requests = NULL;
static janus_request exit_message;
static GThreadPool *tasks = NULL;
void janus_transport_task(gpointer data, gpointer user_data);
///@}


/** @name Plugin callback interface
 * These are the callbacks implemented by the Janus core, as part of
 * the janus_callbacks interface. Everything the plugins send the
 * core is handled here.
 */
///@{
int janus_plugin_push_event(janus_plugin_session *plugin_session, janus_plugin *plugin, const char *transaction, json_t *message, json_t *jsep);
json_t *janus_plugin_handle_sdp(janus_plugin_session *plugin_session, janus_plugin *plugin, const char *sdp_type, const char *sdp, gboolean restart);
void janus_plugin_relay_rtp(janus_plugin_session *plugin_session, janus_plugin_rtp *packet);
void janus_plugin_relay_rtcp(janus_plugin_session *plugin_session, janus_plugin_rtcp *packet);
void janus_plugin_relay_data(janus_plugin_session *plugin_session, janus_plugin_data *message);
void janus_plugin_send_pli(janus_plugin_session *plugin_session);
void janus_plugin_send_pli_stream(janus_plugin_session *plugin_session, int mindex);
void janus_plugin_send_remb(janus_plugin_session *plugin_session, uint32_t bitrate);
void janus_plugin_close_pc(janus_plugin_session *plugin_session);
void janus_plugin_end_session(janus_plugin_session *plugin_session);
void janus_plugin_notify_event(janus_plugin *plugin, janus_plugin_session *plugin_session, json_t *event);
gboolean janus_plugin_auth_is_signed(void);
gboolean janus_plugin_auth_is_signature_valid(janus_plugin *plugin, const char *token);
gboolean janus_plugin_auth_signature_contains(janus_plugin *plugin, const char *token, const char *desc);
static janus_callbacks janus_handler_plugin =
	{
		.push_event = janus_plugin_push_event,
		.relay_rtp = janus_plugin_relay_rtp,
		.relay_rtcp = janus_plugin_relay_rtcp,
		.relay_data = janus_plugin_relay_data,
		.send_pli = janus_plugin_send_pli,
		.send_pli_stream = janus_plugin_send_pli_stream,
		.send_remb = janus_plugin_send_remb,
		.close_pc = janus_plugin_close_pc,
		.end_session = janus_plugin_end_session,
		.events_is_enabled = janus_events_is_enabled,
		.notify_event = janus_plugin_notify_event,
		.auth_is_signed = janus_plugin_auth_is_signed,
		.auth_is_signature_valid = janus_plugin_auth_is_signature_valid,
		.auth_signature_contains = janus_plugin_auth_signature_contains,
	};
///@}


/* Core Sessions */
static janus_mutex sessions_mutex;
static GHashTable *sessions = NULL;
static GMainContext *sessions_watchdog_context = NULL;


static void janus_ice_handle_dereference(janus_ice_handle *handle) {
	if(handle)
		janus_refcount_decrease(&handle->ref);
}

static void janus_session_free(const janus_refcount *session_ref) {
	janus_session *session = janus_refcount_containerof(session_ref, janus_session, ref);
	/* This session can be destroyed, free all the resources */
	if(session->ice_handles != NULL) {
		g_hash_table_destroy(session->ice_handles);
		session->ice_handles = NULL;
	}
	if(session->source != NULL) {
		janus_request_destroy(session->source);
		session->source = NULL;
	}
	g_free(session);
}

static janus_request *janus_session_get_request(janus_session *session) {
	if(session == NULL)
		return NULL;
	janus_mutex_lock(&session->mutex);
	janus_request *source = session->source;
	if(source != NULL && !g_atomic_int_get(&source->destroyed)) {
		janus_refcount_increase(&source->ref);
	} else {
		source = NULL;
	}
	janus_mutex_unlock(&session->mutex);
	return source;
}
static void janus_request_unref(janus_request *request) {
	if(request)
		janus_refcount_decrease(&request->ref);
}

static gboolean janus_check_sessions(gpointer user_data) {
	janus_mutex_lock(&sessions_mutex);
	if(sessions && g_hash_table_size(sessions) > 0) {
		GHashTableIter iter;
		gpointer value;
		g_hash_table_iter_init(&iter, sessions);
		while (g_hash_table_iter_next(&iter, NULL, &value)) {
			janus_session *session = (janus_session *) value;
			if (!session || g_atomic_int_get(&session->destroyed)) {
				continue;
			}
			gint64 now = janus_get_monotonic_time();

			/* Use either session-specific timeout or global. */
			gint64 timeout = (gint64)session->timeout;
			if (timeout == -1) timeout = (gint64)global_session_timeout;

			if ((timeout > 0 && (now - session->last_activity >= timeout * G_USEC_PER_SEC) &&
					!g_atomic_int_compare_and_exchange(&session->timedout, 0, 1)) ||
					((g_atomic_int_get(&session->transport_gone) && now - session->last_activity >= (gint64)reclaim_session_timeout * G_USEC_PER_SEC) &&
							!g_atomic_int_compare_and_exchange(&session->timedout, 0, 1))) {
				JANUS_LOG(LOG_INFO, "Timeout expired for session %"SCNu64"...\n", session->session_id);
				/* Mark the session as over, we'll deal with it later */
				janus_session_handles_clear(session);
				/* Notify the transport */
				janus_request *source = janus_session_get_request(session);
				if(source) {
					json_t *event = janus_create_message("timeout", session->session_id, NULL);
					/* Send this to the transport client and notify the session's over */
					source->transport->send_message(source->instance, NULL, FALSE, event);
					source->transport->session_over(source->instance, session->session_id, TRUE, FALSE);
				}
				janus_request_unref(source);
				/* Notify event handlers as well */
				if(janus_events_is_enabled())
					janus_events_notify_handlers(JANUS_EVENT_TYPE_SESSION, JANUS_EVENT_SUBTYPE_NONE,
						session->session_id, "timeout", NULL);

				/* FIXME Is this safe? apparently it causes hash table errors on the console */
				g_hash_table_iter_remove(&iter);

				janus_session_destroy(session);
			}
		}
	}
	janus_mutex_unlock(&sessions_mutex);

	return G_SOURCE_CONTINUE;
}

static gpointer janus_sessions_watchdog(gpointer user_data) {
	GMainLoop *loop = (GMainLoop *) user_data;
	GMainContext *watchdog_context = g_main_loop_get_context(loop);
	GSource *timeout_source;

	timeout_source = g_timeout_source_new_seconds(2);
	g_source_set_callback(timeout_source, janus_check_sessions, watchdog_context, NULL);
	g_source_attach(timeout_source, watchdog_context);
	g_source_unref(timeout_source);

	JANUS_LOG(LOG_INFO, "Sessions watchdog started\n");

	g_main_loop_run(loop);

	JANUS_LOG(LOG_INFO, "Sessions watchdog stopped\n");

	return NULL;
}


janus_session *janus_session_create(guint64 session_id) {
	janus_session *session = NULL;
	if(session_id == 0) {
		while(session_id == 0) {
			session_id = janus_random_uint64();
			session = janus_session_find(session_id);
			if(session != NULL) {
				/* Session ID already taken, try another one */
				janus_refcount_decrease(&session->ref);
				session_id = 0;
			}
		}
	}
	session = (janus_session *)g_malloc(sizeof(janus_session));
	JANUS_LOG(LOG_INFO, "Creating new session: %"SCNu64"; %p\n", session_id, session);
	session->session_id = session_id;
	janus_refcount_init(&session->ref, janus_session_free);
	session->source = NULL;
	session->timeout = -1; /* Negative means rely on global timeout */
	g_atomic_int_set(&session->destroyed, 0);
	g_atomic_int_set(&session->timedout, 0);
	g_atomic_int_set(&session->transport_gone, 0);
	session->last_activity = janus_get_monotonic_time();
	session->ice_handles = NULL;
	janus_mutex_init(&session->mutex);
	janus_mutex_lock(&sessions_mutex);
	g_hash_table_insert(sessions, janus_uint64_dup(session->session_id), session);
	janus_mutex_unlock(&sessions_mutex);
	return session;
}

janus_session *janus_session_find(guint64 session_id) {
	janus_mutex_lock(&sessions_mutex);
	janus_session *session = g_hash_table_lookup(sessions, &session_id);
	if(session != NULL) {
		/* A successful find automatically increases the reference counter:
		 * it's up to the caller to decrease it again when done */
		janus_refcount_increase(&session->ref);
	}
	janus_mutex_unlock(&sessions_mutex);
	return session;
}

void janus_session_notify_event(janus_session *session, json_t *event) {
	if(session != NULL && !g_atomic_int_get(&session->destroyed)) {
		janus_request *source = janus_session_get_request(session);
		if(source != NULL && source->transport != NULL) {
			/* Send this to the transport client */
			JANUS_LOG(LOG_HUGE, "Sending event to %s (%p)\n", source->transport->get_package(), source->instance);
			source->transport->send_message(source->instance, NULL, FALSE, event);
		} else {
			/* No transport, free the event */
			json_decref(event);
		}
		janus_request_unref(source);
	} else {
		/* No session, free the event */
		json_decref(event);
	}
}


/* Destroys a session but does not remove it from the sessions hash table. */
gint janus_session_destroy(janus_session *session) {
	guint64 session_id = session->session_id;
	JANUS_LOG(LOG_INFO, "Destroying session %"SCNu64"; %p\n", session_id, session);
	if(!g_atomic_int_compare_and_exchange(&session->destroyed, 0, 1))
		return 0;
	janus_session_handles_clear(session);
	/* The session will actually be destroyed when the counter gets to 0 */
	janus_refcount_decrease(&session->ref);

	return 0;
}

janus_ice_handle *janus_session_handles_find(janus_session *session, guint64 handle_id) {
	if(session == NULL)
		return NULL;
	janus_mutex_lock(&session->mutex);
	janus_ice_handle *handle = session->ice_handles ? g_hash_table_lookup(session->ice_handles, &handle_id) : NULL;
	if(handle != NULL) {
		/* A successful find automatically increases the reference counter:
		 * it's up to the caller to decrease it again when done */
		janus_refcount_increase(&handle->ref);
	}
	janus_mutex_unlock(&session->mutex);
	return handle;
}

void janus_session_handles_insert(janus_session *session, janus_ice_handle *handle) {
	janus_mutex_lock(&session->mutex);
	if(session->ice_handles == NULL)
		session->ice_handles = g_hash_table_new_full(g_int64_hash, g_int64_equal, (GDestroyNotify)g_free, (GDestroyNotify)janus_ice_handle_dereference);
	janus_refcount_increase(&handle->ref);
	g_hash_table_insert(session->ice_handles, janus_uint64_dup(handle->handle_id), handle);
	janus_mutex_unlock(&session->mutex);
}

gint janus_session_handles_remove(janus_session *session, janus_ice_handle *handle) {
	janus_mutex_lock(&session->mutex);
	gint error = janus_ice_handle_destroy(session, handle);
	g_hash_table_remove(session->ice_handles, &handle->handle_id);
	janus_mutex_unlock(&session->mutex);
	return error;
}

void janus_session_handles_clear(janus_session *session) {
	janus_mutex_lock(&session->mutex);
	if(session->ice_handles != NULL && g_hash_table_size(session->ice_handles) > 0) {
		GHashTableIter iter;
		gpointer value;
		/* Remove all handles */
		g_hash_table_iter_init(&iter, session->ice_handles);
		while (g_hash_table_iter_next(&iter, NULL, &value)) {
			janus_ice_handle *handle = value;
			if(!handle)
				continue;
			janus_ice_handle_destroy(session, handle);
			g_hash_table_iter_remove(&iter);
		}
	}
	janus_mutex_unlock(&session->mutex);
}

json_t *janus_session_handles_list_json(janus_session *session) {
	json_t *list = json_array();
	janus_mutex_lock(&session->mutex);
	if(session->ice_handles != NULL && g_hash_table_size(session->ice_handles) > 0) {
		GHashTableIter iter;
		gpointer value;
		g_hash_table_iter_init(&iter, session->ice_handles);
		while (g_hash_table_iter_next(&iter, NULL, &value)) {
			janus_ice_handle *handle = value;
			if(!handle)
				continue;
			json_array_append_new(list, json_integer(handle->handle_id));
		}
	}
	janus_mutex_unlock(&session->mutex);
	return list;
}

/* Requests management */
static void janus_request_free(const janus_refcount *request_ref) {
	janus_request *request = janus_refcount_containerof(request_ref, janus_request, ref);
	/* This request can be destroyed, free all the resources */
	request->transport = NULL;
	if(request->instance)
		janus_refcount_decrease(&request->instance->ref);
	request->instance = NULL;
	request->request_id = NULL;
	if(request->message)
		json_decref(request->message);
	request->message = NULL;
	g_free(request);
}

janus_request *janus_request_new(janus_transport *transport, janus_transport_session *instance, void *request_id, gboolean admin, json_t *message) {
	janus_request *request = g_malloc(sizeof(janus_request));
	request->transport = transport;
	request->instance = instance;
	janus_refcount_increase(&instance->ref);
	request->request_id = request_id;
	request->admin = admin;
	request->message = message;
	g_atomic_int_set(&request->destroyed, 0);
	janus_refcount_init(&request->ref, janus_request_free);
	return request;
}

void janus_request_destroy(janus_request *request) {
	if(request == NULL || request == &exit_message || !g_atomic_int_compare_and_exchange(&request->destroyed, 0, 1))
		return;
	janus_refcount_decrease(&request->ref);
}

static int janus_request_check_secret(janus_request *request, guint64 session_id, const gchar *transaction_text) {
	gboolean secret_authorized = FALSE, token_authorized = FALSE;
	if(api_secret == NULL && !janus_auth_is_enabled()) {
		/* Nothing to check */
		secret_authorized = TRUE;
		token_authorized = TRUE;
	} else {
		json_t *root = request->message;
		if(api_secret != NULL) {
			/* There's an API secret, check that the client provided it */
			json_t *secret = json_object_get(root, "apisecret");
			if(secret && json_is_string(secret) && janus_strcmp_const_time(json_string_value(secret), api_secret)) {
				secret_authorized = TRUE;
			}
		}
		if(janus_auth_is_enabled()) {
			/* The token based authentication mechanism is enabled, check that the client provided it */
			json_t *token = json_object_get(root, "token");
			if(token && json_is_string(token) && janus_auth_check_token(json_string_value(token))) {
				token_authorized = TRUE;
			}
		}
		/* We consider a request authorized if either the proper API secret or a valid token has been provided */
		if(!(api_secret != NULL && secret_authorized) && !(janus_auth_is_enabled() && token_authorized))
			return JANUS_ERROR_UNAUTHORIZED;
	}
	return 0;
}

static void janus_request_ice_handle_answer(janus_ice_handle *handle, char *jsep_sdp) {
	/* We got our answer */
	janus_flags_clear(&handle->webrtc_flags, JANUS_ICE_HANDLE_WEBRTC_PROCESSING_OFFER);
	/* Any pending trickles? */
	if(handle->pending_trickles) {
		JANUS_LOG(LOG_VERB, "[%"SCNu64"]   -- Processing %d pending trickle candidates\n", handle->handle_id, g_list_length(handle->pending_trickles));
		GList *temp = NULL;
		while(handle->pending_trickles) {
			temp = g_list_first(handle->pending_trickles);
			handle->pending_trickles = g_list_remove_link(handle->pending_trickles, temp);
			janus_ice_trickle *trickle = (janus_ice_trickle *)temp->data;
			g_list_free(temp);
			if(trickle == NULL)
				continue;
			if((janus_get_monotonic_time() - trickle->received) > candidates_timeout*G_USEC_PER_SEC) {
				/* FIXME Candidate is too old, discard it */
				JANUS_LOG(LOG_WARN, "[%"SCNu64"] Discarding candidate (too old)\n", handle->handle_id);
				janus_ice_trickle_destroy(trickle);
				/* FIXME We should report that */
				continue;
			}
			json_t *candidate = trickle->candidate;
			if(candidate == NULL) {
				janus_ice_trickle_destroy(trickle);
				continue;
			}
			if(json_is_object(candidate)) {
				/* We got a single candidate */
				int error = 0;
				const char *error_string = NULL;
				if((error = janus_ice_trickle_parse(handle, candidate, &error_string)) != 0) {
					/* FIXME We should report the error parsing the trickle candidate */
				}
			} else if(json_is_array(candidate)) {
				/* We got multiple candidates in an array */
				JANUS_LOG(LOG_VERB, "[%"SCNu64"] Got multiple candidates (%zu)\n", handle->handle_id, json_array_size(candidate));
				if(json_array_size(candidate) > 0) {
					/* Handle remote candidates */
					size_t i = 0;
					for(i=0; i<json_array_size(candidate); i++) {
						json_t *c = json_array_get(candidate, i);
						/* FIXME We don't care if any trickle fails to parse */
						janus_ice_trickle_parse(handle, c, NULL);
					}
				}
			}
			/* Done, free candidate */
			janus_ice_trickle_destroy(trickle);
		}
	}

	gboolean candidates_found = (handle->pc && g_slist_length(handle->pc->candidates) > 0);
	/* This was an answer, check if it's time to start ICE */
	if(janus_flags_is_set(&handle->webrtc_flags, JANUS_ICE_HANDLE_WEBRTC_TRICKLE) && !candidates_found) {
		JANUS_LOG(LOG_VERB, "[%"SCNu64"]   -- ICE Trickling is supported by the browser, waiting for remote candidates...\n", handle->handle_id);
		janus_flags_set(&handle->webrtc_flags, JANUS_ICE_HANDLE_WEBRTC_START);
	} else {
		JANUS_LOG(LOG_VERB, "[%"SCNu64"] Done! Sending connectivity checks...\n", handle->handle_id);
		janus_ice_setup_remote_candidates(handle, handle->stream_id, 1);
	}
}

int janus_process_incoming_request(janus_request *request) {
	int ret = -1;
	if(request == NULL) {
		JANUS_LOG(LOG_ERR, "Missing request or payload to process, giving up...\n");
		return ret;
	}
	int error_code = 0;
	char error_cause[100];
	json_t *root = request->message;
	/* Ok, let's start with the ids */
	guint64 session_id = 0, handle_id = 0;
	json_t *s = json_object_get(root, "session_id");
	if(json_is_null(s))
		s = NULL;
	if(s && json_is_integer(s))
		session_id = json_integer_value(s);
	json_t *h = json_object_get(root, "handle_id");
	if(json_is_null(h))
		h = NULL;
	if(h && json_is_integer(h))
		handle_id = json_integer_value(h);

	janus_session *session = NULL;
	janus_ice_handle *handle = NULL;

	/* Get transaction and message request */
	JANUS_VALIDATE_JSON_OBJECT(root, incoming_request_parameters,
		error_code, error_cause, FALSE,
		JANUS_ERROR_MISSING_MANDATORY_ELEMENT, JANUS_ERROR_INVALID_ELEMENT_TYPE);
	if(error_code != 0) {
		ret = janus_process_error_string(request, session_id, NULL, error_code, error_cause);
		goto jsondone;
	}
	json_t *transaction = json_object_get(root, "transaction");
	const gchar *transaction_text = json_string_value(transaction);
	json_t *message = json_object_get(root, "janus");
	const gchar *message_text = json_string_value(message);

	if(session_id == 0 && handle_id == 0) {
		/* Can only be a 'Create new session', a 'Get info' or a 'Ping/Pong' request */
		if(!strcasecmp(message_text, "info")) {
			ret = janus_process_success(request, janus_info(transaction_text));
			goto jsondone;
		}
		if(!strcasecmp(message_text, "ping")) {
			/* Prepare JSON reply */
			json_t *reply = janus_create_message("pong", 0, transaction_text);
			ret = janus_process_success(request, reply);
			goto jsondone;
		}
		if(strcasecmp(message_text, "create")) {
			ret = janus_process_error(request, session_id, transaction_text, JANUS_ERROR_INVALID_REQUEST_PATH, "Unhandled request '%s' at this path", message_text);
			goto jsondone;
		}
		/* Make sure we're accepting new sessions */
		if(!accept_new_sessions) {
			ret = janus_process_error(request, session_id, transaction_text, JANUS_ERROR_NOT_ACCEPTING_SESSIONS, NULL);
			goto jsondone;
		}
		/* Any secret/token to check? */
		ret = janus_request_check_secret(request, session_id, transaction_text);
		if(ret != 0) {
			ret = janus_process_error(request, session_id, transaction_text, JANUS_ERROR_UNAUTHORIZED, NULL);
			goto jsondone;
		}
		session_id = 0;
		json_t *id = json_object_get(root, "id");
		if(id != NULL) {
			/* The application provided the session ID to use */
			session_id = json_integer_value(id);
			if(session_id > 0 && (session = janus_session_find(session_id)) != NULL) {
				/* Session ID already taken */
				ret = janus_process_error(request, session_id, transaction_text, JANUS_ERROR_SESSION_CONFLICT, "Session ID already in use");
				goto jsondone;
			}
		}

		/* Handle it */
		session = janus_session_create(session_id);
		if(session == NULL) {
			ret = janus_process_error(request, session_id, transaction_text, JANUS_ERROR_UNKNOWN, "Memory error");
			goto jsondone;
		}
		session_id = session->session_id;
		/* We increase the counter as this request is using the session */
		janus_refcount_increase(&session->ref);
		/* Take note of the request source that originated this session (HTTP, WebSockets, RabbitMQ?) */
		session->source = janus_request_new(request->transport, request->instance, NULL, FALSE, NULL);
		/* Notify the source that a new session has been created */
		request->transport->session_created(request->instance, session->session_id);
		/* Notify event handlers */
		if(janus_events_is_enabled()) {
			/* Session created, add info on the transport that originated it */
			json_t *transport = json_object();
			json_object_set_new(transport, "transport", json_string(session->source->transport->get_package()));
			char id[32];
			memset(id, 0, sizeof(id));
			/* To avoid sending a stringified version of the transport pointer
			 * around, we convert it to a number and hash it instead */
			uint64_t p = janus_uint64_hash(GPOINTER_TO_UINT(session->source->instance));
			g_snprintf(id, sizeof(id), "%"SCNu64, p);
			json_object_set_new(transport, "id", json_string(id));
			janus_events_notify_handlers(JANUS_EVENT_TYPE_SESSION, JANUS_EVENT_SUBTYPE_NONE,
				session_id, "created", transport);
		}
		/* Prepare JSON reply */
		json_t *reply = janus_create_message("success", 0, transaction_text);
		json_t *data = json_object();
		json_object_set_new(data, "id", json_integer(session_id));
		json_object_set_new(reply, "data", data);
		/* Send the success reply */
		ret = janus_process_success(request, reply);
		goto jsondone;
	}
	if(session_id < 1) {
		JANUS_LOG(LOG_ERR, "Invalid session\n");
		ret = janus_process_error(request, session_id, transaction_text, JANUS_ERROR_SESSION_NOT_FOUND, NULL);
		goto jsondone;
	}
	if(h && handle_id < 1) {
		JANUS_LOG(LOG_ERR, "Invalid handle\n");
		ret = janus_process_error(request, session_id, transaction_text, JANUS_ERROR_HANDLE_NOT_FOUND, NULL);
		goto jsondone;
	}

	/* Go on with the processing */
	ret = janus_request_check_secret(request, session_id, transaction_text);
	if(ret != 0) {
		ret = janus_process_error(request, session_id, transaction_text, JANUS_ERROR_UNAUTHORIZED, NULL);
		goto jsondone;
	}

	/* If we got here, make sure we have a session (and/or a handle) */
	session = janus_session_find(session_id);
	if(!session) {
		JANUS_LOG(LOG_ERR, "Couldn't find any session %"SCNu64"...\n", session_id);
		ret = janus_process_error(request, session_id, transaction_text, JANUS_ERROR_SESSION_NOT_FOUND, "No such session %"SCNu64"", session_id);
		goto jsondone;
	}
	/* Update the last activity timer */
	session->last_activity = janus_get_monotonic_time();
	handle = NULL;
	if(handle_id > 0) {
		handle = janus_session_handles_find(session, handle_id);
		if(!handle) {
			JANUS_LOG(LOG_ERR, "Couldn't find any handle %"SCNu64" in session %"SCNu64"...\n", handle_id, session_id);
			ret = janus_process_error(request, session_id, transaction_text, JANUS_ERROR_HANDLE_NOT_FOUND, "No such handle %"SCNu64" in session %"SCNu64"", handle_id, session_id);
			goto jsondone;
		}
	}

	/* What is this? */
	if(!strcasecmp(message_text, "keepalive")) {
		/* Just a keep-alive message, reply with an ack */
		JANUS_LOG(LOG_VERB, "Got a keep-alive on session %"SCNu64"\n", session_id);
		json_t *reply = janus_create_message("ack", session_id, transaction_text);
		/* Send the success reply */
		ret = janus_process_success(request, reply);
	} else if(!strcasecmp(message_text, "attach")) {
		if(handle != NULL) {
			/* Attach is a session-level command */
			ret = janus_process_error(request, session_id, transaction_text, JANUS_ERROR_INVALID_REQUEST_PATH, "Unhandled request '%s' at this path", message_text);
			goto jsondone;
		}
		JANUS_VALIDATE_JSON_OBJECT(root, attach_parameters,
			error_code, error_cause, FALSE,
			JANUS_ERROR_MISSING_MANDATORY_ELEMENT, JANUS_ERROR_INVALID_ELEMENT_TYPE);
		if(error_code != 0) {
			ret = janus_process_error_string(request, session_id, transaction_text, error_code, error_cause);
			goto jsondone;
		}
		json_t *plugin = json_object_get(root, "plugin");
		const gchar *plugin_text = json_string_value(plugin);
		janus_plugin *plugin_t = janus_plugin_find(plugin_text);
		if(plugin_t == NULL) {
			ret = janus_process_error(request, session_id, transaction_text, JANUS_ERROR_PLUGIN_NOT_FOUND, "No such plugin '%s'", plugin_text);
			goto jsondone;
		}
		/* If the auth token mechanism is enabled, we should check if this token can access this plugin */
		const char *token_value = NULL;
		if(janus_auth_is_enabled()) {
			json_t *token = json_object_get(root, "token");
			if(token != NULL) {
				token_value = json_string_value(token);
				if(token_value && !janus_auth_check_plugin(token_value, plugin_t)) {
					JANUS_LOG(LOG_ERR, "Token '%s' can't access plugin '%s'\n", token_value, plugin_text);
					ret = janus_process_error(request, session_id, transaction_text, JANUS_ERROR_UNAUTHORIZED_PLUGIN, "Provided token can't access plugin '%s'", plugin_text);
					goto jsondone;
				}
			}
		}
		json_t *opaque = json_object_get(root, "opaque_id");
		const char *opaque_id = opaque ? json_string_value(opaque) : NULL;
		json_t *loop = json_object_get(root, "loop_index");
		int loop_index = loop ? json_integer_value(loop) : -1;
		/* Create handle */
		handle = janus_ice_handle_create(session, opaque_id, token_value);
		if(handle == NULL) {
			ret = janus_process_error(request, session_id, transaction_text, JANUS_ERROR_UNKNOWN, "Memory error");
			goto jsondone;
		}
		handle_id = handle->handle_id;
		/* We increase the counter as this request is using the handle */
		janus_refcount_increase(&handle->ref);
		/* Attach to the plugin */
		int error = 0;
		if((error = janus_ice_handle_attach_plugin(session, handle, plugin_t, loop_index)) != 0) {
			/* TODO Make error struct to pass verbose information */
			janus_session_handles_remove(session, handle);
			JANUS_LOG(LOG_ERR, "Couldn't attach to plugin '%s', error '%d'\n", plugin_text, error);
			ret = janus_process_error(request, session_id, transaction_text, JANUS_ERROR_PLUGIN_ATTACH, "Couldn't attach to plugin: error '%d'", error);
			goto jsondone;
		}
		/* Prepare JSON reply */
		json_t *reply = janus_create_message("success", session_id, transaction_text);
		json_t *data = json_object();
		json_object_set_new(data, "id", json_integer(handle_id));
		json_object_set_new(reply, "data", data);
		/* Send the success reply */
		ret = janus_process_success(request, reply);
	} else if(!strcasecmp(message_text, "destroy")) {
		if(handle != NULL) {
			/* Query is a session-level command */
			ret = janus_process_error(request, session_id, transaction_text, JANUS_ERROR_INVALID_REQUEST_PATH, "Unhandled request '%s' at this path", message_text);
			goto jsondone;
		}
		janus_mutex_lock(&sessions_mutex);
		g_hash_table_remove(sessions, &session->session_id);
		janus_mutex_unlock(&sessions_mutex);
		/* Notify the source that the session has been destroyed */
		janus_request *source = janus_session_get_request(session);
		if(source && source->transport)
			source->transport->session_over(source->instance, session->session_id, FALSE, FALSE);
		janus_request_unref(source);

		/* Schedule the session for deletion */
		janus_session_destroy(session);

		/* Prepare JSON reply */
		json_t *reply = janus_create_message("success", session_id, transaction_text);
		/* Send the success reply */
		ret = janus_process_success(request, reply);
		/* Notify event handlers as well */
		if(janus_events_is_enabled())
			janus_events_notify_handlers(JANUS_EVENT_TYPE_SESSION, JANUS_EVENT_SUBTYPE_NONE,
				session_id, "destroyed", NULL);
	} else if(!strcasecmp(message_text, "detach")) {
		if(handle == NULL) {
			/* Query is an handle-level command */
			ret = janus_process_error(request, session_id, transaction_text, JANUS_ERROR_INVALID_REQUEST_PATH, "Unhandled request '%s' at this path", message_text);
			goto jsondone;
		}
		if(handle->app == NULL || handle->app_handle == NULL) {
			ret = janus_process_error(request, session_id, transaction_text, JANUS_ERROR_PLUGIN_DETACH, "No plugin to detach from");
			goto jsondone;
		}
		int error = janus_session_handles_remove(session, handle);
		if(error != 0) {
			/* TODO Make error struct to pass verbose information */
			ret = janus_process_error(request, session_id, transaction_text, JANUS_ERROR_PLUGIN_DETACH, "Couldn't detach from plugin: error '%d'", error);
			/* TODO Delete handle instance */
			goto jsondone;
		}
		/* Prepare JSON reply */
		json_t *reply = janus_create_message("success", session_id, transaction_text);
		/* Send the success reply */
		ret = janus_process_success(request, reply);
	} else if(!strcasecmp(message_text, "hangup")) {
		if(handle == NULL) {
			/* Query is an handle-level command */
			ret = janus_process_error(request, session_id, transaction_text, JANUS_ERROR_INVALID_REQUEST_PATH, "Unhandled request '%s' at this path", message_text);
			goto jsondone;
		}
		if(handle->app == NULL || handle->app_handle == NULL) {
			ret = janus_process_error(request, session_id, transaction_text, JANUS_ERROR_PLUGIN_DETACH, "No plugin attached");
			goto jsondone;
		}
		janus_ice_webrtc_hangup(handle, "Janus API");
		/* Prepare JSON reply */
		json_t *reply = janus_create_message("success", session_id, transaction_text);
		/* Send the success reply */
		ret = janus_process_success(request, reply);
	} else if(!strcasecmp(message_text, "claim")) {
		janus_mutex_lock(&session->mutex);
		if(session->source != NULL) {
			/* If we're claiming from the same transport, ignore */
			if(session->source->instance == request->instance) {
				janus_mutex_unlock(&session->mutex);
				/* Prepare JSON reply */
				json_t *reply = json_object();
				json_object_set_new(reply, "janus", json_string("success"));
				json_object_set_new(reply, "session_id", json_integer(session_id));
				json_object_set_new(reply, "transaction", json_string(transaction_text));
				/* Send the success reply */
				ret = janus_process_success(request, reply);
				goto jsondone;
			}
			/* Notify the old transport that this session is over for them, but has been reclaimed */
			session->source->transport->session_over(session->source->instance, session->session_id, FALSE, TRUE);
			janus_request_destroy(session->source);
			session->source = NULL;
		}
		session->source = janus_request_new(request->transport, request->instance, NULL, FALSE, NULL);
		/* Notify the new transport that it has claimed a session */
		session->source->transport->session_claimed(session->source->instance, session->session_id);
		/* Previous transport may be gone, clear flag */
		g_atomic_int_set(&session->transport_gone, 0);
		janus_mutex_unlock(&session->mutex);
		/* Prepare JSON reply */
		json_t *reply = json_object();
		json_object_set_new(reply, "janus", json_string("success"));
		json_object_set_new(reply, "session_id", json_integer(session_id));
		json_object_set_new(reply, "transaction", json_string(transaction_text));
		/* Send the success reply */
		ret = janus_process_success(request, reply);
	} else if(!strcasecmp(message_text, "message")) {
		if(handle == NULL) {
			/* Query is an handle-level command */
			ret = janus_process_error(request, session_id, transaction_text, JANUS_ERROR_INVALID_REQUEST_PATH, "Unhandled request '%s' at this path", message_text);
			goto jsondone;
		}
		if(handle->app == NULL || handle->app_handle == NULL) {
			ret = janus_process_error(request, session_id, transaction_text, JANUS_ERROR_PLUGIN_MESSAGE, "No plugin to handle this message");
			goto jsondone;
		}
		janus_plugin *plugin_t = (janus_plugin *)handle->app;
		JANUS_LOG(LOG_VERB, "[%"SCNu64"] There's a message for %s\n", handle->handle_id, plugin_t->get_name());
		JANUS_VALIDATE_JSON_OBJECT(root, body_parameters,
			error_code, error_cause, FALSE,
			JANUS_ERROR_MISSING_MANDATORY_ELEMENT, JANUS_ERROR_INVALID_ELEMENT_TYPE);
		if(error_code != 0) {
			ret = janus_process_error_string(request, session_id, transaction_text, error_code, error_cause);
			goto jsondone;
		}
		json_t *body = json_object_get(root, "body");
		/* Is there an SDP attached? */
		json_t *jsep = json_object_get(root, "jsep");
		char *jsep_type = NULL;
		char *jsep_sdp = NULL, *jsep_sdp_stripped = NULL;
		gboolean renegotiation = FALSE;
		if(jsep != NULL) {
			if(!json_is_object(jsep)) {
				ret = janus_process_error(request, session_id, transaction_text, JANUS_ERROR_INVALID_JSON_OBJECT, "Invalid jsep object");
				goto jsondone;
			}
			JANUS_VALIDATE_JSON_OBJECT_FORMAT("JSEP error: missing mandatory element (%s)",
				"JSEP error: invalid element type (%s should be %s)",
				jsep, jsep_parameters, error_code, error_cause, FALSE,
				JANUS_ERROR_MISSING_MANDATORY_ELEMENT, JANUS_ERROR_INVALID_ELEMENT_TYPE);
			if(error_code != 0) {
				ret = janus_process_error_string(request, session_id, transaction_text, error_code, error_cause);
				goto jsondone;
			}
			json_t *type = json_object_get(jsep, "type");
			jsep_type = g_strdup(json_string_value(type));
			type = NULL;
			json_t *jsep_trickle = json_object_get(jsep, "trickle");
			gboolean do_trickle = jsep_trickle ? json_is_true(jsep_trickle) : TRUE;
			json_t *jsep_rids = json_object_get(jsep, "rid_order");
			gboolean rids_hml = TRUE;
			if(jsep_rids != NULL) {
				const char *jsep_rids_value = json_string_value(jsep_rids);
				if(jsep_rids_value != NULL) {
					if(!strcasecmp(jsep_rids_value, "hml")) {
						rids_hml = TRUE;
					} else if(!strcasecmp(jsep_rids_value, "lmh")) {
						rids_hml = FALSE;
					} else {
						JANUS_LOG(LOG_WARN, "[%"SCNu64"] Invalid 'rid_order' value, falling back to 'hml'\n", handle->handle_id);
					}
				}
				json_object_del(jsep, "rid_order");
			}
			json_t *jsep_e2ee = json_object_get(jsep, "e2ee");
			gboolean e2ee = jsep_e2ee ? json_is_true(jsep_e2ee) : FALSE;
			/* Are we still cleaning up from a previous media session? */
			if(janus_flags_is_set(&handle->webrtc_flags, JANUS_ICE_HANDLE_WEBRTC_CLEANING)) {
				JANUS_LOG(LOG_VERB, "[%"SCNu64"] Still cleaning up from a previous media session, let's wait a bit...\n", handle->handle_id);
				gint64 waited = 0;
				while(janus_flags_is_set(&handle->webrtc_flags, JANUS_ICE_HANDLE_WEBRTC_CLEANING)) {
					g_usleep(100000);
					waited += 100000;
					if(waited >= 3*G_USEC_PER_SEC) {
						JANUS_LOG(LOG_VERB, "[%"SCNu64"]   -- Waited 3 seconds, that's enough!\n", handle->handle_id);
						ret = janus_process_error(request, session_id, transaction_text, JANUS_ERROR_WEBRTC_STATE, "Still cleaning a previous session");
						goto jsondone;
					}
				}
			}
			/* Check if we're renegotiating (if we have an answer, we did an offer/answer round already) */
			renegotiation = janus_flags_is_set(&handle->webrtc_flags, JANUS_ICE_HANDLE_WEBRTC_NEGOTIATED);
			/* Check the JSEP type */
			janus_mutex_lock(&handle->mutex);
			gboolean offer = FALSE;
			if(!strcasecmp(jsep_type, "offer")) {
				offer = TRUE;
				janus_flags_set(&handle->webrtc_flags, JANUS_ICE_HANDLE_WEBRTC_PROCESSING_OFFER);
				janus_flags_set(&handle->webrtc_flags, JANUS_ICE_HANDLE_WEBRTC_GOT_OFFER);
				janus_flags_clear(&handle->webrtc_flags, JANUS_ICE_HANDLE_WEBRTC_GOT_ANSWER);
			} else if(!strcasecmp(jsep_type, "answer")) {
				offer = FALSE;
				janus_flags_set(&handle->webrtc_flags, JANUS_ICE_HANDLE_WEBRTC_GOT_ANSWER);
				if(janus_flags_is_set(&handle->webrtc_flags, JANUS_ICE_HANDLE_WEBRTC_GOT_OFFER))
					janus_flags_set(&handle->webrtc_flags, JANUS_ICE_HANDLE_WEBRTC_NEGOTIATED);
			} else {
				/* TODO Handle other message types as well */
				ret = janus_process_error(request, session_id, transaction_text, JANUS_ERROR_JSEP_UNKNOWN_TYPE, "JSEP error: unknown message type '%s'", jsep_type);
				g_free(jsep_type);
				janus_flags_clear(&handle->webrtc_flags, JANUS_ICE_HANDLE_WEBRTC_PROCESSING_OFFER);
				janus_mutex_unlock(&handle->mutex);
				goto jsondone;
			}
			json_t *sdp = json_object_get(jsep, "sdp");
			jsep_sdp = (char *)json_string_value(sdp);
			JANUS_LOG(LOG_VERB, "[%"SCNu64"] Remote SDP:\n%s", handle->handle_id, jsep_sdp);
			/* Is this valid SDP? */
			char error_str[512];
			error_str[0] = '\0';
			int audio = 0, video = 0, data = 0;
			janus_sdp *parsed_sdp = janus_sdp_preparse(handle, jsep_sdp, error_str, sizeof(error_str), &audio, &video, &data);
			if(parsed_sdp == NULL) {
				/* Invalid SDP */
				ret = janus_process_error_string(request, session_id, transaction_text, JANUS_ERROR_JSEP_INVALID_SDP, error_str);
				g_free(jsep_type);
				janus_flags_clear(&handle->webrtc_flags, JANUS_ICE_HANDLE_WEBRTC_PROCESSING_OFFER);
				janus_mutex_unlock(&handle->mutex);
				goto jsondone;
			}
			/* Notify event handlers */
			if(janus_events_is_enabled()) {
				janus_events_notify_handlers(JANUS_EVENT_TYPE_JSEP, JANUS_EVENT_SUBTYPE_NONE,
					session_id, handle_id, handle->opaque_id, "remote", jsep_type, jsep_sdp);
			}
			JANUS_LOG(LOG_VERB, "[%"SCNu64"] There are %d audio, %d video and %d data m-lines\n",
				handle->handle_id, audio, video, data);
			/* We behave differently if it's a new session or an update... */
			if(!renegotiation) {
				/* New session */
				if(offer) {
					/* Setup ICE locally (we received an offer) */
					if(janus_ice_setup_local(handle, offer, do_trickle) < 0) {
						JANUS_LOG(LOG_ERR, "Error setting ICE locally\n");
						janus_sdp_destroy(parsed_sdp);
						g_free(jsep_type);
						janus_flags_clear(&handle->webrtc_flags, JANUS_ICE_HANDLE_WEBRTC_PROCESSING_OFFER);
						ret = janus_process_error(request, session_id, transaction_text, JANUS_ERROR_UNKNOWN, "Error setting ICE locally");
						janus_mutex_unlock(&handle->mutex);
						goto jsondone;
					}
				} else {
					/* Make sure we're waiting for an ANSWER in the first place */
					if(!handle->agent) {
						JANUS_LOG(LOG_ERR, "Unexpected ANSWER (did we offer?)\n");
						janus_sdp_destroy(parsed_sdp);
						g_free(jsep_type);
						janus_flags_clear(&handle->webrtc_flags, JANUS_ICE_HANDLE_WEBRTC_PROCESSING_OFFER);
						ret = janus_process_error(request, session_id, transaction_text, JANUS_ERROR_UNEXPECTED_ANSWER, "Unexpected ANSWER (did we offer?)");
						janus_mutex_unlock(&handle->mutex);
						goto jsondone;
					}
				}
				/* If for some reason the user is asking us to force using a relay, do that. Notice
				 * that this only works with libnice >= 0.1.14, and will cause the PeerConnection
				 * to fail if Janus itself is not configured to use a TURN server. Don't use this
				 * feature if you don't know what you're doing! You will almost always NOT want
				 * Janus itself to use TURN: https://janus.conf.meetecho.com/docs/FAQ.html#turn */
				if(json_is_true(json_object_get(jsep, "force_relay"))) {
					if(!janus_ice_is_force_relay_allowed()) {
						JANUS_LOG(LOG_WARN, "[%"SCNu64"] Forcing Janus to use a TURN server is not allowed\n", handle->handle_id);
					} else {
						JANUS_LOG(LOG_VERB, "[%"SCNu64"] Forcing Janus to use a TURN server\n", handle->handle_id);
						g_object_set(G_OBJECT(handle->agent), "force-relay", TRUE, NULL);
					}
				}
				/* Process the remote SDP */
				if(janus_sdp_process_remote(handle, parsed_sdp, rids_hml, FALSE) < 0) {
					JANUS_LOG(LOG_ERR, "Error processing SDP\n");
					janus_sdp_destroy(parsed_sdp);
					g_free(jsep_type);
					janus_flags_clear(&handle->webrtc_flags, JANUS_ICE_HANDLE_WEBRTC_PROCESSING_OFFER);
					ret = janus_process_error(request, session_id, transaction_text, JANUS_ERROR_JSEP_INVALID_SDP, "Error processing SDP");
					janus_mutex_unlock(&handle->mutex);
					goto jsondone;
				}
				if(!offer) {
					/* Set remote candidates now (we received an answer) */
					if(do_trickle) {
						janus_flags_set(&handle->webrtc_flags, JANUS_ICE_HANDLE_WEBRTC_TRICKLE);
					} else {
						janus_flags_clear(&handle->webrtc_flags, JANUS_ICE_HANDLE_WEBRTC_TRICKLE);
					}
					janus_request_ice_handle_answer(handle, jsep_sdp);
					/* Check if the answer does contain the mid/abs-send-time/twcc extmaps */
<<<<<<< HEAD
					int mindex = 0;
					gboolean do_mid = FALSE, do_twcc = FALSE, do_abs_send_time = FALSE;
=======
					gboolean do_mid = FALSE, do_twcc = FALSE, do_dd = TRUE, do_abs_send_time = FALSE;
>>>>>>> 4ce10e91
					GList *temp = parsed_sdp->m_lines;
					while(temp) {
						janus_sdp_mline *m = (janus_sdp_mline *)temp->data;
						gboolean have_mid = FALSE, have_twcc = FALSE, have_abs_send_time = FALSE;
						GList *tempA = m->attributes;
						while(tempA) {
							janus_sdp_attribute *a = (janus_sdp_attribute *)tempA->data;
							if(a->name && a->value && !strcasecmp(a->name, "extmap")) {
								if(strstr(a->value, JANUS_RTP_EXTMAP_MID))
									have_mid = TRUE;
								else if(strstr(a->value, JANUS_RTP_EXTMAP_TRANSPORT_WIDE_CC))
<<<<<<< HEAD
									have_twcc = TRUE;
=======
									do_twcc = TRUE;
								else if(strstr(a->value, JANUS_RTP_EXTMAP_DEPENDENCY_DESC))
									do_dd = TRUE;
>>>>>>> 4ce10e91
								else if(strstr(a->value, JANUS_RTP_EXTMAP_ABS_SEND_TIME))
									have_abs_send_time = TRUE;
							}
							tempA = tempA->next;
						}
						do_mid = do_mid || have_mid;
						do_twcc = do_twcc || have_twcc;
						do_abs_send_time = do_abs_send_time || have_abs_send_time;
						mindex++;
						temp = temp->next;
					}
					if(!do_mid && handle->pc)
						handle->pc->mid_ext_id = 0;
					if(!do_twcc && handle->pc) {
						handle->pc->do_transport_wide_cc = FALSE;
						handle->pc->transport_wide_cc_ext_id = 0;
					}
<<<<<<< HEAD
					if(!do_abs_send_time && handle->pc)
						handle->pc->abs_send_time_ext_id = 0;
=======
					if(!do_dd && handle->stream)
						handle->stream->dependencydesc_ext_id = 0;
					if(!do_abs_send_time && handle->stream)
						handle->stream->abs_send_time_ext_id = 0;
>>>>>>> 4ce10e91
				} else {
					/* Check if the mid RTP extension is being negotiated */
					handle->pc->mid_ext_id = janus_rtp_header_extension_get_id(jsep_sdp, JANUS_RTP_EXTMAP_MID);
					/* Check if the RTP Stream ID extension is being negotiated */
					handle->pc->rid_ext_id = janus_rtp_header_extension_get_id(jsep_sdp, JANUS_RTP_EXTMAP_RID);
					handle->pc->ridrtx_ext_id = janus_rtp_header_extension_get_id(jsep_sdp, JANUS_RTP_EXTMAP_REPAIRED_RID);
					/* Check if the audio level ID extension is being negotiated */
					handle->pc->audiolevel_ext_id = janus_rtp_header_extension_get_id(jsep_sdp, JANUS_RTP_EXTMAP_AUDIO_LEVEL);
					/* Check if the video orientation ID extension is being negotiated */
					handle->pc->videoorientation_ext_id = janus_rtp_header_extension_get_id(jsep_sdp, JANUS_RTP_EXTMAP_VIDEO_ORIENTATION);
					/* Check if the abs-send-time ID extension is being negotiated */
					handle->pc->abs_send_time_ext_id = janus_rtp_header_extension_get_id(jsep_sdp, JANUS_RTP_EXTMAP_ABS_SEND_TIME);
					/* Check if transport wide CC is supported */
					int transport_wide_cc_ext_id = janus_rtp_header_extension_get_id(jsep_sdp, JANUS_RTP_EXTMAP_TRANSPORT_WIDE_CC);
<<<<<<< HEAD
					handle->pc->do_transport_wide_cc = transport_wide_cc_ext_id > 0 ? TRUE : FALSE;
					handle->pc->transport_wide_cc_ext_id = transport_wide_cc_ext_id;
=======
					handle->stream->do_transport_wide_cc = transport_wide_cc_ext_id > 0 ? TRUE : FALSE;
					handle->stream->transport_wide_cc_ext_id = transport_wide_cc_ext_id;
					/* Check if the dependency descriptor ID extension is being negotiated */
					handle->stream->dependencydesc_ext_id = janus_rtp_header_extension_get_id(jsep_sdp, JANUS_RTP_EXTMAP_DEPENDENCY_DESC);
>>>>>>> 4ce10e91
				}
			} else {
				/* FIXME This is a renegotiation: we can currently only handle simple changes in media
				 * direction and ICE restarts: anything more complex than that will result in an error */
				JANUS_LOG(LOG_INFO, "[%"SCNu64"] Negotiation update, checking what changed...\n", handle->handle_id);
				if(janus_sdp_process_remote(handle, parsed_sdp, rids_hml, TRUE) < 0) {
					JANUS_LOG(LOG_ERR, "Error processing SDP\n");
					janus_sdp_destroy(parsed_sdp);
					g_free(jsep_type);
					janus_flags_clear(&handle->webrtc_flags, JANUS_ICE_HANDLE_WEBRTC_PROCESSING_OFFER);
					ret = janus_process_error(request, session_id, transaction_text, JANUS_ERROR_UNEXPECTED_ANSWER, "Error processing SDP");
					janus_mutex_unlock(&handle->mutex);
					goto jsondone;
				}
				if(janus_flags_is_set(&handle->webrtc_flags, JANUS_ICE_HANDLE_WEBRTC_ICE_RESTART)) {
					JANUS_LOG(LOG_INFO, "[%"SCNu64"] Restarting ICE...\n", handle->handle_id);
					/* FIXME We only need to do that for offers: if it's an answer, we did that already */
					if(offer) {
						janus_ice_restart(handle);
					} else {
						janus_flags_clear(&handle->webrtc_flags, JANUS_ICE_HANDLE_WEBRTC_ICE_RESTART);
					}
					/* Update remote credentials for ICE */
					if(handle->pc) {
						nice_agent_set_remote_credentials(handle->agent, handle->pc->stream_id,
							handle->pc->ruser, handle->pc->rpass);
					}
					/* If we're full-trickling, we'll need to resend the candidates later */
					if(janus_ice_is_full_trickle_enabled()) {
						janus_flags_set(&handle->webrtc_flags, JANUS_ICE_HANDLE_WEBRTC_RESEND_TRICKLES);
					}
				}
#ifdef HAVE_SCTP
				if(!offer) {
					/* Were datachannels just added? */
					if(janus_flags_is_set(&handle->webrtc_flags, JANUS_ICE_HANDLE_WEBRTC_DATA_CHANNELS)) {
						janus_ice_peerconnection *pc = handle->pc;
						if(pc != NULL && pc->dtls != NULL && pc->dtls->sctp == NULL) {
							/* Create SCTP association as well */
							JANUS_LOG(LOG_VERB, "[%"SCNu64"] Creating datachannels...\n", handle->handle_id);
							janus_dtls_srtp_create_sctp(pc->dtls);
						}
					}
				}
#endif
				/* Check if renegotiating has added new RTP extensions */
				if(offer) {
					/* Check if the mid RTP extension is being negotiated */
					handle->pc->mid_ext_id = janus_rtp_header_extension_get_id(jsep_sdp, JANUS_RTP_EXTMAP_MID);
					/* Check if the RTP Stream ID extension is being negotiated */
					handle->pc->rid_ext_id = janus_rtp_header_extension_get_id(jsep_sdp, JANUS_RTP_EXTMAP_RID);
					handle->pc->ridrtx_ext_id = janus_rtp_header_extension_get_id(jsep_sdp, JANUS_RTP_EXTMAP_REPAIRED_RID);
					/* Check if the audio level ID extension is being negotiated */
					handle->pc->audiolevel_ext_id = janus_rtp_header_extension_get_id(jsep_sdp, JANUS_RTP_EXTMAP_AUDIO_LEVEL);
					/* Check if the video orientation ID extension is being negotiated */
					handle->pc->videoorientation_ext_id = janus_rtp_header_extension_get_id(jsep_sdp, JANUS_RTP_EXTMAP_VIDEO_ORIENTATION);
					/* Check if the abs-send-time ID extension is being negotiated */
					handle->pc->abs_send_time_ext_id = janus_rtp_header_extension_get_id(jsep_sdp, JANUS_RTP_EXTMAP_ABS_SEND_TIME);
					/* Check if transport wide CC is supported */
					int transport_wide_cc_ext_id = janus_rtp_header_extension_get_id(jsep_sdp, JANUS_RTP_EXTMAP_TRANSPORT_WIDE_CC);
<<<<<<< HEAD
					handle->pc->do_transport_wide_cc = transport_wide_cc_ext_id > 0 ? TRUE : FALSE;
					handle->pc->transport_wide_cc_ext_id = transport_wide_cc_ext_id;
=======
					handle->stream->do_transport_wide_cc = transport_wide_cc_ext_id > 0 ? TRUE : FALSE;
					handle->stream->transport_wide_cc_ext_id = transport_wide_cc_ext_id;
					/* Check if the dependency descriptor ID extension is being negotiated */
					handle->stream->dependencydesc_ext_id = janus_rtp_header_extension_get_id(jsep_sdp, JANUS_RTP_EXTMAP_DEPENDENCY_DESC);
>>>>>>> 4ce10e91
				}
			}
			char *tmp = handle->remote_sdp;
			handle->remote_sdp = g_strdup(jsep_sdp);
			g_free(tmp);
			janus_mutex_unlock(&handle->mutex);
			/* Anonymize SDP */
			if(janus_sdp_anonymize(parsed_sdp) < 0) {
				/* Invalid SDP */
				ret = janus_process_error(request, session_id, transaction_text, JANUS_ERROR_JSEP_INVALID_SDP, "JSEP error: invalid SDP");
				janus_sdp_destroy(parsed_sdp);
				g_free(jsep_type);
				janus_flags_clear(&handle->webrtc_flags, JANUS_ICE_HANDLE_WEBRTC_PROCESSING_OFFER);
				goto jsondone;
			}
			jsep_sdp_stripped = janus_sdp_write(parsed_sdp);
			janus_sdp_destroy(parsed_sdp);
			sdp = NULL;
			if(e2ee)
				janus_flags_set(&handle->webrtc_flags, JANUS_ICE_HANDLE_WEBRTC_E2EE);
			janus_flags_clear(&handle->webrtc_flags, JANUS_ICE_HANDLE_WEBRTC_PROCESSING_OFFER);
		}

		/* Make sure the app handle is still valid */
		if(handle->app == NULL || !janus_plugin_session_is_alive(handle->app_handle)) {
			ret = janus_process_error(request, session_id, transaction_text, JANUS_ERROR_PLUGIN_MESSAGE, "No plugin to handle this message");
			if(jsep_sdp_stripped != NULL)
				janus_flags_clear(&handle->webrtc_flags, JANUS_ICE_HANDLE_WEBRTC_PROCESSING_OFFER);
			g_free(jsep_type);
			g_free(jsep_sdp_stripped);
			goto jsondone;
		}

		/* Send the message to the plugin (which must eventually free transaction_text and unref the two objects, body and jsep) */
		json_incref(body);
		json_t *body_jsep = NULL;
		if(jsep_sdp_stripped) {
			body_jsep = json_pack("{ssss}", "type", jsep_type, "sdp", jsep_sdp_stripped);
			/* Check if simulcasting is enabled in one of the media streams */
			janus_mutex_lock(&handle->mutex);
			if(handle->pc == NULL) {
				ret = janus_process_error(request, session_id, transaction_text, JANUS_ERROR_WEBRTC_STATE, "Invalid PeerConnection");
				json_decref(body);
				json_decref(body_jsep);
				g_free(jsep_type);
				g_free(jsep_sdp_stripped);
				janus_flags_clear(&handle->webrtc_flags, JANUS_ICE_HANDLE_WEBRTC_PROCESSING_OFFER);
				goto jsondone;
			}
			json_t *simulcast = NULL;
			janus_ice_peerconnection_medium *medium = NULL;
			uint mi=0;
			for(mi=0; mi<g_hash_table_size(handle->pc->media); mi++) {
				medium = g_hash_table_lookup(handle->pc->media, GUINT_TO_POINTER(mi));
				if(medium && (medium->ssrc_peer[1] || medium->rid[0])) {
					if(simulcast == NULL)
						simulcast = json_array();
					json_t *msc = json_object();
					json_object_set_new(msc, "mindex", json_integer(medium->mindex));
					if(medium->mid != NULL)
						json_object_set_new(msc, "mid", json_string(medium->mid));
					/* If we have rids, pass those, otherwise pass the SSRCs */
					if(medium->rid[0]) {
						json_t *rids = json_array();
						if(medium->rid[2])
							json_array_append_new(rids, json_string(medium->rid[2]));
						if(medium->rid[1])
							json_array_append_new(rids, json_string(medium->rid[1]));
						json_array_append_new(rids, json_string(medium->rid[0]));
						json_object_set_new(msc, "rids", rids);
						if(medium->pc && medium->pc->rid_ext_id > 0)
							json_object_set_new(msc, "rid-ext", json_integer(medium->pc->rid_ext_id));
					} else {
						json_t *ssrcs = json_array();
						json_array_append_new(ssrcs, json_integer(medium->ssrc_peer[0]));
						if(medium->ssrc_peer[1])
							json_array_append_new(ssrcs, json_integer(medium->ssrc_peer[1]));
						if(medium->ssrc_peer[2])
							json_array_append_new(ssrcs, json_integer(medium->ssrc_peer[2]));
						json_object_set_new(msc, "ssrcs", ssrcs);
					}
					json_array_append_new(simulcast, msc);
				}
			}
			janus_mutex_unlock(&handle->mutex);
			if(simulcast)
				json_object_set_new(body_jsep, "simulcast", simulcast);
			/* Check if this is a renegotiation or update */
			if(renegotiation)
				json_object_set_new(body_jsep, "update", json_true());
			/* If media is encrypted end-to-end, the plugin may need to know */
			if(janus_flags_is_set(&handle->webrtc_flags, JANUS_ICE_HANDLE_WEBRTC_E2EE))
				json_object_set_new(body_jsep, "e2ee", json_true());
		}
		janus_plugin_result *result = plugin_t->handle_message(handle->app_handle,
			g_strdup((char *)transaction_text), body, body_jsep);
		g_free(jsep_type);
		g_free(jsep_sdp_stripped);
		if(result == NULL) {
			/* Something went horribly wrong! */
			ret = janus_process_error(request, session_id, transaction_text, JANUS_ERROR_PLUGIN_MESSAGE, "Plugin didn't give a result");
			if(body_jsep != NULL)
				janus_flags_clear(&handle->webrtc_flags, JANUS_ICE_HANDLE_WEBRTC_PROCESSING_OFFER);
			goto jsondone;
		}
		if(result->type == JANUS_PLUGIN_OK) {
			/* The plugin gave a result already (synchronous request/response) */
			if(result->content == NULL || !json_is_object(result->content)) {
				/* Missing content, or not a JSON object */
				ret = janus_process_error(request, session_id, transaction_text, JANUS_ERROR_PLUGIN_MESSAGE,
					result->content == NULL ?
						"Plugin didn't provide any content for this synchronous response" :
						"Plugin returned an invalid JSON response");
				janus_plugin_result_destroy(result);
				if(body_jsep != NULL)
					janus_flags_clear(&handle->webrtc_flags, JANUS_ICE_HANDLE_WEBRTC_PROCESSING_OFFER);
				goto jsondone;
			}
			/* Reference the content, as destroying the result instance will decref it */
			json_incref(result->content);
			/* Prepare JSON response */
			json_t *reply = janus_create_message("success", session->session_id, transaction_text);
			json_object_set_new(reply, "sender", json_integer(handle->handle_id));
			if(janus_is_opaqueid_in_api_enabled() && handle->opaque_id != NULL)
				json_object_set_new(reply, "opaque_id", json_string(handle->opaque_id));
			json_t *plugin_data = json_object();
			json_object_set_new(plugin_data, "plugin", json_string(plugin_t->get_package()));
			json_object_set_new(plugin_data, "data", result->content);
			json_object_set_new(reply, "plugindata", plugin_data);
			/* Send the success reply */
			ret = janus_process_success(request, reply);
		} else if(result->type == JANUS_PLUGIN_OK_WAIT) {
			/* The plugin received the request but didn't process it yet, send an ack (asynchronous notifications may follow) */
			json_t *reply = janus_create_message("ack", session_id, transaction_text);
			if(result->text)
				json_object_set_new(reply, "hint", json_string(result->text));
			/* Send the success reply */
			ret = janus_process_success(request, reply);
		} else {
			/* Something went horribly wrong! */
			ret = janus_process_error_string(request, session_id, transaction_text, JANUS_ERROR_PLUGIN_MESSAGE,
				(char *)(result->text ? result->text : "Plugin returned a severe (unknown) error"));
			janus_plugin_result_destroy(result);
			goto jsondone;
		}
		janus_plugin_result_destroy(result);
	} else if(!strcasecmp(message_text, "trickle")) {
		if(handle == NULL) {
			/* Trickle is an handle-level command */
			ret = janus_process_error(request, session_id, transaction_text, JANUS_ERROR_INVALID_REQUEST_PATH, "Unhandled request '%s' at this path", message_text);
			goto jsondone;
		}
		if(handle->app == NULL || !janus_plugin_session_is_alive(handle->app_handle)) {
			ret = janus_process_error(request, session_id, transaction_text, JANUS_ERROR_PLUGIN_MESSAGE, "No plugin to handle this trickle candidate");
			goto jsondone;
		}
		json_t *candidate = json_object_get(root, "candidate");
		json_t *candidates = json_object_get(root, "candidates");
		if(candidate == NULL && candidates == NULL) {
			ret = janus_process_error(request, session_id, transaction_text, JANUS_ERROR_MISSING_MANDATORY_ELEMENT, "Missing mandatory element (candidate|candidates)");
			goto jsondone;
		}
		if(candidate != NULL && candidates != NULL) {
			ret = janus_process_error(request, session_id, transaction_text, JANUS_ERROR_INVALID_JSON, "Can't have both candidate and candidates");
			goto jsondone;
		}
		if(janus_flags_is_set(&handle->webrtc_flags, JANUS_ICE_HANDLE_WEBRTC_CLEANING)) {
			JANUS_LOG(LOG_ERR, "[%"SCNu64"] Received a trickle, but still cleaning a previous session\n", handle->handle_id);
			ret = janus_process_error(request, session_id, transaction_text, JANUS_ERROR_WEBRTC_STATE, "Still cleaning a previous session");
			goto jsondone;
		}
		janus_mutex_lock(&handle->mutex);
		if(!janus_flags_is_set(&handle->webrtc_flags, JANUS_ICE_HANDLE_WEBRTC_TRICKLE)) {
			/* It looks like this peer supports Trickle, after all */
			JANUS_LOG(LOG_VERB, "Handle %"SCNu64" supports trickle even if it didn't negotiate it...\n", handle->handle_id);
			janus_flags_set(&handle->webrtc_flags, JANUS_ICE_HANDLE_WEBRTC_TRICKLE);
		}
		/* Is there any stream ready? this trickle may get here before the SDP it relates to */
		if(handle->pc == NULL) {
			JANUS_LOG(LOG_WARN, "[%"SCNu64"] No stream, queueing this trickle as it got here before the SDP...\n", handle->handle_id);
			/* Enqueue this trickle candidate(s), we'll process this later */
			janus_ice_trickle *early_trickle = janus_ice_trickle_new(transaction_text, candidate ? candidate : candidates);
			handle->pending_trickles = g_list_append(handle->pending_trickles, early_trickle);
			/* Send the ack right away, an event will tell the application if the candidate(s) failed */
			goto trickledone;
		}
		/* Is the ICE stack ready already? */
		if(janus_flags_is_set(&handle->webrtc_flags, JANUS_ICE_HANDLE_WEBRTC_PROCESSING_OFFER) ||
				!janus_flags_is_set(&handle->webrtc_flags, JANUS_ICE_HANDLE_WEBRTC_GOT_OFFER) ||
				!janus_flags_is_set(&handle->webrtc_flags, JANUS_ICE_HANDLE_WEBRTC_GOT_ANSWER)) {
			const char *cause = NULL;
			if(janus_flags_is_set(&handle->webrtc_flags, JANUS_ICE_HANDLE_WEBRTC_PROCESSING_OFFER))
				cause = "processing the offer";
			else if(!janus_flags_is_set(&handle->webrtc_flags, JANUS_ICE_HANDLE_WEBRTC_GOT_ANSWER))
				cause = "waiting for the answer";
			else if(!janus_flags_is_set(&handle->webrtc_flags, JANUS_ICE_HANDLE_WEBRTC_GOT_OFFER))
				cause = "waiting for the offer";
			JANUS_LOG(LOG_VERB, "[%"SCNu64"] Still %s, queueing this trickle to wait until we're done there...\n",
				handle->handle_id, cause);
			/* Enqueue this trickle candidate(s), we'll process this later */
			janus_ice_trickle *early_trickle = janus_ice_trickle_new(transaction_text, candidate ? candidate : candidates);
			handle->pending_trickles = g_list_append(handle->pending_trickles, early_trickle);
			/* Send the ack right away, an event will tell the application if the candidate(s) failed */
			goto trickledone;
		}
		if(candidate != NULL) {
			/* We got a single candidate */
			int error = 0;
			const char *error_string = NULL;
			if((error = janus_ice_trickle_parse(handle, candidate, &error_string)) != 0) {
				ret = janus_process_error(request, session_id, transaction_text, error, "%s", error_string);
				janus_mutex_unlock(&handle->mutex);
				goto jsondone;
			}
		} else {
			/* We got multiple candidates in an array */
			if(!json_is_array(candidates)) {
				ret = janus_process_error(request, session_id, transaction_text, JANUS_ERROR_INVALID_ELEMENT_TYPE, "candidates is not an array");
				janus_mutex_unlock(&handle->mutex);
				goto jsondone;
			}
			JANUS_LOG(LOG_VERB, "Got multiple candidates (%zu)\n", json_array_size(candidates));
			if(json_array_size(candidates) > 0) {
				/* Handle remote candidates */
				size_t i = 0;
				for(i=0; i<json_array_size(candidates); i++) {
					json_t *c = json_array_get(candidates, i);
					/* FIXME We don't care if any trickle fails to parse */
					janus_ice_trickle_parse(handle, c, NULL);
				}
			}
		}

trickledone:
		janus_mutex_unlock(&handle->mutex);
		/* We reply right away, not to block the web server... */
		json_t *reply = janus_create_message("ack", session_id, transaction_text);
		/* Send the success reply */
		ret = janus_process_success(request, reply);
	} else {
		ret = janus_process_error(request, session_id, transaction_text, JANUS_ERROR_UNKNOWN_REQUEST, "Unknown request '%s'", message_text);
	}

jsondone:
	/* Done processing */
	if(handle != NULL)
		janus_refcount_decrease(&handle->ref);
	if(session != NULL)
		janus_refcount_decrease(&session->ref);
	return ret;
}

static json_t *janus_json_token_plugin_array(const char *token_value) {
	json_t *plugins_list = json_array();
	GList *plugins = janus_auth_list_plugins(token_value);
	if(plugins != NULL) {
		GList *tmp = plugins;
		while(tmp) {
			janus_plugin *p = (janus_plugin *)tmp->data;
			if(p != NULL)
				json_array_append_new(plugins_list, json_string(p->get_package()));
			tmp = tmp->next;
		}
		g_list_free(plugins);
		plugins = NULL;
	}
	return plugins_list;
}

static json_t *janus_json_list_token_plugins(const char *token_value, const gchar *transaction_text) {
	json_t *plugins_list = janus_json_token_plugin_array(token_value);
	/* Prepare JSON reply */
	json_t *reply = janus_create_message("success", 0, transaction_text);
	json_t *data = json_object();
	json_object_set_new(data, "plugins", plugins_list);
	json_object_set_new(reply, "data", data);
	return reply;
}

static int janus_request_allow_token(janus_request *request, guint64 session_id, const gchar *transaction_text, gboolean allow, gboolean add) {
	/* Allow/disallow a valid token valid to access a plugin */
	int ret = -1;
	int error_code = 0;
	char error_cause[100];
	json_t *root = request->message;
	if(!janus_auth_is_stored_mode()) {
		ret = janus_process_error(request, session_id, transaction_text, JANUS_ERROR_UNKNOWN, "Stored-Token based authentication disabled");
		goto jsondone;
	}
	JANUS_VALIDATE_JSON_OBJECT(root, add_token_parameters,
		error_code, error_cause, FALSE,
		JANUS_ERROR_MISSING_MANDATORY_ELEMENT, JANUS_ERROR_INVALID_ELEMENT_TYPE);
	/* Any plugin this token should be limited to? */
	json_t *allowed = json_object_get(root, "plugins");
	if(error_code == 0 && !add && (!allowed || json_array_size(allowed) == 0)) {
		error_code = JANUS_ERROR_INVALID_ELEMENT_TYPE;
		g_strlcpy(error_cause, "Invalid element type (plugins should be a non-empty array)", sizeof(error_cause));
	}
	if(error_code != 0) {
		ret = janus_process_error_string(request, session_id, transaction_text, error_code, error_cause);
		goto jsondone;
	}
	json_t *token = json_object_get(root, "token");
	const char *token_value = json_string_value(token);
	if(add) {
		/* First of all, add the new token */
		if(!janus_auth_add_token(token_value)) {
			ret = janus_process_error(request, session_id, transaction_text, JANUS_ERROR_UNKNOWN, "Error adding token");
			goto jsondone;
		}
	} else {
		/* Check if the token is valid, first */
		if(!janus_auth_check_token(token_value)) {
			ret = janus_process_error(request, session_id, transaction_text, JANUS_ERROR_TOKEN_NOT_FOUND, "Token %s not found", token_value);
			goto jsondone;
		}
	}
	if(allowed && json_array_size(allowed) > 0) {
		/* Specify which plugins this token has access to */
		size_t i = 0;
		gboolean ok = TRUE;
		for(i=0; i<json_array_size(allowed); i++) {
			json_t *p = json_array_get(allowed, i);
			if(!p || !json_is_string(p)) {
				/* FIXME Should we fail here? */
				if(add){
					JANUS_LOG(LOG_WARN, "Invalid plugin passed to the new token request, skipping...\n");
					continue;
				} else {
					JANUS_LOG(LOG_ERR, "Invalid plugin passed to the new token request...\n");
					ok = FALSE;
					break;
				}
			}
			const gchar *plugin_text = json_string_value(p);
			janus_plugin *plugin_t = janus_plugin_find(plugin_text);
			if(plugin_t == NULL) {
				/* FIXME Should we fail here? */
				if(add) {
					JANUS_LOG(LOG_WARN, "No such plugin '%s' passed to the new token request, skipping...\n", plugin_text);
					continue;
				} else {
					JANUS_LOG(LOG_ERR, "No such plugin '%s' passed to the new token request...\n", plugin_text);
					ok = FALSE;
				}
				break;
			}
		}
		if(!ok) {
			ret = janus_process_error(request, session_id, transaction_text, JANUS_ERROR_INVALID_ELEMENT_TYPE, "Invalid element type (some of the provided plugins are invalid)");
			goto jsondone;
		}
		/* Take care of the plugins access limitations */
		i = 0;
		for(i=0; i<json_array_size(allowed); i++) {
			json_t *p = json_array_get(allowed, i);
			const gchar *plugin_text = json_string_value(p);
			janus_plugin *plugin_t = janus_plugin_find(plugin_text);
			if(!(allow ? janus_auth_allow_plugin(token_value, plugin_t) : janus_auth_disallow_plugin(token_value, plugin_t))) {
				/* FIXME Should we notify individual failures? */
				JANUS_LOG(LOG_WARN, "Error allowing access to '%s' to the new token, bad things may happen...\n", plugin_text);
			}
		}
	} else {
		/* No plugin limitation specified, allow all plugins */
		if(plugins && g_hash_table_size(plugins) > 0) {
			GHashTableIter iter;
			gpointer value;
			g_hash_table_iter_init(&iter, plugins);
			while (g_hash_table_iter_next(&iter, NULL, &value)) {
				janus_plugin *plugin_t = value;
				if(plugin_t == NULL)
					continue;
				if(!janus_auth_allow_plugin(token_value, plugin_t)) {
					JANUS_LOG(LOG_WARN, "Error allowing access to '%s' to the new token, bad things may happen...\n", plugin_t->get_package());
				}
			}
		}
	}
	/* Get the list of plugins this new token can now access */
	json_t *reply = janus_json_list_token_plugins(token_value, transaction_text);
	/* Send the success reply */
	ret = janus_process_success(request, reply);
jsondone:
	return ret;
}

/* Admin/monitor WebServer requests handler */
int janus_process_incoming_admin_request(janus_request *request) {
	int ret = -1;
	int error_code = 0;
	char error_cause[100];
	if(request == NULL) {
		JANUS_LOG(LOG_ERR, "Missing request or payload to process, giving up...\n");
		return ret;
	}
	json_t *root = request->message;
	/* Ok, let's start with the ids */
	guint64 session_id = 0, handle_id = 0;
	json_t *s = json_object_get(root, "session_id");
	if(s && json_is_integer(s))
		session_id = json_integer_value(s);
	json_t *h = json_object_get(root, "handle_id");
	if(h && json_is_integer(h))
		handle_id = json_integer_value(h);

	janus_session *session = NULL;
	janus_ice_handle *handle = NULL;

	/* Get transaction and message request */
	JANUS_VALIDATE_JSON_OBJECT(root, admin_parameters,
		error_code, error_cause, FALSE,
		JANUS_ERROR_MISSING_MANDATORY_ELEMENT, JANUS_ERROR_INVALID_ELEMENT_TYPE);
	if(error_code != 0) {
		ret = janus_process_error_string(request, session_id, NULL, error_code, error_cause);
		goto jsondone;
	}
	json_t *transaction = json_object_get(root, "transaction");
	const gchar *transaction_text = json_string_value(transaction);
	json_t *message = json_object_get(root, "janus");
	const gchar *message_text = json_string_value(message);

	if(session_id == 0 && handle_id == 0) {
		/* Can only be a 'Get all sessions' or some general setting manipulation request */
		if(!strcasecmp(message_text, "info")) {
			/* The generic info request */
			ret = janus_process_success(request, janus_info(transaction_text));
			goto jsondone;
		}
		if(!strcasecmp(message_text, "ping")) {
			/* Prepare JSON reply */
			json_t *reply = janus_create_message("pong", 0, transaction_text);
			ret = janus_process_success(request, reply);
			goto jsondone;
		}
		if(admin_api_secret != NULL) {
			/* There's an admin/monitor secret, check that the client provided it */
			json_t *secret = json_object_get(root, "admin_secret");
			if(!secret || !json_is_string(secret) || !janus_strcmp_const_time(json_string_value(secret), admin_api_secret)) {
				ret = janus_process_error(request, session_id, transaction_text, JANUS_ERROR_UNAUTHORIZED, NULL);
				goto jsondone;
			}
		}
		if(!strcasecmp(message_text, "get_status")) {
			/* Return some info on the settings (mostly debug-related, at the moment) */
			json_t *reply = janus_create_message("success", 0, transaction_text);
			json_t *status = json_object();
			json_object_set_new(status, "token_auth", janus_auth_is_enabled() ? json_true() : json_false());
			json_object_set_new(status, "session_timeout", json_integer(global_session_timeout));
			json_object_set_new(status, "reclaim_session_timeout", json_integer(reclaim_session_timeout));
			json_object_set_new(status, "candidates_timeout", json_integer(candidates_timeout));
			json_object_set_new(status, "log_level", json_integer(janus_log_level));
			json_object_set_new(status, "log_timestamps", janus_log_timestamps ? json_true() : json_false());
			json_object_set_new(status, "log_colors", janus_log_colors ? json_true() : json_false());
			json_object_set_new(status, "locking_debug", lock_debug ? json_true() : json_false());
			json_object_set_new(status, "refcount_debug", refcount_debug ? json_true() : json_false());
			json_object_set_new(status, "libnice_debug", janus_ice_is_ice_debugging_enabled() ? json_true() : json_false());
			json_object_set_new(status, "min_nack_queue", json_integer(janus_get_min_nack_queue()));
			json_object_set_new(status, "nack-optimizations", janus_is_nack_optimizations_enabled() ? json_true() : json_false());
			json_object_set_new(status, "no_media_timer", json_integer(janus_get_no_media_timer()));
			json_object_set_new(status, "slowlink_threshold", json_integer(janus_get_slowlink_threshold()));
			json_object_set_new(reply, "status", status);
			/* Send the success reply */
			ret = janus_process_success(request, reply);
			goto jsondone;
		} else if(!strcasecmp(message_text, "set_session_timeout")) {
			JANUS_VALIDATE_JSON_OBJECT(root, timeout_parameters,
				error_code, error_cause, FALSE,
				JANUS_ERROR_MISSING_MANDATORY_ELEMENT, JANUS_ERROR_INVALID_ELEMENT_TYPE);
			if(error_code != 0) {
				ret = janus_process_error_string(request, session_id, transaction_text, error_code, error_cause);
				goto jsondone;
			}
			json_t *timeout = json_object_get(root, "timeout");
			int timeout_num = json_integer_value(timeout);
			if(timeout_num < 0) {
				ret = janus_process_error(request, session_id, transaction_text, JANUS_ERROR_INVALID_ELEMENT_TYPE, "Invalid element type (timeout should be a positive integer)");
				goto jsondone;
			}

			/* Set global session timeout */
			global_session_timeout = timeout_num;

			/* Prepare JSON reply */
			json_t *reply = json_object();
			json_object_set_new(reply, "janus", json_string("success"));
			json_object_set_new(reply, "transaction", json_string(transaction_text));
			json_object_set_new(reply, "timeout", json_integer(timeout_num));

			/* Send the success reply */
			ret = janus_process_success(request, reply);
			goto jsondone;
		} else if(!strcasecmp(message_text, "set_log_level")) {
			/* Change the debug logging level */
			JANUS_VALIDATE_JSON_OBJECT(root, level_parameters,
				error_code, error_cause, FALSE,
				JANUS_ERROR_MISSING_MANDATORY_ELEMENT, JANUS_ERROR_INVALID_ELEMENT_TYPE);
			if(error_code != 0) {
				ret = janus_process_error_string(request, session_id, transaction_text, error_code, error_cause);
				goto jsondone;
			}
			json_t *level = json_object_get(root, "level");
			int level_num = json_integer_value(level);
			if(level_num < LOG_NONE || level_num > LOG_MAX) {
				ret = janus_process_error(request, session_id, transaction_text, JANUS_ERROR_INVALID_ELEMENT_TYPE, "Invalid element type (level should be between %d and %d)", LOG_NONE, LOG_MAX);
				goto jsondone;
			}
			janus_log_level = level_num;
			/* Prepare JSON reply */
			json_t *reply = janus_create_message("success", 0, transaction_text);
			json_object_set_new(reply, "level", json_integer(janus_log_level));
			/* Send the success reply */
			ret = janus_process_success(request, reply);
			goto jsondone;
		} else if(!strcasecmp(message_text, "set_locking_debug")) {
			/* Enable/disable the locking debug (would show a message on the console for every lock attempt) */
			JANUS_VALIDATE_JSON_OBJECT(root, debug_parameters,
				error_code, error_cause, FALSE,
				JANUS_ERROR_MISSING_MANDATORY_ELEMENT, JANUS_ERROR_INVALID_ELEMENT_TYPE);
			if(error_code != 0) {
				ret = janus_process_error_string(request, session_id, transaction_text, error_code, error_cause);
				goto jsondone;
			}
			json_t *debug = json_object_get(root, "debug");
			lock_debug = json_is_true(debug);
			/* Prepare JSON reply */
			json_t *reply = janus_create_message("success", 0, transaction_text);
			json_object_set_new(reply, "locking_debug", lock_debug ? json_true() : json_false());
			/* Send the success reply */
			ret = janus_process_success(request, reply);
			goto jsondone;
		} else if(!strcasecmp(message_text, "set_refcount_debug")) {
			/* Enable/disable the reference counter debug (would show a message on the console for every increase/decrease) */
			JANUS_VALIDATE_JSON_OBJECT(root, debug_parameters,
				error_code, error_cause, FALSE,
				JANUS_ERROR_MISSING_MANDATORY_ELEMENT, JANUS_ERROR_INVALID_ELEMENT_TYPE);
			if(error_code != 0) {
				ret = janus_process_error_string(request, session_id, transaction_text, error_code, error_cause);
				goto jsondone;
			}
			json_t *debug = json_object_get(root, "debug");
			if(json_is_true(debug)) {
				refcount_debug = TRUE;
			} else {
				refcount_debug = FALSE;
			}
			/* Prepare JSON reply */
			json_t *reply = janus_create_message("success", 0, transaction_text);
			json_object_set_new(reply, "refcount_debug", refcount_debug ? json_true() : json_false());
			/* Send the success reply */
			ret = janus_process_success(request, reply);
			goto jsondone;
		} else if(!strcasecmp(message_text, "set_log_timestamps")) {
			/* Enable/disable the log timestamps */
			JANUS_VALIDATE_JSON_OBJECT(root, timestamps_parameters,
				error_code, error_cause, FALSE,
				JANUS_ERROR_MISSING_MANDATORY_ELEMENT, JANUS_ERROR_INVALID_ELEMENT_TYPE);
			if(error_code != 0) {
				ret = janus_process_error_string(request, session_id, transaction_text, error_code, error_cause);
				goto jsondone;
			}
			json_t *timestamps = json_object_get(root, "timestamps");
			janus_log_timestamps = json_is_true(timestamps);
			/* Prepare JSON reply */
			json_t *reply = janus_create_message("success", 0, transaction_text);
			json_object_set_new(reply, "log_timestamps", janus_log_timestamps ? json_true() : json_false());
			/* Send the success reply */
			ret = janus_process_success(request, reply);
			goto jsondone;
		} else if(!strcasecmp(message_text, "set_log_colors")) {
			/* Enable/disable the log colors */
			JANUS_VALIDATE_JSON_OBJECT(root, colors_parameters,
				error_code, error_cause, FALSE,
				JANUS_ERROR_MISSING_MANDATORY_ELEMENT, JANUS_ERROR_INVALID_ELEMENT_TYPE);
			if(error_code != 0) {
				ret = janus_process_error_string(request, session_id, transaction_text, error_code, error_cause);
				goto jsondone;
			}
			json_t *colors = json_object_get(root, "colors");
			janus_log_colors = json_is_true(colors);
			/* Prepare JSON reply */
			json_t *reply = janus_create_message("success", 0, transaction_text);
			json_object_set_new(reply, "log_colors", janus_log_colors ? json_true() : json_false());
			/* Send the success reply */
			ret = janus_process_success(request, reply);
			goto jsondone;
		} else if(!strcasecmp(message_text, "set_libnice_debug")) {
			/* Enable/disable the libnice debugging (http://nice.freedesktop.org/libnice/libnice-Debug-messages.html) */
			JANUS_VALIDATE_JSON_OBJECT(root, debug_parameters,
				error_code, error_cause, FALSE,
				JANUS_ERROR_MISSING_MANDATORY_ELEMENT, JANUS_ERROR_INVALID_ELEMENT_TYPE);
			if(error_code != 0) {
				ret = janus_process_error_string(request, session_id, transaction_text, error_code, error_cause);
				goto jsondone;
			}
			json_t *debug = json_object_get(root, "debug");
			if(json_is_true(debug)) {
				janus_ice_debugging_enable();
			} else {
				janus_ice_debugging_disable();
			}
			/* Prepare JSON reply */
			json_t *reply = janus_create_message("success", 0, transaction_text);
			json_object_set_new(reply, "libnice_debug", janus_ice_is_ice_debugging_enabled() ? json_true() : json_false());
			/* Send the success reply */
			ret = janus_process_success(request, reply);
			goto jsondone;
		} else if(!strcasecmp(message_text, "set_min_nack_queue")) {
			/* Change the current value for the min NACK queue */
			JANUS_VALIDATE_JSON_OBJECT(root, mnq_parameters,
				error_code, error_cause, FALSE,
				JANUS_ERROR_MISSING_MANDATORY_ELEMENT, JANUS_ERROR_INVALID_ELEMENT_TYPE);
			if(error_code != 0) {
				ret = janus_process_error_string(request, session_id, transaction_text, error_code, error_cause);
				goto jsondone;
			}
			json_t *mnq = json_object_get(root, "min_nack_queue");
			int mnq_num = json_integer_value(mnq);
			janus_set_min_nack_queue(mnq_num);
			/* Prepare JSON reply */
			json_t *reply = janus_create_message("success", 0, transaction_text);
			json_object_set_new(reply, "min_nack_queue", json_integer(janus_get_min_nack_queue()));
			/* Send the success reply */
			ret = janus_process_success(request, reply);
			goto jsondone;
		} else if(!strcasecmp(message_text, "set_nack_optimizations")) {
			/* Enable/disable NACK optimizations */
			JANUS_VALIDATE_JSON_OBJECT(root, nopt_parameters,
				error_code, error_cause, FALSE,
				JANUS_ERROR_MISSING_MANDATORY_ELEMENT, JANUS_ERROR_INVALID_ELEMENT_TYPE);
			if(error_code != 0) {
				ret = janus_process_error_string(request, session_id, transaction_text, error_code, error_cause);
				goto jsondone;
			}
			gboolean optimize = json_is_true(json_object_get(root, "nack_optimizations"));
			janus_set_nack_optimizations_enabled(optimize);
			/* Prepare JSON reply */
			json_t *reply = janus_create_message("success", 0, transaction_text);
			json_object_set_new(reply, "nack-optimizations", janus_is_nack_optimizations_enabled() ? json_true() : json_false());
			/* Send the success reply */
			ret = janus_process_success(request, reply);
			goto jsondone;
		} else if(!strcasecmp(message_text, "set_no_media_timer")) {
			/* Change the current value for the no-media timer */
			JANUS_VALIDATE_JSON_OBJECT(root, nmt_parameters,
				error_code, error_cause, FALSE,
				JANUS_ERROR_MISSING_MANDATORY_ELEMENT, JANUS_ERROR_INVALID_ELEMENT_TYPE);
			if(error_code != 0) {
				ret = janus_process_error_string(request, session_id, transaction_text, error_code, error_cause);
				goto jsondone;
			}
			json_t *nmt = json_object_get(root, "no_media_timer");
			int nmt_num = json_integer_value(nmt);
			janus_set_no_media_timer(nmt_num);
			/* Prepare JSON reply */
			json_t *reply = json_object();
			json_object_set_new(reply, "janus", json_string("success"));
			json_object_set_new(reply, "transaction", json_string(transaction_text));
			json_object_set_new(reply, "no_media_timer", json_integer(janus_get_no_media_timer()));
			/* Send the success reply */
			ret = janus_process_success(request, reply);
			goto jsondone;
		} else if(!strcasecmp(message_text, "set_slowlink_threshold")) {
			/* Change the current value for the slowlink-threshold value */
			JANUS_VALIDATE_JSON_OBJECT(root, st_parameters,
				error_code, error_cause, FALSE,
				JANUS_ERROR_MISSING_MANDATORY_ELEMENT, JANUS_ERROR_INVALID_ELEMENT_TYPE);
			if(error_code != 0) {
				ret = janus_process_error_string(request, session_id, transaction_text, error_code, error_cause);
				goto jsondone;
			}
			json_t *nmt = json_object_get(root, "slowlink_threshold");
			int nmt_num = json_integer_value(nmt);
			janus_set_slowlink_threshold(nmt_num);
			/* Prepare JSON reply */
			json_t *reply = json_object();
			json_object_set_new(reply, "janus", json_string("success"));
			json_object_set_new(reply, "transaction", json_string(transaction_text));
			json_object_set_new(reply, "slowlink_threshold", json_integer(janus_get_slowlink_threshold()));
			/* Send the success reply */
			ret = janus_process_success(request, reply);
			goto jsondone;
		} else if(!strcasecmp(message_text, "accept_new_sessions")) {
			/* Configure whether we should accept new incoming sessions or not:
			 * this can be particularly useful whenever, e.g., we want to stop
			 * accepting new sessions because we're draining this server */
			JANUS_VALIDATE_JSON_OBJECT(root, ans_parameters,
				error_code, error_cause, FALSE,
				JANUS_ERROR_MISSING_MANDATORY_ELEMENT, JANUS_ERROR_INVALID_ELEMENT_TYPE);
			if(error_code != 0) {
				ret = janus_process_error_string(request, session_id, transaction_text, error_code, error_cause);
				goto jsondone;
			}
			json_t *accept = json_object_get(root, "accept");
			accept_new_sessions = json_is_true(accept);
			/* Prepare JSON reply */
			json_t *reply = janus_create_message("success", 0, transaction_text);
			json_object_set_new(reply, "accept", accept_new_sessions ? json_true() : json_false());
			/* Send the success reply */
			ret = janus_process_success(request, reply);
			goto jsondone;
		} else if(!strcasecmp(message_text, "message_plugin")) {
			/* Contact a plugin and expect a response */
			JANUS_VALIDATE_JSON_OBJECT(root, messageplugin_parameters,
				error_code, error_cause, FALSE,
				JANUS_ERROR_MISSING_MANDATORY_ELEMENT, JANUS_ERROR_INVALID_ELEMENT_TYPE);
			if(error_code != 0) {
				ret = janus_process_error_string(request, session_id, transaction_text, error_code, error_cause);
				goto jsondone;
			}
			json_t *plugin = json_object_get(root, "plugin");
			const char *plugin_value = json_string_value(plugin);
			janus_plugin *p = janus_plugin_find(plugin_value);
			if(p == NULL) {
				/* No such handler... */
				g_snprintf(error_cause, sizeof(error_cause), "%s", "Invalid plugin");
				ret = janus_process_error_string(request, session_id, transaction_text, JANUS_ERROR_PLUGIN_NOT_FOUND, error_cause);
				goto jsondone;
			}
			if(p->handle_admin_message == NULL) {
				/* Handler doesn't implement the hook... */
				g_snprintf(error_cause, sizeof(error_cause), "%s", "Plugin doesn't support Admin API messages");
				ret = janus_process_error_string(request, session_id, transaction_text, JANUS_ERROR_UNKNOWN, error_cause);
				goto jsondone;
			}
			json_t *query = json_object_get(root, "request");
			json_t *response = p->handle_admin_message(query);
			/* Prepare JSON reply */
			json_t *reply = json_object();
			json_object_set_new(reply, "janus", json_string("success"));
			json_object_set_new(reply, "transaction", json_string(transaction_text));
			json_object_set_new(reply, "response", response ? response : json_object());
			/* Send the success reply */
			ret = janus_process_success(request, reply);
			goto jsondone;
		} else if(!strcasecmp(message_text, "query_transport")) {
			/* Contact a transport and expect a response */
			JANUS_VALIDATE_JSON_OBJECT(root, querytransport_parameters,
				error_code, error_cause, FALSE,
				JANUS_ERROR_MISSING_MANDATORY_ELEMENT, JANUS_ERROR_INVALID_ELEMENT_TYPE);
			if(error_code != 0) {
				ret = janus_process_error_string(request, session_id, transaction_text, error_code, error_cause);
				goto jsondone;
			}
			json_t *transport = json_object_get(root, "transport");
			const char *transport_value = json_string_value(transport);
			janus_transport *t = g_hash_table_lookup(transports, transport_value);
			if(t == NULL) {
				/* No such transport... */
				g_snprintf(error_cause, sizeof(error_cause), "%s", "Invalid transport");
				ret = janus_process_error_string(request, session_id, transaction_text, JANUS_ERROR_PLUGIN_NOT_FOUND, error_cause);
				goto jsondone;
			}
			if(t->query_transport == NULL) {
				/* Transport doesn't implement the hook... */
				g_snprintf(error_cause, sizeof(error_cause), "%s", "Transport plugin doesn't support queries");
				ret = janus_process_error_string(request, session_id, transaction_text, JANUS_ERROR_UNKNOWN, error_cause);
				goto jsondone;
			}
			json_t *query = json_object_get(root, "request");
			json_t *response = t->query_transport(query);
			/* Prepare JSON reply */
			json_t *reply = json_object();
			json_object_set_new(reply, "janus", json_string("success"));
			json_object_set_new(reply, "transaction", json_string(transaction_text));
			json_object_set_new(reply, "response", response ? response : json_object());
			/* Send the success reply */
			ret = janus_process_success(request, reply);
			goto jsondone;
		} else if(!strcasecmp(message_text, "query_eventhandler")) {
			/* Contact an event handler and expect a response */
			JANUS_VALIDATE_JSON_OBJECT(root, queryhandler_parameters,
				error_code, error_cause, FALSE,
				JANUS_ERROR_MISSING_MANDATORY_ELEMENT, JANUS_ERROR_INVALID_ELEMENT_TYPE);
			if(error_code != 0) {
				ret = janus_process_error_string(request, session_id, transaction_text, error_code, error_cause);
				goto jsondone;
			}
			json_t *handler = json_object_get(root, "handler");
			const char *handler_value = json_string_value(handler);
			janus_eventhandler *evh = g_hash_table_lookup(eventhandlers, handler_value);
			if(evh == NULL) {
				/* No such handler... */
				g_snprintf(error_cause, sizeof(error_cause), "%s", "Invalid event handler");
				ret = janus_process_error_string(request, session_id, transaction_text, JANUS_ERROR_PLUGIN_NOT_FOUND, error_cause);
				goto jsondone;
			}
			if(evh->handle_request == NULL) {
				/* Handler doesn't implement the hook... */
				g_snprintf(error_cause, sizeof(error_cause), "%s", "Event handler doesn't support queries");
				ret = janus_process_error_string(request, session_id, transaction_text, JANUS_ERROR_UNKNOWN, error_cause);
				goto jsondone;
			}
			json_t *query = json_object_get(root, "request");
			json_t *response = evh->handle_request(query);
			/* Prepare JSON reply */
			json_t *reply = json_object();
			json_object_set_new(reply, "janus", json_string("success"));
			json_object_set_new(reply, "transaction", json_string(transaction_text));
			json_object_set_new(reply, "response", response ? response : json_object());
			/* Send the success reply */
			ret = janus_process_success(request, reply);
			goto jsondone;
		} else if(!strcasecmp(message_text, "query_logger")) {
			/* Contact a logger and expect a response */
			JANUS_VALIDATE_JSON_OBJECT(root, querylogger_parameters,
				error_code, error_cause, FALSE,
				JANUS_ERROR_MISSING_MANDATORY_ELEMENT, JANUS_ERROR_INVALID_ELEMENT_TYPE);
			if(error_code != 0) {
				ret = janus_process_error_string(request, session_id, transaction_text, error_code, error_cause);
				goto jsondone;
			}
			json_t *logger = json_object_get(root, "logger");
			const char *logger_value = json_string_value(logger);
			janus_logger *l = g_hash_table_lookup(loggers, logger_value);
			if(l == NULL) {
				/* No such handler... */
				g_snprintf(error_cause, sizeof(error_cause), "%s", "Invalid logger");
				ret = janus_process_error_string(request, session_id, transaction_text, JANUS_ERROR_PLUGIN_NOT_FOUND, error_cause);
				goto jsondone;
			}
			if(l->handle_request == NULL) {
				/* Handler doesn't implement the hook... */
				g_snprintf(error_cause, sizeof(error_cause), "%s", "Logger doesn't support queries");
				ret = janus_process_error_string(request, session_id, transaction_text, JANUS_ERROR_UNKNOWN, error_cause);
				goto jsondone;
			}
			json_t *query = json_object_get(root, "request");
			json_t *response = l->handle_request(query);
			/* Prepare JSON reply */
			json_t *reply = json_object();
			json_object_set_new(reply, "janus", json_string("success"));
			json_object_set_new(reply, "transaction", json_string(transaction_text));
			json_object_set_new(reply, "response", response ? response : json_object());
			/* Send the success reply */
			ret = janus_process_success(request, reply);
			goto jsondone;
		} else if(!strcasecmp(message_text, "custom_event")) {
			/* Enqueue a custom "external" event to notify via event handlers */
			JANUS_VALIDATE_JSON_OBJECT(root, customevent_parameters,
				error_code, error_cause, FALSE,
				JANUS_ERROR_MISSING_MANDATORY_ELEMENT, JANUS_ERROR_INVALID_ELEMENT_TYPE);
			if(error_code != 0) {
				ret = janus_process_error_string(request, session_id, transaction_text, error_code, error_cause);
				goto jsondone;
			}
			json_t *schema = json_object_get(root, "schema");
			const char *schema_value = json_string_value(schema);
			json_t *data = json_object_get(root, "data");
			if(janus_events_is_enabled()) {
				json_incref(data);
				janus_events_notify_handlers(JANUS_EVENT_TYPE_EXTERNAL, JANUS_EVENT_SUBTYPE_NONE,
					0, schema_value, data);
			}
			/* Prepare JSON reply */
			json_t *reply = json_object();
			json_object_set_new(reply, "janus", json_string("success"));
			json_object_set_new(reply, "transaction", json_string(transaction_text));
			/* Send the success reply */
			ret = janus_process_success(request, reply);
			goto jsondone;
		} else if(!strcasecmp(message_text, "custom_logline")) {
			/* Print something custom on the logs, using the specified debug level */
			JANUS_VALIDATE_JSON_OBJECT(root, customlogline_parameters,
				error_code, error_cause, FALSE,
				JANUS_ERROR_MISSING_MANDATORY_ELEMENT, JANUS_ERROR_INVALID_ELEMENT_TYPE);
			if(error_code != 0) {
				ret = janus_process_error_string(request, session_id, transaction_text, error_code, error_cause);
				goto jsondone;
			}
			json_t *line = json_object_get(root, "line");
			const char *log_line = json_string_value(line);
			json_t *level = json_object_get(root, "level");
			int log_level = LOG_INFO;
			if(level) {
				log_level = json_integer_value(level);
				if(log_level < LOG_NONE || log_level > LOG_MAX)
					log_level = LOG_INFO;
			}
			/* Print the log line on the log */
			JANUS_LOG(log_level, "%s\n", log_line);
			/* Prepare JSON reply */
			json_t *reply = json_object();
			json_object_set_new(reply, "janus", json_string("success"));
			json_object_set_new(reply, "transaction", json_string(transaction_text));
			/* Send the success reply */
			ret = janus_process_success(request, reply);
			goto jsondone;
		} else if(!strcasecmp(message_text, "list_sessions")) {
			/* List sessions */
			session_id = 0;
			json_t *list = json_array();
			if(sessions != NULL && g_hash_table_size(sessions) > 0) {
				janus_mutex_lock(&sessions_mutex);
				GHashTableIter iter;
				gpointer value;
				g_hash_table_iter_init(&iter, sessions);
				while (g_hash_table_iter_next(&iter, NULL, &value)) {
					janus_session *session = value;
					if(session == NULL) {
						continue;
					}
					json_array_append_new(list, json_integer(session->session_id));
				}
				janus_mutex_unlock(&sessions_mutex);
			}
			/* Prepare JSON reply */
			json_t *reply = janus_create_message("success", 0, transaction_text);
			json_object_set_new(reply, "sessions", list);
			/* Send the success reply */
			ret = janus_process_success(request, reply);
			goto jsondone;
		} else if(!strcasecmp(message_text, "add_token")) {
			/* Add a token valid for authentication */
			ret = janus_request_allow_token(request, session_id, transaction_text, TRUE, TRUE);
			goto jsondone;
		} else if(!strcasecmp(message_text, "list_tokens")) {
			/* List all the valid tokens */
			if(!janus_auth_is_stored_mode()) {
				ret = janus_process_error(request, session_id, transaction_text, JANUS_ERROR_UNKNOWN, "Stored-Token based authentication disabled");
				goto jsondone;
			}
			json_t *tokens_list = json_array();
			GList *list = janus_auth_list_tokens();
			if(list != NULL) {
				GList *tmp = list;
				while(tmp) {
					char *token = (char *)tmp->data;
					if(token != NULL) {
						json_t *plugins_list = janus_json_token_plugin_array(token);
						if(json_array_size(plugins_list) > 0) {
							json_t *t = json_object();
							json_object_set_new(t, "token", json_string(token));
							json_object_set_new(t, "allowed_plugins", plugins_list);
							json_array_append_new(tokens_list, t);
						}
						else
							json_decref(plugins_list);
						tmp->data = NULL;
						g_free(token);
					}
					tmp = tmp->next;
				}
				g_list_free(list);
			}
			/* Prepare JSON reply */
			json_t *reply = janus_create_message("success", 0, transaction_text);
			json_t *data = json_object();
			json_object_set_new(data, "tokens", tokens_list);
			json_object_set_new(reply, "data", data);
			/* Send the success reply */
			ret = janus_process_success(request, reply);
			goto jsondone;
		} else if(!strcasecmp(message_text, "allow_token")) {
			/* Allow a valid token valid to access a plugin */
			ret = janus_request_allow_token(request, session_id, transaction_text, TRUE, FALSE);
			goto jsondone;
		} else if(!strcasecmp(message_text, "disallow_token")) {
			/* Disallow a valid token valid from accessing a plugin */
			ret = janus_request_allow_token(request, session_id, transaction_text, FALSE, FALSE);
			goto jsondone;
		} else if(!strcasecmp(message_text, "remove_token")) {
			/* Invalidate a token for authentication purposes */
			if(!janus_auth_is_stored_mode()) {
				ret = janus_process_error(request, session_id, transaction_text, JANUS_ERROR_UNKNOWN, "Stored-Token based authentication disabled");
				goto jsondone;
			}
			JANUS_VALIDATE_JSON_OBJECT(root, token_parameters,
				error_code, error_cause, FALSE,
				JANUS_ERROR_MISSING_MANDATORY_ELEMENT, JANUS_ERROR_INVALID_ELEMENT_TYPE);
			if(error_code != 0) {
				ret = janus_process_error_string(request, session_id, transaction_text, error_code, error_cause);
				goto jsondone;
			}
			json_t *token = json_object_get(root, "token");
			const char *token_value = json_string_value(token);
			if(!janus_auth_remove_token(token_value)) {
				ret = janus_process_error(request, session_id, transaction_text, JANUS_ERROR_UNKNOWN, "Error removing token");
				goto jsondone;
			}
			/* Prepare JSON reply */
			json_t *reply = janus_create_message("success", 0, transaction_text);
			/* Send the success reply */
			ret = janus_process_success(request, reply);
			goto jsondone;
		} else if(!strcasecmp(message_text, "resolve_address")) {
			/* Helper method to evaluate whether this instance can resolve an address, and how soon */
			JANUS_VALIDATE_JSON_OBJECT(root, resaddr_parameters,
				error_code, error_cause, FALSE,
				JANUS_ERROR_MISSING_MANDATORY_ELEMENT, JANUS_ERROR_INVALID_ELEMENT_TYPE);
			if(error_code != 0) {
				ret = janus_process_error_string(request, session_id, transaction_text, error_code, error_cause);
				goto jsondone;
			}
			const char *address = json_string_value(json_object_get(root, "address"));
			/* Resolve the address */
			gint64 start = janus_get_monotonic_time();
			struct addrinfo *res = NULL;
			janus_network_address addr;
			janus_network_address_string_buffer addr_buf;
			if(getaddrinfo(address, NULL, NULL, &res) != 0 ||
					janus_network_address_from_sockaddr(res->ai_addr, &addr) != 0 ||
					janus_network_address_to_string_buffer(&addr, &addr_buf) != 0) {
				JANUS_LOG(LOG_ERR, "Could not resolve %s...\n", address);
				if(res)
					freeaddrinfo(res);
				ret = janus_process_error_string(request, session_id, transaction_text,
					JANUS_ERROR_UNKNOWN, (char *)"Could not resolve address");
				goto jsondone;
			}
			gint64 end = janus_get_monotonic_time();
			freeaddrinfo(res);
			/* Prepare JSON reply */
			json_t *reply = janus_create_message("success", 0, transaction_text);
			json_object_set_new(reply, "ip", json_string(janus_network_address_string_from_buffer(&addr_buf)));
			json_object_set_new(reply, "elapsed", json_integer(end-start));
			/* Send the success reply */
			ret = janus_process_success(request, reply);
			goto jsondone;
		} else if(!strcasecmp(message_text, "test_stun")) {
			/* Helper method to evaluate whether this instance can use STUN with a specific server */
			JANUS_VALIDATE_JSON_OBJECT(root, teststun_parameters,
				error_code, error_cause, FALSE,
				JANUS_ERROR_MISSING_MANDATORY_ELEMENT, JANUS_ERROR_INVALID_ELEMENT_TYPE);
			if(error_code != 0) {
				ret = janus_process_error_string(request, session_id, transaction_text, error_code, error_cause);
				goto jsondone;
			}
			const char *address = json_string_value(json_object_get(root, "address"));
			uint16_t port = json_integer_value(json_object_get(root, "port"));
			uint16_t local_port = json_integer_value(json_object_get(root, "localport"));
			/* Resolve the address */
			gint64 start = janus_get_monotonic_time();
			struct addrinfo *res = NULL;
			janus_network_address addr;
			janus_network_address_string_buffer addr_buf;
			if(getaddrinfo(address, NULL, NULL, &res) != 0 ||
					janus_network_address_from_sockaddr(res->ai_addr, &addr) != 0 ||
					janus_network_address_to_string_buffer(&addr, &addr_buf) != 0) {
				JANUS_LOG(LOG_ERR, "Could not resolve %s...\n", address);
				if(res)
					freeaddrinfo(res);
				ret = janus_process_error_string(request, session_id, transaction_text,
					JANUS_ERROR_UNKNOWN, (char *)"Could not resolve address");
				goto jsondone;
			}
			freeaddrinfo(res);
			/* Test the STUN server */
			janus_network_address public_addr = { 0 };
			uint16_t public_port = 0;
			if(janus_ice_test_stun_server(&addr, port, local_port, &public_addr, &public_port) < 0) {
				ret = janus_process_error_string(request, session_id, transaction_text,
					JANUS_ERROR_UNKNOWN, (char *)"STUN request failed");
				goto jsondone;
			}
			if(janus_network_address_to_string_buffer(&public_addr, &addr_buf) != 0) {
				ret = janus_process_error_string(request, session_id, transaction_text,
					JANUS_ERROR_UNKNOWN, (char *)"Could not resolve public address");
				goto jsondone;
			}
			const char *public_ip_addr = janus_network_address_string_from_buffer(&addr_buf);
			gint64 end = janus_get_monotonic_time();
			/* Prepare JSON reply */
			json_t *reply = janus_create_message("success", 0, transaction_text);
			json_object_set_new(reply, "public_ip", json_string(public_ip_addr));
			json_object_set_new(reply, "public_port", json_integer(public_port));
			json_object_set_new(reply, "elapsed", json_integer(end-start));
			/* Send the success reply */
			ret = janus_process_success(request, reply);
			goto jsondone;
		} else {
			/* No message we know of */
			ret = janus_process_error(request, session_id, transaction_text, JANUS_ERROR_INVALID_REQUEST_PATH, "Unhandled request '%s' at this path", message_text);
			goto jsondone;
		}
	}
	if(session_id < 1) {
		JANUS_LOG(LOG_ERR, "Invalid session\n");
		ret = janus_process_error(request, session_id, transaction_text, JANUS_ERROR_SESSION_NOT_FOUND, NULL);
		goto jsondone;
	}
	if(h && handle_id < 1) {
		JANUS_LOG(LOG_ERR, "Invalid handle\n");
		ret = janus_process_error(request, session_id, transaction_text, JANUS_ERROR_SESSION_NOT_FOUND, NULL);
		goto jsondone;
	}

	/* Go on with the processing */
	if(admin_api_secret != NULL) {
		/* There's an API secret, check that the client provided it */
		json_t *secret = json_object_get(root, "admin_secret");
		if(!secret || !json_is_string(secret) || !janus_strcmp_const_time(json_string_value(secret), admin_api_secret)) {
			ret = janus_process_error(request, session_id, transaction_text, JANUS_ERROR_UNAUTHORIZED, NULL);
			goto jsondone;
		}
	}

	/* If we got here, make sure we have a session (and/or a handle) */
	session = janus_session_find(session_id);
	if(!session) {
		JANUS_LOG(LOG_ERR, "Couldn't find any session %"SCNu64"...\n", session_id);
		ret = janus_process_error(request, session_id, transaction_text, JANUS_ERROR_SESSION_NOT_FOUND, "No such session %"SCNu64"", session_id);
		goto jsondone;
	}
	handle = NULL;
	if(handle_id > 0) {
		handle = janus_session_handles_find(session, handle_id);
		if(!handle) {
			JANUS_LOG(LOG_ERR, "Couldn't find any handle %"SCNu64" in session %"SCNu64"...\n", handle_id, session_id);
			ret = janus_process_error(request, session_id, transaction_text, JANUS_ERROR_HANDLE_NOT_FOUND, "No such handle %"SCNu64" in session %"SCNu64"", handle_id, session_id);
			goto jsondone;
		}
	}

	/* What is this? */
	if(handle == NULL) {
		/* Session-related */
		if(!strcasecmp(message_text, "destroy_session")) {
			janus_mutex_lock(&sessions_mutex);
			g_hash_table_remove(sessions, &session->session_id);
			janus_mutex_unlock(&sessions_mutex);
			/* Notify the source that the session has been destroyed */
			janus_request *source = janus_session_get_request(session);
			if(source && source->transport)
				source->transport->session_over(source->instance, session->session_id, FALSE, FALSE);
			janus_request_unref(source);
			/* Schedule the session for deletion */
			janus_session_destroy(session);

			/* Prepare JSON reply */
			json_t *reply = janus_create_message("success", session_id, transaction_text);
			/* Send the success reply */
			ret = janus_process_success(request, reply);
			/* Notify event handlers as well */
			if(janus_events_is_enabled())
				janus_events_notify_handlers(JANUS_EVENT_TYPE_SESSION, JANUS_EVENT_SUBTYPE_NONE,
					session_id, "destroyed", NULL);
			goto jsondone;
		} else if (!strcasecmp(message_text, "set_session_timeout")) {
			/* Specific session timeout setting. */
			JANUS_VALIDATE_JSON_OBJECT(root, session_timeout_parameters,
				error_code, error_cause, FALSE,
				JANUS_ERROR_MISSING_MANDATORY_ELEMENT, JANUS_ERROR_INVALID_ELEMENT_TYPE);
			if(error_code != 0) {
				ret = janus_process_error_string(request, session_id, transaction_text, error_code, error_cause);
				goto jsondone;
			}

			/* Positive timeout is seconds, 0 is unlimited, -1 is global session timeout */
			json_t *timeout = json_object_get(root, "timeout");
			int timeout_num = json_integer_value(timeout);
			if(timeout_num < -1) {
				ret = janus_process_error(request, session_id, transaction_text, JANUS_ERROR_INVALID_ELEMENT_TYPE, "Invalid element type (timeout should be a non-negative integer or -1)");
				goto jsondone;
			}

			/* Set specific session timeout */
			janus_mutex_lock(&session->mutex);
			session->timeout = timeout_num;
			janus_mutex_unlock(&session->mutex);

			/* Prepare JSON reply */
			json_t *reply = json_object();
			json_object_set_new(reply, "janus", json_string("success"));
			json_object_set_new(reply, "transaction", json_string(transaction_text));
			json_object_set_new(reply, "timeout", json_integer(timeout_num));
			json_object_set_new(reply, "session_id", json_integer(session_id));

			/* Send the success reply */
			ret = janus_process_success(request, reply);
			goto jsondone;
		} else if(strcasecmp(message_text, "list_handles")) {
			/* If this is not a request to destroy a session, it must be a request to list the handles */
			ret = janus_process_error(request, session_id, transaction_text, JANUS_ERROR_INVALID_REQUEST_PATH, "Unhandled request '%s' at this path", message_text);
			goto jsondone;
		}

		/* List handles */
		json_t *list = janus_session_handles_list_json(session);
		/* Prepare JSON reply */
		json_t *reply = janus_create_message("success", session_id, transaction_text);
		json_object_set_new(reply, "handles", list);
		/* Send the success reply */
		ret = janus_process_success(request, reply);
		goto jsondone;
	} else {
		/* Handle-related */
		if(!strcasecmp(message_text, "detach_handle")) {
			if(handle->app == NULL || handle->app_handle == NULL) {
				ret = janus_process_error(request, session_id, transaction_text, JANUS_ERROR_PLUGIN_DETACH, "No plugin to detach from");
				goto jsondone;
			}
			int error = janus_session_handles_remove(session, handle);
			if(error != 0) {
				/* TODO Make error struct to pass verbose information */
				ret = janus_process_error(request, session_id, transaction_text, JANUS_ERROR_PLUGIN_DETACH, "Couldn't detach from plugin: error '%d'", error);
				/* TODO Delete handle instance */
				goto jsondone;
			}
			/* Prepare JSON reply */
			json_t *reply = janus_create_message("success", session_id, transaction_text);
			/* Send the success reply */
			ret = janus_process_success(request, reply);
			goto jsondone;
		} else if(!strcasecmp(message_text, "hangup_webrtc")) {
			if(handle->app == NULL || handle->app_handle == NULL) {
				ret = janus_process_error(request, session_id, transaction_text, JANUS_ERROR_PLUGIN_DETACH, "No plugin attached");
				goto jsondone;
			}
			janus_ice_webrtc_hangup(handle, "Admin API");
			/* Prepare JSON reply */
			json_t *reply = janus_create_message("success", session_id, transaction_text);
			/* Send the success reply */
			ret = janus_process_success(request, reply);
			goto jsondone;
		} else if(!strcasecmp(message_text, "start_pcap") || !strcasecmp(message_text, "start_text2pcap")) {
			/* Start dumping RTP and RTCP packets to a pcap or text2pcap file */
			JANUS_VALIDATE_JSON_OBJECT(root, text2pcap_parameters,
				error_code, error_cause, FALSE,
				JANUS_ERROR_MISSING_MANDATORY_ELEMENT, JANUS_ERROR_INVALID_ELEMENT_TYPE);
			if(error_code != 0) {
				ret = janus_process_error_string(request, session_id, transaction_text, error_code, error_cause);
				goto jsondone;
			}
			gboolean text = !strcasecmp(message_text, "start_text2pcap");
			const char *folder = json_string_value(json_object_get(root, "folder"));
			const char *filename = json_string_value(json_object_get(root, "filename"));
			int truncate = json_integer_value(json_object_get(root, "truncate"));
			if(handle->text2pcap != NULL) {
				ret = janus_process_error(request, session_id, transaction_text, JANUS_ERROR_UNKNOWN,
					text ? "text2pcap already started" : "pcap already started");
				goto jsondone;
			}
			handle->text2pcap = janus_text2pcap_create(folder, filename, truncate, text);
			if(handle->text2pcap == NULL) {
				ret = janus_process_error(request, session_id, transaction_text, JANUS_ERROR_UNKNOWN,
					text ? "Error starting text2pcap dump" : "Error starting pcap dump");
				goto jsondone;
			}
			g_atomic_int_set(&handle->dump_packets, 1);
			/* Prepare JSON reply */
			json_t *reply = json_object();
			json_object_set_new(reply, "janus", json_string("success"));
			json_object_set_new(reply, "transaction", json_string(transaction_text));
			/* Send the success reply */
			ret = janus_process_success(request, reply);
			goto jsondone;
		} else if(!strcasecmp(message_text, "stop_pcap") || !strcasecmp(message_text, "stop_text2pcap")) {
			/* Stop dumping RTP and RTCP packets to a pcap or text2pcap file */
			if(handle->text2pcap == NULL) {
				ret = janus_process_error(request, session_id, transaction_text, JANUS_ERROR_UNKNOWN,
					"Capture not started");
				goto jsondone;
			}
			if(g_atomic_int_compare_and_exchange(&handle->dump_packets, 1, 0)) {
				janus_text2pcap_close(handle->text2pcap);
				g_clear_pointer(&handle->text2pcap, janus_text2pcap_free);
			}
			/* Prepare JSON reply */
			json_t *reply = json_object();
			json_object_set_new(reply, "janus", json_string("success"));
			json_object_set_new(reply, "transaction", json_string(transaction_text));
			/* Send the success reply */
			ret = janus_process_success(request, reply);
			goto jsondone;
		}
		/* If this is not a request to start/stop debugging to text2pcap, it must be a handle_info */
		if(strcasecmp(message_text, "handle_info")) {
			ret = janus_process_error(request, session_id, transaction_text, JANUS_ERROR_INVALID_REQUEST_PATH, "Unhandled request '%s' at this path", message_text);
			goto jsondone;
		}
		JANUS_VALIDATE_JSON_OBJECT(root, handleinfo_parameters,
			error_code, error_cause, FALSE,
			JANUS_ERROR_MISSING_MANDATORY_ELEMENT, JANUS_ERROR_INVALID_ELEMENT_TYPE);
		if(error_code != 0) {
			ret = janus_process_error_string(request, session_id, transaction_text, error_code, error_cause);
			goto jsondone;
		}
		/* Check if we should limit the response to the plugin-specific info */
		gboolean plugin_only = json_is_true(json_object_get(root, "plugin_only"));
		/* Prepare info */
		json_t *info = json_object();
		json_object_set_new(info, "session_id", json_integer(session_id));
		json_object_set_new(info, "session_last_activity", json_integer(session->last_activity));
		json_object_set_new(info, "session_timeout", json_integer(session->timeout == -1 ? global_session_timeout : (guint)session->timeout));
		janus_mutex_lock(&session->mutex);
		if(session->source && session->source->transport)
			json_object_set_new(info, "session_transport", json_string(session->source->transport->get_package()));
		janus_mutex_unlock(&session->mutex);
		janus_mutex_lock(&handle->mutex);
		json_object_set_new(info, "handle_id", json_integer(handle_id));
		if(handle->opaque_id)
			json_object_set_new(info, "opaque_id", json_string(handle->opaque_id));
		if(handle->token)
			json_object_set_new(info, "token", json_string(handle->token));
		json_object_set_new(info, "loop-running", (handle->mainloop != NULL &&
			g_main_loop_is_running(handle->mainloop)) ? json_true() : json_false());
		json_object_set_new(info, "created", json_integer(handle->created));
		json_object_set_new(info, "current_time", json_integer(janus_get_monotonic_time()));
		if(handle->app && janus_plugin_session_is_alive(handle->app_handle)) {
			janus_plugin *plugin = (janus_plugin *)handle->app;
			json_object_set_new(info, "plugin", json_string(plugin->get_package()));
			if(plugin->query_session) {
				/* FIXME This check will NOT work with legacy plugins that were compiled BEFORE the method was specified in plugin.h */
				json_t *query = plugin->query_session(handle->app_handle);
				if(query != NULL) {
					/* Make sure this is a JSON object */
					if(!json_is_object(query)) {
						JANUS_LOG(LOG_WARN, "Ignoring invalid query response from the plugin (not an object)\n");
						json_decref(query);
					} else {
						json_object_set_new(info, "plugin_specific", query);
					}
					query = NULL;
				}
			}
		}
		if(plugin_only)
			goto info_done;
		json_t *flags = json_object();
		json_object_set_new(flags, "got-offer", janus_flags_is_set(&handle->webrtc_flags, JANUS_ICE_HANDLE_WEBRTC_GOT_OFFER) ? json_true() : json_false());
		json_object_set_new(flags, "got-answer", janus_flags_is_set(&handle->webrtc_flags, JANUS_ICE_HANDLE_WEBRTC_GOT_ANSWER) ? json_true() : json_false());
		json_object_set_new(flags, "negotiated", janus_flags_is_set(&handle->webrtc_flags, JANUS_ICE_HANDLE_WEBRTC_NEGOTIATED) ? json_true() : json_false());
		json_object_set_new(flags, "processing-offer", janus_flags_is_set(&handle->webrtc_flags, JANUS_ICE_HANDLE_WEBRTC_PROCESSING_OFFER) ? json_true() : json_false());
		json_object_set_new(flags, "starting", janus_flags_is_set(&handle->webrtc_flags, JANUS_ICE_HANDLE_WEBRTC_START) ? json_true() : json_false());
		json_object_set_new(flags, "ice-restart", janus_flags_is_set(&handle->webrtc_flags, JANUS_ICE_HANDLE_WEBRTC_ICE_RESTART) ? json_true() : json_false());
		json_object_set_new(flags, "ready", janus_flags_is_set(&handle->webrtc_flags, JANUS_ICE_HANDLE_WEBRTC_READY) ? json_true() : json_false());
		json_object_set_new(flags, "stopped", janus_flags_is_set(&handle->webrtc_flags, JANUS_ICE_HANDLE_WEBRTC_STOP) ? json_true() : json_false());
		json_object_set_new(flags, "alert", janus_flags_is_set(&handle->webrtc_flags, JANUS_ICE_HANDLE_WEBRTC_ALERT) ? json_true() : json_false());
		json_object_set_new(flags, "trickle", janus_flags_is_set(&handle->webrtc_flags, JANUS_ICE_HANDLE_WEBRTC_TRICKLE) ? json_true() : json_false());
		json_object_set_new(flags, "all-trickles", janus_flags_is_set(&handle->webrtc_flags, JANUS_ICE_HANDLE_WEBRTC_ALL_TRICKLES) ? json_true() : json_false());
		json_object_set_new(flags, "resend-trickles", janus_flags_is_set(&handle->webrtc_flags, JANUS_ICE_HANDLE_WEBRTC_RESEND_TRICKLES) ? json_true() : json_false());
		json_object_set_new(flags, "trickle-synced", janus_flags_is_set(&handle->webrtc_flags, JANUS_ICE_HANDLE_WEBRTC_TRICKLE_SYNCED) ? json_true() : json_false());
		json_object_set_new(flags, "data-channels", janus_flags_is_set(&handle->webrtc_flags, JANUS_ICE_HANDLE_WEBRTC_DATA_CHANNELS) ? json_true() : json_false());
		json_object_set_new(flags, "has-audio", janus_flags_is_set(&handle->webrtc_flags, JANUS_ICE_HANDLE_WEBRTC_HAS_AUDIO) ? json_true() : json_false());
		json_object_set_new(flags, "has-video", janus_flags_is_set(&handle->webrtc_flags, JANUS_ICE_HANDLE_WEBRTC_HAS_VIDEO) ? json_true() : json_false());
		json_object_set_new(flags, "new-datachan-sdp", janus_flags_is_set(&handle->webrtc_flags, JANUS_ICE_HANDLE_WEBRTC_NEW_DATACHAN_SDP) ? json_true() : json_false());
		json_object_set_new(flags, "rfc4588-rtx", janus_flags_is_set(&handle->webrtc_flags, JANUS_ICE_HANDLE_WEBRTC_RFC4588_RTX) ? json_true() : json_false());
		json_object_set_new(flags, "cleaning", janus_flags_is_set(&handle->webrtc_flags, JANUS_ICE_HANDLE_WEBRTC_CLEANING) ? json_true() : json_false());
		json_object_set_new(flags, "e2ee", janus_flags_is_set(&handle->webrtc_flags, JANUS_ICE_HANDLE_WEBRTC_E2EE) ? json_true() : json_false());
		json_object_set_new(info, "flags", flags);
		if(handle->agent) {
			json_object_set_new(info, "agent-created", json_integer(handle->agent_created));
			json_object_set_new(info, "ice-mode", json_string(janus_ice_is_ice_lite_enabled() ? "lite" : "full"));
			json_object_set_new(info, "ice-role", json_string(handle->controlling ? "controlling" : "controlled"));
		}
		json_t *sdps = json_object();
		if(handle->rtp_profile)
			json_object_set_new(sdps, "profile", json_string(handle->rtp_profile));
		if(handle->local_sdp)
			json_object_set_new(sdps, "local", json_string(handle->local_sdp));
		if(handle->remote_sdp)
			json_object_set_new(sdps, "remote", json_string(handle->remote_sdp));
		json_object_set_new(info, "sdps", sdps);
		if(handle->pending_trickles)
			json_object_set_new(info, "pending-trickles", json_integer(g_list_length(handle->pending_trickles)));
		if(handle->queued_packets)
			json_object_set_new(info, "queued-packets", json_integer(g_async_queue_length(handle->queued_packets)));
		if(g_atomic_int_get(&handle->dump_packets) && handle->text2pcap) {
			if(handle->text2pcap->text) {
				json_object_set_new(info, "dump-to-text2pcap", json_true());
				json_object_set_new(info, "text2pcap-file", json_string(handle->text2pcap->filename));
			} else {
				json_object_set_new(info, "dump-to-pcap", json_true());
				json_object_set_new(info, "pcap-file", json_string(handle->text2pcap->filename));
			}
		}
		if(handle->pc) {
			json_t *p = janus_admin_peerconnection_summary(handle->pc);
			if(p)
				json_object_set_new(info, "webrtc", p);
		}
info_done:
		janus_mutex_unlock(&handle->mutex);
		/* Prepare JSON reply */
		json_t *reply = janus_create_message("success", session_id, transaction_text);
		json_object_set_new(reply, "handle_id", json_integer(handle_id));
		json_object_set_new(reply, "info", info);
		/* Send the success reply */
		ret = janus_process_success(request, reply);
		goto jsondone;
	}

jsondone:
	/* Done processing */
	if(handle != NULL)
		janus_refcount_decrease(&handle->ref);
	if(session != NULL)
		janus_refcount_decrease(&session->ref);
	return ret;
}

int janus_process_success(janus_request *request, json_t *payload)
{
	if(!request || !payload)
		return -1;
	/* Pass to the right transport plugin */
	JANUS_LOG(LOG_HUGE, "Sending %s API response to %s (%p)\n", request->admin ? "admin" : "Janus", request->transport->get_package(), request->instance);
	return request->transport->send_message(request->instance, request->request_id, request->admin, payload);
}

static int janus_process_error_string(janus_request *request, uint64_t session_id, const char *transaction, gint error, gchar *error_string)
{
	if(!request)
		return -1;
	/* Done preparing error */
	JANUS_LOG(LOG_VERB, "[%s] Returning %s API error %d (%s)\n", transaction, request->admin ? "admin" : "Janus", error, error_string);
	/* Prepare JSON error */
	json_t *reply = janus_create_message("error", session_id, transaction);
	json_t *error_data = json_object();
	json_object_set_new(error_data, "code", json_integer(error));
	json_object_set_new(error_data, "reason", json_string(error_string));
	json_object_set_new(reply, "error", error_data);
	/* Pass to the right transport plugin */
	return request->transport->send_message(request->instance, request->request_id, request->admin, reply);
}

int janus_process_error(janus_request *request, uint64_t session_id, const char *transaction, gint error, const char *format, ...)
{
	if(!request)
		return -1;
	gchar *error_string = NULL;
	gchar error_buf[512];
	if(format == NULL) {
		/* No error string provided, use the default one */
		error_string = (gchar *)janus_get_api_error(error);
	} else {
		/* This callback has variable arguments (error string) */
		va_list ap;
		va_start(ap, format);
		g_vsnprintf(error_buf, sizeof(error_buf), format, ap);
		va_end(ap);
		error_string = error_buf;
	}
	return janus_process_error_string(request, session_id, transaction, error, error_string);
}

/* Admin/monitor helpers */
<<<<<<< HEAD
json_t *janus_admin_peerconnection_summary(janus_ice_peerconnection *pc) {
	if(pc == NULL)
=======
json_t *janus_admin_stream_summary(janus_ice_stream *stream) {
	if(stream == NULL)
		return NULL;
	json_t *s = json_object();
	json_object_set_new(s, "id", json_integer(stream->stream_id));
	json_object_set_new(s, "ready", json_integer(stream->cdone));
	json_t *ss = json_object();
	if(stream->audio_ssrc)
		json_object_set_new(ss, "audio", json_integer(stream->audio_ssrc));
	if(stream->video_ssrc)
		json_object_set_new(ss, "video", json_integer(stream->video_ssrc));
	if(stream->video_ssrc_rtx)
		json_object_set_new(ss, "video-rtx", json_integer(stream->video_ssrc_rtx));
	if(stream->audio_ssrc_peer)
		json_object_set_new(ss, "audio-peer", json_integer(stream->audio_ssrc_peer));
	if(stream->video_ssrc_peer[0])
		json_object_set_new(ss, "video-peer", json_integer(stream->video_ssrc_peer[0]));
	if(stream->video_ssrc_peer[1])
		json_object_set_new(ss, "video-peer-sim-1", json_integer(stream->video_ssrc_peer[1]));
	if(stream->video_ssrc_peer[2])
		json_object_set_new(ss, "video-peer-sim-2", json_integer(stream->video_ssrc_peer[2]));
	if(stream->video_ssrc_peer_rtx[0])
		json_object_set_new(ss, "video-peer-rtx", json_integer(stream->video_ssrc_peer_rtx[0]));
	if(stream->video_ssrc_peer_rtx[1])
		json_object_set_new(ss, "video-peer-sim-1-rtx", json_integer(stream->video_ssrc_peer_rtx[1]));
	if(stream->video_ssrc_peer_rtx[2])
		json_object_set_new(ss, "video-peer-sim-2-rtx", json_integer(stream->video_ssrc_peer_rtx[2]));
	json_object_set_new(s, "ssrc", ss);
	if(stream->rid[0] && stream->rid_ext_id > 0) {
		json_t *sr = json_object();
		json_t *rid = json_array();
		if(stream->rid[2])
			json_array_append_new(rid, json_string(stream->rid[2]));
		if(stream->rid[1])
			json_array_append_new(rid, json_string(stream->rid[1]));
		json_array_append_new(rid, json_string(stream->rid[0]));
		json_object_set_new(sr, "rid", rid);
		json_object_set_new(sr, "rid-ext-id", json_integer(stream->rid_ext_id));
		if(stream->ridrtx_ext_id > 0)
			json_object_set_new(sr, "ridrtx-ext-id", json_integer(stream->ridrtx_ext_id));
		json_object_set_new(sr, "rid-order", json_string(stream->rids_hml ? "hml" : "lmh"));
		if(stream->legacy_rid)
			json_object_set_new(sr, "rid-syntax", json_string("legacy"));
		json_object_set_new(s, "rid-simulcast", sr);
	}
	json_t *sd = json_object();
	json_object_set_new(sd, "audio-send", stream->audio_send ? json_true() : json_false());
	json_object_set_new(sd, "audio-recv", stream->audio_recv ? json_true() : json_false());
	json_object_set_new(sd, "video-send", stream->video_send ? json_true() : json_false());
	json_object_set_new(sd, "video-recv", stream->video_recv ? json_true() : json_false());
	json_object_set_new(s, "direction", sd);
	if(stream->audio_payload_type > -1 || stream->video_payload_type > -1) {
		json_t *sc = json_object();
		if(stream->audio_payload_type > -1)
			json_object_set_new(sc, "audio-pt", json_integer(stream->audio_payload_type));
		if(stream->audio_codec != NULL)
			json_object_set_new(sc, "audio-codec", json_string(stream->audio_codec));
		if(stream->opusred_pt > 0)
			json_object_set_new(sc, "opus-red-pt", json_integer(stream->opusred_pt));
		if(stream->video_payload_type > -1)
			json_object_set_new(sc, "video-pt", json_integer(stream->video_payload_type));
		if(stream->video_rtx_payload_type > -1)
			json_object_set_new(sc, "video-rtx-pt", json_integer(stream->video_rtx_payload_type));
		if(stream->video_codec != NULL)
			json_object_set_new(sc, "video-codec", json_string(stream->video_codec));
		json_object_set_new(s, "codecs", sc);
	}
	json_t *se = json_object();
	if(stream->mid_ext_id > 0)
		json_object_set_new(se, JANUS_RTP_EXTMAP_MID, json_integer(stream->mid_ext_id));
	if(stream->rid_ext_id > 0)
		json_object_set_new(se, JANUS_RTP_EXTMAP_RID, json_integer(stream->rid_ext_id));
	if(stream->ridrtx_ext_id > 0)
		json_object_set_new(se, JANUS_RTP_EXTMAP_REPAIRED_RID, json_integer(stream->ridrtx_ext_id));
	if(stream->abs_send_time_ext_id > 0)
		json_object_set_new(se, JANUS_RTP_EXTMAP_ABS_SEND_TIME, json_integer(stream->abs_send_time_ext_id));
	if(stream->transport_wide_cc_ext_id > 0)
		json_object_set_new(se, JANUS_RTP_EXTMAP_TRANSPORT_WIDE_CC, json_integer(stream->transport_wide_cc_ext_id));
	if(stream->audiolevel_ext_id > 0)
		json_object_set_new(se, JANUS_RTP_EXTMAP_AUDIO_LEVEL, json_integer(stream->audiolevel_ext_id));
	if(stream->videoorientation_ext_id > 0)
		json_object_set_new(se, JANUS_RTP_EXTMAP_VIDEO_ORIENTATION, json_integer(stream->videoorientation_ext_id));
	if(stream->dependencydesc_ext_id > 0)
		json_object_set_new(se, JANUS_RTP_EXTMAP_DEPENDENCY_DESC, json_integer(stream->dependencydesc_ext_id));
	json_object_set_new(s, "extensions", se);
	json_t *bwe = json_object();
	json_object_set_new(bwe, "twcc", stream->do_transport_wide_cc ? json_true() : json_false());
	if(stream->transport_wide_cc_ext_id > 0)
		json_object_set_new(bwe, "twcc-ext-id", json_integer(stream->transport_wide_cc_ext_id));
	json_object_set_new(s, "bwe", bwe);
	json_object_set_new(s, "nack-queue-ms", json_integer(stream->nack_queue_ms));
	json_t *components = json_array();
	if(stream->component) {
		json_t *c = janus_admin_component_summary(stream->component);
		if(c)
			json_array_append_new(components, c);
	}
	json_t *rtcp_stats = NULL;
	if(stream->audio_rtcp_ctx != NULL) {
		rtcp_stats = json_object();
		json_t *audio_rtcp_stats = json_object();
		json_object_set_new(audio_rtcp_stats, "base", json_integer(stream->audio_rtcp_ctx->tb));
		json_object_set_new(audio_rtcp_stats, "rtt", json_integer(janus_rtcp_context_get_rtt(stream->audio_rtcp_ctx)));
		json_object_set_new(audio_rtcp_stats, "lost", json_integer(janus_rtcp_context_get_lost_all(stream->audio_rtcp_ctx, FALSE)));
		json_object_set_new(audio_rtcp_stats, "lost-by-remote", json_integer(janus_rtcp_context_get_lost_all(stream->audio_rtcp_ctx, TRUE)));
		json_object_set_new(audio_rtcp_stats, "jitter-local", json_integer(janus_rtcp_context_get_jitter(stream->audio_rtcp_ctx, FALSE)));
		json_object_set_new(audio_rtcp_stats, "jitter-remote", json_integer(janus_rtcp_context_get_jitter(stream->audio_rtcp_ctx, TRUE)));
		json_object_set_new(audio_rtcp_stats, "in-link-quality", json_integer(janus_rtcp_context_get_in_link_quality(stream->audio_rtcp_ctx)));
		json_object_set_new(audio_rtcp_stats, "in-media-link-quality", json_integer(janus_rtcp_context_get_in_media_link_quality(stream->audio_rtcp_ctx)));
		json_object_set_new(audio_rtcp_stats, "out-link-quality", json_integer(janus_rtcp_context_get_out_link_quality(stream->audio_rtcp_ctx)));
		json_object_set_new(audio_rtcp_stats, "out-media-link-quality", json_integer(janus_rtcp_context_get_out_media_link_quality(stream->audio_rtcp_ctx)));
		json_object_set_new(rtcp_stats, "audio", audio_rtcp_stats);
	}
	int vindex=0;
	for(vindex=0; vindex<3; vindex++) {
		if(stream->video_rtcp_ctx[vindex] != NULL) {
			if(rtcp_stats == NULL)
				rtcp_stats = json_object();
			json_t *video_rtcp_stats = json_object();
			json_object_set_new(video_rtcp_stats, "base", json_integer(stream->video_rtcp_ctx[vindex]->tb));
			if(vindex == 0)
				json_object_set_new(video_rtcp_stats, "rtt", json_integer(janus_rtcp_context_get_rtt(stream->video_rtcp_ctx[vindex])));
			json_object_set_new(video_rtcp_stats, "lost", json_integer(janus_rtcp_context_get_lost_all(stream->video_rtcp_ctx[vindex], FALSE)));
			json_object_set_new(video_rtcp_stats, "lost-by-remote", json_integer(janus_rtcp_context_get_lost_all(stream->video_rtcp_ctx[vindex], TRUE)));
			json_object_set_new(video_rtcp_stats, "jitter-local", json_integer(janus_rtcp_context_get_jitter(stream->video_rtcp_ctx[vindex], FALSE)));
			json_object_set_new(video_rtcp_stats, "jitter-remote", json_integer(janus_rtcp_context_get_jitter(stream->video_rtcp_ctx[vindex], TRUE)));
			json_object_set_new(video_rtcp_stats, "in-link-quality", json_integer(janus_rtcp_context_get_in_link_quality(stream->video_rtcp_ctx[vindex])));
			json_object_set_new(video_rtcp_stats, "in-media-link-quality", json_integer(janus_rtcp_context_get_in_media_link_quality(stream->video_rtcp_ctx[vindex])));
			json_object_set_new(video_rtcp_stats, "out-link-quality", json_integer(janus_rtcp_context_get_out_link_quality(stream->video_rtcp_ctx[vindex])));
			json_object_set_new(video_rtcp_stats, "out-media-link-quality", json_integer(janus_rtcp_context_get_out_media_link_quality(stream->video_rtcp_ctx[vindex])));
			if(vindex == 0)
				json_object_set_new(rtcp_stats, "video", video_rtcp_stats);
			else if(vindex == 1)
				json_object_set_new(rtcp_stats, "video-sim1", video_rtcp_stats);
			else
				json_object_set_new(rtcp_stats, "video-sim2", video_rtcp_stats);
		}
	}
	if(rtcp_stats != NULL)
		json_object_set_new(s, "rtcp_stats", rtcp_stats);
	if(stream->remb_bitrate > 0)
		json_object_set_new(s, "remb-bitrate", json_integer(stream->remb_bitrate));
	json_object_set_new(s, "components", components);
	return s;
}

json_t *janus_admin_component_summary(janus_ice_component *component) {
	if(component == NULL)
>>>>>>> 4ce10e91
		return NULL;
	json_t *w = json_object();
	json_t *i = json_object();
	json_object_set_new(i, "stream_id", json_integer(pc->stream_id));
	json_object_set_new(i, "component_id", json_integer(pc->component_id));
	json_object_set_new(i, "state", json_string(janus_get_ice_state_name(pc->state)));
	if(pc->icefailed_detected) {
		json_object_set_new(i, "failed-detected", json_integer(pc->icefailed_detected));
		json_object_set_new(i, "icetimer-started", pc->icestate_source ? json_true() : json_false());
	}
	if(pc->connected > 0)
		json_object_set_new(i, "connected", json_integer(pc->connected));
	if(pc->local_candidates) {
		json_t *cs = json_array();
		GSList *candidates = pc->local_candidates, *c = NULL;
		for (c = candidates; c; c = c->next) {
			gchar *lc = (gchar *) c->data;
			if(lc)
				json_array_append_new(cs, json_string(lc));
		}
		json_object_set_new(i, "local-candidates", cs);
	}
	if(pc->remote_candidates) {
		json_t *cs = json_array();
		GSList *candidates = pc->remote_candidates, *c = NULL;
		for (c = candidates; c; c = c->next) {
			gchar *rc = (gchar *) c->data;
			if(rc)
				json_array_append_new(cs, json_string(rc));
		}
		json_object_set_new(i, "remote-candidates", cs);
	}
	if(pc->selected_pair) {
		json_object_set_new(i, "selected-pair", json_string(pc->selected_pair));
	}
	json_object_set_new(i, "ready", json_integer(pc->cdone));
	json_object_set_new(w, "ice", i);
	json_t *d = json_object();
	if(pc->dtls) {
		janus_dtls_srtp *dtls = pc->dtls;
		json_object_set_new(d, "fingerprint", json_string(janus_dtls_get_local_fingerprint()));
		if(pc->remote_fingerprint)
			json_object_set_new(d, "remote-fingerprint", json_string(pc->remote_fingerprint));
		if(pc->remote_hashing)
			json_object_set_new(d, "remote-fingerprint-hash", json_string(pc->remote_hashing));
		json_object_set_new(d, "dtls-role", json_string(janus_get_dtls_srtp_role(pc->dtls_role)));
		json_object_set_new(d, "dtls-state", json_string(janus_get_dtls_srtp_state(dtls->dtls_state)));
		json_object_set_new(d, "retransmissions", json_integer(dtls->retransmissions));
		json_object_set_new(d, "valid", dtls->srtp_valid ? json_true() : json_false());
		const char *srtp_profile = janus_get_dtls_srtp_profile(dtls->srtp_profile);
		json_object_set_new(d, "srtp-profile", json_string(srtp_profile ? srtp_profile : "none"));
		json_object_set_new(d, "ready", dtls->ready ? json_true() : json_false());
		if(dtls->dtls_started > 0)
			json_object_set_new(d, "handshake-started", json_integer(dtls->dtls_started));
		if(dtls->dtls_connected > 0)
			json_object_set_new(d, "connected", json_integer(dtls->dtls_connected));
#ifdef HAVE_SCTP
		/* FIXME Actually check if this succeeded? */
		json_object_set_new(d, "sctp-association", dtls->sctp ? json_true() : json_false());
#endif
		json_t *stats = json_object();
		json_t *in_stats = json_object();
		json_object_set_new(in_stats, "packets", json_integer(pc->dtls_in_stats.info[0].packets));
		json_object_set_new(in_stats, "bytes", json_integer(pc->dtls_in_stats.info[0].bytes));
		json_t *out_stats = json_object();
		json_object_set_new(out_stats, "packets", json_integer(pc->dtls_out_stats.info[0].packets));
		json_object_set_new(out_stats, "bytes", json_integer(pc->dtls_out_stats.info[0].bytes));
		json_object_set_new(stats, "in", in_stats);
		json_object_set_new(stats, "out", out_stats);
		json_object_set_new(d, "stats", stats);
	}
	json_object_set_new(w, "dtls", d);
	json_t *se = json_object();
	if(pc->mid_ext_id > 0)
		json_object_set_new(se, JANUS_RTP_EXTMAP_MID, json_integer(pc->mid_ext_id));
	if(pc->rid_ext_id > 0)
		json_object_set_new(se, JANUS_RTP_EXTMAP_RID, json_integer(pc->rid_ext_id));
	if(pc->ridrtx_ext_id > 0)
		json_object_set_new(se, JANUS_RTP_EXTMAP_REPAIRED_RID, json_integer(pc->ridrtx_ext_id));
	if(pc->abs_send_time_ext_id > 0)
		json_object_set_new(se, JANUS_RTP_EXTMAP_ABS_SEND_TIME, json_integer(pc->abs_send_time_ext_id));
	if(pc->transport_wide_cc_ext_id > 0)
		json_object_set_new(se, JANUS_RTP_EXTMAP_TRANSPORT_WIDE_CC, json_integer(pc->transport_wide_cc_ext_id));
	if(pc->audiolevel_ext_id > 0)
		json_object_set_new(se, JANUS_RTP_EXTMAP_AUDIO_LEVEL, json_integer(pc->audiolevel_ext_id));
	if(pc->videoorientation_ext_id > 0)
		json_object_set_new(se, JANUS_RTP_EXTMAP_VIDEO_ORIENTATION, json_integer(pc->videoorientation_ext_id));
	json_object_set_new(w, "extensions", se);
	json_t *bwe = json_object();
	json_object_set_new(bwe, "twcc", pc->do_transport_wide_cc ? json_true() : json_false());
	if(pc->transport_wide_cc_ext_id >= 0)
		json_object_set_new(bwe, "twcc-ext-id", json_integer(pc->transport_wide_cc_ext_id));
	json_object_set_new(w, "bwe", bwe);
	json_t *media = json_object();
	/* Iterate on all media */
	janus_ice_peerconnection_medium *medium = NULL;
	uint mi=0;
	for(mi=0; mi<g_hash_table_size(pc->media); mi++) {
		medium = g_hash_table_lookup(pc->media, GUINT_TO_POINTER(mi));
		json_t *m = janus_admin_peerconnection_medium_summary(medium);
		if(m)
			json_object_set_new(media, medium->mid, m);
	}
	json_object_set_new(w, "media", media);
	return w;
}

json_t *janus_admin_peerconnection_medium_summary(janus_ice_peerconnection_medium *medium) {
	if(medium == NULL)
		return NULL;
	/* SSRCs */
	json_t *m = json_object();
	if(medium->type == JANUS_MEDIA_AUDIO)
		json_object_set_new(m, "type", json_string("audio"));
	else if(medium->type == JANUS_MEDIA_VIDEO)
		json_object_set_new(m, "type", json_string("video"));
	else if(medium->type == JANUS_MEDIA_DATA)
		json_object_set_new(m, "type", json_string("data"));
	json_object_set_new(m, "mindex", json_integer(medium->mindex));
	json_object_set_new(m, "mid", json_string(medium->mid));
	if(medium->type != JANUS_MEDIA_DATA) {
		json_object_set_new(m, "do_nacks", medium->do_nacks ? json_true() : json_false());
		json_object_set_new(m, "nack-queue-ms", json_integer(medium->nack_queue_ms));
	}
	if(medium->type != JANUS_MEDIA_DATA) {
		json_t *ms = json_object();
		if(medium->ssrc)
			json_object_set_new(ms, "ssrc", json_integer(medium->ssrc));
		if(medium->ssrc_rtx)
			json_object_set_new(ms, "ssrc-rtx", json_integer(medium->ssrc_rtx));
		if(medium->ssrc_peer[0])
			json_object_set_new(ms, "ssrc-peer", json_integer(medium->ssrc_peer[0]));
		if(medium->ssrc_peer[1])
			json_object_set_new(ms, "ssrc-peer-sim-1", json_integer(medium->ssrc_peer[1]));
		if(medium->ssrc_peer[2])
			json_object_set_new(ms, "ssrc-peer-sim-2", json_integer(medium->ssrc_peer[2]));
		if(medium->ssrc_peer_rtx[0])
			json_object_set_new(ms, "ssrc-peer-rtx", json_integer(medium->ssrc_peer_rtx[0]));
		if(medium->ssrc_peer_rtx[1])
			json_object_set_new(ms, "ssrc-peer-sim-1-rtx", json_integer(medium->ssrc_peer_rtx[1]));
		if(medium->ssrc_peer_rtx[2])
			json_object_set_new(ms, "ssrc-peer-sim-2-rtx", json_integer(medium->ssrc_peer_rtx[2]));
		json_object_set_new(m, "ssrc", ms);
		if(medium->rid[0] && medium->pc->rid_ext_id > 0) {
			json_t *mr = json_object();
			json_t *rid = json_array();
			if(medium->rid[2])
				json_array_append_new(rid, json_string(medium->rid[2]));
			if(medium->rid[1])
				json_array_append_new(rid, json_string(medium->rid[1]));
			json_array_append_new(rid, json_string(medium->rid[0]));
			json_object_set_new(mr, "rid", rid);
			json_object_set_new(mr, "rid-ext-id", json_integer(medium->pc->rid_ext_id));
			if(medium->pc->ridrtx_ext_id > 0)
				json_object_set_new(mr, "ridrtx-ext-id", json_integer(medium->pc->ridrtx_ext_id));
			json_object_set_new(mr, "rid-order", json_string(medium->rids_hml ? "hml" : "lmh"));
			if(medium->legacy_rid)
				json_object_set_new(mr, "rid-syntax", json_string("legacy"));
			json_object_set_new(m, "rid-simulcast", mr);
		}
	}
	/* Media direction */
	if(medium->type != JANUS_MEDIA_DATA) {
		json_t *md = json_object();
		json_object_set_new(md, "send", medium->send ? json_true() : json_false());
		json_object_set_new(md, "recv", medium->recv ? json_true() : json_false());
		json_object_set_new(m, "direction", md);
	}
	/* Payload type and codec */
	if(medium->type != JANUS_MEDIA_DATA && (medium->payload_type > -1 || medium->payload_type > -1)) {
		json_t *sc = json_object();
		if(medium->payload_type > -1)
			json_object_set_new(sc, "pt", json_integer(medium->payload_type));
		if(medium->opusred_pt > 0)
			json_object_set_new(sc, "opus-red-pt", json_integer(medium->opusred_pt));
		if(medium->rtx_payload_type > -1)
			json_object_set_new(sc, "rtx-pt", json_integer(medium->rtx_payload_type));
		if(medium->codec != NULL)
			json_object_set_new(sc, "codec", json_string(medium->codec));
		json_object_set_new(m, "codecs", sc);
	}
	/* RTCP stats */
	int vindex=0;
	if(medium->type != JANUS_MEDIA_DATA) {
		json_t *rtcp_stats = NULL;
		for(vindex=0; vindex<3; vindex++) {
			if(medium->rtcp_ctx[vindex] != NULL) {
				if(rtcp_stats == NULL)
					rtcp_stats = json_object();
				json_t *medium_rtcp_stats = json_object();
				json_object_set_new(medium_rtcp_stats, "base", json_integer(medium->rtcp_ctx[vindex]->tb));
				if(vindex == 0)
					json_object_set_new(medium_rtcp_stats, "rtt", json_integer(janus_rtcp_context_get_rtt(medium->rtcp_ctx[vindex])));
				json_object_set_new(medium_rtcp_stats, "lost", json_integer(janus_rtcp_context_get_lost_all(medium->rtcp_ctx[vindex], FALSE)));
				json_object_set_new(medium_rtcp_stats, "lost-by-remote", json_integer(janus_rtcp_context_get_lost_all(medium->rtcp_ctx[vindex], TRUE)));
				json_object_set_new(medium_rtcp_stats, "jitter-local", json_integer(janus_rtcp_context_get_jitter(medium->rtcp_ctx[vindex], FALSE)));
				json_object_set_new(medium_rtcp_stats, "jitter-remote", json_integer(janus_rtcp_context_get_jitter(medium->rtcp_ctx[vindex], TRUE)));
				json_object_set_new(medium_rtcp_stats, "in-link-quality", json_integer(janus_rtcp_context_get_in_link_quality(medium->rtcp_ctx[vindex])));
				json_object_set_new(medium_rtcp_stats, "in-media-link-quality", json_integer(janus_rtcp_context_get_in_media_link_quality(medium->rtcp_ctx[vindex])));
				json_object_set_new(medium_rtcp_stats, "out-link-quality", json_integer(janus_rtcp_context_get_out_link_quality(medium->rtcp_ctx[vindex])));
				json_object_set_new(medium_rtcp_stats, "out-media-link-quality", json_integer(janus_rtcp_context_get_out_media_link_quality(medium->rtcp_ctx[vindex])));
				if(vindex == 0)
					json_object_set_new(rtcp_stats, "main", medium_rtcp_stats);
				else if(vindex == 1)
					json_object_set_new(rtcp_stats, "sim1", medium_rtcp_stats);
				else
					json_object_set_new(rtcp_stats, "sim2", medium_rtcp_stats);
			}
		}
		if(rtcp_stats != NULL)
			json_object_set_new(m, "rtcp", rtcp_stats);
	}
	/* Media stats */
	json_t *stats = json_object();
	json_t *in_stats = json_object();
	json_t *out_stats = json_object();
	for(vindex=0; vindex<3; vindex++) {
		if(vindex > 0 && medium->ssrc_peer[vindex] == 0)
			continue;
		json_t *container = (vindex == 0 ? in_stats : json_object());
		json_object_set_new(container, "packets", json_integer(medium->in_stats.info[vindex].packets));
		json_object_set_new(container, "bytes", json_integer(medium->in_stats.info[vindex].bytes));
		if(medium->type != JANUS_MEDIA_DATA) {
			json_object_set_new(container, "bytes_lastsec", json_integer(medium->in_stats.info[vindex].bytes_lastsec));
			if(medium->do_nacks) {
				json_object_set_new(container, "nacks", json_integer(medium->in_stats.info[vindex].nacks));
				if(medium->rtcp_ctx[vindex])
					json_object_set_new(in_stats, "retransmissions", json_integer(medium->rtcp_ctx[vindex]->retransmitted));
			}
			if(vindex == 1)
				json_object_set_new(in_stats, "video-simulcast-1", container);
			else if(vindex == 2)
				json_object_set_new(in_stats, "video-simulcast-2", container);
		}
	}
	json_object_set_new(out_stats, "packets", json_integer(medium->out_stats.info[0].packets));
	json_object_set_new(out_stats, "bytes", json_integer(medium->out_stats.info[0].bytes));
	if(medium->type != JANUS_MEDIA_DATA) {
		json_object_set_new(out_stats, "bytes_lastsec", json_integer(medium->out_stats.info[0].bytes_lastsec));
		json_object_set_new(out_stats, "nacks", json_integer(medium->out_stats.info[0].nacks));
	}
	json_object_set_new(stats, "in", in_stats);
	json_object_set_new(stats, "out", out_stats);
	json_object_set_new(m, "stats", stats);
	return m;
}


/* Transports */
void janus_transport_close(gpointer key, gpointer value, gpointer user_data) {
	janus_transport *transport = (janus_transport *)value;
	if(!transport)
		return;
	transport->destroy();
}

void janus_transportso_close(gpointer key, gpointer value, gpointer user_data) {
	void *transport = value;
	if(!transport)
		return;
	/* FIXME We don't dlclose transports to be sure we can detect leaks */
	//~ dlclose(transport);
}

/* Transport callback interface */
void janus_transport_incoming_request(janus_transport *plugin, janus_transport_session *transport, void *request_id, gboolean admin, json_t *message, json_error_t *error) {
	JANUS_LOG(LOG_VERB, "Got %s API request from %s (%p)\n", admin ? "an admin" : "a Janus", plugin->get_package(), transport);
	/* Create a janus_request instance to handle the request */
	janus_request *request = janus_request_new(plugin, transport, request_id, admin, message);
	/* Enqueue the request, the thread will pick it up */
	g_async_queue_push(requests, request);
}

void janus_transport_gone(janus_transport *plugin, janus_transport_session *transport) {
	/* Get rid of sessions this transport was handling */
	JANUS_LOG(LOG_VERB, "A %s transport instance has gone away (%p)\n", plugin->get_package(), transport);
	janus_mutex_lock(&sessions_mutex);
	if(sessions && g_hash_table_size(sessions) > 0) {
		GHashTableIter iter;
		gpointer value;
		g_hash_table_iter_init(&iter, sessions);
		while(g_hash_table_iter_next(&iter, NULL, &value)) {
			janus_session *session = (janus_session *) value;
			if(!session || g_atomic_int_get(&session->destroyed) || g_atomic_int_get(&session->timedout) || session->last_activity == 0)
				continue;
			if(session->source && session->source->instance == transport) {
				JANUS_LOG(LOG_VERB, "  -- Session %"SCNu64" will be over if not reclaimed\n", session->session_id);
				JANUS_LOG(LOG_VERB, "  -- Marking Session %"SCNu64" as over\n", session->session_id);
				if(reclaim_session_timeout < 1) { /* Reclaim session timeouts are disabled */
					/* Mark the session as destroyed */
					janus_session_destroy(session);
					g_hash_table_iter_remove(&iter);
				} else {
					/* Set flag for transport_gone. The Janus sessions watchdog will clean this up if not reclaimed */
					g_atomic_int_set(&session->transport_gone, 1);
				}
			}
		}
	}
	janus_mutex_unlock(&sessions_mutex);
}

gboolean janus_transport_is_api_secret_needed(janus_transport *plugin) {
	return api_secret != NULL;
}

gboolean janus_transport_is_api_secret_valid(janus_transport *plugin, const char *apisecret) {
	if(api_secret == NULL)
		return TRUE;
	return apisecret && janus_strcmp_const_time(apisecret, api_secret);
}

gboolean janus_transport_is_auth_token_needed(janus_transport *plugin) {
	return janus_auth_is_enabled();
}

gboolean janus_transport_is_auth_token_valid(janus_transport *plugin, const char *token) {
	if(!janus_auth_is_enabled())
		return TRUE;
	return token && janus_auth_check_token(token);
}

void janus_transport_notify_event(janus_transport *plugin, void *transport, json_t *event) {
	/* A plugin asked to notify an event to the handlers */
	if(!plugin || !event || !json_is_object(event))
		return;
	/* Notify event handlers */
	if(janus_events_is_enabled()) {
		janus_events_notify_handlers(JANUS_EVENT_TYPE_TRANSPORT, JANUS_EVENT_SUBTYPE_NONE,
			0, plugin->get_package(), transport, event);
	} else {
		json_decref(event);
	}
}

void janus_transport_task(gpointer data, gpointer user_data) {
	JANUS_LOG(LOG_VERB, "Transport task pool, serving request\n");
	janus_request *request = (janus_request *)data;
	if(request == NULL) {
		JANUS_LOG(LOG_ERR, "Missing request\n");
		return;
	}
	if(!request->admin)
		janus_process_incoming_request(request);
	else
		janus_process_incoming_admin_request(request);
	/* Done */
	janus_request_destroy(request);
}


/* Thread to handle incoming requests: may involve an asynchronous task for plugin messaging */
static void *janus_transport_requests(void *data) {
	JANUS_LOG(LOG_INFO, "Joining Janus requests handler thread\n");
	janus_request *request = NULL;
	gboolean destroy = FALSE;
	while(!g_atomic_int_get(&stop)) {
		request = g_async_queue_pop(requests);
		if(request == &exit_message)
			break;
		/* Should we process the request synchronously or with a task from the thread pool? */
		destroy = TRUE;
		/* Process the request synchronously only it's not a message for a plugin */
		json_t *message = json_object_get(request->message, "janus");
		const gchar *message_text = json_string_value(message);
		if(message_text && !strcasecmp(message_text, request->admin ? "message_plugin" : "message")) {
			/* Spawn a task thread */
			GError *tperror = NULL;
			g_thread_pool_push(tasks, request, &tperror);
			if(tperror != NULL) {
				/* Something went wrong... */
				JANUS_LOG(LOG_ERR, "Got error %d (%s) trying to push task in thread pool...\n",
					tperror->code, tperror->message ? tperror->message : "??");
				g_error_free(tperror);
				json_t *transaction = json_object_get(message, "transaction");
				const char *transaction_text = json_is_string(transaction) ? json_string_value(transaction) : NULL;
				janus_process_error(request, 0, transaction_text, JANUS_ERROR_UNKNOWN, "Thread pool error");
			} else {
				/* Don't destroy the request now, the task will take care of that */
				destroy = FALSE;
			}
		} else {
			if(!request->admin)
				janus_process_incoming_request(request);
			else
				janus_process_incoming_admin_request(request);
		}
		/* Done */
		if(destroy)
			janus_request_destroy(request);
	}
	JANUS_LOG(LOG_INFO, "Leaving Janus requests handler thread\n");
	return NULL;
}


/* Event handlers */
void janus_eventhandler_close(gpointer key, gpointer value, gpointer user_data) {
	janus_eventhandler *eventhandler = (janus_eventhandler *)value;
	if(!eventhandler)
		return;
	eventhandler->destroy();
}

void janus_eventhandlerso_close(gpointer key, gpointer value, gpointer user_data) {
	void *eventhandler = (janus_eventhandler *)value;
	if(!eventhandler)
		return;
	//~ dlclose(eventhandler);
}


/* Loggers */
void janus_logger_close(gpointer key, gpointer value, gpointer user_data) {
	janus_logger *logger = (janus_logger *)value;
	if(!logger)
		return;
	logger->destroy();
}

void janus_loggerso_close(gpointer key, gpointer value, gpointer user_data) {
	void *logger = (janus_logger *)value;
	if(!logger)
		return;
	//~ dlclose(logger);
}


/* Plugins */
void janus_plugin_close(gpointer key, gpointer value, gpointer user_data) {
	janus_plugin *plugin = (janus_plugin *)value;
	if(!plugin)
		return;
	plugin->destroy();
}

void janus_pluginso_close(gpointer key, gpointer value, gpointer user_data) {
	void *plugin = value;
	if(!plugin)
		return;
	/* FIXME We don't dlclose plugins to be sure we can detect leaks */
	//~ dlclose(plugin);
}

janus_plugin *janus_plugin_find(const gchar *package) {
	if(package != NULL && plugins != NULL)	/* FIXME Do we need to fix the key pointer? */
		return g_hash_table_lookup(plugins, package);
	return NULL;
}


/* Plugin callback interface */
int janus_plugin_push_event(janus_plugin_session *plugin_session, janus_plugin *plugin, const char *transaction, json_t *message, json_t *jsep) {
	if(!plugin || !message)
		return -1;
	if(!janus_plugin_session_is_alive(plugin_session))
		return -2;
	janus_refcount_increase(&plugin_session->ref);
	janus_ice_handle *ice_handle = (janus_ice_handle *)plugin_session->gateway_handle;
	if(!ice_handle || janus_flags_is_set(&ice_handle->webrtc_flags, JANUS_ICE_HANDLE_WEBRTC_STOP)) {
		janus_refcount_decrease(&plugin_session->ref);
		return JANUS_ERROR_SESSION_NOT_FOUND;
	}
	janus_refcount_increase(&ice_handle->ref);
	janus_session *session = ice_handle->session;
	if(!session || g_atomic_int_get(&session->destroyed)) {
		janus_refcount_decrease(&plugin_session->ref);
		janus_refcount_decrease(&ice_handle->ref);
		return JANUS_ERROR_SESSION_NOT_FOUND;
	}
	/* Make sure this is a JSON object */
	if(!json_is_object(message)) {
		JANUS_LOG(LOG_ERR, "[%"SCNu64"] Cannot push event (JSON error: not an object)\n", ice_handle->handle_id);
		janus_refcount_decrease(&plugin_session->ref);
		janus_refcount_decrease(&ice_handle->ref);
		return JANUS_ERROR_INVALID_JSON_OBJECT;
	}
	/* Attach JSEP if possible? */
	const char *sdp_type = json_string_value(json_object_get(jsep, "type"));
	const char *sdp = json_string_value(json_object_get(jsep, "sdp"));
	gboolean restart = json_object_get(jsep, "sdp") ? json_is_true(json_object_get(jsep, "restart")) : FALSE;
	gboolean e2ee = json_object_get(jsep, "sdp") ? json_is_true(json_object_get(jsep, "e2ee")) : FALSE;
	json_t *merged_jsep = NULL;
	if(sdp_type != NULL && sdp != NULL) {
		merged_jsep = janus_plugin_handle_sdp(plugin_session, plugin, sdp_type, sdp, restart);
		if(merged_jsep == NULL) {
			if(ice_handle == NULL || janus_flags_is_set(&ice_handle->webrtc_flags, JANUS_ICE_HANDLE_WEBRTC_STOP)
					|| janus_flags_is_set(&ice_handle->webrtc_flags, JANUS_ICE_HANDLE_WEBRTC_ALERT)) {
				JANUS_LOG(LOG_ERR, "[%"SCNu64"] Cannot push event (handle not available anymore or negotiation stopped)\n", ice_handle->handle_id);
				janus_refcount_decrease(&plugin_session->ref);
				janus_refcount_decrease(&ice_handle->ref);
				return JANUS_ERROR_HANDLE_NOT_FOUND;
			} else {
				JANUS_LOG(LOG_ERR, "[%"SCNu64"] Cannot push event (JSON error: problem with the SDP)\n", ice_handle->handle_id);
				janus_refcount_decrease(&plugin_session->ref);
				janus_refcount_decrease(&ice_handle->ref);
				return JANUS_ERROR_JSEP_INVALID_SDP;
			}
		}
	}
	/* Reference the payload, as the plugin may still need it and will do a decref itself */
	json_incref(message);
	/* Prepare JSON event */
	json_t *event = janus_create_message("event", session->session_id, transaction);
	json_object_set_new(event, "sender", json_integer(ice_handle->handle_id));
	if(janus_is_opaqueid_in_api_enabled() && ice_handle->opaque_id != NULL)
		json_object_set_new(event, "opaque_id", json_string(ice_handle->opaque_id));
	json_t *plugin_data = json_object();
	json_object_set_new(plugin_data, "plugin", json_string(plugin->get_package()));
	json_object_set_new(plugin_data, "data", message);
	json_object_set_new(event, "plugindata", plugin_data);
	if(merged_jsep != NULL) {
		if(e2ee)
			janus_flags_set(&ice_handle->webrtc_flags, JANUS_ICE_HANDLE_WEBRTC_E2EE);
		if(janus_flags_is_set(&ice_handle->webrtc_flags, JANUS_ICE_HANDLE_WEBRTC_E2EE))
			json_object_set_new(merged_jsep, "e2ee", json_true());
		json_object_set_new(event, "jsep", merged_jsep);
		/* In case event handlers are enabled, push the local SDP to all handlers */
		if(janus_events_is_enabled()) {
			const char *merged_sdp_type = json_string_value(json_object_get(merged_jsep, "type"));
			const char *merged_sdp = json_string_value(json_object_get(merged_jsep, "sdp"));
			/* Notify event handlers as well */
			janus_events_notify_handlers(JANUS_EVENT_TYPE_JSEP, JANUS_EVENT_SUBTYPE_NONE,
				session->session_id, ice_handle->handle_id, ice_handle->opaque_id, "local", merged_sdp_type, merged_sdp);
		}
	}
	/* Send the event */
	JANUS_LOG(LOG_VERB, "[%"SCNu64"] Sending event to transport...\n", ice_handle->handle_id);
	janus_session_notify_event(session, event);

	if((restart || janus_flags_is_set(&ice_handle->webrtc_flags, JANUS_ICE_HANDLE_WEBRTC_RESEND_TRICKLES))
			&& janus_ice_is_full_trickle_enabled()) {
		/* We're restarting ICE, send our trickle candidates again */
		janus_ice_resend_trickles(ice_handle);
	}

	janus_refcount_decrease(&plugin_session->ref);
	janus_refcount_decrease(&ice_handle->ref);
	return JANUS_OK;
}

json_t *janus_plugin_handle_sdp(janus_plugin_session *plugin_session, janus_plugin *plugin, const char *sdp_type, const char *sdp, gboolean restart) {
	if(!janus_plugin_session_is_alive(plugin_session) ||
			plugin == NULL || sdp_type == NULL || sdp == NULL) {
		JANUS_LOG(LOG_ERR, "Invalid arguments\n");
		return NULL;
	}
	janus_ice_handle *ice_handle = (janus_ice_handle *)plugin_session->gateway_handle;
	//~ if(ice_handle == NULL || janus_flags_is_set(&ice_handle->webrtc_flags, JANUS_ICE_HANDLE_WEBRTC_READY)) {
	if(ice_handle == NULL) {
		JANUS_LOG(LOG_ERR, "Invalid ICE handle\n");
		return NULL;
	}
	int offer = 0;
	if(!strcasecmp(sdp_type, "offer")) {
		/* This is an offer from a plugin */
		offer = 1;
		janus_flags_set(&ice_handle->webrtc_flags, JANUS_ICE_HANDLE_WEBRTC_GOT_OFFER);
		janus_flags_clear(&ice_handle->webrtc_flags, JANUS_ICE_HANDLE_WEBRTC_GOT_ANSWER);
	} else if(!strcasecmp(sdp_type, "answer")) {
		/* This is an answer from a plugin */
		janus_flags_set(&ice_handle->webrtc_flags, JANUS_ICE_HANDLE_WEBRTC_GOT_ANSWER);
		if(janus_flags_is_set(&ice_handle->webrtc_flags, JANUS_ICE_HANDLE_WEBRTC_GOT_OFFER))
			janus_flags_set(&ice_handle->webrtc_flags, JANUS_ICE_HANDLE_WEBRTC_NEGOTIATED);
	} else {
		/* TODO Handle other messages */
		JANUS_LOG(LOG_ERR, "Unknown type '%s'\n", sdp_type);
		return NULL;
	}
	/* Is this valid SDP? */
	char error_str[512];
	error_str[0] = '\0';
	int audio = 0, video = 0, data = 0;
	janus_sdp *parsed_sdp = janus_sdp_preparse(ice_handle, sdp, error_str, sizeof(error_str), &audio, &video, &data);
	if(parsed_sdp == NULL) {
		JANUS_LOG(LOG_ERR, "[%"SCNu64"] Couldn't parse SDP... %s\n", ice_handle->handle_id, error_str);
		return NULL;
	}
	JANUS_LOG(LOG_VERB, "[%"SCNu64"] There are %d audio, %d video and %d data m-lines\n",
		ice_handle->handle_id, audio, video, data);
	gboolean updating = FALSE;
	if(offer) {
		/* Are we still cleaning up from a previous media session? */
		if(janus_flags_is_set(&ice_handle->webrtc_flags, JANUS_ICE_HANDLE_WEBRTC_CLEANING)) {
			JANUS_LOG(LOG_VERB, "[%"SCNu64"] Still cleaning up from a previous media session, let's wait a bit...\n", ice_handle->handle_id);
			gint64 waited = 0;
			while(janus_flags_is_set(&ice_handle->webrtc_flags, JANUS_ICE_HANDLE_WEBRTC_CLEANING)) {
				JANUS_LOG(LOG_VERB, "[%"SCNu64"] Still cleaning up from a previous media session, let's wait a bit...\n", ice_handle->handle_id);
				g_usleep(100000);
				waited += 100000;
				if(waited >= 3*G_USEC_PER_SEC) {
					JANUS_LOG(LOG_VERB, "[%"SCNu64"]   -- Waited 3 seconds, that's enough!\n", ice_handle->handle_id);
					JANUS_LOG(LOG_ERR, "[%"SCNu64"] Still cleaning a previous session\n", ice_handle->handle_id);
					janus_sdp_destroy(parsed_sdp);
					return NULL;
				}
			}
		}
		if(ice_handle->agent == NULL) {
			/* We still need to configure the WebRTC stuff: negotiate RFC4588 by default */
			janus_flags_set(&ice_handle->webrtc_flags, JANUS_ICE_HANDLE_WEBRTC_RFC4588_RTX);
			/* Process SDP in order to setup ICE locally (this is going to result in an answer from the browser) */
			janus_mutex_lock(&ice_handle->mutex);
			if(janus_ice_setup_local(ice_handle, FALSE, TRUE) < 0) {
				JANUS_LOG(LOG_ERR, "[%"SCNu64"] Error setting ICE locally\n", ice_handle->handle_id);
				janus_sdp_destroy(parsed_sdp);
				janus_mutex_unlock(&ice_handle->mutex);
				return NULL;
			}
			/* Create medium instances */
			if(janus_sdp_process_local(ice_handle, parsed_sdp, FALSE) < 0) {
				JANUS_LOG(LOG_ERR, "[%"SCNu64"] Error processing SDP\n", ice_handle->handle_id);
				janus_sdp_destroy(parsed_sdp);
				janus_mutex_unlock(&ice_handle->mutex);
				return NULL;
			}
			janus_mutex_unlock(&ice_handle->mutex);
		} else {
			updating = TRUE;
			JANUS_LOG(LOG_INFO, "[%"SCNu64"] Updating existing session\n", ice_handle->handle_id);
			if(offer && ice_handle->pc) {
				/* Check what changed */
				if(janus_sdp_process_local(ice_handle, parsed_sdp, TRUE) < 0) {
					JANUS_LOG(LOG_ERR, "[%"SCNu64"] Error processing SDP\n", ice_handle->handle_id);
					janus_sdp_destroy(parsed_sdp);
					return NULL;
				}
			}
		}
		/* Make sure we don't send the rid/repaired-rid attributes when offering ourselves */
		int mindex = 0;
		int mid_ext_id = 0, transport_wide_cc_ext_id = 0, abs_send_time_ext_id = 0,
<<<<<<< HEAD
			audiolevel_ext_id = 0, videoorientation_ext_id = 0;
=======
			audiolevel_ext_id = 0, videoorientation_ext_id = 0, dependencydesc_ext_id = 0;
		int opusred_pt = 0;
>>>>>>> 4ce10e91
		GList *temp = parsed_sdp->m_lines;
		while(temp) {
			janus_sdp_mline *m = (janus_sdp_mline *)temp->data;
			janus_ice_peerconnection_medium *medium = ice_handle->pc ?
				g_hash_table_lookup(ice_handle->pc->media, GUINT_TO_POINTER(mindex)) : NULL;
			GList *tempA = m->attributes;
			while(tempA) {
				janus_sdp_attribute *a = (janus_sdp_attribute *)tempA->data;
				if(a->name && a->value) {
<<<<<<< HEAD
					if(!strcasecmp(a->name, "extmap")) {
						if(strstr(a->value, JANUS_RTP_EXTMAP_MID))
							mid_ext_id = atoi(a->value);
						else if(strstr(a->value, JANUS_RTP_EXTMAP_TRANSPORT_WIDE_CC))
							transport_wide_cc_ext_id = atoi(a->value);
						else if(strstr(a->value, JANUS_RTP_EXTMAP_ABS_SEND_TIME))
							abs_send_time_ext_id = atoi(a->value);
						else if(strstr(a->value, JANUS_RTP_EXTMAP_AUDIO_LEVEL))
							audiolevel_ext_id = atoi(a->value);
						else if(strstr(a->value, JANUS_RTP_EXTMAP_VIDEO_ORIENTATION))
							videoorientation_ext_id = atoi(a->value);
						else if(strstr(a->value, JANUS_RTP_EXTMAP_RID) ||
								strstr(a->value, JANUS_RTP_EXTMAP_REPAIRED_RID)) {
							m->attributes = g_list_remove(m->attributes, a);
							tempA = m->attributes;
							janus_sdp_attribute_destroy(a);
							continue;
						}
					} else if(m->type == JANUS_SDP_AUDIO && !strcasecmp(a->name, "rtpmap") &&
							strstr(a->value, "red/48000/2")) {
						/* If the plugin offered RED, take note of it */
						int opusred_pt = atoi(a->value);
						if(medium != NULL)
							medium->opusred_pt = opusred_pt;
=======
					if(strstr(a->value, JANUS_RTP_EXTMAP_MID))
						mid_ext_id = atoi(a->value);
					else if(strstr(a->value, JANUS_RTP_EXTMAP_TRANSPORT_WIDE_CC))
						transport_wide_cc_ext_id = atoi(a->value);
					else if(strstr(a->value, JANUS_RTP_EXTMAP_ABS_SEND_TIME))
						abs_send_time_ext_id = atoi(a->value);
					else if(strstr(a->value, JANUS_RTP_EXTMAP_AUDIO_LEVEL))
						audiolevel_ext_id = atoi(a->value);
					else if(strstr(a->value, JANUS_RTP_EXTMAP_VIDEO_ORIENTATION))
						videoorientation_ext_id = atoi(a->value);
					else if(strstr(a->value, JANUS_RTP_EXTMAP_DEPENDENCY_DESC))
						dependencydesc_ext_id = atoi(a->value);
					else if(strstr(a->value, JANUS_RTP_EXTMAP_RID) ||
							strstr(a->value, JANUS_RTP_EXTMAP_REPAIRED_RID)) {
						m->attributes = g_list_remove(m->attributes, a);
						tempA = m->attributes;
						janus_sdp_attribute_destroy(a);
						continue;
>>>>>>> 4ce10e91
					}
				}
				tempA = tempA->next;
			}
			mindex++;
			temp = temp->next;
		}
<<<<<<< HEAD
		if(ice_handle->pc && ice_handle->pc->mid_ext_id != mid_ext_id)
			ice_handle->pc->mid_ext_id = mid_ext_id;
		if(ice_handle->pc && ice_handle->pc->transport_wide_cc_ext_id != transport_wide_cc_ext_id) {
			ice_handle->pc->do_transport_wide_cc = transport_wide_cc_ext_id > 0 ? TRUE : FALSE;
			ice_handle->pc->transport_wide_cc_ext_id = transport_wide_cc_ext_id;
		}
		if(ice_handle->pc && ice_handle->pc->abs_send_time_ext_id != abs_send_time_ext_id)
			ice_handle->pc->abs_send_time_ext_id = abs_send_time_ext_id;
		if(ice_handle->pc && ice_handle->pc->audiolevel_ext_id != audiolevel_ext_id)
			ice_handle->pc->audiolevel_ext_id = audiolevel_ext_id;
		if(ice_handle->pc && ice_handle->pc->videoorientation_ext_id != videoorientation_ext_id)
			ice_handle->pc->videoorientation_ext_id = videoorientation_ext_id;
=======
		if(ice_handle->stream && ice_handle->stream->mid_ext_id != mid_ext_id)
			ice_handle->stream->mid_ext_id = mid_ext_id;
		if(ice_handle->stream && ice_handle->stream->transport_wide_cc_ext_id != transport_wide_cc_ext_id) {
			ice_handle->stream->do_transport_wide_cc = transport_wide_cc_ext_id > 0 ? TRUE : FALSE;
			ice_handle->stream->transport_wide_cc_ext_id = transport_wide_cc_ext_id;
		}
		if(ice_handle->stream && ice_handle->stream->abs_send_time_ext_id != abs_send_time_ext_id)
			ice_handle->stream->abs_send_time_ext_id = abs_send_time_ext_id;
		if(ice_handle->stream && ice_handle->stream->audiolevel_ext_id != audiolevel_ext_id)
			ice_handle->stream->audiolevel_ext_id = audiolevel_ext_id;
		if(ice_handle->stream && ice_handle->stream->videoorientation_ext_id != videoorientation_ext_id)
			ice_handle->stream->videoorientation_ext_id = videoorientation_ext_id;
		if(ice_handle->stream && ice_handle->stream->dependencydesc_ext_id != dependencydesc_ext_id)
			ice_handle->stream->dependencydesc_ext_id = dependencydesc_ext_id;
>>>>>>> 4ce10e91
	} else {
		/* Check if the answer does contain the mid/rid/repaired-rid/abs-send-time/twcc extmaps */
		int mindex = 0;
		gboolean do_mid = FALSE, do_rid = FALSE, do_repaired_rid = FALSE,
<<<<<<< HEAD
			do_twcc = FALSE, do_abs_send_time = FALSE;
=======
			do_dd = FALSE, do_twcc = FALSE, do_abs_send_time = FALSE;
		int opusred_pt = -1;
>>>>>>> 4ce10e91
		GList *temp = parsed_sdp->m_lines;
		while(temp) {
			janus_sdp_mline *m = (janus_sdp_mline *)temp->data;
			janus_ice_peerconnection_medium *medium = ice_handle->pc ?
				g_hash_table_lookup(ice_handle->pc->media, GUINT_TO_POINTER(mindex)) : NULL;
			gboolean have_mid = FALSE, have_rid = FALSE, have_repaired_rid = FALSE,
				have_twcc = FALSE, have_abs_send_time = FALSE;
			int opusred_pt = -1;
			GList *tempA = m->attributes;
			while(tempA) {
				janus_sdp_attribute *a = (janus_sdp_attribute *)tempA->data;
<<<<<<< HEAD
				if(a->name && a->value && !strcasecmp(a->name, "extmap")) {
					if(strstr(a->value, JANUS_RTP_EXTMAP_MID))
						have_mid = TRUE;
					else if(strstr(a->value, JANUS_RTP_EXTMAP_RID))
						have_rid = TRUE;
					else if(strstr(a->value, JANUS_RTP_EXTMAP_REPAIRED_RID))
						have_repaired_rid = TRUE;
					else if(strstr(a->value, JANUS_RTP_EXTMAP_TRANSPORT_WIDE_CC))
						have_twcc = TRUE;
					else if(strstr(a->value, JANUS_RTP_EXTMAP_ABS_SEND_TIME))
						have_abs_send_time = TRUE;
				} else if(m->type == JANUS_SDP_AUDIO && medium != NULL && medium->opusred_pt > 0 &&
						!strcasecmp(a->name, "rtpmap") && strstr(a->value, "red/48000/2")) {
					opusred_pt = atoi(a->value);
=======
				if(a->name && a->value) {
					if(!strcasecmp(a->name, "extmap")) {
						if(strstr(a->value, JANUS_RTP_EXTMAP_MID))
							do_mid = TRUE;
						else if(strstr(a->value, JANUS_RTP_EXTMAP_RID))
							do_rid = TRUE;
						else if(strstr(a->value, JANUS_RTP_EXTMAP_REPAIRED_RID))
							do_repaired_rid = TRUE;
						else if(strstr(a->value, JANUS_RTP_EXTMAP_TRANSPORT_WIDE_CC))
							do_twcc = TRUE;
						else if(strstr(a->value, JANUS_RTP_EXTMAP_DEPENDENCY_DESC))
							do_dd = TRUE;
						else if(strstr(a->value, JANUS_RTP_EXTMAP_ABS_SEND_TIME))
							do_abs_send_time = TRUE;
					} else if(m->type == JANUS_SDP_AUDIO && ice_handle->stream->opusred_pt > 0 &&
							!strcasecmp(a->name, "rtpmap") && strstr(a->value, "red/48000/2")) {
						opusred_pt = atoi(a->value);
					}
>>>>>>> 4ce10e91
				}
				tempA = tempA->next;
			}
			/* If the user offered RED but the plugin rejected it, disable it */
			if(opusred_pt < 0 && medium != NULL && medium->opusred_pt > 0)
				medium->opusred_pt = 0;
			/* Check if rid-based simulcasting is available */
			if(!have_rid && medium != NULL) {
				g_free(medium->rid[0]);
				medium->rid[0] = NULL;
				g_free(medium->rid[1]);
				medium->rid[1] = NULL;
				g_free(medium->rid[2]);
				medium->rid[2] = NULL;
				if(medium->ssrc_peer_temp > 0) {
					medium->ssrc_peer[0] = medium->ssrc_peer_temp;
					medium->ssrc_peer_temp = 0;
				}
			}
			do_mid = do_mid || have_mid;
			do_rid = do_rid || have_rid;
			do_repaired_rid = do_repaired_rid || have_repaired_rid;
			do_twcc = do_twcc || have_twcc;
			do_abs_send_time = do_abs_send_time || have_abs_send_time;
			mindex++;
			temp = temp->next;
		}
<<<<<<< HEAD
		if(!do_mid && ice_handle->pc)
			ice_handle->pc->mid_ext_id = 0;
		if(!do_rid && ice_handle->pc) {
			ice_handle->pc->rid_ext_id = 0;
			ice_handle->pc->ridrtx_ext_id = 0;
		}
		if(!do_repaired_rid && ice_handle->pc)
			ice_handle->pc->ridrtx_ext_id = 0;
		if(!do_twcc && ice_handle->pc) {
			ice_handle->pc->do_transport_wide_cc = FALSE;
			ice_handle->pc->transport_wide_cc_ext_id = 0;
		}
		if(!do_abs_send_time && ice_handle->pc)
			ice_handle->pc->abs_send_time_ext_id = 0;
=======
		if(!do_mid && ice_handle->stream)
			ice_handle->stream->mid_ext_id = 0;
		if(!do_rid && ice_handle->stream) {
			ice_handle->stream->rid_ext_id = 0;
			ice_handle->stream->ridrtx_ext_id = 0;
			g_free(ice_handle->stream->rid[0]);
			ice_handle->stream->rid[0] = NULL;
			g_free(ice_handle->stream->rid[1]);
			ice_handle->stream->rid[1] = NULL;
			g_free(ice_handle->stream->rid[2]);
			ice_handle->stream->rid[2] = NULL;
			if(ice_handle->stream->video_ssrc_peer_temp > 0) {
				ice_handle->stream->video_ssrc_peer[0] = ice_handle->stream->video_ssrc_peer_temp;
				ice_handle->stream->video_ssrc_peer_temp = 0;
			}
		}
		if(!do_repaired_rid && ice_handle->stream)
			ice_handle->stream->ridrtx_ext_id = 0;
		if(!do_twcc && ice_handle->stream) {
			ice_handle->stream->do_transport_wide_cc = FALSE;
			ice_handle->stream->transport_wide_cc_ext_id = 0;
		}
		if(!do_dd && ice_handle->stream)
			ice_handle->stream->dependencydesc_ext_id = 0;
		if(!do_abs_send_time && ice_handle->stream)
			ice_handle->stream->abs_send_time_ext_id = 0;
>>>>>>> 4ce10e91
	}
	if(!updating && !janus_ice_is_full_trickle_enabled()) {
		/* Wait for candidates-done callback */
		int waiting = 0;
		while(ice_handle->cdone < 1) {
			if(ice_handle == NULL || janus_flags_is_set(&ice_handle->webrtc_flags, JANUS_ICE_HANDLE_WEBRTC_STOP)
					|| janus_flags_is_set(&ice_handle->webrtc_flags, JANUS_ICE_HANDLE_WEBRTC_ALERT)) {
				JANUS_LOG(LOG_WARN, "[%"SCNu64"] Handle detached or PC closed, giving up...!\n", ice_handle ? ice_handle->handle_id : 0);
				janus_sdp_destroy(parsed_sdp);
				return NULL;
			}
			if(ice_handle->cdone < 0) {
				JANUS_LOG(LOG_ERR, "[%"SCNu64"] Error gathering candidates!\n", ice_handle->handle_id);
				janus_sdp_destroy(parsed_sdp);
				return NULL;
			}
			if(waiting && (waiting % 5000) == 0) {
				JANUS_LOG(LOG_WARN, "[%"SCNu64"] Waited 5s for candidates, that's way too much... going on with what we have (WebRTC setup might fail)\n", ice_handle->handle_id);
				break;
			}
			if(waiting && (waiting % 1000) == 0) {
				JANUS_LOG(LOG_WARN, "[%"SCNu64"] %s for candidates-done callback... (slow gathering, are you using STUN or TURN for Janus too, instead of just for users? Consider enabling full-trickle instead)\n",
					ice_handle->handle_id, (waiting == 1000 ? "Waiting" : "Still waiting"));
			}
			waiting++;
			g_usleep(1000);
		}
	}
	/* Anonymize SDP */
	if(janus_sdp_anonymize(parsed_sdp) < 0) {
		/* Invalid SDP */
		JANUS_LOG(LOG_ERR, "[%"SCNu64"] Invalid SDP\n", ice_handle->handle_id);
		janus_sdp_destroy(parsed_sdp);
		return NULL;
	}

	/* Check if this is a renegotiation and we need an ICE restart */
	if(offer && restart)
		janus_ice_restart(ice_handle);
	/* Add our details */
	janus_mutex_lock(&ice_handle->mutex);
	janus_ice_peerconnection *pc = ice_handle->pc;
	if(pc == NULL) {
		JANUS_LOG(LOG_ERR, "[%"SCNu64"] No WebRTC PeerConnection\n", ice_handle->handle_id);
		janus_sdp_destroy(parsed_sdp);
		janus_mutex_unlock(&ice_handle->mutex);
		return NULL;
	}
	/* Iterate on all media */
	janus_ice_peerconnection_medium *medium = NULL;
	uint mi=0;
	for(mi=0; mi<g_hash_table_size(pc->media); mi++) {
		medium = g_hash_table_lookup(pc->media, GUINT_TO_POINTER(mi));
		if(medium && medium->type == JANUS_MEDIA_VIDEO &&
				janus_flags_is_set(&ice_handle->webrtc_flags, JANUS_ICE_HANDLE_WEBRTC_RFC4588_RTX) &&
				medium->rtx_payload_types == NULL) {
			/* Make sure we have a list of rtx payload types to generate, if needed */
			janus_sdp_mline *m = janus_sdp_mline_find(parsed_sdp, JANUS_SDP_VIDEO);
			if(m && m->ptypes) {
				medium->rtx_payload_types = g_hash_table_new(NULL, NULL);
				GList *ptypes = g_list_copy(m->ptypes), *tempP = ptypes;
				GList *rtx_ptypes = g_hash_table_get_values(medium->rtx_payload_types);
				while(tempP) {
					int ptype = GPOINTER_TO_INT(tempP->data);
					int rtx_ptype = ptype+1;
					if(rtx_ptype > 127)
						rtx_ptype = 96;
					while(g_list_find(m->ptypes, GINT_TO_POINTER(rtx_ptype))
							|| g_list_find(rtx_ptypes, GINT_TO_POINTER(rtx_ptype))) {
						rtx_ptype++;
						if(rtx_ptype > 127)
							rtx_ptype = 96;
						if(rtx_ptype == ptype) {
							/* We did a whole round? should never happen... */
							rtx_ptype = -1;
							break;
						}
					}
					if(rtx_ptype > 0)
						g_hash_table_insert(medium->rtx_payload_types, GINT_TO_POINTER(ptype), GINT_TO_POINTER(rtx_ptype));
					g_list_free(rtx_ptypes);
					rtx_ptypes = g_hash_table_get_values(medium->rtx_payload_types);
					tempP = tempP->next;
				}
				g_list_free(ptypes);
				g_list_free(rtx_ptypes);
			}
		}
	}
	/* Enrich the SDP the plugin gave us with all the WebRTC related stuff */
	char *sdp_merged = janus_sdp_merge(ice_handle, parsed_sdp, offer ? TRUE : FALSE);
	if(sdp_merged == NULL) {
		/* Couldn't merge SDP */
		JANUS_LOG(LOG_ERR, "[%"SCNu64"] Error merging SDP\n", ice_handle->handle_id);
		janus_sdp_destroy(parsed_sdp);
		janus_mutex_unlock(&ice_handle->mutex);
		return NULL;
	}
	janus_sdp_destroy(parsed_sdp);

	if(!updating) {
		if(offer) {
			/* We set the flag to wait for an answer before handling trickle candidates */
			janus_flags_set(&ice_handle->webrtc_flags, JANUS_ICE_HANDLE_WEBRTC_PROCESSING_OFFER);
		} else {
			JANUS_LOG(LOG_VERB, "[%"SCNu64"] Sending answer, ready to setup remote candidates and send connectivity checks...\n", ice_handle->handle_id);
			janus_request_ice_handle_answer(ice_handle, NULL);
		}
	}
#ifdef HAVE_SCTP
	if(!offer && janus_flags_is_set(&ice_handle->webrtc_flags, JANUS_ICE_HANDLE_WEBRTC_READY)) {
		/* Renegotiation: check if datachannels were just added on an existing PeerConnection */
		if(janus_flags_is_set(&ice_handle->webrtc_flags, JANUS_ICE_HANDLE_WEBRTC_DATA_CHANNELS)) {
			janus_ice_peerconnection *pc = ice_handle->pc;
			if(pc != NULL && pc->dtls != NULL && pc->dtls->sctp == NULL) {
				/* Create SCTP association as well */
				JANUS_LOG(LOG_VERB, "[%"SCNu64"] Creating datachannels...\n", ice_handle->handle_id);
				janus_dtls_srtp_create_sctp(pc->dtls);
			}
		}
	}
#endif

	/* Prepare JSON event */
	json_t *jsep = json_object();
	json_object_set_new(jsep, "type", json_string(sdp_type));
	json_object_set_new(jsep, "sdp", json_string(sdp_merged));
	char *tmp = ice_handle->local_sdp;
	ice_handle->local_sdp = sdp_merged;
	janus_mutex_unlock(&ice_handle->mutex);
	g_free(tmp);
	return jsep;
}

void janus_plugin_relay_rtp(janus_plugin_session *plugin_session, janus_plugin_rtp *packet) {
	if((plugin_session < (janus_plugin_session *)0x1000) || g_atomic_int_get(&plugin_session->stopped) ||
			packet == NULL || packet->buffer == NULL || packet->length < 1)
		return;
	janus_ice_handle *handle = (janus_ice_handle *)plugin_session->gateway_handle;
	if(!handle || janus_flags_is_set(&handle->webrtc_flags, JANUS_ICE_HANDLE_WEBRTC_STOP)
			|| janus_flags_is_set(&handle->webrtc_flags, JANUS_ICE_HANDLE_WEBRTC_ALERT))
		return;
	janus_ice_relay_rtp(handle, packet);
}

void janus_plugin_relay_rtcp(janus_plugin_session *plugin_session, janus_plugin_rtcp *packet) {
	if((plugin_session < (janus_plugin_session *)0x1000) || g_atomic_int_get(&plugin_session->stopped) ||
			packet == NULL || packet->buffer == NULL || packet->length < 1)
		return;
	janus_ice_handle *handle = (janus_ice_handle *)plugin_session->gateway_handle;
	if(!handle || janus_flags_is_set(&handle->webrtc_flags, JANUS_ICE_HANDLE_WEBRTC_STOP)
			|| janus_flags_is_set(&handle->webrtc_flags, JANUS_ICE_HANDLE_WEBRTC_ALERT))
		return;
	janus_ice_relay_rtcp(handle, packet);
}

void janus_plugin_relay_data(janus_plugin_session *plugin_session, janus_plugin_data *packet) {
	if((plugin_session < (janus_plugin_session *)0x1000) || g_atomic_int_get(&plugin_session->stopped) ||
			packet == NULL || packet->buffer == NULL || packet->length < 1)
		return;
	janus_ice_handle *handle = (janus_ice_handle *)plugin_session->gateway_handle;
	if(!handle || janus_flags_is_set(&handle->webrtc_flags, JANUS_ICE_HANDLE_WEBRTC_STOP)
			|| janus_flags_is_set(&handle->webrtc_flags, JANUS_ICE_HANDLE_WEBRTC_ALERT))
		return;
#ifdef HAVE_SCTP
	janus_ice_relay_data(handle, packet);
#else
	JANUS_LOG(LOG_WARN, "Asked to relay data, but Data Channels support has not been compiled...\n");
#endif
}

void janus_plugin_send_pli(janus_plugin_session *plugin_session) {
	if((plugin_session < (janus_plugin_session *)0x1000) || g_atomic_int_get(&plugin_session->stopped))
		return;
	janus_ice_handle *handle = (janus_ice_handle *)plugin_session->gateway_handle;
	if(!handle || janus_flags_is_set(&handle->webrtc_flags, JANUS_ICE_HANDLE_WEBRTC_STOP)
			|| janus_flags_is_set(&handle->webrtc_flags, JANUS_ICE_HANDLE_WEBRTC_ALERT))
		return;
	janus_ice_send_pli(handle);
}

void janus_plugin_send_pli_stream(janus_plugin_session *plugin_session, int mindex) {
	if((plugin_session < (janus_plugin_session *)0x1000) || g_atomic_int_get(&plugin_session->stopped))
		return;
	janus_ice_handle *handle = (janus_ice_handle *)plugin_session->gateway_handle;
	if(!handle || janus_flags_is_set(&handle->webrtc_flags, JANUS_ICE_HANDLE_WEBRTC_STOP)
			|| janus_flags_is_set(&handle->webrtc_flags, JANUS_ICE_HANDLE_WEBRTC_ALERT))
		return;
	janus_ice_send_pli_stream(handle, mindex);
}

void janus_plugin_send_remb(janus_plugin_session *plugin_session, uint32_t bitrate) {
	if((plugin_session < (janus_plugin_session *)0x1000) || g_atomic_int_get(&plugin_session->stopped))
		return;
	janus_ice_handle *handle = (janus_ice_handle *)plugin_session->gateway_handle;
	if(!handle || janus_flags_is_set(&handle->webrtc_flags, JANUS_ICE_HANDLE_WEBRTC_STOP)
			|| janus_flags_is_set(&handle->webrtc_flags, JANUS_ICE_HANDLE_WEBRTC_ALERT))
		return;
	janus_ice_send_remb(handle, bitrate);
}

static gboolean janus_plugin_close_pc_internal(gpointer user_data) {
	/* We actually enforce the close_pc here */
	janus_plugin_session *plugin_session = (janus_plugin_session *) user_data;
	janus_ice_handle *ice_handle = (janus_ice_handle *)plugin_session->gateway_handle;
	if(!ice_handle || !g_atomic_int_compare_and_exchange(&ice_handle->closepc, 1, 0)) {
		janus_refcount_decrease(&plugin_session->ref);
		return G_SOURCE_REMOVE;
	}
	janus_refcount_increase(&ice_handle->ref);
	if(janus_flags_is_set(&ice_handle->webrtc_flags, JANUS_ICE_HANDLE_WEBRTC_STOP)
			|| janus_flags_is_set(&ice_handle->webrtc_flags, JANUS_ICE_HANDLE_WEBRTC_ALERT)) {
		janus_refcount_decrease(&plugin_session->ref);
		janus_refcount_decrease(&ice_handle->ref);
		return G_SOURCE_REMOVE;
	}
	JANUS_LOG(LOG_VERB, "[%"SCNu64"] Plugin asked to hangup PeerConnection: sending alert\n", ice_handle->handle_id);
	/* Send an alert on all the DTLS connections */
	janus_ice_webrtc_hangup(ice_handle, "Close PC");
	janus_refcount_decrease(&plugin_session->ref);
	janus_refcount_decrease(&ice_handle->ref);

	return G_SOURCE_REMOVE;
}

void janus_plugin_close_pc(janus_plugin_session *plugin_session) {
	/* A plugin asked to get rid of a PeerConnection: enqueue it as a timed source */
	if(!janus_plugin_session_is_alive(plugin_session))
		return;
	janus_ice_handle *ice_handle = (janus_ice_handle *)plugin_session->gateway_handle;
	if(!ice_handle || !g_atomic_int_compare_and_exchange(&ice_handle->closepc, 0, 1))
		return;
	janus_refcount_increase(&plugin_session->ref);
	GSource *timeout_source = g_timeout_source_new_seconds(0);
	g_source_set_callback(timeout_source, janus_plugin_close_pc_internal, plugin_session, NULL);
	g_source_attach(timeout_source, sessions_watchdog_context);
	g_source_unref(timeout_source);
}

static gboolean janus_plugin_end_session_internal(gpointer user_data) {
	/* We actually enforce the end_session here */
	janus_plugin_session *plugin_session = (janus_plugin_session *) user_data;
	janus_ice_handle *ice_handle = (janus_ice_handle *)plugin_session->gateway_handle;
	if(!ice_handle) {
		janus_refcount_decrease(&plugin_session->ref);
		return G_SOURCE_REMOVE;
	}
	janus_refcount_increase(&ice_handle->ref);
	if(janus_flags_is_set(&ice_handle->webrtc_flags, JANUS_ICE_HANDLE_WEBRTC_STOP)) {
		janus_refcount_decrease(&plugin_session->ref);
		janus_refcount_decrease(&ice_handle->ref);
		return G_SOURCE_REMOVE;
	}
	janus_session *session = (janus_session *)ice_handle->session;
	if(!session) {
		janus_refcount_decrease(&plugin_session->ref);
		janus_refcount_decrease(&ice_handle->ref);
		return G_SOURCE_REMOVE;
	}
	/* Destroy the handle */
	janus_session_handles_remove(session, ice_handle);

	janus_refcount_decrease(&plugin_session->ref);
	janus_refcount_decrease(&ice_handle->ref);
	return G_SOURCE_REMOVE;
}

void janus_plugin_end_session(janus_plugin_session *plugin_session) {
	/* A plugin asked to get rid of a handle: enqueue it as a timed source */
	if(!janus_plugin_session_is_alive(plugin_session))
		return;
	janus_refcount_increase(&plugin_session->ref);
	GSource *timeout_source = g_timeout_source_new_seconds(0);
	g_source_set_callback(timeout_source, janus_plugin_end_session_internal, plugin_session, NULL);
	g_source_attach(timeout_source, sessions_watchdog_context);
	g_source_unref(timeout_source);
}

void janus_plugin_notify_event(janus_plugin *plugin, janus_plugin_session *plugin_session, json_t *event) {
	/* A plugin asked to notify an event to the handlers */
	if(!plugin || !event || !json_is_object(event))
		return;
	guint64 session_id = 0, handle_id = 0;
	char *opaque_id = NULL;
	if(plugin_session != NULL) {
		if(!janus_plugin_session_is_alive(plugin_session)) {
			json_decref(event);
			return;
		}
		janus_ice_handle *ice_handle = (janus_ice_handle *)plugin_session->gateway_handle;
		if(!ice_handle) {
			json_decref(event);
			return;
		}
		handle_id = ice_handle->handle_id;
		opaque_id = ice_handle->opaque_id;
		janus_session *session = (janus_session *)ice_handle->session;
		if(!session) {
			json_decref(event);
			return;
		}
		session_id = session->session_id;
	}
	/* Notify event handlers */
	if(janus_events_is_enabled()) {
		janus_events_notify_handlers(JANUS_EVENT_TYPE_PLUGIN, JANUS_EVENT_SUBTYPE_NONE,
			session_id, handle_id, opaque_id, plugin->get_package(), event);
	} else {
		json_decref(event);
	}
}

gboolean janus_plugin_auth_is_signed(void) {
	return janus_auth_is_signed_mode();
}

gboolean janus_plugin_auth_is_signature_valid(janus_plugin *plugin, const char *token) {
	return janus_auth_check_signature(token, plugin->get_package());
}

gboolean janus_plugin_auth_signature_contains(janus_plugin *plugin, const char *token, const char *descriptor) {
	return janus_auth_check_signature_contains(token, plugin->get_package(), descriptor);
}


/* Main */
gint main(int argc, char *argv[])
{
	/* Core dumps may be disallowed by parent of this process; change that */
	struct rlimit core_limits;
	core_limits.rlim_cur = core_limits.rlim_max = RLIM_INFINITY;
	setrlimit(RLIMIT_CORE, &core_limits);

	g_print("Janus commit: %s\n", janus_build_git_sha);
	g_print("Compiled on:  %s\n\n", janus_build_git_time);

	struct gengetopt_args_info args_info;
	/* Let's call our cmdline parser */
	if(cmdline_parser(argc, argv, &args_info) != 0)
		exit(1);

	/* Any configuration to open? */
	if(args_info.config_given) {
		config_file = g_strdup(args_info.config_arg);
	}
	if(args_info.configs_folder_given) {
		configs_folder = g_strdup(args_info.configs_folder_arg);
	} else {
		configs_folder = g_strdup(CONFDIR);
	}
	if(config_file == NULL) {
		char file[255];
		g_snprintf(file, 255, "%s/janus.jcfg", configs_folder);
		config_file = g_strdup(file);
	}
	if((config = janus_config_parse(config_file)) == NULL) {
		/* We failed to load the libconfig configuration file, let's try the INI */
		g_print("Failed to load %s, trying the INI instead...\n", config_file);
		g_free(config_file);
		char file[255];
		g_snprintf(file, 255, "%s/janus.cfg", configs_folder);
		config_file = g_strdup(file);
		if((config = janus_config_parse(config_file)) == NULL) {
			if(args_info.config_given) {
				/* We only give up if the configuration file was explicitly provided */
				g_print("Error reading configuration from %s\n", config_file);
				exit(1);
			}
			g_print("Error reading/parsing the configuration file in %s, going on with the defaults and the command line arguments\n",
				configs_folder);
			config = janus_config_create("janus.cfg");
			if(config == NULL) {
				/* If we can't even create an empty configuration, something's definitely wrong */
				exit(1);
			}
		}
	}
	/* Pre-fetch some categories (creates them if they don't exist) */
	janus_config_category *config_general = janus_config_get_create(config, NULL, janus_config_type_category, "general");
	janus_config_category *config_certs = janus_config_get_create(config, NULL, janus_config_type_category, "certificates");
	janus_config_category *config_nat = janus_config_get_create(config, NULL, janus_config_type_category, "nat");
	janus_config_category *config_media = janus_config_get_create(config, NULL, janus_config_type_category, "media");
	janus_config_category *config_transports = janus_config_get_create(config, NULL, janus_config_type_category, "transports");
	janus_config_category *config_plugins = janus_config_get_create(config, NULL, janus_config_type_category, "plugins");
	janus_config_category *config_events = janus_config_get_create(config, NULL, janus_config_type_category, "events");
	janus_config_category *config_loggers = janus_config_get_create(config, NULL, janus_config_type_category, "loggers");

	/* Any log prefix? */
	janus_config_array *lp = janus_config_get(config, config_general, janus_config_type_item, "log_prefix");
	if(lp && lp->value)
		janus_log_global_prefix = g_strdup(lp->value);

	/* Check if there are folders to protect */
	janus_config_array *pfs = janus_config_get(config, config_general, janus_config_type_array, "protected_folders");
	if(pfs && pfs->list) {
		GList *item = pfs->list;
		while(item) {
			janus_config_item *pf = (janus_config_item *)item->data;
			if(pf && pf->type == janus_config_type_item && pf->name == NULL && pf->value != NULL)
				janus_protected_folder_add(pf->value);
			item = item->next;
		}
	}

	/* Check if we need to log to console and/or file */
	gboolean use_stdout = TRUE;
	if(args_info.disable_stdout_given) {
		use_stdout = FALSE;
		janus_config_add(config, config_general, janus_config_item_create("log_to_stdout", "no"));
	} else if(!args_info.log_stdout_given) {
		/* Check if the configuration file is saying anything about this */
		janus_config_item *item = janus_config_get(config, config_general, janus_config_type_item, "log_to_stdout");
		if(item && item->value && !janus_is_true(item->value))
			use_stdout = FALSE;
	}
	const char *logfile = NULL;
	if(args_info.log_file_given) {
		logfile = args_info.log_file_arg;
		janus_config_add(config, config_general, janus_config_item_create("log_to_file", "no"));
	} else {
		/* Check if the configuration file is saying anything about this */
		janus_config_item *item = janus_config_get(config, config_general, janus_config_type_item, "log_to_file");
		if(item && item->value)
			logfile = item->value;
	}

	/* Check if we're going to daemonize Janus */
	if(args_info.daemon_given) {
		daemonize = TRUE;
		janus_config_add(config, config_general, janus_config_item_create("daemonize", "yes"));
	} else {
		/* Check if the configuration file is saying anything about this */
		janus_config_item *item = janus_config_get(config, config_general, janus_config_type_item, "daemonize");
		if(item && item->value && janus_is_true(item->value))
			daemonize = TRUE;
	}
	/* If we're going to daemonize, make sure logging to stdout is disabled and a log file has been specified */
	if(daemonize && use_stdout && !args_info.log_stdout_given) {
		use_stdout = FALSE;
	}
	/* Daemonize now, if we need to */
	if(daemonize) {
		g_print("Running Janus as a daemon\n");

		/* Create a pipe for parent<->child communication during the startup phase */
		if(pipe(pipefd) == -1) {
			g_print("pipe error!\n");
			exit(1);
		}

		/* Fork off the parent process */
		pid_t pid = fork();
		if(pid < 0) {
			g_print("Fork error!\n");
			exit(1);
		}
		if(pid > 0) {
			/* Ok, we're the parent: let's wait for the child to tell us everything started fine */
			close(pipefd[1]);
			int code = -1;
			struct pollfd pollfds;

			while(code < 0) {
				pollfds.fd = pipefd[0];
				pollfds.events = POLLIN;
				int res = poll(&pollfds, 1, -1);
				if(res < 0)
					break;
				if(res == 0)
					continue;
				if(pollfds.revents & POLLERR || pollfds.revents & POLLHUP)
					break;
				if(pollfds.revents & POLLIN) {
					res = read(pipefd[0], &code, sizeof(int));
					break;
				}
			}
			if(code < 0)
				code = 1;

			/* Leave the parent and return the exit code we received from the child */
			if(code)
				g_print("Error launching Janus (error code %d), check the logs for more details\n", code);
			exit(code);
		}
		/* Child here */
		close(pipefd[0]);

		/* Change the file mode mask */
		umask(0);

		/* Create a new SID for the child process */
		pid_t sid = setsid();
		if(sid < 0) {
			g_print("Error setting SID!\n");
			exit(1);
		}
		/* Change the current working directory */
		const char *cwd = (args_info.cwd_path_given) ? args_info.cwd_path_arg : "/";
		if((chdir(cwd)) < 0) {
			g_print("Error changing the current working directory!\n");
			exit(1);
		}
		/* We close stdin/stdout/stderr when initializing the logger */
	}

	/* Was a custom instance name provided? */
	if(args_info.server_name_given) {
		janus_config_add(config, config_general, janus_config_item_create("server_name", args_info.server_name_arg));
	}
	janus_config_item *item = janus_config_get(config, config_general, janus_config_type_item, "server_name");
	if(item && item->value) {
		server_name = g_strdup(item->value);
	}

	/* Check if we should exit immediately on dlopen or dlsym errors */
	item = janus_config_get(config, config_general, janus_config_type_item, "exit_on_dl_error");
	if(item && item->value && janus_is_true(item->value))
		exit_on_dl_error = TRUE;

	/* Initialize logger */
	if(janus_log_init(daemonize, use_stdout, logfile) < 0)
		exit(1);
	/* Check if there are external loggers we need to load as well */
	const char *path = NULL;
	DIR *dir = NULL;
	/* External loggers are usually disabled by default: they need to be enabled in the configuration */
	gchar **disabled_loggers = NULL;
	path = LOGGERDIR;
	item = janus_config_get(config, config_general, janus_config_type_item, "loggers_folder");
	if(item && item->value)
		path = (char *)item->value;
	JANUS_LOG(LOG_INFO, "Logger plugins folder: %s\n", path);
	dir = opendir(path);
	if(!dir) {
		/* Not really fatal, we don't care and go on anyway: loggers are not fundamental */
		JANUS_LOG(LOG_WARN, "\tCouldn't access logger plugins folder...\n");
	} else {
		/* Any loggers to ignore? */
		item = janus_config_get(config, config_loggers, janus_config_type_item, "disable");
		if(item && item->value)
			disabled_loggers = g_strsplit(item->value, ",", -1);
		/* Open the shared objects */
		struct dirent *eventent = NULL;
		char eventpath[1024];
		while((eventent = readdir(dir))) {
			int len = strlen(eventent->d_name);
			if (len < 4) {
				continue;
			}
			if (strcasecmp(eventent->d_name+len-strlen(SHLIB_EXT), SHLIB_EXT)) {
				continue;
			}
			/* Check if this logger has been disabled in the configuration file */
			if(disabled_loggers != NULL) {
				gchar *index = disabled_loggers[0];
				if(index != NULL) {
					int i=0;
					gboolean skip = FALSE;
					while(index != NULL) {
						while(isspace(*index))
							index++;
						if(strlen(index) && !strcmp(index, eventent->d_name)) {
							JANUS_LOG(LOG_WARN, "Logger plugin '%s' has been disabled, skipping...\n", eventent->d_name);
							skip = TRUE;
							break;
						}
						i++;
						index = disabled_loggers[i];
					}
					if(skip)
						continue;
				}
			}
			JANUS_LOG(LOG_INFO, "Loading logger plugin '%s'...\n", eventent->d_name);
			memset(eventpath, 0, 1024);
			g_snprintf(eventpath, 1024, "%s/%s", path, eventent->d_name);
			void *event = dlopen(eventpath, RTLD_NOW | RTLD_GLOBAL);
			if (!event) {
				JANUS_LOG(exit_on_dl_error ? LOG_FATAL : LOG_ERR, "\tCouldn't load logger plugin '%s': %s\n", eventent->d_name, dlerror());
				if (exit_on_dl_error)
					exit(1);
			} else {
				create_l *create = (create_l*) dlsym(event, "create");
				const char *dlsym_error = dlerror();
				if (dlsym_error) {
					JANUS_LOG(exit_on_dl_error ? LOG_FATAL : LOG_ERR, "\tCouldn't load symbol 'create': %s\n", dlsym_error);
					if (exit_on_dl_error)
						exit(1);
					continue;
				}
				janus_logger *janus_logger = create();
				if(!janus_logger) {
					JANUS_LOG(LOG_ERR, "\tCouldn't use function 'create'...\n");
					continue;
				}
				/* Are all the mandatory methods and callbacks implemented? */
				if(!janus_logger->init || !janus_logger->destroy ||
						!janus_logger->get_api_compatibility ||
						!janus_logger->get_version ||
						!janus_logger->get_version_string ||
						!janus_logger->get_description ||
						!janus_logger->get_package ||
						!janus_logger->get_name ||
						!janus_logger->incoming_logline) {
					JANUS_LOG(LOG_ERR, "\tMissing some mandatory methods/callbacks, skipping this logger plugin...\n");
					continue;
				}
				if(janus_logger->get_api_compatibility() < JANUS_LOGGER_API_VERSION) {
					JANUS_LOG(LOG_ERR, "The '%s' logger plugin was compiled against an older version of the API (%d < %d), skipping it: update it to enable it again\n",
						janus_logger->get_package(), janus_logger->get_api_compatibility(), JANUS_LOGGER_API_VERSION);
					continue;
				}
				janus_logger->init(server_name ? server_name : JANUS_SERVER_NAME, configs_folder);
				JANUS_LOG(LOG_VERB, "\tVersion: %d (%s)\n", janus_logger->get_version(), janus_logger->get_version_string());
				JANUS_LOG(LOG_VERB, "\t   [%s] %s\n", janus_logger->get_package(), janus_logger->get_name());
				JANUS_LOG(LOG_VERB, "\t   %s\n", janus_logger->get_description());
				JANUS_LOG(LOG_VERB, "\t   Plugin API version: %d\n", janus_logger->get_api_compatibility());
				if(loggers == NULL)
					loggers = g_hash_table_new(g_str_hash, g_str_equal);
				g_hash_table_insert(loggers, (gpointer)janus_logger->get_package(), janus_logger);
				if(loggers_so == NULL)
					loggers_so = g_hash_table_new(g_str_hash, g_str_equal);
				g_hash_table_insert(loggers_so, (gpointer)janus_logger->get_package(), event);
			}
		}
		closedir(dir);
	}
	if(disabled_loggers != NULL)
		g_strfreev(disabled_loggers);
	disabled_loggers = NULL;
	janus_log_set_loggers(loggers);

	JANUS_PRINT("---------------------------------------------------\n");
	JANUS_PRINT("  Starting Meetecho Janus (WebRTC Server) v%s\n", janus_version_string);
	JANUS_PRINT("---------------------------------------------------\n\n");

	/* Handle SIGINT (CTRL-C), SIGTERM (from service managers) */
	signal(SIGINT, janus_handle_signal);
	signal(SIGTERM, janus_handle_signal);
	atexit(janus_termination_handler);

	/* Setup Glib */
#if !GLIB_CHECK_VERSION(2, 36, 0)
	g_type_init();
#endif

	/* Logging level: default is info and no timestamps */
	janus_log_level = LOG_INFO;
	janus_log_timestamps = FALSE;
	janus_log_colors = TRUE;
	if(args_info.debug_level_given) {
		if(args_info.debug_level_arg < LOG_NONE)
			args_info.debug_level_arg = 0;
		else if(args_info.debug_level_arg > LOG_MAX)
			args_info.debug_level_arg = LOG_MAX;
		janus_log_level = args_info.debug_level_arg;
	}

	/* Any PID we need to create? */
	const char *pidfile = NULL;
	if(args_info.pid_file_given) {
		pidfile = args_info.pid_file_arg;
		janus_config_add(config, config_general, janus_config_item_create("pid_file", pidfile));
	} else {
		/* Check if the configuration file is saying anything about this */
		item = janus_config_get(config, config_general, janus_config_type_item, "pid_file");
		if(item && item->value)
			pidfile = item->value;
	}
	if(janus_pidfile_create(pidfile) < 0)
		exit(1);

	/* Proceed with the rest of the configuration */
	janus_config_print(config);
	if(args_info.debug_level_given) {
		char debug[5];
		g_snprintf(debug, 5, "%d", args_info.debug_level_arg);
		janus_config_add(config, config_general, janus_config_item_create("debug_level", debug));
	} else {
		/* No command line directive on logging, try the configuration file */
		item = janus_config_get(config, config_general, janus_config_type_item, "debug_level");
		if(item && item->value) {
			int temp_level = atoi(item->value);
			if(temp_level == 0 && strcmp(item->value, "0")) {
				JANUS_PRINT("Invalid debug level %s (configuration), using default (info=4)\n", item->value);
			} else {
				janus_log_level = temp_level;
				if(janus_log_level < LOG_NONE)
					janus_log_level = 0;
				else if(janus_log_level > LOG_MAX)
					janus_log_level = LOG_MAX;
			}
		}
	}
	/* Any command line argument that should overwrite the configuration? */
	JANUS_PRINT("Checking command line arguments...\n");
	if(args_info.debug_timestamps_given) {
		janus_config_add(config, config_general, janus_config_item_create("debug_timestamps", "yes"));
	}
	if(args_info.disable_colors_given) {
		janus_config_add(config, config_general, janus_config_item_create("debug_colors", "no"));
	}
	if(args_info.debug_locks_given) {
		janus_config_add(config, config_general, janus_config_item_create("debug_locks", "yes"));
	}
	if(args_info.session_timeout_given) {
		char st[20];
		g_snprintf(st, 20, "%d", args_info.session_timeout_arg);
		janus_config_add(config, config_general, janus_config_item_create("session_timeout", st));
	}
	if(args_info.reclaim_session_timeout_given) {
		char st[20];
		g_snprintf(st, 20, "%d", args_info.reclaim_session_timeout_arg);
		janus_config_add(config, config_general, janus_config_item_create("reclaim_session_timeout", st));
	}
 	if(args_info.interface_given) {
		janus_config_add(config, config_general, janus_config_item_create("interface", args_info.interface_arg));
	}
	if(args_info.configs_folder_given) {
		janus_config_add(config, config_general, janus_config_item_create("configs_folder", args_info.configs_folder_arg));
	}
	if(args_info.plugins_folder_given) {
		janus_config_add(config, config_general, janus_config_item_create("plugins_folder", args_info.plugins_folder_arg));
	}
	if(args_info.apisecret_given) {
		janus_config_add(config, config_general, janus_config_item_create("api_secret", args_info.apisecret_arg));
	}
	if(args_info.token_auth_given) {
		janus_config_add(config, config_general, janus_config_item_create("token_auth", "yes"));
	}
	if(args_info.token_auth_secret_given) {
		janus_config_add(config, config_general, janus_config_item_create("token_auth_secret", args_info.token_auth_secret_arg));
	}
	if(args_info.no_webrtc_encryption_given) {
		janus_config_add(config, config_general, janus_config_item_create("no_webrtc_encryption", "yes"));
	}
	if(args_info.cert_pem_given) {
		janus_config_add(config, config_certs, janus_config_item_create("cert_pem", args_info.cert_pem_arg));
	}
	if(args_info.cert_key_given) {
		janus_config_add(config, config_certs, janus_config_item_create("cert_key", args_info.cert_key_arg));
	}
	if(args_info.cert_pwd_given) {
		janus_config_add(config, config_certs, janus_config_item_create("cert_pwd", args_info.cert_pwd_arg));
	}
	if(args_info.stun_server_given) {
		/* Split in server and port (if port missing, use 3478 as default) */
		char *stunport = strrchr(args_info.stun_server_arg, ':');
		if(stunport != NULL) {
			*stunport = '\0';
			stunport++;
			janus_config_add(config, config_nat, janus_config_item_create("stun_server", args_info.stun_server_arg));
			janus_config_add(config, config_nat, janus_config_item_create("stun_port", stunport));
		} else {
			janus_config_add(config, config_nat, janus_config_item_create("stun_server", args_info.stun_server_arg));
			janus_config_add(config, config_nat, janus_config_item_create("stun_port", "3478"));
		}
	}
	if(args_info.nat_1_1_given) {
		janus_config_add(config, config_nat, janus_config_item_create("nat_1_1_mapping", args_info.nat_1_1_arg));
	}
	if(args_info.keep_private_host_given) {
		janus_config_add(config, config_nat, janus_config_item_create("keep_private_host", "true"));
	}
	if(args_info.ice_enforce_list_given) {
		janus_config_add(config, config_nat, janus_config_item_create("ice_enforce_list", args_info.ice_enforce_list_arg));
	}
	if(args_info.ice_ignore_list_given) {
		janus_config_add(config, config_nat, janus_config_item_create("ice_ignore_list", args_info.ice_ignore_list_arg));
	}
	if(args_info.libnice_debug_given) {
		janus_config_add(config, config_nat, janus_config_item_create("nice_debug", "true"));
	}
	if(args_info.full_trickle_given) {
		janus_config_add(config, config_nat, janus_config_item_create("full_trickle", "true"));
	}
	if(args_info.ice_lite_given) {
		janus_config_add(config, config_nat, janus_config_item_create("ice_lite", "true"));
	}
	if(args_info.ice_tcp_given) {
		janus_config_add(config, config_nat, janus_config_item_create("ice_tcp", "true"));
	}
	if(args_info.ipv6_candidates_given) {
		janus_config_add(config, config_media, janus_config_item_create("ipv6", "true"));
	}
	if(args_info.ipv6_link_local_given) {
		janus_config_add(config, config_media, janus_config_item_create("ipv6_linklocal", "true"));
	}
	if(args_info.min_nack_queue_given) {
		char mnq[20];
		g_snprintf(mnq, 20, "%d", args_info.min_nack_queue_arg);
		janus_config_add(config, config_media, janus_config_item_create("min_nack_queue", mnq));
	}
	if(args_info.no_media_timer_given) {
		char nmt[20];
		g_snprintf(nmt, 20, "%d", args_info.no_media_timer_arg);
		janus_config_add(config, config_media, janus_config_item_create("no_media_timer", nmt));
	}
	if(args_info.slowlink_threshold_given) {
		char st[20];
		g_snprintf(st, 20, "%d", args_info.slowlink_threshold_arg);
		janus_config_add(config, config_media, janus_config_item_create("slowlink_threshold", st));
	}
	if(args_info.twcc_period_given) {
		char tp[20];
		g_snprintf(tp, 20, "%d", args_info.twcc_period_arg);
		janus_config_add(config, config_media, janus_config_item_create("twcc_period", tp));
	}
	if(args_info.rtp_port_range_given) {
		janus_config_add(config, config_media, janus_config_item_create("rtp_port_range", args_info.rtp_port_range_arg));
	}
	if(args_info.event_handlers_given) {
		janus_config_add(config, config_events, janus_config_item_create("broadcast", "yes"));
	}
	janus_config_print(config);

	/* Logging/debugging */
	JANUS_PRINT("Debug/log level is %d\n", janus_log_level);
	item = janus_config_get(config, config_general, janus_config_type_item, "debug_timestamps");
	if(item && item->value)
		janus_log_timestamps = janus_is_true(item->value);
	JANUS_PRINT("Debug/log timestamps are %s\n", janus_log_timestamps ? "enabled" : "disabled");
	item = janus_config_get(config, config_general, janus_config_type_item, "debug_colors");
	if(item && item->value)
		janus_log_colors = janus_is_true(item->value);
	JANUS_PRINT("Debug/log colors are %s\n", janus_log_colors ? "enabled" : "disabled");
	item = janus_config_get(config, config_general, janus_config_type_item, "debug_locks");
	if(item && item->value)
		lock_debug = janus_is_true(item->value);
	if(lock_debug) {
		JANUS_PRINT("Lock/mutex debugging is enabled\n");
	}

	/* First of all, let's check if we're disabling WebRTC encryption for debugging purposes */
	item = janus_config_get(config, config_general, janus_config_type_item, "no_webrtc_encryption");
	if(item && item->value && janus_is_true(item->value)) {
		JANUS_LOG(LOG_WARN, "Disabling WebRTC encryption: *THIS IS ONLY ACCEPTABLE WHEN DEBUGGING!*\n");
		webrtc_encryption = FALSE;
	}

	/* Any IP/interface to enforce/ignore? */
	item = janus_config_get(config, config_nat, janus_config_type_item, "ice_enforce_list");
	if(item && item->value) {
		gchar **list = g_strsplit(item->value, ",", -1);
		gchar *index = list[0];
		if(index != NULL) {
			int i=0;
			while(index != NULL) {
				if(strlen(index) > 0) {
					JANUS_LOG(LOG_INFO, "Adding '%s' to the ICE enforce list...\n", index);
					janus_ice_enforce_interface(g_strdup(index));
				}
				i++;
				index = list[i];
			}
		}
		g_clear_pointer(&list, g_strfreev);
	}
	item = janus_config_get(config, config_nat, janus_config_type_item, "ice_ignore_list");
	if(item && item->value) {
		gchar **list = g_strsplit(item->value, ",", -1);
		gchar *index = list[0];
		if(index != NULL) {
			int i=0;
			while(index != NULL) {
				if(strlen(index) > 0) {
					JANUS_LOG(LOG_INFO, "Adding '%s' to the ICE ignore list...\n", index);
					janus_ice_ignore_interface(g_strdup(index));
				}
				i++;
				index = list[i];
			}
		}
		g_clear_pointer(&list, g_strfreev);
	}
	/* What is the local IP? */
	JANUS_LOG(LOG_VERB, "Selecting local IP address...\n");
	item = janus_config_get(config, config_general, janus_config_type_item, "interface");
	if(item && item->value) {
		JANUS_LOG(LOG_VERB, "  -- Will try to use %s\n", item->value);
		/* Verify that the address is valid */
		struct ifaddrs *ifas = NULL;
		janus_network_address iface;
		janus_network_address_string_buffer ibuf;
		if(getifaddrs(&ifas) == -1) {
			JANUS_LOG(LOG_ERR, "Unable to acquire list of network devices/interfaces; some configurations may not work as expected... %d (%s)\n",
				errno, g_strerror(errno));
		} else {
			if(janus_network_lookup_interface(ifas, item->value, &iface) != 0) {
				JANUS_LOG(LOG_WARN, "Error setting local IP address to %s, falling back to detecting IP address...\n", item->value);
			} else {
				if(janus_network_address_to_string_buffer(&iface, &ibuf) != 0 || janus_network_address_string_buffer_is_null(&ibuf)) {
					JANUS_LOG(LOG_WARN, "Error getting local IP address from %s, falling back to detecting IP address...\n", item->value);
				} else {
					local_ip = g_strdup(janus_network_address_string_from_buffer(&ibuf));
				}
			}
			freeifaddrs(ifas);
		}
	}
	if(local_ip == NULL) {
		local_ip = janus_network_detect_local_ip_as_string(janus_network_query_options_any_ip);
		if(local_ip == NULL) {
			JANUS_LOG(LOG_WARN, "Couldn't find any address! using 127.0.0.1 as the local IP... (which is NOT going to work out of your machine)\n");
			local_ip = g_strdup("127.0.0.1");
		}
	}
	JANUS_LOG(LOG_INFO, "Using %s as local IP...\n", local_ip);

	/* Check if a custom session timeout value was specified */
	item = janus_config_get(config, config_general, janus_config_type_item, "session_timeout");
	if(item && item->value) {
		int st = atoi(item->value);
		if(st < 0) {
			JANUS_LOG(LOG_WARN, "Ignoring session_timeout value as it's not a positive integer\n");
		} else {
			if(st == 0) {
				JANUS_LOG(LOG_WARN, "Session timeouts have been disabled (note, may result in orphaned sessions)\n");
			}
			global_session_timeout = st;
		}
	}

	/* Check if a custom reclaim session timeout value was specified */
	item = janus_config_get(config, config_general, janus_config_type_item, "reclaim_session_timeout");
	if(item && item->value) {
		int rst = atoi(item->value);
		if(rst < 0) {
			JANUS_LOG(LOG_WARN, "Ignoring reclaim_session_timeout value as it's not a positive integer\n");
		} else {
			if(rst == 0) {
				JANUS_LOG(LOG_WARN, "Reclaim session timeouts have been disabled, will cleanup immediately\n");
			}
			reclaim_session_timeout = rst;
		}
	}

	/* Check if a custom candidates timeout value was specified */
	item = janus_config_get(config, config_general, janus_config_type_item, "candidates_timeout");
	if(item && item->value) {
		int ct = atoi(item->value);
		if(ct <= 0) {
			JANUS_LOG(LOG_WARN, "Ignoring candidates_timeout value as it's not a positive integer\n");
		} else {
			candidates_timeout = ct;
		}
	}

	/* Is there any API secret to consider? */
	api_secret = NULL;
	item = janus_config_get(config, config_general, janus_config_type_item, "api_secret");
	if(item && item->value) {
		api_secret = g_strdup(item->value);
	}
	/* Is there any API secret to consider? */
	admin_api_secret = NULL;
	item = janus_config_get(config, config_general, janus_config_type_item, "admin_secret");
	if(item && item->value) {
		admin_api_secret = g_strdup(item->value);
	}
	/* Also check if the token based authentication mechanism needs to be enabled */
	item = janus_config_get(config, config_general, janus_config_type_item, "token_auth");
	gboolean auth_enabled = item && item->value && janus_is_true(item->value);
	item = janus_config_get(config, config_general, janus_config_type_item, "token_auth_secret");
	const char *auth_secret = NULL;
	if (item && item->value)
		auth_secret = item->value;
	janus_auth_init(auth_enabled, auth_secret);

	/* Check if opaque IDs should be sent back in the Janus API too */
	item = janus_config_get(config, config_general, janus_config_type_item, "opaqueid_in_api");
	if(item && item->value && janus_is_true(item->value))
		janus_enable_opaqueid_in_api();

	/* Initialize the recorder code */
	item = janus_config_get(config, config_general, janus_config_type_item, "recordings_tmp_ext");
	if(item && item->value) {
		janus_recorder_init(TRUE, item->value);
	} else {
		janus_recorder_init(FALSE, NULL);
	}

	/* Check if we should hide dependencies in "info" requests */
	item = janus_config_get(config, config_general, janus_config_type_item, "hide_dependencies");
	if(item && item->value && janus_is_true(item->value))
		hide_dependencies = TRUE;

	/* Setup ICE stuff (e.g., checking if the provided STUN server is correct) */
	char *stun_server = NULL, *turn_server = NULL;
	uint16_t stun_port = 0, turn_port = 0;
	char *turn_type = NULL, *turn_user = NULL, *turn_pwd = NULL;
	char *turn_rest_api = NULL, *turn_rest_api_key = NULL;
#ifdef HAVE_TURNRESTAPI
	char *turn_rest_api_method = NULL;
	uint turn_rest_api_timeout = 10;
#endif
	uint16_t rtp_min_port = 0, rtp_max_port = 0;
	gboolean ice_lite = FALSE, ice_tcp = FALSE, full_trickle = FALSE, ipv6 = FALSE,
		ipv6_linklocal = FALSE, ignore_mdns = FALSE, ignore_unreachable_ice_server = FALSE;
	item = janus_config_get(config, config_media, janus_config_type_item, "ipv6");
	ipv6 = (item && item->value) ? janus_is_true(item->value) : FALSE;
	if(ipv6) {
		item = janus_config_get(config, config_media, janus_config_type_item, "ipv6_linklocal");
		ipv6_linklocal = (item && item->value) ? janus_is_true(item->value) : FALSE;
	}
	item = janus_config_get(config, config_media, janus_config_type_item, "rtp_port_range");
	if(item && item->value) {
		/* Split in min and max port */
		char *maxport = strrchr(item->value, '-');
		if(maxport != NULL) {
			*maxport = '\0';
			maxport++;
			if(janus_string_to_uint16(item->value, &rtp_min_port) < 0)
				JANUS_LOG(LOG_WARN, "Invalid RTP min port value: %s (assuming 0)\n", item->value);
			if(janus_string_to_uint16(maxport, &rtp_max_port) < 0)
				JANUS_LOG(LOG_WARN, "Invalid RTP max port value: %s (assuming 0)\n", maxport);
			maxport--;
			*maxport = '-';
		}
		if(rtp_min_port > rtp_max_port) {
			uint16_t temp_port = rtp_min_port;
			rtp_min_port = rtp_max_port;
			rtp_max_port = temp_port;
		}
		if(rtp_max_port == 0)
			rtp_max_port = 65535;
		JANUS_LOG(LOG_INFO, "RTP port range: %u -- %u\n", rtp_min_port, rtp_max_port);
	}
	/* Check if we need to enable the ICE Lite mode */
	item = janus_config_get(config, config_nat, janus_config_type_item, "ice_lite");
	ice_lite = (item && item->value) ? janus_is_true(item->value) : FALSE;
	/* Check if we need to enable ICE-TCP support (warning: still broken, for debugging only) */
	item = janus_config_get(config, config_nat, janus_config_type_item, "ice_tcp");
	ice_tcp = (item && item->value) ? janus_is_true(item->value) : FALSE;
	/* Check if we need to do full-trickle instead of half-trickle */
	item = janus_config_get(config, config_nat, janus_config_type_item, "full_trickle");
	full_trickle = (item && item->value) ? janus_is_true(item->value) : FALSE;
	/* Check if we should exit if a STUN or TURN server is unreachable */
	item = janus_config_get(config, config_nat, janus_config_type_item, "ignore_unreachable_ice_server");
	ignore_unreachable_ice_server = (item && item->value) ? janus_is_true(item->value) : FALSE;
	/* Any STUN server to use in Janus? */
	item = janus_config_get(config, config_nat, janus_config_type_item, "stun_server");
	if(item && item->value)
		stun_server = (char *)item->value;
	item = janus_config_get(config, config_nat, janus_config_type_item, "stun_port");
	if(item && item->value && janus_string_to_uint16(item->value, &stun_port) < 0) {
		JANUS_LOG(LOG_WARN, "Invalid STUN port: %s (disabling STUN)\n", item->value);
		stun_server = NULL;
	}
	/* Check if we should drop mDNS candidates */
	item = janus_config_get(config, config_nat, janus_config_type_item, "ignore_mdns");
	ignore_mdns = (item && item->value) ? janus_is_true(item->value) : FALSE;
	/* Any 1:1 NAT mapping to take into account? */
	item = janus_config_get(config, config_nat, janus_config_type_item, "nat_1_1_mapping");
	if(item && item->value) {
		JANUS_LOG(LOG_INFO, "Using nat_1_1_mapping for public IP: %s\n", item->value);
		char **list = g_strsplit(item->value, ",", -1);
		char *index = list[0];
		if(index != NULL) {
			int i=0;
			while(index != NULL) {
				if(strlen(index) > 0) {
					if(!janus_network_string_is_valid_address(janus_network_query_options_any_ip, index)) {
						JANUS_LOG(LOG_WARN, "Invalid nat_1_1_mapping address %s, skipping...\n", index);
					} else {
						janus_add_public_ip(index);
					}
				}
				i++;
				index = list[i];
			}
		}
		g_strfreev(list);
		if(janus_get_public_ip_count() > 0) {
			/* Check if we should replace the private host, or advertise both candidates */
			gboolean keep_private_host = FALSE;
			item = janus_config_get(config, config_nat, janus_config_type_item, "keep_private_host");
			if(item && item->value && janus_is_true(item->value)) {
				JANUS_LOG(LOG_INFO, "  -- Going to keep the private host too (separate candidates)\n");
				keep_private_host = TRUE;
			}
			janus_ice_enable_nat_1_1(keep_private_host);
		}
	}
	/* Any TURN server to use in Janus? */
	item = janus_config_get(config, config_nat, janus_config_type_item, "turn_server");
	if(item && item->value)
		turn_server = (char *)item->value;
	item = janus_config_get(config, config_nat, janus_config_type_item, "turn_port");
	if(item && item->value && janus_string_to_uint16(item->value, &turn_port) < 0) {
		JANUS_LOG(LOG_WARN, "Invalid TURN port: %s (disabling TURN)\n", item->value);
		turn_server = NULL;
	}
	item = janus_config_get(config, config_nat, janus_config_type_item, "turn_type");
	if(item && item->value)
		turn_type = (char *)item->value;
	item = janus_config_get(config, config_nat, janus_config_type_item, "turn_user");
	if(item && item->value)
		turn_user = (char *)item->value;
	item = janus_config_get(config, config_nat, janus_config_type_item, "turn_pwd");
	if(item && item->value)
		turn_pwd = (char *)item->value;
	/* Check if there's any TURN REST API backend to use */
	item = janus_config_get(config, config_nat, janus_config_type_item, "turn_rest_api");
	if(item && item->value)
		turn_rest_api = (char *)item->value;
	item = janus_config_get(config, config_nat, janus_config_type_item, "turn_rest_api_key");
	if(item && item->value)
		turn_rest_api_key = (char *)item->value;
#ifdef HAVE_TURNRESTAPI
	item = janus_config_get(config, config_nat, janus_config_type_item, "turn_rest_api_method");
	if(item && item->value)
		turn_rest_api_method = (char *)item->value;
	item = janus_config_get(config, config_nat, janus_config_type_item, "turn_rest_api_timeout");
	if(item && item->value) {
		int rst = atoi(item->value);
		if(rst <= 0) { /* Don't allow user to set 0 seconds i.e., infinite wait */
			JANUS_LOG(LOG_WARN, "Ignoring turn_rest_api_timeout as it's not a positive integer, leaving at default (10 seconds)\n");
		} else {
			turn_rest_api_timeout = rst;
		}
	}
#endif
	item = janus_config_get(config, config_nat, janus_config_type_item, "allow_force_relay");
	if(item && item->value && janus_is_true(item->value)) {
		JANUS_LOG(LOG_WARN, "Note: applications/users will be allowed to force Janus to use TURN. Make sure you know what you're doing!\n");
		janus_ice_allow_force_relay();
	}
	/* Do we need a limited number of static event loops, or is it ok to have one per handle (the default)? */
	item = janus_config_get(config, config_general, janus_config_type_item, "event_loops");
	if(item && item->value) {
		int loops = atoi(item->value);
		/* Check if we should allow API calls to specify which loops to use for new handles */
		gboolean loops_api = FALSE;
		item = janus_config_get(config, config_general, janus_config_type_item, "allow_loop_indication");
		if(item && item->value)
			loops_api = janus_is_true(item->value);
		janus_ice_set_static_event_loops(loops, loops_api);
	}
	/* Initialize the ICE stack now */
	janus_ice_init(ice_lite, ice_tcp, full_trickle, ignore_mdns, ipv6, ipv6_linklocal, rtp_min_port, rtp_max_port);
	if(janus_ice_set_stun_server(stun_server, stun_port) < 0) {
		if(!ignore_unreachable_ice_server) {
			JANUS_LOG(LOG_FATAL, "Invalid STUN address %s:%u\n", stun_server, stun_port);
			exit(1);
		} else {
			JANUS_LOG(LOG_ERR, "Invalid STUN address %s:%u. STUN will be disabled\n", stun_server, stun_port);
		}
	}
	item = janus_config_get(config, config_nat, janus_config_type_item, "ice_nomination");
	if(item && item->value) {
#ifndef HAVE_ICE_NOMINATION
		JANUS_LOG(LOG_WARN, "This version of libnice doesn't support setting the ICE nomination mode, ignoring '%s'\n", item->value);
#else
		janus_ice_set_nomination_mode(item->value);
#endif
	}
	item = janus_config_get(config, config_nat, janus_config_type_item, "ice_keepalive_conncheck");
	if(item && item->value)
		janus_ice_set_keepalive_conncheck_enabled(janus_is_true(item->value));
	if(janus_ice_set_turn_server(turn_server, turn_port, turn_type, turn_user, turn_pwd) < 0) {
		if(!ignore_unreachable_ice_server) {
			JANUS_LOG(LOG_FATAL, "Invalid TURN address %s:%u\n", turn_server, turn_port);
			exit(1);
		} else {
			JANUS_LOG(LOG_ERR, "Invalid TURN address %s:%u. TURN will be disabled\n", turn_server, turn_port);
		}
	}
#ifndef HAVE_TURNRESTAPI
	if(turn_rest_api != NULL || turn_rest_api_key != NULL) {
		JANUS_LOG(LOG_WARN, "A TURN REST API backend specified in the settings, but libcurl support has not been built\n");
	}
#else
	if(janus_ice_set_turn_rest_api(turn_rest_api, turn_rest_api_key, turn_rest_api_method, turn_rest_api_timeout) < 0) {
		JANUS_LOG(LOG_FATAL, "Invalid TURN REST API configuration: %s (%s, %s)\n", turn_rest_api, turn_rest_api_key, turn_rest_api_method);
		exit(1);
	}
#endif
	item = janus_config_get(config, config_nat, janus_config_type_item, "nice_debug");
	if(item && item->value && janus_is_true(item->value)) {
		/* Enable libnice debugging */
		janus_ice_debugging_enable();
	}
	if(stun_server == NULL && turn_server == NULL) {
		/* No STUN and TURN server provided for Janus: make sure it isn't on a private address */
		int num_ips = janus_get_public_ip_count();
		if(num_ips == 0) {
			/* If nat_1_1_mapping is off, the first (and only) public IP is the local_ip */
			num_ips++;
		}
		/* Check each public IP */
		int i = 0;
		for(i = 0; i < num_ips; i++) {
			gboolean private_address = FALSE;
			const gchar *test_ip = janus_get_public_ip(i);
			janus_network_address addr;
			if(janus_network_string_to_address(janus_network_query_options_any_ip, test_ip, &addr) != 0) {
				JANUS_LOG(LOG_ERR, "Invalid address %s..?\n", test_ip);
			} else {
				if(addr.family == AF_INET) {
					unsigned short int ip[4];
					sscanf(test_ip, "%hu.%hu.%hu.%hu", &ip[0], &ip[1], &ip[2], &ip[3]);
					if(ip[0] == 10) {
						/* Class A private address */
						private_address = TRUE;
					} else if(ip[0] == 172 && (ip[1] >= 16 && ip[1] <= 31)) {
						/* Class B private address */
						private_address = TRUE;
					} else if(ip[0] == 192 && ip[1] == 168) {
						/* Class C private address */
						private_address = TRUE;
					}
				} else {
					/* TODO Similar check for IPv6... */
				}
			}
			if(private_address) {
				JANUS_LOG(LOG_WARN, "Janus is deployed on a private address (%s) but you didn't specify any STUN server!"
			                    " Expect trouble if this is supposed to work over the internet and not just in a LAN...\n", test_ip);
			}
		}
	}

	/* Is there any DSCP TOS to apply? */
	item = janus_config_get(config, config_media, janus_config_type_item, "dscp");
	if(!item || !item->value)	/* Just for backwards compatibility */
		item = janus_config_get(config, config_media, janus_config_type_item, "dscp_tos");
	if(item && item->value) {
		int dscp = atoi(item->value);
		if(dscp < 0) {
			JANUS_LOG(LOG_WARN, "Ignoring dscp value as it's not a positive integer\n");
		} else {
			janus_set_dscp(dscp);
		}
	}

	/* NACK related stuff */
	item = janus_config_get(config, config_media, janus_config_type_item, "min_nack_queue");
	if(item && item->value) {
		int mnq = atoi(item->value);
		if(mnq < 0) {
			JANUS_LOG(LOG_WARN, "Ignoring min_nack_queue value as it's not a positive integer\n");
		} else {
			janus_set_min_nack_queue(mnq);
		}
	}
	item = janus_config_get(config, config_media, janus_config_type_item, "nack_optimizations");
	if(item && item->value) {
		gboolean optimize = janus_is_true(item->value);
		janus_set_nack_optimizations_enabled(optimize);
	}
	/* no-media timer */
	item = janus_config_get(config, config_media, janus_config_type_item, "no_media_timer");
	if(item && item->value) {
		int nmt = atoi(item->value);
		if(nmt < 0) {
			JANUS_LOG(LOG_WARN, "Ignoring no_media_timer value as it's not a positive integer\n");
		} else {
			janus_set_no_media_timer(nmt);
		}
	}
	/* slowlink-threshold value */
	item = janus_config_get(config, config_media, janus_config_type_item, "slowlink_threshold");
	if(item && item->value) {
		int st = atoi(item->value);
		if(st < 0) {
			JANUS_LOG(LOG_WARN, "Ignoring slowlink_threshold value as it's not a positive integer\n");
		} else {
			janus_set_slowlink_threshold(st);
		}
	}
	/* TWCC period */
	item = janus_config_get(config, config_media, janus_config_type_item, "twcc_period");
	if(item && item->value) {
		int tp = atoi(item->value);
		if(tp <= 0) {
			JANUS_LOG(LOG_WARN, "Ignoring twcc_period value as it's not a positive integer\n");
		} else {
			janus_set_twcc_period(tp);
		}
	}

	/* Setup OpenSSL stuff */
	const char *server_pem;
	item = janus_config_get(config, config_certs, janus_config_type_item, "cert_pem");
	if(!item || !item->value) {
		server_pem = NULL;
	} else {
		server_pem = item->value;
	}
	const char *server_key;
	item = janus_config_get(config, config_certs, janus_config_type_item, "cert_key");
	if(!item || !item->value) {
		server_key = NULL;
	} else {
		server_key = item->value;
	}
	const char *password;
	item = janus_config_get(config, config_certs, janus_config_type_item, "cert_pwd");
	if(!item || !item->value) {
		password = NULL;
	} else {
		password = item->value;
	}
	JANUS_LOG(LOG_VERB, "Using certificates:\n\t%s\n\t%s\n", server_pem, server_key);

	SSL_library_init();
	SSL_load_error_strings();
	OpenSSL_add_all_algorithms();
	/* Check if random pool looks ok (this does not give any guarantees for later, though) */
	if(RAND_status() != 1) {
		JANUS_LOG(LOG_FATAL, "Random pool is not properly seeded, cannot generate random numbers\n");
		exit(1);
	}
	/* ... and DTLS-SRTP in particular */
	const char *dtls_ciphers = NULL;
	item = janus_config_get(config, config_certs, janus_config_type_item, "dtls_ciphers");
	if(item && item->value)
		dtls_ciphers = item->value;
	guint16 dtls_timeout = 1000;
	item = janus_config_get(config, config_media, janus_config_type_item, "dtls_timeout");
	if(item && item->value && janus_string_to_uint16(item->value, &dtls_timeout) < 0) {
		JANUS_LOG(LOG_WARN, "Invalid DTLS timeout: %s (falling back to default)\n", item->value);
		dtls_timeout = 1000;
	}
	gboolean rsa_private_key = FALSE;
	item = janus_config_get(config, config_certs, janus_config_type_item, "rsa_private_key");
	if(item && item->value)
		rsa_private_key = janus_is_true(item->value);
	gboolean dtls_accept_selfsigned = TRUE;
	item = janus_config_get(config, config_certs, janus_config_type_item, "dtls_accept_selfsigned");
	if(item && item->value)
		dtls_accept_selfsigned = janus_is_true(item->value);
	if(janus_dtls_srtp_init(server_pem, server_key, password, dtls_ciphers, dtls_timeout, rsa_private_key, dtls_accept_selfsigned) < 0) {
		exit(1);
	}
	/* Check if there's any custom value for the starting MTU to use in the BIO filter */
	item = janus_config_get(config, config_media, janus_config_type_item, "dtls_mtu");
	if(item && item->value)
		janus_dtls_bio_agent_set_mtu(atoi(item->value));

#ifdef HAVE_SCTP
	/* Initialize SCTP for DataChannels */
	if(janus_sctp_init() < 0) {
		exit(1);
	}
#else
	JANUS_LOG(LOG_WARN, "Data Channels support not compiled\n");
#endif

	/* Sessions */
	sessions = g_hash_table_new_full(g_int64_hash, g_int64_equal, (GDestroyNotify)g_free, NULL);
	janus_mutex_init(&sessions_mutex);
	/* Start the sessions timeout watchdog */
	sessions_watchdog_context = g_main_context_new();
	GMainLoop *watchdog_loop = g_main_loop_new(sessions_watchdog_context, FALSE);
	GError *error = NULL;
	GThread *watchdog = g_thread_try_new("timeout watchdog", &janus_sessions_watchdog, watchdog_loop, &error);
	if(error != NULL) {
		JANUS_LOG(LOG_FATAL, "Got error %d (%s) trying to start sessions timeout watchdog...\n",
			error->code, error->message ? error->message : "??");
		g_error_free(error);
		exit(1);
	}
	/* Start the thread that will dispatch incoming requests */
	requests = g_async_queue_new_full((GDestroyNotify)janus_request_destroy);
	GThread *requests_thread = g_thread_try_new("sessions requests", &janus_transport_requests, NULL, &error);
	if(error != NULL) {
		JANUS_LOG(LOG_FATAL, "Got error %d (%s) trying to start requests thread...\n",
			error->code, error->message ? error->message : "??");
		g_error_free(error);
		exit(1);
	}
	/* Create a thread pool to handle asynchronous requests, no matter what the transport */
	error = NULL;
	tasks = g_thread_pool_new(janus_transport_task, NULL, -1, FALSE, &error);
	if(error != NULL) {
		/* Something went wrong... */
		JANUS_LOG(LOG_FATAL, "Got error %d (%s) trying to launch the request pool task thread...\n",
			error->code, error->message ? error->message : "??");
		g_error_free(error);
		exit(1);
	}
	/* Wait 120 seconds before stopping idle threads to avoid the creation of too many threads for AddressSanitizer. */
	g_thread_pool_set_max_idle_time(120 * 1000);

	/* Load event handlers */
	path = NULL;
	dir = NULL;
	/* Event handlers are disabled by default, though: they need to be enabled in the configuration */
	item = janus_config_get(config, config_events, janus_config_type_item, "broadcast");
	gboolean enable_events = FALSE;
	if(item && item->value)
		enable_events = janus_is_true(item->value);
	if(!enable_events) {
		JANUS_LOG(LOG_INFO, "Event handlers support disabled\n");
	} else {
		gchar **disabled_eventhandlers = NULL;
		path = EVENTDIR;
		item = janus_config_get(config, config_general, janus_config_type_item, "events_folder");
		if(item && item->value)
			path = (char *)item->value;
		JANUS_LOG(LOG_INFO, "Event handler plugins folder: %s\n", path);
		dir = opendir(path);
		if(!dir) {
			/* Not really fatal, we don't care and go on anyway: event handlers are not fundamental */
			JANUS_LOG(LOG_WARN, "\tCouldn't access event handler plugins folder...\n");
		} else {
			item = janus_config_get(config, config_events, janus_config_type_item, "stats_period");
			if(item && item->value) {
				/* Check if we need to use a larger period for pushing statistics to event handlers */
				int period = atoi(item->value);
				if(period < 0) {
					JANUS_LOG(LOG_WARN, "Invalid event handlers statistics period, using default value (1 second)\n");
				} else if(period == 0) {
					janus_ice_set_event_stats_period(0);
					JANUS_LOG(LOG_WARN, "Disabling event handlers statistics period, no media statistics will be pushed to event handlers\n");
				} else {
					janus_ice_set_event_stats_period(period);
					JANUS_LOG(LOG_INFO, "Setting event handlers statistics period to %d seconds\n", period);
				}
			}
			item = janus_config_get(config, config_events, janus_config_type_item, "combine_media_stats");
			if(item && item->value) {
				gboolean combine = janus_is_true(item->value);
				janus_ice_event_set_combine_media_stats(combine);
				if(combine)
					JANUS_LOG(LOG_INFO, "Event handler configured to send media stats combined in a single event\n");
			}
			/* Any event handlers to ignore? */
			item = janus_config_get(config, config_events, janus_config_type_item, "disable");
			if(item && item->value)
				disabled_eventhandlers = g_strsplit(item->value, ",", -1);
			/* Open the shared objects */
			struct dirent *eventent = NULL;
			char eventpath[1024];
			while((eventent = readdir(dir))) {
				int len = strlen(eventent->d_name);
				if (len < 4) {
					continue;
				}
				if (strcasecmp(eventent->d_name+len-strlen(SHLIB_EXT), SHLIB_EXT)) {
					continue;
				}
				/* Check if this event handler has been disabled in the configuration file */
				if(disabled_eventhandlers != NULL) {
					gchar *index = disabled_eventhandlers[0];
					if(index != NULL) {
						int i=0;
						gboolean skip = FALSE;
						while(index != NULL) {
							while(isspace(*index))
								index++;
							if(strlen(index) && !strcmp(index, eventent->d_name)) {
								JANUS_LOG(LOG_WARN, "Event handler plugin '%s' has been disabled, skipping...\n", eventent->d_name);
								skip = TRUE;
								break;
							}
							i++;
							index = disabled_eventhandlers[i];
						}
						if(skip)
							continue;
					}
				}
				JANUS_LOG(LOG_INFO, "Loading event handler plugin '%s'...\n", eventent->d_name);
				memset(eventpath, 0, 1024);
				g_snprintf(eventpath, 1024, "%s/%s", path, eventent->d_name);
				void *event = dlopen(eventpath, RTLD_NOW | RTLD_GLOBAL);
				if (!event) {
					JANUS_LOG(exit_on_dl_error ? LOG_FATAL : LOG_ERR, "\tCouldn't load event handler plugin '%s': %s\n", eventent->d_name, dlerror());
					if (exit_on_dl_error)
						exit(1);
				} else {
					create_e *create = (create_e*) dlsym(event, "create");
					const char *dlsym_error = dlerror();
					if (dlsym_error) {
						JANUS_LOG(exit_on_dl_error ? LOG_FATAL : LOG_ERR, "\tCouldn't load symbol 'create': %s\n", dlsym_error);
						if (exit_on_dl_error)
							exit(1);
						continue;
					}
					janus_eventhandler *janus_eventhandler = create();
					if(!janus_eventhandler) {
						JANUS_LOG(LOG_ERR, "\tCouldn't use function 'create'...\n");
						continue;
					}
					/* Are all the mandatory methods and callbacks implemented? */
					if(!janus_eventhandler->init || !janus_eventhandler->destroy ||
							!janus_eventhandler->get_api_compatibility ||
							!janus_eventhandler->get_version ||
							!janus_eventhandler->get_version_string ||
							!janus_eventhandler->get_description ||
							!janus_eventhandler->get_package ||
							!janus_eventhandler->get_name ||
							!janus_eventhandler->incoming_event) {
						JANUS_LOG(LOG_ERR, "\tMissing some mandatory methods/callbacks, skipping this event handler plugin...\n");
						continue;
					}
					if(janus_eventhandler->get_api_compatibility() < JANUS_EVENTHANDLER_API_VERSION) {
						JANUS_LOG(LOG_ERR, "The '%s' event handler plugin was compiled against an older version of the API (%d < %d), skipping it: update it to enable it again\n",
							janus_eventhandler->get_package(), janus_eventhandler->get_api_compatibility(), JANUS_EVENTHANDLER_API_VERSION);
						continue;
					}
					janus_eventhandler->init(configs_folder);
					JANUS_LOG(LOG_VERB, "\tVersion: %d (%s)\n", janus_eventhandler->get_version(), janus_eventhandler->get_version_string());
					JANUS_LOG(LOG_VERB, "\t   [%s] %s\n", janus_eventhandler->get_package(), janus_eventhandler->get_name());
					JANUS_LOG(LOG_VERB, "\t   %s\n", janus_eventhandler->get_description());
					JANUS_LOG(LOG_VERB, "\t   Plugin API version: %d\n", janus_eventhandler->get_api_compatibility());
					JANUS_LOG(LOG_VERB, "\t   Subscriptions:");
					if(janus_eventhandler->events_mask == 0) {
						JANUS_LOG(LOG_VERB, " none");
					} else {
						if(janus_flags_is_set(&janus_eventhandler->events_mask, JANUS_EVENT_TYPE_SESSION))
							JANUS_LOG(LOG_VERB, " sessions");
						if(janus_flags_is_set(&janus_eventhandler->events_mask, JANUS_EVENT_TYPE_HANDLE))
							JANUS_LOG(LOG_VERB, " handles");
						if(janus_flags_is_set(&janus_eventhandler->events_mask, JANUS_EVENT_TYPE_JSEP))
							JANUS_LOG(LOG_VERB, " jsep");
						if(janus_flags_is_set(&janus_eventhandler->events_mask, JANUS_EVENT_TYPE_WEBRTC))
							JANUS_LOG(LOG_VERB, " webrtc");
						if(janus_flags_is_set(&janus_eventhandler->events_mask, JANUS_EVENT_TYPE_MEDIA))
							JANUS_LOG(LOG_VERB, " media");
						if(janus_flags_is_set(&janus_eventhandler->events_mask, JANUS_EVENT_TYPE_PLUGIN))
							JANUS_LOG(LOG_VERB, " plugins");
						if(janus_flags_is_set(&janus_eventhandler->events_mask, JANUS_EVENT_TYPE_TRANSPORT))
							JANUS_LOG(LOG_VERB, " transports");
					}
					JANUS_LOG(LOG_VERB, "\n");
					if(eventhandlers == NULL)
						eventhandlers = g_hash_table_new(g_str_hash, g_str_equal);
					g_hash_table_insert(eventhandlers, (gpointer)janus_eventhandler->get_package(), janus_eventhandler);
					if(eventhandlers_so == NULL)
						eventhandlers_so = g_hash_table_new(g_str_hash, g_str_equal);
					g_hash_table_insert(eventhandlers_so, (gpointer)janus_eventhandler->get_package(), event);
				}
			}
			closedir(dir);
		}
		if(disabled_eventhandlers != NULL)
			g_strfreev(disabled_eventhandlers);
		disabled_eventhandlers = NULL;
		/* Initialize the event broadcaster */
		if(janus_events_init(enable_events, (server_name ? server_name : (char *)JANUS_SERVER_NAME), eventhandlers) < 0) {
			JANUS_LOG(LOG_FATAL, "Error initializing the Event handlers mechanism...\n");
			exit(1);
		}
	}

	/* Load plugins */
	path = PLUGINDIR;
	item = janus_config_get(config, config_general, janus_config_type_item, "plugins_folder");
	if(item && item->value)
		path = (char *)item->value;
	JANUS_LOG(LOG_INFO, "Plugins folder: %s\n", path);
	dir = opendir(path);
	if(!dir) {
		JANUS_LOG(LOG_FATAL, "\tCouldn't access plugins folder...\n");
		exit(1);
	}
	/* Any plugin to ignore? */
	gchar **disabled_plugins = NULL;
	item = janus_config_get(config, config_plugins, janus_config_type_item, "disable");
	if(item && item->value)
		disabled_plugins = g_strsplit(item->value, ",", -1);
	/* Open the shared objects */
	struct dirent *pluginent = NULL;
	char pluginpath[1024];
	while((pluginent = readdir(dir))) {
		int len = strlen(pluginent->d_name);
		if (len < 4) {
			continue;
		}
		if (strcasecmp(pluginent->d_name+len-strlen(SHLIB_EXT), SHLIB_EXT)) {
			continue;
		}
		/* Check if this plugins has been disabled in the configuration file */
		if(disabled_plugins != NULL) {
			gchar *index = disabled_plugins[0];
			if(index != NULL) {
				int i=0;
				gboolean skip = FALSE;
				while(index != NULL) {
					while(isspace(*index))
						index++;
					if(strlen(index) && !strcmp(index, pluginent->d_name)) {
						JANUS_LOG(LOG_WARN, "Plugin '%s' has been disabled, skipping...\n", pluginent->d_name);
						skip = TRUE;
						break;
					}
					i++;
					index = disabled_plugins[i];
				}
				if(skip)
					continue;
			}
		}
		JANUS_LOG(LOG_INFO, "Loading plugin '%s'...\n", pluginent->d_name);
		memset(pluginpath, 0, 1024);
		g_snprintf(pluginpath, 1024, "%s/%s", path, pluginent->d_name);
		void *plugin = dlopen(pluginpath, RTLD_NOW | RTLD_GLOBAL);
		if (!plugin) {
			JANUS_LOG(exit_on_dl_error ? LOG_FATAL : LOG_ERR, "\tCouldn't load plugin '%s': %s\n", pluginent->d_name, dlerror());
			if (exit_on_dl_error)
				exit(1);
		} else {
			create_p *create = (create_p*) dlsym(plugin, "create");
			const char *dlsym_error = dlerror();
			if (dlsym_error) {
				JANUS_LOG(exit_on_dl_error ? LOG_FATAL : LOG_ERR, "\tCouldn't load symbol 'create': %s\n", dlsym_error);
				if (exit_on_dl_error)
					exit(1);
				continue;
			}
			janus_plugin *janus_plugin = create();
			if(!janus_plugin) {
				JANUS_LOG(LOG_ERR, "\tCouldn't use function 'create'...\n");
				continue;
			}
			/* Are all the mandatory methods and callbacks implemented? */
			if(!janus_plugin->init || !janus_plugin->destroy ||
					!janus_plugin->get_api_compatibility ||
					!janus_plugin->get_version ||
					!janus_plugin->get_version_string ||
					!janus_plugin->get_description ||
					!janus_plugin->get_package ||
					!janus_plugin->get_name ||
					!janus_plugin->create_session ||
					!janus_plugin->query_session ||
					!janus_plugin->destroy_session ||
					!janus_plugin->handle_message ||
					!janus_plugin->setup_media ||
					!janus_plugin->hangup_media) {
				JANUS_LOG(LOG_ERR, "\tMissing some mandatory methods/callbacks, skipping this plugin...\n");
				continue;
			}
			if(janus_plugin->get_api_compatibility() < JANUS_PLUGIN_API_VERSION) {
				JANUS_LOG(LOG_ERR, "The '%s' plugin was compiled against an older version of the API (%d < %d), skipping it: update it to enable it again\n",
					janus_plugin->get_package(), janus_plugin->get_api_compatibility(), JANUS_PLUGIN_API_VERSION);
				continue;
			}
			if(janus_plugin->init(&janus_handler_plugin, configs_folder) < 0) {
				JANUS_LOG(LOG_WARN, "The '%s' plugin could not be initialized\n", janus_plugin->get_package());
				dlclose(plugin);
				continue;
			}
			JANUS_LOG(LOG_VERB, "\tVersion: %d (%s)\n", janus_plugin->get_version(), janus_plugin->get_version_string());
			JANUS_LOG(LOG_VERB, "\t   [%s] %s\n", janus_plugin->get_package(), janus_plugin->get_name());
			JANUS_LOG(LOG_VERB, "\t   %s\n", janus_plugin->get_description());
			JANUS_LOG(LOG_VERB, "\t   Plugin API version: %d\n", janus_plugin->get_api_compatibility());
			if(!janus_plugin->incoming_rtp && !janus_plugin->incoming_rtcp && !janus_plugin->incoming_data) {
				JANUS_LOG(LOG_WARN, "The '%s' plugin doesn't implement any callback for RTP/RTCP/data... is this on purpose?\n",
					janus_plugin->get_package());
			}
			if(!janus_plugin->incoming_rtp && !janus_plugin->incoming_rtcp && janus_plugin->incoming_data) {
				JANUS_LOG(LOG_WARN, "The '%s' plugin will only handle data channels (no RTP/RTCP)... is this on purpose?\n",
					janus_plugin->get_package());
			}
			if(plugins == NULL)
				plugins = g_hash_table_new(g_str_hash, g_str_equal);
			g_hash_table_insert(plugins, (gpointer)janus_plugin->get_package(), janus_plugin);
			if(plugins_so == NULL)
				plugins_so = g_hash_table_new(g_str_hash, g_str_equal);
			g_hash_table_insert(plugins_so, (gpointer)janus_plugin->get_package(), plugin);
		}
	}
	closedir(dir);
	if(disabled_plugins != NULL)
		g_strfreev(disabled_plugins);
	disabled_plugins = NULL;

	/* Load transports */
	gboolean janus_api_enabled = FALSE, admin_api_enabled = FALSE;
	path = TRANSPORTDIR;
	item = janus_config_get(config, config_general, janus_config_type_item, "transports_folder");
	if(item && item->value)
		path = (char *)item->value;
	JANUS_LOG(LOG_INFO, "Transport plugins folder: %s\n", path);
	dir = opendir(path);
	if(!dir) {
		JANUS_LOG(LOG_FATAL, "\tCouldn't access transport plugins folder...\n");
		exit(1);
	}
	/* Any transport to ignore? */
	gchar **disabled_transports = NULL;
	item = janus_config_get(config, config_transports, janus_config_type_item, "disable");
	if(item && item->value)
		disabled_transports = g_strsplit(item->value, ",", -1);
	/* Open the shared objects */
	struct dirent *transportent = NULL;
	char transportpath[1024];
	while((transportent = readdir(dir))) {
		int len = strlen(transportent->d_name);
		if (len < 4) {
			continue;
		}
		if (strcasecmp(transportent->d_name+len-strlen(SHLIB_EXT), SHLIB_EXT)) {
			continue;
		}
		/* Check if this transports has been disabled in the configuration file */
		if(disabled_transports != NULL) {
			gchar *index = disabled_transports[0];
			if(index != NULL) {
				int i=0;
				gboolean skip = FALSE;
				while(index != NULL) {
					while(isspace(*index))
						index++;
					if(strlen(index) && !strcmp(index, transportent->d_name)) {
						JANUS_LOG(LOG_WARN, "Transport plugin '%s' has been disabled, skipping...\n", transportent->d_name);
						skip = TRUE;
						break;
					}
					i++;
					index = disabled_transports[i];
				}
				if(skip)
					continue;
			}
		}
		JANUS_LOG(LOG_INFO, "Loading transport plugin '%s'...\n", transportent->d_name);
		memset(transportpath, 0, 1024);
		g_snprintf(transportpath, 1024, "%s/%s", path, transportent->d_name);
		void *transport = dlopen(transportpath, RTLD_NOW | RTLD_GLOBAL);
		if (!transport) {
			JANUS_LOG(exit_on_dl_error ? LOG_FATAL : LOG_ERR, "\tCouldn't load transport plugin '%s': %s\n", transportent->d_name, dlerror());
			if (exit_on_dl_error)
				exit(1);
		} else {
			create_t *create = (create_t*) dlsym(transport, "create");
			const char *dlsym_error = dlerror();
			if (dlsym_error) {
				JANUS_LOG(exit_on_dl_error ? LOG_FATAL : LOG_ERR, "\tCouldn't load symbol 'create': %s\n", dlsym_error);
				if (exit_on_dl_error)
					exit(1);
				continue;
			}
			janus_transport *janus_transport = create();
			if(!janus_transport) {
				JANUS_LOG(LOG_ERR, "\tCouldn't use function 'create'...\n");
				continue;
			}
			/* Are all the mandatory methods and callbacks implemented? */
			if(!janus_transport->init || !janus_transport->destroy ||
					!janus_transport->get_api_compatibility ||
					!janus_transport->get_version ||
					!janus_transport->get_version_string ||
					!janus_transport->get_description ||
					!janus_transport->get_package ||
					!janus_transport->get_name ||
					!janus_transport->send_message ||
					!janus_transport->is_janus_api_enabled ||
					!janus_transport->is_admin_api_enabled ||
					!janus_transport->session_created ||
					!janus_transport->session_over ||
					!janus_transport->session_claimed) {
				JANUS_LOG(LOG_ERR, "\tMissing some mandatory methods/callbacks, skipping this transport plugin...\n");
				continue;
			}
			if(janus_transport->get_api_compatibility() < JANUS_TRANSPORT_API_VERSION) {
				JANUS_LOG(LOG_ERR, "The '%s' transport plugin was compiled against an older version of the API (%d < %d), skipping it: update it to enable it again\n",
					janus_transport->get_package(), janus_transport->get_api_compatibility(), JANUS_TRANSPORT_API_VERSION);
				continue;
			}
			if(janus_transport->init(&janus_handler_transport, configs_folder) < 0) {
				JANUS_LOG(LOG_WARN, "The '%s' plugin could not be initialized\n", janus_transport->get_package());
				dlclose(transport);
				continue;
			}
			JANUS_LOG(LOG_VERB, "\tVersion: %d (%s)\n", janus_transport->get_version(), janus_transport->get_version_string());
			JANUS_LOG(LOG_VERB, "\t   [%s] %s\n", janus_transport->get_package(), janus_transport->get_name());
			JANUS_LOG(LOG_VERB, "\t   %s\n", janus_transport->get_description());
			JANUS_LOG(LOG_VERB, "\t   Plugin API version: %d\n", janus_transport->get_api_compatibility());
			JANUS_LOG(LOG_VERB, "\t   Janus API: %s\n", janus_transport->is_janus_api_enabled() ? "enabled" : "disabled");
			JANUS_LOG(LOG_VERB, "\t   Admin API: %s\n", janus_transport->is_admin_api_enabled() ? "enabled" : "disabled");
			janus_api_enabled = janus_api_enabled || janus_transport->is_janus_api_enabled();
			admin_api_enabled = admin_api_enabled || janus_transport->is_admin_api_enabled();
			if(transports == NULL)
				transports = g_hash_table_new(g_str_hash, g_str_equal);
			g_hash_table_insert(transports, (gpointer)janus_transport->get_package(), janus_transport);
			if(transports_so == NULL)
				transports_so = g_hash_table_new(g_str_hash, g_str_equal);
			g_hash_table_insert(transports_so, (gpointer)janus_transport->get_package(), transport);
		}
	}
	closedir(dir);
	if(disabled_transports != NULL)
		g_strfreev(disabled_transports);
	disabled_transports = NULL;
	/* Make sure at least a Janus API transport is available */
	if(!janus_api_enabled) {
		JANUS_LOG(LOG_FATAL, "No Janus API transport is available... enable at least one and restart Janus\n");
		exit(1);	/* FIXME Should we really give up? */
	}
	/* Make sure at least an admin API transport is available, if the auth mechanism is enabled */
	if(!admin_api_enabled && janus_auth_is_stored_mode()) {
		JANUS_LOG(LOG_FATAL, "No Admin/monitor transport is available, but the stored token based authentication mechanism is enabled... this will cause all requests to fail, giving up! If you want to use tokens, enable the Admin/monitor API or set the token auth secret.\n");
		exit(1);	/* FIXME Should we really give up? */
	}

	/* Make sure libnice is recent enough, otherwise print a warning */
	int libnice_version = 0;
	if(libnice_version_string != NULL && sscanf(libnice_version_string, "%*d.%*d.%d", &libnice_version) == 1) {
		if(libnice_version < 16) {
			JANUS_LOG(LOG_WARN, "libnice version outdated: %s installed, at least 0.1.16 recommended. Notice the installed version was checked at build time: if you updated libnice in the meanwhile, re-configure and recompile to get rid of this warning\n",
				libnice_version_string);
		}
	}

	/* Ok, Janus has started! Let the parent now about this if we're daemonizing */
	if(daemonize) {
		int code = 0;
		ssize_t res = 0;
		do {
			res = write(pipefd[1], &code, sizeof(int));
		} while(res == -1 && errno == EINTR);
	}

	/* If the Event Handlers mechanism is enabled, notify handlers that Janus just started */
	if(janus_events_is_enabled()) {
		json_t *info = json_object();
		json_object_set_new(info, "status", json_string("started"));
		json_object_set_new(info, "info", janus_info(NULL));
		janus_events_notify_handlers(JANUS_EVENT_TYPE_CORE, JANUS_EVENT_SUBTYPE_CORE_STARTUP, 0, info);
	}

	/* Loop until we have to stop */
	mainloop = g_main_loop_new (NULL, TRUE);
	g_main_loop_run(mainloop);

	/* If the Event Handlers mechanism is enabled, notify handlers that Janus is hanging up */
	if(janus_events_is_enabled()) {
		json_t *info = json_object();
		json_object_set_new(info, "status", json_string("shutdown"));
		json_object_set_new(info, "signum", json_integer(stop_signal));
		janus_events_notify_handlers(JANUS_EVENT_TYPE_CORE, JANUS_EVENT_SUBTYPE_CORE_SHUTDOWN, 0, info);
	}

	/* Done */
	JANUS_LOG(LOG_INFO, "Ending sessions timeout watchdog...\n");
	g_main_loop_quit(watchdog_loop);
	g_thread_join(watchdog);
	watchdog = NULL;
	g_main_loop_unref(watchdog_loop);
	g_main_context_unref(sessions_watchdog_context);
	sessions_watchdog_context = NULL;

	if(config)
		janus_config_destroy(config);

	JANUS_LOG(LOG_INFO, "Closing transport plugins:\n");
	if(transports != NULL && g_hash_table_size(transports) > 0) {
		g_hash_table_foreach(transports, janus_transport_close, NULL);
		g_hash_table_destroy(transports);
	}
	if(transports_so != NULL && g_hash_table_size(transports_so) > 0) {
		g_hash_table_foreach(transports_so, janus_transportso_close, NULL);
		g_hash_table_destroy(transports_so);
	}
	/* Get rid of requests tasks and thread too */
	g_thread_pool_free(tasks, FALSE, FALSE);
	JANUS_LOG(LOG_INFO, "Ending requests thread...\n");
	g_async_queue_push(requests, &exit_message);
	g_thread_join(requests_thread);
	requests_thread = NULL;
	g_async_queue_unref(requests);

	JANUS_LOG(LOG_INFO, "Destroying sessions...\n");
	g_clear_pointer(&sessions, g_hash_table_destroy);
	janus_ice_deinit();
	JANUS_LOG(LOG_INFO, "Freeing crypto resources...\n");
	janus_dtls_srtp_cleanup();
	EVP_cleanup();
	ERR_free_strings();
#ifdef HAVE_SCTP
	JANUS_LOG(LOG_INFO, "De-initializing SCTP...\n");
	janus_sctp_deinit();
#endif
	janus_auth_deinit();

	JANUS_LOG(LOG_INFO, "Closing plugins:\n");
	if(plugins != NULL && g_hash_table_size(plugins) > 0) {
		g_hash_table_foreach(plugins, janus_plugin_close, NULL);
		g_hash_table_destroy(plugins);
	}
	if(plugins_so != NULL && g_hash_table_size(plugins_so) > 0) {
		g_hash_table_foreach(plugins_so, janus_pluginso_close, NULL);
		g_hash_table_destroy(plugins_so);
	}

	JANUS_LOG(LOG_INFO, "Closing event handlers:\n");
	janus_events_deinit();
	if(eventhandlers != NULL && g_hash_table_size(eventhandlers) > 0) {
		g_hash_table_foreach(eventhandlers, janus_eventhandler_close, NULL);
		g_hash_table_destroy(eventhandlers);
	}
	if(eventhandlers_so != NULL && g_hash_table_size(eventhandlers_so) > 0) {
		g_hash_table_foreach(eventhandlers_so, janus_eventhandlerso_close, NULL);
		g_hash_table_destroy(eventhandlers_so);
	}

	janus_recorder_deinit();
	g_free(local_ip);
	if (public_ips) {
		g_list_free(public_ips);
	}
	if (public_ips_table) {
		g_hash_table_destroy(public_ips_table);
	}

	if(janus_ice_get_static_event_loops() > 0)
		janus_ice_stop_static_event_loops();

	janus_protected_folders_clear();

#ifdef REFCOUNT_DEBUG
	/* Any reference counters that are still up while we're leaving? (debug-mode only) */
	janus_mutex_lock(&counters_mutex);
	if(counters && g_hash_table_size(counters) > 0) {
		JANUS_PRINT("Debugging reference counters: %d still allocated\n", g_hash_table_size(counters));
		GHashTableIter iter;
		gpointer value;
		g_hash_table_iter_init(&iter, counters);
		while(g_hash_table_iter_next(&iter, NULL, &value)) {
			JANUS_PRINT("  -- %p\n", value);
		}
	} else {
		JANUS_PRINT("Debugging reference counters: 0 still allocated\n");
	}
	janus_mutex_unlock(&counters_mutex);
#endif
	g_clear_pointer(&janus_log_global_prefix, g_free);

	JANUS_PRINT("Bye!\n");

	exit(0);
}<|MERGE_RESOLUTION|>--- conflicted
+++ resolved
@@ -1504,16 +1504,12 @@
 					}
 					janus_request_ice_handle_answer(handle, jsep_sdp);
 					/* Check if the answer does contain the mid/abs-send-time/twcc extmaps */
-<<<<<<< HEAD
 					int mindex = 0;
-					gboolean do_mid = FALSE, do_twcc = FALSE, do_abs_send_time = FALSE;
-=======
-					gboolean do_mid = FALSE, do_twcc = FALSE, do_dd = TRUE, do_abs_send_time = FALSE;
->>>>>>> 4ce10e91
+					gboolean do_mid = FALSE, do_twcc = FALSE, do_dd = FALSE, do_abs_send_time = FALSE;
 					GList *temp = parsed_sdp->m_lines;
 					while(temp) {
 						janus_sdp_mline *m = (janus_sdp_mline *)temp->data;
-						gboolean have_mid = FALSE, have_twcc = FALSE, have_abs_send_time = FALSE;
+						gboolean have_mid = FALSE, have_twcc = FALSE, have_dd = FALSE, have_abs_send_time = FALSE;
 						GList *tempA = m->attributes;
 						while(tempA) {
 							janus_sdp_attribute *a = (janus_sdp_attribute *)tempA->data;
@@ -1521,13 +1517,9 @@
 								if(strstr(a->value, JANUS_RTP_EXTMAP_MID))
 									have_mid = TRUE;
 								else if(strstr(a->value, JANUS_RTP_EXTMAP_TRANSPORT_WIDE_CC))
-<<<<<<< HEAD
 									have_twcc = TRUE;
-=======
-									do_twcc = TRUE;
 								else if(strstr(a->value, JANUS_RTP_EXTMAP_DEPENDENCY_DESC))
-									do_dd = TRUE;
->>>>>>> 4ce10e91
+									have_dd = TRUE;
 								else if(strstr(a->value, JANUS_RTP_EXTMAP_ABS_SEND_TIME))
 									have_abs_send_time = TRUE;
 							}
@@ -1535,6 +1527,7 @@
 						}
 						do_mid = do_mid || have_mid;
 						do_twcc = do_twcc || have_twcc;
+						do_dd = do_dd || have_dd;
 						do_abs_send_time = do_abs_send_time || have_abs_send_time;
 						mindex++;
 						temp = temp->next;
@@ -1545,15 +1538,10 @@
 						handle->pc->do_transport_wide_cc = FALSE;
 						handle->pc->transport_wide_cc_ext_id = 0;
 					}
-<<<<<<< HEAD
+					if(!do_dd && handle->pc)
+						handle->pc->dependencydesc_ext_id = 0;
 					if(!do_abs_send_time && handle->pc)
 						handle->pc->abs_send_time_ext_id = 0;
-=======
-					if(!do_dd && handle->stream)
-						handle->stream->dependencydesc_ext_id = 0;
-					if(!do_abs_send_time && handle->stream)
-						handle->stream->abs_send_time_ext_id = 0;
->>>>>>> 4ce10e91
 				} else {
 					/* Check if the mid RTP extension is being negotiated */
 					handle->pc->mid_ext_id = janus_rtp_header_extension_get_id(jsep_sdp, JANUS_RTP_EXTMAP_MID);
@@ -1568,15 +1556,10 @@
 					handle->pc->abs_send_time_ext_id = janus_rtp_header_extension_get_id(jsep_sdp, JANUS_RTP_EXTMAP_ABS_SEND_TIME);
 					/* Check if transport wide CC is supported */
 					int transport_wide_cc_ext_id = janus_rtp_header_extension_get_id(jsep_sdp, JANUS_RTP_EXTMAP_TRANSPORT_WIDE_CC);
-<<<<<<< HEAD
 					handle->pc->do_transport_wide_cc = transport_wide_cc_ext_id > 0 ? TRUE : FALSE;
 					handle->pc->transport_wide_cc_ext_id = transport_wide_cc_ext_id;
-=======
-					handle->stream->do_transport_wide_cc = transport_wide_cc_ext_id > 0 ? TRUE : FALSE;
-					handle->stream->transport_wide_cc_ext_id = transport_wide_cc_ext_id;
 					/* Check if the dependency descriptor ID extension is being negotiated */
-					handle->stream->dependencydesc_ext_id = janus_rtp_header_extension_get_id(jsep_sdp, JANUS_RTP_EXTMAP_DEPENDENCY_DESC);
->>>>>>> 4ce10e91
+					handle->pc->dependencydesc_ext_id = janus_rtp_header_extension_get_id(jsep_sdp, JANUS_RTP_EXTMAP_DEPENDENCY_DESC);
 				}
 			} else {
 				/* FIXME This is a renegotiation: we can currently only handle simple changes in media
@@ -1637,15 +1620,10 @@
 					handle->pc->abs_send_time_ext_id = janus_rtp_header_extension_get_id(jsep_sdp, JANUS_RTP_EXTMAP_ABS_SEND_TIME);
 					/* Check if transport wide CC is supported */
 					int transport_wide_cc_ext_id = janus_rtp_header_extension_get_id(jsep_sdp, JANUS_RTP_EXTMAP_TRANSPORT_WIDE_CC);
-<<<<<<< HEAD
 					handle->pc->do_transport_wide_cc = transport_wide_cc_ext_id > 0 ? TRUE : FALSE;
 					handle->pc->transport_wide_cc_ext_id = transport_wide_cc_ext_id;
-=======
-					handle->stream->do_transport_wide_cc = transport_wide_cc_ext_id > 0 ? TRUE : FALSE;
-					handle->stream->transport_wide_cc_ext_id = transport_wide_cc_ext_id;
 					/* Check if the dependency descriptor ID extension is being negotiated */
-					handle->stream->dependencydesc_ext_id = janus_rtp_header_extension_get_id(jsep_sdp, JANUS_RTP_EXTMAP_DEPENDENCY_DESC);
->>>>>>> 4ce10e91
+					handle->pc->dependencydesc_ext_id = janus_rtp_header_extension_get_id(jsep_sdp, JANUS_RTP_EXTMAP_DEPENDENCY_DESC);
 				}
 			}
 			char *tmp = handle->remote_sdp;
@@ -3084,159 +3062,8 @@
 }
 
 /* Admin/monitor helpers */
-<<<<<<< HEAD
 json_t *janus_admin_peerconnection_summary(janus_ice_peerconnection *pc) {
 	if(pc == NULL)
-=======
-json_t *janus_admin_stream_summary(janus_ice_stream *stream) {
-	if(stream == NULL)
-		return NULL;
-	json_t *s = json_object();
-	json_object_set_new(s, "id", json_integer(stream->stream_id));
-	json_object_set_new(s, "ready", json_integer(stream->cdone));
-	json_t *ss = json_object();
-	if(stream->audio_ssrc)
-		json_object_set_new(ss, "audio", json_integer(stream->audio_ssrc));
-	if(stream->video_ssrc)
-		json_object_set_new(ss, "video", json_integer(stream->video_ssrc));
-	if(stream->video_ssrc_rtx)
-		json_object_set_new(ss, "video-rtx", json_integer(stream->video_ssrc_rtx));
-	if(stream->audio_ssrc_peer)
-		json_object_set_new(ss, "audio-peer", json_integer(stream->audio_ssrc_peer));
-	if(stream->video_ssrc_peer[0])
-		json_object_set_new(ss, "video-peer", json_integer(stream->video_ssrc_peer[0]));
-	if(stream->video_ssrc_peer[1])
-		json_object_set_new(ss, "video-peer-sim-1", json_integer(stream->video_ssrc_peer[1]));
-	if(stream->video_ssrc_peer[2])
-		json_object_set_new(ss, "video-peer-sim-2", json_integer(stream->video_ssrc_peer[2]));
-	if(stream->video_ssrc_peer_rtx[0])
-		json_object_set_new(ss, "video-peer-rtx", json_integer(stream->video_ssrc_peer_rtx[0]));
-	if(stream->video_ssrc_peer_rtx[1])
-		json_object_set_new(ss, "video-peer-sim-1-rtx", json_integer(stream->video_ssrc_peer_rtx[1]));
-	if(stream->video_ssrc_peer_rtx[2])
-		json_object_set_new(ss, "video-peer-sim-2-rtx", json_integer(stream->video_ssrc_peer_rtx[2]));
-	json_object_set_new(s, "ssrc", ss);
-	if(stream->rid[0] && stream->rid_ext_id > 0) {
-		json_t *sr = json_object();
-		json_t *rid = json_array();
-		if(stream->rid[2])
-			json_array_append_new(rid, json_string(stream->rid[2]));
-		if(stream->rid[1])
-			json_array_append_new(rid, json_string(stream->rid[1]));
-		json_array_append_new(rid, json_string(stream->rid[0]));
-		json_object_set_new(sr, "rid", rid);
-		json_object_set_new(sr, "rid-ext-id", json_integer(stream->rid_ext_id));
-		if(stream->ridrtx_ext_id > 0)
-			json_object_set_new(sr, "ridrtx-ext-id", json_integer(stream->ridrtx_ext_id));
-		json_object_set_new(sr, "rid-order", json_string(stream->rids_hml ? "hml" : "lmh"));
-		if(stream->legacy_rid)
-			json_object_set_new(sr, "rid-syntax", json_string("legacy"));
-		json_object_set_new(s, "rid-simulcast", sr);
-	}
-	json_t *sd = json_object();
-	json_object_set_new(sd, "audio-send", stream->audio_send ? json_true() : json_false());
-	json_object_set_new(sd, "audio-recv", stream->audio_recv ? json_true() : json_false());
-	json_object_set_new(sd, "video-send", stream->video_send ? json_true() : json_false());
-	json_object_set_new(sd, "video-recv", stream->video_recv ? json_true() : json_false());
-	json_object_set_new(s, "direction", sd);
-	if(stream->audio_payload_type > -1 || stream->video_payload_type > -1) {
-		json_t *sc = json_object();
-		if(stream->audio_payload_type > -1)
-			json_object_set_new(sc, "audio-pt", json_integer(stream->audio_payload_type));
-		if(stream->audio_codec != NULL)
-			json_object_set_new(sc, "audio-codec", json_string(stream->audio_codec));
-		if(stream->opusred_pt > 0)
-			json_object_set_new(sc, "opus-red-pt", json_integer(stream->opusred_pt));
-		if(stream->video_payload_type > -1)
-			json_object_set_new(sc, "video-pt", json_integer(stream->video_payload_type));
-		if(stream->video_rtx_payload_type > -1)
-			json_object_set_new(sc, "video-rtx-pt", json_integer(stream->video_rtx_payload_type));
-		if(stream->video_codec != NULL)
-			json_object_set_new(sc, "video-codec", json_string(stream->video_codec));
-		json_object_set_new(s, "codecs", sc);
-	}
-	json_t *se = json_object();
-	if(stream->mid_ext_id > 0)
-		json_object_set_new(se, JANUS_RTP_EXTMAP_MID, json_integer(stream->mid_ext_id));
-	if(stream->rid_ext_id > 0)
-		json_object_set_new(se, JANUS_RTP_EXTMAP_RID, json_integer(stream->rid_ext_id));
-	if(stream->ridrtx_ext_id > 0)
-		json_object_set_new(se, JANUS_RTP_EXTMAP_REPAIRED_RID, json_integer(stream->ridrtx_ext_id));
-	if(stream->abs_send_time_ext_id > 0)
-		json_object_set_new(se, JANUS_RTP_EXTMAP_ABS_SEND_TIME, json_integer(stream->abs_send_time_ext_id));
-	if(stream->transport_wide_cc_ext_id > 0)
-		json_object_set_new(se, JANUS_RTP_EXTMAP_TRANSPORT_WIDE_CC, json_integer(stream->transport_wide_cc_ext_id));
-	if(stream->audiolevel_ext_id > 0)
-		json_object_set_new(se, JANUS_RTP_EXTMAP_AUDIO_LEVEL, json_integer(stream->audiolevel_ext_id));
-	if(stream->videoorientation_ext_id > 0)
-		json_object_set_new(se, JANUS_RTP_EXTMAP_VIDEO_ORIENTATION, json_integer(stream->videoorientation_ext_id));
-	if(stream->dependencydesc_ext_id > 0)
-		json_object_set_new(se, JANUS_RTP_EXTMAP_DEPENDENCY_DESC, json_integer(stream->dependencydesc_ext_id));
-	json_object_set_new(s, "extensions", se);
-	json_t *bwe = json_object();
-	json_object_set_new(bwe, "twcc", stream->do_transport_wide_cc ? json_true() : json_false());
-	if(stream->transport_wide_cc_ext_id > 0)
-		json_object_set_new(bwe, "twcc-ext-id", json_integer(stream->transport_wide_cc_ext_id));
-	json_object_set_new(s, "bwe", bwe);
-	json_object_set_new(s, "nack-queue-ms", json_integer(stream->nack_queue_ms));
-	json_t *components = json_array();
-	if(stream->component) {
-		json_t *c = janus_admin_component_summary(stream->component);
-		if(c)
-			json_array_append_new(components, c);
-	}
-	json_t *rtcp_stats = NULL;
-	if(stream->audio_rtcp_ctx != NULL) {
-		rtcp_stats = json_object();
-		json_t *audio_rtcp_stats = json_object();
-		json_object_set_new(audio_rtcp_stats, "base", json_integer(stream->audio_rtcp_ctx->tb));
-		json_object_set_new(audio_rtcp_stats, "rtt", json_integer(janus_rtcp_context_get_rtt(stream->audio_rtcp_ctx)));
-		json_object_set_new(audio_rtcp_stats, "lost", json_integer(janus_rtcp_context_get_lost_all(stream->audio_rtcp_ctx, FALSE)));
-		json_object_set_new(audio_rtcp_stats, "lost-by-remote", json_integer(janus_rtcp_context_get_lost_all(stream->audio_rtcp_ctx, TRUE)));
-		json_object_set_new(audio_rtcp_stats, "jitter-local", json_integer(janus_rtcp_context_get_jitter(stream->audio_rtcp_ctx, FALSE)));
-		json_object_set_new(audio_rtcp_stats, "jitter-remote", json_integer(janus_rtcp_context_get_jitter(stream->audio_rtcp_ctx, TRUE)));
-		json_object_set_new(audio_rtcp_stats, "in-link-quality", json_integer(janus_rtcp_context_get_in_link_quality(stream->audio_rtcp_ctx)));
-		json_object_set_new(audio_rtcp_stats, "in-media-link-quality", json_integer(janus_rtcp_context_get_in_media_link_quality(stream->audio_rtcp_ctx)));
-		json_object_set_new(audio_rtcp_stats, "out-link-quality", json_integer(janus_rtcp_context_get_out_link_quality(stream->audio_rtcp_ctx)));
-		json_object_set_new(audio_rtcp_stats, "out-media-link-quality", json_integer(janus_rtcp_context_get_out_media_link_quality(stream->audio_rtcp_ctx)));
-		json_object_set_new(rtcp_stats, "audio", audio_rtcp_stats);
-	}
-	int vindex=0;
-	for(vindex=0; vindex<3; vindex++) {
-		if(stream->video_rtcp_ctx[vindex] != NULL) {
-			if(rtcp_stats == NULL)
-				rtcp_stats = json_object();
-			json_t *video_rtcp_stats = json_object();
-			json_object_set_new(video_rtcp_stats, "base", json_integer(stream->video_rtcp_ctx[vindex]->tb));
-			if(vindex == 0)
-				json_object_set_new(video_rtcp_stats, "rtt", json_integer(janus_rtcp_context_get_rtt(stream->video_rtcp_ctx[vindex])));
-			json_object_set_new(video_rtcp_stats, "lost", json_integer(janus_rtcp_context_get_lost_all(stream->video_rtcp_ctx[vindex], FALSE)));
-			json_object_set_new(video_rtcp_stats, "lost-by-remote", json_integer(janus_rtcp_context_get_lost_all(stream->video_rtcp_ctx[vindex], TRUE)));
-			json_object_set_new(video_rtcp_stats, "jitter-local", json_integer(janus_rtcp_context_get_jitter(stream->video_rtcp_ctx[vindex], FALSE)));
-			json_object_set_new(video_rtcp_stats, "jitter-remote", json_integer(janus_rtcp_context_get_jitter(stream->video_rtcp_ctx[vindex], TRUE)));
-			json_object_set_new(video_rtcp_stats, "in-link-quality", json_integer(janus_rtcp_context_get_in_link_quality(stream->video_rtcp_ctx[vindex])));
-			json_object_set_new(video_rtcp_stats, "in-media-link-quality", json_integer(janus_rtcp_context_get_in_media_link_quality(stream->video_rtcp_ctx[vindex])));
-			json_object_set_new(video_rtcp_stats, "out-link-quality", json_integer(janus_rtcp_context_get_out_link_quality(stream->video_rtcp_ctx[vindex])));
-			json_object_set_new(video_rtcp_stats, "out-media-link-quality", json_integer(janus_rtcp_context_get_out_media_link_quality(stream->video_rtcp_ctx[vindex])));
-			if(vindex == 0)
-				json_object_set_new(rtcp_stats, "video", video_rtcp_stats);
-			else if(vindex == 1)
-				json_object_set_new(rtcp_stats, "video-sim1", video_rtcp_stats);
-			else
-				json_object_set_new(rtcp_stats, "video-sim2", video_rtcp_stats);
-		}
-	}
-	if(rtcp_stats != NULL)
-		json_object_set_new(s, "rtcp_stats", rtcp_stats);
-	if(stream->remb_bitrate > 0)
-		json_object_set_new(s, "remb-bitrate", json_integer(stream->remb_bitrate));
-	json_object_set_new(s, "components", components);
-	return s;
-}
-
-json_t *janus_admin_component_summary(janus_ice_component *component) {
-	if(component == NULL)
->>>>>>> 4ce10e91
 		return NULL;
 	json_t *w = json_object();
 	json_t *i = json_object();
@@ -3324,6 +3151,8 @@
 		json_object_set_new(se, JANUS_RTP_EXTMAP_AUDIO_LEVEL, json_integer(pc->audiolevel_ext_id));
 	if(pc->videoorientation_ext_id > 0)
 		json_object_set_new(se, JANUS_RTP_EXTMAP_VIDEO_ORIENTATION, json_integer(pc->videoorientation_ext_id));
+	if(pc->dependencydesc_ext_id > 0)
+		json_object_set_new(se, JANUS_RTP_EXTMAP_DEPENDENCY_DESC, json_integer(pc->dependencydesc_ext_id));
 	json_object_set_new(w, "extensions", se);
 	json_t *bwe = json_object();
 	json_object_set_new(bwe, "twcc", pc->do_transport_wide_cc ? json_true() : json_false());
@@ -3869,12 +3698,7 @@
 		/* Make sure we don't send the rid/repaired-rid attributes when offering ourselves */
 		int mindex = 0;
 		int mid_ext_id = 0, transport_wide_cc_ext_id = 0, abs_send_time_ext_id = 0,
-<<<<<<< HEAD
-			audiolevel_ext_id = 0, videoorientation_ext_id = 0;
-=======
 			audiolevel_ext_id = 0, videoorientation_ext_id = 0, dependencydesc_ext_id = 0;
-		int opusred_pt = 0;
->>>>>>> 4ce10e91
 		GList *temp = parsed_sdp->m_lines;
 		while(temp) {
 			janus_sdp_mline *m = (janus_sdp_mline *)temp->data;
@@ -3884,7 +3708,6 @@
 			while(tempA) {
 				janus_sdp_attribute *a = (janus_sdp_attribute *)tempA->data;
 				if(a->name && a->value) {
-<<<<<<< HEAD
 					if(!strcasecmp(a->name, "extmap")) {
 						if(strstr(a->value, JANUS_RTP_EXTMAP_MID))
 							mid_ext_id = atoi(a->value);
@@ -3896,6 +3719,8 @@
 							audiolevel_ext_id = atoi(a->value);
 						else if(strstr(a->value, JANUS_RTP_EXTMAP_VIDEO_ORIENTATION))
 							videoorientation_ext_id = atoi(a->value);
+						else if(strstr(a->value, JANUS_RTP_EXTMAP_DEPENDENCY_DESC))
+							dependencydesc_ext_id = atoi(a->value);
 						else if(strstr(a->value, JANUS_RTP_EXTMAP_RID) ||
 								strstr(a->value, JANUS_RTP_EXTMAP_REPAIRED_RID)) {
 							m->attributes = g_list_remove(m->attributes, a);
@@ -3909,26 +3734,6 @@
 						int opusred_pt = atoi(a->value);
 						if(medium != NULL)
 							medium->opusred_pt = opusred_pt;
-=======
-					if(strstr(a->value, JANUS_RTP_EXTMAP_MID))
-						mid_ext_id = atoi(a->value);
-					else if(strstr(a->value, JANUS_RTP_EXTMAP_TRANSPORT_WIDE_CC))
-						transport_wide_cc_ext_id = atoi(a->value);
-					else if(strstr(a->value, JANUS_RTP_EXTMAP_ABS_SEND_TIME))
-						abs_send_time_ext_id = atoi(a->value);
-					else if(strstr(a->value, JANUS_RTP_EXTMAP_AUDIO_LEVEL))
-						audiolevel_ext_id = atoi(a->value);
-					else if(strstr(a->value, JANUS_RTP_EXTMAP_VIDEO_ORIENTATION))
-						videoorientation_ext_id = atoi(a->value);
-					else if(strstr(a->value, JANUS_RTP_EXTMAP_DEPENDENCY_DESC))
-						dependencydesc_ext_id = atoi(a->value);
-					else if(strstr(a->value, JANUS_RTP_EXTMAP_RID) ||
-							strstr(a->value, JANUS_RTP_EXTMAP_REPAIRED_RID)) {
-						m->attributes = g_list_remove(m->attributes, a);
-						tempA = m->attributes;
-						janus_sdp_attribute_destroy(a);
-						continue;
->>>>>>> 4ce10e91
 					}
 				}
 				tempA = tempA->next;
@@ -3936,7 +3741,6 @@
 			mindex++;
 			temp = temp->next;
 		}
-<<<<<<< HEAD
 		if(ice_handle->pc && ice_handle->pc->mid_ext_id != mid_ext_id)
 			ice_handle->pc->mid_ext_id = mid_ext_id;
 		if(ice_handle->pc && ice_handle->pc->transport_wide_cc_ext_id != transport_wide_cc_ext_id) {
@@ -3949,44 +3753,24 @@
 			ice_handle->pc->audiolevel_ext_id = audiolevel_ext_id;
 		if(ice_handle->pc && ice_handle->pc->videoorientation_ext_id != videoorientation_ext_id)
 			ice_handle->pc->videoorientation_ext_id = videoorientation_ext_id;
-=======
-		if(ice_handle->stream && ice_handle->stream->mid_ext_id != mid_ext_id)
-			ice_handle->stream->mid_ext_id = mid_ext_id;
-		if(ice_handle->stream && ice_handle->stream->transport_wide_cc_ext_id != transport_wide_cc_ext_id) {
-			ice_handle->stream->do_transport_wide_cc = transport_wide_cc_ext_id > 0 ? TRUE : FALSE;
-			ice_handle->stream->transport_wide_cc_ext_id = transport_wide_cc_ext_id;
-		}
-		if(ice_handle->stream && ice_handle->stream->abs_send_time_ext_id != abs_send_time_ext_id)
-			ice_handle->stream->abs_send_time_ext_id = abs_send_time_ext_id;
-		if(ice_handle->stream && ice_handle->stream->audiolevel_ext_id != audiolevel_ext_id)
-			ice_handle->stream->audiolevel_ext_id = audiolevel_ext_id;
-		if(ice_handle->stream && ice_handle->stream->videoorientation_ext_id != videoorientation_ext_id)
-			ice_handle->stream->videoorientation_ext_id = videoorientation_ext_id;
-		if(ice_handle->stream && ice_handle->stream->dependencydesc_ext_id != dependencydesc_ext_id)
-			ice_handle->stream->dependencydesc_ext_id = dependencydesc_ext_id;
->>>>>>> 4ce10e91
+		if(ice_handle->pc && ice_handle->pc->dependencydesc_ext_id != dependencydesc_ext_id)
+			ice_handle->pc->dependencydesc_ext_id = dependencydesc_ext_id;
 	} else {
 		/* Check if the answer does contain the mid/rid/repaired-rid/abs-send-time/twcc extmaps */
 		int mindex = 0;
 		gboolean do_mid = FALSE, do_rid = FALSE, do_repaired_rid = FALSE,
-<<<<<<< HEAD
-			do_twcc = FALSE, do_abs_send_time = FALSE;
-=======
 			do_dd = FALSE, do_twcc = FALSE, do_abs_send_time = FALSE;
-		int opusred_pt = -1;
->>>>>>> 4ce10e91
 		GList *temp = parsed_sdp->m_lines;
 		while(temp) {
 			janus_sdp_mline *m = (janus_sdp_mline *)temp->data;
 			janus_ice_peerconnection_medium *medium = ice_handle->pc ?
 				g_hash_table_lookup(ice_handle->pc->media, GUINT_TO_POINTER(mindex)) : NULL;
 			gboolean have_mid = FALSE, have_rid = FALSE, have_repaired_rid = FALSE,
-				have_twcc = FALSE, have_abs_send_time = FALSE;
+				have_twcc = FALSE, have_dd = FALSE, have_abs_send_time = FALSE;
 			int opusred_pt = -1;
 			GList *tempA = m->attributes;
 			while(tempA) {
 				janus_sdp_attribute *a = (janus_sdp_attribute *)tempA->data;
-<<<<<<< HEAD
 				if(a->name && a->value && !strcasecmp(a->name, "extmap")) {
 					if(strstr(a->value, JANUS_RTP_EXTMAP_MID))
 						have_mid = TRUE;
@@ -3996,31 +3780,13 @@
 						have_repaired_rid = TRUE;
 					else if(strstr(a->value, JANUS_RTP_EXTMAP_TRANSPORT_WIDE_CC))
 						have_twcc = TRUE;
+					else if(strstr(a->value, JANUS_RTP_EXTMAP_DEPENDENCY_DESC))
+						do_dd = TRUE;
 					else if(strstr(a->value, JANUS_RTP_EXTMAP_ABS_SEND_TIME))
 						have_abs_send_time = TRUE;
 				} else if(m->type == JANUS_SDP_AUDIO && medium != NULL && medium->opusred_pt > 0 &&
 						!strcasecmp(a->name, "rtpmap") && strstr(a->value, "red/48000/2")) {
 					opusred_pt = atoi(a->value);
-=======
-				if(a->name && a->value) {
-					if(!strcasecmp(a->name, "extmap")) {
-						if(strstr(a->value, JANUS_RTP_EXTMAP_MID))
-							do_mid = TRUE;
-						else if(strstr(a->value, JANUS_RTP_EXTMAP_RID))
-							do_rid = TRUE;
-						else if(strstr(a->value, JANUS_RTP_EXTMAP_REPAIRED_RID))
-							do_repaired_rid = TRUE;
-						else if(strstr(a->value, JANUS_RTP_EXTMAP_TRANSPORT_WIDE_CC))
-							do_twcc = TRUE;
-						else if(strstr(a->value, JANUS_RTP_EXTMAP_DEPENDENCY_DESC))
-							do_dd = TRUE;
-						else if(strstr(a->value, JANUS_RTP_EXTMAP_ABS_SEND_TIME))
-							do_abs_send_time = TRUE;
-					} else if(m->type == JANUS_SDP_AUDIO && ice_handle->stream->opusred_pt > 0 &&
-							!strcasecmp(a->name, "rtpmap") && strstr(a->value, "red/48000/2")) {
-						opusred_pt = atoi(a->value);
-					}
->>>>>>> 4ce10e91
 				}
 				tempA = tempA->next;
 			}
@@ -4044,11 +3810,11 @@
 			do_rid = do_rid || have_rid;
 			do_repaired_rid = do_repaired_rid || have_repaired_rid;
 			do_twcc = do_twcc || have_twcc;
+			do_dd = do_dd || have_dd;
 			do_abs_send_time = do_abs_send_time || have_abs_send_time;
 			mindex++;
 			temp = temp->next;
 		}
-<<<<<<< HEAD
 		if(!do_mid && ice_handle->pc)
 			ice_handle->pc->mid_ext_id = 0;
 		if(!do_rid && ice_handle->pc) {
@@ -4061,36 +3827,10 @@
 			ice_handle->pc->do_transport_wide_cc = FALSE;
 			ice_handle->pc->transport_wide_cc_ext_id = 0;
 		}
+		if(!do_dd && ice_handle->pc)
+			ice_handle->pc->dependencydesc_ext_id = 0;
 		if(!do_abs_send_time && ice_handle->pc)
 			ice_handle->pc->abs_send_time_ext_id = 0;
-=======
-		if(!do_mid && ice_handle->stream)
-			ice_handle->stream->mid_ext_id = 0;
-		if(!do_rid && ice_handle->stream) {
-			ice_handle->stream->rid_ext_id = 0;
-			ice_handle->stream->ridrtx_ext_id = 0;
-			g_free(ice_handle->stream->rid[0]);
-			ice_handle->stream->rid[0] = NULL;
-			g_free(ice_handle->stream->rid[1]);
-			ice_handle->stream->rid[1] = NULL;
-			g_free(ice_handle->stream->rid[2]);
-			ice_handle->stream->rid[2] = NULL;
-			if(ice_handle->stream->video_ssrc_peer_temp > 0) {
-				ice_handle->stream->video_ssrc_peer[0] = ice_handle->stream->video_ssrc_peer_temp;
-				ice_handle->stream->video_ssrc_peer_temp = 0;
-			}
-		}
-		if(!do_repaired_rid && ice_handle->stream)
-			ice_handle->stream->ridrtx_ext_id = 0;
-		if(!do_twcc && ice_handle->stream) {
-			ice_handle->stream->do_transport_wide_cc = FALSE;
-			ice_handle->stream->transport_wide_cc_ext_id = 0;
-		}
-		if(!do_dd && ice_handle->stream)
-			ice_handle->stream->dependencydesc_ext_id = 0;
-		if(!do_abs_send_time && ice_handle->stream)
-			ice_handle->stream->abs_send_time_ext_id = 0;
->>>>>>> 4ce10e91
 	}
 	if(!updating && !janus_ice_is_full_trickle_enabled()) {
 		/* Wait for candidates-done callback */
