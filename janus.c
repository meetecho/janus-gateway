/*! \file   janus.c
 * \author Lorenzo Miniero <lorenzo@meetecho.com>
 * \copyright GNU General Public License v3
 * \brief  Janus core
 * \details Implementation of the Janus core. This code takes care of
 * the server initialization (command line/configuration) and setup,
 * and makes use of the available transport plugins (by default HTTP,
 * WebSockets, RabbitMQ, if compiled) and Janus protocol (a JSON-based
 * protocol) to interact with the applications, whether they're web based
 * or not. The core also takes care of bridging peers and plugins
 * accordingly, in terms of both messaging and real-time media transfer
 * via WebRTC.
 *
 * \ingroup core
 * \ref core
 */

#include <dlfcn.h>
#include <dirent.h>
#include <net/if.h>
#include <netdb.h>
#include <signal.h>
#include <getopt.h>
#include <sys/resource.h>
#include <sys/stat.h>
#include <fcntl.h>
#include <poll.h>

#include "janus.h"
#include "version.h"
#include "cmdline.h"
#include "config.h"
#include "apierror.h"
#include "debug.h"
#include "ip-utils.h"
#include "rtcp.h"
#include "auth.h"
#include "record.h"
#include "events.h"


#define JANUS_NAME				"Janus WebRTC Server"
#define JANUS_AUTHOR			"Meetecho s.r.l."
#define JANUS_SERVER_NAME		"MyJanusInstance"

#ifdef __MACH__
#define SHLIB_EXT "0.dylib"
#else
#define SHLIB_EXT ".so"
#endif


static janus_config *config = NULL;
static char *config_file = NULL;
static char *configs_folder = NULL;

static GHashTable *transports = NULL;
static GHashTable *transports_so = NULL;

static GHashTable *eventhandlers = NULL;
static GHashTable *eventhandlers_so = NULL;

static GHashTable *plugins = NULL;
static GHashTable *plugins_so = NULL;


/* Daemonization */
static gboolean daemonize = FALSE;
static int pipefd[2];


#ifdef REFCOUNT_DEBUG
/* Reference counters debugging */
GHashTable *counters = NULL;
janus_mutex counters_mutex;
#endif


/* API secrets */
static char *api_secret = NULL, *admin_api_secret = NULL;

/* JSON parameters */
static int janus_process_error_string(janus_request *request, uint64_t session_id, const char *transaction, gint error, gchar *error_string);

static struct janus_json_parameter incoming_request_parameters[] = {
	{"transaction", JANUS_JSON_STRING, JANUS_JSON_PARAM_REQUIRED},
	{"janus", JANUS_JSON_STRING, JANUS_JSON_PARAM_REQUIRED},
	{"id", JANUS_JSON_INTEGER, JANUS_JSON_PARAM_POSITIVE}
};
static struct janus_json_parameter attach_parameters[] = {
	{"plugin", JANUS_JSON_STRING, JANUS_JSON_PARAM_REQUIRED},
	{"opaque_id", JANUS_JSON_STRING, 0},
};
static struct janus_json_parameter body_parameters[] = {
	{"body", JSON_OBJECT, JANUS_JSON_PARAM_REQUIRED}
};
static struct janus_json_parameter jsep_parameters[] = {
	{"type", JANUS_JSON_STRING, JANUS_JSON_PARAM_REQUIRED},
	{"trickle", JANUS_JSON_BOOL, 0},
	{"sdp", JANUS_JSON_STRING, JANUS_JSON_PARAM_REQUIRED}
};
static struct janus_json_parameter add_token_parameters[] = {
	{"token", JANUS_JSON_STRING, JANUS_JSON_PARAM_REQUIRED},
	{"plugins", JANUS_JSON_ARRAY, 0}
};
static struct janus_json_parameter token_parameters[] = {
	{"token", JANUS_JSON_STRING, JANUS_JSON_PARAM_REQUIRED}
};
static struct janus_json_parameter admin_parameters[] = {
	{"transaction", JANUS_JSON_STRING, JANUS_JSON_PARAM_REQUIRED},
	{"janus", JANUS_JSON_STRING, JANUS_JSON_PARAM_REQUIRED}
};
static struct janus_json_parameter debug_parameters[] = {
	{"debug", JANUS_JSON_BOOL, JANUS_JSON_PARAM_REQUIRED}
};
static struct janus_json_parameter timeout_parameters[] = {
	{"timeout", JANUS_JSON_INTEGER, JANUS_JSON_PARAM_REQUIRED | JANUS_JSON_PARAM_POSITIVE}
};
static struct janus_json_parameter level_parameters[] = {
	{"level", JANUS_JSON_INTEGER, JANUS_JSON_PARAM_REQUIRED | JANUS_JSON_PARAM_POSITIVE}
};
static struct janus_json_parameter timestamps_parameters[] = {
	{"timestamps", JANUS_JSON_BOOL, JANUS_JSON_PARAM_REQUIRED}
};
static struct janus_json_parameter colors_parameters[] = {
	{"colors", JANUS_JSON_BOOL, JANUS_JSON_PARAM_REQUIRED}
};
static struct janus_json_parameter mnq_parameters[] = {
	{"max_nack_queue", JANUS_JSON_INTEGER, JANUS_JSON_PARAM_REQUIRED | JANUS_JSON_PARAM_POSITIVE}
};
static struct janus_json_parameter nmt_parameters[] = {
	{"no_media_timer", JANUS_JSON_INTEGER, JANUS_JSON_PARAM_REQUIRED | JANUS_JSON_PARAM_POSITIVE}
};
static struct janus_json_parameter queryhandler_parameters[] = {
	{"handler", JANUS_JSON_STRING, JANUS_JSON_PARAM_REQUIRED},
	{"request", JSON_OBJECT, 0}
};
static struct janus_json_parameter customevent_parameters[] = {
	{"schema", JANUS_JSON_STRING, JANUS_JSON_PARAM_REQUIRED},
	{"data", JSON_OBJECT, JANUS_JSON_PARAM_REQUIRED}
};
static struct janus_json_parameter text2pcap_parameters[] = {
	{"folder", JANUS_JSON_STRING, 0},
	{"filename", JANUS_JSON_STRING, 0},
	{"truncate", JANUS_JSON_INTEGER, JANUS_JSON_PARAM_POSITIVE}
};

/* Admin/Monitor helpers */
json_t *janus_admin_webrtc_summary(janus_handle_webrtc *pc);
json_t *janus_admin_webrtc_medium_summary(janus_handle_webrtc_medium *medium);


/* IP addresses */
static gchar *local_ip = NULL;
gchar *janus_get_local_ip(void) {
	return local_ip;
}
static gchar *public_ip = NULL;
gchar *janus_get_public_ip(void) {
	/* Fallback to the local IP, if we have no public one */
	return public_ip ? public_ip : local_ip;
}
void janus_set_public_ip(const char *ip) {
	/* once set do not override */
	if(ip == NULL || public_ip != NULL)
		return;
	public_ip = g_strdup(ip);
}
static volatile gint stop = 0;
static gint stop_signal = 0;
gint janus_is_stopping(void) {
	return g_atomic_int_get(&stop);
}


/* Public instance name */
static gchar *server_name = NULL;

static json_t *janus_create_message(const char *status, uint64_t session_id, const char *transaction) {
	json_t *msg = json_object();
	json_object_set_new(msg, "janus", json_string(status));
	if(session_id > 0)
		json_object_set_new(msg, "session_id", json_integer(session_id));
	if(transaction != NULL)
		json_object_set_new(msg, "transaction", json_string(transaction));
	return msg;
}

/* The default timeout for sessions is 60 seconds: this means that, if
 * we don't get any activity (i.e., no request) on this session for more
 * than 60 seconds, then it's considered expired and we destroy it. That's
 * why we have a keep-alive method in the API. This can be overridden in
 * either janus.cfg/.jcfg or from the command line. Setting this to 0 will
 * disable the timeout mechanism, which is NOT suggested as it may risk
 * having orphaned sessions (sessions not controlled by any transport
 * and never freed). Besides, notice that if you make this shorter than
 * 30s, you'll have to update the timers in janus.js when the long
 * polling mechanism is used and shorten them as well, or you'll risk
 * incurring in unexpected timeouts (when HTTP is used in janus.js, the
 * long poll is used as a keepalive mechanism). */
#define DEFAULT_SESSION_TIMEOUT		60
static uint session_timeout = DEFAULT_SESSION_TIMEOUT;

#define DEFAULT_RECLAIM_SESSION_TIMEOUT		0
static uint reclaim_session_timeout = DEFAULT_RECLAIM_SESSION_TIMEOUT;

/* We don't hold (trickle) candidates indefinitely either: by default, we
 * only store them for 45 seconds. After that, they're discarded, in order
 * to avoid leaks or orphaned media details. This means that, if for instance
 * you're trying to set up a call with someone, and that someone only answers
 * a minute later, the candidates you sent initially will be discarded and
 * the call will fail. You can modify the default value in janus.cfg */
#define DEFAULT_CANDIDATES_TIMEOUT		45
static uint candidates_timeout = DEFAULT_CANDIDATES_TIMEOUT;


/* Information */
static json_t *janus_info(const char *transaction) {
	/* Prepare a summary on the Janus instance */
	json_t *info = janus_create_message("server_info", 0, transaction);
	json_object_set_new(info, "name", json_string(JANUS_NAME));
	json_object_set_new(info, "version", json_integer(janus_version));
	json_object_set_new(info, "version_string", json_string(janus_version_string));
	json_object_set_new(info, "author", json_string(JANUS_AUTHOR));
	json_object_set_new(info, "commit-hash", json_string(janus_build_git_sha));
	json_object_set_new(info, "compile-time", json_string(janus_build_git_time));
	json_object_set_new(info, "log-to-stdout", janus_log_is_stdout_enabled() ? json_true() : json_false());
	json_object_set_new(info, "log-to-file", janus_log_is_logfile_enabled() ? json_true() : json_false());
	if(janus_log_is_logfile_enabled())
		json_object_set_new(info, "log-path", json_string(janus_log_get_logfile_path()));
#ifdef HAVE_SCTP
	json_object_set_new(info, "data_channels", json_true());
#else
	json_object_set_new(info, "data_channels", json_false());
#endif
	json_object_set_new(info, "session-timeout", json_integer(session_timeout));
	json_object_set_new(info, "reclaim-session-timeout", json_integer(reclaim_session_timeout));
	json_object_set_new(info, "candidates-timeout", json_integer(candidates_timeout));
	json_object_set_new(info, "server-name", json_string(server_name ? server_name : JANUS_SERVER_NAME));
	json_object_set_new(info, "local-ip", json_string(local_ip));
	if(public_ip != NULL)
		json_object_set_new(info, "public-ip", json_string(public_ip));
	json_object_set_new(info, "ipv6", janus_ice_is_ipv6_enabled() ? json_true() : json_false());
	json_object_set_new(info, "ice-lite", janus_ice_is_ice_lite_enabled() ? json_true() : json_false());
	json_object_set_new(info, "ice-tcp", janus_ice_is_ice_tcp_enabled() ? json_true() : json_false());
	json_object_set_new(info, "full-trickle", janus_ice_is_full_trickle_enabled() ? json_true() : json_false());
	json_object_set_new(info, "rfc-4588", janus_is_rfc4588_enabled() ? json_true() : json_false());
	if(janus_ice_get_stun_server() != NULL) {
		char server[255];
		g_snprintf(server, 255, "%s:%"SCNu16, janus_ice_get_stun_server(), janus_ice_get_stun_port());
		json_object_set_new(info, "stun-server", json_string(server));
	}
	if(janus_ice_get_turn_server() != NULL) {
		char server[255];
		g_snprintf(server, 255, "%s:%"SCNu16, janus_ice_get_turn_server(), janus_ice_get_turn_port());
		json_object_set_new(info, "turn-server", json_string(server));
	}
	json_object_set_new(info, "static-event-loops", json_integer(janus_ice_get_static_event_loops()));
	json_object_set_new(info, "api_secret", api_secret ? json_true() : json_false());
	json_object_set_new(info, "auth_token", janus_auth_is_enabled() ? json_true() : json_false());
	json_object_set_new(info, "event_handlers", janus_events_is_enabled() ? json_true() : json_false());
	/* Available transports */
	json_t *t_data = json_object();
	if(transports && g_hash_table_size(transports) > 0) {
		GHashTableIter iter;
		gpointer value;
		g_hash_table_iter_init(&iter, transports);
		while (g_hash_table_iter_next(&iter, NULL, &value)) {
			janus_transport *t = value;
			if(t == NULL) {
				continue;
			}
			json_t *transport = json_object();
			json_object_set_new(transport, "name", json_string(t->get_name()));
			json_object_set_new(transport, "author", json_string(t->get_author()));
			json_object_set_new(transport, "description", json_string(t->get_description()));
			json_object_set_new(transport, "version_string", json_string(t->get_version_string()));
			json_object_set_new(transport, "version", json_integer(t->get_version()));
			json_object_set_new(t_data, t->get_package(), transport);
		}
	}
	json_object_set_new(info, "transports", t_data);
	/* Available event handlers */
	json_t *e_data = json_object();
	if(eventhandlers && g_hash_table_size(eventhandlers) > 0) {
		GHashTableIter iter;
		gpointer value;
		g_hash_table_iter_init(&iter, eventhandlers);
		while (g_hash_table_iter_next(&iter, NULL, &value)) {
			janus_eventhandler *e = value;
			if(e == NULL) {
				continue;
			}
			json_t *eventhandler = json_object();
			json_object_set_new(eventhandler, "name", json_string(e->get_name()));
			json_object_set_new(eventhandler, "author", json_string(e->get_author()));
			json_object_set_new(eventhandler, "description", json_string(e->get_description()));
			json_object_set_new(eventhandler, "version_string", json_string(e->get_version_string()));
			json_object_set_new(eventhandler, "version", json_integer(e->get_version()));
			json_object_set_new(e_data, e->get_package(), eventhandler);
		}
	}
	json_object_set_new(info, "events", e_data);
	/* Available plugins */
	json_t *p_data = json_object();
	if(plugins && g_hash_table_size(plugins) > 0) {
		GHashTableIter iter;
		gpointer value;
		g_hash_table_iter_init(&iter, plugins);
		while (g_hash_table_iter_next(&iter, NULL, &value)) {
			janus_plugin *p = value;
			if(p == NULL) {
				continue;
			}
			json_t *plugin = json_object();
			json_object_set_new(plugin, "name", json_string(p->get_name()));
			json_object_set_new(plugin, "author", json_string(p->get_author()));
			json_object_set_new(plugin, "description", json_string(p->get_description()));
			json_object_set_new(plugin, "version_string", json_string(p->get_version_string()));
			json_object_set_new(plugin, "version", json_integer(p->get_version()));
			json_object_set_new(p_data, p->get_package(), plugin);
		}
	}
	json_object_set_new(info, "plugins", p_data);

	return info;
}


/* Logging */
int janus_log_level = LOG_INFO;
gboolean janus_log_timestamps = FALSE;
gboolean janus_log_colors = FALSE;
int lock_debug = 0;
#ifdef REFCOUNT_DEBUG
int refcount_debug = 1;
#else
int refcount_debug = 0;
#endif


/*! \brief Signal handler (just used to intercept CTRL+C and SIGTERM) */
static void janus_handle_signal(int signum) {
	stop_signal = signum;
	switch(g_atomic_int_get(&stop)) {
		case 0:
			JANUS_PRINT("Stopping server, please wait...\n");
			break;
		case 1:
			JANUS_PRINT("In a hurry? I'm trying to free resources cleanly, here!\n");
			break;
		default:
			JANUS_PRINT("Ok, leaving immediately...\n");
			break;
	}
	g_atomic_int_inc(&stop);
	if(g_atomic_int_get(&stop) > 2)
		exit(1);
}

/*! \brief Termination handler (atexit) */
static void janus_termination_handler(void) {
	/* Free the instance name, if provided */
	g_free(server_name);
	/* Remove the PID file if we created it */
	janus_pidfile_remove();
	/* Close the logger */
	janus_log_destroy();
	/* If we're daemonizing, we send an error code to the parent */
	if(daemonize) {
		int code = 1;
		ssize_t res = 0;
		do {
			res = write(pipefd[1], &code, sizeof(int));
		} while(res == -1 && errno == EINTR);
	}
}


/** @name Transport plugin callback interface
 * These are the callbacks implemented by the Janus core, as part of
 * the janus_transport_callbacks interface. Everything the transport
 * plugins send the core is handled here.
 */
///@{
void janus_transport_incoming_request(janus_transport *plugin, janus_transport_session *transport, void *request_id, gboolean admin, json_t *message, json_error_t *error);
void janus_transport_gone(janus_transport *plugin, janus_transport_session *transport);
gboolean janus_transport_is_api_secret_needed(janus_transport *plugin);
gboolean janus_transport_is_api_secret_valid(janus_transport *plugin, const char *apisecret);
gboolean janus_transport_is_auth_token_needed(janus_transport *plugin);
gboolean janus_transport_is_auth_token_valid(janus_transport *plugin, const char *token);
void janus_transport_notify_event(janus_transport *plugin, void *transport, json_t *event);

static janus_transport_callbacks janus_handler_transport =
	{
		.incoming_request = janus_transport_incoming_request,
		.transport_gone = janus_transport_gone,
		.is_api_secret_needed = janus_transport_is_api_secret_needed,
		.is_api_secret_valid = janus_transport_is_api_secret_valid,
		.is_auth_token_needed = janus_transport_is_auth_token_needed,
		.is_auth_token_valid = janus_transport_is_auth_token_valid,
		.events_is_enabled = janus_events_is_enabled,
		.notify_event = janus_transport_notify_event,
	};
static GAsyncQueue *requests = NULL;
static janus_request exit_message;
static GThreadPool *tasks = NULL;
void janus_transport_task(gpointer data, gpointer user_data);
///@}


/** @name Plugin callback interface
 * These are the callbacks implemented by the Janus core, as part of
 * the janus_callbacks interface. Everything the plugins send the
 * core is handled here.
 */
///@{
int janus_plugin_push_event(janus_plugin_session *plugin_session, janus_plugin *plugin, const char *transaction, json_t *message, json_t *jsep);
json_t *janus_plugin_handle_sdp(janus_plugin_session *plugin_session, janus_plugin *plugin, const char *sdp_type, const char *sdp, gboolean restart);
void janus_plugin_relay_rtp(janus_plugin_session *plugin_session, int mindex, gboolean video, char *buf, int len);
void janus_plugin_relay_rtcp(janus_plugin_session *plugin_session, int mindex, gboolean video, char *buf, int len);
void janus_plugin_relay_data(janus_plugin_session *plugin_session, char *buf, int len);
void janus_plugin_close_pc(janus_plugin_session *plugin_session);
void janus_plugin_end_session(janus_plugin_session *plugin_session);
void janus_plugin_notify_event(janus_plugin *plugin, janus_plugin_session *plugin_session, json_t *event);
gboolean janus_plugin_auth_is_signature_valid(janus_plugin *plugin, const char *token);
gboolean janus_plugin_auth_signature_contains(janus_plugin *plugin, const char *token, const char *desc);
static janus_callbacks janus_handler_plugin =
	{
		.push_event = janus_plugin_push_event,
		.relay_rtp = janus_plugin_relay_rtp,
		.relay_rtcp = janus_plugin_relay_rtcp,
		.relay_data = janus_plugin_relay_data,
		.close_pc = janus_plugin_close_pc,
		.end_session = janus_plugin_end_session,
		.events_is_enabled = janus_events_is_enabled,
		.notify_event = janus_plugin_notify_event,
		.auth_is_signature_valid = janus_plugin_auth_is_signature_valid,
		.auth_signature_contains = janus_plugin_auth_signature_contains,
	};
///@}


/* Core Sessions */
static janus_mutex sessions_mutex;
static GHashTable *sessions = NULL;
static GMainContext *sessions_watchdog_context = NULL;


static void janus_handle_dereference(janus_handle *handle) {
	if(handle)
		janus_refcount_decrease(&handle->ref);
}

static void janus_session_free(const janus_refcount *session_ref) {
	janus_session *session = janus_refcount_containerof(session_ref, janus_session, ref);
	/* This session can be destroyed, free all the resources */
	if(session->handles != NULL) {
		g_hash_table_destroy(session->handles);
		session->handles = NULL;
	}
	if(session->source != NULL) {
		janus_request_destroy(session->source);
		session->source = NULL;
	}
	g_free(session);
}

static gboolean janus_check_sessions(gpointer user_data) {
	if(session_timeout < 1)		/* Session timeouts are disabled */
		return G_SOURCE_CONTINUE;
	janus_mutex_lock(&sessions_mutex);
	if(sessions && g_hash_table_size(sessions) > 0) {
		GHashTableIter iter;
		gpointer value;
		g_hash_table_iter_init(&iter, sessions);
		while (g_hash_table_iter_next(&iter, NULL, &value)) {
			janus_session *session = (janus_session *) value;
			if (!session || g_atomic_int_get(&session->destroyed)) {
				continue;
			}
			gint64 now = janus_get_monotonic_time();
			if ((now - session->last_activity >= (gint64)session_timeout * G_USEC_PER_SEC &&
					!g_atomic_int_compare_and_exchange(&session->timeout, 0, 1)) ||
					((g_atomic_int_get(&session->transport_gone) && now - session->last_activity >= (gint64)reclaim_session_timeout * G_USEC_PER_SEC) &&
							!g_atomic_int_compare_and_exchange(&session->timeout, 0, 1))) {
				JANUS_LOG(LOG_INFO, "Timeout expired for session %"SCNu64"...\n", session->session_id);
				/* Mark the session as over, we'll deal with it later */
				janus_session_handles_clear(session);
				/* Notify the transport */
				if(session->source) {
					json_t *event = janus_create_message("timeout", session->session_id, NULL);
					/* Send this to the transport client and notify the session's over */
					session->source->transport->send_message(session->source->instance, NULL, FALSE, event);
					session->source->transport->session_over(session->source->instance, session->session_id, TRUE, FALSE);
				}
				/* Notify event handlers as well */
				if(janus_events_is_enabled())
					janus_events_notify_handlers(JANUS_EVENT_TYPE_SESSION, session->session_id, "timeout", NULL);

				/* FIXME Is this safe? apparently it causes hash table errors on the console */
				g_hash_table_iter_remove(&iter);

				janus_session_destroy(session);
			}
		}
	}
	janus_mutex_unlock(&sessions_mutex);

	return G_SOURCE_CONTINUE;
}

static gpointer janus_sessions_watchdog(gpointer user_data) {
	GMainLoop *loop = (GMainLoop *) user_data;
	GMainContext *watchdog_context = g_main_loop_get_context(loop);
	GSource *timeout_source;

	timeout_source = g_timeout_source_new_seconds(2);
	g_source_set_callback(timeout_source, janus_check_sessions, watchdog_context, NULL);
	g_source_attach(timeout_source, watchdog_context);
	g_source_unref(timeout_source);

	JANUS_LOG(LOG_INFO, "Sessions watchdog started\n");

	g_main_loop_run(loop);

	JANUS_LOG(LOG_INFO, "Sessions watchdog stopped\n");

	return NULL;
}


janus_session *janus_session_create(guint64 session_id) {
	janus_session *session = NULL;
	if(session_id == 0) {
		while(session_id == 0) {
			session_id = janus_random_uint64();
			session = janus_session_find(session_id);
			if(session != NULL) {
				/* Session ID already taken, try another one */
				janus_refcount_decrease(&session->ref);
				session_id = 0;
			}
		}
	}
	session = (janus_session *)g_malloc(sizeof(janus_session));
	JANUS_LOG(LOG_INFO, "Creating new session: %"SCNu64"; %p\n", session_id, session);
	session->session_id = session_id;
	janus_refcount_init(&session->ref, janus_session_free);
	session->source = NULL;
	g_atomic_int_set(&session->destroyed, 0);
	g_atomic_int_set(&session->timeout, 0);
	g_atomic_int_set(&session->transport_gone, 0);
	session->last_activity = janus_get_monotonic_time();
	session->handles = NULL;
	janus_mutex_init(&session->mutex);
	janus_mutex_lock(&sessions_mutex);
	g_hash_table_insert(sessions, janus_uint64_dup(session->session_id), session);
	janus_mutex_unlock(&sessions_mutex);
	return session;
}

janus_session *janus_session_find(guint64 session_id) {
	janus_mutex_lock(&sessions_mutex);
	janus_session *session = g_hash_table_lookup(sessions, &session_id);
	if(session != NULL) {
		/* A successful find automatically increases the reference counter:
		 * it's up to the caller to decrease it again when done */
		janus_refcount_increase(&session->ref);
	}
	janus_mutex_unlock(&sessions_mutex);
	return session;
}

void janus_session_notify_event(janus_session *session, json_t *event) {
	if(session != NULL && !g_atomic_int_get(&session->destroyed) && session->source != NULL && session->source->transport != NULL) {
		/* Send this to the transport client */
		JANUS_LOG(LOG_HUGE, "Sending event to %s (%p)\n", session->source->transport->get_package(), session->source->instance);
		session->source->transport->send_message(session->source->instance, NULL, FALSE, event);
	} else {
		/* No transport, free the event */
		json_decref(event);
	}
}


/* Destroys a session but does not remove it from the sessions hash table. */
gint janus_session_destroy(janus_session *session) {
	guint64 session_id = session->session_id;
	JANUS_LOG(LOG_INFO, "Destroying session %"SCNu64"; %p\n", session_id, session);
	if(!g_atomic_int_compare_and_exchange(&session->destroyed, 0, 1))
		return 0;
	janus_session_handles_clear(session);
	/* The session will actually be destroyed when the counter gets to 0 */
	janus_refcount_decrease(&session->ref);

	return 0;
}

janus_handle *janus_session_handles_find(janus_session *session, guint64 handle_id) {
	if(session == NULL)
		return NULL;
	janus_mutex_lock(&session->mutex);
	janus_handle *handle = session->handles ? g_hash_table_lookup(session->handles, &handle_id) : NULL;
	if(handle != NULL) {
		/* A successful find automatically increases the reference counter:
		 * it's up to the caller to decrease it again when done */
		janus_refcount_increase(&handle->ref);
	}
	janus_mutex_unlock(&session->mutex);
	return handle;
}

void janus_session_handles_insert(janus_session *session, janus_handle *handle) {
	janus_mutex_lock(&session->mutex);
	if(session->handles == NULL)
		session->handles = g_hash_table_new_full(g_int64_hash, g_int64_equal, (GDestroyNotify)g_free, (GDestroyNotify)janus_handle_dereference);
	janus_refcount_increase(&handle->ref);
	g_hash_table_insert(session->handles, janus_uint64_dup(handle->handle_id), handle);
	janus_mutex_unlock(&session->mutex);
}

gint janus_session_handles_remove(janus_session *session, janus_handle *handle) {
	janus_mutex_lock(&session->mutex);
	gint error = janus_handle_destroy(session, handle);
	g_hash_table_remove(session->handles, &handle->handle_id);
	janus_mutex_unlock(&session->mutex);
	return error;
}

void janus_session_handles_clear(janus_session *session) {
	janus_mutex_lock(&session->mutex);
	if(session->handles != NULL && g_hash_table_size(session->handles) > 0) {
		GHashTableIter iter;
		gpointer value;
		/* Remove all handles */
		g_hash_table_iter_init(&iter, session->handles);
		while (g_hash_table_iter_next(&iter, NULL, &value)) {
			janus_handle *handle = value;
			if(!handle)
				continue;
			janus_handle_destroy(session, handle);
			g_hash_table_iter_remove(&iter);
		}
	}
	janus_mutex_unlock(&session->mutex);
}

json_t *janus_session_handles_list_json(janus_session *session) {
	json_t *list = json_array();
	janus_mutex_lock(&session->mutex);
	if(session->handles != NULL && g_hash_table_size(session->handles) > 0) {
		GHashTableIter iter;
		gpointer value;
		g_hash_table_iter_init(&iter, session->handles);
		while (g_hash_table_iter_next(&iter, NULL, &value)) {
			janus_handle *handle = value;
			if(!handle)
				continue;
			json_array_append_new(list, json_integer(handle->handle_id));
		}
	}
	janus_mutex_unlock(&session->mutex);
	return list;
}

/* Requests management */
janus_request *janus_request_new(janus_transport *transport, janus_transport_session *instance, void *request_id, gboolean admin, json_t *message) {
	janus_request *request = g_malloc(sizeof(janus_request));
	request->transport = transport;
	request->instance = instance;
	janus_refcount_increase(&instance->ref);
	request->request_id = request_id;
	request->admin = admin;
	request->message = message;
	return request;
}

void janus_request_destroy(janus_request *request) {
	if(request == NULL || request == &exit_message)
		return;
	request->transport = NULL;
	janus_refcount_decrease(&request->instance->ref);
	request->instance = NULL;
	request->request_id = NULL;
	if(request->message)
		json_decref(request->message);
	request->message = NULL;
	g_free(request);
}

static int janus_request_check_secret(janus_request *request, guint64 session_id, const gchar *transaction_text) {
	gboolean secret_authorized = FALSE, token_authorized = FALSE;
	if(api_secret == NULL && !janus_auth_is_enabled()) {
		/* Nothing to check */
		secret_authorized = TRUE;
		token_authorized = TRUE;
	} else {
		json_t *root = request->message;
		if(api_secret != NULL) {
			/* There's an API secret, check that the client provided it */
			json_t *secret = json_object_get(root, "apisecret");
			if(secret && json_is_string(secret) && janus_strcmp_const_time(json_string_value(secret), api_secret)) {
				secret_authorized = TRUE;
			}
		}
		if(janus_auth_is_enabled()) {
			/* The token based authentication mechanism is enabled, check that the client provided it */
			json_t *token = json_object_get(root, "token");
			if(token && json_is_string(token) && janus_auth_check_token(json_string_value(token))) {
				token_authorized = TRUE;
			}
		}
		/* We consider a request authorized if either the proper API secret or a valid token has been provided */
		if(!secret_authorized && !token_authorized)
			return JANUS_ERROR_UNAUTHORIZED;
	}
	return 0;
}

static void janus_request_handle_answer(janus_handle *handle, char *jsep_sdp) {
	/* We got our answer */
	janus_flags_clear(&handle->webrtc_flags, JANUS_HANDLE_WEBRTC_PROCESSING_OFFER);
	/* Any pending trickles? */
	if(handle->pending_trickles) {
		JANUS_LOG(LOG_VERB, "[%"SCNu64"]   -- Processing %d pending trickle candidates\n", handle->handle_id, g_list_length(handle->pending_trickles));
		GList *temp = NULL;
		while(handle->pending_trickles) {
			temp = g_list_first(handle->pending_trickles);
			handle->pending_trickles = g_list_remove_link(handle->pending_trickles, temp);
			janus_trickle *trickle = (janus_trickle *)temp->data;
			g_list_free(temp);
			if(trickle == NULL)
				continue;
			if((janus_get_monotonic_time() - trickle->received) > candidates_timeout*G_USEC_PER_SEC) {
				/* FIXME Candidate is too old, discard it */
				JANUS_LOG(LOG_WARN, "[%"SCNu64"] Discarding candidate (too old)\n", handle->handle_id);
				janus_trickle_destroy(trickle);
				/* FIXME We should report that */
				continue;
			}
			json_t *candidate = trickle->candidate;
			if(candidate == NULL) {
				janus_trickle_destroy(trickle);
				continue;
			}
			if(json_is_object(candidate)) {
				/* We got a single candidate */
				int error = 0;
				const char *error_string = NULL;
				if((error = janus_trickle_parse(handle, candidate, &error_string)) != 0) {
					/* FIXME We should report the error parsing the trickle candidate */
				}
			} else if(json_is_array(candidate)) {
				/* We got multiple candidates in an array */
				JANUS_LOG(LOG_VERB, "[%"SCNu64"] Got multiple candidates (%zu)\n", handle->handle_id, json_array_size(candidate));
				if(json_array_size(candidate) > 0) {
					/* Handle remote candidates */
					size_t i = 0;
					for(i=0; i<json_array_size(candidate); i++) {
						json_t *c = json_array_get(candidate, i);
						/* FIXME We don't care if any trickle fails to parse */
						janus_trickle_parse(handle, c, NULL);
					}
				}
			}
			/* Done, free candidate */
			janus_trickle_destroy(trickle);
		}
	}
	/* This was an answer, check if it's time to start ICE */
	if(janus_flags_is_set(&handle->webrtc_flags, JANUS_HANDLE_WEBRTC_TRICKLE) &&
		!janus_flags_is_set(&handle->webrtc_flags, JANUS_HANDLE_WEBRTC_ALL_TRICKLES)) {
		JANUS_LOG(LOG_VERB, "[%"SCNu64"]   -- ICE Trickling is supported by the browser, waiting for remote candidates...\n", handle->handle_id);
		janus_flags_set(&handle->webrtc_flags, JANUS_HANDLE_WEBRTC_START);
	} else {
		JANUS_LOG(LOG_VERB, "[%"SCNu64"] Done! Sending connectivity checks...\n", handle->handle_id);
		janus_handle_setup_remote_candidates(handle, handle->stream_id, 1);
	}
}

int janus_process_incoming_request(janus_request *request) {
	int ret = -1;
	if(request == NULL) {
		JANUS_LOG(LOG_ERR, "Missing request or payload to process, giving up...\n");
		return ret;
	}
	int error_code = 0;
	char error_cause[100];
	json_t *root = request->message;
	/* Ok, let's start with the ids */
	guint64 session_id = 0, handle_id = 0;
	json_t *s = json_object_get(root, "session_id");
	if(s && json_is_integer(s))
		session_id = json_integer_value(s);
	json_t *h = json_object_get(root, "handle_id");
	if(h && json_is_integer(h))
		handle_id = json_integer_value(h);

	janus_session *session = NULL;
	janus_handle *handle = NULL;

	/* Get transaction and message request */
	JANUS_VALIDATE_JSON_OBJECT(root, incoming_request_parameters,
		error_code, error_cause, FALSE,
		JANUS_ERROR_MISSING_MANDATORY_ELEMENT, JANUS_ERROR_INVALID_ELEMENT_TYPE);
	if(error_code != 0) {
		ret = janus_process_error_string(request, session_id, NULL, error_code, error_cause);
		goto jsondone;
	}
	json_t *transaction = json_object_get(root, "transaction");
	const gchar *transaction_text = json_string_value(transaction);
	json_t *message = json_object_get(root, "janus");
	const gchar *message_text = json_string_value(message);

	if(session_id == 0 && handle_id == 0) {
		/* Can only be a 'Create new session', a 'Get info' or a 'Ping/Pong' request */
		if(!strcasecmp(message_text, "info")) {
			ret = janus_process_success(request, janus_info(transaction_text));
			goto jsondone;
		}
		if(!strcasecmp(message_text, "ping")) {
			/* Prepare JSON reply */
			json_t *reply = janus_create_message("pong", 0, transaction_text);
			ret = janus_process_success(request, reply);
			goto jsondone;
		}
		if(strcasecmp(message_text, "create")) {
			ret = janus_process_error(request, session_id, transaction_text, JANUS_ERROR_INVALID_REQUEST_PATH, "Unhandled request '%s' at this path", message_text);
			goto jsondone;
		}
		/* Any secret/token to check? */
		ret = janus_request_check_secret(request, session_id, transaction_text);
		if(ret != 0) {
			ret = janus_process_error(request, session_id, transaction_text, JANUS_ERROR_UNAUTHORIZED, NULL);
			goto jsondone;
		}
		session_id = 0;
		json_t *id = json_object_get(root, "id");
		if(id != NULL) {
			/* The application provided the session ID to use */
			session_id = json_integer_value(id);
			if(session_id > 0 && (session = janus_session_find(session_id)) != NULL) {
				/* Session ID already taken */
				janus_refcount_decrease(&session->ref);
				ret = janus_process_error(request, session_id, transaction_text, JANUS_ERROR_SESSION_CONFLICT, "Session ID already in use");
				goto jsondone;
			}
		}
		/* Handle it */
		session = janus_session_create(session_id);
		if(session == NULL) {
			ret = janus_process_error(request, session_id, transaction_text, JANUS_ERROR_UNKNOWN, "Memory error");
			goto jsondone;
		}
		session_id = session->session_id;
		/* We increase the counter as this request is using the session */
		janus_refcount_increase(&session->ref);
		/* Take note of the request source that originated this session (HTTP, WebSockets, RabbitMQ?) */
		session->source = janus_request_new(request->transport, request->instance, NULL, FALSE, NULL);
		/* Notify the source that a new session has been created */
		request->transport->session_created(request->instance, session->session_id);
		/* Notify event handlers */
		if(janus_events_is_enabled()) {
			/* Session created, add info on the transport that originated it */
			json_t *transport = json_object();
			json_object_set_new(transport, "transport", json_string(session->source->transport->get_package()));
			char id[32];
			memset(id, 0, sizeof(id));
			g_snprintf(id, sizeof(id), "%p", session->source->instance);
			json_object_set_new(transport, "id", json_string(id));
			janus_events_notify_handlers(JANUS_EVENT_TYPE_SESSION, session_id, "created", transport);
		}
		/* Prepare JSON reply */
		json_t *reply = janus_create_message("success", 0, transaction_text);
		json_t *data = json_object();
		json_object_set_new(data, "id", json_integer(session_id));
		json_object_set_new(reply, "data", data);
		/* Send the success reply */
		ret = janus_process_success(request, reply);
		goto jsondone;
	}
	if(session_id < 1) {
		JANUS_LOG(LOG_ERR, "Invalid session\n");
		ret = janus_process_error(request, session_id, transaction_text, JANUS_ERROR_SESSION_NOT_FOUND, NULL);
		goto jsondone;
	}
	if(h && handle_id < 1) {
		JANUS_LOG(LOG_ERR, "Invalid handle\n");
		ret = janus_process_error(request, session_id, transaction_text, JANUS_ERROR_SESSION_NOT_FOUND, NULL);
		goto jsondone;
	}

	/* Go on with the processing */
	ret = janus_request_check_secret(request, session_id, transaction_text);
	if(ret != 0) {
		ret = janus_process_error(request, session_id, transaction_text, JANUS_ERROR_UNAUTHORIZED, NULL);
		goto jsondone;
	}

	/* If we got here, make sure we have a session (and/or a handle) */
	session = janus_session_find(session_id);
	if(!session) {
		JANUS_LOG(LOG_ERR, "Couldn't find any session %"SCNu64"...\n", session_id);
		ret = janus_process_error(request, session_id, transaction_text, JANUS_ERROR_SESSION_NOT_FOUND, "No such session %"SCNu64"", session_id);
		goto jsondone;
	}
	/* Update the last activity timer */
	session->last_activity = janus_get_monotonic_time();
	handle = NULL;
	if(handle_id > 0) {
		handle = janus_session_handles_find(session, handle_id);
		if(!handle) {
			JANUS_LOG(LOG_ERR, "Couldn't find any handle %"SCNu64" in session %"SCNu64"...\n", handle_id, session_id);
			ret = janus_process_error(request, session_id, transaction_text, JANUS_ERROR_HANDLE_NOT_FOUND, "No such handle %"SCNu64" in session %"SCNu64"", handle_id, session_id);
			goto jsondone;
		}
	}

	/* What is this? */
	if(!strcasecmp(message_text, "keepalive")) {
		/* Just a keep-alive message, reply with an ack */
		JANUS_LOG(LOG_VERB, "Got a keep-alive on session %"SCNu64"\n", session_id);
		json_t *reply = janus_create_message("ack", session_id, transaction_text);
		/* Send the success reply */
		ret = janus_process_success(request, reply);
	} else if(!strcasecmp(message_text, "attach")) {
		if(handle != NULL) {
			/* Attach is a session-level command */
			ret = janus_process_error(request, session_id, transaction_text, JANUS_ERROR_INVALID_REQUEST_PATH, "Unhandled request '%s' at this path", message_text);
			goto jsondone;
		}
		JANUS_VALIDATE_JSON_OBJECT(root, attach_parameters,
			error_code, error_cause, FALSE,
			JANUS_ERROR_MISSING_MANDATORY_ELEMENT, JANUS_ERROR_INVALID_ELEMENT_TYPE);
		if(error_code != 0) {
			ret = janus_process_error_string(request, session_id, transaction_text, error_code, error_cause);
			goto jsondone;
		}
		json_t *plugin = json_object_get(root, "plugin");
		const gchar *plugin_text = json_string_value(plugin);
		janus_plugin *plugin_t = janus_plugin_find(plugin_text);
		if(plugin_t == NULL) {
			ret = janus_process_error(request, session_id, transaction_text, JANUS_ERROR_PLUGIN_NOT_FOUND, "No such plugin '%s'", plugin_text);
			goto jsondone;
		}
		/* If the auth token mechanism is enabled, we should check if this token can access this plugin */
		if(janus_auth_is_enabled()) {
			json_t *token = json_object_get(root, "token");
			if(token != NULL) {
				const char *token_value = json_string_value(token);
				if(token_value && !janus_auth_check_plugin(token_value, plugin_t)) {
					JANUS_LOG(LOG_ERR, "Token '%s' can't access plugin '%s'\n", token_value, plugin_text);
					ret = janus_process_error(request, session_id, transaction_text, JANUS_ERROR_UNAUTHORIZED_PLUGIN, "Provided token can't access plugin '%s'", plugin_text);
					goto jsondone;
				}
			}
		}
		json_t *opaque = json_object_get(root, "opaque_id");
		const char *opaque_id = opaque ? json_string_value(opaque) : NULL;
		/* Create handle */
		handle = janus_handle_create(session, opaque_id);
		if(handle == NULL) {
			ret = janus_process_error(request, session_id, transaction_text, JANUS_ERROR_UNKNOWN, "Memory error");
			goto jsondone;
		}
		handle_id = handle->handle_id;
		/* We increase the counter as this request is using the handle */
		janus_refcount_increase(&handle->ref);
		/* Attach to the plugin */
		int error = 0;
		if((error = janus_handle_attach_plugin(session, handle, plugin_t)) != 0) {
			/* TODO Make error struct to pass verbose information */
			janus_session_handles_remove(session, handle);
			JANUS_LOG(LOG_ERR, "Couldn't attach to plugin '%s', error '%d'\n", plugin_text, error);
			ret = janus_process_error(request, session_id, transaction_text, JANUS_ERROR_PLUGIN_ATTACH, "Couldn't attach to plugin: error '%d'", error);
			goto jsondone;
		}
		/* Prepare JSON reply */
		json_t *reply = janus_create_message("success", session_id, transaction_text);
		json_t *data = json_object();
		json_object_set_new(data, "id", json_integer(handle_id));
		json_object_set_new(reply, "data", data);
		/* Send the success reply */
		ret = janus_process_success(request, reply);
	} else if(!strcasecmp(message_text, "destroy")) {
		if(handle != NULL) {
			/* Query is a session-level command */
			ret = janus_process_error(request, session_id, transaction_text, JANUS_ERROR_INVALID_REQUEST_PATH, "Unhandled request '%s' at this path", message_text);
			goto jsondone;
		}
		janus_mutex_lock(&sessions_mutex);
		g_hash_table_remove(sessions, &session->session_id);
		janus_mutex_unlock(&sessions_mutex);
		/* Notify the source that the session has been destroyed */
		if(session->source && session->source->transport) {
			session->source->transport->session_over(session->source->instance, session->session_id, FALSE, FALSE);
		}
		/* Schedule the session for deletion */
		janus_session_destroy(session);

		/* Prepare JSON reply */
		json_t *reply = janus_create_message("success", session_id, transaction_text);
		/* Send the success reply */
		ret = janus_process_success(request, reply);
		/* Notify event handlers as well */
		if(janus_events_is_enabled())
			janus_events_notify_handlers(JANUS_EVENT_TYPE_SESSION, session_id, "destroyed", NULL);
	} else if(!strcasecmp(message_text, "detach")) {
		if(handle == NULL) {
			/* Query is an handle-level command */
			ret = janus_process_error(request, session_id, transaction_text, JANUS_ERROR_INVALID_REQUEST_PATH, "Unhandled request '%s' at this path", message_text);
			goto jsondone;
		}
		if(handle->app == NULL || handle->app_handle == NULL) {
			ret = janus_process_error(request, session_id, transaction_text, JANUS_ERROR_PLUGIN_DETACH, "No plugin to detach from");
			goto jsondone;
		}
		int error = janus_session_handles_remove(session, handle);
		if(error != 0) {
			/* TODO Make error struct to pass verbose information */
			ret = janus_process_error(request, session_id, transaction_text, JANUS_ERROR_PLUGIN_DETACH, "Couldn't detach from plugin: error '%d'", error);
			/* TODO Delete handle instance */
			goto jsondone;
		}
		/* Prepare JSON reply */
		json_t *reply = janus_create_message("success", session_id, transaction_text);
		/* Send the success reply */
		ret = janus_process_success(request, reply);
	} else if(!strcasecmp(message_text, "hangup")) {
		if(handle == NULL) {
			/* Query is an handle-level command */
			ret = janus_process_error(request, session_id, transaction_text, JANUS_ERROR_INVALID_REQUEST_PATH, "Unhandled request '%s' at this path", message_text);
			goto jsondone;
		}
		if(handle->app == NULL || handle->app_handle == NULL) {
			ret = janus_process_error(request, session_id, transaction_text, JANUS_ERROR_PLUGIN_DETACH, "No plugin attached");
			goto jsondone;
		}
		janus_handle_webrtc_hangup(handle, "Janus API");
		/* Prepare JSON reply */
		json_t *reply = janus_create_message("success", session_id, transaction_text);
		/* Send the success reply */
		ret = janus_process_success(request, reply);
	} else if(!strcasecmp(message_text, "claim")) {
		janus_mutex_lock(&session->mutex);
		if(session->source != NULL) {
			/* Notify the old transport that this session is over for them, but has been reclaimed */
			session->source->transport->session_over(session->source->instance, session->session_id, FALSE, TRUE);
			janus_request_destroy(session->source);
			session->source = NULL;
		}
		session->source = janus_request_new(request->transport, request->instance, NULL, FALSE, NULL);
		/* Notify the new transport that it has claimed a session */
		session->source->transport->session_claimed(session->source->instance, session->session_id);
		/* Previous transport may be gone, clear flag. */
		g_atomic_int_set(&session->transport_gone, 0);
		janus_mutex_unlock(&session->mutex);
		/* Prepare JSON reply */
		json_t *reply = json_object();
		json_object_set_new(reply, "janus", json_string("success"));
		json_object_set_new(reply, "session_id", json_integer(session_id));
		json_object_set_new(reply, "transaction", json_string(transaction_text));
		/* Send the success reply */
		ret = janus_process_success(request, reply);
	} else if(!strcasecmp(message_text, "message")) {
		if(handle == NULL) {
			/* Query is an handle-level command */
			ret = janus_process_error(request, session_id, transaction_text, JANUS_ERROR_INVALID_REQUEST_PATH, "Unhandled request '%s' at this path", message_text);
			goto jsondone;
		}
		if(handle->app == NULL || handle->app_handle == NULL) {
			ret = janus_process_error(request, session_id, transaction_text, JANUS_ERROR_PLUGIN_MESSAGE, "No plugin to handle this message");
			goto jsondone;
		}
		janus_plugin *plugin_t = (janus_plugin *)handle->app;
		JANUS_LOG(LOG_VERB, "[%"SCNu64"] There's a message for %s\n", handle->handle_id, plugin_t->get_name());
		JANUS_VALIDATE_JSON_OBJECT(root, body_parameters,
			error_code, error_cause, FALSE,
			JANUS_ERROR_MISSING_MANDATORY_ELEMENT, JANUS_ERROR_INVALID_ELEMENT_TYPE);
		if(error_code != 0) {
			ret = janus_process_error_string(request, session_id, transaction_text, error_code, error_cause);
			goto jsondone;
		}
		json_t *body = json_object_get(root, "body");
		/* Is there an SDP attached? */
		json_t *jsep = json_object_get(root, "jsep");
		char *jsep_type = NULL;
		char *jsep_sdp = NULL, *jsep_sdp_stripped = NULL;
		gboolean renegotiation = FALSE;
		if(jsep != NULL) {
			if(!json_is_object(jsep)) {
				ret = janus_process_error(request, session_id, transaction_text, JANUS_ERROR_INVALID_JSON_OBJECT, "Invalid jsep object");
				goto jsondone;
			}
			JANUS_VALIDATE_JSON_OBJECT_FORMAT("JSEP error: missing mandatory element (%s)",
				"JSEP error: invalid element type (%s should be %s)",
				jsep, jsep_parameters, error_code, error_cause, FALSE,
				JANUS_ERROR_MISSING_MANDATORY_ELEMENT, JANUS_ERROR_INVALID_ELEMENT_TYPE);
			if(error_code != 0) {
				ret = janus_process_error_string(request, session_id, transaction_text, error_code, error_cause);
				goto jsondone;
			}
			json_t *type = json_object_get(jsep, "type");
			jsep_type = g_strdup(json_string_value(type));
			type = NULL;
			gboolean do_trickle = TRUE;
			json_t *jsep_trickle = json_object_get(jsep, "trickle");
			do_trickle = jsep_trickle ? json_is_true(jsep_trickle) : TRUE;
			/* Are we still cleaning up from a previous media session? */
			if(janus_flags_is_set(&handle->webrtc_flags, JANUS_HANDLE_WEBRTC_CLEANING)) {
				JANUS_LOG(LOG_VERB, "[%"SCNu64"] Still cleaning up from a previous media session, let's wait a bit...\n", handle->handle_id);
				gint64 waited = 0;
				while(janus_flags_is_set(&handle->webrtc_flags, JANUS_HANDLE_WEBRTC_CLEANING)) {
					g_usleep(100000);
					waited += 100000;
					if(waited >= 3*G_USEC_PER_SEC) {
						JANUS_LOG(LOG_VERB, "[%"SCNu64"]   -- Waited 3 seconds, that's enough!\n", handle->handle_id);
						ret = janus_process_error(request, session_id, transaction_text, JANUS_ERROR_WEBRTC_STATE, "Still cleaning a previous session");
						goto jsondone;
					}
				}
			}
			/* Check the JSEP type */
			janus_mutex_lock(&handle->mutex);
			gboolean offer = FALSE;
			if(!strcasecmp(jsep_type, "offer")) {
				offer = TRUE;
				janus_flags_set(&handle->webrtc_flags, JANUS_HANDLE_WEBRTC_PROCESSING_OFFER);
				janus_flags_set(&handle->webrtc_flags, JANUS_HANDLE_WEBRTC_GOT_OFFER);
				janus_flags_clear(&handle->webrtc_flags, JANUS_HANDLE_WEBRTC_GOT_ANSWER);
			} else if(!strcasecmp(jsep_type, "answer")) {
				janus_flags_set(&handle->webrtc_flags, JANUS_HANDLE_WEBRTC_GOT_ANSWER);
				offer = FALSE;
			} else {
				/* TODO Handle other message types as well */
				ret = janus_process_error(request, session_id, transaction_text, JANUS_ERROR_JSEP_UNKNOWN_TYPE, "JSEP error: unknown message type '%s'", jsep_type);
				g_free(jsep_type);
				janus_flags_clear(&handle->webrtc_flags, JANUS_HANDLE_WEBRTC_PROCESSING_OFFER);
				janus_mutex_unlock(&handle->mutex);
				goto jsondone;
			}
			json_t *sdp = json_object_get(jsep, "sdp");
			jsep_sdp = (char *)json_string_value(sdp);
			JANUS_LOG(LOG_VERB, "[%"SCNu64"] Remote SDP:\n%s", handle->handle_id, jsep_sdp);
			/* Is this valid SDP? */
			char error_str[512];
			int audio = 0, video = 0, data = 0;
			janus_sdp *parsed_sdp = janus_sdp_preparse(handle, jsep_sdp, &audio, &video, &data, error_str, sizeof(error_str));
			if(parsed_sdp == NULL) {
				/* Invalid SDP */
				ret = janus_process_error_string(request, session_id, transaction_text, JANUS_ERROR_JSEP_INVALID_SDP, error_str);
				g_free(jsep_type);
				janus_flags_clear(&handle->webrtc_flags, JANUS_HANDLE_WEBRTC_PROCESSING_OFFER);
				janus_mutex_unlock(&handle->mutex);
				goto jsondone;
			}
			/* Notify event handlers */
			if(janus_events_is_enabled()) {
				janus_events_notify_handlers(JANUS_EVENT_TYPE_JSEP,
					session_id, handle_id, handle->opaque_id, "remote", jsep_type, jsep_sdp);
			}
			JANUS_LOG(LOG_VERB, "[%"SCNu64"] There are %d audio, %d video and %d data m-lines\n",
				handle->handle_id, audio, video, data);
			/* Check if it's a new session, or an update... */
			if(!janus_flags_is_set(&handle->webrtc_flags, JANUS_HANDLE_WEBRTC_READY)
					|| janus_flags_is_set(&handle->webrtc_flags, JANUS_HANDLE_WEBRTC_ALERT)) {
				/* New session */
				if(offer) {
					/* Setup ICE locally (we received an offer) */
					if(janus_handle_setup_local(handle, offer, do_trickle) < 0) {
						JANUS_LOG(LOG_ERR, "Error setting ICE locally\n");
						janus_sdp_destroy(parsed_sdp);
						g_free(jsep_type);
						janus_flags_clear(&handle->webrtc_flags, JANUS_HANDLE_WEBRTC_PROCESSING_OFFER);
						ret = janus_process_error(request, session_id, transaction_text, JANUS_ERROR_UNKNOWN, "Error setting ICE locally");
						janus_mutex_unlock(&handle->mutex);
						goto jsondone;
					}
				} else {
					/* Make sure we're waiting for an ANSWER in the first place */
					if(!handle->agent) {
						JANUS_LOG(LOG_ERR, "Unexpected ANSWER (did we offer?)\n");
						janus_sdp_destroy(parsed_sdp);
						g_free(jsep_type);
						janus_flags_clear(&handle->webrtc_flags, JANUS_HANDLE_WEBRTC_PROCESSING_OFFER);
						ret = janus_process_error(request, session_id, transaction_text, JANUS_ERROR_UNEXPECTED_ANSWER, "Unexpected ANSWER (did we offer?)");
						janus_mutex_unlock(&handle->mutex);
						goto jsondone;
					}
				}
				if(janus_sdp_process_remote(handle, parsed_sdp, FALSE) < 0) {
					JANUS_LOG(LOG_ERR, "Error processing SDP\n");
					janus_sdp_destroy(parsed_sdp);
					g_free(jsep_type);
					janus_flags_clear(&handle->webrtc_flags, JANUS_HANDLE_WEBRTC_PROCESSING_OFFER);
					ret = janus_process_error(request, session_id, transaction_text, JANUS_ERROR_JSEP_INVALID_SDP, "Error processing SDP");
					janus_mutex_unlock(&handle->mutex);
					goto jsondone;
				}
				if(!offer) {
					/* Set remote candidates now (we received an answer) */
					if(do_trickle) {
						janus_flags_set(&handle->webrtc_flags, JANUS_HANDLE_WEBRTC_TRICKLE);
					} else {
						janus_flags_clear(&handle->webrtc_flags, JANUS_HANDLE_WEBRTC_TRICKLE);
					}
					janus_request_handle_answer(handle, jsep_sdp);
				} else {
					/* Check if transport wide CC is supported */
					int transport_wide_cc_ext_id = janus_rtp_header_extension_get_id(jsep_sdp, JANUS_RTP_EXTMAP_TRANSPORT_WIDE_CC);
					handle->pc->do_transport_wide_cc = transport_wide_cc_ext_id > 0 ? TRUE : FALSE;
					handle->pc->transport_wide_cc_ext_id = transport_wide_cc_ext_id;
				}
			} else {
				/* FIXME This is a renegotiation: we can currently only handle simple changes in media
				 * direction and ICE restarts: anything more complex than that will result in an error */
				JANUS_LOG(LOG_INFO, "[%"SCNu64"] Negotiation update, checking what changed...\n", handle->handle_id);
				if(janus_sdp_process_remote(handle, parsed_sdp, TRUE) < 0) {
					JANUS_LOG(LOG_ERR, "Error processing SDP\n");
					janus_sdp_destroy(parsed_sdp);
					g_free(jsep_type);
					janus_flags_clear(&handle->webrtc_flags, JANUS_HANDLE_WEBRTC_PROCESSING_OFFER);
					ret = janus_process_error(request, session_id, transaction_text, JANUS_ERROR_UNEXPECTED_ANSWER, "Error processing SDP");
					janus_mutex_unlock(&handle->mutex);
					goto jsondone;
				}
				renegotiation = TRUE;
				if(janus_flags_is_set(&handle->webrtc_flags, JANUS_HANDLE_WEBRTC_ICE_RESTART)) {
					JANUS_LOG(LOG_INFO, "[%"SCNu64"] Restarting ICE...\n", handle->handle_id);
					/* Update remote credentials for ICE */
					if(handle->pc) {
						nice_agent_set_remote_credentials(handle->agent, handle->pc->stream_id,
							handle->pc->ruser, handle->pc->rpass);
					}
					/* FIXME We only need to do that for offers: if it's an answer, we did that already */
					if(offer) {
						janus_handle_ice_restart(handle);
					} else {
						janus_flags_clear(&handle->webrtc_flags, JANUS_HANDLE_WEBRTC_ICE_RESTART);
					}
					/* If we're full-trickling, we'll need to resend the candidates later */
					if(janus_ice_is_full_trickle_enabled()) {
						janus_flags_set(&handle->webrtc_flags, JANUS_HANDLE_WEBRTC_RESEND_TRICKLES);
					}
				}
#ifdef HAVE_SCTP
				if(!offer) {
					/* Were datachannels just added? */
					if(janus_flags_is_set(&handle->webrtc_flags, JANUS_HANDLE_WEBRTC_DATA_CHANNELS)) {
						janus_handle_webrtc *pc = handle->pc;
						if(pc->dtls != NULL && pc->dtls->sctp == NULL) {
							/* Create SCTP association as well */
							JANUS_LOG(LOG_WARN, "[%"SCNu64"] Creating datachannels...\n", handle->handle_id);
							janus_dtls_srtp_create_sctp(pc->dtls);
						}
					}
				}
#endif
			}
			char *tmp = handle->remote_sdp;
			handle->remote_sdp = g_strdup(jsep_sdp);
			g_free(tmp);
			janus_mutex_unlock(&handle->mutex);
			/* Anonymize SDP */
			if(janus_sdp_anonymize(parsed_sdp) < 0) {
				/* Invalid SDP */
				ret = janus_process_error(request, session_id, transaction_text, JANUS_ERROR_JSEP_INVALID_SDP, "JSEP error: invalid SDP");
				janus_sdp_destroy(parsed_sdp);
				g_free(jsep_type);
				janus_flags_clear(&handle->webrtc_flags, JANUS_HANDLE_WEBRTC_PROCESSING_OFFER);
				goto jsondone;
			}
			jsep_sdp_stripped = janus_sdp_write(parsed_sdp);
			janus_sdp_destroy(parsed_sdp);
			sdp = NULL;
			janus_flags_clear(&handle->webrtc_flags, JANUS_HANDLE_WEBRTC_PROCESSING_OFFER);
		}

		/* Make sure the app handle is still valid */
		if(handle->app == NULL || !janus_plugin_session_is_alive(handle->app_handle)) {
			ret = janus_process_error(request, session_id, transaction_text, JANUS_ERROR_PLUGIN_MESSAGE, "No plugin to handle this message");
			g_free(jsep_type);
			g_free(jsep_sdp_stripped);
			janus_flags_clear(&handle->webrtc_flags, JANUS_HANDLE_WEBRTC_PROCESSING_OFFER);
			goto jsondone;
		}

		/* Send the message to the plugin (which must eventually free transaction_text and unref the two objects, body and jsep) */
		json_incref(body);
		json_t *body_jsep = NULL;
		if(jsep_sdp_stripped) {
			body_jsep = json_pack("{ssss}", "type", jsep_type, "sdp", jsep_sdp_stripped);
			/* Check if VP8 simulcasting is enabled in one of the media streams */
			janus_handle_webrtc_medium *medium = NULL;
			uint mi=0;
			for(mi=0; mi<g_hash_table_size(handle->pc->media); mi++) {
				medium = g_hash_table_lookup(handle->pc->media, GUINT_TO_POINTER(mi));
				if(medium && medium->ssrc_peer[1]) {
					json_t *simulcast = json_object();
					json_object_set_new(simulcast, "mindex", json_integer(medium->mindex));
					json_object_set_new(simulcast, "ssrc-0", json_integer(medium->ssrc_peer[0]));
					json_object_set_new(simulcast, "ssrc-1", json_integer(medium->ssrc_peer[1]));
					if(medium->ssrc_peer[2])
						json_object_set_new(simulcast, "ssrc-2", json_integer(medium->ssrc_peer[2]));
					json_object_set_new(body_jsep, "simulcast", simulcast);
					/* FIXME This will need to change, when we'll support multiple video streams */
					break;
				}
			}
			/* Check if this is a renegotiation or update */
			if(renegotiation)
				json_object_set_new(body_jsep, "update", json_true());
		}
		janus_plugin_result *result = plugin_t->handle_message(handle->app_handle,
			g_strdup((char *)transaction_text), body, body_jsep);
		g_free(jsep_type);
		g_free(jsep_sdp_stripped);
		if(result == NULL) {
			/* Something went horribly wrong! */
			ret = janus_process_error(request, session_id, transaction_text, JANUS_ERROR_PLUGIN_MESSAGE, "Plugin didn't give a result");
			goto jsondone;
		}
		if(result->type == JANUS_PLUGIN_OK) {
			/* The plugin gave a result already (synchronous request/response) */
			if(result->content == NULL || !json_is_object(result->content)) {
				/* Missing content, or not a JSON object */
				ret = janus_process_error(request, session_id, transaction_text, JANUS_ERROR_PLUGIN_MESSAGE,
					result->content == NULL ?
						"Plugin didn't provide any content for this synchronous response" :
						"Plugin returned an invalid JSON response");
				janus_plugin_result_destroy(result);
				goto jsondone;
			}
			/* Reference the content, as destroying the result instance will decref it */
			json_incref(result->content);
			/* Prepare JSON response */
			json_t *reply = janus_create_message("success", session->session_id, transaction_text);
			json_object_set_new(reply, "sender", json_integer(handle->handle_id));
			json_t *plugin_data = json_object();
			json_object_set_new(plugin_data, "plugin", json_string(plugin_t->get_package()));
			json_object_set_new(plugin_data, "data", result->content);
			json_object_set_new(reply, "plugindata", plugin_data);
			/* Send the success reply */
			ret = janus_process_success(request, reply);
		} else if(result->type == JANUS_PLUGIN_OK_WAIT) {
			/* The plugin received the request but didn't process it yet, send an ack (asynchronous notifications may follow) */
			json_t *reply = janus_create_message("ack", session_id, transaction_text);
			if(result->text)
				json_object_set_new(reply, "hint", json_string(result->text));
			/* Send the success reply */
			ret = janus_process_success(request, reply);
		} else {
			/* Something went horribly wrong! */
			ret = janus_process_error_string(request, session_id, transaction_text, JANUS_ERROR_PLUGIN_MESSAGE,
				(char *)(result->text ? result->text : "Plugin returned a severe (unknown) error"));
			janus_plugin_result_destroy(result);
			goto jsondone;
		}
		janus_plugin_result_destroy(result);
	} else if(!strcasecmp(message_text, "trickle")) {
		if(handle == NULL) {
			/* Trickle is an handle-level command */
			ret = janus_process_error(request, session_id, transaction_text, JANUS_ERROR_INVALID_REQUEST_PATH, "Unhandled request '%s' at this path", message_text);
			goto jsondone;
		}
		if(handle->app == NULL || !janus_plugin_session_is_alive(handle->app_handle)) {
			ret = janus_process_error(request, session_id, transaction_text, JANUS_ERROR_PLUGIN_MESSAGE, "No plugin to handle this trickle candidate");
			goto jsondone;
		}
		json_t *candidate = json_object_get(root, "candidate");
		json_t *candidates = json_object_get(root, "candidates");
		if(candidate == NULL && candidates == NULL) {
			ret = janus_process_error(request, session_id, transaction_text, JANUS_ERROR_MISSING_MANDATORY_ELEMENT, "Missing mandatory element (candidate|candidates)");
			goto jsondone;
		}
		if(candidate != NULL && candidates != NULL) {
			ret = janus_process_error(request, session_id, transaction_text, JANUS_ERROR_INVALID_JSON, "Can't have both candidate and candidates");
			goto jsondone;
		}
		if(janus_flags_is_set(&handle->webrtc_flags, JANUS_HANDLE_WEBRTC_CLEANING)) {
			JANUS_LOG(LOG_ERR, "[%"SCNu64"] Received a trickle, but still cleaning a previous session\n", handle->handle_id);
			ret = janus_process_error(request, session_id, transaction_text, JANUS_ERROR_WEBRTC_STATE, "Still cleaning a previous session");
			goto jsondone;
		}
		janus_mutex_lock(&handle->mutex);
		if(!janus_flags_is_set(&handle->webrtc_flags, JANUS_HANDLE_WEBRTC_TRICKLE)) {
			/* It looks like this peer supports Trickle, after all */
			JANUS_LOG(LOG_VERB, "Handle %"SCNu64" supports trickle even if it didn't negotiate it...\n", handle->handle_id);
			janus_flags_set(&handle->webrtc_flags, JANUS_HANDLE_WEBRTC_TRICKLE);
		}
		/* Is there any stream ready? this trickle may get here before the SDP it relates to */
		if(handle->pc == NULL) {
			JANUS_LOG(LOG_WARN, "[%"SCNu64"] No stream, queueing this trickle as it got here before the SDP...\n", handle->handle_id);
			/* Enqueue this trickle candidate(s), we'll process this later */
			janus_trickle *early_trickle = janus_trickle_new(transaction_text, candidate ? candidate : candidates);
			handle->pending_trickles = g_list_append(handle->pending_trickles, early_trickle);
			/* Send the ack right away, an event will tell the application if the candidate(s) failed */
			goto trickledone;
		}
		/* Is the ICE stack ready already? */
		if(janus_flags_is_set(&handle->webrtc_flags, JANUS_HANDLE_WEBRTC_PROCESSING_OFFER) ||
				!janus_flags_is_set(&handle->webrtc_flags, JANUS_HANDLE_WEBRTC_GOT_OFFER) ||
				!janus_flags_is_set(&handle->webrtc_flags, JANUS_HANDLE_WEBRTC_GOT_ANSWER)) {
			const char *cause = NULL;
			if(janus_flags_is_set(&handle->webrtc_flags, JANUS_HANDLE_WEBRTC_PROCESSING_OFFER))
				cause = "processing the offer";
			else if(!janus_flags_is_set(&handle->webrtc_flags, JANUS_HANDLE_WEBRTC_GOT_ANSWER))
				cause = "waiting for the answer";
			else if(!janus_flags_is_set(&handle->webrtc_flags, JANUS_HANDLE_WEBRTC_GOT_OFFER))
				cause = "waiting for the offer";
			JANUS_LOG(LOG_VERB, "[%"SCNu64"] Still %s, queueing this trickle to wait until we're done there...\n",
				handle->handle_id, cause);
			/* Enqueue this trickle candidate(s), we'll process this later */
			janus_trickle *early_trickle = janus_trickle_new(transaction_text, candidate ? candidate : candidates);
			handle->pending_trickles = g_list_append(handle->pending_trickles, early_trickle);
			/* Send the ack right away, an event will tell the application if the candidate(s) failed */
			goto trickledone;
		}
		if(candidate != NULL) {
			/* We got a single candidate */
			int error = 0;
			const char *error_string = NULL;
			if((error = janus_trickle_parse(handle, candidate, &error_string)) != 0) {
				ret = janus_process_error(request, session_id, transaction_text, error, "%s", error_string);
				janus_mutex_unlock(&handle->mutex);
				goto jsondone;
			}
		} else {
			/* We got multiple candidates in an array */
			if(!json_is_array(candidates)) {
				ret = janus_process_error(request, session_id, transaction_text, JANUS_ERROR_INVALID_ELEMENT_TYPE, "candidates is not an array");
				janus_mutex_unlock(&handle->mutex);
				goto jsondone;
			}
			JANUS_LOG(LOG_VERB, "Got multiple candidates (%zu)\n", json_array_size(candidates));
			if(json_array_size(candidates) > 0) {
				/* Handle remote candidates */
				size_t i = 0;
				for(i=0; i<json_array_size(candidates); i++) {
					json_t *c = json_array_get(candidates, i);
					/* FIXME We don't care if any trickle fails to parse */
					janus_trickle_parse(handle, c, NULL);
				}
			}
		}

trickledone:
		janus_mutex_unlock(&handle->mutex);
		/* We reply right away, not to block the web server... */
		json_t *reply = janus_create_message("ack", session_id, transaction_text);
		/* Send the success reply */
		ret = janus_process_success(request, reply);
	} else {
		ret = janus_process_error(request, session_id, transaction_text, JANUS_ERROR_UNKNOWN_REQUEST, "Unknown request '%s'", message_text);
	}

jsondone:
	/* Done processing */
	if(handle != NULL)
		janus_refcount_decrease(&handle->ref);
	if(session != NULL)
		janus_refcount_decrease(&session->ref);
	return ret;
}

static json_t *janus_json_token_plugin_array(const char *token_value) {
	json_t *plugins_list = json_array();
	GList *plugins = janus_auth_list_plugins(token_value);
	if(plugins != NULL) {
		GList *tmp = plugins;
		while(tmp) {
			janus_plugin *p = (janus_plugin *)tmp->data;
			if(p != NULL)
				json_array_append_new(plugins_list, json_string(p->get_package()));
			tmp = tmp->next;
		}
		g_list_free(plugins);
		plugins = NULL;
	}
	return plugins_list;
}

static json_t *janus_json_list_token_plugins(const char *token_value, const gchar *transaction_text) {
	json_t *plugins_list = janus_json_token_plugin_array(token_value);
	/* Prepare JSON reply */
	json_t *reply = janus_create_message("success", 0, transaction_text);
	json_t *data = json_object();
	json_object_set_new(data, "plugins", plugins_list);
	json_object_set_new(reply, "data", data);
	return reply;
}

static int janus_request_allow_token(janus_request *request, guint64 session_id, const gchar *transaction_text, gboolean allow, gboolean add) {
	/* Allow/disallow a valid token valid to access a plugin */
	int ret = -1;
	int error_code = 0;
	char error_cause[100];
	json_t *root = request->message;
	if(!janus_auth_is_stored_mode()) {
		ret = janus_process_error(request, session_id, transaction_text, JANUS_ERROR_UNKNOWN, "Stored-Token based authentication disabled");
		goto jsondone;
	}
	JANUS_VALIDATE_JSON_OBJECT(root, add_token_parameters,
		error_code, error_cause, FALSE,
		JANUS_ERROR_MISSING_MANDATORY_ELEMENT, JANUS_ERROR_INVALID_ELEMENT_TYPE);
	/* Any plugin this token should be limited to? */
	json_t *allowed = json_object_get(root, "plugins");
	if(error_code == 0 && !add && (!allowed || json_array_size(allowed) == 0)) {
		error_code = JANUS_ERROR_INVALID_ELEMENT_TYPE;
		g_strlcpy(error_cause, "Invalid element type (plugins should be a non-empty array)", sizeof(error_cause));
	}
	if(error_code != 0) {
		ret = janus_process_error_string(request, session_id, transaction_text, error_code, error_cause);
		goto jsondone;
	}
	json_t *token = json_object_get(root, "token");
	const char *token_value = json_string_value(token);
	if(add) {
		/* First of all, add the new token */
		if(!janus_auth_add_token(token_value)) {
			ret = janus_process_error(request, session_id, transaction_text, JANUS_ERROR_UNKNOWN, "Error adding token");
			goto jsondone;
		}
	} else {
		/* Check if the token is valid, first */
		if(!janus_auth_check_token(token_value)) {
			ret = janus_process_error(request, session_id, transaction_text, JANUS_ERROR_TOKEN_NOT_FOUND, "Token %s not found", token_value);
			goto jsondone;
		}
	}
	if(allowed && json_array_size(allowed) > 0) {
		/* Specify which plugins this token has access to */
		size_t i = 0;
		gboolean ok = TRUE;
		for(i=0; i<json_array_size(allowed); i++) {
			json_t *p = json_array_get(allowed, i);
			if(!p || !json_is_string(p)) {
				/* FIXME Should we fail here? */
				if(add){
					JANUS_LOG(LOG_WARN, "Invalid plugin passed to the new token request, skipping...\n");
					continue;
				} else {
					JANUS_LOG(LOG_ERR, "Invalid plugin passed to the new token request...\n");
					ok = FALSE;
					break;
				}
			}
			const gchar *plugin_text = json_string_value(p);
			janus_plugin *plugin_t = janus_plugin_find(plugin_text);
			if(plugin_t == NULL) {
				/* FIXME Should we fail here? */
				if(add) {
					JANUS_LOG(LOG_WARN, "No such plugin '%s' passed to the new token request, skipping...\n", plugin_text);
					continue;
				} else {
					JANUS_LOG(LOG_ERR, "No such plugin '%s' passed to the new token request...\n", plugin_text);
					ok = FALSE;
				}
				break;
			}
		}
		if(!ok) {
			ret = janus_process_error(request, session_id, transaction_text, JANUS_ERROR_INVALID_ELEMENT_TYPE, "Invalid element type (some of the provided plugins are invalid)");
			goto jsondone;
		}
		/* Take care of the plugins access limitations */
		i = 0;
		for(i=0; i<json_array_size(allowed); i++) {
			json_t *p = json_array_get(allowed, i);
			const gchar *plugin_text = json_string_value(p);
			janus_plugin *plugin_t = janus_plugin_find(plugin_text);
			if(!(allow ? janus_auth_allow_plugin(token_value, plugin_t) : janus_auth_disallow_plugin(token_value, plugin_t))) {
				/* FIXME Should we notify individual failures? */
				JANUS_LOG(LOG_WARN, "Error allowing access to '%s' to the new token, bad things may happen...\n", plugin_text);
			}
		}
	} else {
		/* No plugin limitation specified, allow all plugins */
		if(plugins && g_hash_table_size(plugins) > 0) {
			GHashTableIter iter;
			gpointer value;
			g_hash_table_iter_init(&iter, plugins);
			while (g_hash_table_iter_next(&iter, NULL, &value)) {
				janus_plugin *plugin_t = value;
				if(plugin_t == NULL)
					continue;
				if(!janus_auth_allow_plugin(token_value, plugin_t)) {
					JANUS_LOG(LOG_WARN, "Error allowing access to '%s' to the new token, bad things may happen...\n", plugin_t->get_package());
				}
			}
		}
	}
	/* Get the list of plugins this new token can now access */
	json_t *reply = janus_json_list_token_plugins(token_value, transaction_text);
	/* Send the success reply */
	ret = janus_process_success(request, reply);
jsondone:
	return ret;
}

/* Admin/monitor WebServer requests handler */
int janus_process_incoming_admin_request(janus_request *request) {
	int ret = -1;
	int error_code = 0;
	char error_cause[100];
	if(request == NULL) {
		JANUS_LOG(LOG_ERR, "Missing request or payload to process, giving up...\n");
		return ret;
	}
	json_t *root = request->message;
	/* Ok, let's start with the ids */
	guint64 session_id = 0, handle_id = 0;
	json_t *s = json_object_get(root, "session_id");
	if(s && json_is_integer(s))
		session_id = json_integer_value(s);
	json_t *h = json_object_get(root, "handle_id");
	if(h && json_is_integer(h))
		handle_id = json_integer_value(h);

	janus_session *session = NULL;
	janus_handle *handle = NULL;

	/* Get transaction and message request */
	JANUS_VALIDATE_JSON_OBJECT(root, admin_parameters,
		error_code, error_cause, FALSE,
		JANUS_ERROR_MISSING_MANDATORY_ELEMENT, JANUS_ERROR_INVALID_ELEMENT_TYPE);
	if(error_code != 0) {
		ret = janus_process_error_string(request, session_id, NULL, error_code, error_cause);
		goto jsondone;
	}
	json_t *transaction = json_object_get(root, "transaction");
	const gchar *transaction_text = json_string_value(transaction);
	json_t *message = json_object_get(root, "janus");
	const gchar *message_text = json_string_value(message);

	if(session_id == 0 && handle_id == 0) {
		/* Can only be a 'Get all sessions' or some general setting manipulation request */
		if(!strcasecmp(message_text, "info")) {
			/* The generic info request */
			ret = janus_process_success(request, janus_info(transaction_text));
			goto jsondone;
		}
		if(admin_api_secret != NULL) {
			/* There's an admin/monitor secret, check that the client provided it */
			json_t *secret = json_object_get(root, "admin_secret");
			if(!secret || !json_is_string(secret) || !janus_strcmp_const_time(json_string_value(secret), admin_api_secret)) {
				ret = janus_process_error(request, session_id, transaction_text, JANUS_ERROR_UNAUTHORIZED, NULL);
				goto jsondone;
			}
		}
		if(!strcasecmp(message_text, "get_status")) {
			/* Return some info on the settings (mostly debug-related, at the moment) */
			json_t *reply = janus_create_message("success", 0, transaction_text);
			json_t *status = json_object();
			json_object_set_new(status, "token_auth", janus_auth_is_enabled() ? json_true() : json_false());
			json_object_set_new(status, "session_timeout", json_integer(session_timeout));
			json_object_set_new(status, "reclaim_session_timeout", json_integer(reclaim_session_timeout));
			json_object_set_new(status, "candidates_timeout", json_integer(candidates_timeout));
			json_object_set_new(status, "log_level", json_integer(janus_log_level));
			json_object_set_new(status, "log_timestamps", janus_log_timestamps ? json_true() : json_false());
			json_object_set_new(status, "log_colors", janus_log_colors ? json_true() : json_false());
			json_object_set_new(status, "locking_debug", lock_debug ? json_true() : json_false());
			json_object_set_new(status, "refcount_debug", refcount_debug ? json_true() : json_false());
			json_object_set_new(status, "libnice_debug", janus_ice_is_ice_debugging_enabled() ? json_true() : json_false());
			json_object_set_new(status, "max_nack_queue", json_integer(janus_get_max_nack_queue()));
			json_object_set_new(status, "no_media_timer", json_integer(janus_get_no_media_timer()));
			json_object_set_new(reply, "status", status);
			/* Send the success reply */
			ret = janus_process_success(request, reply);
			goto jsondone;
		} else if(!strcasecmp(message_text, "set_session_timeout")) {
			/* Change the session timeout value */
			JANUS_VALIDATE_JSON_OBJECT(root, timeout_parameters,
				error_code, error_cause, FALSE,
				JANUS_ERROR_MISSING_MANDATORY_ELEMENT, JANUS_ERROR_INVALID_ELEMENT_TYPE);
			if(error_code != 0) {
				ret = janus_process_error_string(request, session_id, transaction_text, error_code, error_cause);
				goto jsondone;
			}
			json_t *timeout = json_object_get(root, "timeout");
			int timeout_num = json_integer_value(timeout);
			if(timeout_num < 0) {
				ret = janus_process_error(request, session_id, transaction_text, JANUS_ERROR_INVALID_ELEMENT_TYPE, "Invalid element type (timeout should be a positive integer)");
				goto jsondone;
			}
			session_timeout = timeout_num;
			/* Prepare JSON reply */
			json_t *reply = json_object();
			json_object_set_new(reply, "janus", json_string("success"));
			json_object_set_new(reply, "transaction", json_string(transaction_text));
			json_object_set_new(reply, "timeout", json_integer(session_timeout));
			/* Send the success reply */
			ret = janus_process_success(request, reply);
			goto jsondone;
		} else if(!strcasecmp(message_text, "set_log_level")) {
			/* Change the debug logging level */
			JANUS_VALIDATE_JSON_OBJECT(root, level_parameters,
				error_code, error_cause, FALSE,
				JANUS_ERROR_MISSING_MANDATORY_ELEMENT, JANUS_ERROR_INVALID_ELEMENT_TYPE);
			if(error_code != 0) {
				ret = janus_process_error_string(request, session_id, transaction_text, error_code, error_cause);
				goto jsondone;
			}
			json_t *level = json_object_get(root, "level");
			int level_num = json_integer_value(level);
			if(level_num < LOG_NONE || level_num > LOG_MAX) {
				ret = janus_process_error(request, session_id, transaction_text, JANUS_ERROR_INVALID_ELEMENT_TYPE, "Invalid element type (level should be between %d and %d)", LOG_NONE, LOG_MAX);
				goto jsondone;
			}
			janus_log_level = level_num;
			/* Prepare JSON reply */
			json_t *reply = janus_create_message("success", 0, transaction_text);
			json_object_set_new(reply, "level", json_integer(janus_log_level));
			/* Send the success reply */
			ret = janus_process_success(request, reply);
			goto jsondone;
		} else if(!strcasecmp(message_text, "set_locking_debug")) {
			/* Enable/disable the locking debug (would show a message on the console for every lock attempt) */
			JANUS_VALIDATE_JSON_OBJECT(root, debug_parameters,
				error_code, error_cause, FALSE,
				JANUS_ERROR_MISSING_MANDATORY_ELEMENT, JANUS_ERROR_INVALID_ELEMENT_TYPE);
			if(error_code != 0) {
				ret = janus_process_error_string(request, session_id, transaction_text, error_code, error_cause);
				goto jsondone;
			}
			json_t *debug = json_object_get(root, "debug");
			lock_debug = json_is_true(debug);
			/* Prepare JSON reply */
			json_t *reply = janus_create_message("success", 0, transaction_text);
			json_object_set_new(reply, "locking_debug", lock_debug ? json_true() : json_false());
			/* Send the success reply */
			ret = janus_process_success(request, reply);
			goto jsondone;
		} else if(!strcasecmp(message_text, "set_refcount_debug")) {
			/* Enable/disable the reference counter debug (would show a message on the console for every increase/decrease) */
			JANUS_VALIDATE_JSON_OBJECT(root, debug_parameters,
				error_code, error_cause, FALSE,
				JANUS_ERROR_MISSING_MANDATORY_ELEMENT, JANUS_ERROR_INVALID_ELEMENT_TYPE);
			if(error_code != 0) {
				ret = janus_process_error_string(request, session_id, transaction_text, error_code, error_cause);
				goto jsondone;
			}
			json_t *debug = json_object_get(root, "debug");
			if(json_is_true(debug)) {
				refcount_debug = TRUE;
			} else {
				refcount_debug = FALSE;
			}
			/* Prepare JSON reply */
			json_t *reply = janus_create_message("success", 0, transaction_text);
			json_object_set_new(reply, "refcount_debug", refcount_debug ? json_true() : json_false());
			/* Send the success reply */
			ret = janus_process_success(request, reply);
			goto jsondone;
		} else if(!strcasecmp(message_text, "set_log_timestamps")) {
			/* Enable/disable the log timestamps */
			JANUS_VALIDATE_JSON_OBJECT(root, timestamps_parameters,
				error_code, error_cause, FALSE,
				JANUS_ERROR_MISSING_MANDATORY_ELEMENT, JANUS_ERROR_INVALID_ELEMENT_TYPE);
			if(error_code != 0) {
				ret = janus_process_error_string(request, session_id, transaction_text, error_code, error_cause);
				goto jsondone;
			}
			json_t *timestamps = json_object_get(root, "timestamps");
			janus_log_timestamps = json_is_true(timestamps);
			/* Prepare JSON reply */
			json_t *reply = janus_create_message("success", 0, transaction_text);
			json_object_set_new(reply, "log_timestamps", janus_log_timestamps ? json_true() : json_false());
			/* Send the success reply */
			ret = janus_process_success(request, reply);
			goto jsondone;
		} else if(!strcasecmp(message_text, "set_log_colors")) {
			/* Enable/disable the log colors */
			JANUS_VALIDATE_JSON_OBJECT(root, colors_parameters,
				error_code, error_cause, FALSE,
				JANUS_ERROR_MISSING_MANDATORY_ELEMENT, JANUS_ERROR_INVALID_ELEMENT_TYPE);
			if(error_code != 0) {
				ret = janus_process_error_string(request, session_id, transaction_text, error_code, error_cause);
				goto jsondone;
			}
			json_t *colors = json_object_get(root, "colors");
			janus_log_colors = json_is_true(colors);
			/* Prepare JSON reply */
			json_t *reply = janus_create_message("success", 0, transaction_text);
			json_object_set_new(reply, "log_colors", janus_log_colors ? json_true() : json_false());
			/* Send the success reply */
			ret = janus_process_success(request, reply);
			goto jsondone;
		} else if(!strcasecmp(message_text, "set_libnice_debug")) {
			/* Enable/disable the libnice debugging (http://nice.freedesktop.org/libnice/libnice-Debug-messages.html) */
			JANUS_VALIDATE_JSON_OBJECT(root, debug_parameters,
				error_code, error_cause, FALSE,
				JANUS_ERROR_MISSING_MANDATORY_ELEMENT, JANUS_ERROR_INVALID_ELEMENT_TYPE);
			if(error_code != 0) {
				ret = janus_process_error_string(request, session_id, transaction_text, error_code, error_cause);
				goto jsondone;
			}
			json_t *debug = json_object_get(root, "debug");
			if(json_is_true(debug)) {
				janus_ice_debugging_enable();
			} else {
				janus_ice_debugging_disable();
			}
			/* Prepare JSON reply */
			json_t *reply = janus_create_message("success", 0, transaction_text);
			json_object_set_new(reply, "libnice_debug", janus_ice_is_ice_debugging_enabled() ? json_true() : json_false());
			/* Send the success reply */
			ret = janus_process_success(request, reply);
			goto jsondone;
		} else if(!strcasecmp(message_text, "set_max_nack_queue")) {
			/* Change the current value for the max NACK queue */
			JANUS_VALIDATE_JSON_OBJECT(root, mnq_parameters,
				error_code, error_cause, FALSE,
				JANUS_ERROR_MISSING_MANDATORY_ELEMENT, JANUS_ERROR_INVALID_ELEMENT_TYPE);
			if(error_code != 0) {
				ret = janus_process_error_string(request, session_id, transaction_text, error_code, error_cause);
				goto jsondone;
			}
			json_t *mnq = json_object_get(root, "max_nack_queue");
			int mnq_num = json_integer_value(mnq);
			if(mnq_num < 0 || (mnq_num > 0 && mnq_num < 200)) {
				ret = janus_process_error(request, session_id, transaction_text, JANUS_ERROR_INVALID_ELEMENT_TYPE, "Invalid element type (max_nack_queue, if provided, should be greater than 200)");
				goto jsondone;
			}
			janus_set_max_nack_queue(mnq_num);
			/* Prepare JSON reply */
			json_t *reply = janus_create_message("success", 0, transaction_text);
			json_object_set_new(reply, "max_nack_queue", json_integer(janus_get_max_nack_queue()));
			/* Send the success reply */
			ret = janus_process_success(request, reply);
			goto jsondone;
		} else if(!strcasecmp(message_text, "set_no_media_timer")) {
			/* Change the current value for the no-media timer */
			JANUS_VALIDATE_JSON_OBJECT(root, nmt_parameters,
				error_code, error_cause, FALSE,
				JANUS_ERROR_MISSING_MANDATORY_ELEMENT, JANUS_ERROR_INVALID_ELEMENT_TYPE);
			if(error_code != 0) {
				ret = janus_process_error_string(request, session_id, transaction_text, error_code, error_cause);
				goto jsondone;
			}
			json_t *nmt = json_object_get(root, "no_media_timer");
			int nmt_num = json_integer_value(nmt);
			janus_set_no_media_timer(nmt_num);
			/* Prepare JSON reply */
			json_t *reply = json_object();
			json_object_set_new(reply, "janus", json_string("success"));
			json_object_set_new(reply, "transaction", json_string(transaction_text));
			json_object_set_new(reply, "no_media_timer", json_integer(janus_get_no_media_timer()));
			/* Send the success reply */
			ret = janus_process_success(request, reply);
			goto jsondone;
		} else if(!strcasecmp(message_text, "query_eventhandler")) {
			/* Contact an event handler and expect a response */
			JANUS_VALIDATE_JSON_OBJECT(root, queryhandler_parameters,
				error_code, error_cause, FALSE,
				JANUS_ERROR_MISSING_MANDATORY_ELEMENT, JANUS_ERROR_INVALID_ELEMENT_TYPE);
			if(error_code != 0) {
				ret = janus_process_error_string(request, session_id, transaction_text, error_code, error_cause);
				goto jsondone;
			}
			json_t *handler = json_object_get(root, "handler");
			const char *handler_value = json_string_value(handler);
			janus_eventhandler *evh = g_hash_table_lookup(eventhandlers, handler_value);
			if(evh == NULL) {
				/* No such handler... */
				g_snprintf(error_cause, sizeof(error_cause), "%s", "Invalid event handler");
				ret = janus_process_error_string(request, session_id, transaction_text, JANUS_ERROR_PLUGIN_NOT_FOUND, error_cause);
				goto jsondone;
			}
			if(evh->handle_request == NULL) {
				/* Handler doesn't implement the hook... */
				g_snprintf(error_cause, sizeof(error_cause), "%s", "Event handler doesn't support queries");
				ret = janus_process_error_string(request, session_id, transaction_text, JANUS_ERROR_UNKNOWN, error_cause);
				goto jsondone;
			}
			json_t *query = json_object_get(root, "request");
			json_t *response = evh->handle_request(query);
			/* Prepare JSON reply */
			json_t *reply = json_object();
			json_object_set_new(reply, "janus", json_string("success"));
			json_object_set_new(reply, "transaction", json_string(transaction_text));
			json_object_set_new(reply, "response", response ? response : json_object());
			/* Send the success reply */
			ret = janus_process_success(request, reply);
			goto jsondone;
		} else if(!strcasecmp(message_text, "custom_event")) {
			/* Enqueue a custom "external" event to notify via event handlers */
			JANUS_VALIDATE_JSON_OBJECT(root, customevent_parameters,
				error_code, error_cause, FALSE,
				JANUS_ERROR_MISSING_MANDATORY_ELEMENT, JANUS_ERROR_INVALID_ELEMENT_TYPE);
			if(error_code != 0) {
				ret = janus_process_error_string(request, session_id, transaction_text, error_code, error_cause);
				goto jsondone;
			}
			json_t *schema = json_object_get(root, "schema");
			const char *schema_value = json_string_value(schema);
			json_t *data = json_object_get(root, "data");
			if(janus_events_is_enabled()) {
				json_incref(data);
				janus_events_notify_handlers(JANUS_EVENT_TYPE_EXTERNAL, 0, schema_value, data);
			}
			/* Prepare JSON reply */
			json_t *reply = json_object();
			json_object_set_new(reply, "janus", json_string("success"));
			json_object_set_new(reply, "transaction", json_string(transaction_text));
			/* Send the success reply */
			ret = janus_process_success(request, reply);
			goto jsondone;
		} else if(!strcasecmp(message_text, "list_sessions")) {
			/* List sessions */
			session_id = 0;
			json_t *list = json_array();
			if(sessions != NULL && g_hash_table_size(sessions) > 0) {
				janus_mutex_lock(&sessions_mutex);
				GHashTableIter iter;
				gpointer value;
				g_hash_table_iter_init(&iter, sessions);
				while (g_hash_table_iter_next(&iter, NULL, &value)) {
					janus_session *session = value;
					if(session == NULL) {
						continue;
					}
					json_array_append_new(list, json_integer(session->session_id));
				}
				janus_mutex_unlock(&sessions_mutex);
			}
			/* Prepare JSON reply */
			json_t *reply = janus_create_message("success", 0, transaction_text);
			json_object_set_new(reply, "sessions", list);
			/* Send the success reply */
			ret = janus_process_success(request, reply);
			goto jsondone;
		} else if(!strcasecmp(message_text, "add_token")) {
			/* Add a token valid for authentication */
			ret = janus_request_allow_token(request, session_id, transaction_text, TRUE, TRUE);
			goto jsondone;
		} else if(!strcasecmp(message_text, "list_tokens")) {
			/* List all the valid tokens */
			if(!janus_auth_is_stored_mode()) {
				ret = janus_process_error(request, session_id, transaction_text, JANUS_ERROR_UNKNOWN, "Stored-Token based authentication disabled");
				goto jsondone;
			}
			json_t *tokens_list = json_array();
			GList *list = janus_auth_list_tokens();
			if(list != NULL) {
				GList *tmp = list;
				while(tmp) {
					char *token = (char *)tmp->data;
					if(token != NULL) {
						json_t *plugins_list = janus_json_token_plugin_array(token);
						if(json_array_size(plugins_list) > 0) {
							json_t *t = json_object();
							json_object_set_new(t, "token", json_string(token));
							json_object_set_new(t, "allowed_plugins", plugins_list);
							json_array_append_new(tokens_list, t);
						}
						else
							json_decref(plugins_list);
						tmp->data = NULL;
						g_free(token);
					}
					tmp = tmp->next;
				}
				g_list_free(list);
			}
			/* Prepare JSON reply */
			json_t *reply = janus_create_message("success", 0, transaction_text);
			json_t *data = json_object();
			json_object_set_new(data, "tokens", tokens_list);
			json_object_set_new(reply, "data", data);
			/* Send the success reply */
			ret = janus_process_success(request, reply);
			goto jsondone;
		} else if(!strcasecmp(message_text, "allow_token")) {
			/* Allow a valid token valid to access a plugin */
			ret = janus_request_allow_token(request, session_id, transaction_text, TRUE, FALSE);
			goto jsondone;
		} else if(!strcasecmp(message_text, "disallow_token")) {
			/* Disallow a valid token valid from accessing a plugin */
			ret = janus_request_allow_token(request, session_id, transaction_text, FALSE, FALSE);
			goto jsondone;
		} else if(!strcasecmp(message_text, "remove_token")) {
			/* Invalidate a token for authentication purposes */
			if(!janus_auth_is_stored_mode()) {
				ret = janus_process_error(request, session_id, transaction_text, JANUS_ERROR_UNKNOWN, "Stored-Token based authentication disabled");
				goto jsondone;
			}
			JANUS_VALIDATE_JSON_OBJECT(root, token_parameters,
				error_code, error_cause, FALSE,
				JANUS_ERROR_MISSING_MANDATORY_ELEMENT, JANUS_ERROR_INVALID_ELEMENT_TYPE);
			if(error_code != 0) {
				ret = janus_process_error_string(request, session_id, transaction_text, error_code, error_cause);
				goto jsondone;
			}
			json_t *token = json_object_get(root, "token");
			const char *token_value = json_string_value(token);
			if(!janus_auth_remove_token(token_value)) {
				ret = janus_process_error(request, session_id, transaction_text, JANUS_ERROR_UNKNOWN, "Error removing token");
				goto jsondone;
			}
			/* Prepare JSON reply */
			json_t *reply = janus_create_message("success", 0, transaction_text);
			/* Send the success reply */
			ret = janus_process_success(request, reply);
			goto jsondone;
		} else {
			/* No message we know of */
			ret = janus_process_error(request, session_id, transaction_text, JANUS_ERROR_INVALID_REQUEST_PATH, "Unhandled request '%s' at this path", message_text);
			goto jsondone;
		}
	}
	if(session_id < 1) {
		JANUS_LOG(LOG_ERR, "Invalid session\n");
		ret = janus_process_error(request, session_id, transaction_text, JANUS_ERROR_SESSION_NOT_FOUND, NULL);
		goto jsondone;
	}
	if(h && handle_id < 1) {
		JANUS_LOG(LOG_ERR, "Invalid handle\n");
		ret = janus_process_error(request, session_id, transaction_text, JANUS_ERROR_SESSION_NOT_FOUND, NULL);
		goto jsondone;
	}

	/* Go on with the processing */
	if(admin_api_secret != NULL) {
		/* There's an API secret, check that the client provided it */
		json_t *secret = json_object_get(root, "admin_secret");
		if(!secret || !json_is_string(secret) || !janus_strcmp_const_time(json_string_value(secret), admin_api_secret)) {
			ret = janus_process_error(request, session_id, transaction_text, JANUS_ERROR_UNAUTHORIZED, NULL);
			goto jsondone;
		}
	}

	/* If we got here, make sure we have a session (and/or a handle) */
	session = janus_session_find(session_id);
	if(!session) {
		JANUS_LOG(LOG_ERR, "Couldn't find any session %"SCNu64"...\n", session_id);
		ret = janus_process_error(request, session_id, transaction_text, JANUS_ERROR_SESSION_NOT_FOUND, "No such session %"SCNu64"", session_id);
		goto jsondone;
	}
	handle = NULL;
	if(handle_id > 0) {
		handle = janus_session_handles_find(session, handle_id);
		if(!handle) {
			JANUS_LOG(LOG_ERR, "Couldn't find any handle %"SCNu64" in session %"SCNu64"...\n", handle_id, session_id);
			ret = janus_process_error(request, session_id, transaction_text, JANUS_ERROR_HANDLE_NOT_FOUND, "No such handle %"SCNu64" in session %"SCNu64"", handle_id, session_id);
			goto jsondone;
		}
	}

	/* What is this? */
	if(handle == NULL) {
		/* Session-related */
		if(strcasecmp(message_text, "list_handles")) {
			ret = janus_process_error(request, session_id, transaction_text, JANUS_ERROR_INVALID_REQUEST_PATH, "Unhandled request '%s' at this path", message_text);
			goto jsondone;
		}
		/* List handles */
		json_t *list = janus_session_handles_list_json(session);
		/* Prepare JSON reply */
		json_t *reply = janus_create_message("success", session_id, transaction_text);
		json_object_set_new(reply, "handles", list);
		/* Send the success reply */
		ret = janus_process_success(request, reply);
		goto jsondone;
	} else {
		/* Handle-related */
		if(!strcasecmp(message_text, "start_pcap") || !strcasecmp(message_text, "start_text2pcap")) {
			/* Start dumping RTP and RTCP packets to a pcap or text2pcap file */
			JANUS_VALIDATE_JSON_OBJECT(root, text2pcap_parameters,
				error_code, error_cause, FALSE,
				JANUS_ERROR_MISSING_MANDATORY_ELEMENT, JANUS_ERROR_INVALID_ELEMENT_TYPE);
			if(error_code != 0) {
				ret = janus_process_error_string(request, session_id, transaction_text, error_code, error_cause);
				goto jsondone;
			}
			gboolean text = !strcasecmp(message_text, "start_text2pcap");
			const char *folder = json_string_value(json_object_get(root, "folder"));
			const char *filename = json_string_value(json_object_get(root, "filename"));
			int truncate = json_integer_value(json_object_get(root, "truncate"));
			if(handle->text2pcap != NULL) {
				ret = janus_process_error(request, session_id, transaction_text, JANUS_ERROR_UNKNOWN,
					text ? "text2pcap already started" : "pcap already started");
				goto jsondone;
			}
			handle->text2pcap = janus_text2pcap_create(folder, filename, truncate, text);
			if(handle->text2pcap == NULL) {
				ret = janus_process_error(request, session_id, transaction_text, JANUS_ERROR_UNKNOWN,
					text ? "Error starting text2pcap dump" : "Error starting pcap dump");
				goto jsondone;
			}
			g_atomic_int_set(&handle->dump_packets, 1);
			/* Prepare JSON reply */
			json_t *reply = json_object();
			json_object_set_new(reply, "janus", json_string("success"));
			json_object_set_new(reply, "transaction", json_string(transaction_text));
			/* Send the success reply */
			ret = janus_process_success(request, reply);
			goto jsondone;
		} else if(!strcasecmp(message_text, "stop_pcap") || !strcasecmp(message_text, "stop_text2pcap")) {
			/* Stop dumping RTP and RTCP packets to a pcap or text2pcap file */
			if(handle->text2pcap == NULL) {
				ret = janus_process_error(request, session_id, transaction_text, JANUS_ERROR_UNKNOWN,
					"Capture not started");
				goto jsondone;
			}
			if(g_atomic_int_compare_and_exchange(&handle->dump_packets, 1, 0)) {
				janus_text2pcap_close(handle->text2pcap);
				g_clear_pointer(&handle->text2pcap, janus_text2pcap_free);
			}
			/* Prepare JSON reply */
			json_t *reply = json_object();
			json_object_set_new(reply, "janus", json_string("success"));
			json_object_set_new(reply, "transaction", json_string(transaction_text));
			/* Send the success reply */
			ret = janus_process_success(request, reply);
			goto jsondone;
		}
		/* If this is not a request to start/stop debugging to text2pcap, it must be a handle_info */
		if(strcasecmp(message_text, "handle_info")) {
			ret = janus_process_error(request, session_id, transaction_text, JANUS_ERROR_INVALID_REQUEST_PATH, "Unhandled request '%s' at this path", message_text);
			goto jsondone;
		}
		/* Prepare info */
		janus_mutex_lock(&handle->mutex);
		json_t *info = json_object();
		json_object_set_new(info, "session_id", json_integer(session_id));
		json_object_set_new(info, "session_last_activity", json_integer(session->last_activity));
		if(session->source && session->source->transport)
			json_object_set_new(info, "session_transport", json_string(session->source->transport->get_package()));
		json_object_set_new(info, "handle_id", json_integer(handle_id));
		if(handle->opaque_id)
			json_object_set_new(info, "opaque_id", json_string(handle->opaque_id));
		json_object_set_new(info, "loop-running", (handle->mainloop != NULL &&
			g_main_loop_is_running(handle->mainloop)) ? json_true() : json_false());
		json_object_set_new(info, "created", json_integer(handle->created));
		json_object_set_new(info, "current_time", json_integer(janus_get_monotonic_time()));
		if(handle->app && janus_plugin_session_is_alive(handle->app_handle)) {
			janus_plugin *plugin = (janus_plugin *)handle->app;
			json_object_set_new(info, "plugin", json_string(plugin->get_package()));
			if(plugin->query_session) {
				/* FIXME This check will NOT work with legacy plugins that were compiled BEFORE the method was specified in plugin.h */
				json_t *query = plugin->query_session(handle->app_handle);
				if(query != NULL) {
					/* Make sure this is a JSON object */
					if(!json_is_object(query)) {
						JANUS_LOG(LOG_WARN, "Ignoring invalid query response from the plugin (not an object)\n");
						json_decref(query);
					} else {
						json_object_set_new(info, "plugin_specific", query);
					}
					query = NULL;
				}
			}
		}
		json_t *flags = json_object();
		json_object_set_new(flags, "got-offer", janus_flags_is_set(&handle->webrtc_flags, JANUS_HANDLE_WEBRTC_GOT_OFFER) ? json_true() : json_false());
		json_object_set_new(flags, "got-answer", janus_flags_is_set(&handle->webrtc_flags, JANUS_HANDLE_WEBRTC_GOT_ANSWER) ? json_true() : json_false());
		json_object_set_new(flags, "processing-offer", janus_flags_is_set(&handle->webrtc_flags, JANUS_HANDLE_WEBRTC_PROCESSING_OFFER) ? json_true() : json_false());
		json_object_set_new(flags, "starting", janus_flags_is_set(&handle->webrtc_flags, JANUS_HANDLE_WEBRTC_START) ? json_true() : json_false());
		json_object_set_new(flags, "ice-restart", janus_flags_is_set(&handle->webrtc_flags, JANUS_HANDLE_WEBRTC_ICE_RESTART) ? json_true() : json_false());
		json_object_set_new(flags, "ready", janus_flags_is_set(&handle->webrtc_flags, JANUS_HANDLE_WEBRTC_READY) ? json_true() : json_false());
		json_object_set_new(flags, "stopped", janus_flags_is_set(&handle->webrtc_flags, JANUS_HANDLE_WEBRTC_STOP) ? json_true() : json_false());
		json_object_set_new(flags, "alert", janus_flags_is_set(&handle->webrtc_flags, JANUS_HANDLE_WEBRTC_ALERT) ? json_true() : json_false());
		json_object_set_new(flags, "trickle", janus_flags_is_set(&handle->webrtc_flags, JANUS_HANDLE_WEBRTC_TRICKLE) ? json_true() : json_false());
		json_object_set_new(flags, "all-trickles", janus_flags_is_set(&handle->webrtc_flags, JANUS_HANDLE_WEBRTC_ALL_TRICKLES) ? json_true() : json_false());
		json_object_set_new(flags, "resend-trickles", janus_flags_is_set(&handle->webrtc_flags, JANUS_HANDLE_WEBRTC_RESEND_TRICKLES) ? json_true() : json_false());
		json_object_set_new(flags, "trickle-synced", janus_flags_is_set(&handle->webrtc_flags, JANUS_HANDLE_WEBRTC_TRICKLE_SYNCED) ? json_true() : json_false());
		json_object_set_new(flags, "data-channels", janus_flags_is_set(&handle->webrtc_flags, JANUS_HANDLE_WEBRTC_DATA_CHANNELS) ? json_true() : json_false());
		json_object_set_new(flags, "new-datachan-sdp", janus_flags_is_set(&handle->webrtc_flags, JANUS_HANDLE_WEBRTC_NEW_DATACHAN_SDP) ? json_true() : json_false());
		json_object_set_new(flags, "rfc4588-rtx", janus_flags_is_set(&handle->webrtc_flags, JANUS_HANDLE_WEBRTC_RFC4588_RTX) ? json_true() : json_false());
		json_object_set_new(flags, "cleaning", janus_flags_is_set(&handle->webrtc_flags, JANUS_HANDLE_WEBRTC_CLEANING) ? json_true() : json_false());
		json_object_set_new(info, "flags", flags);
		if(handle->agent) {
			json_object_set_new(info, "agent-created", json_integer(handle->agent_created));
			json_object_set_new(info, "ice-mode", json_string(janus_ice_is_ice_lite_enabled() ? "lite" : "full"));
			json_object_set_new(info, "ice-role", json_string(handle->controlling ? "controlling" : "controlled"));
		}
		json_t *sdps = json_object();
		if(handle->rtp_profile)
			json_object_set_new(sdps, "profile", json_string(handle->rtp_profile));
		if(handle->local_sdp)
			json_object_set_new(sdps, "local", json_string(handle->local_sdp));
		if(handle->remote_sdp)
			json_object_set_new(sdps, "remote", json_string(handle->remote_sdp));
		json_object_set_new(info, "sdps", sdps);
		if(handle->pending_trickles)
			json_object_set_new(info, "pending-trickles", json_integer(g_list_length(handle->pending_trickles)));
		if(handle->queued_packets)
			json_object_set_new(info, "queued-packets", json_integer(g_async_queue_length(handle->queued_packets)));
		if(g_atomic_int_get(&handle->dump_packets) && handle->text2pcap) {
			if(handle->text2pcap->text) {
				json_object_set_new(info, "dump-to-text2pcap", json_true());
				json_object_set_new(info, "text2pcap-file", json_string(handle->text2pcap->filename));
			} else {
				json_object_set_new(info, "dump-to-pcap", json_true());
				json_object_set_new(info, "pcap-file", json_string(handle->text2pcap->filename));
			}
		}
		if(handle->pc) {
			json_t *w = janus_admin_webrtc_summary(handle->pc);
			if(w)
				json_object_set_new(info, "webrtc", w);
		}
		janus_mutex_unlock(&handle->mutex);
		/* Prepare JSON reply */
		json_t *reply = janus_create_message("success", session_id, transaction_text);
		json_object_set_new(reply, "handle_id", json_integer(handle_id));
		json_object_set_new(reply, "info", info);
		/* Send the success reply */
		ret = janus_process_success(request, reply);
		goto jsondone;
	}

jsondone:
	/* Done processing */
	if(handle != NULL)
		janus_refcount_decrease(&handle->ref);
	if(session != NULL)
		janus_refcount_decrease(&session->ref);
	return ret;
}

int janus_process_success(janus_request *request, json_t *payload)
{
	if(!request || !payload)
		return -1;
	/* Pass to the right transport plugin */
	JANUS_LOG(LOG_HUGE, "Sending %s API response to %s (%p)\n", request->admin ? "admin" : "Janus", request->transport->get_package(), request->instance);
	return request->transport->send_message(request->instance, request->request_id, request->admin, payload);
}

static int janus_process_error_string(janus_request *request, uint64_t session_id, const char *transaction, gint error, gchar *error_string)
{
	if(!request)
		return -1;
	/* Done preparing error */
	JANUS_LOG(LOG_VERB, "[%s] Returning %s API error %d (%s)\n", transaction, request->admin ? "admin" : "Janus", error, error_string);
	/* Prepare JSON error */
	json_t *reply = janus_create_message("error", session_id, transaction);
	json_t *error_data = json_object();
	json_object_set_new(error_data, "code", json_integer(error));
	json_object_set_new(error_data, "reason", json_string(error_string));
	json_object_set_new(reply, "error", error_data);
	/* Pass to the right transport plugin */
	return request->transport->send_message(request->instance, request->request_id, request->admin, reply);
}

int janus_process_error(janus_request *request, uint64_t session_id, const char *transaction, gint error, const char *format, ...)
{
	if(!request)
		return -1;
	gchar *error_string = NULL;
	gchar error_buf[512];
	if(format == NULL) {
		/* No error string provided, use the default one */
		error_string = (gchar *)janus_get_api_error(error);
	} else {
		/* This callback has variable arguments (error string) */
		va_list ap;
		va_start(ap, format);
		g_vsnprintf(error_buf, sizeof(error_buf), format, ap);
		va_end(ap);
		error_string = error_buf;
	}
	return janus_process_error_string(request, session_id, transaction, error, error_string);
}

/* Admin/monitor helpers */
json_t *janus_admin_webrtc_summary(janus_handle_webrtc *pc) {
	if(pc == NULL)
		return NULL;
	json_t *w = json_object();
	json_t *i = json_object();
	json_object_set_new(i, "stream_id", json_integer(pc->stream_id));
	json_object_set_new(i, "component_id", json_integer(pc->component_id));
	json_object_set_new(i, "state", json_string(janus_get_ice_state_name(pc->state)));
	if(pc->icefailed_detected) {
		json_object_set_new(i, "failed-detected", json_integer(pc->icefailed_detected));
		json_object_set_new(i, "icetimer-started", pc->icestate_source ? json_true() : json_false());
	}
	if(pc->ice_connected > 0)
		json_object_set_new(i, "connected", json_integer(pc->ice_connected));
	if(pc->local_candidates) {
		json_t *cs = json_array();
		GSList *candidates = pc->local_candidates, *c = NULL;
		for (c = candidates; c; c = c->next) {
			gchar *lc = (gchar *) c->data;
			if(lc)
				json_array_append_new(cs, json_string(lc));
		}
		json_object_set_new(i, "local-candidates", cs);
	}
	if(pc->remote_candidates) {
		json_t *cs = json_array();
		GSList *candidates = pc->remote_candidates, *c = NULL;
		for (c = candidates; c; c = c->next) {
			gchar *rc = (gchar *) c->data;
			if(rc)
				json_array_append_new(cs, json_string(rc));
		}
		json_object_set_new(i, "remote-candidates", cs);
	}
	if(pc->selected_pair) {
		json_object_set_new(i, "selected-pair", json_string(pc->selected_pair));
	}
	json_object_set_new(i, "ready", json_integer(pc->cdone));
	json_object_set_new(w, "ice", i);
	json_t *d = json_object();
	if(pc->dtls) {
		janus_dtls_srtp *dtls = pc->dtls;
		json_object_set_new(d, "fingerprint", json_string(janus_dtls_get_local_fingerprint()));
		if(pc->remote_fingerprint)
			json_object_set_new(d, "remote-fingerprint", json_string(pc->remote_fingerprint));
		if(pc->remote_hashing)
			json_object_set_new(d, "remote-fingerprint-hash", json_string(pc->remote_hashing));
		json_object_set_new(d, "dtls-role", json_string(janus_get_dtls_srtp_role(pc->dtls_role)));
		json_object_set_new(d, "dtls-state", json_string(janus_get_dtls_srtp_state(dtls->dtls_state)));
		json_object_set_new(d, "retransmissions", json_integer(dtls->retransmissions));
		json_object_set_new(d, "valid", dtls->srtp_valid ? json_true() : json_false());
		const char *srtp_profile = janus_get_dtls_srtp_profile(dtls->srtp_profile);
		json_object_set_new(d, "srtp-profile", json_string(srtp_profile ? srtp_profile : "none"));
		json_object_set_new(d, "ready", dtls->ready ? json_true() : json_false());
		if(dtls->dtls_started > 0)
			json_object_set_new(d, "handshake-started", json_integer(dtls->dtls_started));
		if(dtls->dtls_connected > 0)
			json_object_set_new(d, "connected", json_integer(dtls->dtls_connected));
#ifdef HAVE_SCTP
		/* FIXME Actually check if this succeeded? */
		json_object_set_new(d, "sctp-association", dtls->sctp ? json_true() : json_false());
#endif
		json_t *stats = json_object();
		json_t *in_stats = json_object();
		json_object_set_new(in_stats, "packets", json_integer(pc->dtls_in_stats.info[0].packets));
		json_object_set_new(in_stats, "bytes", json_integer(pc->dtls_in_stats.info[0].bytes));
		json_t *out_stats = json_object();
		json_object_set_new(out_stats, "packets", json_integer(pc->dtls_out_stats.info[0].packets));
		json_object_set_new(out_stats, "bytes", json_integer(pc->dtls_out_stats.info[0].bytes));
		json_object_set_new(stats, "in", in_stats);
		json_object_set_new(stats, "out", out_stats);
		json_object_set_new(d, "stats", stats);
	}
	json_object_set_new(w, "dtls", d);
	json_t *bwe = json_object();
	json_object_set_new(bwe, "twcc", pc->do_transport_wide_cc ? json_true() : json_false());
	if(pc->transport_wide_cc_ext_id >= 0)
		json_object_set_new(bwe, "twcc-ext-id", json_integer(pc->transport_wide_cc_ext_id));
	json_object_set_new(w, "bwe", bwe);
	json_t *media = json_object();
	/* Iterate on all media */
	janus_handle_webrtc_medium *medium = NULL;
	uint mi=0;
	for(mi=0; mi<g_hash_table_size(pc->media); mi++) {
		medium = g_hash_table_lookup(pc->media, GUINT_TO_POINTER(mi));
		json_t *m = janus_admin_webrtc_medium_summary(medium);
		if(m)
			json_object_set_new(media, medium->mid, m);
	}
	json_object_set_new(w, "media", media);
	return w;
}

json_t *janus_admin_webrtc_medium_summary(janus_handle_webrtc_medium *medium) {
	if(medium == NULL)
		return NULL;
	/* SSRCs */
	json_t *m = json_object();
	if(medium->type == JANUS_MEDIA_AUDIO)
		json_object_set_new(m, "type", json_string("audio"));
	else if(medium->type == JANUS_MEDIA_VIDEO)
		json_object_set_new(m, "type", json_string("video"));
	else if(medium->type == JANUS_MEDIA_DATA)
		json_object_set_new(m, "type", json_string("data"));
	json_object_set_new(m, "mindex", json_integer(medium->mindex));
	json_object_set_new(m, "mid", json_string(medium->mid));
	if(medium->type != JANUS_MEDIA_DATA)
		json_object_set_new(m, "do_nacks", medium->do_nacks ? json_true() : json_false());
	if(medium->type != JANUS_MEDIA_DATA) {
		json_t *ms = json_object();
		if(medium->ssrc)
			json_object_set_new(ms, "ssrc", json_integer(medium->ssrc));
		if(medium->ssrc_rtx)
			json_object_set_new(ms, "ssrc-rtx", json_integer(medium->ssrc_rtx));
		if(medium->ssrc_peer[0])
			json_object_set_new(ms, "ssrc-peer", json_integer(medium->ssrc_peer[0]));
		if(medium->ssrc_peer[1])
			json_object_set_new(ms, "ssrc-peer-sim-1", json_integer(medium->ssrc_peer[1]));
		if(medium->ssrc_peer[2])
			json_object_set_new(ms, "ssrc-peer-sim-2", json_integer(medium->ssrc_peer[2]));
		if(medium->ssrc_peer_rtx[0])
			json_object_set_new(ms, "ssrc-peer-rtx", json_integer(medium->ssrc_peer_rtx[0]));
		if(medium->ssrc_peer_rtx[1])
			json_object_set_new(ms, "ssrc-peer-sim-1-rtx", json_integer(medium->ssrc_peer_rtx[1]));
		if(medium->ssrc_peer_rtx[2])
			json_object_set_new(ms, "ssrc-peer-sim-2-rtx", json_integer(medium->ssrc_peer_rtx[2]));
		if(medium->rid[0]) {
			json_t *rid = json_array();
			json_array_append_new(rid, json_string(medium->rid[0]));
			if(medium->rid[1])
				json_array_append_new(rid, json_string(medium->rid[1]));
			if(medium->rid[1])
				json_array_append_new(rid, json_string(medium->rid[2]));
			json_object_set_new(ms, "rid", rid);
		}
		json_object_set_new(m, "ssrc", ms);
	}
	/* Media direction */
	if(medium->type != JANUS_MEDIA_DATA) {
		json_t *md = json_object();
		json_object_set_new(md, "send", medium->send ? json_true() : json_false());
		json_object_set_new(md, "recv", medium->recv ? json_true() : json_false());
		json_object_set_new(m, "direction", md);
	}
	/* Payload type and codec */
	if(medium->type != JANUS_MEDIA_DATA && (medium->payload_type > -1 || medium->payload_type > -1)) {
		json_t *sc = json_object();
		if(medium->payload_type > -1)
			json_object_set_new(sc, "pt", json_integer(medium->payload_type));
		if(medium->rtx_payload_type > -1)
			json_object_set_new(sc, "rtx-pt", json_integer(medium->rtx_payload_type));
		if(medium->codec != NULL)
			json_object_set_new(sc, "codec", json_string(medium->codec));
		json_object_set_new(m, "codecs", sc);
	}
	/* RTCP stats */
	int vindex=0;
	if(medium->type != JANUS_MEDIA_DATA) {
		json_t *rtcp_stats = NULL;
		for(vindex=0; vindex<3; vindex++) {
			if(medium->rtcp_ctx[vindex] != NULL) {
				if(rtcp_stats == NULL)
					rtcp_stats = json_object();
				json_t *medium_rtcp_stats = json_object();
				json_object_set_new(medium_rtcp_stats, "base", json_integer(medium->rtcp_ctx[vindex]->tb));
				if(vindex == 0)
					json_object_set_new(medium_rtcp_stats, "rtt", json_integer(janus_rtcp_context_get_rtt(medium->rtcp_ctx[vindex])));
				json_object_set_new(medium_rtcp_stats, "lost", json_integer(janus_rtcp_context_get_lost_all(medium->rtcp_ctx[vindex], FALSE)));
				json_object_set_new(medium_rtcp_stats, "lost-by-remote", json_integer(janus_rtcp_context_get_lost_all(medium->rtcp_ctx[vindex], TRUE)));
				json_object_set_new(medium_rtcp_stats, "jitter-local", json_integer(janus_rtcp_context_get_jitter(medium->rtcp_ctx[vindex], FALSE)));
				json_object_set_new(medium_rtcp_stats, "jitter-remote", json_integer(janus_rtcp_context_get_jitter(medium->rtcp_ctx[vindex], TRUE)));
				json_object_set_new(medium_rtcp_stats, "in-link-quality", json_integer(janus_rtcp_context_get_in_link_quality(medium->rtcp_ctx[vindex])));
				json_object_set_new(medium_rtcp_stats, "in-media-link-quality", json_integer(janus_rtcp_context_get_in_media_link_quality(medium->rtcp_ctx[vindex])));
				json_object_set_new(medium_rtcp_stats, "out-link-quality", json_integer(janus_rtcp_context_get_out_link_quality(medium->rtcp_ctx[vindex])));
				json_object_set_new(medium_rtcp_stats, "out-media-link-quality", json_integer(janus_rtcp_context_get_out_media_link_quality(medium->rtcp_ctx[vindex])));
				if(vindex == 0)
					json_object_set_new(rtcp_stats, "main", medium_rtcp_stats);
				else if(vindex == 1)
					json_object_set_new(rtcp_stats, "sim1", medium_rtcp_stats);
				else
					json_object_set_new(rtcp_stats, "sim2", medium_rtcp_stats);
			}
		}
		if(rtcp_stats != NULL)
			json_object_set_new(m, "rtcp", rtcp_stats);
	}
	/* Media stats */
	json_t *stats = json_object();
	json_t *in_stats = json_object();
	json_t *out_stats = json_object();
	for(vindex=0; vindex<3; vindex++) {
		if(vindex > 0 && medium->ssrc_peer[vindex] == 0)
			continue;
		json_t *container = (vindex == 0 ? in_stats : json_object());
		json_object_set_new(container, "packets", json_integer(medium->in_stats.info[vindex].packets));
		json_object_set_new(container, "bytes", json_integer(medium->in_stats.info[vindex].bytes));
		if(medium->type != JANUS_MEDIA_DATA) {
			json_object_set_new(container, "bytes_lastsec", json_integer(medium->in_stats.info[vindex].bytes_lastsec));
			if(medium->do_nacks)
				json_object_set_new(container, "nacks", json_integer(medium->in_stats.info[vindex].nacks));
			if(vindex == 1)
				json_object_set_new(in_stats, "video-simulcast-1", container);
			else if(vindex == 2)
				json_object_set_new(in_stats, "video-simulcast-2", container);
		}
	}
	json_object_set_new(out_stats, "packets", json_integer(medium->out_stats.info[0].packets));
	json_object_set_new(out_stats, "bytes", json_integer(medium->out_stats.info[0].bytes));
	if(medium->type != JANUS_MEDIA_DATA) {
		json_object_set_new(out_stats, "bytes_lastsec", json_integer(medium->out_stats.info[0].bytes_lastsec));
		json_object_set_new(out_stats, "nacks", json_integer(medium->out_stats.info[0].nacks));
	}
	json_object_set_new(stats, "in", in_stats);
	json_object_set_new(stats, "out", out_stats);
	json_object_set_new(m, "stats", stats);
	return m;
}


/* Transports */
void janus_transport_close(gpointer key, gpointer value, gpointer user_data) {
	janus_transport *transport = (janus_transport *)value;
	if(!transport)
		return;
	transport->destroy();
}

void janus_transportso_close(gpointer key, gpointer value, gpointer user_data) {
	void *transport = value;
	if(!transport)
		return;
	/* FIXME We don't dlclose transports to be sure we can detect leaks */
	//~ dlclose(transport);
}

/* Transport callback interface */
void janus_transport_incoming_request(janus_transport *plugin, janus_transport_session *transport, void *request_id, gboolean admin, json_t *message, json_error_t *error) {
	JANUS_LOG(LOG_VERB, "Got %s API request from %s (%p)\n", admin ? "an admin" : "a Janus", plugin->get_package(), transport);
	/* Create a janus_request instance to handle the request */
	janus_request *request = janus_request_new(plugin, transport, request_id, admin, message);
	/* Enqueue the request, the thread will pick it up */
	g_async_queue_push(requests, request);
}

void janus_transport_gone(janus_transport *plugin, janus_transport_session *transport) {
	/* Get rid of sessions this transport was handling */
	JANUS_LOG(LOG_VERB, "A %s transport instance has gone away (%p)\n", plugin->get_package(), transport);
	janus_mutex_lock(&sessions_mutex);
	if(sessions && g_hash_table_size(sessions) > 0) {
		GHashTableIter iter;
		gpointer value;
		g_hash_table_iter_init(&iter, sessions);
		while(g_hash_table_iter_next(&iter, NULL, &value)) {
			janus_session *session = (janus_session *) value;
			if(!session || g_atomic_int_get(&session->destroyed) || g_atomic_int_get(&session->timeout) || session->last_activity == 0)
				continue;
			if(session->source && session->source->instance == transport) {
				JANUS_LOG(LOG_VERB, "  -- Session %"SCNu64" will be over if not reclaimed\n", session->session_id);
				JANUS_LOG(LOG_VERB, "  -- Marking Session %"SCNu64" as over\n", session->session_id);
				if(reclaim_session_timeout < 1) { /* Reclaim session timeouts are disabled */
					/* Mark the session as destroyed */
					janus_session_destroy(session);
					g_hash_table_iter_remove(&iter);
				} else {
					/* Set flag for transport_gone. The Janus sessions watchdog will clean this up if not reclaimed*/
					g_atomic_int_set(&session->transport_gone, 1);
				}
			}
		}
	}
	janus_mutex_unlock(&sessions_mutex);
}

gboolean janus_transport_is_api_secret_needed(janus_transport *plugin) {
	return api_secret != NULL;
}

gboolean janus_transport_is_api_secret_valid(janus_transport *plugin, const char *apisecret) {
	if(api_secret == NULL)
		return TRUE;
	return apisecret && janus_strcmp_const_time(apisecret, api_secret);
}

gboolean janus_transport_is_auth_token_needed(janus_transport *plugin) {
	return janus_auth_is_enabled();
}

gboolean janus_transport_is_auth_token_valid(janus_transport *plugin, const char *token) {
	if(!janus_auth_is_enabled())
		return TRUE;
	return token && janus_auth_check_token(token);
}

void janus_transport_notify_event(janus_transport *plugin, void *transport, json_t *event) {
	/* A plugin asked to notify an event to the handlers */
	if(!plugin || !event || !json_is_object(event))
		return;
	/* Notify event handlers */
	if(janus_events_is_enabled()) {
		janus_events_notify_handlers(JANUS_EVENT_TYPE_TRANSPORT,
			0, plugin->get_package(), transport, event);
	} else {
		json_decref(event);
	}
}

void janus_transport_task(gpointer data, gpointer user_data) {
	JANUS_LOG(LOG_VERB, "Transport task pool, serving request\n");
	janus_request *request = (janus_request *)data;
	if(request == NULL) {
		JANUS_LOG(LOG_ERR, "Missing request\n");
		return;
	}
	if(!request->admin)
		janus_process_incoming_request(request);
	else
		janus_process_incoming_admin_request(request);
	/* Done */
	janus_request_destroy(request);
}


/* Thread to handle incoming requests: may involve an asynchronous task for plugin messaging */
static void *janus_transport_requests(void *data) {
	JANUS_LOG(LOG_INFO, "Joining Janus requests handler thread\n");
	janus_request *request = NULL;
	gboolean destroy = FALSE;
	while(!g_atomic_int_get(&stop)) {
		request = g_async_queue_pop(requests);
		if(request == &exit_message)
			break;
		/* Should we process the request synchronously or with a task from the thread pool? */
		destroy = TRUE;
		if(!request->admin) {
			/* Process the request synchronously only it's not a message for a plugin */
			json_t *message = json_object_get(request->message, "janus");
			const gchar *message_text = json_string_value(message);
			if(message_text && !strcasecmp(message_text, "message")) {
				/* Spawn a task thread */
				GError *tperror = NULL;
				g_thread_pool_push(tasks, request, &tperror);
				if(tperror != NULL) {
					/* Something went wrong... */
					JANUS_LOG(LOG_ERR, "Got error %d (%s) trying to push task in thread pool...\n", tperror->code, tperror->message ? tperror->message : "??");
					json_t *transaction = json_object_get(message, "transaction");
					const char *transaction_text = json_is_string(transaction) ? json_string_value(transaction) : NULL;
					janus_process_error(request, 0, transaction_text, JANUS_ERROR_UNKNOWN, "Thread pool error");
					g_error_free(tperror);
				} else {
					/* Don't destroy the request now, the task will take care of that */
					destroy = FALSE;
				}
			} else {
				janus_process_incoming_request(request);
			}
		} else {
			/* Admin requests are always handled synchronously */
			janus_process_incoming_admin_request(request);
		}
		/* Done */
		if(destroy)
			janus_request_destroy(request);
	}
	JANUS_LOG(LOG_INFO, "Leaving Janus requests handler thread\n");
	return NULL;
}


/* Event handlers */
void janus_eventhandler_close(gpointer key, gpointer value, gpointer user_data) {
	janus_eventhandler *eventhandler = (janus_eventhandler *)value;
	if(!eventhandler)
		return;
	eventhandler->destroy();
}

void janus_eventhandlerso_close(gpointer key, gpointer value, gpointer user_data) {
	void *eventhandler = (janus_eventhandler *)value;
	if(!eventhandler)
		return;
	//~ dlclose(eventhandler);
}


/* Plugins */
void janus_plugin_close(gpointer key, gpointer value, gpointer user_data) {
	janus_plugin *plugin = (janus_plugin *)value;
	if(!plugin)
		return;
	plugin->destroy();
}

void janus_pluginso_close(gpointer key, gpointer value, gpointer user_data) {
	void *plugin = value;
	if(!plugin)
		return;
	/* FIXME We don't dlclose plugins to be sure we can detect leaks */
	//~ dlclose(plugin);
}

janus_plugin *janus_plugin_find(const gchar *package) {
	if(package != NULL && plugins != NULL)	/* FIXME Do we need to fix the key pointer? */
		return g_hash_table_lookup(plugins, package);
	return NULL;
}


/* Plugin callback interface */
int janus_plugin_push_event(janus_plugin_session *plugin_session, janus_plugin *plugin, const char *transaction, json_t *message, json_t *jsep) {
	if(!plugin || !message)
		return -1;
	if(!janus_plugin_session_is_alive(plugin_session))
		return -2;
	janus_refcount_increase(&plugin_session->ref);
	janus_handle *handle = (janus_handle *)plugin_session->gateway_handle;
	if(!handle || janus_flags_is_set(&handle->webrtc_flags, JANUS_HANDLE_WEBRTC_STOP)) {
		janus_refcount_decrease(&plugin_session->ref);
		return JANUS_ERROR_SESSION_NOT_FOUND;
	}
	janus_refcount_increase(&handle->ref);
	janus_session *session = handle->session;
	if(!session || g_atomic_int_get(&session->destroyed)) {
		janus_refcount_decrease(&plugin_session->ref);
		janus_refcount_decrease(&handle->ref);
		return JANUS_ERROR_SESSION_NOT_FOUND;
	}
	/* Make sure this is a JSON object */
	if(!json_is_object(message)) {
		JANUS_LOG(LOG_ERR, "[%"SCNu64"] Cannot push event (JSON error: not an object)\n", handle->handle_id);
		janus_refcount_decrease(&plugin_session->ref);
		janus_refcount_decrease(&handle->ref);
		return JANUS_ERROR_INVALID_JSON_OBJECT;
	}
	/* Attach JSEP if possible? */
	const char *sdp_type = json_string_value(json_object_get(jsep, "type"));
	const char *sdp = json_string_value(json_object_get(jsep, "sdp"));
	gboolean restart = json_object_get(jsep, "sdp") ? json_is_true(json_object_get(jsep, "restart")) : FALSE;
	json_t *merged_jsep = NULL;
	if(sdp_type != NULL && sdp != NULL) {
		merged_jsep = janus_plugin_handle_sdp(plugin_session, plugin, sdp_type, sdp, restart);
		if(merged_jsep == NULL) {
			if(handle == NULL || janus_flags_is_set(&handle->webrtc_flags, JANUS_HANDLE_WEBRTC_STOP)
					|| janus_flags_is_set(&handle->webrtc_flags, JANUS_HANDLE_WEBRTC_ALERT)) {
				JANUS_LOG(LOG_ERR, "[%"SCNu64"] Cannot push event (handle not available anymore or negotiation stopped)\n", handle->handle_id);
				janus_refcount_decrease(&plugin_session->ref);
				janus_refcount_decrease(&handle->ref);
				return JANUS_ERROR_HANDLE_NOT_FOUND;
			} else {
				JANUS_LOG(LOG_ERR, "[%"SCNu64"] Cannot push event (JSON error: problem with the SDP)\n", handle->handle_id);
				janus_refcount_decrease(&plugin_session->ref);
				janus_refcount_decrease(&handle->ref);
				return JANUS_ERROR_JSEP_INVALID_SDP;
			}
		}
	}
	/* Reference the payload, as the plugin may still need it and will do a decref itself */
	json_incref(message);
	/* Prepare JSON event */
	json_t *event = janus_create_message("event", session->session_id, transaction);
	json_object_set_new(event, "sender", json_integer(handle->handle_id));
	json_t *plugin_data = json_object();
	json_object_set_new(plugin_data, "plugin", json_string(plugin->get_package()));
	json_object_set_new(plugin_data, "data", message);
	json_object_set_new(event, "plugindata", plugin_data);
	if(merged_jsep != NULL)
		json_object_set_new(event, "jsep", merged_jsep);
	/* Send the event */
	JANUS_LOG(LOG_VERB, "[%"SCNu64"] Sending event to transport...\n", handle->handle_id);
	janus_session_notify_event(session, event);

	if((restart || janus_flags_is_set(&handle->webrtc_flags, JANUS_HANDLE_WEBRTC_RESEND_TRICKLES))
			&& janus_ice_is_full_trickle_enabled()) {
		/* We're restarting ICE, send our trickle candidates again */
		janus_handle_resend_trickles(handle);
	}

	if(jsep != NULL && janus_events_is_enabled()) {
		const char *merged_sdp_type = json_string_value(json_object_get(merged_jsep, "type"));
		const char *merged_sdp = json_string_value(json_object_get(merged_jsep, "sdp"));
		/* Notify event handlers as well */
		janus_events_notify_handlers(JANUS_EVENT_TYPE_JSEP,
			session->session_id, handle->handle_id, handle->opaque_id, "local", merged_sdp_type, merged_sdp);
	}

	janus_refcount_decrease(&plugin_session->ref);
	janus_refcount_decrease(&handle->ref);
	return JANUS_OK;
}

json_t *janus_plugin_handle_sdp(janus_plugin_session *plugin_session, janus_plugin *plugin, const char *sdp_type, const char *sdp, gboolean restart) {
	if(!janus_plugin_session_is_alive(plugin_session) ||
			plugin == NULL || sdp_type == NULL || sdp == NULL) {
		JANUS_LOG(LOG_ERR, "Invalid arguments\n");
		return NULL;
	}
	janus_handle *handle = (janus_handle *)plugin_session->gateway_handle;
	//~ if(handle == NULL || janus_flags_is_set(&handle->webrtc_flags, JANUS_HANDLE_WEBRTC_READY)) {
	if(handle == NULL) {
		JANUS_LOG(LOG_ERR, "Invalid ICE handle\n");
		return NULL;
	}
	int offer = 0;
	if(!strcasecmp(sdp_type, "offer")) {
		/* This is an offer from a plugin */
		offer = 1;
		janus_flags_set(&handle->webrtc_flags, JANUS_HANDLE_WEBRTC_GOT_OFFER);
		janus_flags_clear(&handle->webrtc_flags, JANUS_HANDLE_WEBRTC_GOT_ANSWER);
	} else if(!strcasecmp(sdp_type, "answer")) {
		/* This is an answer from a plugin */
		janus_flags_set(&handle->webrtc_flags, JANUS_HANDLE_WEBRTC_GOT_ANSWER);
	} else {
		/* TODO Handle other messages */
		JANUS_LOG(LOG_ERR, "Unknown type '%s'\n", sdp_type);
		return NULL;
	}
	/* Is this valid SDP? */
	char error_str[512];
	int audio = 0, video = 0, data = 0;
	janus_sdp *parsed_sdp = janus_sdp_preparse(handle, sdp, &audio, &video, &data, error_str, sizeof(error_str));
	if(parsed_sdp == NULL) {
		JANUS_LOG(LOG_ERR, "[%"SCNu64"] Couldn't parse SDP... %s\n", handle->handle_id, error_str);
		return NULL;
	}
	JANUS_LOG(LOG_VERB, "[%"SCNu64"] There are %d audio, %d video and %d data m-lines\n",
		handle->handle_id, audio, video, data);
	gboolean updating = FALSE;
	if(offer) {
		/* Are we still cleaning up from a previous media session? */
		if(janus_flags_is_set(&handle->webrtc_flags, JANUS_HANDLE_WEBRTC_CLEANING)) {
			JANUS_LOG(LOG_VERB, "[%"SCNu64"] Still cleaning up from a previous media session, let's wait a bit...\n", handle->handle_id);
			gint64 waited = 0;
			while(janus_flags_is_set(&handle->webrtc_flags, JANUS_HANDLE_WEBRTC_CLEANING)) {
				JANUS_LOG(LOG_VERB, "[%"SCNu64"] Still cleaning up from a previous media session, let's wait a bit...\n", handle->handle_id);
				g_usleep(100000);
				waited += 100000;
				if(waited >= 3*G_USEC_PER_SEC) {
					JANUS_LOG(LOG_VERB, "[%"SCNu64"]   -- Waited 3 seconds, that's enough!\n", handle->handle_id);
					JANUS_LOG(LOG_ERR, "[%"SCNu64"] Still cleaning a previous session\n", handle->handle_id);
					janus_sdp_destroy(parsed_sdp);
					return NULL;
				}
			}
		}
		if(handle->agent == NULL) {
			if(janus_is_rfc4588_enabled()) {
				/* We still need to configure the WebRTC stuff: negotiate RFC4588 by default */
				janus_flags_set(&handle->webrtc_flags, JANUS_HANDLE_WEBRTC_RFC4588_RTX);
			}
			/* Process SDP in order to setup ICE locally (this is going to result in an answer from the browser) */
			if(janus_handle_setup_local(handle, FALSE, TRUE) < 0) {
				JANUS_LOG(LOG_ERR, "[%"SCNu64"] Error setting ICE locally\n", handle->handle_id);
				janus_sdp_destroy(parsed_sdp);
				return NULL;
			}
			/* Create medium instances */
			if(janus_sdp_process_local(handle, parsed_sdp, FALSE) < 0) {
				JANUS_LOG(LOG_ERR, "[%"SCNu64"] Error processing SDP\n", handle->handle_id);
				janus_sdp_destroy(parsed_sdp);
				return NULL;
			}
		} else {
			updating = TRUE;
			JANUS_LOG(LOG_INFO, "[%"SCNu64"] Updating existing session\n", handle->handle_id);
			if(offer && handle->pc) {
				/* We might need some new properties set as well */
				janus_handle_webrtc *pc = handle->pc;
				/* TODO Reimplement renegotiations here, updating media and mids */
				if(janus_sdp_process_local(handle, parsed_sdp, TRUE) < 0) {
					JANUS_LOG(LOG_ERR, "[%"SCNu64"] Error processing SDP\n", handle->handle_id);
					janus_sdp_destroy(parsed_sdp);
					return NULL;
				}
			}
		}
	}
	if(!updating && !janus_ice_is_full_trickle_enabled()) {
		/* Wait for candidates-done callback */
		while(handle->cdone < 1) {
			if(handle == NULL || janus_flags_is_set(&handle->webrtc_flags, JANUS_HANDLE_WEBRTC_STOP)
					|| janus_flags_is_set(&handle->webrtc_flags, JANUS_HANDLE_WEBRTC_ALERT)) {
				JANUS_LOG(LOG_WARN, "[%"SCNu64"] Handle detached or PC closed, giving up...!\n", handle ? handle->handle_id : 0);
				janus_sdp_destroy(parsed_sdp);
				return NULL;
			}
<<<<<<< HEAD
			JANUS_LOG(LOG_VERB, "[%"SCNu64"] Waiting for candidates-done callback...\n", handle->handle_id);
			g_usleep(20000);
			if(handle->cdone < 0) {
				JANUS_LOG(LOG_ERR, "[%"SCNu64"] Error gathering candidates!\n", handle->handle_id);
=======
			JANUS_LOG(LOG_VERB, "[%"SCNu64"] Waiting for candidates-done callback...\n", ice_handle->handle_id);
			g_usleep(10000);
			if(ice_handle->cdone < 0) {
				JANUS_LOG(LOG_ERR, "[%"SCNu64"] Error gathering candidates!\n", ice_handle->handle_id);
>>>>>>> b7df9977
				janus_sdp_destroy(parsed_sdp);
				return NULL;
			}
		}
	}
	/* Anonymize SDP */
	if(janus_sdp_anonymize(parsed_sdp) < 0) {
		/* Invalid SDP */
		JANUS_LOG(LOG_ERR, "[%"SCNu64"] Invalid SDP\n", handle->handle_id);
		janus_sdp_destroy(parsed_sdp);
		return NULL;
	}

	/* Check if this is a renegotiation and we need an ICE restart */
	if(offer && restart)
		janus_handle_ice_restart(handle);
	/* Add our details */
	janus_mutex_lock(&handle->mutex);
	janus_handle_webrtc *pc = handle->pc;
	if (pc == NULL) {
		JANUS_LOG(LOG_ERR, "[%"SCNu64"] No WebRTC PeerConnection\n", handle->handle_id);
		janus_mutex_unlock(&handle->mutex);
		return NULL;
	}
	/* Iterate on all media */
	janus_handle_webrtc_medium *medium = NULL;
	uint mi=0;
	for(mi=0; mi<g_hash_table_size(pc->media); mi++) {
		medium = g_hash_table_lookup(pc->media, GUINT_TO_POINTER(mi));
		if(medium && medium->type == JANUS_MEDIA_VIDEO &&
				janus_flags_is_set(&handle->webrtc_flags, JANUS_HANDLE_WEBRTC_RFC4588_RTX) &&
				medium->rtx_payload_types == NULL) {
			/* Make sure we have a list of rtx payload types to generate, if needed */
			janus_sdp_mline *m = janus_sdp_mline_find(parsed_sdp, JANUS_SDP_VIDEO);
			if(m && m->ptypes) {
				medium->rtx_payload_types = g_hash_table_new(NULL, NULL);
				GList *ptypes = g_list_copy(m->ptypes), *tempP = ptypes;
				GList *rtx_ptypes = g_hash_table_get_values(medium->rtx_payload_types);
				while(tempP) {
					int ptype = GPOINTER_TO_INT(tempP->data);
					int rtx_ptype = ptype+1;
					if(rtx_ptype > 127)
						rtx_ptype = 96;
					while(g_list_find(m->ptypes, GINT_TO_POINTER(rtx_ptype))
							|| g_list_find(rtx_ptypes, GINT_TO_POINTER(rtx_ptype))) {
						rtx_ptype++;
						if(rtx_ptype > 127)
							rtx_ptype = 96;
						if(rtx_ptype == ptype) {
							/* We did a whole round? should never happen... */
							rtx_ptype = -1;
							break;
						}
					}
					if(rtx_ptype > 0)
						g_hash_table_insert(medium->rtx_payload_types, GINT_TO_POINTER(ptype), GINT_TO_POINTER(rtx_ptype));
					g_list_free(rtx_ptypes);
					rtx_ptypes = g_hash_table_get_values(medium->rtx_payload_types);
					tempP = tempP->next;
				}
				g_list_free(ptypes);
				g_list_free(rtx_ptypes);
			}
		}
	}
	/* Enrich the SDP the plugin gave us with all the WebRTC related stuff */
	char *sdp_merged = janus_sdp_merge(handle, parsed_sdp, offer ? TRUE : FALSE);
	if(sdp_merged == NULL) {
		/* Couldn't merge SDP */
		JANUS_LOG(LOG_ERR, "[%"SCNu64"] Error merging SDP\n", handle->handle_id);
		janus_sdp_destroy(parsed_sdp);
		janus_mutex_unlock(&handle->mutex);
		return NULL;
	}
	janus_sdp_destroy(parsed_sdp);

	if(!updating) {
		if(offer) {
			/* We set the flag to wait for an answer before handling trickle candidates */
			janus_flags_set(&handle->webrtc_flags, JANUS_HANDLE_WEBRTC_PROCESSING_OFFER);
		} else {
			JANUS_LOG(LOG_VERB, "[%"SCNu64"] Sending answer, ready to setup remote candidates and send connectivity checks...\n", handle->handle_id);
			janus_request_handle_answer(handle, NULL);
		}
	}
#ifdef HAVE_SCTP
	if(!offer && janus_flags_is_set(&handle->webrtc_flags, JANUS_HANDLE_WEBRTC_READY)) {
		/* Renegotiation: check if datachannels were just added on an existing PeerConnection */
		if(janus_flags_is_set(&handle->webrtc_flags, JANUS_HANDLE_WEBRTC_DATA_CHANNELS)) {
			janus_handle_webrtc *pc = handle->pc;
			if(pc != NULL && pc->dtls != NULL && pc->dtls->sctp == NULL) {
				/* Create SCTP association as well */
				JANUS_LOG(LOG_WARN, "[%"SCNu64"] Creating datachannels...\n", handle->handle_id);
				janus_dtls_srtp_create_sctp(pc->dtls);
			}
		}
	}
#endif

	/* Prepare JSON event */
	json_t *jsep = json_object();
	json_object_set_new(jsep, "type", json_string(sdp_type));
	json_object_set_new(jsep, "sdp", json_string(sdp_merged));
	char *tmp = handle->local_sdp;
	handle->local_sdp = sdp_merged;
	janus_mutex_unlock(&handle->mutex);
	g_free(tmp);
	return jsep;
}

void janus_plugin_relay_rtp(janus_plugin_session *plugin_session, int mindex, gboolean video, char *buf, int len) {
	if((plugin_session < (janus_plugin_session *)0x1000) || g_atomic_int_get(&plugin_session->stopped) || buf == NULL || len < 1)
		return;
	janus_handle *handle = (janus_handle *)plugin_session->gateway_handle;
	if(!handle || janus_flags_is_set(&handle->webrtc_flags, JANUS_HANDLE_WEBRTC_STOP)
			|| janus_flags_is_set(&handle->webrtc_flags, JANUS_HANDLE_WEBRTC_ALERT))
		return;
	janus_ice_relay_rtp(handle, mindex, video, buf, len);
}

void janus_plugin_relay_rtcp(janus_plugin_session *plugin_session, int mindex, gboolean video, char *buf, int len) {
	if((plugin_session < (janus_plugin_session *)0x1000) || g_atomic_int_get(&plugin_session->stopped) || buf == NULL || len < 1)
		return;
	janus_handle *handle = (janus_handle *)plugin_session->gateway_handle;
	if(!handle || janus_flags_is_set(&handle->webrtc_flags, JANUS_HANDLE_WEBRTC_STOP)
			|| janus_flags_is_set(&handle->webrtc_flags, JANUS_HANDLE_WEBRTC_ALERT))
		return;
	janus_ice_relay_rtcp(handle, mindex, video, buf, len);
}

void janus_plugin_relay_data(janus_plugin_session *plugin_session, char *buf, int len) {
	if((plugin_session < (janus_plugin_session *)0x1000) || g_atomic_int_get(&plugin_session->stopped) || buf == NULL || len < 1)
		return;
	janus_handle *handle = (janus_handle *)plugin_session->gateway_handle;
	if(!handle || janus_flags_is_set(&handle->webrtc_flags, JANUS_HANDLE_WEBRTC_STOP)
			|| janus_flags_is_set(&handle->webrtc_flags, JANUS_HANDLE_WEBRTC_ALERT))
		return;
#ifdef HAVE_SCTP
	janus_ice_relay_data(handle, buf, len);
#else
	JANUS_LOG(LOG_WARN, "Asked to relay data, but Data Channels support has not been compiled...\n");
#endif
}

static gboolean janus_plugin_close_pc_internal(gpointer user_data) {
	/* We actually enforce the close_pc here */
	janus_plugin_session *plugin_session = (janus_plugin_session *) user_data;
	janus_handle *handle = (janus_handle *)plugin_session->gateway_handle;
	if(!handle) {
		janus_refcount_decrease(&plugin_session->ref);
		return G_SOURCE_REMOVE;
	}
	janus_refcount_increase(&handle->ref);
	if(janus_flags_is_set(&handle->webrtc_flags, JANUS_HANDLE_WEBRTC_STOP)
			|| janus_flags_is_set(&handle->webrtc_flags, JANUS_HANDLE_WEBRTC_ALERT)) {
		janus_refcount_decrease(&plugin_session->ref);
		janus_refcount_decrease(&handle->ref);
		return G_SOURCE_REMOVE;
	}
	JANUS_LOG(LOG_VERB, "[%"SCNu64"] Plugin asked to hangup PeerConnection: sending alert\n", handle->handle_id);
	/* Send an alert on all the DTLS connections */
	janus_handle_webrtc_hangup(handle, "Close PC");
	janus_refcount_decrease(&plugin_session->ref);
	janus_refcount_decrease(&handle->ref);

	return G_SOURCE_REMOVE;
}

void janus_plugin_close_pc(janus_plugin_session *plugin_session) {
	/* A plugin asked to get rid of a PeerConnection: enqueue it as a timed source */
	if(!janus_plugin_session_is_alive(plugin_session))
		return;
	janus_refcount_increase(&plugin_session->ref);
	GSource *timeout_source = g_timeout_source_new_seconds(0);
	g_source_set_callback(timeout_source, janus_plugin_close_pc_internal, plugin_session, NULL);
	g_source_attach(timeout_source, sessions_watchdog_context);
	g_source_unref(timeout_source);
}

static gboolean janus_plugin_end_session_internal(gpointer user_data) {
	/* We actually enforce the end_session here */
	janus_plugin_session *plugin_session = (janus_plugin_session *) user_data;
	janus_handle *handle = (janus_handle *)plugin_session->gateway_handle;
	if(!handle) {
		janus_refcount_decrease(&plugin_session->ref);
		return G_SOURCE_REMOVE;
	}
	janus_refcount_increase(&handle->ref);
	if(janus_flags_is_set(&handle->webrtc_flags, JANUS_HANDLE_WEBRTC_STOP)
			|| janus_flags_is_set(&handle->webrtc_flags, JANUS_HANDLE_WEBRTC_ALERT)) {
		janus_refcount_decrease(&plugin_session->ref);
		janus_refcount_decrease(&handle->ref);
		return G_SOURCE_REMOVE;
	}
	janus_session *session = (janus_session *)handle->session;
	if(!session) {
		janus_refcount_decrease(&plugin_session->ref);
		janus_refcount_decrease(&handle->ref);
		return G_SOURCE_REMOVE;
	}
	/* Destroy the handle */
	janus_session_handles_remove(session, handle);

	janus_refcount_decrease(&plugin_session->ref);
	return G_SOURCE_REMOVE;
}

void janus_plugin_end_session(janus_plugin_session *plugin_session) {
	/* A plugin asked to get rid of a handle: enqueue it as a timed source */
	if(!janus_plugin_session_is_alive(plugin_session))
		return;
	janus_refcount_increase(&plugin_session->ref);
	GSource *timeout_source = g_timeout_source_new_seconds(0);
	g_source_set_callback(timeout_source, janus_plugin_end_session_internal, plugin_session, NULL);
	g_source_attach(timeout_source, sessions_watchdog_context);
	g_source_unref(timeout_source);
}

void janus_plugin_notify_event(janus_plugin *plugin, janus_plugin_session *plugin_session, json_t *event) {
	/* A plugin asked to notify an event to the handlers */
	if(!plugin || !event || !json_is_object(event))
		return;
	guint64 session_id = 0, handle_id = 0;
	char *opaque_id = NULL;
	if(plugin_session != NULL) {
		if(!janus_plugin_session_is_alive(plugin_session)) {
			json_decref(event);
			return;
		}
		janus_handle *handle = (janus_handle *)plugin_session->gateway_handle;
		if(!handle) {
			json_decref(event);
			return;
		}
		handle_id = handle->handle_id;
		opaque_id = handle->opaque_id;
		janus_session *session = (janus_session *)handle->session;
		if(!session) {
			json_decref(event);
			return;
		}
		session_id = session->session_id;
	}
	/* Notify event handlers */
	if(janus_events_is_enabled()) {
		janus_events_notify_handlers(JANUS_EVENT_TYPE_PLUGIN,
			session_id, handle_id, opaque_id, plugin->get_package(), event);
	} else {
		json_decref(event);
	}
}

gboolean janus_plugin_auth_is_signature_valid(janus_plugin *plugin, const char *token) {
	return janus_auth_check_signature(token, plugin->get_package());
}

gboolean janus_plugin_auth_signature_contains(janus_plugin *plugin, const char *token, const char *descriptor) {
	return janus_auth_check_signature_contains(token, plugin->get_package(), descriptor);
}


/* Main */
gint main(int argc, char *argv[])
{
	/* Core dumps may be disallowed by parent of this process; change that */
	struct rlimit core_limits;
	core_limits.rlim_cur = core_limits.rlim_max = RLIM_INFINITY;
	setrlimit(RLIMIT_CORE, &core_limits);

	g_print("Janus commit: %s\n", janus_build_git_sha);
	g_print("Compiled on:  %s\n\n", janus_build_git_time);

	struct gengetopt_args_info args_info;
	/* Let's call our cmdline parser */
	if(cmdline_parser(argc, argv, &args_info) != 0)
		exit(1);

	/* Any configuration to open? */
	if(args_info.config_given) {
		config_file = g_strdup(args_info.config_arg);
	}
	if(args_info.configs_folder_given) {
		configs_folder = g_strdup(args_info.configs_folder_arg);
	} else {
		configs_folder = g_strdup(CONFDIR);
	}
	if(config_file == NULL) {
		char file[255];
		g_snprintf(file, 255, "%s/janus.jcfg", configs_folder);
		config_file = g_strdup(file);
	}
	if((config = janus_config_parse(config_file)) == NULL) {
		/* We failed to load the libconfig configuration file, let's try the INI */
		g_print("Failed to load %s, trying the INI instead...\n", config_file);
		g_free(config_file);
		char file[255];
		g_snprintf(file, 255, "%s/janus.cfg", configs_folder);
		config_file = g_strdup(file);
		if((config = janus_config_parse(config_file)) == NULL) {
			if(args_info.config_given) {
				/* We only give up if the configuration file was explicitly provided */
				g_print("Error reading configuration from %s\n", config_file);
				exit(1);
			}
			g_print("Error reading/parsing the configuration file in %s, going on with the defaults and the command line arguments\n",
				configs_folder);
			config = janus_config_create("janus.cfg");
			if(config == NULL) {
				/* If we can't even create an empty configuration, something's definitely wrong */
				exit(1);
			}
		}
	}
	/* Pre-fetch some categories (creates them if they don't exist) */
	janus_config_category *config_general = janus_config_get_create(config, NULL, janus_config_type_category, "general");
	janus_config_category *config_certs = janus_config_get_create(config, NULL, janus_config_type_category, "certificates");
	janus_config_category *config_nat = janus_config_get_create(config, NULL, janus_config_type_category, "nat");
	janus_config_category *config_media = janus_config_get_create(config, NULL, janus_config_type_category, "media");
	janus_config_category *config_transports = janus_config_get_create(config, NULL, janus_config_type_category, "transports");
	janus_config_category *config_plugins = janus_config_get_create(config, NULL, janus_config_type_category, "plugins");
	janus_config_category *config_events = janus_config_get_create(config, NULL, janus_config_type_category, "events");

	/* Check if we need to log to console and/or file */
	gboolean use_stdout = TRUE;
	if(args_info.disable_stdout_given) {
		use_stdout = FALSE;
		janus_config_add(config, config_general, janus_config_item_create("log_to_stdout", "no"));
	} else {
		/* Check if the configuration file is saying anything about this */
		janus_config_item *item = janus_config_get(config, config_general, janus_config_type_item, "log_to_stdout");
		if(item && item->value && !janus_is_true(item->value))
			use_stdout = FALSE;
	}
	const char *logfile = NULL;
	if(args_info.log_file_given) {
		logfile = args_info.log_file_arg;
		janus_config_add(config, config_general, janus_config_item_create("log_to_file", "no"));
	} else {
		/* Check if the configuration file is saying anything about this */
		janus_config_item *item = janus_config_get(config, config_general, janus_config_type_item, "log_to_file");
		if(item && item->value)
			logfile = item->value;
	}

	/* Check if we're going to daemonize Janus */
	if(args_info.daemon_given) {
		daemonize = TRUE;
		janus_config_add(config, config_general, janus_config_item_create("daemonize", "yes"));
	} else {
		/* Check if the configuration file is saying anything about this */
		janus_config_item *item = janus_config_get(config, config_general, janus_config_type_item, "daemonize");
		if(item && item->value && janus_is_true(item->value))
			daemonize = TRUE;
	}
	/* If we're going to daemonize, make sure logging to stdout is disabled and a log file has been specified */
	if(daemonize && use_stdout) {
		use_stdout = FALSE;
	}
	if(daemonize && logfile == NULL) {
		g_print("Running Janus as a daemon but no log file provided, giving up...\n");
		exit(1);
	}
	/* Daemonize now, if we need to */
	if(daemonize) {
		g_print("Running Janus as a daemon\n");

		/* Create a pipe for parent<->child communication during the startup phase */
		if(pipe(pipefd) == -1) {
			g_print("pipe error!\n");
			exit(1);
		}

		/* Fork off the parent process */
		pid_t pid = fork();
		if(pid < 0) {
			g_print("Fork error!\n");
			exit(1);
		}
		if(pid > 0) {
			/* Ok, we're the parent: let's wait for the child to tell us everything started fine */
			close(pipefd[1]);
			int code = -1;
			struct pollfd pollfds;

			while(code < 0) {
				pollfds.fd = pipefd[0];
				pollfds.events = POLLIN;
				int res = poll(&pollfds, 1, -1);
				if(res < 0)
					break;
				if(res == 0)
					continue;
				if(pollfds.revents & POLLERR || pollfds.revents & POLLHUP)
					break;
				if(pollfds.revents & POLLIN) {
					res = read(pipefd[0], &code, sizeof(int));
					break;
				}
			}
			if(code < 0)
				code = 1;

			/* Leave the parent and return the exit code we received from the child */
			if(code)
				g_print("Error launching Janus (error code %d), check the logs for more details\n", code);
			exit(code);
		}
		/* Child here */
		close(pipefd[0]);

		/* Change the file mode mask */
		umask(0);

		/* Create a new SID for the child process */
		pid_t sid = setsid();
		if(sid < 0) {
			g_print("Error setting SID!\n");
			exit(1);
		}
		/* Change the current working directory */
		if((chdir("/")) < 0) {
			g_print("Error changing the current working directory!\n");
			exit(1);
		}
		/* We close stdin/stdout/stderr when initializing the logger */
	}

	/* Initialize logger */
	if(janus_log_init(daemonize, use_stdout, logfile) < 0)
		exit(1);

	JANUS_PRINT("---------------------------------------------------\n");
	JANUS_PRINT("  Starting Meetecho Janus (WebRTC Server) v%s\n", janus_version_string);
	JANUS_PRINT("---------------------------------------------------\n\n");

	/* Handle SIGINT (CTRL-C), SIGTERM (from service managers) */
	signal(SIGINT, janus_handle_signal);
	signal(SIGTERM, janus_handle_signal);
	atexit(janus_termination_handler);

	/* Setup Glib */
#if !GLIB_CHECK_VERSION(2, 36, 0)
	g_type_init();
#endif

	/* Logging level: default is info and no timestamps */
	janus_log_level = LOG_INFO;
	janus_log_timestamps = FALSE;
	janus_log_colors = TRUE;
	if(args_info.debug_level_given) {
		if(args_info.debug_level_arg < LOG_NONE)
			args_info.debug_level_arg = 0;
		else if(args_info.debug_level_arg > LOG_MAX)
			args_info.debug_level_arg = LOG_MAX;
		janus_log_level = args_info.debug_level_arg;
	}

	/* Any PID we need to create? */
	const char *pidfile = NULL;
	if(args_info.pid_file_given) {
		pidfile = args_info.pid_file_arg;
		janus_config_add(config, config_general, janus_config_item_create("pid_file", pidfile));
	} else {
		/* Check if the configuration file is saying anything about this */
		janus_config_item *item = janus_config_get(config, config_general, janus_config_type_item, "pid_file");
		if(item && item->value)
			pidfile = item->value;
	}
	if(janus_pidfile_create(pidfile) < 0)
		exit(1);

	/* Proceed with the rest of the configuration */
	janus_config_print(config);
	if(args_info.debug_level_given) {
		char debug[5];
		g_snprintf(debug, 5, "%d", args_info.debug_level_arg);
		janus_config_add(config, config_general, janus_config_item_create("debug_level", debug));
	} else {
		/* No command line directive on logging, try the configuration file */
		janus_config_item *item = janus_config_get(config, config_general, janus_config_type_item, "debug_level");
		if(item && item->value) {
			int temp_level = atoi(item->value);
			if(temp_level == 0 && strcmp(item->value, "0")) {
				JANUS_PRINT("Invalid debug level %s (configuration), using default (info=4)\n", item->value);
			} else {
				janus_log_level = temp_level;
				if(janus_log_level < LOG_NONE)
					janus_log_level = 0;
				else if(janus_log_level > LOG_MAX)
					janus_log_level = LOG_MAX;
			}
		}
	}
	/* Any command line argument that should overwrite the configuration? */
	JANUS_PRINT("Checking command line arguments...\n");
	if(args_info.debug_timestamps_given) {
		janus_config_add(config, config_general, janus_config_item_create("debug_timestamps", "yes"));
	}
	if(args_info.disable_colors_given) {
		janus_config_add(config, config_general, janus_config_item_create("debug_colors", "no"));
	}
	if(args_info.debug_locks_given) {
		janus_config_add(config, config_general, janus_config_item_create("debug_locks", "yes"));
	}
	if(args_info.server_name_given) {
		janus_config_add(config, config_general, janus_config_item_create("server_name", args_info.server_name_arg));
	}
	if(args_info.session_timeout_given) {
		char st[20];
		g_snprintf(st, 20, "%d", args_info.session_timeout_arg);
		janus_config_add(config, config_general, janus_config_item_create("session_timeout", st));
	}
	if(args_info.reclaim_session_timeout_given) {
		char st[20];
		g_snprintf(st, 20, "%d", args_info.reclaim_session_timeout_arg);
		janus_config_add(config, config_general, janus_config_item_create("reclaim_session_timeout", st));
	}
 	if(args_info.interface_given) {
		janus_config_add(config, config_general, janus_config_item_create("interface", args_info.interface_arg));
	}
	if(args_info.configs_folder_given) {
		janus_config_add(config, config_general, janus_config_item_create("configs_folder", args_info.configs_folder_arg));
	}
	if(args_info.plugins_folder_given) {
		janus_config_add(config, config_general, janus_config_item_create("plugins_folder", args_info.plugins_folder_arg));
	}
	if(args_info.apisecret_given) {
		janus_config_add(config, config_general, janus_config_item_create("api_secret", args_info.apisecret_arg));
	}
	if(args_info.token_auth_given) {
		janus_config_add(config, config_general, janus_config_item_create("token_auth", "yes"));
	}
	if(args_info.token_auth_secret_given) {
		janus_config_add(config, config_general, janus_config_item_create("token_auth_secret", args_info.token_auth_secret_arg));
	}
	if(args_info.cert_pem_given) {
		janus_config_add(config, config_certs, janus_config_item_create("cert_pem", args_info.cert_pem_arg));
	}
	if(args_info.cert_key_given) {
		janus_config_add(config, config_certs, janus_config_item_create("cert_key", args_info.cert_key_arg));
	}
	if(args_info.cert_pwd_given) {
		janus_config_add(config, config_certs, janus_config_item_create("cert_pwd", args_info.cert_pwd_arg));
	}
	if(args_info.stun_server_given) {
		/* Split in server and port (if port missing, use 3478 as default) */
		char *stunport = strrchr(args_info.stun_server_arg, ':');
		if(stunport != NULL) {
			*stunport = '\0';
			stunport++;
			janus_config_add(config, config_nat, janus_config_item_create("stun_server", args_info.stun_server_arg));
			janus_config_add(config, config_nat, janus_config_item_create("stun_port", stunport));
		} else {
			janus_config_add(config, config_nat, janus_config_item_create("stun_server", args_info.stun_server_arg));
			janus_config_add(config, config_nat, janus_config_item_create("stun_port", "3478"));
		}
	}
	if(args_info.nat_1_1_given) {
		janus_config_add(config, config_nat, janus_config_item_create("nat_1_1_mapping", args_info.nat_1_1_arg));
	}
	if(args_info.ice_enforce_list_given) {
		janus_config_add(config, config_nat, janus_config_item_create("ice_enforce_list", args_info.ice_enforce_list_arg));
	}
	if(args_info.ice_ignore_list_given) {
		janus_config_add(config, config_nat, janus_config_item_create("ice_ignore_list", args_info.ice_ignore_list_arg));
	}
	if(args_info.libnice_debug_given) {
		janus_config_add(config, config_nat, janus_config_item_create("nice_debug", "true"));
	}
	if(args_info.full_trickle_given) {
		janus_config_add(config, config_nat, janus_config_item_create("full_trickle", "true"));
	}
	if(args_info.ice_lite_given) {
		janus_config_add(config, config_nat, janus_config_item_create("ice_lite", "true"));
	}
	if(args_info.ice_tcp_given) {
		janus_config_add(config, config_nat, janus_config_item_create("ice_tcp", "true"));
	}
	if(args_info.ipv6_candidates_given) {
		janus_config_add(config, config_media, janus_config_item_create("ipv6", "true"));
	}
	if(args_info.max_nack_queue_given) {
		char mnq[20];
		g_snprintf(mnq, 20, "%d", args_info.max_nack_queue_arg);
		janus_config_add(config, config_media, janus_config_item_create("max_nack_queue", mnq));
	}
	if(args_info.no_media_timer_given) {
		char nmt[20];
		g_snprintf(nmt, 20, "%d", args_info.no_media_timer_arg);
		janus_config_add(config, config_media, janus_config_item_create("no_media_timer", nmt));
	}
	if(args_info.rfc_4588_given) {
		janus_config_add(config, config_media, janus_config_item_create("rfc_4588", "yes"));
	}
	if(args_info.rtp_port_range_given) {
		janus_config_add(config, config_media, janus_config_item_create("rtp_port_range", args_info.rtp_port_range_arg));
	}
	if(args_info.event_handlers_given) {
		janus_config_add(config, config_events, janus_config_item_create("broadcast", "yes"));
	}
	janus_config_print(config);

	/* Logging/debugging */
	JANUS_PRINT("Debug/log level is %d\n", janus_log_level);
	janus_config_item *item = janus_config_get(config, config_general, janus_config_type_item, "debug_timestamps");
	if(item && item->value)
		janus_log_timestamps = janus_is_true(item->value);
	JANUS_PRINT("Debug/log timestamps are %s\n", janus_log_timestamps ? "enabled" : "disabled");
	item = janus_config_get(config, config_general, janus_config_type_item, "debug_colors");
	if(item && item->value)
		janus_log_colors = janus_is_true(item->value);
	JANUS_PRINT("Debug/log colors are %s\n", janus_log_colors ? "enabled" : "disabled");
	item = janus_config_get(config, config_general, janus_config_type_item, "debug_locks");
	if(item && item->value)
		lock_debug = janus_is_true(item->value);
	if(lock_debug) {
		JANUS_PRINT("Lock/mutex debugging is enabled\n");
	}

	/* Any IP/interface to enforce/ignore? */
	item = janus_config_get(config, config_nat, janus_config_type_item, "ice_enforce_list");
	if(item && item->value) {
		gchar **list = g_strsplit(item->value, ",", -1);
		gchar *index = list[0];
		if(index != NULL) {
			int i=0;
			while(index != NULL) {
				if(strlen(index) > 0) {
					JANUS_LOG(LOG_INFO, "Adding '%s' to the ICE enforce list...\n", index);
					janus_ice_enforce_interface(g_strdup(index));
				}
				i++;
				index = list[i];
			}
		}
		g_clear_pointer(&list, g_strfreev);
	}
	item = janus_config_get(config, config_nat, janus_config_type_item, "ice_ignore_list");
	if(item && item->value) {
		gchar **list = g_strsplit(item->value, ",", -1);
		gchar *index = list[0];
		if(index != NULL) {
			int i=0;
			while(index != NULL) {
				if(strlen(index) > 0) {
					JANUS_LOG(LOG_INFO, "Adding '%s' to the ICE ignore list...\n", index);
					janus_ice_ignore_interface(g_strdup(index));
				}
				i++;
				index = list[i];
			}
		}
		g_clear_pointer(&list, g_strfreev);
	}
	/* What is the local IP? */
	JANUS_LOG(LOG_VERB, "Selecting local IP address...\n");
	item = janus_config_get(config, config_general, janus_config_type_item, "interface");
	if(item && item->value) {
		JANUS_LOG(LOG_VERB, "  -- Will try to use %s\n", item->value);
		/* Verify that the address is valid */
		struct ifaddrs *ifas = NULL;
		janus_network_address iface;
		janus_network_address_string_buffer ibuf;
		if(getifaddrs(&ifas) == -1) {
			JANUS_LOG(LOG_ERR, "Unable to acquire list of network devices/interfaces; some configurations may not work as expected...\n");
		} else {
			if(janus_network_lookup_interface(ifas, item->value, &iface) != 0) {
				JANUS_LOG(LOG_WARN, "Error setting local IP address to %s, falling back to detecting IP address...\n", item->value);
			} else {
				if(janus_network_address_to_string_buffer(&iface, &ibuf) != 0 || janus_network_address_string_buffer_is_null(&ibuf)) {
					JANUS_LOG(LOG_WARN, "Error getting local IP address from %s, falling back to detecting IP address...\n", item->value);
				} else {
					local_ip = g_strdup(janus_network_address_string_from_buffer(&ibuf));
				}
			}
			freeifaddrs(ifas);
		}
	}
	if(local_ip == NULL) {
		local_ip = janus_network_detect_local_ip_as_string(janus_network_query_options_any_ip);
		if(local_ip == NULL) {
			JANUS_LOG(LOG_WARN, "Couldn't find any address! using 127.0.0.1 as the local IP... (which is NOT going to work out of your machine)\n");
			local_ip = g_strdup("127.0.0.1");
		}
	}
	JANUS_LOG(LOG_INFO, "Using %s as local IP...\n", local_ip);

	/* Was a custom instance name provided? */
	item = janus_config_get(config, config_general, janus_config_type_item, "server_name");
	if(item && item->value) {
		server_name = g_strdup(item->value);
	}

	/* Check if a custom session timeout value was specified */
	item = janus_config_get(config, config_general, janus_config_type_item, "session_timeout");
	if(item && item->value) {
		int st = atoi(item->value);
		if(st < 0) {
			JANUS_LOG(LOG_WARN, "Ignoring session_timeout value as it's not a positive integer\n");
		} else {
			if(st == 0) {
				JANUS_LOG(LOG_WARN, "Session timeouts have been disabled (note, may result in orphaned sessions)\n");
			}
			session_timeout = st;
		}
	}

	/* Check if a custom reclaim session timeout value was specified */
	item = janus_config_get(config, config_general, janus_config_type_item, "reclaim_session_timeout");
	if(item && item->value) {
		int rst = atoi(item->value);
		if(rst < 0) {
			JANUS_LOG(LOG_WARN, "Ignoring reclaim_session_timeout value as it's not a positive integer\n");
		} else {
			if(rst == 0) {
				JANUS_LOG(LOG_WARN, "Reclaim session timeouts have been disabled, will cleanup immediately\n");
			}
			reclaim_session_timeout = rst;
		}
	}

	/* Check if a custom candidates timeout value was specified */
	item = janus_config_get(config, config_general, janus_config_type_item, "candidates_timeout");
	if(item && item->value) {
		int ct = atoi(item->value);
		if(ct <= 0) {
			JANUS_LOG(LOG_WARN, "Ignoring candidates_timeout value as it's not a positive integer\n");
		} else {
			candidates_timeout = ct;
		}
	}

	/* Is there any API secret to consider? */
	api_secret = NULL;
	item = janus_config_get(config, config_general, janus_config_type_item, "api_secret");
	if(item && item->value) {
		api_secret = g_strdup(item->value);
	}
	/* Is there any API secret to consider? */
	admin_api_secret = NULL;
	item = janus_config_get(config, config_general, janus_config_type_item, "admin_secret");
	if(item && item->value) {
		admin_api_secret = g_strdup(item->value);
	}
	/* Also check if the token based authentication mechanism needs to be enabled */
	item = janus_config_get(config, config_general, janus_config_type_item, "token_auth");
	gboolean auth_enabled = item && item->value && janus_is_true(item->value);
	item = janus_config_get(config, config_general, janus_config_type_item, "token_auth_secret");
	const char *auth_secret = NULL;
	if (item && item->value)
		auth_secret = item->value;
	janus_auth_init(auth_enabled, auth_secret);

	/* Initialize the recorder code */
	item = janus_config_get(config, config_general, janus_config_type_item, "recordings_tmp_ext");
	if(item && item->value) {
		janus_recorder_init(TRUE, item->value);
	} else {
		janus_recorder_init(FALSE, NULL);
	}

	/* Setup ICE stuff (e.g., checking if the provided STUN server is correct) */
	char *stun_server = NULL, *turn_server = NULL;
	uint16_t stun_port = 0, turn_port = 0;
	char *turn_type = NULL, *turn_user = NULL, *turn_pwd = NULL;
	char *turn_rest_api = NULL, *turn_rest_api_key = NULL;
#ifdef HAVE_LIBCURL
	char *turn_rest_api_method = NULL;
#endif
	const char *nat_1_1_mapping = NULL;
	uint16_t rtp_min_port = 0, rtp_max_port = 0;
	gboolean ice_lite = FALSE, ice_tcp = FALSE, full_trickle = FALSE, ipv6 = FALSE;
	item = janus_config_get(config, config_media, janus_config_type_item, "ipv6");
	ipv6 = (item && item->value) ? janus_is_true(item->value) : FALSE;
	item = janus_config_get(config, config_media, janus_config_type_item, "rtp_port_range");
	if(item && item->value) {
		/* Split in min and max port */
		char *maxport = strrchr(item->value, '-');
		if(maxport != NULL) {
			*maxport = '\0';
			maxport++;
			rtp_min_port = atoi(item->value);
			rtp_max_port = atoi(maxport);
			maxport--;
			*maxport = '-';
		}
		if(rtp_min_port > rtp_max_port) {
			uint16_t temp_port = rtp_min_port;
			rtp_min_port = rtp_max_port;
			rtp_max_port = temp_port;
		}
		if(rtp_max_port == 0)
			rtp_max_port = 65535;
		JANUS_LOG(LOG_INFO, "RTP port range: %u -- %u\n", rtp_min_port, rtp_max_port);
	}
	/* Check if we need to enable the ICE Lite mode */
	item = janus_config_get(config, config_nat, janus_config_type_item, "ice_lite");
	ice_lite = (item && item->value) ? janus_is_true(item->value) : FALSE;
	/* Check if we need to enable ICE-TCP support (warning: still broken, for debugging only) */
	item = janus_config_get(config, config_nat, janus_config_type_item, "ice_tcp");
	ice_tcp = (item && item->value) ? janus_is_true(item->value) : FALSE;
	/* Check if we need to do full-trickle instead of half-trickle */
	item = janus_config_get(config, config_nat, janus_config_type_item, "full_trickle");
	full_trickle = (item && item->value) ? janus_is_true(item->value) : FALSE;
	/* Any STUN server to use in Janus? */
	item = janus_config_get(config, config_nat, janus_config_type_item, "stun_server");
	if(item && item->value)
		stun_server = (char *)item->value;
	item = janus_config_get(config, config_nat, janus_config_type_item, "stun_port");
	if(item && item->value)
		stun_port = atoi(item->value);
	/* Any 1:1 NAT mapping to take into account? */
	item = janus_config_get(config, config_nat, janus_config_type_item, "nat_1_1_mapping");
	if(item && item->value) {
		JANUS_LOG(LOG_VERB, "Using nat_1_1_mapping for public ip - %s\n", item->value);
		if(!janus_network_string_is_valid_address(janus_network_query_options_any_ip, item->value)) {
			JANUS_LOG(LOG_WARN, "Invalid nat_1_1_mapping address %s, disabling...\n", item->value);
		} else {
			nat_1_1_mapping = item->value;
			janus_set_public_ip(item->value);
			janus_ice_enable_nat_1_1();
		}
	}
	/* Any TURN server to use in Janus? */
	item = janus_config_get(config, config_nat, janus_config_type_item, "turn_server");
	if(item && item->value)
		turn_server = (char *)item->value;
	item = janus_config_get(config, config_nat, janus_config_type_item, "turn_port");
	if(item && item->value)
		turn_port = atoi(item->value);
	item = janus_config_get(config, config_nat, janus_config_type_item, "turn_type");
	if(item && item->value)
		turn_type = (char *)item->value;
	item = janus_config_get(config, config_nat, janus_config_type_item, "turn_user");
	if(item && item->value)
		turn_user = (char *)item->value;
	item = janus_config_get(config, config_nat, janus_config_type_item, "turn_pwd");
	if(item && item->value)
		turn_pwd = (char *)item->value;
	/* Check if there's any TURN REST API backend to use */
	item = janus_config_get(config, config_nat, janus_config_type_item, "turn_rest_api");
	if(item && item->value)
		turn_rest_api = (char *)item->value;
	item = janus_config_get(config, config_nat, janus_config_type_item, "turn_rest_api_key");
	if(item && item->value)
		turn_rest_api_key = (char *)item->value;
#ifdef HAVE_LIBCURL
	item = janus_config_get(config, config_nat, janus_config_type_item, "turn_rest_api_method");
	if(item && item->value)
		turn_rest_api_method = (char *)item->value;
#endif
	/* Do we need a limited number of static event loops, or is it ok to have one per handle (the default)? */
	item = janus_config_get(config, config_general, janus_config_type_item, "event_loops");
	if(item && item->value)
		janus_ice_set_static_event_loops(atoi(item->value));
	/* Initialize the ICE stack now */
	janus_ice_init(ice_lite, ice_tcp, full_trickle, ipv6, rtp_min_port, rtp_max_port);
	if(janus_ice_set_stun_server(stun_server, stun_port) < 0) {
		JANUS_LOG(LOG_FATAL, "Invalid STUN address %s:%u\n", stun_server, stun_port);
		exit(1);
	}
	if(janus_ice_set_turn_server(turn_server, turn_port, turn_type, turn_user, turn_pwd) < 0) {
		JANUS_LOG(LOG_FATAL, "Invalid TURN address %s:%u\n", turn_server, turn_port);
		exit(1);
	}
#ifndef HAVE_LIBCURL
	if(turn_rest_api != NULL || turn_rest_api_key != NULL) {
		JANUS_LOG(LOG_WARN, "A TURN REST API backend specified in the settings, but libcurl support has not been built\n");
	}
#else
	if(janus_ice_set_turn_rest_api(turn_rest_api, turn_rest_api_key, turn_rest_api_method) < 0) {
		JANUS_LOG(LOG_FATAL, "Invalid TURN REST API configuration: %s (%s, %s)\n", turn_rest_api, turn_rest_api_key, turn_rest_api_method);
		exit(1);
	}
#endif
	item = janus_config_get(config, config_nat, janus_config_type_item, "nice_debug");
	if(item && item->value && janus_is_true(item->value)) {
		/* Enable libnice debugging */
		janus_ice_debugging_enable();
	}
	if(stun_server == NULL && turn_server == NULL) {
		/* No STUN and TURN server provided for Janus: make sure it isn't on a private address */
		gboolean private_address = FALSE;
		const char *test_ip = nat_1_1_mapping ? nat_1_1_mapping : local_ip;
		janus_network_address addr;
		if(janus_network_string_to_address(janus_network_query_options_any_ip, test_ip, &addr) != 0) {
			JANUS_LOG(LOG_ERR, "Invalid address %s..?\n", test_ip);
		} else {
			if(addr.family == AF_INET) {
				unsigned short int ip[4];
				sscanf(test_ip, "%hu.%hu.%hu.%hu", &ip[0], &ip[1], &ip[2], &ip[3]);
				if(ip[0] == 10) {
					/* Class A private address */
					private_address = TRUE;
				} else if(ip[0] == 172 && (ip[1] >= 16 && ip[1] <= 31)) {
					/* Class B private address */
					private_address = TRUE;
				} else if(ip[0] == 192 && ip[1] == 168) {
					/* Class C private address */
					private_address = TRUE;
				}
			} else {
				/* TODO Similar check for IPv6... */
			}
		}
		if(private_address) {
			JANUS_LOG(LOG_WARN, "Janus is deployed on a private address (%s) but you didn't specify any STUN server!"
			                    " Expect trouble if this is supposed to work over the internet and not just in a LAN...\n", test_ip);
		}
	}
	/* NACK related stuff */
	item = janus_config_get(config, config_media, janus_config_type_item, "max_nack_queue");
	if(item && item->value) {
		int mnq = atoi(item->value);
		if(mnq < 0) {
			JANUS_LOG(LOG_WARN, "Ignoring max_nack_queue value as it's not a positive integer\n");
		} else if(mnq > 0 && mnq < 200) {
			JANUS_LOG(LOG_WARN, "Ignoring max_nack_queue value as it's less than 200\n");
		} else {
			janus_set_max_nack_queue(mnq);
		}
	}
	/* no-media timer */
	item = janus_config_get(config, config_media, janus_config_type_item, "no_media_timer");
	if(item && item->value) {
		int nmt = atoi(item->value);
		if(nmt < 0) {
			JANUS_LOG(LOG_WARN, "Ignoring no_media_timer value as it's not a positive integer\n");
		} else {
			janus_set_no_media_timer(nmt);
		}
	}
	/* RFC4588 support */
	item = janus_config_get(config, config_media, janus_config_type_item, "rfc_4588");
	if(item && item->value) {
		janus_set_rfc4588_enabled(janus_is_true(item->value));
	}

	/* Setup OpenSSL stuff */
	const char *server_pem;
	item = janus_config_get(config, config_certs, janus_config_type_item, "cert_pem");
	if(!item || !item->value) {
		server_pem = NULL;
	} else {
		server_pem = item->value;
	}
	const char *server_key;
	item = janus_config_get(config, config_certs, janus_config_type_item, "cert_key");
	if(!item || !item->value) {
		server_key = NULL;
	} else {
		server_key = item->value;
	}
	const char *password;
	item = janus_config_get(config, config_certs, janus_config_type_item, "cert_pwd");
	if(!item || !item->value) {
		password = NULL;
	} else {
		password = item->value;
	}
	JANUS_LOG(LOG_VERB, "Using certificates:\n\t%s\n\t%s\n", server_pem, server_key);

	SSL_library_init();
	SSL_load_error_strings();
	OpenSSL_add_all_algorithms();
	/* ... and DTLS-SRTP in particular */
	guint dtls_timeout = 1000;
	item = janus_config_get(config, config_media, janus_config_type_item, "dtls_timeout");
	if(item && item->value)
		dtls_timeout = atoi(item->value);
	if(janus_dtls_srtp_init(server_pem, server_key, password, dtls_timeout) < 0) {
		exit(1);
	}
	/* Check if there's any custom value for the starting MTU to use in the BIO filter */
	item = janus_config_get(config, config_media, janus_config_type_item, "dtls_mtu");
	if(item && item->value)
		janus_dtls_bio_agent_set_mtu(atoi(item->value));

#ifdef HAVE_SCTP
	/* Initialize SCTP for DataChannels */
	if(janus_sctp_init() < 0) {
		exit(1);
	}
#else
	JANUS_LOG(LOG_WARN, "Data Channels support not compiled\n");
#endif

	/* Sessions */
	sessions = g_hash_table_new_full(g_int64_hash, g_int64_equal, (GDestroyNotify)g_free, NULL);
	janus_mutex_init(&sessions_mutex);
	/* Start the sessions timeout watchdog */
	sessions_watchdog_context = g_main_context_new();
	GMainLoop *watchdog_loop = g_main_loop_new(sessions_watchdog_context, FALSE);
	GError *error = NULL;
	GThread *watchdog = g_thread_try_new("timeout watchdog", &janus_sessions_watchdog, watchdog_loop, &error);
	if(error != NULL) {
		JANUS_LOG(LOG_FATAL, "Got error %d (%s) trying to start sessions timeout watchdog...\n", error->code, error->message ? error->message : "??");
		g_error_free(error);
		exit(1);
	}
	/* Start the thread that will dispatch incoming requests */
	requests = g_async_queue_new_full((GDestroyNotify) janus_request_destroy);
	GThread *requests_thread = g_thread_try_new("sessions requests", &janus_transport_requests, NULL, &error);
	if(error != NULL) {
		JANUS_LOG(LOG_FATAL, "Got error %d (%s) trying to start requests thread...\n", error->code, error->message ? error->message : "??");
		g_error_free(error);
		exit(1);
	}
	/* Create a thread pool to handle asynchronous requests, no matter what the transport */
	error = NULL;
	tasks = g_thread_pool_new(janus_transport_task, NULL, -1, FALSE, &error);
	if(error != NULL) {
		/* Something went wrong... */
		JANUS_LOG(LOG_FATAL, "Got error %d (%s) trying to launch the request pool task thread...\n", error->code, error->message ? error->message : "??");
		g_error_free(error);
		exit(1);
	}
	/* Wait 120 seconds before stopping idle threads to avoid the creation of too many threads for AddressSanitizer. */
	g_thread_pool_set_max_idle_time(120 * 1000);

	/* Load event handlers */
	const char *path = NULL;
	DIR *dir = NULL;
	/* Event handlers are disabled by default, though: they need to be enabled in the configuration */
	item = janus_config_get(config, config_events, janus_config_type_item, "broadcast");
	gboolean enable_events = FALSE;
	if(item && item->value)
		enable_events = janus_is_true(item->value);
	if(!enable_events) {
		JANUS_LOG(LOG_WARN, "Event handlers support disabled\n");
	} else {
		gchar **disabled_eventhandlers = NULL;
		path = EVENTDIR;
		item = janus_config_get(config, config_general, janus_config_type_item, "events_folder");
		if(item && item->value)
			path = (char *)item->value;
		JANUS_LOG(LOG_INFO, "Event handler plugins folder: %s\n", path);
		dir = opendir(path);
		if(!dir) {
			/* Not really fatal, we don't care and go on anyway: event handlers are not fundamental */
			JANUS_LOG(LOG_FATAL, "\tCouldn't access event handler plugins folder...\n");
		} else {
			item = janus_config_get(config, config_events, janus_config_type_item, "stats_period");
			if(item && item->value) {
				/* Check if we need to use a larger period for pushing statistics to event handlers */
				int period = atoi(item->value);
				if(period < 0) {
					JANUS_LOG(LOG_WARN, "Invalid event handlers statistics period, using default value (1 second)\n");
				} else if(period == 0) {
					janus_ice_set_event_stats_period(0);
					JANUS_LOG(LOG_WARN, "Disabling event handlers statistics period, no media statistics will be pushed to event handlers\n");
				} else {
					janus_ice_set_event_stats_period(period);
					JANUS_LOG(LOG_INFO, "Setting event handlers statistics period to %d seconds\n", period);
				}
			}
			/* Any event handlers to ignore? */
			item = janus_config_get(config, config_events, janus_config_type_item, "disable");
			if(item && item->value)
				disabled_eventhandlers = g_strsplit(item->value, ",", -1);
			/* Open the shared objects */
			struct dirent *eventent = NULL;
			char eventpath[1024];
			while((eventent = readdir(dir))) {
				int len = strlen(eventent->d_name);
				if (len < 4) {
					continue;
				}
				if (strcasecmp(eventent->d_name+len-strlen(SHLIB_EXT), SHLIB_EXT)) {
					continue;
				}
				/* Check if this event handler has been disabled in the configuration file */
				if(disabled_eventhandlers != NULL) {
					gchar *index = disabled_eventhandlers[0];
					if(index != NULL) {
						int i=0;
						gboolean skip = FALSE;
						while(index != NULL) {
							while(isspace(*index))
								index++;
							if(strlen(index) && !strcmp(index, eventent->d_name)) {
								JANUS_LOG(LOG_WARN, "Event handler plugin '%s' has been disabled, skipping...\n", eventent->d_name);
								skip = TRUE;
								break;
							}
							i++;
							index = disabled_eventhandlers[i];
						}
						if(skip)
							continue;
					}
				}
				JANUS_LOG(LOG_INFO, "Loading event handler plugin '%s'...\n", eventent->d_name);
				memset(eventpath, 0, 1024);
				g_snprintf(eventpath, 1024, "%s/%s", path, eventent->d_name);
				void *event = dlopen(eventpath, RTLD_NOW | RTLD_GLOBAL);
				if (!event) {
					JANUS_LOG(LOG_ERR, "\tCouldn't load event handler plugin '%s': %s\n", eventent->d_name, dlerror());
				} else {
					create_e *create = (create_e*) dlsym(event, "create");
					const char *dlsym_error = dlerror();
					if (dlsym_error) {
						JANUS_LOG(LOG_ERR, "\tCouldn't load symbol 'create': %s\n", dlsym_error);
						continue;
					}
					janus_eventhandler *janus_eventhandler = create();
					if(!janus_eventhandler) {
						JANUS_LOG(LOG_ERR, "\tCouldn't use function 'create'...\n");
						continue;
					}
					/* Are all the mandatory methods and callbacks implemented? */
					if(!janus_eventhandler->init || !janus_eventhandler->destroy ||
							!janus_eventhandler->get_api_compatibility ||
							!janus_eventhandler->get_version ||
							!janus_eventhandler->get_version_string ||
							!janus_eventhandler->get_description ||
							!janus_eventhandler->get_package ||
							!janus_eventhandler->get_name ||
							!janus_eventhandler->incoming_event) {
						JANUS_LOG(LOG_ERR, "\tMissing some mandatory methods/callbacks, skipping this event handler plugin...\n");
						continue;
					}
					if(janus_eventhandler->get_api_compatibility() < JANUS_EVENTHANDLER_API_VERSION) {
						JANUS_LOG(LOG_ERR, "The '%s' event handler plugin was compiled against an older version of the API (%d < %d), skipping it: update it to enable it again\n",
							janus_eventhandler->get_package(), janus_eventhandler->get_api_compatibility(), JANUS_EVENTHANDLER_API_VERSION);
						continue;
					}
					janus_eventhandler->init(configs_folder);
					JANUS_LOG(LOG_VERB, "\tVersion: %d (%s)\n", janus_eventhandler->get_version(), janus_eventhandler->get_version_string());
					JANUS_LOG(LOG_VERB, "\t   [%s] %s\n", janus_eventhandler->get_package(), janus_eventhandler->get_name());
					JANUS_LOG(LOG_VERB, "\t   %s\n", janus_eventhandler->get_description());
					JANUS_LOG(LOG_VERB, "\t   Plugin API version: %d\n", janus_eventhandler->get_api_compatibility());
					JANUS_LOG(LOG_VERB, "\t   Subscriptions:");
					if(janus_eventhandler->events_mask == 0) {
						JANUS_LOG(LOG_VERB, " none");
					} else {
						if(janus_flags_is_set(&janus_eventhandler->events_mask, JANUS_EVENT_TYPE_SESSION))
							JANUS_LOG(LOG_VERB, " sessions");
						if(janus_flags_is_set(&janus_eventhandler->events_mask, JANUS_EVENT_TYPE_HANDLE))
							JANUS_LOG(LOG_VERB, " handles");
						if(janus_flags_is_set(&janus_eventhandler->events_mask, JANUS_EVENT_TYPE_JSEP))
							JANUS_LOG(LOG_VERB, " jsep");
						if(janus_flags_is_set(&janus_eventhandler->events_mask, JANUS_EVENT_TYPE_WEBRTC))
							JANUS_LOG(LOG_VERB, " webrtc");
						if(janus_flags_is_set(&janus_eventhandler->events_mask, JANUS_EVENT_TYPE_MEDIA))
							JANUS_LOG(LOG_VERB, " media");
						if(janus_flags_is_set(&janus_eventhandler->events_mask, JANUS_EVENT_TYPE_PLUGIN))
							JANUS_LOG(LOG_VERB, " plugins");
						if(janus_flags_is_set(&janus_eventhandler->events_mask, JANUS_EVENT_TYPE_TRANSPORT))
							JANUS_LOG(LOG_VERB, " transports");
					}
					JANUS_LOG(LOG_VERB, "\n");
					if(eventhandlers == NULL)
						eventhandlers = g_hash_table_new(g_str_hash, g_str_equal);
					g_hash_table_insert(eventhandlers, (gpointer)janus_eventhandler->get_package(), janus_eventhandler);
					if(eventhandlers_so == NULL)
						eventhandlers_so = g_hash_table_new(g_str_hash, g_str_equal);
					g_hash_table_insert(eventhandlers_so, (gpointer)janus_eventhandler->get_package(), event);
				}
			}
		}
		closedir(dir);
		if(disabled_eventhandlers != NULL)
			g_strfreev(disabled_eventhandlers);
		disabled_eventhandlers = NULL;
		/* Initialize the event broadcaster */
		if(janus_events_init(enable_events, (server_name ? server_name : (char *)JANUS_SERVER_NAME), eventhandlers) < 0) {
			JANUS_LOG(LOG_FATAL, "Error initializing the Event handlers mechanism...\n");
			exit(1);
		}
	}

	/* Load plugins */
	path = PLUGINDIR;
	item = janus_config_get(config, config_general, janus_config_type_item, "plugins_folder");
	if(item && item->value)
		path = (char *)item->value;
	JANUS_LOG(LOG_INFO, "Plugins folder: %s\n", path);
	dir = opendir(path);
	if(!dir) {
		JANUS_LOG(LOG_FATAL, "\tCouldn't access plugins folder...\n");
		exit(1);
	}
	/* Any plugin to ignore? */
	gchar **disabled_plugins = NULL;
	item = janus_config_get(config, config_plugins, janus_config_type_item, "disable");
	if(item && item->value)
		disabled_plugins = g_strsplit(item->value, ",", -1);
	/* Open the shared objects */
	struct dirent *pluginent = NULL;
	char pluginpath[1024];
	while((pluginent = readdir(dir))) {
		int len = strlen(pluginent->d_name);
		if (len < 4) {
			continue;
		}
		if (strcasecmp(pluginent->d_name+len-strlen(SHLIB_EXT), SHLIB_EXT)) {
			continue;
		}
		/* Check if this plugins has been disabled in the configuration file */
		if(disabled_plugins != NULL) {
			gchar *index = disabled_plugins[0];
			if(index != NULL) {
				int i=0;
				gboolean skip = FALSE;
				while(index != NULL) {
					while(isspace(*index))
						index++;
					if(strlen(index) && !strcmp(index, pluginent->d_name)) {
						JANUS_LOG(LOG_WARN, "Plugin '%s' has been disabled, skipping...\n", pluginent->d_name);
						skip = TRUE;
						break;
					}
					i++;
					index = disabled_plugins[i];
				}
				if(skip)
					continue;
			}
		}
		JANUS_LOG(LOG_INFO, "Loading plugin '%s'...\n", pluginent->d_name);
		memset(pluginpath, 0, 1024);
		g_snprintf(pluginpath, 1024, "%s/%s", path, pluginent->d_name);
		void *plugin = dlopen(pluginpath, RTLD_NOW | RTLD_GLOBAL);
		if (!plugin) {
			JANUS_LOG(LOG_ERR, "\tCouldn't load plugin '%s': %s\n", pluginent->d_name, dlerror());
		} else {
			create_p *create = (create_p*) dlsym(plugin, "create");
			const char *dlsym_error = dlerror();
			if (dlsym_error) {
				JANUS_LOG(LOG_ERR, "\tCouldn't load symbol 'create': %s\n", dlsym_error);
				continue;
			}
			janus_plugin *janus_plugin = create();
			if(!janus_plugin) {
				JANUS_LOG(LOG_ERR, "\tCouldn't use function 'create'...\n");
				continue;
			}
			/* Are all the mandatory methods and callbacks implemented? */
			if(!janus_plugin->init || !janus_plugin->destroy ||
					!janus_plugin->get_api_compatibility ||
					!janus_plugin->get_version ||
					!janus_plugin->get_version_string ||
					!janus_plugin->get_description ||
					!janus_plugin->get_package ||
					!janus_plugin->get_name ||
					!janus_plugin->create_session ||
					!janus_plugin->query_session ||
					!janus_plugin->destroy_session ||
					!janus_plugin->handle_message ||
					!janus_plugin->setup_media ||
					!janus_plugin->hangup_media) {
				JANUS_LOG(LOG_ERR, "\tMissing some mandatory methods/callbacks, skipping this plugin...\n");
				continue;
			}
			if(janus_plugin->get_api_compatibility() < JANUS_PLUGIN_API_VERSION) {
				JANUS_LOG(LOG_ERR, "The '%s' plugin was compiled against an older version of the API (%d < %d), skipping it: update it to enable it again\n",
					janus_plugin->get_package(), janus_plugin->get_api_compatibility(), JANUS_PLUGIN_API_VERSION);
				continue;
			}
			if(janus_plugin->init(&janus_handler_plugin, configs_folder) < 0) {
				JANUS_LOG(LOG_WARN, "The '%s' plugin could not be initialized\n", janus_plugin->get_package());
				dlclose(plugin);
				continue;
			}
			JANUS_LOG(LOG_VERB, "\tVersion: %d (%s)\n", janus_plugin->get_version(), janus_plugin->get_version_string());
			JANUS_LOG(LOG_VERB, "\t   [%s] %s\n", janus_plugin->get_package(), janus_plugin->get_name());
			JANUS_LOG(LOG_VERB, "\t   %s\n", janus_plugin->get_description());
			JANUS_LOG(LOG_VERB, "\t   Plugin API version: %d\n", janus_plugin->get_api_compatibility());
			if(!janus_plugin->incoming_rtp && !janus_plugin->incoming_rtcp && !janus_plugin->incoming_data) {
				JANUS_LOG(LOG_WARN, "The '%s' plugin doesn't implement any callback for RTP/RTCP/data... is this on purpose?\n",
					janus_plugin->get_package());
			}
			if(!janus_plugin->incoming_rtp && !janus_plugin->incoming_rtcp && janus_plugin->incoming_data) {
				JANUS_LOG(LOG_WARN, "The '%s' plugin will only handle data channels (no RTP/RTCP)... is this on purpose?\n",
					janus_plugin->get_package());
			}
			if(plugins == NULL)
				plugins = g_hash_table_new(g_str_hash, g_str_equal);
			g_hash_table_insert(plugins, (gpointer)janus_plugin->get_package(), janus_plugin);
			if(plugins_so == NULL)
				plugins_so = g_hash_table_new(g_str_hash, g_str_equal);
			g_hash_table_insert(plugins_so, (gpointer)janus_plugin->get_package(), plugin);
		}
	}
	closedir(dir);
	if(disabled_plugins != NULL)
		g_strfreev(disabled_plugins);
	disabled_plugins = NULL;

	/* Load transports */
	gboolean janus_api_enabled = FALSE, admin_api_enabled = FALSE;
	path = TRANSPORTDIR;
	item = janus_config_get(config, config_general, janus_config_type_item, "transports_folder");
	if(item && item->value)
		path = (char *)item->value;
	JANUS_LOG(LOG_INFO, "Transport plugins folder: %s\n", path);
	dir = opendir(path);
	if(!dir) {
		JANUS_LOG(LOG_FATAL, "\tCouldn't access transport plugins folder...\n");
		exit(1);
	}
	/* Any transport to ignore? */
	gchar **disabled_transports = NULL;
	item = janus_config_get(config, config_transports, janus_config_type_item, "disable");
	if(item && item->value)
		disabled_transports = g_strsplit(item->value, ",", -1);
	/* Open the shared objects */
	struct dirent *transportent = NULL;
	char transportpath[1024];
	while((transportent = readdir(dir))) {
		int len = strlen(transportent->d_name);
		if (len < 4) {
			continue;
		}
		if (strcasecmp(transportent->d_name+len-strlen(SHLIB_EXT), SHLIB_EXT)) {
			continue;
		}
		/* Check if this transports has been disabled in the configuration file */
		if(disabled_transports != NULL) {
			gchar *index = disabled_transports[0];
			if(index != NULL) {
				int i=0;
				gboolean skip = FALSE;
				while(index != NULL) {
					while(isspace(*index))
						index++;
					if(strlen(index) && !strcmp(index, transportent->d_name)) {
						JANUS_LOG(LOG_WARN, "Transport plugin '%s' has been disabled, skipping...\n", transportent->d_name);
						skip = TRUE;
						break;
					}
					i++;
					index = disabled_transports[i];
				}
				if(skip)
					continue;
			}
		}
		JANUS_LOG(LOG_INFO, "Loading transport plugin '%s'...\n", transportent->d_name);
		memset(transportpath, 0, 1024);
		g_snprintf(transportpath, 1024, "%s/%s", path, transportent->d_name);
		void *transport = dlopen(transportpath, RTLD_NOW | RTLD_GLOBAL);
		if (!transport) {
			JANUS_LOG(LOG_ERR, "\tCouldn't load transport plugin '%s': %s\n", transportent->d_name, dlerror());
		} else {
			create_t *create = (create_t*) dlsym(transport, "create");
			const char *dlsym_error = dlerror();
			if (dlsym_error) {
				JANUS_LOG(LOG_ERR, "\tCouldn't load symbol 'create': %s\n", dlsym_error);
				continue;
			}
			janus_transport *janus_transport = create();
			if(!janus_transport) {
				JANUS_LOG(LOG_ERR, "\tCouldn't use function 'create'...\n");
				continue;
			}
			/* Are all the mandatory methods and callbacks implemented? */
			if(!janus_transport->init || !janus_transport->destroy ||
					!janus_transport->get_api_compatibility ||
					!janus_transport->get_version ||
					!janus_transport->get_version_string ||
					!janus_transport->get_description ||
					!janus_transport->get_package ||
					!janus_transport->get_name ||
					!janus_transport->send_message ||
					!janus_transport->is_janus_api_enabled ||
					!janus_transport->is_admin_api_enabled ||
					!janus_transport->session_created ||
					!janus_transport->session_over ||
					!janus_transport->session_claimed) {
				JANUS_LOG(LOG_ERR, "\tMissing some mandatory methods/callbacks, skipping this transport plugin...\n");
				continue;
			}
			if(janus_transport->get_api_compatibility() < JANUS_TRANSPORT_API_VERSION) {
				JANUS_LOG(LOG_ERR, "The '%s' transport plugin was compiled against an older version of the API (%d < %d), skipping it: update it to enable it again\n",
					janus_transport->get_package(), janus_transport->get_api_compatibility(), JANUS_TRANSPORT_API_VERSION);
				continue;
			}
			if(janus_transport->init(&janus_handler_transport, configs_folder) < 0) {
				JANUS_LOG(LOG_WARN, "The '%s' plugin could not be initialized\n", janus_transport->get_package());
				dlclose(transport);
				continue;
			}
			JANUS_LOG(LOG_VERB, "\tVersion: %d (%s)\n", janus_transport->get_version(), janus_transport->get_version_string());
			JANUS_LOG(LOG_VERB, "\t   [%s] %s\n", janus_transport->get_package(), janus_transport->get_name());
			JANUS_LOG(LOG_VERB, "\t   %s\n", janus_transport->get_description());
			JANUS_LOG(LOG_VERB, "\t   Plugin API version: %d\n", janus_transport->get_api_compatibility());
			JANUS_LOG(LOG_VERB, "\t   Janus API: %s\n", janus_transport->is_janus_api_enabled() ? "enabled" : "disabled");
			JANUS_LOG(LOG_VERB, "\t   Admin API: %s\n", janus_transport->is_admin_api_enabled() ? "enabled" : "disabled");
			janus_api_enabled = janus_api_enabled || janus_transport->is_janus_api_enabled();
			admin_api_enabled = admin_api_enabled || janus_transport->is_admin_api_enabled();
			if(transports == NULL)
				transports = g_hash_table_new(g_str_hash, g_str_equal);
			g_hash_table_insert(transports, (gpointer)janus_transport->get_package(), janus_transport);
			if(transports_so == NULL)
				transports_so = g_hash_table_new(g_str_hash, g_str_equal);
			g_hash_table_insert(transports_so, (gpointer)janus_transport->get_package(), transport);
		}
	}
	closedir(dir);
	if(disabled_transports != NULL)
		g_strfreev(disabled_transports);
	disabled_transports = NULL;
	/* Make sure at least a Janus API transport is available */
	if(!janus_api_enabled) {
		JANUS_LOG(LOG_FATAL, "No Janus API transport is available... enable at least one and restart Janus\n");
		exit(1);	/* FIXME Should we really give up? */
	}
	/* Make sure at least an admin API transport is available, if the auth mechanism is enabled */
	if(!admin_api_enabled && janus_auth_is_stored_mode()) {
		JANUS_LOG(LOG_FATAL, "No Admin/monitor transport is available, but the stored token based authentication mechanism is enabled... this will cause all requests to fail, giving up! If you want to use tokens, enable the Admin/monitor API or set the token auth secret.\n");
		exit(1);	/* FIXME Should we really give up? */
	}

	/* Ok, Janus has started! Let the parent now about this if we're daemonizing */
	if(daemonize) {
		int code = 0;
		ssize_t res = 0;
		do {
			res = write(pipefd[1], &code, sizeof(int));
		} while(res == -1 && errno == EINTR);
	}

	/* If the Event Handlers mechanism is enabled, notify handlers that Janus just started */
	if(janus_events_is_enabled()) {
		json_t *info = json_object();
		json_object_set_new(info, "status", json_string("started"));
		json_object_set_new(info, "info", janus_info(NULL));
		janus_events_notify_handlers(JANUS_EVENT_TYPE_CORE, 0, info);
	}

	while(!g_atomic_int_get(&stop)) {
		/* Loop until we have to stop */
		usleep(250000); /* A signal will cancel usleep() but not g_usleep() */
	}

	/* If the Event Handlers mechanism is enabled, notify handlers that Janus is hanging up */
	if(janus_events_is_enabled()) {
		json_t *info = json_object();
		json_object_set_new(info, "status", json_string("shutdown"));
		json_object_set_new(info, "signum", json_integer(stop_signal));
		janus_events_notify_handlers(JANUS_EVENT_TYPE_CORE, 0, info);
	}

	/* Done */
	JANUS_LOG(LOG_INFO, "Ending sessions timeout watchdog...\n");
	g_main_loop_quit(watchdog_loop);
	g_thread_join(watchdog);
	watchdog = NULL;
	g_main_loop_unref(watchdog_loop);
	g_main_context_unref(sessions_watchdog_context);
	sessions_watchdog_context = NULL;

	if(config)
		janus_config_destroy(config);

	JANUS_LOG(LOG_INFO, "Closing transport plugins:\n");
	if(transports != NULL && g_hash_table_size(transports) > 0) {
		g_hash_table_foreach(transports, janus_transport_close, NULL);
		g_hash_table_destroy(transports);
	}
	if(transports_so != NULL && g_hash_table_size(transports_so) > 0) {
		g_hash_table_foreach(transports_so, janus_transportso_close, NULL);
		g_hash_table_destroy(transports_so);
	}
	/* Get rid of requests tasks and thread too */
	g_thread_pool_free(tasks, FALSE, FALSE);
	JANUS_LOG(LOG_INFO, "Ending requests thread...\n");
	g_async_queue_push(requests, &exit_message);
	g_thread_join(requests_thread);
	requests_thread = NULL;
	g_async_queue_unref(requests);

	JANUS_LOG(LOG_INFO, "Destroying sessions...\n");
	g_clear_pointer(&sessions, g_hash_table_destroy);
	janus_ice_deinit();
	JANUS_LOG(LOG_INFO, "Freeing crypto resources...\n");
	janus_dtls_srtp_cleanup();
	EVP_cleanup();
	ERR_free_strings();
#ifdef HAVE_SCTP
	JANUS_LOG(LOG_INFO, "De-initializing SCTP...\n");
	janus_sctp_deinit();
#endif
	janus_auth_deinit();

	JANUS_LOG(LOG_INFO, "Closing plugins:\n");
	if(plugins != NULL && g_hash_table_size(plugins) > 0) {
		g_hash_table_foreach(plugins, janus_plugin_close, NULL);
		g_hash_table_destroy(plugins);
	}
	if(plugins_so != NULL && g_hash_table_size(plugins_so) > 0) {
		g_hash_table_foreach(plugins_so, janus_pluginso_close, NULL);
		g_hash_table_destroy(plugins_so);
	}

	JANUS_LOG(LOG_INFO, "Closing event handlers:\n");
	janus_events_deinit();
	if(eventhandlers != NULL && g_hash_table_size(eventhandlers) > 0) {
		g_hash_table_foreach(eventhandlers, janus_eventhandler_close, NULL);
		g_hash_table_destroy(eventhandlers);
	}
	if(eventhandlers_so != NULL && g_hash_table_size(eventhandlers_so) > 0) {
		g_hash_table_foreach(eventhandlers_so, janus_eventhandlerso_close, NULL);
		g_hash_table_destroy(eventhandlers_so);
	}

	janus_recorder_deinit();
	g_free(local_ip);

	if(janus_ice_get_static_event_loops() > 0)
		janus_ice_stop_static_event_loops();

#ifdef REFCOUNT_DEBUG
	/* Any reference counters that are still up while we're leaving? (debug-mode only) */
	janus_mutex_lock(&counters_mutex);
	if(counters && g_hash_table_size(counters) > 0) {
		JANUS_PRINT("Debugging reference counters: %d still allocated\n", g_hash_table_size(counters));
		GHashTableIter iter;
		gpointer value;
		g_hash_table_iter_init(&iter, counters);
		while(g_hash_table_iter_next(&iter, NULL, &value)) {
			JANUS_PRINT("  -- %p\n", value);
		}
	} else {
		JANUS_PRINT("Debugging reference counters: 0 still allocated\n");
	}
	janus_mutex_unlock(&counters_mutex);
#endif

	JANUS_PRINT("Bye!\n");

	exit(0);
}<|MERGE_RESOLUTION|>--- conflicted
+++ resolved
@@ -2851,17 +2851,10 @@
 				janus_sdp_destroy(parsed_sdp);
 				return NULL;
 			}
-<<<<<<< HEAD
 			JANUS_LOG(LOG_VERB, "[%"SCNu64"] Waiting for candidates-done callback...\n", handle->handle_id);
-			g_usleep(20000);
+			g_usleep(10000);
 			if(handle->cdone < 0) {
 				JANUS_LOG(LOG_ERR, "[%"SCNu64"] Error gathering candidates!\n", handle->handle_id);
-=======
-			JANUS_LOG(LOG_VERB, "[%"SCNu64"] Waiting for candidates-done callback...\n", ice_handle->handle_id);
-			g_usleep(10000);
-			if(ice_handle->cdone < 0) {
-				JANUS_LOG(LOG_ERR, "[%"SCNu64"] Error gathering candidates!\n", ice_handle->handle_id);
->>>>>>> b7df9977
 				janus_sdp_destroy(parsed_sdp);
 				return NULL;
 			}
