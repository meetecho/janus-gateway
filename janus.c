/*! \file   janus.c
 * \author Lorenzo Miniero <lorenzo@meetecho.com>
 * \copyright GNU General Public License v3
 * \brief  Janus core
 * \details Implementation of the Janus core. This code takes care of
 * the server initialization (command line/configuration) and setup,
 * and makes use of the available transport plugins (by default HTTP,
 * WebSockets, RabbitMQ, if compiled) and Janus protocol (a JSON-based
 * protocol) to interact with the applications, whether they're web based
 * or not. The core also takes care of bridging peers and plugins
 * accordingly, in terms of both messaging and real-time media transfer
 * via WebRTC.
 *
 * \ingroup core
 * \ref core
 */

#include <dlfcn.h>
#include <dirent.h>
#include <net/if.h>
#include <netdb.h>
#include <signal.h>
#include <getopt.h>
#include <sys/resource.h>
#include <sys/stat.h>
#include <fcntl.h>
#include <poll.h>
#ifdef HAVE_TURNRESTAPI
#include <curl/curl.h>
#endif

#include "janus.h"
#include "version.h"
#include "cmdline.h"
#include "config.h"
#include "apierror.h"
#include "debug.h"
#include "ip-utils.h"
#include "rtcp.h"
#include "auth.h"
#include "record.h"
#include "events.h"


#define JANUS_NAME				"Janus WebRTC Server"
#define JANUS_AUTHOR			"Meetecho s.r.l."
#define JANUS_SERVER_NAME		"MyJanusInstance"

#ifdef __MACH__
#define SHLIB_EXT "0.dylib"
#else
#define SHLIB_EXT ".so"
#endif


static janus_config *config = NULL;
static char *config_file = NULL;
static char *configs_folder = NULL;

static GHashTable *transports = NULL;
static GHashTable *transports_so = NULL;

static GHashTable *eventhandlers = NULL;
static GHashTable *eventhandlers_so = NULL;

static GHashTable *loggers = NULL;
static GHashTable *loggers_so = NULL;

static GHashTable *plugins = NULL;
static GHashTable *plugins_so = NULL;


/* Daemonization */
static gboolean daemonize = FALSE;
static int pipefd[2];


#ifdef REFCOUNT_DEBUG
/* Reference counters debugging */
GHashTable *counters = NULL;
janus_mutex counters_mutex;
#endif


/* API secrets */
static char *api_secret = NULL, *admin_api_secret = NULL;

/* JSON parameters */
static int janus_process_error_string(janus_request *request, uint64_t session_id, const char *transaction, gint error, gchar *error_string);

static struct janus_json_parameter incoming_request_parameters[] = {
	{"transaction", JSON_STRING, JANUS_JSON_PARAM_REQUIRED},
	{"janus", JSON_STRING, JANUS_JSON_PARAM_REQUIRED},
	{"id", JSON_INTEGER, JANUS_JSON_PARAM_POSITIVE}
};
static struct janus_json_parameter attach_parameters[] = {
	{"plugin", JSON_STRING, JANUS_JSON_PARAM_REQUIRED},
	{"opaque_id", JSON_STRING, 0},
};
static struct janus_json_parameter body_parameters[] = {
	{"body", JSON_OBJECT, JANUS_JSON_PARAM_REQUIRED}
};
static struct janus_json_parameter jsep_parameters[] = {
	{"type", JSON_STRING, JANUS_JSON_PARAM_REQUIRED},
	{"trickle", JANUS_JSON_BOOL, 0},
	{"sdp", JSON_STRING, JANUS_JSON_PARAM_REQUIRED}
};
static struct janus_json_parameter add_token_parameters[] = {
	{"token", JSON_STRING, JANUS_JSON_PARAM_REQUIRED},
	{"plugins", JSON_ARRAY, 0}
};
static struct janus_json_parameter token_parameters[] = {
	{"token", JSON_STRING, JANUS_JSON_PARAM_REQUIRED}
};
static struct janus_json_parameter admin_parameters[] = {
	{"transaction", JSON_STRING, JANUS_JSON_PARAM_REQUIRED},
	{"janus", JSON_STRING, JANUS_JSON_PARAM_REQUIRED}
};
static struct janus_json_parameter debug_parameters[] = {
	{"debug", JANUS_JSON_BOOL, JANUS_JSON_PARAM_REQUIRED}
};
static struct janus_json_parameter timeout_parameters[] = {
	{"timeout", JSON_INTEGER, JANUS_JSON_PARAM_REQUIRED | JANUS_JSON_PARAM_POSITIVE}
};
static struct janus_json_parameter level_parameters[] = {
	{"level", JSON_INTEGER, JANUS_JSON_PARAM_REQUIRED | JANUS_JSON_PARAM_POSITIVE}
};
static struct janus_json_parameter timestamps_parameters[] = {
	{"timestamps", JANUS_JSON_BOOL, JANUS_JSON_PARAM_REQUIRED}
};
static struct janus_json_parameter colors_parameters[] = {
	{"colors", JANUS_JSON_BOOL, JANUS_JSON_PARAM_REQUIRED}
};
static struct janus_json_parameter mnq_parameters[] = {
	{"min_nack_queue", JSON_INTEGER, JANUS_JSON_PARAM_REQUIRED | JANUS_JSON_PARAM_POSITIVE}
};
static struct janus_json_parameter nmt_parameters[] = {
	{"no_media_timer", JSON_INTEGER, JANUS_JSON_PARAM_REQUIRED | JANUS_JSON_PARAM_POSITIVE}
};
static struct janus_json_parameter st_parameters[] = {
	{"slowlink_threshold", JSON_INTEGER, JANUS_JSON_PARAM_REQUIRED | JANUS_JSON_PARAM_POSITIVE}
};
static struct janus_json_parameter ans_parameters[] = {
	{"accept", JANUS_JSON_BOOL, JANUS_JSON_PARAM_REQUIRED}
};
static struct janus_json_parameter queryhandler_parameters[] = {
	{"handler", JSON_STRING, JANUS_JSON_PARAM_REQUIRED},
	{"request", JSON_OBJECT, 0}
};
static struct janus_json_parameter querylogger_parameters[] = {
	{"logger", JSON_STRING, JANUS_JSON_PARAM_REQUIRED},
	{"request", JSON_OBJECT, 0}
};
static struct janus_json_parameter messageplugin_parameters[] = {
	{"plugin", JSON_STRING, JANUS_JSON_PARAM_REQUIRED},
	{"request", JSON_OBJECT, 0}
};
static struct janus_json_parameter customevent_parameters[] = {
	{"schema", JSON_STRING, JANUS_JSON_PARAM_REQUIRED},
	{"data", JSON_OBJECT, JANUS_JSON_PARAM_REQUIRED}
};
static struct janus_json_parameter customlogline_parameters[] = {
	{"line", JSON_STRING, JANUS_JSON_PARAM_REQUIRED},
	{"level", JSON_INTEGER, JANUS_JSON_PARAM_POSITIVE}
};
static struct janus_json_parameter text2pcap_parameters[] = {
	{"folder", JSON_STRING, 0},
	{"filename", JSON_STRING, 0},
	{"truncate", JSON_INTEGER, JANUS_JSON_PARAM_POSITIVE}
};
static struct janus_json_parameter handleinfo_parameters[] = {
	{"plugin_only", JANUS_JSON_BOOL, 0}
};
static struct janus_json_parameter resaddr_parameters[] = {
	{"address", JSON_STRING, JANUS_JSON_PARAM_REQUIRED}
};
static struct janus_json_parameter teststun_parameters[] = {
	{"address", JSON_STRING, JANUS_JSON_PARAM_REQUIRED},
	{"port", JSON_INTEGER, JANUS_JSON_PARAM_REQUIRED | JANUS_JSON_PARAM_POSITIVE},
	{"localport", JSON_INTEGER, JANUS_JSON_PARAM_POSITIVE}
};

/* Admin/Monitor helpers */
json_t *janus_admin_stream_summary(janus_ice_stream *stream);
json_t *janus_admin_component_summary(janus_ice_component *component);


/* IP addresses */
static gchar *local_ip = NULL;
gchar *janus_get_local_ip(void) {
	return local_ip;
}
static gchar *public_ip = NULL;
gchar *janus_get_public_ip(void) {
	/* Fallback to the local IP, if we have no public one */
	return public_ip ? public_ip : local_ip;
}
void janus_set_public_ip(const char *ip) {
	/* once set do not override */
	if(ip == NULL || public_ip != NULL)
		return;
	public_ip = g_strdup(ip);
}
static volatile gint stop = 0;
static gint stop_signal = 0;
gint janus_is_stopping(void) {
	return g_atomic_int_get(&stop);
}


/* Public instance name */
static gchar *server_name = NULL;

static json_t *janus_create_message(const char *status, uint64_t session_id, const char *transaction) {
	json_t *msg = json_object();
	json_object_set_new(msg, "janus", json_string(status));
	if(session_id > 0)
		json_object_set_new(msg, "session_id", json_integer(session_id));
	if(transaction != NULL)
		json_object_set_new(msg, "transaction", json_string(transaction));
	return msg;
}

/* The default timeout for sessions is 60 seconds: this means that, if
 * we don't get any activity (i.e., no request) on this session for more
 * than 60 seconds, then it's considered expired and we destroy it. That's
 * why we have a keep-alive method in the API. This can be overridden in
 * either janus.cfg/.jcfg or from the command line. Setting this to 0 will
 * disable the timeout mechanism, which is NOT suggested as it may risk
 * having orphaned sessions (sessions not controlled by any transport
 * and never freed). Besides, notice that if you make this shorter than
 * 30s, you'll have to update the timers in janus.js when the long
 * polling mechanism is used and shorten them as well, or you'll risk
 * incurring in unexpected timeouts (when HTTP is used in janus.js, the
 * long poll is used as a keepalive mechanism). */
#define DEFAULT_SESSION_TIMEOUT		60
static uint session_timeout = DEFAULT_SESSION_TIMEOUT;

#define DEFAULT_RECLAIM_SESSION_TIMEOUT		0
static uint reclaim_session_timeout = DEFAULT_RECLAIM_SESSION_TIMEOUT;

/* We can programmatically change whether we want to accept new sessions
 * or not: the default is of course TRUE, but we may want to temporarily
 * change that in some cases, e.g., if we don't want the load on this
 * server to grow too much, or because we're draining the server. */
static gboolean accept_new_sessions = TRUE;

/* We don't hold (trickle) candidates indefinitely either: by default, we
 * only store them for 45 seconds. After that, they're discarded, in order
 * to avoid leaks or orphaned media details. This means that, if for instance
 * you're trying to set up a call with someone, and that someone only answers
 * a minute later, the candidates you sent initially will be discarded and
 * the call will fail. You can modify the default value in janus.jcfg */
#define DEFAULT_CANDIDATES_TIMEOUT		45
static uint candidates_timeout = DEFAULT_CANDIDATES_TIMEOUT;

/* By default we list dependencies details, but some may prefer not to */
static gboolean hide_dependencies = FALSE;

/* WebRTC encryption is obviously enabled by default. In the rare cases
 * you want to disable it for debugging purposes, though, you can do
 * that either via command line (-w) or in the main configuration file */
static gboolean webrtc_encryption = TRUE;
gboolean janus_is_webrtc_encryption_enabled(void) {
	return webrtc_encryption;
}

/* Information */
static json_t *janus_info(const char *transaction) {
	/* Prepare a summary on the Janus instance */
	json_t *info = janus_create_message("server_info", 0, transaction);
	json_object_set_new(info, "name", json_string(JANUS_NAME));
	json_object_set_new(info, "version", json_integer(janus_version));
	json_object_set_new(info, "version_string", json_string(janus_version_string));
	json_object_set_new(info, "author", json_string(JANUS_AUTHOR));
	json_object_set_new(info, "commit-hash", json_string(janus_build_git_sha));
	json_object_set_new(info, "compile-time", json_string(janus_build_git_time));
	json_object_set_new(info, "log-to-stdout", janus_log_is_stdout_enabled() ? json_true() : json_false());
	json_object_set_new(info, "log-to-file", janus_log_is_logfile_enabled() ? json_true() : json_false());
	if(janus_log_is_logfile_enabled())
		json_object_set_new(info, "log-path", json_string(janus_log_get_logfile_path()));
#ifdef HAVE_SCTP
	json_object_set_new(info, "data_channels", json_true());
#else
	json_object_set_new(info, "data_channels", json_false());
#endif
	json_object_set_new(info, "accepting-new-sessions", accept_new_sessions ? json_true() : json_false());
	json_object_set_new(info, "session-timeout", json_integer(session_timeout));
	json_object_set_new(info, "reclaim-session-timeout", json_integer(reclaim_session_timeout));
	json_object_set_new(info, "candidates-timeout", json_integer(candidates_timeout));
	json_object_set_new(info, "server-name", json_string(server_name ? server_name : JANUS_SERVER_NAME));
	json_object_set_new(info, "local-ip", json_string(local_ip));
	if(public_ip != NULL)
		json_object_set_new(info, "public-ip", json_string(public_ip));
	json_object_set_new(info, "ipv6", janus_ice_is_ipv6_enabled() ? json_true() : json_false());
	json_object_set_new(info, "ice-lite", janus_ice_is_ice_lite_enabled() ? json_true() : json_false());
	json_object_set_new(info, "ice-tcp", janus_ice_is_ice_tcp_enabled() ? json_true() : json_false());
	json_object_set_new(info, "full-trickle", janus_ice_is_full_trickle_enabled() ? json_true() : json_false());
	json_object_set_new(info, "min-nack-queue", json_integer(janus_get_min_nack_queue()));
	json_object_set_new(info, "twcc-period", json_integer(janus_get_twcc_period()));
	if(janus_ice_get_stun_server() != NULL) {
		char server[255];
		g_snprintf(server, 255, "%s:%"SCNu16, janus_ice_get_stun_server(), janus_ice_get_stun_port());
		json_object_set_new(info, "stun-server", json_string(server));
	}
	if(janus_ice_get_turn_server() != NULL) {
		char server[255];
		g_snprintf(server, 255, "%s:%"SCNu16, janus_ice_get_turn_server(), janus_ice_get_turn_port());
		json_object_set_new(info, "turn-server", json_string(server));
	}
	json_object_set_new(info, "static-event-loops", json_integer(janus_ice_get_static_event_loops()));
	json_object_set_new(info, "api_secret", api_secret ? json_true() : json_false());
	json_object_set_new(info, "auth_token", janus_auth_is_enabled() ? json_true() : json_false());
	json_object_set_new(info, "event_handlers", janus_events_is_enabled() ? json_true() : json_false());
	json_object_set_new(info, "opaqueid_in_api", janus_is_opaqueid_in_api_enabled() ? json_true() : json_false());
	if(!webrtc_encryption)
		json_object_set_new(info, "webrtc_encryption", json_false());
	/* Dependencies */
	if(!hide_dependencies) {
		json_t *deps = json_object();
		char glib2_version[20];
		g_snprintf(glib2_version, sizeof(glib2_version), "%d.%d.%d", glib_major_version, glib_minor_version, glib_micro_version);
		json_object_set_new(deps, "glib2", json_string(glib2_version));
		json_object_set_new(deps, "jansson", json_string(JANSSON_VERSION));
		json_object_set_new(deps, "libnice", json_string(libnice_version_string));
		json_object_set_new(deps, "libsrtp", json_string(srtp_get_version_string()));
	#ifdef HAVE_TURNRESTAPI
		curl_version_info_data *curl_version = curl_version_info(CURLVERSION_NOW);
		if(curl_version && curl_version->version)
			json_object_set_new(deps, "libcurl", json_string(curl_version->version));
	#endif
		json_object_set_new(deps, "crypto", json_string(janus_get_ssl_version()));
		json_object_set_new(info, "dependencies", deps);
	}
	/* Available transports */
	json_t *t_data = json_object();
	if(transports && g_hash_table_size(transports) > 0) {
		GHashTableIter iter;
		gpointer value;
		g_hash_table_iter_init(&iter, transports);
		while (g_hash_table_iter_next(&iter, NULL, &value)) {
			janus_transport *t = value;
			if(t == NULL) {
				continue;
			}
			json_t *transport = json_object();
			json_object_set_new(transport, "name", json_string(t->get_name()));
			json_object_set_new(transport, "author", json_string(t->get_author()));
			json_object_set_new(transport, "description", json_string(t->get_description()));
			json_object_set_new(transport, "version_string", json_string(t->get_version_string()));
			json_object_set_new(transport, "version", json_integer(t->get_version()));
			json_object_set_new(t_data, t->get_package(), transport);
		}
	}
	json_object_set_new(info, "transports", t_data);
	/* Available event handlers */
	json_t *e_data = json_object();
	if(eventhandlers && g_hash_table_size(eventhandlers) > 0) {
		GHashTableIter iter;
		gpointer value;
		g_hash_table_iter_init(&iter, eventhandlers);
		while (g_hash_table_iter_next(&iter, NULL, &value)) {
			janus_eventhandler *e = value;
			if(e == NULL) {
				continue;
			}
			json_t *eventhandler = json_object();
			json_object_set_new(eventhandler, "name", json_string(e->get_name()));
			json_object_set_new(eventhandler, "author", json_string(e->get_author()));
			json_object_set_new(eventhandler, "description", json_string(e->get_description()));
			json_object_set_new(eventhandler, "version_string", json_string(e->get_version_string()));
			json_object_set_new(eventhandler, "version", json_integer(e->get_version()));
			json_object_set_new(e_data, e->get_package(), eventhandler);
		}
	}
	json_object_set_new(info, "events", e_data);
	/* Available external loggers */
	json_t *l_data = json_object();
	if(loggers && g_hash_table_size(loggers) > 0) {
		GHashTableIter iter;
		gpointer value;
		g_hash_table_iter_init(&iter, loggers);
		while (g_hash_table_iter_next(&iter, NULL, &value)) {
			janus_logger *l = value;
			if(l == NULL) {
				continue;
			}
			json_t *logger = json_object();
			json_object_set_new(logger, "name", json_string(l->get_name()));
			json_object_set_new(logger, "author", json_string(l->get_author()));
			json_object_set_new(logger, "description", json_string(l->get_description()));
			json_object_set_new(logger, "version_string", json_string(l->get_version_string()));
			json_object_set_new(logger, "version", json_integer(l->get_version()));
			json_object_set_new(l_data, l->get_package(), logger);
		}
	}
	json_object_set_new(info, "loggers", l_data);
	/* Available plugins */
	json_t *p_data = json_object();
	if(plugins && g_hash_table_size(plugins) > 0) {
		GHashTableIter iter;
		gpointer value;
		g_hash_table_iter_init(&iter, plugins);
		while (g_hash_table_iter_next(&iter, NULL, &value)) {
			janus_plugin *p = value;
			if(p == NULL) {
				continue;
			}
			json_t *plugin = json_object();
			json_object_set_new(plugin, "name", json_string(p->get_name()));
			json_object_set_new(plugin, "author", json_string(p->get_author()));
			json_object_set_new(plugin, "description", json_string(p->get_description()));
			json_object_set_new(plugin, "version_string", json_string(p->get_version_string()));
			json_object_set_new(plugin, "version", json_integer(p->get_version()));
			json_object_set_new(p_data, p->get_package(), plugin);
		}
	}
	json_object_set_new(info, "plugins", p_data);

	return info;
}


/* Logging */
int janus_log_level = LOG_INFO;
gboolean janus_log_timestamps = FALSE;
gboolean janus_log_colors = FALSE;
char *janus_log_global_prefix = NULL;
int lock_debug = 0;
#ifdef REFCOUNT_DEBUG
int refcount_debug = 1;
#else
int refcount_debug = 0;
#endif


/*! \brief Signal handler (just used to intercept CTRL+C and SIGTERM) */
static void janus_handle_signal(int signum) {
	stop_signal = signum;
	switch(g_atomic_int_get(&stop)) {
		case 0:
			JANUS_PRINT("Stopping server, please wait...\n");
			break;
		case 1:
			JANUS_PRINT("In a hurry? I'm trying to free resources cleanly, here!\n");
			break;
		default:
			JANUS_PRINT("Ok, leaving immediately...\n");
			break;
	}
	g_atomic_int_inc(&stop);
	if(g_atomic_int_get(&stop) > 2)
		exit(1);
}

/*! \brief Termination handler (atexit) */
static void janus_termination_handler(void) {
	/* Free the instance name, if provided */
	g_free(server_name);
	/* Remove the PID file if we created it */
	janus_pidfile_remove();
	/* Close the logger */
	janus_log_destroy();
	/* Get rid of external loggers too, if any */
	if(loggers != NULL && g_hash_table_size(loggers) > 0) {
		g_hash_table_foreach(loggers, janus_logger_close, NULL);
		g_hash_table_destroy(loggers);
	}
	if(loggers_so != NULL && g_hash_table_size(loggers_so) > 0) {
		g_hash_table_foreach(loggers_so, janus_loggerso_close, NULL);
		g_hash_table_destroy(loggers_so);
	}
	/* If we're daemonizing, we send an error code to the parent */
	if(daemonize) {
		int code = 1;
		ssize_t res = 0;
		do {
			res = write(pipefd[1], &code, sizeof(int));
		} while(res == -1 && errno == EINTR);
	}
}


/** @name Transport plugin callback interface
 * These are the callbacks implemented by the Janus core, as part of
 * the janus_transport_callbacks interface. Everything the transport
 * plugins send the core is handled here.
 */
///@{
void janus_transport_incoming_request(janus_transport *plugin, janus_transport_session *transport, void *request_id, gboolean admin, json_t *message, json_error_t *error);
void janus_transport_gone(janus_transport *plugin, janus_transport_session *transport);
gboolean janus_transport_is_api_secret_needed(janus_transport *plugin);
gboolean janus_transport_is_api_secret_valid(janus_transport *plugin, const char *apisecret);
gboolean janus_transport_is_auth_token_needed(janus_transport *plugin);
gboolean janus_transport_is_auth_token_valid(janus_transport *plugin, const char *token);
void janus_transport_notify_event(janus_transport *plugin, void *transport, json_t *event);

static janus_transport_callbacks janus_handler_transport =
	{
		.incoming_request = janus_transport_incoming_request,
		.transport_gone = janus_transport_gone,
		.is_api_secret_needed = janus_transport_is_api_secret_needed,
		.is_api_secret_valid = janus_transport_is_api_secret_valid,
		.is_auth_token_needed = janus_transport_is_auth_token_needed,
		.is_auth_token_valid = janus_transport_is_auth_token_valid,
		.events_is_enabled = janus_events_is_enabled,
		.notify_event = janus_transport_notify_event,
	};
static GAsyncQueue *requests = NULL;
static janus_request exit_message;
static GThreadPool *tasks = NULL;
void janus_transport_task(gpointer data, gpointer user_data);
///@}


/** @name Plugin callback interface
 * These are the callbacks implemented by the Janus core, as part of
 * the janus_callbacks interface. Everything the plugins send the
 * core is handled here.
 */
///@{
int janus_plugin_push_event(janus_plugin_session *plugin_session, janus_plugin *plugin, const char *transaction, json_t *message, json_t *jsep);
json_t *janus_plugin_handle_sdp(janus_plugin_session *plugin_session, janus_plugin *plugin, const char *sdp_type, const char *sdp, gboolean restart);
void janus_plugin_relay_rtp(janus_plugin_session *plugin_session, janus_plugin_rtp *packet);
void janus_plugin_relay_rtcp(janus_plugin_session *plugin_session, janus_plugin_rtcp *packet);
void janus_plugin_relay_data(janus_plugin_session *plugin_session, janus_plugin_data *message);
void janus_plugin_send_pli(janus_plugin_session *plugin_session);
void janus_plugin_send_remb(janus_plugin_session *plugin_session, uint32_t bitrate);
void janus_plugin_close_pc(janus_plugin_session *plugin_session);
void janus_plugin_end_session(janus_plugin_session *plugin_session);
void janus_plugin_notify_event(janus_plugin *plugin, janus_plugin_session *plugin_session, json_t *event);
gboolean janus_plugin_auth_is_signature_valid(janus_plugin *plugin, const char *token);
gboolean janus_plugin_auth_signature_contains(janus_plugin *plugin, const char *token, const char *desc);
static janus_callbacks janus_handler_plugin =
	{
		.push_event = janus_plugin_push_event,
		.relay_rtp = janus_plugin_relay_rtp,
		.relay_rtcp = janus_plugin_relay_rtcp,
		.relay_data = janus_plugin_relay_data,
		.send_pli = janus_plugin_send_pli,
		.send_remb = janus_plugin_send_remb,
		.close_pc = janus_plugin_close_pc,
		.end_session = janus_plugin_end_session,
		.events_is_enabled = janus_events_is_enabled,
		.notify_event = janus_plugin_notify_event,
		.auth_is_signature_valid = janus_plugin_auth_is_signature_valid,
		.auth_signature_contains = janus_plugin_auth_signature_contains,
	};
///@}


/* Core Sessions */
static janus_mutex sessions_mutex;
static GHashTable *sessions = NULL;
static GMainContext *sessions_watchdog_context = NULL;


static void janus_ice_handle_dereference(janus_ice_handle *handle) {
	if(handle)
		janus_refcount_decrease(&handle->ref);
}

static void janus_session_free(const janus_refcount *session_ref) {
	janus_session *session = janus_refcount_containerof(session_ref, janus_session, ref);
	/* This session can be destroyed, free all the resources */
	if(session->ice_handles != NULL) {
		g_hash_table_destroy(session->ice_handles);
		session->ice_handles = NULL;
	}
	if(session->source != NULL) {
		janus_request_destroy(session->source);
		session->source = NULL;
	}
	g_free(session);
}

static gboolean janus_check_sessions(gpointer user_data) {
	if(session_timeout < 1)		/* Session timeouts are disabled */
		return G_SOURCE_CONTINUE;
	janus_mutex_lock(&sessions_mutex);
	if(sessions && g_hash_table_size(sessions) > 0) {
		GHashTableIter iter;
		gpointer value;
		g_hash_table_iter_init(&iter, sessions);
		while (g_hash_table_iter_next(&iter, NULL, &value)) {
			janus_session *session = (janus_session *) value;
			if (!session || g_atomic_int_get(&session->destroyed)) {
				continue;
			}
			gint64 now = janus_get_monotonic_time();
			if ((now - session->last_activity >= (gint64)session_timeout * G_USEC_PER_SEC &&
					!g_atomic_int_compare_and_exchange(&session->timeout, 0, 1)) ||
					((g_atomic_int_get(&session->transport_gone) && now - session->last_activity >= (gint64)reclaim_session_timeout * G_USEC_PER_SEC) &&
							!g_atomic_int_compare_and_exchange(&session->timeout, 0, 1))) {
				JANUS_LOG(LOG_INFO, "Timeout expired for session %"SCNu64"...\n", session->session_id);
				/* Mark the session as over, we'll deal with it later */
				janus_session_handles_clear(session);
				/* Notify the transport */
				if(session->source) {
					json_t *event = janus_create_message("timeout", session->session_id, NULL);
					/* Send this to the transport client and notify the session's over */
					session->source->transport->send_message(session->source->instance, NULL, FALSE, event);
					session->source->transport->session_over(session->source->instance, session->session_id, TRUE, FALSE);
				}
				/* Notify event handlers as well */
				if(janus_events_is_enabled())
					janus_events_notify_handlers(JANUS_EVENT_TYPE_SESSION, JANUS_EVENT_SUBTYPE_NONE,
						session->session_id, "timeout", NULL);

				/* FIXME Is this safe? apparently it causes hash table errors on the console */
				g_hash_table_iter_remove(&iter);

				janus_session_destroy(session);
			}
		}
	}
	janus_mutex_unlock(&sessions_mutex);

	return G_SOURCE_CONTINUE;
}

static gpointer janus_sessions_watchdog(gpointer user_data) {
	GMainLoop *loop = (GMainLoop *) user_data;
	GMainContext *watchdog_context = g_main_loop_get_context(loop);
	GSource *timeout_source;

	timeout_source = g_timeout_source_new_seconds(2);
	g_source_set_callback(timeout_source, janus_check_sessions, watchdog_context, NULL);
	g_source_attach(timeout_source, watchdog_context);
	g_source_unref(timeout_source);

	JANUS_LOG(LOG_INFO, "Sessions watchdog started\n");

	g_main_loop_run(loop);

	JANUS_LOG(LOG_INFO, "Sessions watchdog stopped\n");

	return NULL;
}


janus_session *janus_session_create(guint64 session_id) {
	janus_session *session = NULL;
	if(session_id == 0) {
		while(session_id == 0) {
			session_id = janus_random_uint64();
			session = janus_session_find(session_id);
			if(session != NULL) {
				/* Session ID already taken, try another one */
				janus_refcount_decrease(&session->ref);
				session_id = 0;
			}
		}
	}
	session = (janus_session *)g_malloc(sizeof(janus_session));
	JANUS_LOG(LOG_INFO, "Creating new session: %"SCNu64"; %p\n", session_id, session);
	session->session_id = session_id;
	janus_refcount_init(&session->ref, janus_session_free);
	session->source = NULL;
	g_atomic_int_set(&session->destroyed, 0);
	g_atomic_int_set(&session->timeout, 0);
	g_atomic_int_set(&session->transport_gone, 0);
	session->last_activity = janus_get_monotonic_time();
	session->ice_handles = NULL;
	janus_mutex_init(&session->mutex);
	janus_mutex_lock(&sessions_mutex);
	g_hash_table_insert(sessions, janus_uint64_dup(session->session_id), session);
	janus_mutex_unlock(&sessions_mutex);
	return session;
}

janus_session *janus_session_find(guint64 session_id) {
	janus_mutex_lock(&sessions_mutex);
	janus_session *session = g_hash_table_lookup(sessions, &session_id);
	if(session != NULL) {
		/* A successful find automatically increases the reference counter:
		 * it's up to the caller to decrease it again when done */
		janus_refcount_increase(&session->ref);
	}
	janus_mutex_unlock(&sessions_mutex);
	return session;
}

void janus_session_notify_event(janus_session *session, json_t *event) {
	if(session != NULL && !g_atomic_int_get(&session->destroyed) && session->source != NULL && session->source->transport != NULL) {
		/* Send this to the transport client */
		JANUS_LOG(LOG_HUGE, "Sending event to %s (%p)\n", session->source->transport->get_package(), session->source->instance);
		session->source->transport->send_message(session->source->instance, NULL, FALSE, event);
	} else {
		/* No transport, free the event */
		json_decref(event);
	}
}


/* Destroys a session but does not remove it from the sessions hash table. */
gint janus_session_destroy(janus_session *session) {
	guint64 session_id = session->session_id;
	JANUS_LOG(LOG_INFO, "Destroying session %"SCNu64"; %p\n", session_id, session);
	if(!g_atomic_int_compare_and_exchange(&session->destroyed, 0, 1))
		return 0;
	janus_session_handles_clear(session);
	/* The session will actually be destroyed when the counter gets to 0 */
	janus_refcount_decrease(&session->ref);

	return 0;
}

janus_ice_handle *janus_session_handles_find(janus_session *session, guint64 handle_id) {
	if(session == NULL)
		return NULL;
	janus_mutex_lock(&session->mutex);
	janus_ice_handle *handle = session->ice_handles ? g_hash_table_lookup(session->ice_handles, &handle_id) : NULL;
	if(handle != NULL) {
		/* A successful find automatically increases the reference counter:
		 * it's up to the caller to decrease it again when done */
		janus_refcount_increase(&handle->ref);
	}
	janus_mutex_unlock(&session->mutex);
	return handle;
}

void janus_session_handles_insert(janus_session *session, janus_ice_handle *handle) {
	janus_mutex_lock(&session->mutex);
	if(session->ice_handles == NULL)
		session->ice_handles = g_hash_table_new_full(g_int64_hash, g_int64_equal, (GDestroyNotify)g_free, (GDestroyNotify)janus_ice_handle_dereference);
	janus_refcount_increase(&handle->ref);
	g_hash_table_insert(session->ice_handles, janus_uint64_dup(handle->handle_id), handle);
	janus_mutex_unlock(&session->mutex);
}

gint janus_session_handles_remove(janus_session *session, janus_ice_handle *handle) {
	janus_mutex_lock(&session->mutex);
	gint error = janus_ice_handle_destroy(session, handle);
	g_hash_table_remove(session->ice_handles, &handle->handle_id);
	janus_mutex_unlock(&session->mutex);
	return error;
}

void janus_session_handles_clear(janus_session *session) {
	janus_mutex_lock(&session->mutex);
	if(session->ice_handles != NULL && g_hash_table_size(session->ice_handles) > 0) {
		GHashTableIter iter;
		gpointer value;
		/* Remove all handles */
		g_hash_table_iter_init(&iter, session->ice_handles);
		while (g_hash_table_iter_next(&iter, NULL, &value)) {
			janus_ice_handle *handle = value;
			if(!handle)
				continue;
			janus_ice_handle_destroy(session, handle);
			g_hash_table_iter_remove(&iter);
		}
	}
	janus_mutex_unlock(&session->mutex);
}

json_t *janus_session_handles_list_json(janus_session *session) {
	json_t *list = json_array();
	janus_mutex_lock(&session->mutex);
	if(session->ice_handles != NULL && g_hash_table_size(session->ice_handles) > 0) {
		GHashTableIter iter;
		gpointer value;
		g_hash_table_iter_init(&iter, session->ice_handles);
		while (g_hash_table_iter_next(&iter, NULL, &value)) {
			janus_ice_handle *handle = value;
			if(!handle)
				continue;
			json_array_append_new(list, json_integer(handle->handle_id));
		}
	}
	janus_mutex_unlock(&session->mutex);
	return list;
}

/* Requests management */
janus_request *janus_request_new(janus_transport *transport, janus_transport_session *instance, void *request_id, gboolean admin, json_t *message) {
	janus_request *request = g_malloc(sizeof(janus_request));
	request->transport = transport;
	request->instance = instance;
	janus_refcount_increase(&instance->ref);
	request->request_id = request_id;
	request->admin = admin;
	request->message = message;
	return request;
}

void janus_request_destroy(janus_request *request) {
	if(request == NULL || request == &exit_message)
		return;
	request->transport = NULL;
	janus_refcount_decrease(&request->instance->ref);
	request->instance = NULL;
	request->request_id = NULL;
	if(request->message)
		json_decref(request->message);
	request->message = NULL;
	g_free(request);
}

static int janus_request_check_secret(janus_request *request, guint64 session_id, const gchar *transaction_text) {
	gboolean secret_authorized = FALSE, token_authorized = FALSE;
	if(api_secret == NULL && !janus_auth_is_enabled()) {
		/* Nothing to check */
		secret_authorized = TRUE;
		token_authorized = TRUE;
	} else {
		json_t *root = request->message;
		if(api_secret != NULL) {
			/* There's an API secret, check that the client provided it */
			json_t *secret = json_object_get(root, "apisecret");
			if(secret && json_is_string(secret) && janus_strcmp_const_time(json_string_value(secret), api_secret)) {
				secret_authorized = TRUE;
			}
		}
		if(janus_auth_is_enabled()) {
			/* The token based authentication mechanism is enabled, check that the client provided it */
			json_t *token = json_object_get(root, "token");
			if(token && json_is_string(token) && janus_auth_check_token(json_string_value(token))) {
				token_authorized = TRUE;
			}
		}
		/* We consider a request authorized if either the proper API secret or a valid token has been provided */
		if(!secret_authorized && !token_authorized)
			return JANUS_ERROR_UNAUTHORIZED;
	}
	return 0;
}

static void janus_request_ice_handle_answer(janus_ice_handle *handle, int audio, int video, int data, char *jsep_sdp) {
	/* We got our answer */
	janus_flags_clear(&handle->webrtc_flags, JANUS_ICE_HANDLE_WEBRTC_PROCESSING_OFFER);
	/* Any pending trickles? */
	if(handle->pending_trickles) {
		JANUS_LOG(LOG_VERB, "[%"SCNu64"]   -- Processing %d pending trickle candidates\n", handle->handle_id, g_list_length(handle->pending_trickles));
		GList *temp = NULL;
		while(handle->pending_trickles) {
			temp = g_list_first(handle->pending_trickles);
			handle->pending_trickles = g_list_remove_link(handle->pending_trickles, temp);
			janus_ice_trickle *trickle = (janus_ice_trickle *)temp->data;
			g_list_free(temp);
			if(trickle == NULL)
				continue;
			if((janus_get_monotonic_time() - trickle->received) > candidates_timeout*G_USEC_PER_SEC) {
				/* FIXME Candidate is too old, discard it */
				JANUS_LOG(LOG_WARN, "[%"SCNu64"] Discarding candidate (too old)\n", handle->handle_id);
				janus_ice_trickle_destroy(trickle);
				/* FIXME We should report that */
				continue;
			}
			json_t *candidate = trickle->candidate;
			if(candidate == NULL) {
				janus_ice_trickle_destroy(trickle);
				continue;
			}
			if(json_is_object(candidate)) {
				/* We got a single candidate */
				int error = 0;
				const char *error_string = NULL;
				if((error = janus_ice_trickle_parse(handle, candidate, &error_string)) != 0) {
					/* FIXME We should report the error parsing the trickle candidate */
				}
			} else if(json_is_array(candidate)) {
				/* We got multiple candidates in an array */
				JANUS_LOG(LOG_VERB, "[%"SCNu64"] Got multiple candidates (%zu)\n", handle->handle_id, json_array_size(candidate));
				if(json_array_size(candidate) > 0) {
					/* Handle remote candidates */
					size_t i = 0;
					for(i=0; i<json_array_size(candidate); i++) {
						json_t *c = json_array_get(candidate, i);
						/* FIXME We don't care if any trickle fails to parse */
						janus_ice_trickle_parse(handle, c, NULL);
					}
				}
			}
			/* Done, free candidate */
			janus_ice_trickle_destroy(trickle);
		}
	}

	gboolean candidates_found = (handle->stream && handle->stream->component && g_slist_length(handle->stream->component->candidates) > 0);
	/* This was an answer, check if it's time to start ICE */
	if(janus_flags_is_set(&handle->webrtc_flags, JANUS_ICE_HANDLE_WEBRTC_TRICKLE) && !candidates_found) {
		JANUS_LOG(LOG_VERB, "[%"SCNu64"]   -- ICE Trickling is supported by the browser, waiting for remote candidates...\n", handle->handle_id);
		janus_flags_set(&handle->webrtc_flags, JANUS_ICE_HANDLE_WEBRTC_START);
	} else {
		JANUS_LOG(LOG_VERB, "[%"SCNu64"] Done! Sending connectivity checks...\n", handle->handle_id);
		janus_ice_setup_remote_candidates(handle, handle->stream_id, 1);
	}
}

int janus_process_incoming_request(janus_request *request) {
	int ret = -1;
	if(request == NULL) {
		JANUS_LOG(LOG_ERR, "Missing request or payload to process, giving up...\n");
		return ret;
	}
	int error_code = 0;
	char error_cause[100];
	json_t *root = request->message;
	/* Ok, let's start with the ids */
	guint64 session_id = 0, handle_id = 0;
	json_t *s = json_object_get(root, "session_id");
	if(s && json_is_integer(s))
		session_id = json_integer_value(s);
	json_t *h = json_object_get(root, "handle_id");
	if(h && json_is_integer(h))
		handle_id = json_integer_value(h);

	janus_session *session = NULL;
	janus_ice_handle *handle = NULL;

	/* Get transaction and message request */
	JANUS_VALIDATE_JSON_OBJECT(root, incoming_request_parameters,
		error_code, error_cause, FALSE,
		JANUS_ERROR_MISSING_MANDATORY_ELEMENT, JANUS_ERROR_INVALID_ELEMENT_TYPE);
	if(error_code != 0) {
		ret = janus_process_error_string(request, session_id, NULL, error_code, error_cause);
		goto jsondone;
	}
	json_t *transaction = json_object_get(root, "transaction");
	const gchar *transaction_text = json_string_value(transaction);
	json_t *message = json_object_get(root, "janus");
	const gchar *message_text = json_string_value(message);

	if(session_id == 0 && handle_id == 0) {
		/* Can only be a 'Create new session', a 'Get info' or a 'Ping/Pong' request */
		if(!strcasecmp(message_text, "info")) {
			ret = janus_process_success(request, janus_info(transaction_text));
			goto jsondone;
		}
		if(!strcasecmp(message_text, "ping")) {
			/* Prepare JSON reply */
			json_t *reply = janus_create_message("pong", 0, transaction_text);
			ret = janus_process_success(request, reply);
			goto jsondone;
		}
		if(strcasecmp(message_text, "create")) {
			ret = janus_process_error(request, session_id, transaction_text, JANUS_ERROR_INVALID_REQUEST_PATH, "Unhandled request '%s' at this path", message_text);
			goto jsondone;
		}
		/* Make sure we're accepting new sessions */
		if(!accept_new_sessions) {
			ret = janus_process_error(request, session_id, transaction_text, JANUS_ERROR_NOT_ACCEPTING_SESSIONS, NULL);
			goto jsondone;
		}
		/* Any secret/token to check? */
		ret = janus_request_check_secret(request, session_id, transaction_text);
		if(ret != 0) {
			ret = janus_process_error(request, session_id, transaction_text, JANUS_ERROR_UNAUTHORIZED, NULL);
			goto jsondone;
		}
		session_id = 0;
		json_t *id = json_object_get(root, "id");
		if(id != NULL) {
			/* The application provided the session ID to use */
			session_id = json_integer_value(id);
			if(session_id > 0 && (session = janus_session_find(session_id)) != NULL) {
				/* Session ID already taken */
				ret = janus_process_error(request, session_id, transaction_text, JANUS_ERROR_SESSION_CONFLICT, "Session ID already in use");
				goto jsondone;
			}
		}
		/* Handle it */
		session = janus_session_create(session_id);
		if(session == NULL) {
			ret = janus_process_error(request, session_id, transaction_text, JANUS_ERROR_UNKNOWN, "Memory error");
			goto jsondone;
		}
		session_id = session->session_id;
		/* We increase the counter as this request is using the session */
		janus_refcount_increase(&session->ref);
		/* Take note of the request source that originated this session (HTTP, WebSockets, RabbitMQ?) */
		session->source = janus_request_new(request->transport, request->instance, NULL, FALSE, NULL);
		/* Notify the source that a new session has been created */
		request->transport->session_created(request->instance, session->session_id);
		/* Notify event handlers */
		if(janus_events_is_enabled()) {
			/* Session created, add info on the transport that originated it */
			json_t *transport = json_object();
			json_object_set_new(transport, "transport", json_string(session->source->transport->get_package()));
			char id[32];
			memset(id, 0, sizeof(id));
			g_snprintf(id, sizeof(id), "%p", session->source->instance);
			json_object_set_new(transport, "id", json_string(id));
			janus_events_notify_handlers(JANUS_EVENT_TYPE_SESSION, JANUS_EVENT_SUBTYPE_NONE,
				session_id, "created", transport);
		}
		/* Prepare JSON reply */
		json_t *reply = janus_create_message("success", 0, transaction_text);
		json_t *data = json_object();
		json_object_set_new(data, "id", json_integer(session_id));
		json_object_set_new(reply, "data", data);
		/* Send the success reply */
		ret = janus_process_success(request, reply);
		goto jsondone;
	}
	if(session_id < 1) {
		JANUS_LOG(LOG_ERR, "Invalid session\n");
		ret = janus_process_error(request, session_id, transaction_text, JANUS_ERROR_SESSION_NOT_FOUND, NULL);
		goto jsondone;
	}
	if(h && handle_id < 1) {
		JANUS_LOG(LOG_ERR, "Invalid handle\n");
		ret = janus_process_error(request, session_id, transaction_text, JANUS_ERROR_SESSION_NOT_FOUND, NULL);
		goto jsondone;
	}

	/* Go on with the processing */
	ret = janus_request_check_secret(request, session_id, transaction_text);
	if(ret != 0) {
		ret = janus_process_error(request, session_id, transaction_text, JANUS_ERROR_UNAUTHORIZED, NULL);
		goto jsondone;
	}

	/* If we got here, make sure we have a session (and/or a handle) */
	session = janus_session_find(session_id);
	if(!session) {
		JANUS_LOG(LOG_ERR, "Couldn't find any session %"SCNu64"...\n", session_id);
		ret = janus_process_error(request, session_id, transaction_text, JANUS_ERROR_SESSION_NOT_FOUND, "No such session %"SCNu64"", session_id);
		goto jsondone;
	}
	/* Update the last activity timer */
	session->last_activity = janus_get_monotonic_time();
	handle = NULL;
	if(handle_id > 0) {
		handle = janus_session_handles_find(session, handle_id);
		if(!handle) {
			JANUS_LOG(LOG_ERR, "Couldn't find any handle %"SCNu64" in session %"SCNu64"...\n", handle_id, session_id);
			ret = janus_process_error(request, session_id, transaction_text, JANUS_ERROR_HANDLE_NOT_FOUND, "No such handle %"SCNu64" in session %"SCNu64"", handle_id, session_id);
			goto jsondone;
		}
	}

	/* What is this? */
	if(!strcasecmp(message_text, "keepalive")) {
		/* Just a keep-alive message, reply with an ack */
		JANUS_LOG(LOG_VERB, "Got a keep-alive on session %"SCNu64"\n", session_id);
		json_t *reply = janus_create_message("ack", session_id, transaction_text);
		/* Send the success reply */
		ret = janus_process_success(request, reply);
	} else if(!strcasecmp(message_text, "attach")) {
		if(handle != NULL) {
			/* Attach is a session-level command */
			ret = janus_process_error(request, session_id, transaction_text, JANUS_ERROR_INVALID_REQUEST_PATH, "Unhandled request '%s' at this path", message_text);
			goto jsondone;
		}
		JANUS_VALIDATE_JSON_OBJECT(root, attach_parameters,
			error_code, error_cause, FALSE,
			JANUS_ERROR_MISSING_MANDATORY_ELEMENT, JANUS_ERROR_INVALID_ELEMENT_TYPE);
		if(error_code != 0) {
			ret = janus_process_error_string(request, session_id, transaction_text, error_code, error_cause);
			goto jsondone;
		}
		json_t *plugin = json_object_get(root, "plugin");
		const gchar *plugin_text = json_string_value(plugin);
		janus_plugin *plugin_t = janus_plugin_find(plugin_text);
		if(plugin_t == NULL) {
			ret = janus_process_error(request, session_id, transaction_text, JANUS_ERROR_PLUGIN_NOT_FOUND, "No such plugin '%s'", plugin_text);
			goto jsondone;
		}
		/* If the auth token mechanism is enabled, we should check if this token can access this plugin */
		if(janus_auth_is_enabled()) {
			json_t *token = json_object_get(root, "token");
			if(token != NULL) {
				const char *token_value = json_string_value(token);
				if(token_value && !janus_auth_check_plugin(token_value, plugin_t)) {
					JANUS_LOG(LOG_ERR, "Token '%s' can't access plugin '%s'\n", token_value, plugin_text);
					ret = janus_process_error(request, session_id, transaction_text, JANUS_ERROR_UNAUTHORIZED_PLUGIN, "Provided token can't access plugin '%s'", plugin_text);
					goto jsondone;
				}
			}
		}
		json_t *opaque = json_object_get(root, "opaque_id");
		const char *opaque_id = opaque ? json_string_value(opaque) : NULL;
		/* Create handle */
		handle = janus_ice_handle_create(session, opaque_id);
		if(handle == NULL) {
			ret = janus_process_error(request, session_id, transaction_text, JANUS_ERROR_UNKNOWN, "Memory error");
			goto jsondone;
		}
		handle_id = handle->handle_id;
		/* We increase the counter as this request is using the handle */
		janus_refcount_increase(&handle->ref);
		/* Attach to the plugin */
		int error = 0;
		if((error = janus_ice_handle_attach_plugin(session, handle, plugin_t)) != 0) {
			/* TODO Make error struct to pass verbose information */
			janus_session_handles_remove(session, handle);
			JANUS_LOG(LOG_ERR, "Couldn't attach to plugin '%s', error '%d'\n", plugin_text, error);
			ret = janus_process_error(request, session_id, transaction_text, JANUS_ERROR_PLUGIN_ATTACH, "Couldn't attach to plugin: error '%d'", error);
			goto jsondone;
		}
		/* Prepare JSON reply */
		json_t *reply = janus_create_message("success", session_id, transaction_text);
		json_t *data = json_object();
		json_object_set_new(data, "id", json_integer(handle_id));
		json_object_set_new(reply, "data", data);
		/* Send the success reply */
		ret = janus_process_success(request, reply);
	} else if(!strcasecmp(message_text, "destroy")) {
		if(handle != NULL) {
			/* Query is a session-level command */
			ret = janus_process_error(request, session_id, transaction_text, JANUS_ERROR_INVALID_REQUEST_PATH, "Unhandled request '%s' at this path", message_text);
			goto jsondone;
		}
		janus_mutex_lock(&sessions_mutex);
		g_hash_table_remove(sessions, &session->session_id);
		janus_mutex_unlock(&sessions_mutex);
		/* Notify the source that the session has been destroyed */
		if(session->source && session->source->transport) {
			session->source->transport->session_over(session->source->instance, session->session_id, FALSE, FALSE);
		}
		/* Schedule the session for deletion */
		janus_session_destroy(session);

		/* Prepare JSON reply */
		json_t *reply = janus_create_message("success", session_id, transaction_text);
		/* Send the success reply */
		ret = janus_process_success(request, reply);
		/* Notify event handlers as well */
		if(janus_events_is_enabled())
			janus_events_notify_handlers(JANUS_EVENT_TYPE_SESSION, JANUS_EVENT_SUBTYPE_NONE,
				session_id, "destroyed", NULL);
	} else if(!strcasecmp(message_text, "detach")) {
		if(handle == NULL) {
			/* Query is an handle-level command */
			ret = janus_process_error(request, session_id, transaction_text, JANUS_ERROR_INVALID_REQUEST_PATH, "Unhandled request '%s' at this path", message_text);
			goto jsondone;
		}
		if(handle->app == NULL || handle->app_handle == NULL) {
			ret = janus_process_error(request, session_id, transaction_text, JANUS_ERROR_PLUGIN_DETACH, "No plugin to detach from");
			goto jsondone;
		}
		int error = janus_session_handles_remove(session, handle);
		if(error != 0) {
			/* TODO Make error struct to pass verbose information */
			ret = janus_process_error(request, session_id, transaction_text, JANUS_ERROR_PLUGIN_DETACH, "Couldn't detach from plugin: error '%d'", error);
			/* TODO Delete handle instance */
			goto jsondone;
		}
		/* Prepare JSON reply */
		json_t *reply = janus_create_message("success", session_id, transaction_text);
		/* Send the success reply */
		ret = janus_process_success(request, reply);
	} else if(!strcasecmp(message_text, "hangup")) {
		if(handle == NULL) {
			/* Query is an handle-level command */
			ret = janus_process_error(request, session_id, transaction_text, JANUS_ERROR_INVALID_REQUEST_PATH, "Unhandled request '%s' at this path", message_text);
			goto jsondone;
		}
		if(handle->app == NULL || handle->app_handle == NULL) {
			ret = janus_process_error(request, session_id, transaction_text, JANUS_ERROR_PLUGIN_DETACH, "No plugin attached");
			goto jsondone;
		}
		janus_ice_webrtc_hangup(handle, "Janus API");
		/* Prepare JSON reply */
		json_t *reply = janus_create_message("success", session_id, transaction_text);
		/* Send the success reply */
		ret = janus_process_success(request, reply);
	} else if(!strcasecmp(message_text, "claim")) {
		janus_mutex_lock(&session->mutex);
		if(session->source != NULL) {
			/* Notify the old transport that this session is over for them, but has been reclaimed */
			session->source->transport->session_over(session->source->instance, session->session_id, FALSE, TRUE);
			janus_request_destroy(session->source);
			session->source = NULL;
		}
		session->source = janus_request_new(request->transport, request->instance, NULL, FALSE, NULL);
		/* Notify the new transport that it has claimed a session */
		session->source->transport->session_claimed(session->source->instance, session->session_id);
		/* Previous transport may be gone, clear flag. */
		g_atomic_int_set(&session->transport_gone, 0);
		janus_mutex_unlock(&session->mutex);
		/* Prepare JSON reply */
		json_t *reply = json_object();
		json_object_set_new(reply, "janus", json_string("success"));
		json_object_set_new(reply, "session_id", json_integer(session_id));
		json_object_set_new(reply, "transaction", json_string(transaction_text));
		/* Send the success reply */
		ret = janus_process_success(request, reply);
	} else if(!strcasecmp(message_text, "message")) {
		if(handle == NULL) {
			/* Query is an handle-level command */
			ret = janus_process_error(request, session_id, transaction_text, JANUS_ERROR_INVALID_REQUEST_PATH, "Unhandled request '%s' at this path", message_text);
			goto jsondone;
		}
		if(handle->app == NULL || handle->app_handle == NULL) {
			ret = janus_process_error(request, session_id, transaction_text, JANUS_ERROR_PLUGIN_MESSAGE, "No plugin to handle this message");
			goto jsondone;
		}
		janus_plugin *plugin_t = (janus_plugin *)handle->app;
		JANUS_LOG(LOG_VERB, "[%"SCNu64"] There's a message for %s\n", handle->handle_id, plugin_t->get_name());
		JANUS_VALIDATE_JSON_OBJECT(root, body_parameters,
			error_code, error_cause, FALSE,
			JANUS_ERROR_MISSING_MANDATORY_ELEMENT, JANUS_ERROR_INVALID_ELEMENT_TYPE);
		if(error_code != 0) {
			ret = janus_process_error_string(request, session_id, transaction_text, error_code, error_cause);
			goto jsondone;
		}
		json_t *body = json_object_get(root, "body");
		/* Is there an SDP attached? */
		json_t *jsep = json_object_get(root, "jsep");
		char *jsep_type = NULL;
		char *jsep_sdp = NULL, *jsep_sdp_stripped = NULL;
		gboolean renegotiation = FALSE;
		if(jsep != NULL) {
			if(!json_is_object(jsep)) {
				ret = janus_process_error(request, session_id, transaction_text, JANUS_ERROR_INVALID_JSON_OBJECT, "Invalid jsep object");
				goto jsondone;
			}
			JANUS_VALIDATE_JSON_OBJECT_FORMAT("JSEP error: missing mandatory element (%s)",
				"JSEP error: invalid element type (%s should be %s)",
				jsep, jsep_parameters, error_code, error_cause, FALSE,
				JANUS_ERROR_MISSING_MANDATORY_ELEMENT, JANUS_ERROR_INVALID_ELEMENT_TYPE);
			if(error_code != 0) {
				ret = janus_process_error_string(request, session_id, transaction_text, error_code, error_cause);
				goto jsondone;
			}
			json_t *type = json_object_get(jsep, "type");
			jsep_type = g_strdup(json_string_value(type));
			type = NULL;
			gboolean do_trickle = TRUE;
			json_t *jsep_trickle = json_object_get(jsep, "trickle");
			do_trickle = jsep_trickle ? json_is_true(jsep_trickle) : TRUE;
			/* Are we still cleaning up from a previous media session? */
			if(janus_flags_is_set(&handle->webrtc_flags, JANUS_ICE_HANDLE_WEBRTC_CLEANING)) {
				JANUS_LOG(LOG_VERB, "[%"SCNu64"] Still cleaning up from a previous media session, let's wait a bit...\n", handle->handle_id);
				gint64 waited = 0;
				while(janus_flags_is_set(&handle->webrtc_flags, JANUS_ICE_HANDLE_WEBRTC_CLEANING)) {
					g_usleep(100000);
					waited += 100000;
					if(waited >= 3*G_USEC_PER_SEC) {
						JANUS_LOG(LOG_VERB, "[%"SCNu64"]   -- Waited 3 seconds, that's enough!\n", handle->handle_id);
						ret = janus_process_error(request, session_id, transaction_text, JANUS_ERROR_WEBRTC_STATE, "Still cleaning a previous session");
						goto jsondone;
					}
				}
			}
			/* Check if we're renegotiating (if we have an answer, we did an offer/answer round already) */
			renegotiation = janus_flags_is_set(&handle->webrtc_flags, JANUS_ICE_HANDLE_WEBRTC_NEGOTIATED);
			/* Check the JSEP type */
			janus_mutex_lock(&handle->mutex);
			int offer = 0;
			if(!strcasecmp(jsep_type, "offer")) {
				offer = 1;
				janus_flags_set(&handle->webrtc_flags, JANUS_ICE_HANDLE_WEBRTC_PROCESSING_OFFER);
				janus_flags_set(&handle->webrtc_flags, JANUS_ICE_HANDLE_WEBRTC_GOT_OFFER);
				janus_flags_clear(&handle->webrtc_flags, JANUS_ICE_HANDLE_WEBRTC_GOT_ANSWER);
			} else if(!strcasecmp(jsep_type, "answer")) {
				janus_flags_set(&handle->webrtc_flags, JANUS_ICE_HANDLE_WEBRTC_GOT_ANSWER);
				if(janus_flags_is_set(&handle->webrtc_flags, JANUS_ICE_HANDLE_WEBRTC_GOT_OFFER))
					janus_flags_set(&handle->webrtc_flags, JANUS_ICE_HANDLE_WEBRTC_NEGOTIATED);
				offer = 0;
			} else {
				/* TODO Handle other message types as well */
				ret = janus_process_error(request, session_id, transaction_text, JANUS_ERROR_JSEP_UNKNOWN_TYPE, "JSEP error: unknown message type '%s'", jsep_type);
				g_free(jsep_type);
				janus_flags_clear(&handle->webrtc_flags, JANUS_ICE_HANDLE_WEBRTC_PROCESSING_OFFER);
				janus_mutex_unlock(&handle->mutex);
				goto jsondone;
			}
			json_t *sdp = json_object_get(jsep, "sdp");
			jsep_sdp = (char *)json_string_value(sdp);
			JANUS_LOG(LOG_VERB, "[%"SCNu64"] Remote SDP:\n%s", handle->handle_id, jsep_sdp);
			/* Is this valid SDP? */
			char error_str[512];
			int audio = 0, video = 0, data = 0;
			janus_sdp *parsed_sdp = janus_sdp_preparse(handle, jsep_sdp, error_str, sizeof(error_str), &audio, &video, &data);
			if(parsed_sdp == NULL) {
				/* Invalid SDP */
				ret = janus_process_error_string(request, session_id, transaction_text, JANUS_ERROR_JSEP_INVALID_SDP, error_str);
				g_free(jsep_type);
				janus_flags_clear(&handle->webrtc_flags, JANUS_ICE_HANDLE_WEBRTC_PROCESSING_OFFER);
				janus_mutex_unlock(&handle->mutex);
				goto jsondone;
			}
			/* Notify event handlers */
			if(janus_events_is_enabled()) {
				janus_events_notify_handlers(JANUS_EVENT_TYPE_JSEP, JANUS_EVENT_SUBTYPE_NONE,
					session_id, handle_id, handle->opaque_id, "remote", jsep_type, jsep_sdp);
			}
			/* FIXME We're only handling single audio/video lines for now... */
			JANUS_LOG(LOG_VERB, "[%"SCNu64"] Audio %s been negotiated, Video %s been negotiated, SCTP/DataChannels %s been negotiated\n",
			                    handle->handle_id,
			                    audio ? "has" : "has NOT",
			                    video ? "has" : "has NOT",
			                    data ? "have" : "have NOT");
			if(audio > 1) {
				JANUS_LOG(LOG_WARN, "[%"SCNu64"] More than one audio line? only going to negotiate one...\n", handle->handle_id);
			}
			if(video > 1) {
				JANUS_LOG(LOG_WARN, "[%"SCNu64"] More than one video line? only going to negotiate one...\n", handle->handle_id);
			}
			if(data > 1) {
				JANUS_LOG(LOG_WARN, "[%"SCNu64"] More than one data line? only going to negotiate one...\n", handle->handle_id);
			}
#ifndef HAVE_SCTP
			if(data) {
				JANUS_LOG(LOG_WARN, "[%"SCNu64"]   -- DataChannels have been negotiated, but support for them has not been compiled...\n", handle->handle_id);
			}
#endif
			/* We behave differently if it's a new session or an update... */
			if(!renegotiation) {
				/* New session */
				if(offer) {
					/* Setup ICE locally (we received an offer) */
					if(janus_ice_setup_local(handle, offer, audio, video, data, do_trickle) < 0) {
						JANUS_LOG(LOG_ERR, "Error setting ICE locally\n");
						janus_sdp_destroy(parsed_sdp);
						g_free(jsep_type);
						janus_flags_clear(&handle->webrtc_flags, JANUS_ICE_HANDLE_WEBRTC_PROCESSING_OFFER);
						ret = janus_process_error(request, session_id, transaction_text, JANUS_ERROR_UNKNOWN, "Error setting ICE locally");
						janus_mutex_unlock(&handle->mutex);
						goto jsondone;
					}
				} else {
					/* Make sure we're waiting for an ANSWER in the first place */
					if(!handle->agent) {
						JANUS_LOG(LOG_ERR, "Unexpected ANSWER (did we offer?)\n");
						janus_sdp_destroy(parsed_sdp);
						g_free(jsep_type);
						janus_flags_clear(&handle->webrtc_flags, JANUS_ICE_HANDLE_WEBRTC_PROCESSING_OFFER);
						ret = janus_process_error(request, session_id, transaction_text, JANUS_ERROR_UNEXPECTED_ANSWER, "Unexpected ANSWER (did we offer?)");
						janus_mutex_unlock(&handle->mutex);
						goto jsondone;
					}
				}
				if(janus_sdp_process(handle, parsed_sdp, FALSE) < 0) {
					JANUS_LOG(LOG_ERR, "Error processing SDP\n");
					janus_sdp_destroy(parsed_sdp);
					g_free(jsep_type);
					janus_flags_clear(&handle->webrtc_flags, JANUS_ICE_HANDLE_WEBRTC_PROCESSING_OFFER);
					ret = janus_process_error(request, session_id, transaction_text, JANUS_ERROR_JSEP_INVALID_SDP, "Error processing SDP");
					janus_mutex_unlock(&handle->mutex);
					goto jsondone;
				}
				if(!offer) {
					/* Set remote candidates now (we received an answer) */
					if(do_trickle) {
						janus_flags_set(&handle->webrtc_flags, JANUS_ICE_HANDLE_WEBRTC_TRICKLE);
					} else {
						janus_flags_clear(&handle->webrtc_flags, JANUS_ICE_HANDLE_WEBRTC_TRICKLE);
					}
					janus_request_ice_handle_answer(handle, audio, video, data, jsep_sdp);
				} else {
					/* Check if the mid RTP extension is being negotiated */
					handle->stream->mid_ext_id = janus_rtp_header_extension_get_id(jsep_sdp, JANUS_RTP_EXTMAP_MID);
					/* Check if the RTP Stream ID extension is being negotiated */
					handle->stream->rid_ext_id = janus_rtp_header_extension_get_id(jsep_sdp, JANUS_RTP_EXTMAP_RID);
					handle->stream->ridrtx_ext_id = janus_rtp_header_extension_get_id(jsep_sdp, JANUS_RTP_EXTMAP_REPAIRED_RID);
					/* Check if the audio level ID extension is being negotiated */
					handle->stream->audiolevel_ext_id = janus_rtp_header_extension_get_id(jsep_sdp, JANUS_RTP_EXTMAP_AUDIO_LEVEL);
					/* Check if the video orientation ID extension is being negotiated */
					handle->stream->videoorientation_ext_id = janus_rtp_header_extension_get_id(jsep_sdp, JANUS_RTP_EXTMAP_VIDEO_ORIENTATION);
					/* Check if the frame marking ID extension is being negotiated */
					handle->stream->framemarking_ext_id = janus_rtp_header_extension_get_id(jsep_sdp, JANUS_RTP_EXTMAP_FRAME_MARKING);
					/* Check if transport wide CC is supported */
					int transport_wide_cc_ext_id = janus_rtp_header_extension_get_id(jsep_sdp, JANUS_RTP_EXTMAP_TRANSPORT_WIDE_CC);
					handle->stream->do_transport_wide_cc = transport_wide_cc_ext_id > 0 ? TRUE : FALSE;
					handle->stream->transport_wide_cc_ext_id = transport_wide_cc_ext_id;
				}
			} else {
				/* FIXME This is a renegotiation: we can currently only handle simple changes in media
				 * direction and ICE restarts: anything more complex than that will result in an error */
				JANUS_LOG(LOG_INFO, "[%"SCNu64"] Negotiation update, checking what changed...\n", handle->handle_id);
				if(janus_sdp_process(handle, parsed_sdp, TRUE) < 0) {
					JANUS_LOG(LOG_ERR, "Error processing SDP\n");
					janus_sdp_destroy(parsed_sdp);
					g_free(jsep_type);
					janus_flags_clear(&handle->webrtc_flags, JANUS_ICE_HANDLE_WEBRTC_PROCESSING_OFFER);
					ret = janus_process_error(request, session_id, transaction_text, JANUS_ERROR_UNEXPECTED_ANSWER, "Error processing SDP");
					janus_mutex_unlock(&handle->mutex);
					goto jsondone;
				}
				if(janus_flags_is_set(&handle->webrtc_flags, JANUS_ICE_HANDLE_WEBRTC_ICE_RESTART)) {
					JANUS_LOG(LOG_INFO, "[%"SCNu64"] Restarting ICE...\n", handle->handle_id);
					/* Update remote credentials for ICE */
					if(handle->stream) {
						nice_agent_set_remote_credentials(handle->agent, handle->stream->stream_id,
							handle->stream->ruser, handle->stream->rpass);
					}
					/* FIXME We only need to do that for offers: if it's an answer, we did that already */
					if(offer) {
						janus_ice_restart(handle);
					} else {
						janus_flags_clear(&handle->webrtc_flags, JANUS_ICE_HANDLE_WEBRTC_ICE_RESTART);
					}
					/* If we're full-trickling, we'll need to resend the candidates later */
					if(janus_ice_is_full_trickle_enabled()) {
						janus_flags_set(&handle->webrtc_flags, JANUS_ICE_HANDLE_WEBRTC_RESEND_TRICKLES);
					}
				}
#ifdef HAVE_SCTP
				if(!offer) {
					/* Were datachannels just added? */
					if(janus_flags_is_set(&handle->webrtc_flags, JANUS_ICE_HANDLE_WEBRTC_DATA_CHANNELS)) {
						janus_ice_stream *stream = handle->stream;
						if(stream != NULL && stream->component != NULL
								&& stream->component->dtls != NULL && stream->component->dtls->sctp == NULL) {
							/* Create SCTP association as well */
							JANUS_LOG(LOG_WARN, "[%"SCNu64"] Creating datachannels...\n", handle->handle_id);
							janus_dtls_srtp_create_sctp(stream->component->dtls);
						}
					}
				}
#endif
			}
			char *tmp = handle->remote_sdp;
			handle->remote_sdp = g_strdup(jsep_sdp);
			g_free(tmp);
			janus_mutex_unlock(&handle->mutex);
			/* Anonymize SDP */
			if(janus_sdp_anonymize(parsed_sdp) < 0) {
				/* Invalid SDP */
				ret = janus_process_error(request, session_id, transaction_text, JANUS_ERROR_JSEP_INVALID_SDP, "JSEP error: invalid SDP");
				janus_sdp_destroy(parsed_sdp);
				g_free(jsep_type);
				janus_flags_clear(&handle->webrtc_flags, JANUS_ICE_HANDLE_WEBRTC_PROCESSING_OFFER);
				goto jsondone;
			}
			jsep_sdp_stripped = janus_sdp_write(parsed_sdp);
			janus_sdp_destroy(parsed_sdp);
			sdp = NULL;
			janus_flags_clear(&handle->webrtc_flags, JANUS_ICE_HANDLE_WEBRTC_PROCESSING_OFFER);
		}

		/* Make sure the app handle is still valid */
		if(handle->app == NULL || !janus_plugin_session_is_alive(handle->app_handle)) {
			ret = janus_process_error(request, session_id, transaction_text, JANUS_ERROR_PLUGIN_MESSAGE, "No plugin to handle this message");
			g_free(jsep_type);
			g_free(jsep_sdp_stripped);
			janus_flags_clear(&handle->webrtc_flags, JANUS_ICE_HANDLE_WEBRTC_PROCESSING_OFFER);
			goto jsondone;
		}

		/* Send the message to the plugin (which must eventually free transaction_text and unref the two objects, body and jsep) */
		json_incref(body);
		json_t *body_jsep = NULL;
		if(jsep_sdp_stripped) {
			body_jsep = json_pack("{ssss}", "type", jsep_type, "sdp", jsep_sdp_stripped);
			/* Check if simulcasting is enabled */
			if(janus_flags_is_set(&handle->webrtc_flags, JANUS_ICE_HANDLE_WEBRTC_HAS_VIDEO)) {
				if(handle->stream && (handle->stream->rid[0] || handle->stream->video_ssrc_peer[1])) {
					json_t *simulcast = json_object();
					/* If we have rids, pass those, otherwise pass the SSRCs */
					if(handle->stream->rid[0]) {
						json_t *rids = json_array();
						json_array_append_new(rids, json_string(handle->stream->rid[0]));
						if(handle->stream->rid[1])
							json_array_append_new(rids, json_string(handle->stream->rid[1]));
						if(handle->stream->rid[2])
							json_array_append_new(rids, json_string(handle->stream->rid[2]));
						json_object_set_new(simulcast, "rids", rids);
						json_object_set_new(simulcast, "rid-ext", json_integer(handle->stream->rid_ext_id));
					} else {
						json_t *ssrcs = json_array();
						json_array_append_new(ssrcs, json_integer(handle->stream->video_ssrc_peer[0]));
						if(handle->stream->video_ssrc_peer[1])
							json_array_append_new(ssrcs, json_integer(handle->stream->video_ssrc_peer[1]));
						if(handle->stream->video_ssrc_peer[2])
							json_array_append_new(ssrcs, json_integer(handle->stream->video_ssrc_peer[2]));
						json_object_set_new(simulcast, "ssrcs", ssrcs);
					}
					if(handle->stream->framemarking_ext_id > 0)
						json_object_set_new(simulcast, "framemarking-ext", json_integer(handle->stream->framemarking_ext_id));
					json_object_set_new(body_jsep, "simulcast", simulcast);
				}
			}
			/* Check if this is a renegotiation or update */
			if(renegotiation)
				json_object_set_new(body_jsep, "update", json_true());
		}
		janus_plugin_result *result = plugin_t->handle_message(handle->app_handle,
			g_strdup((char *)transaction_text), body, body_jsep);
		g_free(jsep_type);
		g_free(jsep_sdp_stripped);
		if(result == NULL) {
			/* Something went horribly wrong! */
			ret = janus_process_error(request, session_id, transaction_text, JANUS_ERROR_PLUGIN_MESSAGE, "Plugin didn't give a result");
			goto jsondone;
		}
		if(result->type == JANUS_PLUGIN_OK) {
			/* The plugin gave a result already (synchronous request/response) */
			if(result->content == NULL || !json_is_object(result->content)) {
				/* Missing content, or not a JSON object */
				ret = janus_process_error(request, session_id, transaction_text, JANUS_ERROR_PLUGIN_MESSAGE,
					result->content == NULL ?
						"Plugin didn't provide any content for this synchronous response" :
						"Plugin returned an invalid JSON response");
				janus_plugin_result_destroy(result);
				goto jsondone;
			}
			/* Reference the content, as destroying the result instance will decref it */
			json_incref(result->content);
			/* Prepare JSON response */
			json_t *reply = janus_create_message("success", session->session_id, transaction_text);
			json_object_set_new(reply, "sender", json_integer(handle->handle_id));
			if(janus_is_opaqueid_in_api_enabled() && handle->opaque_id != NULL)
				json_object_set_new(reply, "opaque_id", json_string(handle->opaque_id));
			json_t *plugin_data = json_object();
			json_object_set_new(plugin_data, "plugin", json_string(plugin_t->get_package()));
			json_object_set_new(plugin_data, "data", result->content);
			json_object_set_new(reply, "plugindata", plugin_data);
			/* Send the success reply */
			ret = janus_process_success(request, reply);
		} else if(result->type == JANUS_PLUGIN_OK_WAIT) {
			/* The plugin received the request but didn't process it yet, send an ack (asynchronous notifications may follow) */
			json_t *reply = janus_create_message("ack", session_id, transaction_text);
			if(result->text)
				json_object_set_new(reply, "hint", json_string(result->text));
			/* Send the success reply */
			ret = janus_process_success(request, reply);
		} else {
			/* Something went horribly wrong! */
			ret = janus_process_error_string(request, session_id, transaction_text, JANUS_ERROR_PLUGIN_MESSAGE,
				(char *)(result->text ? result->text : "Plugin returned a severe (unknown) error"));
			janus_plugin_result_destroy(result);
			goto jsondone;
		}
		janus_plugin_result_destroy(result);
	} else if(!strcasecmp(message_text, "trickle")) {
		if(handle == NULL) {
			/* Trickle is an handle-level command */
			ret = janus_process_error(request, session_id, transaction_text, JANUS_ERROR_INVALID_REQUEST_PATH, "Unhandled request '%s' at this path", message_text);
			goto jsondone;
		}
		if(handle->app == NULL || !janus_plugin_session_is_alive(handle->app_handle)) {
			ret = janus_process_error(request, session_id, transaction_text, JANUS_ERROR_PLUGIN_MESSAGE, "No plugin to handle this trickle candidate");
			goto jsondone;
		}
		json_t *candidate = json_object_get(root, "candidate");
		json_t *candidates = json_object_get(root, "candidates");
		if(candidate == NULL && candidates == NULL) {
			ret = janus_process_error(request, session_id, transaction_text, JANUS_ERROR_MISSING_MANDATORY_ELEMENT, "Missing mandatory element (candidate|candidates)");
			goto jsondone;
		}
		if(candidate != NULL && candidates != NULL) {
			ret = janus_process_error(request, session_id, transaction_text, JANUS_ERROR_INVALID_JSON, "Can't have both candidate and candidates");
			goto jsondone;
		}
		if(janus_flags_is_set(&handle->webrtc_flags, JANUS_ICE_HANDLE_WEBRTC_CLEANING)) {
			JANUS_LOG(LOG_ERR, "[%"SCNu64"] Received a trickle, but still cleaning a previous session\n", handle->handle_id);
			ret = janus_process_error(request, session_id, transaction_text, JANUS_ERROR_WEBRTC_STATE, "Still cleaning a previous session");
			goto jsondone;
		}
		janus_mutex_lock(&handle->mutex);
		if(!janus_flags_is_set(&handle->webrtc_flags, JANUS_ICE_HANDLE_WEBRTC_TRICKLE)) {
			/* It looks like this peer supports Trickle, after all */
			JANUS_LOG(LOG_VERB, "Handle %"SCNu64" supports trickle even if it didn't negotiate it...\n", handle->handle_id);
			janus_flags_set(&handle->webrtc_flags, JANUS_ICE_HANDLE_WEBRTC_TRICKLE);
		}
		/* Is there any stream ready? this trickle may get here before the SDP it relates to */
		if(handle->stream == NULL) {
			JANUS_LOG(LOG_WARN, "[%"SCNu64"] No stream, queueing this trickle as it got here before the SDP...\n", handle->handle_id);
			/* Enqueue this trickle candidate(s), we'll process this later */
			janus_ice_trickle *early_trickle = janus_ice_trickle_new(transaction_text, candidate ? candidate : candidates);
			handle->pending_trickles = g_list_append(handle->pending_trickles, early_trickle);
			/* Send the ack right away, an event will tell the application if the candidate(s) failed */
			goto trickledone;
		}
		/* Is the ICE stack ready already? */
		if(janus_flags_is_set(&handle->webrtc_flags, JANUS_ICE_HANDLE_WEBRTC_PROCESSING_OFFER) ||
				!janus_flags_is_set(&handle->webrtc_flags, JANUS_ICE_HANDLE_WEBRTC_GOT_OFFER) ||
				!janus_flags_is_set(&handle->webrtc_flags, JANUS_ICE_HANDLE_WEBRTC_GOT_ANSWER)) {
			const char *cause = NULL;
			if(janus_flags_is_set(&handle->webrtc_flags, JANUS_ICE_HANDLE_WEBRTC_PROCESSING_OFFER))
				cause = "processing the offer";
			else if(!janus_flags_is_set(&handle->webrtc_flags, JANUS_ICE_HANDLE_WEBRTC_GOT_ANSWER))
				cause = "waiting for the answer";
			else if(!janus_flags_is_set(&handle->webrtc_flags, JANUS_ICE_HANDLE_WEBRTC_GOT_OFFER))
				cause = "waiting for the offer";
			JANUS_LOG(LOG_VERB, "[%"SCNu64"] Still %s, queueing this trickle to wait until we're done there...\n",
				handle->handle_id, cause);
			/* Enqueue this trickle candidate(s), we'll process this later */
			janus_ice_trickle *early_trickle = janus_ice_trickle_new(transaction_text, candidate ? candidate : candidates);
			handle->pending_trickles = g_list_append(handle->pending_trickles, early_trickle);
			/* Send the ack right away, an event will tell the application if the candidate(s) failed */
			goto trickledone;
		}
		if(candidate != NULL) {
			/* We got a single candidate */
			int error = 0;
			const char *error_string = NULL;
			if((error = janus_ice_trickle_parse(handle, candidate, &error_string)) != 0) {
				ret = janus_process_error(request, session_id, transaction_text, error, "%s", error_string);
				janus_mutex_unlock(&handle->mutex);
				goto jsondone;
			}
		} else {
			/* We got multiple candidates in an array */
			if(!json_is_array(candidates)) {
				ret = janus_process_error(request, session_id, transaction_text, JANUS_ERROR_INVALID_ELEMENT_TYPE, "candidates is not an array");
				janus_mutex_unlock(&handle->mutex);
				goto jsondone;
			}
			JANUS_LOG(LOG_VERB, "Got multiple candidates (%zu)\n", json_array_size(candidates));
			if(json_array_size(candidates) > 0) {
				/* Handle remote candidates */
				size_t i = 0;
				for(i=0; i<json_array_size(candidates); i++) {
					json_t *c = json_array_get(candidates, i);
					/* FIXME We don't care if any trickle fails to parse */
					janus_ice_trickle_parse(handle, c, NULL);
				}
			}
		}

trickledone:
		janus_mutex_unlock(&handle->mutex);
		/* We reply right away, not to block the web server... */
		json_t *reply = janus_create_message("ack", session_id, transaction_text);
		/* Send the success reply */
		ret = janus_process_success(request, reply);
	} else {
		ret = janus_process_error(request, session_id, transaction_text, JANUS_ERROR_UNKNOWN_REQUEST, "Unknown request '%s'", message_text);
	}

jsondone:
	/* Done processing */
	if(handle != NULL)
		janus_refcount_decrease(&handle->ref);
	if(session != NULL)
		janus_refcount_decrease(&session->ref);
	return ret;
}

static json_t *janus_json_token_plugin_array(const char *token_value) {
	json_t *plugins_list = json_array();
	GList *plugins = janus_auth_list_plugins(token_value);
	if(plugins != NULL) {
		GList *tmp = plugins;
		while(tmp) {
			janus_plugin *p = (janus_plugin *)tmp->data;
			if(p != NULL)
				json_array_append_new(plugins_list, json_string(p->get_package()));
			tmp = tmp->next;
		}
		g_list_free(plugins);
		plugins = NULL;
	}
	return plugins_list;
}

static json_t *janus_json_list_token_plugins(const char *token_value, const gchar *transaction_text) {
	json_t *plugins_list = janus_json_token_plugin_array(token_value);
	/* Prepare JSON reply */
	json_t *reply = janus_create_message("success", 0, transaction_text);
	json_t *data = json_object();
	json_object_set_new(data, "plugins", plugins_list);
	json_object_set_new(reply, "data", data);
	return reply;
}

static int janus_request_allow_token(janus_request *request, guint64 session_id, const gchar *transaction_text, gboolean allow, gboolean add) {
	/* Allow/disallow a valid token valid to access a plugin */
	int ret = -1;
	int error_code = 0;
	char error_cause[100];
	json_t *root = request->message;
	if(!janus_auth_is_stored_mode()) {
		ret = janus_process_error(request, session_id, transaction_text, JANUS_ERROR_UNKNOWN, "Stored-Token based authentication disabled");
		goto jsondone;
	}
	JANUS_VALIDATE_JSON_OBJECT(root, add_token_parameters,
		error_code, error_cause, FALSE,
		JANUS_ERROR_MISSING_MANDATORY_ELEMENT, JANUS_ERROR_INVALID_ELEMENT_TYPE);
	/* Any plugin this token should be limited to? */
	json_t *allowed = json_object_get(root, "plugins");
	if(error_code == 0 && !add && (!allowed || json_array_size(allowed) == 0)) {
		error_code = JANUS_ERROR_INVALID_ELEMENT_TYPE;
		g_strlcpy(error_cause, "Invalid element type (plugins should be a non-empty array)", sizeof(error_cause));
	}
	if(error_code != 0) {
		ret = janus_process_error_string(request, session_id, transaction_text, error_code, error_cause);
		goto jsondone;
	}
	json_t *token = json_object_get(root, "token");
	const char *token_value = json_string_value(token);
	if(add) {
		/* First of all, add the new token */
		if(!janus_auth_add_token(token_value)) {
			ret = janus_process_error(request, session_id, transaction_text, JANUS_ERROR_UNKNOWN, "Error adding token");
			goto jsondone;
		}
	} else {
		/* Check if the token is valid, first */
		if(!janus_auth_check_token(token_value)) {
			ret = janus_process_error(request, session_id, transaction_text, JANUS_ERROR_TOKEN_NOT_FOUND, "Token %s not found", token_value);
			goto jsondone;
		}
	}
	if(allowed && json_array_size(allowed) > 0) {
		/* Specify which plugins this token has access to */
		size_t i = 0;
		gboolean ok = TRUE;
		for(i=0; i<json_array_size(allowed); i++) {
			json_t *p = json_array_get(allowed, i);
			if(!p || !json_is_string(p)) {
				/* FIXME Should we fail here? */
				if(add){
					JANUS_LOG(LOG_WARN, "Invalid plugin passed to the new token request, skipping...\n");
					continue;
				} else {
					JANUS_LOG(LOG_ERR, "Invalid plugin passed to the new token request...\n");
					ok = FALSE;
					break;
				}
			}
			const gchar *plugin_text = json_string_value(p);
			janus_plugin *plugin_t = janus_plugin_find(plugin_text);
			if(plugin_t == NULL) {
				/* FIXME Should we fail here? */
				if(add) {
					JANUS_LOG(LOG_WARN, "No such plugin '%s' passed to the new token request, skipping...\n", plugin_text);
					continue;
				} else {
					JANUS_LOG(LOG_ERR, "No such plugin '%s' passed to the new token request...\n", plugin_text);
					ok = FALSE;
				}
				break;
			}
		}
		if(!ok) {
			ret = janus_process_error(request, session_id, transaction_text, JANUS_ERROR_INVALID_ELEMENT_TYPE, "Invalid element type (some of the provided plugins are invalid)");
			goto jsondone;
		}
		/* Take care of the plugins access limitations */
		i = 0;
		for(i=0; i<json_array_size(allowed); i++) {
			json_t *p = json_array_get(allowed, i);
			const gchar *plugin_text = json_string_value(p);
			janus_plugin *plugin_t = janus_plugin_find(plugin_text);
			if(!(allow ? janus_auth_allow_plugin(token_value, plugin_t) : janus_auth_disallow_plugin(token_value, plugin_t))) {
				/* FIXME Should we notify individual failures? */
				JANUS_LOG(LOG_WARN, "Error allowing access to '%s' to the new token, bad things may happen...\n", plugin_text);
			}
		}
	} else {
		/* No plugin limitation specified, allow all plugins */
		if(plugins && g_hash_table_size(plugins) > 0) {
			GHashTableIter iter;
			gpointer value;
			g_hash_table_iter_init(&iter, plugins);
			while (g_hash_table_iter_next(&iter, NULL, &value)) {
				janus_plugin *plugin_t = value;
				if(plugin_t == NULL)
					continue;
				if(!janus_auth_allow_plugin(token_value, plugin_t)) {
					JANUS_LOG(LOG_WARN, "Error allowing access to '%s' to the new token, bad things may happen...\n", plugin_t->get_package());
				}
			}
		}
	}
	/* Get the list of plugins this new token can now access */
	json_t *reply = janus_json_list_token_plugins(token_value, transaction_text);
	/* Send the success reply */
	ret = janus_process_success(request, reply);
jsondone:
	return ret;
}

/* Admin/monitor WebServer requests handler */
int janus_process_incoming_admin_request(janus_request *request) {
	int ret = -1;
	int error_code = 0;
	char error_cause[100];
	if(request == NULL) {
		JANUS_LOG(LOG_ERR, "Missing request or payload to process, giving up...\n");
		return ret;
	}
	json_t *root = request->message;
	/* Ok, let's start with the ids */
	guint64 session_id = 0, handle_id = 0;
	json_t *s = json_object_get(root, "session_id");
	if(s && json_is_integer(s))
		session_id = json_integer_value(s);
	json_t *h = json_object_get(root, "handle_id");
	if(h && json_is_integer(h))
		handle_id = json_integer_value(h);

	janus_session *session = NULL;
	janus_ice_handle *handle = NULL;

	/* Get transaction and message request */
	JANUS_VALIDATE_JSON_OBJECT(root, admin_parameters,
		error_code, error_cause, FALSE,
		JANUS_ERROR_MISSING_MANDATORY_ELEMENT, JANUS_ERROR_INVALID_ELEMENT_TYPE);
	if(error_code != 0) {
		ret = janus_process_error_string(request, session_id, NULL, error_code, error_cause);
		goto jsondone;
	}
	json_t *transaction = json_object_get(root, "transaction");
	const gchar *transaction_text = json_string_value(transaction);
	json_t *message = json_object_get(root, "janus");
	const gchar *message_text = json_string_value(message);

	if(session_id == 0 && handle_id == 0) {
		/* Can only be a 'Get all sessions' or some general setting manipulation request */
		if(!strcasecmp(message_text, "info")) {
			/* The generic info request */
			ret = janus_process_success(request, janus_info(transaction_text));
			goto jsondone;
		}
		if(!strcasecmp(message_text, "ping")) {
			/* Prepare JSON reply */
			json_t *reply = janus_create_message("pong", 0, transaction_text);
			ret = janus_process_success(request, reply);
			goto jsondone;
		}
		if(admin_api_secret != NULL) {
			/* There's an admin/monitor secret, check that the client provided it */
			json_t *secret = json_object_get(root, "admin_secret");
			if(!secret || !json_is_string(secret) || !janus_strcmp_const_time(json_string_value(secret), admin_api_secret)) {
				ret = janus_process_error(request, session_id, transaction_text, JANUS_ERROR_UNAUTHORIZED, NULL);
				goto jsondone;
			}
		}
		if(!strcasecmp(message_text, "get_status")) {
			/* Return some info on the settings (mostly debug-related, at the moment) */
			json_t *reply = janus_create_message("success", 0, transaction_text);
			json_t *status = json_object();
			json_object_set_new(status, "token_auth", janus_auth_is_enabled() ? json_true() : json_false());
			json_object_set_new(status, "session_timeout", json_integer(session_timeout));
			json_object_set_new(status, "reclaim_session_timeout", json_integer(reclaim_session_timeout));
			json_object_set_new(status, "candidates_timeout", json_integer(candidates_timeout));
			json_object_set_new(status, "log_level", json_integer(janus_log_level));
			json_object_set_new(status, "log_timestamps", janus_log_timestamps ? json_true() : json_false());
			json_object_set_new(status, "log_colors", janus_log_colors ? json_true() : json_false());
			json_object_set_new(status, "locking_debug", lock_debug ? json_true() : json_false());
			json_object_set_new(status, "refcount_debug", refcount_debug ? json_true() : json_false());
			json_object_set_new(status, "libnice_debug", janus_ice_is_ice_debugging_enabled() ? json_true() : json_false());
			json_object_set_new(status, "min_nack_queue", json_integer(janus_get_min_nack_queue()));
			json_object_set_new(status, "no_media_timer", json_integer(janus_get_no_media_timer()));
			json_object_set_new(status, "slowlink_threshold", json_integer(janus_get_slowlink_threshold()));
			json_object_set_new(reply, "status", status);
			/* Send the success reply */
			ret = janus_process_success(request, reply);
			goto jsondone;
		} else if(!strcasecmp(message_text, "set_session_timeout")) {
			/* Change the session timeout value */
			JANUS_VALIDATE_JSON_OBJECT(root, timeout_parameters,
				error_code, error_cause, FALSE,
				JANUS_ERROR_MISSING_MANDATORY_ELEMENT, JANUS_ERROR_INVALID_ELEMENT_TYPE);
			if(error_code != 0) {
				ret = janus_process_error_string(request, session_id, transaction_text, error_code, error_cause);
				goto jsondone;
			}
			json_t *timeout = json_object_get(root, "timeout");
			int timeout_num = json_integer_value(timeout);
			if(timeout_num < 0) {
				ret = janus_process_error(request, session_id, transaction_text, JANUS_ERROR_INVALID_ELEMENT_TYPE, "Invalid element type (timeout should be a positive integer)");
				goto jsondone;
			}
			session_timeout = timeout_num;
			/* Prepare JSON reply */
			json_t *reply = json_object();
			json_object_set_new(reply, "janus", json_string("success"));
			json_object_set_new(reply, "transaction", json_string(transaction_text));
			json_object_set_new(reply, "timeout", json_integer(session_timeout));
			/* Send the success reply */
			ret = janus_process_success(request, reply);
			goto jsondone;
		} else if(!strcasecmp(message_text, "set_log_level")) {
			/* Change the debug logging level */
			JANUS_VALIDATE_JSON_OBJECT(root, level_parameters,
				error_code, error_cause, FALSE,
				JANUS_ERROR_MISSING_MANDATORY_ELEMENT, JANUS_ERROR_INVALID_ELEMENT_TYPE);
			if(error_code != 0) {
				ret = janus_process_error_string(request, session_id, transaction_text, error_code, error_cause);
				goto jsondone;
			}
			json_t *level = json_object_get(root, "level");
			int level_num = json_integer_value(level);
			if(level_num < LOG_NONE || level_num > LOG_MAX) {
				ret = janus_process_error(request, session_id, transaction_text, JANUS_ERROR_INVALID_ELEMENT_TYPE, "Invalid element type (level should be between %d and %d)", LOG_NONE, LOG_MAX);
				goto jsondone;
			}
			janus_log_level = level_num;
			/* Prepare JSON reply */
			json_t *reply = janus_create_message("success", 0, transaction_text);
			json_object_set_new(reply, "level", json_integer(janus_log_level));
			/* Send the success reply */
			ret = janus_process_success(request, reply);
			goto jsondone;
		} else if(!strcasecmp(message_text, "set_locking_debug")) {
			/* Enable/disable the locking debug (would show a message on the console for every lock attempt) */
			JANUS_VALIDATE_JSON_OBJECT(root, debug_parameters,
				error_code, error_cause, FALSE,
				JANUS_ERROR_MISSING_MANDATORY_ELEMENT, JANUS_ERROR_INVALID_ELEMENT_TYPE);
			if(error_code != 0) {
				ret = janus_process_error_string(request, session_id, transaction_text, error_code, error_cause);
				goto jsondone;
			}
			json_t *debug = json_object_get(root, "debug");
			lock_debug = json_is_true(debug);
			/* Prepare JSON reply */
			json_t *reply = janus_create_message("success", 0, transaction_text);
			json_object_set_new(reply, "locking_debug", lock_debug ? json_true() : json_false());
			/* Send the success reply */
			ret = janus_process_success(request, reply);
			goto jsondone;
		} else if(!strcasecmp(message_text, "set_refcount_debug")) {
			/* Enable/disable the reference counter debug (would show a message on the console for every increase/decrease) */
			JANUS_VALIDATE_JSON_OBJECT(root, debug_parameters,
				error_code, error_cause, FALSE,
				JANUS_ERROR_MISSING_MANDATORY_ELEMENT, JANUS_ERROR_INVALID_ELEMENT_TYPE);
			if(error_code != 0) {
				ret = janus_process_error_string(request, session_id, transaction_text, error_code, error_cause);
				goto jsondone;
			}
			json_t *debug = json_object_get(root, "debug");
			if(json_is_true(debug)) {
				refcount_debug = TRUE;
			} else {
				refcount_debug = FALSE;
			}
			/* Prepare JSON reply */
			json_t *reply = janus_create_message("success", 0, transaction_text);
			json_object_set_new(reply, "refcount_debug", refcount_debug ? json_true() : json_false());
			/* Send the success reply */
			ret = janus_process_success(request, reply);
			goto jsondone;
		} else if(!strcasecmp(message_text, "set_log_timestamps")) {
			/* Enable/disable the log timestamps */
			JANUS_VALIDATE_JSON_OBJECT(root, timestamps_parameters,
				error_code, error_cause, FALSE,
				JANUS_ERROR_MISSING_MANDATORY_ELEMENT, JANUS_ERROR_INVALID_ELEMENT_TYPE);
			if(error_code != 0) {
				ret = janus_process_error_string(request, session_id, transaction_text, error_code, error_cause);
				goto jsondone;
			}
			json_t *timestamps = json_object_get(root, "timestamps");
			janus_log_timestamps = json_is_true(timestamps);
			/* Prepare JSON reply */
			json_t *reply = janus_create_message("success", 0, transaction_text);
			json_object_set_new(reply, "log_timestamps", janus_log_timestamps ? json_true() : json_false());
			/* Send the success reply */
			ret = janus_process_success(request, reply);
			goto jsondone;
		} else if(!strcasecmp(message_text, "set_log_colors")) {
			/* Enable/disable the log colors */
			JANUS_VALIDATE_JSON_OBJECT(root, colors_parameters,
				error_code, error_cause, FALSE,
				JANUS_ERROR_MISSING_MANDATORY_ELEMENT, JANUS_ERROR_INVALID_ELEMENT_TYPE);
			if(error_code != 0) {
				ret = janus_process_error_string(request, session_id, transaction_text, error_code, error_cause);
				goto jsondone;
			}
			json_t *colors = json_object_get(root, "colors");
			janus_log_colors = json_is_true(colors);
			/* Prepare JSON reply */
			json_t *reply = janus_create_message("success", 0, transaction_text);
			json_object_set_new(reply, "log_colors", janus_log_colors ? json_true() : json_false());
			/* Send the success reply */
			ret = janus_process_success(request, reply);
			goto jsondone;
		} else if(!strcasecmp(message_text, "set_libnice_debug")) {
			/* Enable/disable the libnice debugging (http://nice.freedesktop.org/libnice/libnice-Debug-messages.html) */
			JANUS_VALIDATE_JSON_OBJECT(root, debug_parameters,
				error_code, error_cause, FALSE,
				JANUS_ERROR_MISSING_MANDATORY_ELEMENT, JANUS_ERROR_INVALID_ELEMENT_TYPE);
			if(error_code != 0) {
				ret = janus_process_error_string(request, session_id, transaction_text, error_code, error_cause);
				goto jsondone;
			}
			json_t *debug = json_object_get(root, "debug");
			if(json_is_true(debug)) {
				janus_ice_debugging_enable();
			} else {
				janus_ice_debugging_disable();
			}
			/* Prepare JSON reply */
			json_t *reply = janus_create_message("success", 0, transaction_text);
			json_object_set_new(reply, "libnice_debug", janus_ice_is_ice_debugging_enabled() ? json_true() : json_false());
			/* Send the success reply */
			ret = janus_process_success(request, reply);
			goto jsondone;
		} else if(!strcasecmp(message_text, "set_min_nack_queue")) {
			/* Change the current value for the min NACK queue */
			JANUS_VALIDATE_JSON_OBJECT(root, mnq_parameters,
				error_code, error_cause, FALSE,
				JANUS_ERROR_MISSING_MANDATORY_ELEMENT, JANUS_ERROR_INVALID_ELEMENT_TYPE);
			if(error_code != 0) {
				ret = janus_process_error_string(request, session_id, transaction_text, error_code, error_cause);
				goto jsondone;
			}
			json_t *mnq = json_object_get(root, "min_nack_queue");
			int mnq_num = json_integer_value(mnq);
			janus_set_min_nack_queue(mnq_num);
			/* Prepare JSON reply */
			json_t *reply = janus_create_message("success", 0, transaction_text);
			json_object_set_new(reply, "min_nack_queue", json_integer(janus_get_min_nack_queue()));
			/* Send the success reply */
			ret = janus_process_success(request, reply);
			goto jsondone;
		} else if(!strcasecmp(message_text, "set_no_media_timer")) {
			/* Change the current value for the no-media timer */
			JANUS_VALIDATE_JSON_OBJECT(root, nmt_parameters,
				error_code, error_cause, FALSE,
				JANUS_ERROR_MISSING_MANDATORY_ELEMENT, JANUS_ERROR_INVALID_ELEMENT_TYPE);
			if(error_code != 0) {
				ret = janus_process_error_string(request, session_id, transaction_text, error_code, error_cause);
				goto jsondone;
			}
			json_t *nmt = json_object_get(root, "no_media_timer");
			int nmt_num = json_integer_value(nmt);
			janus_set_no_media_timer(nmt_num);
			/* Prepare JSON reply */
			json_t *reply = json_object();
			json_object_set_new(reply, "janus", json_string("success"));
			json_object_set_new(reply, "transaction", json_string(transaction_text));
			json_object_set_new(reply, "no_media_timer", json_integer(janus_get_no_media_timer()));
			/* Send the success reply */
			ret = janus_process_success(request, reply);
			goto jsondone;
		} else if(!strcasecmp(message_text, "set_slowlink_threshold")) {
			/* Change the current value for the slowlink-threshold value */
			JANUS_VALIDATE_JSON_OBJECT(root, st_parameters,
				error_code, error_cause, FALSE,
				JANUS_ERROR_MISSING_MANDATORY_ELEMENT, JANUS_ERROR_INVALID_ELEMENT_TYPE);
			if(error_code != 0) {
				ret = janus_process_error_string(request, session_id, transaction_text, error_code, error_cause);
				goto jsondone;
			}
			json_t *nmt = json_object_get(root, "slowlink_threshold");
			int nmt_num = json_integer_value(nmt);
			janus_set_slowlink_threshold(nmt_num);
			/* Prepare JSON reply */
			json_t *reply = json_object();
			json_object_set_new(reply, "janus", json_string("success"));
			json_object_set_new(reply, "transaction", json_string(transaction_text));
			json_object_set_new(reply, "slowlink_threshold", json_integer(janus_get_slowlink_threshold()));
			/* Send the success reply */
			ret = janus_process_success(request, reply);
			goto jsondone;
		} else if(!strcasecmp(message_text, "accept_new_sessions")) {
			/* Configure whether we should accept new incoming sessions or not:
			 * this can be particularly useful whenever, e.g., we want to stop
			 * accepting new sessions because we're draining this server */
			JANUS_VALIDATE_JSON_OBJECT(root, ans_parameters,
				error_code, error_cause, FALSE,
				JANUS_ERROR_MISSING_MANDATORY_ELEMENT, JANUS_ERROR_INVALID_ELEMENT_TYPE);
			if(error_code != 0) {
				ret = janus_process_error_string(request, session_id, transaction_text, error_code, error_cause);
				goto jsondone;
			}
			json_t *accept = json_object_get(root, "accept");
			accept_new_sessions = json_is_true(accept);
			/* Prepare JSON reply */
			json_t *reply = janus_create_message("success", 0, transaction_text);
			json_object_set_new(reply, "accept", accept_new_sessions ? json_true() : json_false());
			/* Send the success reply */
			ret = janus_process_success(request, reply);
			goto jsondone;
		} else if(!strcasecmp(message_text, "message_plugin")) {
			/* Contact a plugin and expect a response */
			JANUS_VALIDATE_JSON_OBJECT(root, messageplugin_parameters,
				error_code, error_cause, FALSE,
				JANUS_ERROR_MISSING_MANDATORY_ELEMENT, JANUS_ERROR_INVALID_ELEMENT_TYPE);
			if(error_code != 0) {
				ret = janus_process_error_string(request, session_id, transaction_text, error_code, error_cause);
				goto jsondone;
			}
			json_t *plugin = json_object_get(root, "plugin");
			const char *plugin_value = json_string_value(plugin);
			janus_plugin *p = janus_plugin_find(plugin_value);
			if(p == NULL) {
				/* No such handler... */
				g_snprintf(error_cause, sizeof(error_cause), "%s", "Invalid plugin");
				ret = janus_process_error_string(request, session_id, transaction_text, JANUS_ERROR_PLUGIN_NOT_FOUND, error_cause);
				goto jsondone;
			}
			if(p->handle_admin_message == NULL) {
				/* Handler doesn't implement the hook... */
				g_snprintf(error_cause, sizeof(error_cause), "%s", "Plugin doesn't support Admin API messages");
				ret = janus_process_error_string(request, session_id, transaction_text, JANUS_ERROR_UNKNOWN, error_cause);
				goto jsondone;
			}
			json_t *query = json_object_get(root, "request");
			json_t *response = p->handle_admin_message(query);
			/* Prepare JSON reply */
			json_t *reply = json_object();
			json_object_set_new(reply, "janus", json_string("success"));
			json_object_set_new(reply, "transaction", json_string(transaction_text));
			json_object_set_new(reply, "response", response ? response : json_object());
			/* Send the success reply */
			ret = janus_process_success(request, reply);
			goto jsondone;
		} else if(!strcasecmp(message_text, "query_eventhandler")) {
			/* Contact an event handler and expect a response */
			JANUS_VALIDATE_JSON_OBJECT(root, queryhandler_parameters,
				error_code, error_cause, FALSE,
				JANUS_ERROR_MISSING_MANDATORY_ELEMENT, JANUS_ERROR_INVALID_ELEMENT_TYPE);
			if(error_code != 0) {
				ret = janus_process_error_string(request, session_id, transaction_text, error_code, error_cause);
				goto jsondone;
			}
			json_t *handler = json_object_get(root, "handler");
			const char *handler_value = json_string_value(handler);
			janus_eventhandler *evh = g_hash_table_lookup(eventhandlers, handler_value);
			if(evh == NULL) {
				/* No such handler... */
				g_snprintf(error_cause, sizeof(error_cause), "%s", "Invalid event handler");
				ret = janus_process_error_string(request, session_id, transaction_text, JANUS_ERROR_PLUGIN_NOT_FOUND, error_cause);
				goto jsondone;
			}
			if(evh->handle_request == NULL) {
				/* Handler doesn't implement the hook... */
				g_snprintf(error_cause, sizeof(error_cause), "%s", "Event handler doesn't support queries");
				ret = janus_process_error_string(request, session_id, transaction_text, JANUS_ERROR_UNKNOWN, error_cause);
				goto jsondone;
			}
			json_t *query = json_object_get(root, "request");
			json_t *response = evh->handle_request(query);
			/* Prepare JSON reply */
			json_t *reply = json_object();
			json_object_set_new(reply, "janus", json_string("success"));
			json_object_set_new(reply, "transaction", json_string(transaction_text));
			json_object_set_new(reply, "response", response ? response : json_object());
			/* Send the success reply */
			ret = janus_process_success(request, reply);
			goto jsondone;
		} else if(!strcasecmp(message_text, "query_logger")) {
			/* Contact a logger and expect a response */
			JANUS_VALIDATE_JSON_OBJECT(root, querylogger_parameters,
				error_code, error_cause, FALSE,
				JANUS_ERROR_MISSING_MANDATORY_ELEMENT, JANUS_ERROR_INVALID_ELEMENT_TYPE);
			if(error_code != 0) {
				ret = janus_process_error_string(request, session_id, transaction_text, error_code, error_cause);
				goto jsondone;
			}
			json_t *logger = json_object_get(root, "logger");
			const char *logger_value = json_string_value(logger);
			janus_logger *l = g_hash_table_lookup(loggers, logger_value);
			if(l == NULL) {
				/* No such handler... */
				g_snprintf(error_cause, sizeof(error_cause), "%s", "Invalid logger");
				ret = janus_process_error_string(request, session_id, transaction_text, JANUS_ERROR_PLUGIN_NOT_FOUND, error_cause);
				goto jsondone;
			}
			if(l->handle_request == NULL) {
				/* Handler doesn't implement the hook... */
				g_snprintf(error_cause, sizeof(error_cause), "%s", "Logger doesn't support queries");
				ret = janus_process_error_string(request, session_id, transaction_text, JANUS_ERROR_UNKNOWN, error_cause);
				goto jsondone;
			}
			json_t *query = json_object_get(root, "request");
			json_t *response = l->handle_request(query);
			/* Prepare JSON reply */
			json_t *reply = json_object();
			json_object_set_new(reply, "janus", json_string("success"));
			json_object_set_new(reply, "transaction", json_string(transaction_text));
			json_object_set_new(reply, "response", response ? response : json_object());
			/* Send the success reply */
			ret = janus_process_success(request, reply);
			goto jsondone;
		} else if(!strcasecmp(message_text, "custom_event")) {
			/* Enqueue a custom "external" event to notify via event handlers */
			JANUS_VALIDATE_JSON_OBJECT(root, customevent_parameters,
				error_code, error_cause, FALSE,
				JANUS_ERROR_MISSING_MANDATORY_ELEMENT, JANUS_ERROR_INVALID_ELEMENT_TYPE);
			if(error_code != 0) {
				ret = janus_process_error_string(request, session_id, transaction_text, error_code, error_cause);
				goto jsondone;
			}
			json_t *schema = json_object_get(root, "schema");
			const char *schema_value = json_string_value(schema);
			json_t *data = json_object_get(root, "data");
			if(janus_events_is_enabled()) {
				json_incref(data);
				janus_events_notify_handlers(JANUS_EVENT_TYPE_EXTERNAL, JANUS_EVENT_SUBTYPE_NONE,
					0, schema_value, data);
			}
			/* Prepare JSON reply */
			json_t *reply = json_object();
			json_object_set_new(reply, "janus", json_string("success"));
			json_object_set_new(reply, "transaction", json_string(transaction_text));
			/* Send the success reply */
			ret = janus_process_success(request, reply);
			goto jsondone;
		} else if(!strcasecmp(message_text, "custom_logline")) {
			/* Print something custom on the logs, using the specified debug level */
			JANUS_VALIDATE_JSON_OBJECT(root, customlogline_parameters,
				error_code, error_cause, FALSE,
				JANUS_ERROR_MISSING_MANDATORY_ELEMENT, JANUS_ERROR_INVALID_ELEMENT_TYPE);
			if(error_code != 0) {
				ret = janus_process_error_string(request, session_id, transaction_text, error_code, error_cause);
				goto jsondone;
			}
			json_t *line = json_object_get(root, "line");
			const char *log_line = json_string_value(line);
			json_t *level = json_object_get(root, "level");
			int log_level = LOG_INFO;
			if(level) {
				log_level = json_integer_value(level);
				if(log_level < LOG_NONE || log_level > LOG_MAX)
					log_level = LOG_INFO;
			}
			/* Print the log line on the log */
			JANUS_LOG(log_level, "%s\n", log_line);
			/* Prepare JSON reply */
			json_t *reply = json_object();
			json_object_set_new(reply, "janus", json_string("success"));
			json_object_set_new(reply, "transaction", json_string(transaction_text));
			/* Send the success reply */
			ret = janus_process_success(request, reply);
			goto jsondone;
		} else if(!strcasecmp(message_text, "list_sessions")) {
			/* List sessions */
			session_id = 0;
			json_t *list = json_array();
			if(sessions != NULL && g_hash_table_size(sessions) > 0) {
				janus_mutex_lock(&sessions_mutex);
				GHashTableIter iter;
				gpointer value;
				g_hash_table_iter_init(&iter, sessions);
				while (g_hash_table_iter_next(&iter, NULL, &value)) {
					janus_session *session = value;
					if(session == NULL) {
						continue;
					}
					json_array_append_new(list, json_integer(session->session_id));
				}
				janus_mutex_unlock(&sessions_mutex);
			}
			/* Prepare JSON reply */
			json_t *reply = janus_create_message("success", 0, transaction_text);
			json_object_set_new(reply, "sessions", list);
			/* Send the success reply */
			ret = janus_process_success(request, reply);
			goto jsondone;
		} else if(!strcasecmp(message_text, "add_token")) {
			/* Add a token valid for authentication */
			ret = janus_request_allow_token(request, session_id, transaction_text, TRUE, TRUE);
			goto jsondone;
		} else if(!strcasecmp(message_text, "list_tokens")) {
			/* List all the valid tokens */
			if(!janus_auth_is_stored_mode()) {
				ret = janus_process_error(request, session_id, transaction_text, JANUS_ERROR_UNKNOWN, "Stored-Token based authentication disabled");
				goto jsondone;
			}
			json_t *tokens_list = json_array();
			GList *list = janus_auth_list_tokens();
			if(list != NULL) {
				GList *tmp = list;
				while(tmp) {
					char *token = (char *)tmp->data;
					if(token != NULL) {
						json_t *plugins_list = janus_json_token_plugin_array(token);
						if(json_array_size(plugins_list) > 0) {
							json_t *t = json_object();
							json_object_set_new(t, "token", json_string(token));
							json_object_set_new(t, "allowed_plugins", plugins_list);
							json_array_append_new(tokens_list, t);
						}
						else
							json_decref(plugins_list);
						tmp->data = NULL;
						g_free(token);
					}
					tmp = tmp->next;
				}
				g_list_free(list);
			}
			/* Prepare JSON reply */
			json_t *reply = janus_create_message("success", 0, transaction_text);
			json_t *data = json_object();
			json_object_set_new(data, "tokens", tokens_list);
			json_object_set_new(reply, "data", data);
			/* Send the success reply */
			ret = janus_process_success(request, reply);
			goto jsondone;
		} else if(!strcasecmp(message_text, "allow_token")) {
			/* Allow a valid token valid to access a plugin */
			ret = janus_request_allow_token(request, session_id, transaction_text, TRUE, FALSE);
			goto jsondone;
		} else if(!strcasecmp(message_text, "disallow_token")) {
			/* Disallow a valid token valid from accessing a plugin */
			ret = janus_request_allow_token(request, session_id, transaction_text, FALSE, FALSE);
			goto jsondone;
		} else if(!strcasecmp(message_text, "remove_token")) {
			/* Invalidate a token for authentication purposes */
			if(!janus_auth_is_stored_mode()) {
				ret = janus_process_error(request, session_id, transaction_text, JANUS_ERROR_UNKNOWN, "Stored-Token based authentication disabled");
				goto jsondone;
			}
			JANUS_VALIDATE_JSON_OBJECT(root, token_parameters,
				error_code, error_cause, FALSE,
				JANUS_ERROR_MISSING_MANDATORY_ELEMENT, JANUS_ERROR_INVALID_ELEMENT_TYPE);
			if(error_code != 0) {
				ret = janus_process_error_string(request, session_id, transaction_text, error_code, error_cause);
				goto jsondone;
			}
			json_t *token = json_object_get(root, "token");
			const char *token_value = json_string_value(token);
			if(!janus_auth_remove_token(token_value)) {
				ret = janus_process_error(request, session_id, transaction_text, JANUS_ERROR_UNKNOWN, "Error removing token");
				goto jsondone;
			}
			/* Prepare JSON reply */
			json_t *reply = janus_create_message("success", 0, transaction_text);
			/* Send the success reply */
			ret = janus_process_success(request, reply);
			goto jsondone;
		} else if(!strcasecmp(message_text, "resolve_address")) {
			/* Helper method to evaluate whether this instance can resolve an address, and how soon */
			JANUS_VALIDATE_JSON_OBJECT(root, resaddr_parameters,
				error_code, error_cause, FALSE,
				JANUS_ERROR_MISSING_MANDATORY_ELEMENT, JANUS_ERROR_INVALID_ELEMENT_TYPE);
			if(error_code != 0) {
				ret = janus_process_error_string(request, session_id, transaction_text, error_code, error_cause);
				goto jsondone;
			}
			const char *address = json_string_value(json_object_get(root, "address"));
			/* Resolve the address */
			gint64 start = janus_get_monotonic_time();
			struct addrinfo *res = NULL;
			janus_network_address addr;
			janus_network_address_string_buffer addr_buf;
			if(getaddrinfo(address, NULL, NULL, &res) != 0 ||
					janus_network_address_from_sockaddr(res->ai_addr, &addr) != 0 ||
					janus_network_address_to_string_buffer(&addr, &addr_buf) != 0) {
				JANUS_LOG(LOG_ERR, "Could not resolve %s...\n", address);
				if(res)
					freeaddrinfo(res);
				ret = janus_process_error_string(request, session_id, transaction_text,
					JANUS_ERROR_UNKNOWN, (char *)"Could not resolve address");
				goto jsondone;
			}
			gint64 end = janus_get_monotonic_time();
			freeaddrinfo(res);
			/* Prepare JSON reply */
			json_t *reply = janus_create_message("success", 0, transaction_text);
			json_object_set_new(reply, "ip", json_string(janus_network_address_string_from_buffer(&addr_buf)));
			json_object_set_new(reply, "elapsed", json_integer(end-start));
			/* Send the success reply */
			ret = janus_process_success(request, reply);
			goto jsondone;
		} else if(!strcasecmp(message_text, "test_stun")) {
			/* Helper method to evaluate whether this instance can use STUN with a specific server */
			JANUS_VALIDATE_JSON_OBJECT(root, teststun_parameters,
				error_code, error_cause, FALSE,
				JANUS_ERROR_MISSING_MANDATORY_ELEMENT, JANUS_ERROR_INVALID_ELEMENT_TYPE);
			if(error_code != 0) {
				ret = janus_process_error_string(request, session_id, transaction_text, error_code, error_cause);
				goto jsondone;
			}
			const char *address = json_string_value(json_object_get(root, "address"));
			uint16_t port = json_integer_value(json_object_get(root, "port"));
			uint16_t local_port = json_integer_value(json_object_get(root, "localport"));
			/* Resolve the address */
			gint64 start = janus_get_monotonic_time();
			struct addrinfo *res = NULL;
			janus_network_address addr;
			janus_network_address_string_buffer addr_buf;
			if(getaddrinfo(address, NULL, NULL, &res) != 0 ||
					janus_network_address_from_sockaddr(res->ai_addr, &addr) != 0 ||
					janus_network_address_to_string_buffer(&addr, &addr_buf) != 0) {
				JANUS_LOG(LOG_ERR, "Could not resolve %s...\n", address);
				if(res)
					freeaddrinfo(res);
				ret = janus_process_error_string(request, session_id, transaction_text,
					JANUS_ERROR_UNKNOWN, (char *)"Could not resolve address");
				goto jsondone;
			}
			freeaddrinfo(res);
			/* Test the STUN server */
			janus_network_address public_addr = { 0 };
			uint16_t public_port = 0;
			if(janus_ice_test_stun_server(&addr, port, local_port, &public_addr, &public_port) < 0) {
				ret = janus_process_error_string(request, session_id, transaction_text,
					JANUS_ERROR_UNKNOWN, (char *)"STUN request failed");
				goto jsondone;
			}
			if(janus_network_address_to_string_buffer(&public_addr, &addr_buf) != 0) {
				ret = janus_process_error_string(request, session_id, transaction_text,
					JANUS_ERROR_UNKNOWN, (char *)"Could not resolve public address");
				goto jsondone;
			}
			const char *public_ip_addr = janus_network_address_string_from_buffer(&addr_buf);
			gint64 end = janus_get_monotonic_time();
			/* Prepare JSON reply */
			json_t *reply = janus_create_message("success", 0, transaction_text);
			json_object_set_new(reply, "public_ip", json_string(public_ip_addr));
			json_object_set_new(reply, "public_port", json_integer(public_port));
			json_object_set_new(reply, "elapsed", json_integer(end-start));
			/* Send the success reply */
			ret = janus_process_success(request, reply);
			goto jsondone;
		} else {
			/* No message we know of */
			ret = janus_process_error(request, session_id, transaction_text, JANUS_ERROR_INVALID_REQUEST_PATH, "Unhandled request '%s' at this path", message_text);
			goto jsondone;
		}
	}
	if(session_id < 1) {
		JANUS_LOG(LOG_ERR, "Invalid session\n");
		ret = janus_process_error(request, session_id, transaction_text, JANUS_ERROR_SESSION_NOT_FOUND, NULL);
		goto jsondone;
	}
	if(h && handle_id < 1) {
		JANUS_LOG(LOG_ERR, "Invalid handle\n");
		ret = janus_process_error(request, session_id, transaction_text, JANUS_ERROR_SESSION_NOT_FOUND, NULL);
		goto jsondone;
	}

	/* Go on with the processing */
	if(admin_api_secret != NULL) {
		/* There's an API secret, check that the client provided it */
		json_t *secret = json_object_get(root, "admin_secret");
		if(!secret || !json_is_string(secret) || !janus_strcmp_const_time(json_string_value(secret), admin_api_secret)) {
			ret = janus_process_error(request, session_id, transaction_text, JANUS_ERROR_UNAUTHORIZED, NULL);
			goto jsondone;
		}
	}

	/* If we got here, make sure we have a session (and/or a handle) */
	session = janus_session_find(session_id);
	if(!session) {
		JANUS_LOG(LOG_ERR, "Couldn't find any session %"SCNu64"...\n", session_id);
		ret = janus_process_error(request, session_id, transaction_text, JANUS_ERROR_SESSION_NOT_FOUND, "No such session %"SCNu64"", session_id);
		goto jsondone;
	}
	handle = NULL;
	if(handle_id > 0) {
		handle = janus_session_handles_find(session, handle_id);
		if(!handle) {
			JANUS_LOG(LOG_ERR, "Couldn't find any handle %"SCNu64" in session %"SCNu64"...\n", handle_id, session_id);
			ret = janus_process_error(request, session_id, transaction_text, JANUS_ERROR_HANDLE_NOT_FOUND, "No such handle %"SCNu64" in session %"SCNu64"", handle_id, session_id);
			goto jsondone;
		}
	}

	/* What is this? */
	if(handle == NULL) {
		/* Session-related */
		if(!strcasecmp(message_text, "destroy_session")) {
			janus_mutex_lock(&sessions_mutex);
			g_hash_table_remove(sessions, &session->session_id);
			janus_mutex_unlock(&sessions_mutex);
			/* Notify the source that the session has been destroyed */
			if(session->source && session->source->transport) {
				session->source->transport->session_over(session->source->instance, session->session_id, FALSE, FALSE);
			}
			/* Schedule the session for deletion */
			janus_session_destroy(session);

			/* Prepare JSON reply */
			json_t *reply = janus_create_message("success", session_id, transaction_text);
			/* Send the success reply */
			ret = janus_process_success(request, reply);
			/* Notify event handlers as well */
			if(janus_events_is_enabled())
				janus_events_notify_handlers(JANUS_EVENT_TYPE_SESSION, JANUS_EVENT_SUBTYPE_NONE,
					session_id, "destroyed", NULL);
			goto jsondone;
		}
		/* If this is not a request to destroy a session, it must be a request to list the handles */
		if(strcasecmp(message_text, "list_handles")) {
			ret = janus_process_error(request, session_id, transaction_text, JANUS_ERROR_INVALID_REQUEST_PATH, "Unhandled request '%s' at this path", message_text);
			goto jsondone;
		}
		/* List handles */
		json_t *list = janus_session_handles_list_json(session);
		/* Prepare JSON reply */
		json_t *reply = janus_create_message("success", session_id, transaction_text);
		json_object_set_new(reply, "handles", list);
		/* Send the success reply */
		ret = janus_process_success(request, reply);
		goto jsondone;
	} else {
		/* Handle-related */
		if(!strcasecmp(message_text, "detach_handle")) {
			if(handle->app == NULL || handle->app_handle == NULL) {
				ret = janus_process_error(request, session_id, transaction_text, JANUS_ERROR_PLUGIN_DETACH, "No plugin to detach from");
				goto jsondone;
			}
			int error = janus_session_handles_remove(session, handle);
			if(error != 0) {
				/* TODO Make error struct to pass verbose information */
				ret = janus_process_error(request, session_id, transaction_text, JANUS_ERROR_PLUGIN_DETACH, "Couldn't detach from plugin: error '%d'", error);
				/* TODO Delete handle instance */
				goto jsondone;
			}
			/* Prepare JSON reply */
			json_t *reply = janus_create_message("success", session_id, transaction_text);
			/* Send the success reply */
			ret = janus_process_success(request, reply);
			goto jsondone;
		} else if(!strcasecmp(message_text, "hangup_webrtc")) {
			if(handle->app == NULL || handle->app_handle == NULL) {
				ret = janus_process_error(request, session_id, transaction_text, JANUS_ERROR_PLUGIN_DETACH, "No plugin attached");
				goto jsondone;
			}
			janus_ice_webrtc_hangup(handle, "Admin API");
			/* Prepare JSON reply */
			json_t *reply = janus_create_message("success", session_id, transaction_text);
			/* Send the success reply */
			ret = janus_process_success(request, reply);
			goto jsondone;
		} else if(!strcasecmp(message_text, "start_pcap") || !strcasecmp(message_text, "start_text2pcap")) {
			/* Start dumping RTP and RTCP packets to a pcap or text2pcap file */
			JANUS_VALIDATE_JSON_OBJECT(root, text2pcap_parameters,
				error_code, error_cause, FALSE,
				JANUS_ERROR_MISSING_MANDATORY_ELEMENT, JANUS_ERROR_INVALID_ELEMENT_TYPE);
			if(error_code != 0) {
				ret = janus_process_error_string(request, session_id, transaction_text, error_code, error_cause);
				goto jsondone;
			}
			gboolean text = !strcasecmp(message_text, "start_text2pcap");
			const char *folder = json_string_value(json_object_get(root, "folder"));
			const char *filename = json_string_value(json_object_get(root, "filename"));
			int truncate = json_integer_value(json_object_get(root, "truncate"));
			if(handle->text2pcap != NULL) {
				ret = janus_process_error(request, session_id, transaction_text, JANUS_ERROR_UNKNOWN,
					text ? "text2pcap already started" : "pcap already started");
				goto jsondone;
			}
			handle->text2pcap = janus_text2pcap_create(folder, filename, truncate, text);
			if(handle->text2pcap == NULL) {
				ret = janus_process_error(request, session_id, transaction_text, JANUS_ERROR_UNKNOWN,
					text ? "Error starting text2pcap dump" : "Error starting pcap dump");
				goto jsondone;
			}
			g_atomic_int_set(&handle->dump_packets, 1);
			/* Prepare JSON reply */
			json_t *reply = json_object();
			json_object_set_new(reply, "janus", json_string("success"));
			json_object_set_new(reply, "transaction", json_string(transaction_text));
			/* Send the success reply */
			ret = janus_process_success(request, reply);
			goto jsondone;
		} else if(!strcasecmp(message_text, "stop_pcap") || !strcasecmp(message_text, "stop_text2pcap")) {
			/* Stop dumping RTP and RTCP packets to a pcap or text2pcap file */
			if(handle->text2pcap == NULL) {
				ret = janus_process_error(request, session_id, transaction_text, JANUS_ERROR_UNKNOWN,
					"Capture not started");
				goto jsondone;
			}
			if(g_atomic_int_compare_and_exchange(&handle->dump_packets, 1, 0)) {
				janus_text2pcap_close(handle->text2pcap);
				g_clear_pointer(&handle->text2pcap, janus_text2pcap_free);
			}
			/* Prepare JSON reply */
			json_t *reply = json_object();
			json_object_set_new(reply, "janus", json_string("success"));
			json_object_set_new(reply, "transaction", json_string(transaction_text));
			/* Send the success reply */
			ret = janus_process_success(request, reply);
			goto jsondone;
		}
		/* If this is not a request to start/stop debugging to text2pcap, it must be a handle_info */
		if(strcasecmp(message_text, "handle_info")) {
			ret = janus_process_error(request, session_id, transaction_text, JANUS_ERROR_INVALID_REQUEST_PATH, "Unhandled request '%s' at this path", message_text);
			goto jsondone;
		}
		JANUS_VALIDATE_JSON_OBJECT(root, handleinfo_parameters,
			error_code, error_cause, FALSE,
			JANUS_ERROR_MISSING_MANDATORY_ELEMENT, JANUS_ERROR_INVALID_ELEMENT_TYPE);
		if(error_code != 0) {
			ret = janus_process_error_string(request, session_id, transaction_text, error_code, error_cause);
			goto jsondone;
		}
		/* Check if we should limit the response to the plugin-specific info */
		gboolean plugin_only = json_is_true(json_object_get(root, "plugin_only"));
		/* Prepare info */
		janus_mutex_lock(&handle->mutex);
		json_t *info = json_object();
		json_object_set_new(info, "session_id", json_integer(session_id));
		json_object_set_new(info, "session_last_activity", json_integer(session->last_activity));
		if(session->source && session->source->transport)
			json_object_set_new(info, "session_transport", json_string(session->source->transport->get_package()));
		json_object_set_new(info, "handle_id", json_integer(handle_id));
		if(handle->opaque_id)
			json_object_set_new(info, "opaque_id", json_string(handle->opaque_id));
		json_object_set_new(info, "loop-running", (handle->mainloop != NULL &&
			g_main_loop_is_running(handle->mainloop)) ? json_true() : json_false());
		json_object_set_new(info, "created", json_integer(handle->created));
		json_object_set_new(info, "current_time", json_integer(janus_get_monotonic_time()));
		if(handle->app && janus_plugin_session_is_alive(handle->app_handle)) {
			janus_plugin *plugin = (janus_plugin *)handle->app;
			json_object_set_new(info, "plugin", json_string(plugin->get_package()));
			if(plugin->query_session) {
				/* FIXME This check will NOT work with legacy plugins that were compiled BEFORE the method was specified in plugin.h */
				json_t *query = plugin->query_session(handle->app_handle);
				if(query != NULL) {
					/* Make sure this is a JSON object */
					if(!json_is_object(query)) {
						JANUS_LOG(LOG_WARN, "Ignoring invalid query response from the plugin (not an object)\n");
						json_decref(query);
					} else {
						json_object_set_new(info, "plugin_specific", query);
					}
					query = NULL;
				}
			}
		}
		if(plugin_only)
			goto info_done;
		json_t *flags = json_object();
		json_object_set_new(flags, "got-offer", janus_flags_is_set(&handle->webrtc_flags, JANUS_ICE_HANDLE_WEBRTC_GOT_OFFER) ? json_true() : json_false());
		json_object_set_new(flags, "got-answer", janus_flags_is_set(&handle->webrtc_flags, JANUS_ICE_HANDLE_WEBRTC_GOT_ANSWER) ? json_true() : json_false());
		json_object_set_new(flags, "negotiated", janus_flags_is_set(&handle->webrtc_flags, JANUS_ICE_HANDLE_WEBRTC_NEGOTIATED) ? json_true() : json_false());
		json_object_set_new(flags, "processing-offer", janus_flags_is_set(&handle->webrtc_flags, JANUS_ICE_HANDLE_WEBRTC_PROCESSING_OFFER) ? json_true() : json_false());
		json_object_set_new(flags, "starting", janus_flags_is_set(&handle->webrtc_flags, JANUS_ICE_HANDLE_WEBRTC_START) ? json_true() : json_false());
		json_object_set_new(flags, "ice-restart", janus_flags_is_set(&handle->webrtc_flags, JANUS_ICE_HANDLE_WEBRTC_ICE_RESTART) ? json_true() : json_false());
		json_object_set_new(flags, "ready", janus_flags_is_set(&handle->webrtc_flags, JANUS_ICE_HANDLE_WEBRTC_READY) ? json_true() : json_false());
		json_object_set_new(flags, "stopped", janus_flags_is_set(&handle->webrtc_flags, JANUS_ICE_HANDLE_WEBRTC_STOP) ? json_true() : json_false());
		json_object_set_new(flags, "alert", janus_flags_is_set(&handle->webrtc_flags, JANUS_ICE_HANDLE_WEBRTC_ALERT) ? json_true() : json_false());
		json_object_set_new(flags, "trickle", janus_flags_is_set(&handle->webrtc_flags, JANUS_ICE_HANDLE_WEBRTC_TRICKLE) ? json_true() : json_false());
		json_object_set_new(flags, "all-trickles", janus_flags_is_set(&handle->webrtc_flags, JANUS_ICE_HANDLE_WEBRTC_ALL_TRICKLES) ? json_true() : json_false());
		json_object_set_new(flags, "resend-trickles", janus_flags_is_set(&handle->webrtc_flags, JANUS_ICE_HANDLE_WEBRTC_RESEND_TRICKLES) ? json_true() : json_false());
		json_object_set_new(flags, "trickle-synced", janus_flags_is_set(&handle->webrtc_flags, JANUS_ICE_HANDLE_WEBRTC_TRICKLE_SYNCED) ? json_true() : json_false());
		json_object_set_new(flags, "data-channels", janus_flags_is_set(&handle->webrtc_flags, JANUS_ICE_HANDLE_WEBRTC_DATA_CHANNELS) ? json_true() : json_false());
		json_object_set_new(flags, "has-audio", janus_flags_is_set(&handle->webrtc_flags, JANUS_ICE_HANDLE_WEBRTC_HAS_AUDIO) ? json_true() : json_false());
		json_object_set_new(flags, "has-video", janus_flags_is_set(&handle->webrtc_flags, JANUS_ICE_HANDLE_WEBRTC_HAS_VIDEO) ? json_true() : json_false());
		json_object_set_new(flags, "new-datachan-sdp", janus_flags_is_set(&handle->webrtc_flags, JANUS_ICE_HANDLE_WEBRTC_NEW_DATACHAN_SDP) ? json_true() : json_false());
		json_object_set_new(flags, "rfc4588-rtx", janus_flags_is_set(&handle->webrtc_flags, JANUS_ICE_HANDLE_WEBRTC_RFC4588_RTX) ? json_true() : json_false());
		json_object_set_new(flags, "cleaning", janus_flags_is_set(&handle->webrtc_flags, JANUS_ICE_HANDLE_WEBRTC_CLEANING) ? json_true() : json_false());
		json_object_set_new(info, "flags", flags);
		if(handle->agent) {
			json_object_set_new(info, "agent-created", json_integer(handle->agent_created));
			json_object_set_new(info, "ice-mode", json_string(janus_ice_is_ice_lite_enabled() ? "lite" : "full"));
			json_object_set_new(info, "ice-role", json_string(handle->controlling ? "controlling" : "controlled"));
		}
		json_t *sdps = json_object();
		if(handle->rtp_profile)
			json_object_set_new(sdps, "profile", json_string(handle->rtp_profile));
		if(handle->local_sdp)
			json_object_set_new(sdps, "local", json_string(handle->local_sdp));
		if(handle->remote_sdp)
			json_object_set_new(sdps, "remote", json_string(handle->remote_sdp));
		json_object_set_new(info, "sdps", sdps);
		if(handle->pending_trickles)
			json_object_set_new(info, "pending-trickles", json_integer(g_list_length(handle->pending_trickles)));
		if(handle->queued_packets)
			json_object_set_new(info, "queued-packets", json_integer(g_async_queue_length(handle->queued_packets)));
		if(g_atomic_int_get(&handle->dump_packets) && handle->text2pcap) {
			if(handle->text2pcap->text) {
				json_object_set_new(info, "dump-to-text2pcap", json_true());
				json_object_set_new(info, "text2pcap-file", json_string(handle->text2pcap->filename));
			} else {
				json_object_set_new(info, "dump-to-pcap", json_true());
				json_object_set_new(info, "pcap-file", json_string(handle->text2pcap->filename));
			}
		}
		json_t *streams = json_array();
		if(handle->stream) {
			json_t *s = janus_admin_stream_summary(handle->stream);
			if(s)
				json_array_append_new(streams, s);
		}
		json_object_set_new(info, "streams", streams);
info_done:
		janus_mutex_unlock(&handle->mutex);
		/* Prepare JSON reply */
		json_t *reply = janus_create_message("success", session_id, transaction_text);
		json_object_set_new(reply, "handle_id", json_integer(handle_id));
		json_object_set_new(reply, "info", info);
		/* Send the success reply */
		ret = janus_process_success(request, reply);
		goto jsondone;
	}

jsondone:
	/* Done processing */
	if(handle != NULL)
		janus_refcount_decrease(&handle->ref);
	if(session != NULL)
		janus_refcount_decrease(&session->ref);
	return ret;
}

int janus_process_success(janus_request *request, json_t *payload)
{
	if(!request || !payload)
		return -1;
	/* Pass to the right transport plugin */
	JANUS_LOG(LOG_HUGE, "Sending %s API response to %s (%p)\n", request->admin ? "admin" : "Janus", request->transport->get_package(), request->instance);
	return request->transport->send_message(request->instance, request->request_id, request->admin, payload);
}

static int janus_process_error_string(janus_request *request, uint64_t session_id, const char *transaction, gint error, gchar *error_string)
{
	if(!request)
		return -1;
	/* Done preparing error */
	JANUS_LOG(LOG_VERB, "[%s] Returning %s API error %d (%s)\n", transaction, request->admin ? "admin" : "Janus", error, error_string);
	/* Prepare JSON error */
	json_t *reply = janus_create_message("error", session_id, transaction);
	json_t *error_data = json_object();
	json_object_set_new(error_data, "code", json_integer(error));
	json_object_set_new(error_data, "reason", json_string(error_string));
	json_object_set_new(reply, "error", error_data);
	/* Pass to the right transport plugin */
	return request->transport->send_message(request->instance, request->request_id, request->admin, reply);
}

int janus_process_error(janus_request *request, uint64_t session_id, const char *transaction, gint error, const char *format, ...)
{
	if(!request)
		return -1;
	gchar *error_string = NULL;
	gchar error_buf[512];
	if(format == NULL) {
		/* No error string provided, use the default one */
		error_string = (gchar *)janus_get_api_error(error);
	} else {
		/* This callback has variable arguments (error string) */
		va_list ap;
		va_start(ap, format);
		g_vsnprintf(error_buf, sizeof(error_buf), format, ap);
		va_end(ap);
		error_string = error_buf;
	}
	return janus_process_error_string(request, session_id, transaction, error, error_string);
}

/* Admin/monitor helpers */
json_t *janus_admin_stream_summary(janus_ice_stream *stream) {
	if(stream == NULL)
		return NULL;
	json_t *s = json_object();
	json_object_set_new(s, "id", json_integer(stream->stream_id));
	json_object_set_new(s, "ready", json_integer(stream->cdone));
	json_t *ss = json_object();
	if(stream->audio_ssrc)
		json_object_set_new(ss, "audio", json_integer(stream->audio_ssrc));
	if(stream->video_ssrc)
		json_object_set_new(ss, "video", json_integer(stream->video_ssrc));
	if(stream->video_ssrc_rtx)
		json_object_set_new(ss, "video-rtx", json_integer(stream->video_ssrc_rtx));
	if(stream->audio_ssrc_peer)
		json_object_set_new(ss, "audio-peer", json_integer(stream->audio_ssrc_peer));
	if(stream->video_ssrc_peer[0])
		json_object_set_new(ss, "video-peer", json_integer(stream->video_ssrc_peer[0]));
	if(stream->video_ssrc_peer[1])
		json_object_set_new(ss, "video-peer-sim-1", json_integer(stream->video_ssrc_peer[1]));
	if(stream->video_ssrc_peer[2])
		json_object_set_new(ss, "video-peer-sim-2", json_integer(stream->video_ssrc_peer[2]));
	if(stream->video_ssrc_peer_rtx[0])
		json_object_set_new(ss, "video-peer-rtx", json_integer(stream->video_ssrc_peer_rtx[0]));
	if(stream->video_ssrc_peer_rtx[1])
		json_object_set_new(ss, "video-peer-sim-1-rtx", json_integer(stream->video_ssrc_peer_rtx[1]));
	if(stream->video_ssrc_peer_rtx[2])
		json_object_set_new(ss, "video-peer-sim-2-rtx", json_integer(stream->video_ssrc_peer_rtx[2]));
	json_object_set_new(s, "ssrc", ss);
	if(stream->rid[0] && stream->rid_ext_id > 0) {
		json_t *sr = json_object();
		json_t *rid = json_array();
		json_array_append_new(rid, json_string(stream->rid[0]));
		if(stream->rid[1])
			json_array_append_new(rid, json_string(stream->rid[1]));
		if(stream->rid[2])
			json_array_append_new(rid, json_string(stream->rid[2]));
		json_object_set_new(sr, "rid", rid);
		json_object_set_new(sr, "rid-ext-id", json_integer(stream->rid_ext_id));
		if(stream->ridrtx_ext_id > 0)
			json_object_set_new(sr, "ridrtx-ext-id", json_integer(stream->ridrtx_ext_id));
		if(stream->legacy_rid)
			json_object_set_new(sr, "rid-syntax", json_string("legacy"));
		json_object_set_new(s, "rid-simulcast", sr);
	}
	json_t *sd = json_object();
	json_object_set_new(sd, "audio-send", stream->audio_send ? json_true() : json_false());
	json_object_set_new(sd, "audio-recv", stream->audio_recv ? json_true() : json_false());
	json_object_set_new(sd, "video-send", stream->video_send ? json_true() : json_false());
	json_object_set_new(sd, "video-recv", stream->video_recv ? json_true() : json_false());
	json_object_set_new(s, "direction", sd);
	if(stream->audio_payload_type > -1 || stream->video_payload_type > -1) {
		json_t *sc = json_object();
		if(stream->audio_payload_type > -1)
			json_object_set_new(sc, "audio-pt", json_integer(stream->audio_payload_type));
		if(stream->audio_codec != NULL)
			json_object_set_new(sc, "audio-codec", json_string(stream->audio_codec));
		if(stream->video_payload_type > -1)
			json_object_set_new(sc, "video-pt", json_integer(stream->video_payload_type));
		if(stream->video_rtx_payload_type > -1)
			json_object_set_new(sc, "video-rtx-pt", json_integer(stream->video_rtx_payload_type));
		if(stream->video_codec != NULL)
			json_object_set_new(sc, "video-codec", json_string(stream->video_codec));
		json_object_set_new(s, "codecs", sc);
	}
	json_t *se = json_object();
	if(stream->mid_ext_id > 0)
		json_object_set_new(se, JANUS_RTP_EXTMAP_MID, json_integer(stream->mid_ext_id));
	if(stream->rid_ext_id > 0)
		json_object_set_new(se, JANUS_RTP_EXTMAP_RID, json_integer(stream->rid_ext_id));
	if(stream->ridrtx_ext_id > 0)
		json_object_set_new(se, JANUS_RTP_EXTMAP_REPAIRED_RID, json_integer(stream->ridrtx_ext_id));
	if(stream->transport_wide_cc_ext_id > 0)
		json_object_set_new(se, JANUS_RTP_EXTMAP_TRANSPORT_WIDE_CC, json_integer(stream->transport_wide_cc_ext_id));
	if(stream->audiolevel_ext_id > 0)
		json_object_set_new(se, JANUS_RTP_EXTMAP_AUDIO_LEVEL, json_integer(stream->audiolevel_ext_id));
	if(stream->videoorientation_ext_id > 0)
		json_object_set_new(se, JANUS_RTP_EXTMAP_VIDEO_ORIENTATION, json_integer(stream->videoorientation_ext_id));
	json_object_set_new(s, "extensions", se);
	json_t *bwe = json_object();
	json_object_set_new(bwe, "twcc", stream->do_transport_wide_cc ? json_true() : json_false());
	if(stream->transport_wide_cc_ext_id > 0)
		json_object_set_new(bwe, "twcc-ext-id", json_integer(stream->transport_wide_cc_ext_id));
	json_object_set_new(s, "bwe", bwe);
	json_object_set_new(s, "nack-queue-ms", json_integer(stream->nack_queue_ms));
	json_t *components = json_array();
	if(stream->component) {
		json_t *c = janus_admin_component_summary(stream->component);
		if(c)
			json_array_append_new(components, c);
	}
	json_t *rtcp_stats = NULL;
	if(stream->audio_rtcp_ctx != NULL) {
		rtcp_stats = json_object();
		json_t *audio_rtcp_stats = json_object();
		json_object_set_new(audio_rtcp_stats, "base", json_integer(stream->audio_rtcp_ctx->tb));
		json_object_set_new(audio_rtcp_stats, "rtt", json_integer(janus_rtcp_context_get_rtt(stream->audio_rtcp_ctx)));
		json_object_set_new(audio_rtcp_stats, "lost", json_integer(janus_rtcp_context_get_lost_all(stream->audio_rtcp_ctx, FALSE)));
		json_object_set_new(audio_rtcp_stats, "lost-by-remote", json_integer(janus_rtcp_context_get_lost_all(stream->audio_rtcp_ctx, TRUE)));
		json_object_set_new(audio_rtcp_stats, "jitter-local", json_integer(janus_rtcp_context_get_jitter(stream->audio_rtcp_ctx, FALSE)));
		json_object_set_new(audio_rtcp_stats, "jitter-remote", json_integer(janus_rtcp_context_get_jitter(stream->audio_rtcp_ctx, TRUE)));
		json_object_set_new(audio_rtcp_stats, "in-link-quality", json_integer(janus_rtcp_context_get_in_link_quality(stream->audio_rtcp_ctx)));
		json_object_set_new(audio_rtcp_stats, "in-media-link-quality", json_integer(janus_rtcp_context_get_in_media_link_quality(stream->audio_rtcp_ctx)));
		json_object_set_new(audio_rtcp_stats, "out-link-quality", json_integer(janus_rtcp_context_get_out_link_quality(stream->audio_rtcp_ctx)));
		json_object_set_new(audio_rtcp_stats, "out-media-link-quality", json_integer(janus_rtcp_context_get_out_media_link_quality(stream->audio_rtcp_ctx)));
		json_object_set_new(rtcp_stats, "audio", audio_rtcp_stats);
	}
	int vindex=0;
	for(vindex=0; vindex<3; vindex++) {
		if(stream->video_rtcp_ctx[vindex] != NULL) {
			if(rtcp_stats == NULL)
				rtcp_stats = json_object();
			json_t *video_rtcp_stats = json_object();
			json_object_set_new(video_rtcp_stats, "base", json_integer(stream->video_rtcp_ctx[vindex]->tb));
			if(vindex == 0)
				json_object_set_new(video_rtcp_stats, "rtt", json_integer(janus_rtcp_context_get_rtt(stream->video_rtcp_ctx[vindex])));
			json_object_set_new(video_rtcp_stats, "lost", json_integer(janus_rtcp_context_get_lost_all(stream->video_rtcp_ctx[vindex], FALSE)));
			json_object_set_new(video_rtcp_stats, "lost-by-remote", json_integer(janus_rtcp_context_get_lost_all(stream->video_rtcp_ctx[vindex], TRUE)));
			json_object_set_new(video_rtcp_stats, "jitter-local", json_integer(janus_rtcp_context_get_jitter(stream->video_rtcp_ctx[vindex], FALSE)));
			json_object_set_new(video_rtcp_stats, "jitter-remote", json_integer(janus_rtcp_context_get_jitter(stream->video_rtcp_ctx[vindex], TRUE)));
			json_object_set_new(video_rtcp_stats, "in-link-quality", json_integer(janus_rtcp_context_get_in_link_quality(stream->video_rtcp_ctx[vindex])));
			json_object_set_new(video_rtcp_stats, "in-media-link-quality", json_integer(janus_rtcp_context_get_in_media_link_quality(stream->video_rtcp_ctx[vindex])));
			json_object_set_new(video_rtcp_stats, "out-link-quality", json_integer(janus_rtcp_context_get_out_link_quality(stream->video_rtcp_ctx[vindex])));
			json_object_set_new(video_rtcp_stats, "out-media-link-quality", json_integer(janus_rtcp_context_get_out_media_link_quality(stream->video_rtcp_ctx[vindex])));
			if(vindex == 0)
				json_object_set_new(rtcp_stats, "video", video_rtcp_stats);
			else if(vindex == 1)
				json_object_set_new(rtcp_stats, "video-sim1", video_rtcp_stats);
			else
				json_object_set_new(rtcp_stats, "video-sim2", video_rtcp_stats);
		}
	}
	if(rtcp_stats != NULL)
		json_object_set_new(s, "rtcp_stats", rtcp_stats);
	json_object_set_new(s, "components", components);
	return s;
}

json_t *janus_admin_component_summary(janus_ice_component *component) {
	if(component == NULL)
		return NULL;
	janus_ice_handle *handle = component->stream ? component->stream->handle : NULL;
	json_t *c = json_object();
	json_object_set_new(c, "id", json_integer(component->component_id));
	json_object_set_new(c, "state", json_string(janus_get_ice_state_name(component->state)));
	if(component->icefailed_detected) {
		json_object_set_new(c, "failed-detected", json_integer(component->icefailed_detected));
		json_object_set_new(c, "icetimer-started", component->icestate_source ? json_true() : json_false());
	}
	if(component->component_connected > 0)
		json_object_set_new(c, "connected", json_integer(component->component_connected));
	if(component->local_candidates) {
		json_t *cs = json_array();
		GSList *candidates = component->local_candidates, *i = NULL;
		for (i = candidates; i; i = i->next) {
			gchar *lc = (gchar *) i->data;
			if(lc)
				json_array_append_new(cs, json_string(lc));
		}
		json_object_set_new(c, "local-candidates", cs);
	}
	if(component->remote_candidates) {
		json_t *cs = json_array();
		GSList *candidates = component->remote_candidates, *i = NULL;
		for (i = candidates; i; i = i->next) {
			gchar *rc = (gchar *) i->data;
			if(rc)
				json_array_append_new(cs, json_string(rc));
		}
		json_object_set_new(c, "remote-candidates", cs);
	}
	if(component->selected_pair) {
		json_object_set_new(c, "selected-pair", json_string(component->selected_pair));
	}
	json_t *d = json_object();
	json_t *in_stats = json_object();
	json_t *out_stats = json_object();
	if(component->dtls) {
		janus_dtls_srtp *dtls = component->dtls;
		json_object_set_new(d, "fingerprint", json_string(janus_dtls_get_local_fingerprint()));
		if(component->stream) {
			if(component->stream->remote_fingerprint)
				json_object_set_new(d, "remote-fingerprint", json_string(component->stream->remote_fingerprint));
			if(component->stream->remote_hashing)
				json_object_set_new(d, "remote-fingerprint-hash", json_string(component->stream->remote_hashing));
			json_object_set_new(d, "dtls-role", json_string(janus_get_dtls_srtp_role(component->stream->dtls_role)));
		}
		json_object_set_new(d, "dtls-state", json_string(janus_get_dtls_srtp_state(dtls->dtls_state)));
		json_object_set_new(d, "retransmissions", json_integer(dtls->retransmissions));
		json_object_set_new(d, "valid", dtls->srtp_valid ? json_true() : json_false());
		const char *srtp_profile = janus_get_dtls_srtp_profile(dtls->srtp_profile);
		json_object_set_new(d, "srtp-profile", json_string(srtp_profile ? srtp_profile : "none"));
		json_object_set_new(d, "ready", dtls->ready ? json_true() : json_false());
		if(dtls->dtls_started > 0)
			json_object_set_new(d, "handshake-started", json_integer(dtls->dtls_started));
		if(dtls->dtls_connected > 0)
			json_object_set_new(d, "connected", json_integer(dtls->dtls_connected));
		if(handle && janus_flags_is_set(&handle->webrtc_flags, JANUS_ICE_HANDLE_WEBRTC_HAS_AUDIO)) {
			json_object_set_new(in_stats, "audio_packets", json_integer(component->in_stats.audio.packets));
			json_object_set_new(in_stats, "audio_bytes", json_integer(component->in_stats.audio.bytes));
			json_object_set_new(in_stats, "audio_bytes_lastsec", json_integer(component->in_stats.audio.bytes_lastsec));
			json_object_set_new(in_stats, "do_audio_nacks", component->do_audio_nacks ? json_true() : json_false());
			if(component->do_audio_nacks) {
				json_object_set_new(in_stats, "audio_nacks", json_integer(component->in_stats.audio.nacks));
				if(component->stream && component->stream->audio_rtcp_ctx)
					json_object_set_new(in_stats, "audio_retransmissions", json_integer(component->stream->audio_rtcp_ctx->retransmitted));
			}
		}
		if(handle && janus_flags_is_set(&handle->webrtc_flags, JANUS_ICE_HANDLE_WEBRTC_HAS_VIDEO)) {
			int vindex=0;
			for(vindex=0; vindex<3; vindex++) {
				if(vindex > 0 && component->stream->video_ssrc_peer[vindex] == 0)
					continue;
				json_t *container = (vindex == 0 ? in_stats : json_object());
				json_object_set_new(container, "video_packets", json_integer(component->in_stats.video[vindex].packets));
				json_object_set_new(container, "video_bytes", json_integer(component->in_stats.video[vindex].bytes));
				json_object_set_new(container, "video_bytes_lastsec", json_integer(component->in_stats.video[vindex].bytes_lastsec));
				if(vindex == 0)
					json_object_set_new(container, "do_video_nacks", component->do_video_nacks ? json_true() : json_false());
				if(component->do_video_nacks) {
					json_object_set_new(container, "video_nacks", json_integer(component->in_stats.video[vindex].nacks));
					if(component->stream && component->stream->video_rtcp_ctx[vindex])
						json_object_set_new(in_stats, "video_retransmissions", json_integer(component->stream->video_rtcp_ctx[vindex]->retransmitted));
				}
				if(vindex == 1)
					json_object_set_new(in_stats, "video-simulcast-1", container);
				else if(vindex == 2)
					json_object_set_new(in_stats, "video-simulcast-2", container);
			}
		}
		json_object_set_new(in_stats, "data_packets", json_integer(component->in_stats.data.packets));
		json_object_set_new(in_stats, "data_bytes", json_integer(component->in_stats.data.bytes));
		if(handle && janus_flags_is_set(&handle->webrtc_flags, JANUS_ICE_HANDLE_WEBRTC_HAS_AUDIO)) {
			json_object_set_new(out_stats, "audio_packets", json_integer(component->out_stats.audio.packets));
			json_object_set_new(out_stats, "audio_bytes", json_integer(component->out_stats.audio.bytes));
			json_object_set_new(out_stats, "audio_bytes_lastsec", json_integer(component->out_stats.audio.bytes_lastsec));
			json_object_set_new(out_stats, "audio_nacks", json_integer(component->out_stats.audio.nacks));
		}
		if(handle && janus_flags_is_set(&handle->webrtc_flags, JANUS_ICE_HANDLE_WEBRTC_HAS_VIDEO)) {
			json_object_set_new(out_stats, "video_packets", json_integer(component->out_stats.video[0].packets));
			json_object_set_new(out_stats, "video_bytes", json_integer(component->out_stats.video[0].bytes));
			json_object_set_new(out_stats, "video_bytes_lastsec", json_integer(component->out_stats.video[0].bytes_lastsec));
			json_object_set_new(out_stats, "video_nacks", json_integer(component->out_stats.video[0].nacks));
		}
		json_object_set_new(out_stats, "data_packets", json_integer(component->out_stats.data.packets));
		json_object_set_new(out_stats, "data_bytes", json_integer(component->out_stats.data.bytes));
#ifdef HAVE_SCTP
		/* FIXME Actually check if this succeeded? */
		json_object_set_new(d, "sctp-association", dtls->sctp ? json_true() : json_false());
#endif
	}
	json_object_set_new(c, "dtls", d);
	json_object_set_new(c, "in_stats", in_stats);
	json_object_set_new(c, "out_stats", out_stats);
	return c;
}


/* Transports */
void janus_transport_close(gpointer key, gpointer value, gpointer user_data) {
	janus_transport *transport = (janus_transport *)value;
	if(!transport)
		return;
	transport->destroy();
}

void janus_transportso_close(gpointer key, gpointer value, gpointer user_data) {
	void *transport = value;
	if(!transport)
		return;
	/* FIXME We don't dlclose transports to be sure we can detect leaks */
	//~ dlclose(transport);
}

/* Transport callback interface */
void janus_transport_incoming_request(janus_transport *plugin, janus_transport_session *transport, void *request_id, gboolean admin, json_t *message, json_error_t *error) {
	JANUS_LOG(LOG_VERB, "Got %s API request from %s (%p)\n", admin ? "an admin" : "a Janus", plugin->get_package(), transport);
	/* Create a janus_request instance to handle the request */
	janus_request *request = janus_request_new(plugin, transport, request_id, admin, message);
	/* Enqueue the request, the thread will pick it up */
	g_async_queue_push(requests, request);
}

void janus_transport_gone(janus_transport *plugin, janus_transport_session *transport) {
	/* Get rid of sessions this transport was handling */
	JANUS_LOG(LOG_VERB, "A %s transport instance has gone away (%p)\n", plugin->get_package(), transport);
	janus_mutex_lock(&sessions_mutex);
	if(sessions && g_hash_table_size(sessions) > 0) {
		GHashTableIter iter;
		gpointer value;
		g_hash_table_iter_init(&iter, sessions);
		while(g_hash_table_iter_next(&iter, NULL, &value)) {
			janus_session *session = (janus_session *) value;
			if(!session || g_atomic_int_get(&session->destroyed) || g_atomic_int_get(&session->timeout) || session->last_activity == 0)
				continue;
			if(session->source && session->source->instance == transport) {
				JANUS_LOG(LOG_VERB, "  -- Session %"SCNu64" will be over if not reclaimed\n", session->session_id);
				JANUS_LOG(LOG_VERB, "  -- Marking Session %"SCNu64" as over\n", session->session_id);
				if(reclaim_session_timeout < 1) { /* Reclaim session timeouts are disabled */
					/* Mark the session as destroyed */
					janus_session_destroy(session);
					g_hash_table_iter_remove(&iter);
				} else {
					/* Set flag for transport_gone. The Janus sessions watchdog will clean this up if not reclaimed*/
					g_atomic_int_set(&session->transport_gone, 1);
				}
			}
		}
	}
	janus_mutex_unlock(&sessions_mutex);
}

gboolean janus_transport_is_api_secret_needed(janus_transport *plugin) {
	return api_secret != NULL;
}

gboolean janus_transport_is_api_secret_valid(janus_transport *plugin, const char *apisecret) {
	if(api_secret == NULL)
		return TRUE;
	return apisecret && janus_strcmp_const_time(apisecret, api_secret);
}

gboolean janus_transport_is_auth_token_needed(janus_transport *plugin) {
	return janus_auth_is_enabled();
}

gboolean janus_transport_is_auth_token_valid(janus_transport *plugin, const char *token) {
	if(!janus_auth_is_enabled())
		return TRUE;
	return token && janus_auth_check_token(token);
}

void janus_transport_notify_event(janus_transport *plugin, void *transport, json_t *event) {
	/* A plugin asked to notify an event to the handlers */
	if(!plugin || !event || !json_is_object(event))
		return;
	/* Notify event handlers */
	if(janus_events_is_enabled()) {
		janus_events_notify_handlers(JANUS_EVENT_TYPE_TRANSPORT, JANUS_EVENT_SUBTYPE_NONE,
			0, plugin->get_package(), transport, event);
	} else {
		json_decref(event);
	}
}

void janus_transport_task(gpointer data, gpointer user_data) {
	JANUS_LOG(LOG_VERB, "Transport task pool, serving request\n");
	janus_request *request = (janus_request *)data;
	if(request == NULL) {
		JANUS_LOG(LOG_ERR, "Missing request\n");
		return;
	}
	if(!request->admin)
		janus_process_incoming_request(request);
	else
		janus_process_incoming_admin_request(request);
	/* Done */
	janus_request_destroy(request);
}


/* Thread to handle incoming requests: may involve an asynchronous task for plugin messaging */
static void *janus_transport_requests(void *data) {
	JANUS_LOG(LOG_INFO, "Joining Janus requests handler thread\n");
	janus_request *request = NULL;
	gboolean destroy = FALSE;
	while(!g_atomic_int_get(&stop)) {
		request = g_async_queue_pop(requests);
		if(request == &exit_message)
			break;
		/* Should we process the request synchronously or with a task from the thread pool? */
		destroy = TRUE;
		/* Process the request synchronously only it's not a message for a plugin */
		json_t *message = json_object_get(request->message, "janus");
		const gchar *message_text = json_string_value(message);
		if(message_text && !strcasecmp(message_text, request->admin ? "message_plugin" : "message")) {
			/* Spawn a task thread */
			GError *tperror = NULL;
			g_thread_pool_push(tasks, request, &tperror);
			if(tperror != NULL) {
				/* Something went wrong... */
				JANUS_LOG(LOG_ERR, "Got error %d (%s) trying to push task in thread pool...\n", tperror->code, tperror->message ? tperror->message : "??");
				json_t *transaction = json_object_get(message, "transaction");
				const char *transaction_text = json_is_string(transaction) ? json_string_value(transaction) : NULL;
				janus_process_error(request, 0, transaction_text, JANUS_ERROR_UNKNOWN, "Thread pool error");
			} else {
				/* Don't destroy the request now, the task will take care of that */
				destroy = FALSE;
			}
		} else {
			if(!request->admin)
				janus_process_incoming_request(request);
			else
				janus_process_incoming_admin_request(request);
		}
		/* Done */
		if(destroy)
			janus_request_destroy(request);
	}
	JANUS_LOG(LOG_INFO, "Leaving Janus requests handler thread\n");
	return NULL;
}


/* Event handlers */
void janus_eventhandler_close(gpointer key, gpointer value, gpointer user_data) {
	janus_eventhandler *eventhandler = (janus_eventhandler *)value;
	if(!eventhandler)
		return;
	eventhandler->destroy();
}

void janus_eventhandlerso_close(gpointer key, gpointer value, gpointer user_data) {
	void *eventhandler = (janus_eventhandler *)value;
	if(!eventhandler)
		return;
	//~ dlclose(eventhandler);
}


/* Loggers */
void janus_logger_close(gpointer key, gpointer value, gpointer user_data) {
	janus_logger *logger = (janus_logger *)value;
	if(!logger)
		return;
	logger->destroy();
}

void janus_loggerso_close(gpointer key, gpointer value, gpointer user_data) {
	void *logger = (janus_logger *)value;
	if(!logger)
		return;
	//~ dlclose(logger);
}


/* Plugins */
void janus_plugin_close(gpointer key, gpointer value, gpointer user_data) {
	janus_plugin *plugin = (janus_plugin *)value;
	if(!plugin)
		return;
	plugin->destroy();
}

void janus_pluginso_close(gpointer key, gpointer value, gpointer user_data) {
	void *plugin = value;
	if(!plugin)
		return;
	/* FIXME We don't dlclose plugins to be sure we can detect leaks */
	//~ dlclose(plugin);
}

janus_plugin *janus_plugin_find(const gchar *package) {
	if(package != NULL && plugins != NULL)	/* FIXME Do we need to fix the key pointer? */
		return g_hash_table_lookup(plugins, package);
	return NULL;
}


/* Plugin callback interface */
int janus_plugin_push_event(janus_plugin_session *plugin_session, janus_plugin *plugin, const char *transaction, json_t *message, json_t *jsep) {
	if(!plugin || !message)
		return -1;
	if(!janus_plugin_session_is_alive(plugin_session))
		return -2;
	janus_refcount_increase(&plugin_session->ref);
	janus_ice_handle *ice_handle = (janus_ice_handle *)plugin_session->gateway_handle;
	if(!ice_handle || janus_flags_is_set(&ice_handle->webrtc_flags, JANUS_ICE_HANDLE_WEBRTC_STOP)) {
		janus_refcount_decrease(&plugin_session->ref);
		return JANUS_ERROR_SESSION_NOT_FOUND;
	}
	janus_refcount_increase(&ice_handle->ref);
	janus_session *session = ice_handle->session;
	if(!session || g_atomic_int_get(&session->destroyed)) {
		janus_refcount_decrease(&plugin_session->ref);
		janus_refcount_decrease(&ice_handle->ref);
		return JANUS_ERROR_SESSION_NOT_FOUND;
	}
	/* Make sure this is a JSON object */
	if(!json_is_object(message)) {
		JANUS_LOG(LOG_ERR, "[%"SCNu64"] Cannot push event (JSON error: not an object)\n", ice_handle->handle_id);
		janus_refcount_decrease(&plugin_session->ref);
		janus_refcount_decrease(&ice_handle->ref);
		return JANUS_ERROR_INVALID_JSON_OBJECT;
	}
	/* Attach JSEP if possible? */
	const char *sdp_type = json_string_value(json_object_get(jsep, "type"));
	const char *sdp = json_string_value(json_object_get(jsep, "sdp"));
	gboolean restart = json_object_get(jsep, "sdp") ? json_is_true(json_object_get(jsep, "restart")) : FALSE;
	json_t *merged_jsep = NULL;
	if(sdp_type != NULL && sdp != NULL) {
		merged_jsep = janus_plugin_handle_sdp(plugin_session, plugin, sdp_type, sdp, restart);
		if(merged_jsep == NULL) {
			if(ice_handle == NULL || janus_flags_is_set(&ice_handle->webrtc_flags, JANUS_ICE_HANDLE_WEBRTC_STOP)
					|| janus_flags_is_set(&ice_handle->webrtc_flags, JANUS_ICE_HANDLE_WEBRTC_ALERT)) {
				JANUS_LOG(LOG_ERR, "[%"SCNu64"] Cannot push event (handle not available anymore or negotiation stopped)\n", ice_handle->handle_id);
				janus_refcount_decrease(&plugin_session->ref);
				janus_refcount_decrease(&ice_handle->ref);
				return JANUS_ERROR_HANDLE_NOT_FOUND;
			} else {
				JANUS_LOG(LOG_ERR, "[%"SCNu64"] Cannot push event (JSON error: problem with the SDP)\n", ice_handle->handle_id);
				janus_refcount_decrease(&plugin_session->ref);
				janus_refcount_decrease(&ice_handle->ref);
				return JANUS_ERROR_JSEP_INVALID_SDP;
			}
		}
	}
	/* Reference the payload, as the plugin may still need it and will do a decref itself */
	json_incref(message);
	/* Prepare JSON event */
	json_t *event = janus_create_message("event", session->session_id, transaction);
	json_object_set_new(event, "sender", json_integer(ice_handle->handle_id));
	if(janus_is_opaqueid_in_api_enabled() && ice_handle->opaque_id != NULL)
		json_object_set_new(event, "opaque_id", json_string(ice_handle->opaque_id));
	json_t *plugin_data = json_object();
	json_object_set_new(plugin_data, "plugin", json_string(plugin->get_package()));
	json_object_set_new(plugin_data, "data", message);
	json_object_set_new(event, "plugindata", plugin_data);
	if(merged_jsep != NULL) {
		json_object_set_new(event, "jsep", merged_jsep);
		/* In case event handlers are enabled, push the local SDP to all handlers */
		if(janus_events_is_enabled()) {
			const char *merged_sdp_type = json_string_value(json_object_get(merged_jsep, "type"));
			const char *merged_sdp = json_string_value(json_object_get(merged_jsep, "sdp"));
			/* Notify event handlers as well */
			janus_events_notify_handlers(JANUS_EVENT_TYPE_JSEP, JANUS_EVENT_SUBTYPE_NONE,
				session->session_id, ice_handle->handle_id, ice_handle->opaque_id, "local", merged_sdp_type, merged_sdp);
		}
	}
	/* Send the event */
	JANUS_LOG(LOG_VERB, "[%"SCNu64"] Sending event to transport...\n", ice_handle->handle_id);
	janus_session_notify_event(session, event);

	if((restart || janus_flags_is_set(&ice_handle->webrtc_flags, JANUS_ICE_HANDLE_WEBRTC_RESEND_TRICKLES))
			&& janus_ice_is_full_trickle_enabled()) {
		/* We're restarting ICE, send our trickle candidates again */
		janus_ice_resend_trickles(ice_handle);
	}

	janus_refcount_decrease(&plugin_session->ref);
	janus_refcount_decrease(&ice_handle->ref);
	return JANUS_OK;
}

json_t *janus_plugin_handle_sdp(janus_plugin_session *plugin_session, janus_plugin *plugin, const char *sdp_type, const char *sdp, gboolean restart) {
	if(!janus_plugin_session_is_alive(plugin_session) ||
			plugin == NULL || sdp_type == NULL || sdp == NULL) {
		JANUS_LOG(LOG_ERR, "Invalid arguments\n");
		return NULL;
	}
	janus_ice_handle *ice_handle = (janus_ice_handle *)plugin_session->gateway_handle;
	//~ if(ice_handle == NULL || janus_flags_is_set(&ice_handle->webrtc_flags, JANUS_ICE_HANDLE_WEBRTC_READY)) {
	if(ice_handle == NULL) {
		JANUS_LOG(LOG_ERR, "Invalid ICE handle\n");
		return NULL;
	}
	int offer = 0;
	if(!strcasecmp(sdp_type, "offer")) {
		/* This is an offer from a plugin */
		offer = 1;
		janus_flags_set(&ice_handle->webrtc_flags, JANUS_ICE_HANDLE_WEBRTC_GOT_OFFER);
		janus_flags_clear(&ice_handle->webrtc_flags, JANUS_ICE_HANDLE_WEBRTC_GOT_ANSWER);
	} else if(!strcasecmp(sdp_type, "answer")) {
		/* This is an answer from a plugin */
		janus_flags_set(&ice_handle->webrtc_flags, JANUS_ICE_HANDLE_WEBRTC_GOT_ANSWER);
		if(janus_flags_is_set(&ice_handle->webrtc_flags, JANUS_ICE_HANDLE_WEBRTC_GOT_OFFER))
			janus_flags_set(&ice_handle->webrtc_flags, JANUS_ICE_HANDLE_WEBRTC_NEGOTIATED);
	} else {
		/* TODO Handle other messages */
		JANUS_LOG(LOG_ERR, "Unknown type '%s'\n", sdp_type);
		return NULL;
	}
	/* Is this valid SDP? */
	char error_str[512];
	int audio = 0, video = 0, data = 0;
	janus_sdp *parsed_sdp = janus_sdp_preparse(ice_handle, sdp, error_str, sizeof(error_str), &audio, &video, &data);
	if(parsed_sdp == NULL) {
		JANUS_LOG(LOG_ERR, "[%"SCNu64"] Couldn't parse SDP... %s\n", ice_handle->handle_id, error_str);
		return NULL;
	}
	gboolean updating = FALSE;
	if(offer) {
		/* We may still not have a local ICE setup */
		JANUS_LOG(LOG_VERB, "[%"SCNu64"] Audio %s been negotiated\n", ice_handle->handle_id, audio ? "has" : "has NOT");
		if(audio > 1) {
			JANUS_LOG(LOG_ERR, "[%"SCNu64"] More than one audio line? only going to negotiate one...\n", ice_handle->handle_id);
		}
		JANUS_LOG(LOG_VERB, "[%"SCNu64"] Video %s been negotiated\n", ice_handle->handle_id, video ? "has" : "has NOT");
		if(video > 1) {
			JANUS_LOG(LOG_ERR, "[%"SCNu64"] More than one video line? only going to negotiate one...\n", ice_handle->handle_id);
		}
		JANUS_LOG(LOG_VERB, "[%"SCNu64"] SCTP/DataChannels %s been negotiated\n", ice_handle->handle_id, data ? "have" : "have NOT");
		if(data > 1) {
			JANUS_LOG(LOG_ERR, "[%"SCNu64"] More than one data line? only going to negotiate one...\n", ice_handle->handle_id);
		}
#ifndef HAVE_SCTP
		if(data) {
			JANUS_LOG(LOG_WARN, "[%"SCNu64"]   -- DataChannels have been negotiated, but support for them has not been compiled...\n", ice_handle->handle_id);
		}
#endif
		/* Are we still cleaning up from a previous media session? */
		if(janus_flags_is_set(&ice_handle->webrtc_flags, JANUS_ICE_HANDLE_WEBRTC_CLEANING)) {
			JANUS_LOG(LOG_VERB, "[%"SCNu64"] Still cleaning up from a previous media session, let's wait a bit...\n", ice_handle->handle_id);
			gint64 waited = 0;
			while(janus_flags_is_set(&ice_handle->webrtc_flags, JANUS_ICE_HANDLE_WEBRTC_CLEANING)) {
				JANUS_LOG(LOG_VERB, "[%"SCNu64"] Still cleaning up from a previous media session, let's wait a bit...\n", ice_handle->handle_id);
				g_usleep(100000);
				waited += 100000;
				if(waited >= 3*G_USEC_PER_SEC) {
					JANUS_LOG(LOG_VERB, "[%"SCNu64"]   -- Waited 3 seconds, that's enough!\n", ice_handle->handle_id);
					JANUS_LOG(LOG_ERR, "[%"SCNu64"] Still cleaning a previous session\n", ice_handle->handle_id);
					janus_sdp_destroy(parsed_sdp);
					return NULL;
				}
			}
		}
		if(ice_handle->agent == NULL) {
			/* We still need to configure the WebRTC stuff: negotiate RFC4588 by default */
			janus_flags_set(&ice_handle->webrtc_flags, JANUS_ICE_HANDLE_WEBRTC_RFC4588_RTX);
			/* Process SDP in order to setup ICE locally (this is going to result in an answer from the browser) */
			janus_mutex_lock(&ice_handle->mutex);
			if(janus_ice_setup_local(ice_handle, 0, audio, video, data, 1) < 0) {
				JANUS_LOG(LOG_ERR, "[%"SCNu64"] Error setting ICE locally\n", ice_handle->handle_id);
				janus_sdp_destroy(parsed_sdp);
				janus_mutex_unlock(&ice_handle->mutex);
				return NULL;
			}
			janus_mutex_unlock(&ice_handle->mutex);
		} else {
			updating = TRUE;
			JANUS_LOG(LOG_INFO, "[%"SCNu64"] Updating existing session\n", ice_handle->handle_id);
			if(offer && ice_handle->stream) {
				/* We might need some new properties set as well */
				janus_ice_stream *stream = ice_handle->stream;
				if(audio) {
					if(!janus_flags_is_set(&ice_handle->webrtc_flags, JANUS_ICE_HANDLE_WEBRTC_HAS_AUDIO)) {
						janus_flags_set(&ice_handle->webrtc_flags, JANUS_ICE_HANDLE_WEBRTC_HAS_AUDIO);
						stream->audio_ssrc = janus_random_uint32();	/* FIXME Should we look for conflicts? */
						if(stream->audio_rtcp_ctx == NULL) {
							stream->audio_rtcp_ctx = g_malloc0(sizeof(rtcp_context));
							stream->audio_rtcp_ctx->tb = 48000;	/* May change later */
						}
					}
					if(ice_handle->audio_mid == NULL)
						ice_handle->audio_mid = g_strdup("audio");
				}
				if(video) {
					if(!janus_flags_is_set(&ice_handle->webrtc_flags, JANUS_ICE_HANDLE_WEBRTC_HAS_VIDEO)) {
						janus_flags_set(&ice_handle->webrtc_flags, JANUS_ICE_HANDLE_WEBRTC_HAS_VIDEO);
						stream->video_ssrc = janus_random_uint32();	/* FIXME Should we look for conflicts? */
						if(stream->video_rtcp_ctx[0] == NULL) {
							stream->video_rtcp_ctx[0] = g_malloc0(sizeof(rtcp_context));
							stream->video_rtcp_ctx[0]->tb = 90000;	/* May change later */
						}
					}
					if(ice_handle->video_mid == NULL)
						ice_handle->video_mid = g_strdup("video");
				}
				if(data) {
					if(ice_handle->data_mid == NULL)
						ice_handle->data_mid = g_strdup("data");
				}
			}
		}
		/* Make sure we don't send the rid/repaired-rid attributes when offering ourselves */
		int mid_ext_id = 0, transport_wide_cc_ext_id = 0, audiolevel_ext_id = 0, videoorientation_ext_id = 0;
		GList *temp = parsed_sdp->m_lines;
		while(temp) {
			janus_sdp_mline *m = (janus_sdp_mline *)temp->data;
			GList *tempA = m->attributes;
			while(tempA) {
				janus_sdp_attribute *a = (janus_sdp_attribute *)tempA->data;
				if(a->name && a->value) {
					if(strstr(a->value, JANUS_RTP_EXTMAP_MID))
						mid_ext_id = atoi(a->value);
					else if(strstr(a->value, JANUS_RTP_EXTMAP_TRANSPORT_WIDE_CC))
						transport_wide_cc_ext_id = atoi(a->value);
					else if(strstr(a->value, JANUS_RTP_EXTMAP_AUDIO_LEVEL))
						audiolevel_ext_id = atoi(a->value);
					else if(strstr(a->value, JANUS_RTP_EXTMAP_VIDEO_ORIENTATION))
						videoorientation_ext_id = atoi(a->value);
					else if(strstr(a->value, JANUS_RTP_EXTMAP_RID) ||
							strstr(a->value, JANUS_RTP_EXTMAP_REPAIRED_RID)) {
						m->attributes = g_list_remove(m->attributes, a);
						tempA = m->attributes;
						janus_sdp_attribute_destroy(a);
						continue;
					}
				}
				tempA = tempA->next;
			}
			temp = temp->next;
		}
		if(ice_handle->stream && ice_handle->stream->mid_ext_id != mid_ext_id)
			ice_handle->stream->mid_ext_id = mid_ext_id;
		if(ice_handle->stream && ice_handle->stream->transport_wide_cc_ext_id != transport_wide_cc_ext_id) {
			ice_handle->stream->do_transport_wide_cc = transport_wide_cc_ext_id > 0 ? TRUE : FALSE;
			ice_handle->stream->transport_wide_cc_ext_id = transport_wide_cc_ext_id;
		}
		if(ice_handle->stream && ice_handle->stream->audiolevel_ext_id != audiolevel_ext_id)
			ice_handle->stream->audiolevel_ext_id = audiolevel_ext_id;
		if(ice_handle->stream && ice_handle->stream->videoorientation_ext_id != videoorientation_ext_id)
			ice_handle->stream->videoorientation_ext_id = videoorientation_ext_id;
	} else {
		/* Check if the answer does contain the mid/rid/repaired-rid attributes */
		gboolean do_mid = FALSE, do_rid = FALSE, do_repaired_rid = FALSE;
		GList *temp = parsed_sdp->m_lines;
		while(temp) {
			janus_sdp_mline *m = (janus_sdp_mline *)temp->data;
			GList *tempA = m->attributes;
			while(tempA) {
				janus_sdp_attribute *a = (janus_sdp_attribute *)tempA->data;
				if(a->name && a->value) {
					if(strstr(a->value, JANUS_RTP_EXTMAP_MID))
						do_mid = TRUE;
					else if(strstr(a->value, JANUS_RTP_EXTMAP_RID))
						do_rid = TRUE;
					else if(strstr(a->value, JANUS_RTP_EXTMAP_REPAIRED_RID))
						do_repaired_rid = TRUE;
				}
				tempA = tempA->next;
			}
			temp = temp->next;
		}
		if(!do_mid && ice_handle->stream)
			ice_handle->stream->mid_ext_id = 0;
		if(!do_rid && ice_handle->stream) {
			ice_handle->stream->rid_ext_id = 0;
			ice_handle->stream->ridrtx_ext_id = 0;
			g_free(ice_handle->stream->rid[0]);
			ice_handle->stream->rid[0] = NULL;
			g_free(ice_handle->stream->rid[1]);
			ice_handle->stream->rid[1] = NULL;
			g_free(ice_handle->stream->rid[2]);
			ice_handle->stream->rid[2] = NULL;
			if(ice_handle->stream->video_ssrc_peer_temp > 0) {
				ice_handle->stream->video_ssrc_peer[0] = ice_handle->stream->video_ssrc_peer_temp;
				ice_handle->stream->video_ssrc_peer_temp = 0;
			}
		}
		if(!do_repaired_rid && ice_handle->stream)
			ice_handle->stream->ridrtx_ext_id = 0;
	}
	if(!updating && !janus_ice_is_full_trickle_enabled()) {
		/* Wait for candidates-done callback */
		while(ice_handle->cdone < 1) {
			if(ice_handle == NULL || janus_flags_is_set(&ice_handle->webrtc_flags, JANUS_ICE_HANDLE_WEBRTC_STOP)
					|| janus_flags_is_set(&ice_handle->webrtc_flags, JANUS_ICE_HANDLE_WEBRTC_ALERT)) {
				JANUS_LOG(LOG_WARN, "[%"SCNu64"] Handle detached or PC closed, giving up...!\n", ice_handle ? ice_handle->handle_id : 0);
				janus_sdp_destroy(parsed_sdp);
				return NULL;
			}
			JANUS_LOG(LOG_VERB, "[%"SCNu64"] Waiting for candidates-done callback...\n", ice_handle->handle_id);
			g_usleep(10000);
			if(ice_handle->cdone < 0) {
				JANUS_LOG(LOG_ERR, "[%"SCNu64"] Error gathering candidates!\n", ice_handle->handle_id);
				janus_sdp_destroy(parsed_sdp);
				return NULL;
			}
		}
	}
	/* Anonymize SDP */
	if(janus_sdp_anonymize(parsed_sdp) < 0) {
		/* Invalid SDP */
		JANUS_LOG(LOG_ERR, "[%"SCNu64"] Invalid SDP\n", ice_handle->handle_id);
		janus_sdp_destroy(parsed_sdp);
		return NULL;
	}

	/* Check if this is a renegotiation and we need an ICE restart */
	if(offer && restart)
		janus_ice_restart(ice_handle);
	/* Add our details */
	janus_mutex_lock(&ice_handle->mutex);
	janus_ice_stream *stream = ice_handle->stream;
	if (stream == NULL) {
		JANUS_LOG(LOG_ERR, "[%"SCNu64"] Error stream not found\n", ice_handle->handle_id);
		janus_mutex_unlock(&ice_handle->mutex);
		return NULL;
	}
	if(janus_flags_is_set(&ice_handle->webrtc_flags, JANUS_ICE_HANDLE_WEBRTC_RFC4588_RTX) &&
			stream->rtx_payload_types == NULL) {
		/* Make sure we have a list of rtx payload types to generate, if needed */
		janus_sdp_mline *m = janus_sdp_mline_find(parsed_sdp, JANUS_SDP_VIDEO);
		if(m && m->ptypes) {
			stream->rtx_payload_types = g_hash_table_new(NULL, NULL);
			GList *ptypes = g_list_copy(m->ptypes), *tempP = ptypes;
			GList *rtx_ptypes = g_hash_table_get_values(stream->rtx_payload_types);
			while(tempP) {
				int ptype = GPOINTER_TO_INT(tempP->data);
				int rtx_ptype = ptype+1;
				if(rtx_ptype > 127)
					rtx_ptype = 96;
				while(g_list_find(m->ptypes, GINT_TO_POINTER(rtx_ptype))
						|| g_list_find(rtx_ptypes, GINT_TO_POINTER(rtx_ptype))) {
					rtx_ptype++;
					if(rtx_ptype > 127)
						rtx_ptype = 96;
					if(rtx_ptype == ptype) {
						/* We did a whole round? should never happen... */
						rtx_ptype = -1;
						break;
					}
				}
				if(rtx_ptype > 0)
					g_hash_table_insert(stream->rtx_payload_types, GINT_TO_POINTER(ptype), GINT_TO_POINTER(rtx_ptype));
				g_list_free(rtx_ptypes);
				rtx_ptypes = g_hash_table_get_values(stream->rtx_payload_types);
				tempP = tempP->next;
			}
			g_list_free(ptypes);
			g_list_free(rtx_ptypes);
		}
	}
	/* Enrich the SDP the plugin gave us with all the WebRTC related stuff */
	char *sdp_merged = janus_sdp_merge(ice_handle, parsed_sdp, offer ? TRUE : FALSE);
	if(sdp_merged == NULL) {
		/* Couldn't merge SDP */
		JANUS_LOG(LOG_ERR, "[%"SCNu64"] Error merging SDP\n", ice_handle->handle_id);
		janus_sdp_destroy(parsed_sdp);
		janus_mutex_unlock(&ice_handle->mutex);
		return NULL;
	}
	janus_sdp_destroy(parsed_sdp);

	if(!updating) {
		if(offer) {
			/* We set the flag to wait for an answer before handling trickle candidates */
			janus_flags_set(&ice_handle->webrtc_flags, JANUS_ICE_HANDLE_WEBRTC_PROCESSING_OFFER);
		} else {
			JANUS_LOG(LOG_VERB, "[%"SCNu64"] Sending answer, ready to setup remote candidates and send connectivity checks...\n", ice_handle->handle_id);
			janus_request_ice_handle_answer(ice_handle, audio, video, data, NULL);
		}
	}
#ifdef HAVE_SCTP
	if(!offer && janus_flags_is_set(&ice_handle->webrtc_flags, JANUS_ICE_HANDLE_WEBRTC_READY)) {
		/* Renegotiation: check if datachannels were just added on an existing PeerConnection */
		if(janus_flags_is_set(&ice_handle->webrtc_flags, JANUS_ICE_HANDLE_WEBRTC_DATA_CHANNELS)) {
			janus_ice_stream *stream = ice_handle->stream;
			if(stream != NULL && stream->component != NULL &&
					stream->component->dtls != NULL && stream->component->dtls->sctp == NULL) {
				/* Create SCTP association as well */
				JANUS_LOG(LOG_WARN, "[%"SCNu64"] Creating datachannels...\n", ice_handle->handle_id);
				janus_dtls_srtp_create_sctp(stream->component->dtls);
			}
		}
	}
#endif

	/* Prepare JSON event */
	json_t *jsep = json_object();
	json_object_set_new(jsep, "type", json_string(sdp_type));
	json_object_set_new(jsep, "sdp", json_string(sdp_merged));
	char *tmp = ice_handle->local_sdp;
	ice_handle->local_sdp = sdp_merged;
	janus_mutex_unlock(&ice_handle->mutex);
	g_free(tmp);
	return jsep;
}

void janus_plugin_relay_rtp(janus_plugin_session *plugin_session, janus_plugin_rtp *packet) {
	if((plugin_session < (janus_plugin_session *)0x1000) || g_atomic_int_get(&plugin_session->stopped) ||
			packet == NULL || packet->buffer == NULL || packet->length < 1)
		return;
	janus_ice_handle *handle = (janus_ice_handle *)plugin_session->gateway_handle;
	if(!handle || janus_flags_is_set(&handle->webrtc_flags, JANUS_ICE_HANDLE_WEBRTC_STOP)
			|| janus_flags_is_set(&handle->webrtc_flags, JANUS_ICE_HANDLE_WEBRTC_ALERT))
		return;
	janus_ice_relay_rtp(handle, packet);
}

void janus_plugin_relay_rtcp(janus_plugin_session *plugin_session, janus_plugin_rtcp *packet) {
	if((plugin_session < (janus_plugin_session *)0x1000) || g_atomic_int_get(&plugin_session->stopped) ||
			packet == NULL || packet->buffer == NULL || packet->length < 1)
		return;
	janus_ice_handle *handle = (janus_ice_handle *)plugin_session->gateway_handle;
	if(!handle || janus_flags_is_set(&handle->webrtc_flags, JANUS_ICE_HANDLE_WEBRTC_STOP)
			|| janus_flags_is_set(&handle->webrtc_flags, JANUS_ICE_HANDLE_WEBRTC_ALERT))
		return;
	janus_ice_relay_rtcp(handle, packet);
}

void janus_plugin_relay_data(janus_plugin_session *plugin_session, janus_plugin_data *packet) {
	if((plugin_session < (janus_plugin_session *)0x1000) || g_atomic_int_get(&plugin_session->stopped) ||
			packet == NULL || packet->buffer == NULL || packet->length < 1)
		return;
	janus_ice_handle *handle = (janus_ice_handle *)plugin_session->gateway_handle;
	if(!handle || janus_flags_is_set(&handle->webrtc_flags, JANUS_ICE_HANDLE_WEBRTC_STOP)
			|| janus_flags_is_set(&handle->webrtc_flags, JANUS_ICE_HANDLE_WEBRTC_ALERT))
		return;
#ifdef HAVE_SCTP
	janus_ice_relay_data(handle, packet);
#else
	JANUS_LOG(LOG_WARN, "Asked to relay data, but Data Channels support has not been compiled...\n");
#endif
}

void janus_plugin_send_pli(janus_plugin_session *plugin_session) {
	if((plugin_session < (janus_plugin_session *)0x1000) || g_atomic_int_get(&plugin_session->stopped))
		return;
	janus_ice_handle *handle = (janus_ice_handle *)plugin_session->gateway_handle;
	if(!handle || janus_flags_is_set(&handle->webrtc_flags, JANUS_ICE_HANDLE_WEBRTC_STOP)
			|| janus_flags_is_set(&handle->webrtc_flags, JANUS_ICE_HANDLE_WEBRTC_ALERT))
		return;
	janus_ice_send_pli(handle);
}

void janus_plugin_send_remb(janus_plugin_session *plugin_session, uint32_t bitrate) {
	if((plugin_session < (janus_plugin_session *)0x1000) || g_atomic_int_get(&plugin_session->stopped))
		return;
	janus_ice_handle *handle = (janus_ice_handle *)plugin_session->gateway_handle;
	if(!handle || janus_flags_is_set(&handle->webrtc_flags, JANUS_ICE_HANDLE_WEBRTC_STOP)
			|| janus_flags_is_set(&handle->webrtc_flags, JANUS_ICE_HANDLE_WEBRTC_ALERT))
		return;
	janus_ice_send_remb(handle, bitrate);
}

static gboolean janus_plugin_close_pc_internal(gpointer user_data) {
	/* We actually enforce the close_pc here */
	janus_plugin_session *plugin_session = (janus_plugin_session *) user_data;
	janus_ice_handle *ice_handle = (janus_ice_handle *)plugin_session->gateway_handle;
	if(!ice_handle || !g_atomic_int_compare_and_exchange(&ice_handle->closepc, 1, 0)) {
		janus_refcount_decrease(&plugin_session->ref);
		return G_SOURCE_REMOVE;
	}
	janus_refcount_increase(&ice_handle->ref);
	if(janus_flags_is_set(&ice_handle->webrtc_flags, JANUS_ICE_HANDLE_WEBRTC_STOP)
			|| janus_flags_is_set(&ice_handle->webrtc_flags, JANUS_ICE_HANDLE_WEBRTC_ALERT)) {
		janus_refcount_decrease(&plugin_session->ref);
		janus_refcount_decrease(&ice_handle->ref);
		return G_SOURCE_REMOVE;
	}
	JANUS_LOG(LOG_VERB, "[%"SCNu64"] Plugin asked to hangup PeerConnection: sending alert\n", ice_handle->handle_id);
	/* Send an alert on all the DTLS connections */
	janus_ice_webrtc_hangup(ice_handle, "Close PC");
	janus_refcount_decrease(&plugin_session->ref);
	janus_refcount_decrease(&ice_handle->ref);

	return G_SOURCE_REMOVE;
}

void janus_plugin_close_pc(janus_plugin_session *plugin_session) {
	/* A plugin asked to get rid of a PeerConnection: enqueue it as a timed source */
	if(!janus_plugin_session_is_alive(plugin_session))
		return;
	janus_ice_handle *ice_handle = (janus_ice_handle *)plugin_session->gateway_handle;
	if(!ice_handle || !g_atomic_int_compare_and_exchange(&ice_handle->closepc, 0, 1))
		return;
	janus_refcount_increase(&plugin_session->ref);
	GSource *timeout_source = g_timeout_source_new_seconds(0);
	g_source_set_callback(timeout_source, janus_plugin_close_pc_internal, plugin_session, NULL);
	g_source_attach(timeout_source, sessions_watchdog_context);
	g_source_unref(timeout_source);
}

static gboolean janus_plugin_end_session_internal(gpointer user_data) {
	/* We actually enforce the end_session here */
	janus_plugin_session *plugin_session = (janus_plugin_session *) user_data;
	janus_ice_handle *ice_handle = (janus_ice_handle *)plugin_session->gateway_handle;
	if(!ice_handle) {
		janus_refcount_decrease(&plugin_session->ref);
		return G_SOURCE_REMOVE;
	}
	janus_refcount_increase(&ice_handle->ref);
	if(janus_flags_is_set(&ice_handle->webrtc_flags, JANUS_ICE_HANDLE_WEBRTC_STOP)) {
		janus_refcount_decrease(&plugin_session->ref);
		janus_refcount_decrease(&ice_handle->ref);
		return G_SOURCE_REMOVE;
	}
	janus_session *session = (janus_session *)ice_handle->session;
	if(!session) {
		janus_refcount_decrease(&plugin_session->ref);
		janus_refcount_decrease(&ice_handle->ref);
		return G_SOURCE_REMOVE;
	}
	/* Destroy the handle */
	janus_session_handles_remove(session, ice_handle);

	janus_refcount_decrease(&plugin_session->ref);
	janus_refcount_decrease(&ice_handle->ref);
	return G_SOURCE_REMOVE;
}

void janus_plugin_end_session(janus_plugin_session *plugin_session) {
	/* A plugin asked to get rid of a handle: enqueue it as a timed source */
	if(!janus_plugin_session_is_alive(plugin_session))
		return;
	janus_refcount_increase(&plugin_session->ref);
	GSource *timeout_source = g_timeout_source_new_seconds(0);
	g_source_set_callback(timeout_source, janus_plugin_end_session_internal, plugin_session, NULL);
	g_source_attach(timeout_source, sessions_watchdog_context);
	g_source_unref(timeout_source);
}

void janus_plugin_notify_event(janus_plugin *plugin, janus_plugin_session *plugin_session, json_t *event) {
	/* A plugin asked to notify an event to the handlers */
	if(!plugin || !event || !json_is_object(event))
		return;
	guint64 session_id = 0, handle_id = 0;
	char *opaque_id = NULL;
	if(plugin_session != NULL) {
		if(!janus_plugin_session_is_alive(plugin_session)) {
			json_decref(event);
			return;
		}
		janus_ice_handle *ice_handle = (janus_ice_handle *)plugin_session->gateway_handle;
		if(!ice_handle) {
			json_decref(event);
			return;
		}
		handle_id = ice_handle->handle_id;
		opaque_id = ice_handle->opaque_id;
		janus_session *session = (janus_session *)ice_handle->session;
		if(!session) {
			json_decref(event);
			return;
		}
		session_id = session->session_id;
	}
	/* Notify event handlers */
	if(janus_events_is_enabled()) {
		janus_events_notify_handlers(JANUS_EVENT_TYPE_PLUGIN, JANUS_EVENT_SUBTYPE_NONE,
			session_id, handle_id, opaque_id, plugin->get_package(), event);
	} else {
		json_decref(event);
	}
}

gboolean janus_plugin_auth_is_signature_valid(janus_plugin *plugin, const char *token) {
	return janus_auth_check_signature(token, plugin->get_package());
}

gboolean janus_plugin_auth_signature_contains(janus_plugin *plugin, const char *token, const char *descriptor) {
	return janus_auth_check_signature_contains(token, plugin->get_package(), descriptor);
}


/* Main */
gint main(int argc, char *argv[])
{
	/* Core dumps may be disallowed by parent of this process; change that */
	struct rlimit core_limits;
	core_limits.rlim_cur = core_limits.rlim_max = RLIM_INFINITY;
	setrlimit(RLIMIT_CORE, &core_limits);

	g_print("Janus commit: %s\n", janus_build_git_sha);
	g_print("Compiled on:  %s\n\n", janus_build_git_time);

	struct gengetopt_args_info args_info;
	/* Let's call our cmdline parser */
	if(cmdline_parser(argc, argv, &args_info) != 0)
		exit(1);

	/* Any configuration to open? */
	if(args_info.config_given) {
		config_file = g_strdup(args_info.config_arg);
	}
	if(args_info.configs_folder_given) {
		configs_folder = g_strdup(args_info.configs_folder_arg);
	} else {
		configs_folder = g_strdup(CONFDIR);
	}
	if(config_file == NULL) {
		char file[255];
		g_snprintf(file, 255, "%s/janus.jcfg", configs_folder);
		config_file = g_strdup(file);
	}
	if((config = janus_config_parse(config_file)) == NULL) {
		/* We failed to load the libconfig configuration file, let's try the INI */
		g_print("Failed to load %s, trying the INI instead...\n", config_file);
		g_free(config_file);
		char file[255];
		g_snprintf(file, 255, "%s/janus.cfg", configs_folder);
		config_file = g_strdup(file);
		if((config = janus_config_parse(config_file)) == NULL) {
			if(args_info.config_given) {
				/* We only give up if the configuration file was explicitly provided */
				g_print("Error reading configuration from %s\n", config_file);
				exit(1);
			}
			g_print("Error reading/parsing the configuration file in %s, going on with the defaults and the command line arguments\n",
				configs_folder);
			config = janus_config_create("janus.cfg");
			if(config == NULL) {
				/* If we can't even create an empty configuration, something's definitely wrong */
				exit(1);
			}
		}
	}
	/* Pre-fetch some categories (creates them if they don't exist) */
	janus_config_category *config_general = janus_config_get_create(config, NULL, janus_config_type_category, "general");
	janus_config_category *config_certs = janus_config_get_create(config, NULL, janus_config_type_category, "certificates");
	janus_config_category *config_nat = janus_config_get_create(config, NULL, janus_config_type_category, "nat");
	janus_config_category *config_media = janus_config_get_create(config, NULL, janus_config_type_category, "media");
	janus_config_category *config_transports = janus_config_get_create(config, NULL, janus_config_type_category, "transports");
	janus_config_category *config_plugins = janus_config_get_create(config, NULL, janus_config_type_category, "plugins");
	janus_config_category *config_events = janus_config_get_create(config, NULL, janus_config_type_category, "events");
	janus_config_category *config_loggers = janus_config_get_create(config, NULL, janus_config_type_category, "loggers");

	/* Any log prefix? */
	janus_config_array *lp = janus_config_get(config, config_general, janus_config_type_item, "log_prefix");
	if(lp && lp->value)
		janus_log_global_prefix = g_strdup(lp->value);

	/* Check if there are folders to protect */
	janus_config_array *pfs = janus_config_get(config, config_general, janus_config_type_array, "protected_folders");
	if(pfs && pfs->list) {
		GList *item = pfs->list;
		while(item) {
			janus_config_item *pf = (janus_config_item *)item->data;
			if(pf && pf->type == janus_config_type_item && pf->name == NULL && pf->value != NULL)
				janus_protected_folder_add(pf->value);
			item = item->next;
		}
	}

	/* Check if we need to log to console and/or file */
	gboolean use_stdout = TRUE;
	if(args_info.disable_stdout_given) {
		use_stdout = FALSE;
		janus_config_add(config, config_general, janus_config_item_create("log_to_stdout", "no"));
	} else {
		/* Check if the configuration file is saying anything about this */
		janus_config_item *item = janus_config_get(config, config_general, janus_config_type_item, "log_to_stdout");
		if(item && item->value && !janus_is_true(item->value))
			use_stdout = FALSE;
	}
	const char *logfile = NULL;
	if(args_info.log_file_given) {
		logfile = args_info.log_file_arg;
		janus_config_add(config, config_general, janus_config_item_create("log_to_file", "no"));
	} else {
		/* Check if the configuration file is saying anything about this */
		janus_config_item *item = janus_config_get(config, config_general, janus_config_type_item, "log_to_file");
		if(item && item->value)
			logfile = item->value;
	}

	/* Check if we're going to daemonize Janus */
	if(args_info.daemon_given) {
		daemonize = TRUE;
		janus_config_add(config, config_general, janus_config_item_create("daemonize", "yes"));
	} else {
		/* Check if the configuration file is saying anything about this */
		janus_config_item *item = janus_config_get(config, config_general, janus_config_type_item, "daemonize");
		if(item && item->value && janus_is_true(item->value))
			daemonize = TRUE;
	}
	/* If we're going to daemonize, make sure logging to stdout is disabled and a log file has been specified */
	if(daemonize && use_stdout) {
		use_stdout = FALSE;
	}
	if(daemonize && logfile == NULL) {
		g_print("Running Janus as a daemon but no log file provided, giving up...\n");
		exit(1);
	}
	/* Daemonize now, if we need to */
	if(daemonize) {
		g_print("Running Janus as a daemon\n");

		/* Create a pipe for parent<->child communication during the startup phase */
		if(pipe(pipefd) == -1) {
			g_print("pipe error!\n");
			exit(1);
		}

		/* Fork off the parent process */
		pid_t pid = fork();
		if(pid < 0) {
			g_print("Fork error!\n");
			exit(1);
		}
		if(pid > 0) {
			/* Ok, we're the parent: let's wait for the child to tell us everything started fine */
			close(pipefd[1]);
			int code = -1;
			struct pollfd pollfds;

			while(code < 0) {
				pollfds.fd = pipefd[0];
				pollfds.events = POLLIN;
				int res = poll(&pollfds, 1, -1);
				if(res < 0)
					break;
				if(res == 0)
					continue;
				if(pollfds.revents & POLLERR || pollfds.revents & POLLHUP)
					break;
				if(pollfds.revents & POLLIN) {
					res = read(pipefd[0], &code, sizeof(int));
					break;
				}
			}
			if(code < 0)
				code = 1;

			/* Leave the parent and return the exit code we received from the child */
			if(code)
				g_print("Error launching Janus (error code %d), check the logs for more details\n", code);
			exit(code);
		}
		/* Child here */
		close(pipefd[0]);

		/* Change the file mode mask */
		umask(0);

		/* Create a new SID for the child process */
		pid_t sid = setsid();
		if(sid < 0) {
			g_print("Error setting SID!\n");
			exit(1);
		}
		/* Change the current working directory */
		const char *cwd = (args_info.cwd_path_given) ? args_info.cwd_path_arg : "/";
		if((chdir(cwd)) < 0) {
			g_print("Error changing the current working directory!\n");
			exit(1);
		}
		/* We close stdin/stdout/stderr when initializing the logger */
	}

	/* Was a custom instance name provided? */
	if(args_info.server_name_given) {
		janus_config_add(config, config_general, janus_config_item_create("server_name", args_info.server_name_arg));
	}
	janus_config_item *item = janus_config_get(config, config_general, janus_config_type_item, "server_name");
	if(item && item->value) {
		server_name = g_strdup(item->value);
	}

	/* Initialize logger */
	if(janus_log_init(daemonize, use_stdout, logfile) < 0)
		exit(1);
	/* Check if there are external loggers we need to load as well */
	const char *path = NULL;
	DIR *dir = NULL;
	/* External loggers are usually disabled by default: they need to be enabled in the configuration */
	gchar **disabled_loggers = NULL;
	path = LOGGERDIR;
	item = janus_config_get(config, config_general, janus_config_type_item, "loggers_folder");
	if(item && item->value)
		path = (char *)item->value;
	JANUS_LOG(LOG_INFO, "Logger plugins folder: %s\n", path);
	dir = opendir(path);
	if(!dir) {
		/* Not really fatal, we don't care and go on anyway: loggers are not fundamental */
		JANUS_LOG(LOG_WARN, "\tCouldn't access logger plugins folder...\n");
	} else {
		/* Any loggers to ignore? */
		item = janus_config_get(config, config_loggers, janus_config_type_item, "disable");
		if(item && item->value)
			disabled_loggers = g_strsplit(item->value, ",", -1);
		/* Open the shared objects */
		struct dirent *eventent = NULL;
		char eventpath[1024];
		while((eventent = readdir(dir))) {
			int len = strlen(eventent->d_name);
			if (len < 4) {
				continue;
			}
			if (strcasecmp(eventent->d_name+len-strlen(SHLIB_EXT), SHLIB_EXT)) {
				continue;
			}
			/* Check if this logger has been disabled in the configuration file */
			if(disabled_loggers != NULL) {
				gchar *index = disabled_loggers[0];
				if(index != NULL) {
					int i=0;
					gboolean skip = FALSE;
					while(index != NULL) {
						while(isspace(*index))
							index++;
						if(strlen(index) && !strcmp(index, eventent->d_name)) {
							JANUS_LOG(LOG_WARN, "Logger plugin '%s' has been disabled, skipping...\n", eventent->d_name);
							skip = TRUE;
							break;
						}
						i++;
						index = disabled_loggers[i];
					}
					if(skip)
						continue;
				}
			}
			JANUS_LOG(LOG_INFO, "Loading logger plugin '%s'...\n", eventent->d_name);
			memset(eventpath, 0, 1024);
			g_snprintf(eventpath, 1024, "%s/%s", path, eventent->d_name);
			void *event = dlopen(eventpath, RTLD_NOW | RTLD_GLOBAL);
			if (!event) {
				JANUS_LOG(LOG_ERR, "\tCouldn't load logger plugin '%s': %s\n", eventent->d_name, dlerror());
			} else {
				create_l *create = (create_l*) dlsym(event, "create");
				const char *dlsym_error = dlerror();
				if (dlsym_error) {
					JANUS_LOG(LOG_ERR, "\tCouldn't load symbol 'create': %s\n", dlsym_error);
					continue;
				}
				janus_logger *janus_logger = create();
				if(!janus_logger) {
					JANUS_LOG(LOG_ERR, "\tCouldn't use function 'create'...\n");
					continue;
				}
				/* Are all the mandatory methods and callbacks implemented? */
				if(!janus_logger->init || !janus_logger->destroy ||
						!janus_logger->get_api_compatibility ||
						!janus_logger->get_version ||
						!janus_logger->get_version_string ||
						!janus_logger->get_description ||
						!janus_logger->get_package ||
						!janus_logger->get_name ||
						!janus_logger->incoming_logline) {
					JANUS_LOG(LOG_ERR, "\tMissing some mandatory methods/callbacks, skipping this logger plugin...\n");
					continue;
				}
				if(janus_logger->get_api_compatibility() < JANUS_LOGGER_API_VERSION) {
					JANUS_LOG(LOG_ERR, "The '%s' logger plugin was compiled against an older version of the API (%d < %d), skipping it: update it to enable it again\n",
						janus_logger->get_package(), janus_logger->get_api_compatibility(), JANUS_LOGGER_API_VERSION);
					continue;
				}
				janus_logger->init(server_name ? server_name : JANUS_SERVER_NAME, configs_folder);
				JANUS_LOG(LOG_VERB, "\tVersion: %d (%s)\n", janus_logger->get_version(), janus_logger->get_version_string());
				JANUS_LOG(LOG_VERB, "\t   [%s] %s\n", janus_logger->get_package(), janus_logger->get_name());
				JANUS_LOG(LOG_VERB, "\t   %s\n", janus_logger->get_description());
				JANUS_LOG(LOG_VERB, "\t   Plugin API version: %d\n", janus_logger->get_api_compatibility());
				if(loggers == NULL)
					loggers = g_hash_table_new(g_str_hash, g_str_equal);
				g_hash_table_insert(loggers, (gpointer)janus_logger->get_package(), janus_logger);
				if(loggers_so == NULL)
					loggers_so = g_hash_table_new(g_str_hash, g_str_equal);
				g_hash_table_insert(loggers_so, (gpointer)janus_logger->get_package(), event);
			}
		}
		closedir(dir);
	}
	if(disabled_loggers != NULL)
		g_strfreev(disabled_loggers);
	disabled_loggers = NULL;
	janus_log_set_loggers(loggers);

	JANUS_PRINT("---------------------------------------------------\n");
	JANUS_PRINT("  Starting Meetecho Janus (WebRTC Server) v%s\n", janus_version_string);
	JANUS_PRINT("---------------------------------------------------\n\n");

	/* Handle SIGINT (CTRL-C), SIGTERM (from service managers) */
	signal(SIGINT, janus_handle_signal);
	signal(SIGTERM, janus_handle_signal);
	atexit(janus_termination_handler);

	/* Setup Glib */
#if !GLIB_CHECK_VERSION(2, 36, 0)
	g_type_init();
#endif

	/* Logging level: default is info and no timestamps */
	janus_log_level = LOG_INFO;
	janus_log_timestamps = FALSE;
	janus_log_colors = TRUE;
	if(args_info.debug_level_given) {
		if(args_info.debug_level_arg < LOG_NONE)
			args_info.debug_level_arg = 0;
		else if(args_info.debug_level_arg > LOG_MAX)
			args_info.debug_level_arg = LOG_MAX;
		janus_log_level = args_info.debug_level_arg;
	}

	/* Any PID we need to create? */
	const char *pidfile = NULL;
	if(args_info.pid_file_given) {
		pidfile = args_info.pid_file_arg;
		janus_config_add(config, config_general, janus_config_item_create("pid_file", pidfile));
	} else {
		/* Check if the configuration file is saying anything about this */
		item = janus_config_get(config, config_general, janus_config_type_item, "pid_file");
		if(item && item->value)
			pidfile = item->value;
	}
	if(janus_pidfile_create(pidfile) < 0)
		exit(1);

	/* Proceed with the rest of the configuration */
	janus_config_print(config);
	if(args_info.debug_level_given) {
		char debug[5];
		g_snprintf(debug, 5, "%d", args_info.debug_level_arg);
		janus_config_add(config, config_general, janus_config_item_create("debug_level", debug));
	} else {
		/* No command line directive on logging, try the configuration file */
		item = janus_config_get(config, config_general, janus_config_type_item, "debug_level");
		if(item && item->value) {
			int temp_level = atoi(item->value);
			if(temp_level == 0 && strcmp(item->value, "0")) {
				JANUS_PRINT("Invalid debug level %s (configuration), using default (info=4)\n", item->value);
			} else {
				janus_log_level = temp_level;
				if(janus_log_level < LOG_NONE)
					janus_log_level = 0;
				else if(janus_log_level > LOG_MAX)
					janus_log_level = LOG_MAX;
			}
		}
	}
	/* Any command line argument that should overwrite the configuration? */
	JANUS_PRINT("Checking command line arguments...\n");
	if(args_info.debug_timestamps_given) {
		janus_config_add(config, config_general, janus_config_item_create("debug_timestamps", "yes"));
	}
	if(args_info.disable_colors_given) {
		janus_config_add(config, config_general, janus_config_item_create("debug_colors", "no"));
	}
	if(args_info.debug_locks_given) {
		janus_config_add(config, config_general, janus_config_item_create("debug_locks", "yes"));
	}
	if(args_info.session_timeout_given) {
		char st[20];
		g_snprintf(st, 20, "%d", args_info.session_timeout_arg);
		janus_config_add(config, config_general, janus_config_item_create("session_timeout", st));
	}
	if(args_info.reclaim_session_timeout_given) {
		char st[20];
		g_snprintf(st, 20, "%d", args_info.reclaim_session_timeout_arg);
		janus_config_add(config, config_general, janus_config_item_create("reclaim_session_timeout", st));
	}
 	if(args_info.interface_given) {
		janus_config_add(config, config_general, janus_config_item_create("interface", args_info.interface_arg));
	}
	if(args_info.configs_folder_given) {
		janus_config_add(config, config_general, janus_config_item_create("configs_folder", args_info.configs_folder_arg));
	}
	if(args_info.plugins_folder_given) {
		janus_config_add(config, config_general, janus_config_item_create("plugins_folder", args_info.plugins_folder_arg));
	}
	if(args_info.apisecret_given) {
		janus_config_add(config, config_general, janus_config_item_create("api_secret", args_info.apisecret_arg));
	}
	if(args_info.token_auth_given) {
		janus_config_add(config, config_general, janus_config_item_create("token_auth", "yes"));
	}
	if(args_info.token_auth_secret_given) {
		janus_config_add(config, config_general, janus_config_item_create("token_auth_secret", args_info.token_auth_secret_arg));
	}
	if(args_info.no_webrtc_encryption_given) {
		janus_config_add(config, config_general, janus_config_item_create("no_webrtc_encryption", "yes"));
	}
	if(args_info.cert_pem_given) {
		janus_config_add(config, config_certs, janus_config_item_create("cert_pem", args_info.cert_pem_arg));
	}
	if(args_info.cert_key_given) {
		janus_config_add(config, config_certs, janus_config_item_create("cert_key", args_info.cert_key_arg));
	}
	if(args_info.cert_pwd_given) {
		janus_config_add(config, config_certs, janus_config_item_create("cert_pwd", args_info.cert_pwd_arg));
	}
	if(args_info.stun_server_given) {
		/* Split in server and port (if port missing, use 3478 as default) */
		char *stunport = strrchr(args_info.stun_server_arg, ':');
		if(stunport != NULL) {
			*stunport = '\0';
			stunport++;
			janus_config_add(config, config_nat, janus_config_item_create("stun_server", args_info.stun_server_arg));
			janus_config_add(config, config_nat, janus_config_item_create("stun_port", stunport));
		} else {
			janus_config_add(config, config_nat, janus_config_item_create("stun_server", args_info.stun_server_arg));
			janus_config_add(config, config_nat, janus_config_item_create("stun_port", "3478"));
		}
	}
	if(args_info.nat_1_1_given) {
		janus_config_add(config, config_nat, janus_config_item_create("nat_1_1_mapping", args_info.nat_1_1_arg));
	}
	if(args_info.ice_enforce_list_given) {
		janus_config_add(config, config_nat, janus_config_item_create("ice_enforce_list", args_info.ice_enforce_list_arg));
	}
	if(args_info.ice_ignore_list_given) {
		janus_config_add(config, config_nat, janus_config_item_create("ice_ignore_list", args_info.ice_ignore_list_arg));
	}
	if(args_info.libnice_debug_given) {
		janus_config_add(config, config_nat, janus_config_item_create("nice_debug", "true"));
	}
	if(args_info.full_trickle_given) {
		janus_config_add(config, config_nat, janus_config_item_create("full_trickle", "true"));
	}
	if(args_info.ice_lite_given) {
		janus_config_add(config, config_nat, janus_config_item_create("ice_lite", "true"));
	}
	if(args_info.ice_tcp_given) {
		janus_config_add(config, config_nat, janus_config_item_create("ice_tcp", "true"));
	}
	if(args_info.ipv6_candidates_given) {
		janus_config_add(config, config_media, janus_config_item_create("ipv6", "true"));
	}
	if(args_info.min_nack_queue_given) {
		char mnq[20];
		g_snprintf(mnq, 20, "%d", args_info.min_nack_queue_arg);
		janus_config_add(config, config_media, janus_config_item_create("min_nack_queue", mnq));
	}
	if(args_info.no_media_timer_given) {
		char nmt[20];
		g_snprintf(nmt, 20, "%d", args_info.no_media_timer_arg);
		janus_config_add(config, config_media, janus_config_item_create("no_media_timer", nmt));
	}
	if(args_info.slowlink_threshold_given) {
		char st[20];
		g_snprintf(st, 20, "%d", args_info.slowlink_threshold_arg);
		janus_config_add(config, config_media, janus_config_item_create("slowlink_threshold", st));
	}
	if(args_info.twcc_period_given) {
		char tp[20];
		g_snprintf(tp, 20, "%d", args_info.twcc_period_arg);
		janus_config_add(config, config_media, janus_config_item_create("twcc_period", tp));
	}
	if(args_info.rtp_port_range_given) {
		janus_config_add(config, config_media, janus_config_item_create("rtp_port_range", args_info.rtp_port_range_arg));
	}
	if(args_info.event_handlers_given) {
		janus_config_add(config, config_events, janus_config_item_create("broadcast", "yes"));
	}
	janus_config_print(config);

	/* Logging/debugging */
	JANUS_PRINT("Debug/log level is %d\n", janus_log_level);
	item = janus_config_get(config, config_general, janus_config_type_item, "debug_timestamps");
	if(item && item->value)
		janus_log_timestamps = janus_is_true(item->value);
	JANUS_PRINT("Debug/log timestamps are %s\n", janus_log_timestamps ? "enabled" : "disabled");
	item = janus_config_get(config, config_general, janus_config_type_item, "debug_colors");
	if(item && item->value)
		janus_log_colors = janus_is_true(item->value);
	JANUS_PRINT("Debug/log colors are %s\n", janus_log_colors ? "enabled" : "disabled");
	item = janus_config_get(config, config_general, janus_config_type_item, "debug_locks");
	if(item && item->value)
		lock_debug = janus_is_true(item->value);
	if(lock_debug) {
		JANUS_PRINT("Lock/mutex debugging is enabled\n");
	}

	/* First of all, let's check if we're disabling WebRTC encryption for debugging purposes */
	item = janus_config_get(config, config_general, janus_config_type_item, "no_webrtc_encryption");
	if(item && item->value && janus_is_true(item->value)) {
		JANUS_LOG(LOG_WARN, "Disabling WebRTC encryption: *THIS IS ONLY ACCEPTABLE WHEN DEBUGGING!*\n");
		webrtc_encryption = FALSE;
	}

	/* Any IP/interface to enforce/ignore? */
	item = janus_config_get(config, config_nat, janus_config_type_item, "ice_enforce_list");
	if(item && item->value) {
		gchar **list = g_strsplit(item->value, ",", -1);
		gchar *index = list[0];
		if(index != NULL) {
			int i=0;
			while(index != NULL) {
				if(strlen(index) > 0) {
					JANUS_LOG(LOG_INFO, "Adding '%s' to the ICE enforce list...\n", index);
					janus_ice_enforce_interface(g_strdup(index));
				}
				i++;
				index = list[i];
			}
		}
		g_clear_pointer(&list, g_strfreev);
	}
	item = janus_config_get(config, config_nat, janus_config_type_item, "ice_ignore_list");
	if(item && item->value) {
		gchar **list = g_strsplit(item->value, ",", -1);
		gchar *index = list[0];
		if(index != NULL) {
			int i=0;
			while(index != NULL) {
				if(strlen(index) > 0) {
					JANUS_LOG(LOG_INFO, "Adding '%s' to the ICE ignore list...\n", index);
					janus_ice_ignore_interface(g_strdup(index));
				}
				i++;
				index = list[i];
			}
		}
		g_clear_pointer(&list, g_strfreev);
	}
	/* What is the local IP? */
	JANUS_LOG(LOG_VERB, "Selecting local IP address...\n");
	item = janus_config_get(config, config_general, janus_config_type_item, "interface");
	if(item && item->value) {
		JANUS_LOG(LOG_VERB, "  -- Will try to use %s\n", item->value);
		/* Verify that the address is valid */
		struct ifaddrs *ifas = NULL;
		janus_network_address iface;
		janus_network_address_string_buffer ibuf;
		if(getifaddrs(&ifas) == -1) {
			JANUS_LOG(LOG_ERR, "Unable to acquire list of network devices/interfaces; some configurations may not work as expected...\n");
		} else {
			if(janus_network_lookup_interface(ifas, item->value, &iface) != 0) {
				JANUS_LOG(LOG_WARN, "Error setting local IP address to %s, falling back to detecting IP address...\n", item->value);
			} else {
				if(janus_network_address_to_string_buffer(&iface, &ibuf) != 0 || janus_network_address_string_buffer_is_null(&ibuf)) {
					JANUS_LOG(LOG_WARN, "Error getting local IP address from %s, falling back to detecting IP address...\n", item->value);
				} else {
					local_ip = g_strdup(janus_network_address_string_from_buffer(&ibuf));
				}
			}
			freeifaddrs(ifas);
		}
	}
	if(local_ip == NULL) {
		local_ip = janus_network_detect_local_ip_as_string(janus_network_query_options_any_ip);
		if(local_ip == NULL) {
			JANUS_LOG(LOG_WARN, "Couldn't find any address! using 127.0.0.1 as the local IP... (which is NOT going to work out of your machine)\n");
			local_ip = g_strdup("127.0.0.1");
		}
	}
	JANUS_LOG(LOG_INFO, "Using %s as local IP...\n", local_ip);

	/* Check if a custom session timeout value was specified */
	item = janus_config_get(config, config_general, janus_config_type_item, "session_timeout");
	if(item && item->value) {
		int st = atoi(item->value);
		if(st < 0) {
			JANUS_LOG(LOG_WARN, "Ignoring session_timeout value as it's not a positive integer\n");
		} else {
			if(st == 0) {
				JANUS_LOG(LOG_WARN, "Session timeouts have been disabled (note, may result in orphaned sessions)\n");
			}
			session_timeout = st;
		}
	}

	/* Check if a custom reclaim session timeout value was specified */
	item = janus_config_get(config, config_general, janus_config_type_item, "reclaim_session_timeout");
	if(item && item->value) {
		int rst = atoi(item->value);
		if(rst < 0) {
			JANUS_LOG(LOG_WARN, "Ignoring reclaim_session_timeout value as it's not a positive integer\n");
		} else {
			if(rst == 0) {
				JANUS_LOG(LOG_WARN, "Reclaim session timeouts have been disabled, will cleanup immediately\n");
			}
			reclaim_session_timeout = rst;
		}
	}

	/* Check if a custom candidates timeout value was specified */
	item = janus_config_get(config, config_general, janus_config_type_item, "candidates_timeout");
	if(item && item->value) {
		int ct = atoi(item->value);
		if(ct <= 0) {
			JANUS_LOG(LOG_WARN, "Ignoring candidates_timeout value as it's not a positive integer\n");
		} else {
			candidates_timeout = ct;
		}
	}

	/* Is there any API secret to consider? */
	api_secret = NULL;
	item = janus_config_get(config, config_general, janus_config_type_item, "api_secret");
	if(item && item->value) {
		api_secret = g_strdup(item->value);
	}
	/* Is there any API secret to consider? */
	admin_api_secret = NULL;
	item = janus_config_get(config, config_general, janus_config_type_item, "admin_secret");
	if(item && item->value) {
		admin_api_secret = g_strdup(item->value);
	}
	/* Also check if the token based authentication mechanism needs to be enabled */
	item = janus_config_get(config, config_general, janus_config_type_item, "token_auth");
	gboolean auth_enabled = item && item->value && janus_is_true(item->value);
	item = janus_config_get(config, config_general, janus_config_type_item, "token_auth_secret");
	const char *auth_secret = NULL;
	if (item && item->value)
		auth_secret = item->value;
	janus_auth_init(auth_enabled, auth_secret);

	/* Check if opaque IDs should be sent back in the Janus API too */
	item = janus_config_get(config, config_general, janus_config_type_item, "opaqueid_in_api");
	if(item && item->value && janus_is_true(item->value))
		janus_enable_opaqueid_in_api();

	/* Initialize the recorder code */
	item = janus_config_get(config, config_general, janus_config_type_item, "recordings_tmp_ext");
	if(item && item->value) {
		janus_recorder_init(TRUE, item->value);
	} else {
		janus_recorder_init(FALSE, NULL);
	}

	/* Check if we should hide dependencies in "info" requests */
	item = janus_config_get(config, config_general, janus_config_type_item, "hide_dependencies");
	if(item && item->value && janus_is_true(item->value))
		hide_dependencies = TRUE;

	/* Setup ICE stuff (e.g., checking if the provided STUN server is correct) */
	char *stun_server = NULL, *turn_server = NULL;
	uint16_t stun_port = 0, turn_port = 0;
	char *turn_type = NULL, *turn_user = NULL, *turn_pwd = NULL;
	char *turn_rest_api = NULL, *turn_rest_api_key = NULL;
#ifdef HAVE_TURNRESTAPI
	char *turn_rest_api_method = NULL;
#endif
	const char *nat_1_1_mapping = NULL;
	uint16_t rtp_min_port = 0, rtp_max_port = 0;
	gboolean ice_lite = FALSE, ice_tcp = FALSE, full_trickle = FALSE, ipv6 = FALSE, ignore_unreachable_ice_server = FALSE;
	item = janus_config_get(config, config_media, janus_config_type_item, "ipv6");
	ipv6 = (item && item->value) ? janus_is_true(item->value) : FALSE;
	item = janus_config_get(config, config_media, janus_config_type_item, "rtp_port_range");
	if(item && item->value) {
		/* Split in min and max port */
		char *maxport = strrchr(item->value, '-');
		if(maxport != NULL) {
			*maxport = '\0';
			maxport++;
			if(janus_string_to_uint16(item->value, &rtp_min_port) < 0)
				JANUS_LOG(LOG_WARN, "Invalid RTP min port value: %s (assuming 0)\n", item->value);
			if(janus_string_to_uint16(maxport, &rtp_max_port) < 0)
				JANUS_LOG(LOG_WARN, "Invalid RTP max port value: %s (assuming 0)\n", maxport);
			maxport--;
			*maxport = '-';
		}
		if(rtp_min_port > rtp_max_port) {
			uint16_t temp_port = rtp_min_port;
			rtp_min_port = rtp_max_port;
			rtp_max_port = temp_port;
		}
		if(rtp_max_port == 0)
			rtp_max_port = 65535;
		JANUS_LOG(LOG_INFO, "RTP port range: %u -- %u\n", rtp_min_port, rtp_max_port);
	}
	/* Check if we need to enable the ICE Lite mode */
	item = janus_config_get(config, config_nat, janus_config_type_item, "ice_lite");
	ice_lite = (item && item->value) ? janus_is_true(item->value) : FALSE;
	/* Check if we need to enable ICE-TCP support (warning: still broken, for debugging only) */
	item = janus_config_get(config, config_nat, janus_config_type_item, "ice_tcp");
	ice_tcp = (item && item->value) ? janus_is_true(item->value) : FALSE;
	/* Check if we need to do full-trickle instead of half-trickle */
	item = janus_config_get(config, config_nat, janus_config_type_item, "full_trickle");
	full_trickle = (item && item->value) ? janus_is_true(item->value) : FALSE;
	/* Check if we should exit if a STUN or TURN server is unreachable */
	item = janus_config_get(config, config_nat, janus_config_type_item, "ignore_unreachable_ice_server");
	ignore_unreachable_ice_server = (item && item->value) ? janus_is_true(item->value) : FALSE;
	/* Any STUN server to use in Janus? */
	item = janus_config_get(config, config_nat, janus_config_type_item, "stun_server");
	if(item && item->value)
		stun_server = (char *)item->value;
	item = janus_config_get(config, config_nat, janus_config_type_item, "stun_port");
	if(item && item->value && janus_string_to_uint16(item->value, &stun_port) < 0) {
		JANUS_LOG(LOG_WARN, "Invalid STUN port: %s (disabling STUN)\n", item->value);
		stun_server = NULL;
	}
	/* Any 1:1 NAT mapping to take into account? */
	item = janus_config_get(config, config_nat, janus_config_type_item, "nat_1_1_mapping");
	if(item && item->value) {
		JANUS_LOG(LOG_VERB, "Using nat_1_1_mapping for public IP - %s\n", item->value);
		if(!janus_network_string_is_valid_address(janus_network_query_options_any_ip, item->value)) {
			JANUS_LOG(LOG_WARN, "Invalid nat_1_1_mapping address %s, disabling...\n", item->value);
		} else {
			nat_1_1_mapping = item->value;
			janus_set_public_ip(item->value);
			janus_ice_enable_nat_1_1();
		}
	}
	/* Any TURN server to use in Janus? */
	item = janus_config_get(config, config_nat, janus_config_type_item, "turn_server");
	if(item && item->value)
		turn_server = (char *)item->value;
	item = janus_config_get(config, config_nat, janus_config_type_item, "turn_port");
	if(item && item->value && janus_string_to_uint16(item->value, &turn_port) < 0) {
		JANUS_LOG(LOG_WARN, "Invalid TURN port: %s (disabling TURN)\n", item->value);
		turn_server = NULL;
	}
	item = janus_config_get(config, config_nat, janus_config_type_item, "turn_type");
	if(item && item->value)
		turn_type = (char *)item->value;
	item = janus_config_get(config, config_nat, janus_config_type_item, "turn_user");
	if(item && item->value)
		turn_user = (char *)item->value;
	item = janus_config_get(config, config_nat, janus_config_type_item, "turn_pwd");
	if(item && item->value)
		turn_pwd = (char *)item->value;
	/* Check if there's any TURN REST API backend to use */
	item = janus_config_get(config, config_nat, janus_config_type_item, "turn_rest_api");
	if(item && item->value)
		turn_rest_api = (char *)item->value;
	item = janus_config_get(config, config_nat, janus_config_type_item, "turn_rest_api_key");
	if(item && item->value)
		turn_rest_api_key = (char *)item->value;
#ifdef HAVE_TURNRESTAPI
	item = janus_config_get(config, config_nat, janus_config_type_item, "turn_rest_api_method");
	if(item && item->value)
		turn_rest_api_method = (char *)item->value;
#endif
	/* Do we need a limited number of static event loops, or is it ok to have one per handle (the default)? */
	item = janus_config_get(config, config_general, janus_config_type_item, "event_loops");
	if(item && item->value)
		janus_ice_set_static_event_loops(atoi(item->value));
	/* Initialize the ICE stack now */
	janus_ice_init(ice_lite, ice_tcp, full_trickle, ipv6, rtp_min_port, rtp_max_port);
	if(janus_ice_set_stun_server(stun_server, stun_port) < 0) {
		if(!ignore_unreachable_ice_server) {
			JANUS_LOG(LOG_FATAL, "Invalid STUN address %s:%u\n", stun_server, stun_port);
			exit(1);
		} else {
			JANUS_LOG(LOG_ERR, "Invalid STUN address %s:%u. STUN will be disabled\n", stun_server, stun_port);
		}
	}
	if(janus_ice_set_turn_server(turn_server, turn_port, turn_type, turn_user, turn_pwd) < 0) {
		if(!ignore_unreachable_ice_server) {
			JANUS_LOG(LOG_FATAL, "Invalid TURN address %s:%u\n", turn_server, turn_port);
			exit(1);
		} else {
			JANUS_LOG(LOG_ERR, "Invalid TURN address %s:%u. TURN will be disabled\n", turn_server, turn_port);
		}
	}
#ifndef HAVE_TURNRESTAPI
	if(turn_rest_api != NULL || turn_rest_api_key != NULL) {
		JANUS_LOG(LOG_WARN, "A TURN REST API backend specified in the settings, but libcurl support has not been built\n");
	}
#else
	if(janus_ice_set_turn_rest_api(turn_rest_api, turn_rest_api_key, turn_rest_api_method) < 0) {
		JANUS_LOG(LOG_FATAL, "Invalid TURN REST API configuration: %s (%s, %s)\n", turn_rest_api, turn_rest_api_key, turn_rest_api_method);
		exit(1);
	}
#endif
	item = janus_config_get(config, config_nat, janus_config_type_item, "nice_debug");
	if(item && item->value && janus_is_true(item->value)) {
		/* Enable libnice debugging */
		janus_ice_debugging_enable();
	}
	if(stun_server == NULL && turn_server == NULL) {
		/* No STUN and TURN server provided for Janus: make sure it isn't on a private address */
		gboolean private_address = FALSE;
		const char *test_ip = nat_1_1_mapping ? nat_1_1_mapping : local_ip;
		janus_network_address addr;
		if(janus_network_string_to_address(janus_network_query_options_any_ip, test_ip, &addr) != 0) {
			JANUS_LOG(LOG_ERR, "Invalid address %s..?\n", test_ip);
		} else {
			if(addr.family == AF_INET) {
				unsigned short int ip[4];
				sscanf(test_ip, "%hu.%hu.%hu.%hu", &ip[0], &ip[1], &ip[2], &ip[3]);
				if(ip[0] == 10) {
					/* Class A private address */
					private_address = TRUE;
				} else if(ip[0] == 172 && (ip[1] >= 16 && ip[1] <= 31)) {
					/* Class B private address */
					private_address = TRUE;
				} else if(ip[0] == 192 && ip[1] == 168) {
					/* Class C private address */
					private_address = TRUE;
				}
			} else {
				/* TODO Similar check for IPv6... */
			}
		}
		if(private_address) {
			JANUS_LOG(LOG_WARN, "Janus is deployed on a private address (%s) but you didn't specify any STUN server!"
			                    " Expect trouble if this is supposed to work over the internet and not just in a LAN...\n", test_ip);
		}
	}
	/* NACK related stuff */
	item = janus_config_get(config, config_media, janus_config_type_item, "min_nack_queue");
	if(item && item->value) {
		int mnq = atoi(item->value);
		if(mnq < 0) {
			JANUS_LOG(LOG_WARN, "Ignoring min_nack_queue value as it's not a positive integer\n");
		} else {
			janus_set_min_nack_queue(mnq);
		}
	}
	/* no-media timer */
	item = janus_config_get(config, config_media, janus_config_type_item, "no_media_timer");
	if(item && item->value) {
		int nmt = atoi(item->value);
		if(nmt < 0) {
			JANUS_LOG(LOG_WARN, "Ignoring no_media_timer value as it's not a positive integer\n");
		} else {
			janus_set_no_media_timer(nmt);
		}
	}
	/* slowlink-threshold value */
	item = janus_config_get(config, config_media, janus_config_type_item, "slowlink_threshold");
	if(item && item->value) {
		int st = atoi(item->value);
		if(st < 0) {
			JANUS_LOG(LOG_WARN, "Ignoring slowlink_threshold value as it's not a positive integer\n");
		} else {
			janus_set_slowlink_threshold(st);
		}
	}
	/* TWCC period */
	item = janus_config_get(config, config_media, janus_config_type_item, "twcc_period");
	if(item && item->value) {
		int tp = atoi(item->value);
		if(tp <= 0) {
			JANUS_LOG(LOG_WARN, "Ignoring twcc_period value as it's not a positive integer\n");
		} else {
			janus_set_twcc_period(tp);
		}
	}

	/* Setup OpenSSL stuff */
	const char *server_pem;
	item = janus_config_get(config, config_certs, janus_config_type_item, "cert_pem");
	if(!item || !item->value) {
		server_pem = NULL;
	} else {
		server_pem = item->value;
	}
	const char *server_key;
	item = janus_config_get(config, config_certs, janus_config_type_item, "cert_key");
	if(!item || !item->value) {
		server_key = NULL;
	} else {
		server_key = item->value;
	}
	const char *password;
	item = janus_config_get(config, config_certs, janus_config_type_item, "cert_pwd");
	if(!item || !item->value) {
		password = NULL;
	} else {
		password = item->value;
	}
	JANUS_LOG(LOG_VERB, "Using certificates:\n\t%s\n\t%s\n", server_pem, server_key);

	SSL_library_init();
	SSL_load_error_strings();
	OpenSSL_add_all_algorithms();
	/* ... and DTLS-SRTP in particular */
	const char *dtls_ciphers = NULL;
	item = janus_config_get(config, config_certs, janus_config_type_item, "dtls_ciphers");
	if(item && item->value)
		dtls_ciphers = item->value;
	guint16 dtls_timeout = 1000;
	item = janus_config_get(config, config_media, janus_config_type_item, "dtls_timeout");
	if(item && item->value && janus_string_to_uint16(item->value, &dtls_timeout) < 0) {
		JANUS_LOG(LOG_WARN, "Invalid DTLS timeout: %s (falling back to default)\n", item->value);
		dtls_timeout = 1000;
	}
<<<<<<< HEAD
	gboolean dtls_accept_selfsigned = TRUE;
	item = janus_config_get(config, config_certs, janus_config_type_item, "dtls_accept_selfsigned");
	if(item && item->value)
		dtls_accept_selfsigned = janus_is_true(item->value);
	if(janus_dtls_srtp_init(server_pem, server_key, password, dtls_ciphers, dtls_timeout, dtls_accept_selfsigned) < 0) {
=======
	gboolean rsa_private_key = FALSE;
	item = janus_config_get(config, config_certs, janus_config_type_item, "rsa_private_key");
	if(item && item->value)
		rsa_private_key = janus_is_true(item->value);
	if(janus_dtls_srtp_init(server_pem, server_key, password, dtls_timeout, rsa_private_key) < 0) {
>>>>>>> 8a79f0d9
		exit(1);
	}
	/* Check if there's any custom value for the starting MTU to use in the BIO filter */
	item = janus_config_get(config, config_media, janus_config_type_item, "dtls_mtu");
	if(item && item->value)
		janus_dtls_bio_agent_set_mtu(atoi(item->value));

#ifdef HAVE_SCTP
	/* Initialize SCTP for DataChannels */
	if(janus_sctp_init() < 0) {
		exit(1);
	}
#else
	JANUS_LOG(LOG_WARN, "Data Channels support not compiled\n");
#endif

	/* Sessions */
	sessions = g_hash_table_new_full(g_int64_hash, g_int64_equal, (GDestroyNotify)g_free, NULL);
	janus_mutex_init(&sessions_mutex);
	/* Start the sessions timeout watchdog */
	sessions_watchdog_context = g_main_context_new();
	GMainLoop *watchdog_loop = g_main_loop_new(sessions_watchdog_context, FALSE);
	GError *error = NULL;
	GThread *watchdog = g_thread_try_new("timeout watchdog", &janus_sessions_watchdog, watchdog_loop, &error);
	if(error != NULL) {
		JANUS_LOG(LOG_FATAL, "Got error %d (%s) trying to start sessions timeout watchdog...\n", error->code, error->message ? error->message : "??");
		exit(1);
	}
	/* Start the thread that will dispatch incoming requests */
	requests = g_async_queue_new_full((GDestroyNotify) janus_request_destroy);
	GThread *requests_thread = g_thread_try_new("sessions requests", &janus_transport_requests, NULL, &error);
	if(error != NULL) {
		JANUS_LOG(LOG_FATAL, "Got error %d (%s) trying to start requests thread...\n", error->code, error->message ? error->message : "??");
		exit(1);
	}
	/* Create a thread pool to handle asynchronous requests, no matter what the transport */
	error = NULL;
	tasks = g_thread_pool_new(janus_transport_task, NULL, -1, FALSE, &error);
	if(error != NULL) {
		/* Something went wrong... */
		JANUS_LOG(LOG_FATAL, "Got error %d (%s) trying to launch the request pool task thread...\n", error->code, error->message ? error->message : "??");
		exit(1);
	}
	/* Wait 120 seconds before stopping idle threads to avoid the creation of too many threads for AddressSanitizer. */
	g_thread_pool_set_max_idle_time(120 * 1000);

	/* Load event handlers */
	path = NULL;
	dir = NULL;
	/* Event handlers are disabled by default, though: they need to be enabled in the configuration */
	item = janus_config_get(config, config_events, janus_config_type_item, "broadcast");
	gboolean enable_events = FALSE;
	if(item && item->value)
		enable_events = janus_is_true(item->value);
	if(!enable_events) {
		JANUS_LOG(LOG_WARN, "Event handlers support disabled\n");
	} else {
		gchar **disabled_eventhandlers = NULL;
		path = EVENTDIR;
		item = janus_config_get(config, config_general, janus_config_type_item, "events_folder");
		if(item && item->value)
			path = (char *)item->value;
		JANUS_LOG(LOG_INFO, "Event handler plugins folder: %s\n", path);
		dir = opendir(path);
		if(!dir) {
			/* Not really fatal, we don't care and go on anyway: event handlers are not fundamental */
			JANUS_LOG(LOG_WARN, "\tCouldn't access event handler plugins folder...\n");
		} else {
			item = janus_config_get(config, config_events, janus_config_type_item, "stats_period");
			if(item && item->value) {
				/* Check if we need to use a larger period for pushing statistics to event handlers */
				int period = atoi(item->value);
				if(period < 0) {
					JANUS_LOG(LOG_WARN, "Invalid event handlers statistics period, using default value (1 second)\n");
				} else if(period == 0) {
					janus_ice_set_event_stats_period(0);
					JANUS_LOG(LOG_WARN, "Disabling event handlers statistics period, no media statistics will be pushed to event handlers\n");
				} else {
					janus_ice_set_event_stats_period(period);
					JANUS_LOG(LOG_INFO, "Setting event handlers statistics period to %d seconds\n", period);
				}
			}
			/* Any event handlers to ignore? */
			item = janus_config_get(config, config_events, janus_config_type_item, "disable");
			if(item && item->value)
				disabled_eventhandlers = g_strsplit(item->value, ",", -1);
			/* Open the shared objects */
			struct dirent *eventent = NULL;
			char eventpath[1024];
			while((eventent = readdir(dir))) {
				int len = strlen(eventent->d_name);
				if (len < 4) {
					continue;
				}
				if (strcasecmp(eventent->d_name+len-strlen(SHLIB_EXT), SHLIB_EXT)) {
					continue;
				}
				/* Check if this event handler has been disabled in the configuration file */
				if(disabled_eventhandlers != NULL) {
					gchar *index = disabled_eventhandlers[0];
					if(index != NULL) {
						int i=0;
						gboolean skip = FALSE;
						while(index != NULL) {
							while(isspace(*index))
								index++;
							if(strlen(index) && !strcmp(index, eventent->d_name)) {
								JANUS_LOG(LOG_WARN, "Event handler plugin '%s' has been disabled, skipping...\n", eventent->d_name);
								skip = TRUE;
								break;
							}
							i++;
							index = disabled_eventhandlers[i];
						}
						if(skip)
							continue;
					}
				}
				JANUS_LOG(LOG_INFO, "Loading event handler plugin '%s'...\n", eventent->d_name);
				memset(eventpath, 0, 1024);
				g_snprintf(eventpath, 1024, "%s/%s", path, eventent->d_name);
				void *event = dlopen(eventpath, RTLD_NOW | RTLD_GLOBAL);
				if (!event) {
					JANUS_LOG(LOG_ERR, "\tCouldn't load event handler plugin '%s': %s\n", eventent->d_name, dlerror());
				} else {
					create_e *create = (create_e*) dlsym(event, "create");
					const char *dlsym_error = dlerror();
					if (dlsym_error) {
						JANUS_LOG(LOG_ERR, "\tCouldn't load symbol 'create': %s\n", dlsym_error);
						continue;
					}
					janus_eventhandler *janus_eventhandler = create();
					if(!janus_eventhandler) {
						JANUS_LOG(LOG_ERR, "\tCouldn't use function 'create'...\n");
						continue;
					}
					/* Are all the mandatory methods and callbacks implemented? */
					if(!janus_eventhandler->init || !janus_eventhandler->destroy ||
							!janus_eventhandler->get_api_compatibility ||
							!janus_eventhandler->get_version ||
							!janus_eventhandler->get_version_string ||
							!janus_eventhandler->get_description ||
							!janus_eventhandler->get_package ||
							!janus_eventhandler->get_name ||
							!janus_eventhandler->incoming_event) {
						JANUS_LOG(LOG_ERR, "\tMissing some mandatory methods/callbacks, skipping this event handler plugin...\n");
						continue;
					}
					if(janus_eventhandler->get_api_compatibility() < JANUS_EVENTHANDLER_API_VERSION) {
						JANUS_LOG(LOG_ERR, "The '%s' event handler plugin was compiled against an older version of the API (%d < %d), skipping it: update it to enable it again\n",
							janus_eventhandler->get_package(), janus_eventhandler->get_api_compatibility(), JANUS_EVENTHANDLER_API_VERSION);
						continue;
					}
					janus_eventhandler->init(configs_folder);
					JANUS_LOG(LOG_VERB, "\tVersion: %d (%s)\n", janus_eventhandler->get_version(), janus_eventhandler->get_version_string());
					JANUS_LOG(LOG_VERB, "\t   [%s] %s\n", janus_eventhandler->get_package(), janus_eventhandler->get_name());
					JANUS_LOG(LOG_VERB, "\t   %s\n", janus_eventhandler->get_description());
					JANUS_LOG(LOG_VERB, "\t   Plugin API version: %d\n", janus_eventhandler->get_api_compatibility());
					JANUS_LOG(LOG_VERB, "\t   Subscriptions:");
					if(janus_eventhandler->events_mask == 0) {
						JANUS_LOG(LOG_VERB, " none");
					} else {
						if(janus_flags_is_set(&janus_eventhandler->events_mask, JANUS_EVENT_TYPE_SESSION))
							JANUS_LOG(LOG_VERB, " sessions");
						if(janus_flags_is_set(&janus_eventhandler->events_mask, JANUS_EVENT_TYPE_HANDLE))
							JANUS_LOG(LOG_VERB, " handles");
						if(janus_flags_is_set(&janus_eventhandler->events_mask, JANUS_EVENT_TYPE_JSEP))
							JANUS_LOG(LOG_VERB, " jsep");
						if(janus_flags_is_set(&janus_eventhandler->events_mask, JANUS_EVENT_TYPE_WEBRTC))
							JANUS_LOG(LOG_VERB, " webrtc");
						if(janus_flags_is_set(&janus_eventhandler->events_mask, JANUS_EVENT_TYPE_MEDIA))
							JANUS_LOG(LOG_VERB, " media");
						if(janus_flags_is_set(&janus_eventhandler->events_mask, JANUS_EVENT_TYPE_PLUGIN))
							JANUS_LOG(LOG_VERB, " plugins");
						if(janus_flags_is_set(&janus_eventhandler->events_mask, JANUS_EVENT_TYPE_TRANSPORT))
							JANUS_LOG(LOG_VERB, " transports");
					}
					JANUS_LOG(LOG_VERB, "\n");
					if(eventhandlers == NULL)
						eventhandlers = g_hash_table_new(g_str_hash, g_str_equal);
					g_hash_table_insert(eventhandlers, (gpointer)janus_eventhandler->get_package(), janus_eventhandler);
					if(eventhandlers_so == NULL)
						eventhandlers_so = g_hash_table_new(g_str_hash, g_str_equal);
					g_hash_table_insert(eventhandlers_so, (gpointer)janus_eventhandler->get_package(), event);
				}
			}
			closedir(dir);
		}
		if(disabled_eventhandlers != NULL)
			g_strfreev(disabled_eventhandlers);
		disabled_eventhandlers = NULL;
		/* Initialize the event broadcaster */
		if(janus_events_init(enable_events, (server_name ? server_name : (char *)JANUS_SERVER_NAME), eventhandlers) < 0) {
			JANUS_LOG(LOG_FATAL, "Error initializing the Event handlers mechanism...\n");
			exit(1);
		}
	}

	/* Load plugins */
	path = PLUGINDIR;
	item = janus_config_get(config, config_general, janus_config_type_item, "plugins_folder");
	if(item && item->value)
		path = (char *)item->value;
	JANUS_LOG(LOG_INFO, "Plugins folder: %s\n", path);
	dir = opendir(path);
	if(!dir) {
		JANUS_LOG(LOG_FATAL, "\tCouldn't access plugins folder...\n");
		exit(1);
	}
	/* Any plugin to ignore? */
	gchar **disabled_plugins = NULL;
	item = janus_config_get(config, config_plugins, janus_config_type_item, "disable");
	if(item && item->value)
		disabled_plugins = g_strsplit(item->value, ",", -1);
	/* Open the shared objects */
	struct dirent *pluginent = NULL;
	char pluginpath[1024];
	while((pluginent = readdir(dir))) {
		int len = strlen(pluginent->d_name);
		if (len < 4) {
			continue;
		}
		if (strcasecmp(pluginent->d_name+len-strlen(SHLIB_EXT), SHLIB_EXT)) {
			continue;
		}
		/* Check if this plugins has been disabled in the configuration file */
		if(disabled_plugins != NULL) {
			gchar *index = disabled_plugins[0];
			if(index != NULL) {
				int i=0;
				gboolean skip = FALSE;
				while(index != NULL) {
					while(isspace(*index))
						index++;
					if(strlen(index) && !strcmp(index, pluginent->d_name)) {
						JANUS_LOG(LOG_WARN, "Plugin '%s' has been disabled, skipping...\n", pluginent->d_name);
						skip = TRUE;
						break;
					}
					i++;
					index = disabled_plugins[i];
				}
				if(skip)
					continue;
			}
		}
		JANUS_LOG(LOG_INFO, "Loading plugin '%s'...\n", pluginent->d_name);
		memset(pluginpath, 0, 1024);
		g_snprintf(pluginpath, 1024, "%s/%s", path, pluginent->d_name);
		void *plugin = dlopen(pluginpath, RTLD_NOW | RTLD_GLOBAL);
		if (!plugin) {
			JANUS_LOG(LOG_ERR, "\tCouldn't load plugin '%s': %s\n", pluginent->d_name, dlerror());
		} else {
			create_p *create = (create_p*) dlsym(plugin, "create");
			const char *dlsym_error = dlerror();
			if (dlsym_error) {
				JANUS_LOG(LOG_ERR, "\tCouldn't load symbol 'create': %s\n", dlsym_error);
				continue;
			}
			janus_plugin *janus_plugin = create();
			if(!janus_plugin) {
				JANUS_LOG(LOG_ERR, "\tCouldn't use function 'create'...\n");
				continue;
			}
			/* Are all the mandatory methods and callbacks implemented? */
			if(!janus_plugin->init || !janus_plugin->destroy ||
					!janus_plugin->get_api_compatibility ||
					!janus_plugin->get_version ||
					!janus_plugin->get_version_string ||
					!janus_plugin->get_description ||
					!janus_plugin->get_package ||
					!janus_plugin->get_name ||
					!janus_plugin->create_session ||
					!janus_plugin->query_session ||
					!janus_plugin->destroy_session ||
					!janus_plugin->handle_message ||
					!janus_plugin->setup_media ||
					!janus_plugin->hangup_media) {
				JANUS_LOG(LOG_ERR, "\tMissing some mandatory methods/callbacks, skipping this plugin...\n");
				continue;
			}
			if(janus_plugin->get_api_compatibility() < JANUS_PLUGIN_API_VERSION) {
				JANUS_LOG(LOG_ERR, "The '%s' plugin was compiled against an older version of the API (%d < %d), skipping it: update it to enable it again\n",
					janus_plugin->get_package(), janus_plugin->get_api_compatibility(), JANUS_PLUGIN_API_VERSION);
				continue;
			}
			if(janus_plugin->init(&janus_handler_plugin, configs_folder) < 0) {
				JANUS_LOG(LOG_WARN, "The '%s' plugin could not be initialized\n", janus_plugin->get_package());
				dlclose(plugin);
				continue;
			}
			JANUS_LOG(LOG_VERB, "\tVersion: %d (%s)\n", janus_plugin->get_version(), janus_plugin->get_version_string());
			JANUS_LOG(LOG_VERB, "\t   [%s] %s\n", janus_plugin->get_package(), janus_plugin->get_name());
			JANUS_LOG(LOG_VERB, "\t   %s\n", janus_plugin->get_description());
			JANUS_LOG(LOG_VERB, "\t   Plugin API version: %d\n", janus_plugin->get_api_compatibility());
			if(!janus_plugin->incoming_rtp && !janus_plugin->incoming_rtcp && !janus_plugin->incoming_data) {
				JANUS_LOG(LOG_WARN, "The '%s' plugin doesn't implement any callback for RTP/RTCP/data... is this on purpose?\n",
					janus_plugin->get_package());
			}
			if(!janus_plugin->incoming_rtp && !janus_plugin->incoming_rtcp && janus_plugin->incoming_data) {
				JANUS_LOG(LOG_WARN, "The '%s' plugin will only handle data channels (no RTP/RTCP)... is this on purpose?\n",
					janus_plugin->get_package());
			}
			if(plugins == NULL)
				plugins = g_hash_table_new(g_str_hash, g_str_equal);
			g_hash_table_insert(plugins, (gpointer)janus_plugin->get_package(), janus_plugin);
			if(plugins_so == NULL)
				plugins_so = g_hash_table_new(g_str_hash, g_str_equal);
			g_hash_table_insert(plugins_so, (gpointer)janus_plugin->get_package(), plugin);
		}
	}
	closedir(dir);
	if(disabled_plugins != NULL)
		g_strfreev(disabled_plugins);
	disabled_plugins = NULL;

	/* Load transports */
	gboolean janus_api_enabled = FALSE, admin_api_enabled = FALSE;
	path = TRANSPORTDIR;
	item = janus_config_get(config, config_general, janus_config_type_item, "transports_folder");
	if(item && item->value)
		path = (char *)item->value;
	JANUS_LOG(LOG_INFO, "Transport plugins folder: %s\n", path);
	dir = opendir(path);
	if(!dir) {
		JANUS_LOG(LOG_FATAL, "\tCouldn't access transport plugins folder...\n");
		exit(1);
	}
	/* Any transport to ignore? */
	gchar **disabled_transports = NULL;
	item = janus_config_get(config, config_transports, janus_config_type_item, "disable");
	if(item && item->value)
		disabled_transports = g_strsplit(item->value, ",", -1);
	/* Open the shared objects */
	struct dirent *transportent = NULL;
	char transportpath[1024];
	while((transportent = readdir(dir))) {
		int len = strlen(transportent->d_name);
		if (len < 4) {
			continue;
		}
		if (strcasecmp(transportent->d_name+len-strlen(SHLIB_EXT), SHLIB_EXT)) {
			continue;
		}
		/* Check if this transports has been disabled in the configuration file */
		if(disabled_transports != NULL) {
			gchar *index = disabled_transports[0];
			if(index != NULL) {
				int i=0;
				gboolean skip = FALSE;
				while(index != NULL) {
					while(isspace(*index))
						index++;
					if(strlen(index) && !strcmp(index, transportent->d_name)) {
						JANUS_LOG(LOG_WARN, "Transport plugin '%s' has been disabled, skipping...\n", transportent->d_name);
						skip = TRUE;
						break;
					}
					i++;
					index = disabled_transports[i];
				}
				if(skip)
					continue;
			}
		}
		JANUS_LOG(LOG_INFO, "Loading transport plugin '%s'...\n", transportent->d_name);
		memset(transportpath, 0, 1024);
		g_snprintf(transportpath, 1024, "%s/%s", path, transportent->d_name);
		void *transport = dlopen(transportpath, RTLD_NOW | RTLD_GLOBAL);
		if (!transport) {
			JANUS_LOG(LOG_ERR, "\tCouldn't load transport plugin '%s': %s\n", transportent->d_name, dlerror());
		} else {
			create_t *create = (create_t*) dlsym(transport, "create");
			const char *dlsym_error = dlerror();
			if (dlsym_error) {
				JANUS_LOG(LOG_ERR, "\tCouldn't load symbol 'create': %s\n", dlsym_error);
				continue;
			}
			janus_transport *janus_transport = create();
			if(!janus_transport) {
				JANUS_LOG(LOG_ERR, "\tCouldn't use function 'create'...\n");
				continue;
			}
			/* Are all the mandatory methods and callbacks implemented? */
			if(!janus_transport->init || !janus_transport->destroy ||
					!janus_transport->get_api_compatibility ||
					!janus_transport->get_version ||
					!janus_transport->get_version_string ||
					!janus_transport->get_description ||
					!janus_transport->get_package ||
					!janus_transport->get_name ||
					!janus_transport->send_message ||
					!janus_transport->is_janus_api_enabled ||
					!janus_transport->is_admin_api_enabled ||
					!janus_transport->session_created ||
					!janus_transport->session_over ||
					!janus_transport->session_claimed) {
				JANUS_LOG(LOG_ERR, "\tMissing some mandatory methods/callbacks, skipping this transport plugin...\n");
				continue;
			}
			if(janus_transport->get_api_compatibility() < JANUS_TRANSPORT_API_VERSION) {
				JANUS_LOG(LOG_ERR, "The '%s' transport plugin was compiled against an older version of the API (%d < %d), skipping it: update it to enable it again\n",
					janus_transport->get_package(), janus_transport->get_api_compatibility(), JANUS_TRANSPORT_API_VERSION);
				continue;
			}
			if(janus_transport->init(&janus_handler_transport, configs_folder) < 0) {
				JANUS_LOG(LOG_WARN, "The '%s' plugin could not be initialized\n", janus_transport->get_package());
				dlclose(transport);
				continue;
			}
			JANUS_LOG(LOG_VERB, "\tVersion: %d (%s)\n", janus_transport->get_version(), janus_transport->get_version_string());
			JANUS_LOG(LOG_VERB, "\t   [%s] %s\n", janus_transport->get_package(), janus_transport->get_name());
			JANUS_LOG(LOG_VERB, "\t   %s\n", janus_transport->get_description());
			JANUS_LOG(LOG_VERB, "\t   Plugin API version: %d\n", janus_transport->get_api_compatibility());
			JANUS_LOG(LOG_VERB, "\t   Janus API: %s\n", janus_transport->is_janus_api_enabled() ? "enabled" : "disabled");
			JANUS_LOG(LOG_VERB, "\t   Admin API: %s\n", janus_transport->is_admin_api_enabled() ? "enabled" : "disabled");
			janus_api_enabled = janus_api_enabled || janus_transport->is_janus_api_enabled();
			admin_api_enabled = admin_api_enabled || janus_transport->is_admin_api_enabled();
			if(transports == NULL)
				transports = g_hash_table_new(g_str_hash, g_str_equal);
			g_hash_table_insert(transports, (gpointer)janus_transport->get_package(), janus_transport);
			if(transports_so == NULL)
				transports_so = g_hash_table_new(g_str_hash, g_str_equal);
			g_hash_table_insert(transports_so, (gpointer)janus_transport->get_package(), transport);
		}
	}
	closedir(dir);
	if(disabled_transports != NULL)
		g_strfreev(disabled_transports);
	disabled_transports = NULL;
	/* Make sure at least a Janus API transport is available */
	if(!janus_api_enabled) {
		JANUS_LOG(LOG_FATAL, "No Janus API transport is available... enable at least one and restart Janus\n");
		exit(1);	/* FIXME Should we really give up? */
	}
	/* Make sure at least an admin API transport is available, if the auth mechanism is enabled */
	if(!admin_api_enabled && janus_auth_is_stored_mode()) {
		JANUS_LOG(LOG_FATAL, "No Admin/monitor transport is available, but the stored token based authentication mechanism is enabled... this will cause all requests to fail, giving up! If you want to use tokens, enable the Admin/monitor API or set the token auth secret.\n");
		exit(1);	/* FIXME Should we really give up? */
	}

	/* Make sure libnice is recent enough, otherwise print a warning */
	int libnice_version = 0;
	if(libnice_version_string != NULL && sscanf(libnice_version_string, "%*d.%*d.%d", &libnice_version) == 1) {
		if(libnice_version < 15) {
			JANUS_LOG(LOG_WARN, "libnice version outdated: %s installed, at least 0.1.15 recommended\n",
				libnice_version_string);
		}
	}

	/* Ok, Janus has started! Let the parent now about this if we're daemonizing */
	if(daemonize) {
		int code = 0;
		ssize_t res = 0;
		do {
			res = write(pipefd[1], &code, sizeof(int));
		} while(res == -1 && errno == EINTR);
	}

	/* If the Event Handlers mechanism is enabled, notify handlers that Janus just started */
	if(janus_events_is_enabled()) {
		json_t *info = json_object();
		json_object_set_new(info, "status", json_string("started"));
		json_object_set_new(info, "info", janus_info(NULL));
		janus_events_notify_handlers(JANUS_EVENT_TYPE_CORE, JANUS_EVENT_SUBTYPE_CORE_STARTUP, 0, info);
	}

	while(!g_atomic_int_get(&stop)) {
		/* Loop until we have to stop */
		usleep(250000); /* A signal will cancel usleep() but not g_usleep() */
	}

	/* If the Event Handlers mechanism is enabled, notify handlers that Janus is hanging up */
	if(janus_events_is_enabled()) {
		json_t *info = json_object();
		json_object_set_new(info, "status", json_string("shutdown"));
		json_object_set_new(info, "signum", json_integer(stop_signal));
		janus_events_notify_handlers(JANUS_EVENT_TYPE_CORE, JANUS_EVENT_SUBTYPE_CORE_SHUTDOWN, 0, info);
	}

	/* Done */
	JANUS_LOG(LOG_INFO, "Ending sessions timeout watchdog...\n");
	g_main_loop_quit(watchdog_loop);
	g_thread_join(watchdog);
	watchdog = NULL;
	g_main_loop_unref(watchdog_loop);
	g_main_context_unref(sessions_watchdog_context);
	sessions_watchdog_context = NULL;

	if(config)
		janus_config_destroy(config);

	JANUS_LOG(LOG_INFO, "Closing transport plugins:\n");
	if(transports != NULL && g_hash_table_size(transports) > 0) {
		g_hash_table_foreach(transports, janus_transport_close, NULL);
		g_hash_table_destroy(transports);
	}
	if(transports_so != NULL && g_hash_table_size(transports_so) > 0) {
		g_hash_table_foreach(transports_so, janus_transportso_close, NULL);
		g_hash_table_destroy(transports_so);
	}
	/* Get rid of requests tasks and thread too */
	g_thread_pool_free(tasks, FALSE, FALSE);
	JANUS_LOG(LOG_INFO, "Ending requests thread...\n");
	g_async_queue_push(requests, &exit_message);
	g_thread_join(requests_thread);
	requests_thread = NULL;
	g_async_queue_unref(requests);

	JANUS_LOG(LOG_INFO, "Destroying sessions...\n");
	g_clear_pointer(&sessions, g_hash_table_destroy);
	janus_ice_deinit();
	JANUS_LOG(LOG_INFO, "Freeing crypto resources...\n");
	janus_dtls_srtp_cleanup();
	EVP_cleanup();
	ERR_free_strings();
#ifdef HAVE_SCTP
	JANUS_LOG(LOG_INFO, "De-initializing SCTP...\n");
	janus_sctp_deinit();
#endif
	janus_auth_deinit();

	JANUS_LOG(LOG_INFO, "Closing plugins:\n");
	if(plugins != NULL && g_hash_table_size(plugins) > 0) {
		g_hash_table_foreach(plugins, janus_plugin_close, NULL);
		g_hash_table_destroy(plugins);
	}
	if(plugins_so != NULL && g_hash_table_size(plugins_so) > 0) {
		g_hash_table_foreach(plugins_so, janus_pluginso_close, NULL);
		g_hash_table_destroy(plugins_so);
	}

	JANUS_LOG(LOG_INFO, "Closing event handlers:\n");
	janus_events_deinit();
	if(eventhandlers != NULL && g_hash_table_size(eventhandlers) > 0) {
		g_hash_table_foreach(eventhandlers, janus_eventhandler_close, NULL);
		g_hash_table_destroy(eventhandlers);
	}
	if(eventhandlers_so != NULL && g_hash_table_size(eventhandlers_so) > 0) {
		g_hash_table_foreach(eventhandlers_so, janus_eventhandlerso_close, NULL);
		g_hash_table_destroy(eventhandlers_so);
	}

	janus_recorder_deinit();
	g_free(local_ip);

	if(janus_ice_get_static_event_loops() > 0)
		janus_ice_stop_static_event_loops();

	janus_protected_folders_clear();

#ifdef REFCOUNT_DEBUG
	/* Any reference counters that are still up while we're leaving? (debug-mode only) */
	janus_mutex_lock(&counters_mutex);
	if(counters && g_hash_table_size(counters) > 0) {
		JANUS_PRINT("Debugging reference counters: %d still allocated\n", g_hash_table_size(counters));
		GHashTableIter iter;
		gpointer value;
		g_hash_table_iter_init(&iter, counters);
		while(g_hash_table_iter_next(&iter, NULL, &value)) {
			JANUS_PRINT("  -- %p\n", value);
		}
	} else {
		JANUS_PRINT("Debugging reference counters: 0 still allocated\n");
	}
	janus_mutex_unlock(&counters_mutex);
#endif
	g_clear_pointer(&janus_log_global_prefix, g_free);

	JANUS_PRINT("Bye!\n");

	exit(0);
}<|MERGE_RESOLUTION|>--- conflicted
+++ resolved
@@ -4650,19 +4650,15 @@
 		JANUS_LOG(LOG_WARN, "Invalid DTLS timeout: %s (falling back to default)\n", item->value);
 		dtls_timeout = 1000;
 	}
-<<<<<<< HEAD
+	gboolean rsa_private_key = FALSE;
+	item = janus_config_get(config, config_certs, janus_config_type_item, "rsa_private_key");
+	if(item && item->value)
+		rsa_private_key = janus_is_true(item->value);
 	gboolean dtls_accept_selfsigned = TRUE;
 	item = janus_config_get(config, config_certs, janus_config_type_item, "dtls_accept_selfsigned");
 	if(item && item->value)
 		dtls_accept_selfsigned = janus_is_true(item->value);
-	if(janus_dtls_srtp_init(server_pem, server_key, password, dtls_ciphers, dtls_timeout, dtls_accept_selfsigned) < 0) {
-=======
-	gboolean rsa_private_key = FALSE;
-	item = janus_config_get(config, config_certs, janus_config_type_item, "rsa_private_key");
-	if(item && item->value)
-		rsa_private_key = janus_is_true(item->value);
-	if(janus_dtls_srtp_init(server_pem, server_key, password, dtls_timeout, rsa_private_key) < 0) {
->>>>>>> 8a79f0d9
+	if(janus_dtls_srtp_init(server_pem, server_key, password, dtls_ciphers, dtls_timeout, rsa_private_key, dtls_accept_selfsigned) < 0) {
 		exit(1);
 	}
 	/* Check if there's any custom value for the starting MTU to use in the BIO filter */
