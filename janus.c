--- conflicted
+++ resolved
@@ -1481,13 +1481,7 @@
 					/* Check if the audio level ID extension is being negotiated */
 					handle->pc->audiolevel_ext_id = janus_rtp_header_extension_get_id(jsep_sdp, JANUS_RTP_EXTMAP_AUDIO_LEVEL);
 					/* Check if the video orientation ID extension is being negotiated */
-<<<<<<< HEAD
 					handle->pc->videoorientation_ext_id = janus_rtp_header_extension_get_id(jsep_sdp, JANUS_RTP_EXTMAP_VIDEO_ORIENTATION);
-					/* Check if the frame marking ID extension is being negotiated */
-					handle->pc->framemarking_ext_id = janus_rtp_header_extension_get_id(jsep_sdp, JANUS_RTP_EXTMAP_FRAME_MARKING);
-=======
-					handle->stream->videoorientation_ext_id = janus_rtp_header_extension_get_id(jsep_sdp, JANUS_RTP_EXTMAP_VIDEO_ORIENTATION);
->>>>>>> 414291ea
 					/* Check if transport wide CC is supported */
 					int transport_wide_cc_ext_id = janus_rtp_header_extension_get_id(jsep_sdp, JANUS_RTP_EXTMAP_TRANSPORT_WIDE_CC);
 					handle->pc->do_transport_wide_cc = transport_wide_cc_ext_id > 0 ? TRUE : FALSE;
@@ -1547,13 +1541,7 @@
 					/* Check if the audio level ID extension is being negotiated */
 					handle->pc->audiolevel_ext_id = janus_rtp_header_extension_get_id(jsep_sdp, JANUS_RTP_EXTMAP_AUDIO_LEVEL);
 					/* Check if the video orientation ID extension is being negotiated */
-<<<<<<< HEAD
 					handle->pc->videoorientation_ext_id = janus_rtp_header_extension_get_id(jsep_sdp, JANUS_RTP_EXTMAP_VIDEO_ORIENTATION);
-					/* Check if the frame marking ID extension is being negotiated */
-					handle->pc->framemarking_ext_id = janus_rtp_header_extension_get_id(jsep_sdp, JANUS_RTP_EXTMAP_FRAME_MARKING);
-=======
-					handle->stream->videoorientation_ext_id = janus_rtp_header_extension_get_id(jsep_sdp, JANUS_RTP_EXTMAP_VIDEO_ORIENTATION);
->>>>>>> 414291ea
 					/* Check if transport wide CC is supported */
 					int transport_wide_cc_ext_id = janus_rtp_header_extension_get_id(jsep_sdp, JANUS_RTP_EXTMAP_TRANSPORT_WIDE_CC);
 					handle->pc->do_transport_wide_cc = transport_wide_cc_ext_id > 0 ? TRUE : FALSE;
@@ -1628,13 +1616,7 @@
 							json_array_append_new(ssrcs, json_integer(medium->ssrc_peer[2]));
 						json_object_set_new(msc, "ssrcs", ssrcs);
 					}
-<<<<<<< HEAD
-					if(medium->pc && medium->pc->framemarking_ext_id > 0)
-						json_object_set_new(msc, "framemarking-ext", json_integer(medium->pc->framemarking_ext_id));
 					json_array_append_new(simulcast, msc);
-=======
-					json_object_set_new(body_jsep, "simulcast", simulcast);
->>>>>>> 414291ea
 				}
 			}
 			if(simulcast)
@@ -3069,8 +3051,6 @@
 		json_object_set_new(se, JANUS_RTP_EXTMAP_REPAIRED_RID, json_integer(pc->ridrtx_ext_id));
 	if(pc->transport_wide_cc_ext_id > 0)
 		json_object_set_new(se, JANUS_RTP_EXTMAP_TRANSPORT_WIDE_CC, json_integer(pc->transport_wide_cc_ext_id));
-	if(pc->framemarking_ext_id > 0)
-		json_object_set_new(se, JANUS_RTP_EXTMAP_FRAME_MARKING, json_integer(pc->framemarking_ext_id));
 	if(pc->audiolevel_ext_id > 0)
 		json_object_set_new(se, JANUS_RTP_EXTMAP_AUDIO_LEVEL, json_integer(pc->audiolevel_ext_id));
 	if(pc->videoorientation_ext_id > 0)
