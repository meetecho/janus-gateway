--- conflicted
+++ resolved
@@ -1467,9 +1467,6 @@
 						goto jsondone;
 					}
 				}
-<<<<<<< HEAD
-				if(janus_sdp_process_remote(handle, parsed_sdp, rids_hml, FALSE) < 0) {
-=======
 				/* If for some reason the user is asking us to force using a relay, do that. Notice
 				 * that this only works with libnice >= 0.1.14, and will cause the PeerConnection
 				 * to fail if Janus itself is not configured to use a TURN server. Don't use this
@@ -1484,8 +1481,7 @@
 					}
 				}
 				/* Process the remote SDP */
-				if(janus_sdp_process(handle, parsed_sdp, rids_hml, FALSE) < 0) {
->>>>>>> e93e03e8
+				if(janus_sdp_process_remote(handle, parsed_sdp, rids_hml, FALSE) < 0) {
 					JANUS_LOG(LOG_ERR, "Error processing SDP\n");
 					janus_sdp_destroy(parsed_sdp);
 					g_free(jsep_type);
