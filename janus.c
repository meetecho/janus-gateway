--- conflicted
+++ resolved
@@ -1491,7 +1491,7 @@
 					}
 					janus_request_ice_handle_answer(handle, audio, video, data, jsep_sdp);
 					/* Check if the answer does contain the mid/abs-send-time/twcc extmaps */
-					gboolean do_mid = FALSE, do_twcc = FALSE, do_abs_send_time = FALSE;
+					gboolean do_mid = FALSE, do_twcc = FALSE, do_dd = TRUE, do_abs_send_time = FALSE;
 					GList *temp = parsed_sdp->m_lines;
 					while(temp) {
 						janus_sdp_mline *m = (janus_sdp_mline *)temp->data;
@@ -1503,6 +1503,8 @@
 									do_mid = TRUE;
 								else if(strstr(a->value, JANUS_RTP_EXTMAP_TRANSPORT_WIDE_CC))
 									do_twcc = TRUE;
+								else if(strstr(a->value, JANUS_RTP_EXTMAP_DEPENDENCY_DESC))
+									do_dd = TRUE;
 								else if(strstr(a->value, JANUS_RTP_EXTMAP_ABS_SEND_TIME))
 									do_abs_send_time = TRUE;
 							}
@@ -1516,6 +1518,8 @@
 						handle->stream->do_transport_wide_cc = FALSE;
 						handle->stream->transport_wide_cc_ext_id = 0;
 					}
+					if(!do_dd && handle->stream)
+						handle->stream->dependencydesc_ext_id = 0;
 					if(!do_abs_send_time && handle->stream)
 						handle->stream->abs_send_time_ext_id = 0;
 				} else {
@@ -3690,13 +3694,8 @@
 			}
 		}
 		/* Make sure we don't send the rid/repaired-rid attributes when offering ourselves */
-<<<<<<< HEAD
-		int mid_ext_id = 0, transport_wide_cc_ext_id = 0, audiolevel_ext_id = 0,
-			videoorientation_ext_id = 0, dependencydesc_ext_id = 0;
-=======
 		int mid_ext_id = 0, transport_wide_cc_ext_id = 0, abs_send_time_ext_id = 0,
-			audiolevel_ext_id = 0, videoorientation_ext_id = 0;
->>>>>>> 31f6c540
+			audiolevel_ext_id = 0, videoorientation_ext_id = 0, dependencydesc_ext_id = 0;
 		GList *temp = parsed_sdp->m_lines;
 		while(temp) {
 			janus_sdp_mline *m = (janus_sdp_mline *)temp->data;
@@ -3745,7 +3744,7 @@
 	} else {
 		/* Check if the answer does contain the mid/rid/repaired-rid/abs-send-time/twcc extmaps */
 		gboolean do_mid = FALSE, do_rid = FALSE, do_repaired_rid = FALSE,
-			do_twcc = FALSE, do_abs_send_time = FALSE;
+			do_dd = FALSE, do_twcc = FALSE, do_abs_send_time = FALSE;
 		GList *temp = parsed_sdp->m_lines;
 		while(temp) {
 			janus_sdp_mline *m = (janus_sdp_mline *)temp->data;
@@ -3761,6 +3760,8 @@
 						do_repaired_rid = TRUE;
 					else if(strstr(a->value, JANUS_RTP_EXTMAP_TRANSPORT_WIDE_CC))
 						do_twcc = TRUE;
+					else if(strstr(a->value, JANUS_RTP_EXTMAP_DEPENDENCY_DESC))
+						do_dd = TRUE;
 					else if(strstr(a->value, JANUS_RTP_EXTMAP_ABS_SEND_TIME))
 						do_abs_send_time = TRUE;
 				}
@@ -3790,6 +3791,8 @@
 			ice_handle->stream->do_transport_wide_cc = FALSE;
 			ice_handle->stream->transport_wide_cc_ext_id = 0;
 		}
+		if(!do_dd && ice_handle->stream)
+			ice_handle->stream->dependencydesc_ext_id = 0;
 		if(!do_abs_send_time && ice_handle->stream)
 			ice_handle->stream->abs_send_time_ext_id = 0;
 	}
