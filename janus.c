--- conflicted
+++ resolved
@@ -1515,13 +1515,8 @@
 						janus_ice_peerconnection *pc = handle->pc;
 						if(pc != NULL && pc->dtls != NULL && pc->dtls->sctp == NULL) {
 							/* Create SCTP association as well */
-<<<<<<< HEAD
-							JANUS_LOG(LOG_WARN, "[%"SCNu64"] Creating datachannels...\n", handle->handle_id);
+							JANUS_LOG(LOG_VERB, "[%"SCNu64"] Creating datachannels...\n", handle->handle_id);
 							janus_dtls_srtp_create_sctp(pc->dtls);
-=======
-							JANUS_LOG(LOG_VERB, "[%"SCNu64"] Creating datachannels...\n", handle->handle_id);
-							janus_dtls_srtp_create_sctp(stream->component->dtls);
->>>>>>> 19ecf483
 						}
 					}
 				}
@@ -3763,13 +3758,8 @@
 			janus_ice_peerconnection *pc = ice_handle->pc;
 			if(pc != NULL && pc->dtls != NULL && pc->dtls->sctp == NULL) {
 				/* Create SCTP association as well */
-<<<<<<< HEAD
-				JANUS_LOG(LOG_WARN, "[%"SCNu64"] Creating datachannels...\n", ice_handle->handle_id);
+				JANUS_LOG(LOG_VERB, "[%"SCNu64"] Creating datachannels...\n", ice_handle->handle_id);
 				janus_dtls_srtp_create_sctp(pc->dtls);
-=======
-				JANUS_LOG(LOG_VERB, "[%"SCNu64"] Creating datachannels...\n", ice_handle->handle_id);
-				janus_dtls_srtp_create_sctp(stream->component->dtls);
->>>>>>> 19ecf483
 			}
 		}
 	}
