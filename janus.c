/*! \file   janus.c
 * \author Lorenzo Miniero <lorenzo@meetecho.com>
 * \copyright GNU General Public License v3
 * \brief  Janus core
 * \details Implementation of the Janus core. This code takes care of
 * the server initialization (command line/configuration) and setup,
 * and makes use of the available transport plugins (by default HTTP,
 * WebSockets, RabbitMQ, if compiled) and Janus protocol (a JSON-based
 * protocol) to interact with the applications, whether they're web based
 * or not. The core also takes care of bridging peers and plugins
 * accordingly, in terms of both messaging and real-time media transfer
 * via WebRTC.
 *
 * \ingroup core
 * \ref core
 */

#include <dlfcn.h>
#include <dirent.h>
#include <net/if.h>
#include <netdb.h>
#include <signal.h>
#include <getopt.h>
#include <sys/resource.h>
#include <sys/stat.h>
#include <fcntl.h>
#include <poll.h>
#ifdef HAVE_TURNRESTAPI
#include <curl/curl.h>
#endif

#include "janus.h"
#include "version.h"
#include "cmdline.h"
#include "config.h"
#include "apierror.h"
#include "debug.h"
#include "ip-utils.h"
#include "rtcp.h"
#include "auth.h"
#include "record.h"
#include "events.h"


#define JANUS_NAME				"Janus WebRTC Server"
#define JANUS_AUTHOR			"Meetecho s.r.l."
#define JANUS_SERVER_NAME		"MyJanusInstance"

#ifdef __MACH__
#define SHLIB_EXT "0.dylib"
#else
#define SHLIB_EXT ".so"
#endif


static janus_config *config = NULL;
static char *config_file = NULL;
static char *configs_folder = NULL;

static GHashTable *transports = NULL;
static GHashTable *transports_so = NULL;

static GHashTable *eventhandlers = NULL;
static GHashTable *eventhandlers_so = NULL;

static GHashTable *loggers = NULL;
static GHashTable *loggers_so = NULL;

static GHashTable *plugins = NULL;
static GHashTable *plugins_so = NULL;


/* Daemonization */
static gboolean daemonize = FALSE;
static int pipefd[2];


#ifdef REFCOUNT_DEBUG
/* Reference counters debugging */
GHashTable *counters = NULL;
janus_mutex counters_mutex;
#endif


/* API secrets */
static char *api_secret = NULL, *admin_api_secret = NULL;

/* JSON parameters */
static int janus_process_error_string(janus_request *request, uint64_t session_id, const char *transaction, gint error, gchar *error_string);

static struct janus_json_parameter incoming_request_parameters[] = {
	{"transaction", JSON_STRING, JANUS_JSON_PARAM_REQUIRED},
	{"janus", JSON_STRING, JANUS_JSON_PARAM_REQUIRED},
	{"id", JSON_INTEGER, JANUS_JSON_PARAM_POSITIVE}
};
static struct janus_json_parameter attach_parameters[] = {
	{"plugin", JSON_STRING, JANUS_JSON_PARAM_REQUIRED},
	{"opaque_id", JSON_STRING, 0},
};
static struct janus_json_parameter body_parameters[] = {
	{"body", JSON_OBJECT, JANUS_JSON_PARAM_REQUIRED}
};
static struct janus_json_parameter jsep_parameters[] = {
	{"type", JSON_STRING, JANUS_JSON_PARAM_REQUIRED},
	{"sdp", JSON_STRING, JANUS_JSON_PARAM_REQUIRED},
	{"trickle", JANUS_JSON_BOOL, 0},
	{"rid_order", JSON_STRING, 0},
	{"e2ee", JANUS_JSON_BOOL, 0}
};
static struct janus_json_parameter add_token_parameters[] = {
	{"token", JSON_STRING, JANUS_JSON_PARAM_REQUIRED},
	{"plugins", JSON_ARRAY, 0}
};
static struct janus_json_parameter token_parameters[] = {
	{"token", JSON_STRING, JANUS_JSON_PARAM_REQUIRED}
};
static struct janus_json_parameter admin_parameters[] = {
	{"transaction", JSON_STRING, JANUS_JSON_PARAM_REQUIRED},
	{"janus", JSON_STRING, JANUS_JSON_PARAM_REQUIRED}
};
static struct janus_json_parameter debug_parameters[] = {
	{"debug", JANUS_JSON_BOOL, JANUS_JSON_PARAM_REQUIRED}
};
static struct janus_json_parameter timeout_parameters[] = {
	{"timeout", JSON_INTEGER, JANUS_JSON_PARAM_REQUIRED | JANUS_JSON_PARAM_POSITIVE}
};
static struct janus_json_parameter session_timeout_parameters[] = {
	{"timeout", JSON_INTEGER, JANUS_JSON_PARAM_REQUIRED}
};
static struct janus_json_parameter level_parameters[] = {
	{"level", JSON_INTEGER, JANUS_JSON_PARAM_REQUIRED | JANUS_JSON_PARAM_POSITIVE}
};
static struct janus_json_parameter timestamps_parameters[] = {
	{"timestamps", JANUS_JSON_BOOL, JANUS_JSON_PARAM_REQUIRED}
};
static struct janus_json_parameter colors_parameters[] = {
	{"colors", JANUS_JSON_BOOL, JANUS_JSON_PARAM_REQUIRED}
};
static struct janus_json_parameter mnq_parameters[] = {
	{"min_nack_queue", JSON_INTEGER, JANUS_JSON_PARAM_REQUIRED | JANUS_JSON_PARAM_POSITIVE}
};
static struct janus_json_parameter nopt_parameters[] = {
	{"nack_optimizations", JANUS_JSON_BOOL, JANUS_JSON_PARAM_REQUIRED}
};
static struct janus_json_parameter nmt_parameters[] = {
	{"no_media_timer", JSON_INTEGER, JANUS_JSON_PARAM_REQUIRED | JANUS_JSON_PARAM_POSITIVE}
};
static struct janus_json_parameter st_parameters[] = {
	{"slowlink_threshold", JSON_INTEGER, JANUS_JSON_PARAM_REQUIRED | JANUS_JSON_PARAM_POSITIVE}
};
static struct janus_json_parameter ans_parameters[] = {
	{"accept", JANUS_JSON_BOOL, JANUS_JSON_PARAM_REQUIRED}
};
static struct janus_json_parameter querytransport_parameters[] = {
	{"transport", JSON_STRING, JANUS_JSON_PARAM_REQUIRED},
	{"request", JSON_OBJECT, 0}
};
static struct janus_json_parameter queryhandler_parameters[] = {
	{"handler", JSON_STRING, JANUS_JSON_PARAM_REQUIRED},
	{"request", JSON_OBJECT, 0}
};
static struct janus_json_parameter querylogger_parameters[] = {
	{"logger", JSON_STRING, JANUS_JSON_PARAM_REQUIRED},
	{"request", JSON_OBJECT, 0}
};
static struct janus_json_parameter messageplugin_parameters[] = {
	{"plugin", JSON_STRING, JANUS_JSON_PARAM_REQUIRED},
	{"request", JSON_OBJECT, 0}
};
static struct janus_json_parameter customevent_parameters[] = {
	{"schema", JSON_STRING, JANUS_JSON_PARAM_REQUIRED},
	{"data", JSON_OBJECT, JANUS_JSON_PARAM_REQUIRED}
};
static struct janus_json_parameter customlogline_parameters[] = {
	{"line", JSON_STRING, JANUS_JSON_PARAM_REQUIRED},
	{"level", JSON_INTEGER, JANUS_JSON_PARAM_POSITIVE}
};
static struct janus_json_parameter text2pcap_parameters[] = {
	{"folder", JSON_STRING, 0},
	{"filename", JSON_STRING, 0},
	{"truncate", JSON_INTEGER, JANUS_JSON_PARAM_POSITIVE}
};
static struct janus_json_parameter handleinfo_parameters[] = {
	{"plugin_only", JANUS_JSON_BOOL, 0}
};
static struct janus_json_parameter resaddr_parameters[] = {
	{"address", JSON_STRING, JANUS_JSON_PARAM_REQUIRED}
};
static struct janus_json_parameter teststun_parameters[] = {
	{"address", JSON_STRING, JANUS_JSON_PARAM_REQUIRED},
	{"port", JSON_INTEGER, JANUS_JSON_PARAM_REQUIRED | JANUS_JSON_PARAM_POSITIVE},
	{"localport", JSON_INTEGER, JANUS_JSON_PARAM_POSITIVE}
};

/* Admin/Monitor helpers */
json_t *janus_admin_peerconnection_summary(janus_ice_peerconnection *pc);
json_t *janus_admin_peerconnection_medium_summary(janus_ice_peerconnection_medium *medium);


/* IP addresses */
static gchar *local_ip = NULL;
gchar *janus_get_local_ip(void) {
	return local_ip;
}
static GHashTable *public_ips_table = NULL;
static GList *public_ips = NULL;
gboolean public_ips_ipv4 = FALSE, public_ips_ipv6 = FALSE;
guint janus_get_public_ip_count(void) {
	return public_ips_table ? g_hash_table_size(public_ips_table) : 0;
}
gchar *janus_get_public_ip(guint index) {
	if (!janus_get_public_ip_count()) {
		/* Fallback to the local IP, if we have no public one */
		return local_ip;
	}
	if (index >= g_hash_table_size(public_ips_table)) {
		index = g_hash_table_size(public_ips_table) - 1;
	}
	return (char *)g_list_nth(public_ips, index)->data;
}
void janus_add_public_ip(const gchar *ip) {
	if(ip == NULL) {
		return;
	}

	if(!public_ips_table) {
		public_ips_table = g_hash_table_new_full(g_str_hash, g_str_equal, (GDestroyNotify)g_free, NULL);
	}
	if (g_hash_table_insert(public_ips_table, g_strdup(ip), NULL)) {
		g_list_free(public_ips);
		public_ips = g_hash_table_get_keys(public_ips_table);
	}
	/* Take note of whether we received at least one IPv4 and/or IPv6 address */
	if(strchr(ip, ':')) {
		public_ips_ipv6 = TRUE;
	} else {
		public_ips_ipv4 = TRUE;
	}
}
gboolean janus_has_public_ipv4_ip(void) {
	return public_ips_ipv4;
}
gboolean janus_has_public_ipv6_ip(void) {
	return public_ips_ipv6;
}

static volatile gint stop = 0;
static gint stop_signal = 0;
gint janus_is_stopping(void) {
	return g_atomic_int_get(&stop);
}
static GMainLoop *mainloop = NULL;


/* Public instance name */
static gchar *server_name = NULL;

static json_t *janus_create_message(const char *status, uint64_t session_id, const char *transaction) {
	json_t *msg = json_object();
	json_object_set_new(msg, "janus", json_string(status));
	if(session_id > 0)
		json_object_set_new(msg, "session_id", json_integer(session_id));
	if(transaction != NULL)
		json_object_set_new(msg, "transaction", json_string(transaction));
	return msg;
}

/* The default timeout for sessions is 60 seconds: this means that, if
 * we don't get any activity (i.e., no request) on this session for more
 * than 60 seconds, then it's considered expired and we destroy it. That's
 * why we have a keep-alive method in the API. This can be overridden in
 * either janus.cfg/.jcfg or from the command line. Setting this to 0 will
 * disable the timeout mechanism, which is NOT suggested as it may risk
 * having orphaned sessions (sessions not controlled by any transport
 * and never freed). Besides, notice that if you make this shorter than
 * 30s, you'll have to update the timers in janus.js when the long
 * polling mechanism is used and shorten them as well, or you'll risk
 * incurring in unexpected timeouts (when HTTP is used in janus.js, the
 * long poll is used as a keepalive mechanism). */
#define DEFAULT_SESSION_TIMEOUT		60
static uint global_session_timeout = DEFAULT_SESSION_TIMEOUT;

#define DEFAULT_RECLAIM_SESSION_TIMEOUT		0
static uint reclaim_session_timeout = DEFAULT_RECLAIM_SESSION_TIMEOUT;

/* We can programmatically change whether we want to accept new sessions
 * or not: the default is of course TRUE, but we may want to temporarily
 * change that in some cases, e.g., if we don't want the load on this
 * server to grow too much, or because we're draining the server. */
static gboolean accept_new_sessions = TRUE;

/* We don't hold (trickle) candidates indefinitely either: by default, we
 * only store them for 45 seconds. After that, they're discarded, in order
 * to avoid leaks or orphaned media details. This means that, if for instance
 * you're trying to set up a call with someone, and that someone only answers
 * a minute later, the candidates you sent initially will be discarded and
 * the call will fail. You can modify the default value in janus.jcfg */
#define DEFAULT_CANDIDATES_TIMEOUT		45
static uint candidates_timeout = DEFAULT_CANDIDATES_TIMEOUT;

/* By default we list dependencies details, but some may prefer not to */
static gboolean hide_dependencies = FALSE;

/* WebRTC encryption is obviously enabled by default. In the rare cases
 * you want to disable it for debugging purposes, though, you can do
 * that either via command line (-w) or in the main configuration file */
static gboolean webrtc_encryption = TRUE;
gboolean janus_is_webrtc_encryption_enabled(void) {
	return webrtc_encryption;
}

/* Information */
static json_t *janus_info(const char *transaction) {
	/* Prepare a summary on the Janus instance */
	json_t *info = janus_create_message("server_info", 0, transaction);
	json_object_set_new(info, "name", json_string(JANUS_NAME));
	json_object_set_new(info, "version", json_integer(janus_version));
	json_object_set_new(info, "version_string", json_string(janus_version_string));
	json_object_set_new(info, "author", json_string(JANUS_AUTHOR));
	json_object_set_new(info, "commit-hash", json_string(janus_build_git_sha));
	json_object_set_new(info, "compile-time", json_string(janus_build_git_time));
	json_object_set_new(info, "log-to-stdout", janus_log_is_stdout_enabled() ? json_true() : json_false());
	json_object_set_new(info, "log-to-file", janus_log_is_logfile_enabled() ? json_true() : json_false());
	if(janus_log_is_logfile_enabled())
		json_object_set_new(info, "log-path", json_string(janus_log_get_logfile_path()));
#ifdef HAVE_SCTP
	json_object_set_new(info, "data_channels", json_true());
#else
	json_object_set_new(info, "data_channels", json_false());
#endif
	json_object_set_new(info, "accepting-new-sessions", accept_new_sessions ? json_true() : json_false());
	json_object_set_new(info, "session-timeout", json_integer(global_session_timeout));
	json_object_set_new(info, "reclaim-session-timeout", json_integer(reclaim_session_timeout));
	json_object_set_new(info, "candidates-timeout", json_integer(candidates_timeout));
	json_object_set_new(info, "server-name", json_string(server_name ? server_name : JANUS_SERVER_NAME));
	json_object_set_new(info, "local-ip", json_string(local_ip));
	guint public_ip_count = janus_get_public_ip_count();
	if(public_ip_count > 0) {
		json_object_set_new(info, "public-ip", json_string(janus_get_public_ip(0)));
	}
	if(public_ip_count > 1) {
		guint i;
		json_t *ips = json_array();
		for (i = 0; i < public_ip_count; i++) {
			json_array_append_new(ips, json_string(janus_get_public_ip(i)));
		}
		json_object_set_new(info, "public-ips", ips);
	}
	json_object_set_new(info, "ipv6", janus_ice_is_ipv6_enabled() ? json_true() : json_false());
	if(janus_ice_is_ipv6_enabled())
		json_object_set_new(info, "ipv6-link-local", janus_ice_is_ipv6_linklocal_enabled() ? json_true() : json_false());
	json_object_set_new(info, "ice-lite", janus_ice_is_ice_lite_enabled() ? json_true() : json_false());
	json_object_set_new(info, "ice-tcp", janus_ice_is_ice_tcp_enabled() ? json_true() : json_false());
#ifdef HAVE_ICE_NOMINATION
	json_object_set_new(info, "ice-nomination", json_string(janus_ice_get_nomination_mode()));
#endif
	json_object_set_new(info, "ice-keepalive-conncheck", janus_ice_is_keepalive_conncheck_enabled() ? json_true() : json_false());
	json_object_set_new(info, "full-trickle", janus_ice_is_full_trickle_enabled() ? json_true() : json_false());
	json_object_set_new(info, "mdns-enabled", janus_ice_is_mdns_enabled() ? json_true() : json_false());
	json_object_set_new(info, "min-nack-queue", json_integer(janus_get_min_nack_queue()));
	json_object_set_new(info, "nack-optimizations", janus_is_nack_optimizations_enabled() ? json_true() : json_false());
	json_object_set_new(info, "twcc-period", json_integer(janus_get_twcc_period()));
	if(janus_get_dscp() > 0)
		json_object_set_new(info, "dscp", json_integer(janus_get_dscp()));
	json_object_set_new(info, "dtls-mtu", json_integer(janus_dtls_bio_agent_get_mtu()));
	if(janus_ice_get_stun_server() != NULL) {
		char server[255];
		g_snprintf(server, 255, "%s:%"SCNu16, janus_ice_get_stun_server(), janus_ice_get_stun_port());
		json_object_set_new(info, "stun-server", json_string(server));
	}
	if(janus_ice_get_turn_server() != NULL) {
		char server[255];
		g_snprintf(server, 255, "%s:%"SCNu16, janus_ice_get_turn_server(), janus_ice_get_turn_port());
		json_object_set_new(info, "turn-server", json_string(server));
	}
	json_object_set_new(info, "static-event-loops", json_integer(janus_ice_get_static_event_loops()));
	json_object_set_new(info, "api_secret", api_secret ? json_true() : json_false());
	json_object_set_new(info, "auth_token", janus_auth_is_enabled() ? json_true() : json_false());
	json_object_set_new(info, "event_handlers", janus_events_is_enabled() ? json_true() : json_false());
	json_object_set_new(info, "opaqueid_in_api", janus_is_opaqueid_in_api_enabled() ? json_true() : json_false());
	if(!webrtc_encryption)
		json_object_set_new(info, "webrtc_encryption", json_false());
	/* Dependencies */
	if(!hide_dependencies) {
		json_t *deps = json_object();
		char glib2_version[20];
		g_snprintf(glib2_version, sizeof(glib2_version), "%d.%d.%d", glib_major_version, glib_minor_version, glib_micro_version);
		json_object_set_new(deps, "glib2", json_string(glib2_version));
		json_object_set_new(deps, "jansson", json_string(JANSSON_VERSION));
		json_object_set_new(deps, "libnice", json_string(libnice_version_string));
		json_object_set_new(deps, "libsrtp", json_string(srtp_get_version_string()));
	#ifdef HAVE_TURNRESTAPI
		curl_version_info_data *curl_version = curl_version_info(CURLVERSION_NOW);
		if(curl_version && curl_version->version)
			json_object_set_new(deps, "libcurl", json_string(curl_version->version));
	#endif
		json_object_set_new(deps, "crypto", json_string(janus_get_ssl_version()));
		json_object_set_new(info, "dependencies", deps);
	}
	/* Available transports */
	json_t *t_data = json_object();
	if(transports && g_hash_table_size(transports) > 0) {
		GHashTableIter iter;
		gpointer value;
		g_hash_table_iter_init(&iter, transports);
		while (g_hash_table_iter_next(&iter, NULL, &value)) {
			janus_transport *t = value;
			if(t == NULL) {
				continue;
			}
			json_t *transport = json_object();
			json_object_set_new(transport, "name", json_string(t->get_name()));
			json_object_set_new(transport, "author", json_string(t->get_author()));
			json_object_set_new(transport, "description", json_string(t->get_description()));
			json_object_set_new(transport, "version_string", json_string(t->get_version_string()));
			json_object_set_new(transport, "version", json_integer(t->get_version()));
			json_object_set_new(t_data, t->get_package(), transport);
		}
	}
	json_object_set_new(info, "transports", t_data);
	/* Available event handlers */
	json_t *e_data = json_object();
	if(eventhandlers && g_hash_table_size(eventhandlers) > 0) {
		GHashTableIter iter;
		gpointer value;
		g_hash_table_iter_init(&iter, eventhandlers);
		while (g_hash_table_iter_next(&iter, NULL, &value)) {
			janus_eventhandler *e = value;
			if(e == NULL) {
				continue;
			}
			json_t *eventhandler = json_object();
			json_object_set_new(eventhandler, "name", json_string(e->get_name()));
			json_object_set_new(eventhandler, "author", json_string(e->get_author()));
			json_object_set_new(eventhandler, "description", json_string(e->get_description()));
			json_object_set_new(eventhandler, "version_string", json_string(e->get_version_string()));
			json_object_set_new(eventhandler, "version", json_integer(e->get_version()));
			json_object_set_new(e_data, e->get_package(), eventhandler);
		}
	}
	json_object_set_new(info, "events", e_data);
	/* Available external loggers */
	json_t *l_data = json_object();
	if(loggers && g_hash_table_size(loggers) > 0) {
		GHashTableIter iter;
		gpointer value;
		g_hash_table_iter_init(&iter, loggers);
		while (g_hash_table_iter_next(&iter, NULL, &value)) {
			janus_logger *l = value;
			if(l == NULL) {
				continue;
			}
			json_t *logger = json_object();
			json_object_set_new(logger, "name", json_string(l->get_name()));
			json_object_set_new(logger, "author", json_string(l->get_author()));
			json_object_set_new(logger, "description", json_string(l->get_description()));
			json_object_set_new(logger, "version_string", json_string(l->get_version_string()));
			json_object_set_new(logger, "version", json_integer(l->get_version()));
			json_object_set_new(l_data, l->get_package(), logger);
		}
	}
	json_object_set_new(info, "loggers", l_data);
	/* Available plugins */
	json_t *p_data = json_object();
	if(plugins && g_hash_table_size(plugins) > 0) {
		GHashTableIter iter;
		gpointer value;
		g_hash_table_iter_init(&iter, plugins);
		while (g_hash_table_iter_next(&iter, NULL, &value)) {
			janus_plugin *p = value;
			if(p == NULL) {
				continue;
			}
			json_t *plugin = json_object();
			json_object_set_new(plugin, "name", json_string(p->get_name()));
			json_object_set_new(plugin, "author", json_string(p->get_author()));
			json_object_set_new(plugin, "description", json_string(p->get_description()));
			json_object_set_new(plugin, "version_string", json_string(p->get_version_string()));
			json_object_set_new(plugin, "version", json_integer(p->get_version()));
			json_object_set_new(p_data, p->get_package(), plugin);
		}
	}
	json_object_set_new(info, "plugins", p_data);

	return info;
}


/* Logging */
int janus_log_level = LOG_INFO;
gboolean janus_log_timestamps = FALSE;
gboolean janus_log_colors = FALSE;
char *janus_log_global_prefix = NULL;
int lock_debug = 0;
#ifdef REFCOUNT_DEBUG
int refcount_debug = 1;
#else
int refcount_debug = 0;
#endif


/*! \brief Signal handler (just used to intercept CTRL+C and SIGTERM) */
static void janus_handle_signal(int signum) {
	stop_signal = signum;
	switch(g_atomic_int_get(&stop)) {
		case 0:
			JANUS_PRINT("Stopping server, please wait...\n");
			break;
		case 1:
			JANUS_PRINT("In a hurry? I'm trying to free resources cleanly, here!\n");
			break;
		default:
			JANUS_PRINT("Ok, leaving immediately...\n");
			break;
	}
	g_atomic_int_inc(&stop);
	if(g_atomic_int_get(&stop) > 2)
		exit(1);
	if(mainloop && g_main_loop_is_running(mainloop))
		g_main_loop_quit(mainloop);
}

/*! \brief Termination handler (atexit) */
static void janus_termination_handler(void) {
	/* Free the instance name, if provided */
	g_free(server_name);
	/* Remove the PID file if we created it */
	janus_pidfile_remove();
	/* Close the logger */
	janus_log_destroy();
	/* Get rid of external loggers too, if any */
	if(loggers != NULL && g_hash_table_size(loggers) > 0) {
		g_hash_table_foreach(loggers, janus_logger_close, NULL);
		g_hash_table_destroy(loggers);
	}
	if(loggers_so != NULL && g_hash_table_size(loggers_so) > 0) {
		g_hash_table_foreach(loggers_so, janus_loggerso_close, NULL);
		g_hash_table_destroy(loggers_so);
	}
	/* If we're daemonizing, we send an error code to the parent */
	if(daemonize) {
		int code = 1;
		ssize_t res = 0;
		do {
			res = write(pipefd[1], &code, sizeof(int));
		} while(res == -1 && errno == EINTR);
	}
}


/** @name Transport plugin callback interface
 * These are the callbacks implemented by the Janus core, as part of
 * the janus_transport_callbacks interface. Everything the transport
 * plugins send the core is handled here.
 */
///@{
void janus_transport_incoming_request(janus_transport *plugin, janus_transport_session *transport, void *request_id, gboolean admin, json_t *message, json_error_t *error);
void janus_transport_gone(janus_transport *plugin, janus_transport_session *transport);
gboolean janus_transport_is_api_secret_needed(janus_transport *plugin);
gboolean janus_transport_is_api_secret_valid(janus_transport *plugin, const char *apisecret);
gboolean janus_transport_is_auth_token_needed(janus_transport *plugin);
gboolean janus_transport_is_auth_token_valid(janus_transport *plugin, const char *token);
void janus_transport_notify_event(janus_transport *plugin, void *transport, json_t *event);

static janus_transport_callbacks janus_handler_transport =
	{
		.incoming_request = janus_transport_incoming_request,
		.transport_gone = janus_transport_gone,
		.is_api_secret_needed = janus_transport_is_api_secret_needed,
		.is_api_secret_valid = janus_transport_is_api_secret_valid,
		.is_auth_token_needed = janus_transport_is_auth_token_needed,
		.is_auth_token_valid = janus_transport_is_auth_token_valid,
		.events_is_enabled = janus_events_is_enabled,
		.notify_event = janus_transport_notify_event,
	};
static GAsyncQueue *requests = NULL;
static janus_request exit_message;
static GThreadPool *tasks = NULL;
void janus_transport_task(gpointer data, gpointer user_data);
///@}


/** @name Plugin callback interface
 * These are the callbacks implemented by the Janus core, as part of
 * the janus_callbacks interface. Everything the plugins send the
 * core is handled here.
 */
///@{
int janus_plugin_push_event(janus_plugin_session *plugin_session, janus_plugin *plugin, const char *transaction, json_t *message, json_t *jsep);
json_t *janus_plugin_handle_sdp(janus_plugin_session *plugin_session, janus_plugin *plugin, const char *sdp_type, const char *sdp, gboolean restart);
void janus_plugin_relay_rtp(janus_plugin_session *plugin_session, janus_plugin_rtp *packet);
void janus_plugin_relay_rtcp(janus_plugin_session *plugin_session, janus_plugin_rtcp *packet);
void janus_plugin_relay_data(janus_plugin_session *plugin_session, janus_plugin_data *message);
void janus_plugin_send_pli(janus_plugin_session *plugin_session);
void janus_plugin_send_pli_stream(janus_plugin_session *plugin_session, int mindex);
void janus_plugin_send_remb(janus_plugin_session *plugin_session, uint32_t bitrate);
void janus_plugin_close_pc(janus_plugin_session *plugin_session);
void janus_plugin_end_session(janus_plugin_session *plugin_session);
void janus_plugin_notify_event(janus_plugin *plugin, janus_plugin_session *plugin_session, json_t *event);
gboolean janus_plugin_auth_is_signature_valid(janus_plugin *plugin, const char *token);
gboolean janus_plugin_auth_signature_contains(janus_plugin *plugin, const char *token, const char *desc);
static janus_callbacks janus_handler_plugin =
	{
		.push_event = janus_plugin_push_event,
		.relay_rtp = janus_plugin_relay_rtp,
		.relay_rtcp = janus_plugin_relay_rtcp,
		.relay_data = janus_plugin_relay_data,
		.send_pli = janus_plugin_send_pli,
		.send_pli_stream = janus_plugin_send_pli_stream,
		.send_remb = janus_plugin_send_remb,
		.close_pc = janus_plugin_close_pc,
		.end_session = janus_plugin_end_session,
		.events_is_enabled = janus_events_is_enabled,
		.notify_event = janus_plugin_notify_event,
		.auth_is_signature_valid = janus_plugin_auth_is_signature_valid,
		.auth_signature_contains = janus_plugin_auth_signature_contains,
	};
///@}


/* Core Sessions */
static janus_mutex sessions_mutex;
static GHashTable *sessions = NULL;
static GMainContext *sessions_watchdog_context = NULL;


static void janus_ice_handle_dereference(janus_ice_handle *handle) {
	if(handle)
		janus_refcount_decrease(&handle->ref);
}

static void janus_session_free(const janus_refcount *session_ref) {
	janus_session *session = janus_refcount_containerof(session_ref, janus_session, ref);
	/* This session can be destroyed, free all the resources */
	if(session->ice_handles != NULL) {
		g_hash_table_destroy(session->ice_handles);
		session->ice_handles = NULL;
	}
	if(session->source != NULL) {
		janus_request_destroy(session->source);
		session->source = NULL;
	}
	g_free(session);
}

static janus_request *janus_session_get_request(janus_session *session) {
	if(session == NULL)
		return NULL;
	janus_mutex_lock(&session->mutex);
	janus_request *source = session->source;
	if(source != NULL && !g_atomic_int_get(&source->destroyed)) {
		janus_refcount_increase(&source->ref);
	} else {
		source = NULL;
	}
	janus_mutex_unlock(&session->mutex);
	return source;
}
static void janus_request_unref(janus_request *request) {
	if(request)
		janus_refcount_decrease(&request->ref);
}

static gboolean janus_check_sessions(gpointer user_data) {
	janus_mutex_lock(&sessions_mutex);
	if(sessions && g_hash_table_size(sessions) > 0) {
		GHashTableIter iter;
		gpointer value;
		g_hash_table_iter_init(&iter, sessions);
		while (g_hash_table_iter_next(&iter, NULL, &value)) {
			janus_session *session = (janus_session *) value;
			if (!session || g_atomic_int_get(&session->destroyed)) {
				continue;
			}
			gint64 now = janus_get_monotonic_time();

			/* Use either session-specific timeout or global. */
			gint64 timeout = (gint64)session->timeout;
			if (timeout == -1) timeout = (gint64)global_session_timeout;

			if ((timeout > 0 && (now - session->last_activity >= timeout * G_USEC_PER_SEC) &&
					!g_atomic_int_compare_and_exchange(&session->timedout, 0, 1)) ||
					((g_atomic_int_get(&session->transport_gone) && now - session->last_activity >= (gint64)reclaim_session_timeout * G_USEC_PER_SEC) &&
							!g_atomic_int_compare_and_exchange(&session->timedout, 0, 1))) {
				JANUS_LOG(LOG_INFO, "Timeout expired for session %"SCNu64"...\n", session->session_id);
				/* Mark the session as over, we'll deal with it later */
				janus_session_handles_clear(session);
				/* Notify the transport */
				janus_request *source = janus_session_get_request(session);
				if(source) {
					json_t *event = janus_create_message("timeout", session->session_id, NULL);
					/* Send this to the transport client and notify the session's over */
					source->transport->send_message(source->instance, NULL, FALSE, event);
					source->transport->session_over(source->instance, session->session_id, TRUE, FALSE);
				}
				janus_request_unref(source);
				/* Notify event handlers as well */
				if(janus_events_is_enabled())
					janus_events_notify_handlers(JANUS_EVENT_TYPE_SESSION, JANUS_EVENT_SUBTYPE_NONE,
						session->session_id, "timeout", NULL);

				/* FIXME Is this safe? apparently it causes hash table errors on the console */
				g_hash_table_iter_remove(&iter);

				janus_session_destroy(session);
			}
		}
	}
	janus_mutex_unlock(&sessions_mutex);

	return G_SOURCE_CONTINUE;
}

static gpointer janus_sessions_watchdog(gpointer user_data) {
	GMainLoop *loop = (GMainLoop *) user_data;
	GMainContext *watchdog_context = g_main_loop_get_context(loop);
	GSource *timeout_source;

	timeout_source = g_timeout_source_new_seconds(2);
	g_source_set_callback(timeout_source, janus_check_sessions, watchdog_context, NULL);
	g_source_attach(timeout_source, watchdog_context);
	g_source_unref(timeout_source);

	JANUS_LOG(LOG_INFO, "Sessions watchdog started\n");

	g_main_loop_run(loop);

	JANUS_LOG(LOG_INFO, "Sessions watchdog stopped\n");

	return NULL;
}


janus_session *janus_session_create(guint64 session_id) {
	janus_session *session = NULL;
	if(session_id == 0) {
		while(session_id == 0) {
			session_id = janus_random_uint64();
			session = janus_session_find(session_id);
			if(session != NULL) {
				/* Session ID already taken, try another one */
				janus_refcount_decrease(&session->ref);
				session_id = 0;
			}
		}
	}
	session = (janus_session *)g_malloc(sizeof(janus_session));
	JANUS_LOG(LOG_INFO, "Creating new session: %"SCNu64"; %p\n", session_id, session);
	session->session_id = session_id;
	janus_refcount_init(&session->ref, janus_session_free);
	session->source = NULL;
	session->timeout = -1; /* Negative means rely on global timeout */
	g_atomic_int_set(&session->destroyed, 0);
	g_atomic_int_set(&session->timedout, 0);
	g_atomic_int_set(&session->transport_gone, 0);
	session->last_activity = janus_get_monotonic_time();
	session->ice_handles = NULL;
	janus_mutex_init(&session->mutex);
	janus_mutex_lock(&sessions_mutex);
	g_hash_table_insert(sessions, janus_uint64_dup(session->session_id), session);
	janus_mutex_unlock(&sessions_mutex);
	return session;
}

janus_session *janus_session_find(guint64 session_id) {
	janus_mutex_lock(&sessions_mutex);
	janus_session *session = g_hash_table_lookup(sessions, &session_id);
	if(session != NULL) {
		/* A successful find automatically increases the reference counter:
		 * it's up to the caller to decrease it again when done */
		janus_refcount_increase(&session->ref);
	}
	janus_mutex_unlock(&sessions_mutex);
	return session;
}

void janus_session_notify_event(janus_session *session, json_t *event) {
	if(session != NULL && !g_atomic_int_get(&session->destroyed)) {
		janus_request *source = janus_session_get_request(session);
		if(source != NULL && source->transport != NULL) {
			/* Send this to the transport client */
			JANUS_LOG(LOG_HUGE, "Sending event to %s (%p)\n", source->transport->get_package(), source->instance);
			source->transport->send_message(source->instance, NULL, FALSE, event);
		} else {
			/* No transport, free the event */
			json_decref(event);
		}
		janus_request_unref(source);
	} else {
		/* No session, free the event */
		json_decref(event);
	}
}


/* Destroys a session but does not remove it from the sessions hash table. */
gint janus_session_destroy(janus_session *session) {
	guint64 session_id = session->session_id;
	JANUS_LOG(LOG_INFO, "Destroying session %"SCNu64"; %p\n", session_id, session);
	if(!g_atomic_int_compare_and_exchange(&session->destroyed, 0, 1))
		return 0;
	janus_session_handles_clear(session);
	/* The session will actually be destroyed when the counter gets to 0 */
	janus_refcount_decrease(&session->ref);

	return 0;
}

janus_ice_handle *janus_session_handles_find(janus_session *session, guint64 handle_id) {
	if(session == NULL)
		return NULL;
	janus_mutex_lock(&session->mutex);
	janus_ice_handle *handle = session->ice_handles ? g_hash_table_lookup(session->ice_handles, &handle_id) : NULL;
	if(handle != NULL) {
		/* A successful find automatically increases the reference counter:
		 * it's up to the caller to decrease it again when done */
		janus_refcount_increase(&handle->ref);
	}
	janus_mutex_unlock(&session->mutex);
	return handle;
}

void janus_session_handles_insert(janus_session *session, janus_ice_handle *handle) {
	janus_mutex_lock(&session->mutex);
	if(session->ice_handles == NULL)
		session->ice_handles = g_hash_table_new_full(g_int64_hash, g_int64_equal, (GDestroyNotify)g_free, (GDestroyNotify)janus_ice_handle_dereference);
	janus_refcount_increase(&handle->ref);
	g_hash_table_insert(session->ice_handles, janus_uint64_dup(handle->handle_id), handle);
	janus_mutex_unlock(&session->mutex);
}

gint janus_session_handles_remove(janus_session *session, janus_ice_handle *handle) {
	janus_mutex_lock(&session->mutex);
	gint error = janus_ice_handle_destroy(session, handle);
	g_hash_table_remove(session->ice_handles, &handle->handle_id);
	janus_mutex_unlock(&session->mutex);
	return error;
}

void janus_session_handles_clear(janus_session *session) {
	janus_mutex_lock(&session->mutex);
	if(session->ice_handles != NULL && g_hash_table_size(session->ice_handles) > 0) {
		GHashTableIter iter;
		gpointer value;
		/* Remove all handles */
		g_hash_table_iter_init(&iter, session->ice_handles);
		while (g_hash_table_iter_next(&iter, NULL, &value)) {
			janus_ice_handle *handle = value;
			if(!handle)
				continue;
			janus_ice_handle_destroy(session, handle);
			g_hash_table_iter_remove(&iter);
		}
	}
	janus_mutex_unlock(&session->mutex);
}

json_t *janus_session_handles_list_json(janus_session *session) {
	json_t *list = json_array();
	janus_mutex_lock(&session->mutex);
	if(session->ice_handles != NULL && g_hash_table_size(session->ice_handles) > 0) {
		GHashTableIter iter;
		gpointer value;
		g_hash_table_iter_init(&iter, session->ice_handles);
		while (g_hash_table_iter_next(&iter, NULL, &value)) {
			janus_ice_handle *handle = value;
			if(!handle)
				continue;
			json_array_append_new(list, json_integer(handle->handle_id));
		}
	}
	janus_mutex_unlock(&session->mutex);
	return list;
}

/* Requests management */
static void janus_request_free(const janus_refcount *request_ref) {
	janus_request *request = janus_refcount_containerof(request_ref, janus_request, ref);
	/* This request can be destroyed, free all the resources */
	request->transport = NULL;
	if(request->instance)
		janus_refcount_decrease(&request->instance->ref);
	request->instance = NULL;
	request->request_id = NULL;
	if(request->message)
		json_decref(request->message);
	request->message = NULL;
	g_free(request);
}

janus_request *janus_request_new(janus_transport *transport, janus_transport_session *instance, void *request_id, gboolean admin, json_t *message) {
	janus_request *request = g_malloc(sizeof(janus_request));
	request->transport = transport;
	request->instance = instance;
	janus_refcount_increase(&instance->ref);
	request->request_id = request_id;
	request->admin = admin;
	request->message = message;
	g_atomic_int_set(&request->destroyed, 0);
	janus_refcount_init(&request->ref, janus_request_free);
	return request;
}

void janus_request_destroy(janus_request *request) {
	if(request == NULL || request == &exit_message || !g_atomic_int_compare_and_exchange(&request->destroyed, 0, 1))
		return;
	janus_refcount_decrease(&request->ref);
}

static int janus_request_check_secret(janus_request *request, guint64 session_id, const gchar *transaction_text) {
	gboolean secret_authorized = FALSE, token_authorized = FALSE;
	if(api_secret == NULL && !janus_auth_is_enabled()) {
		/* Nothing to check */
		secret_authorized = TRUE;
		token_authorized = TRUE;
	} else {
		json_t *root = request->message;
		if(api_secret != NULL) {
			/* There's an API secret, check that the client provided it */
			json_t *secret = json_object_get(root, "apisecret");
			if(secret && json_is_string(secret) && janus_strcmp_const_time(json_string_value(secret), api_secret)) {
				secret_authorized = TRUE;
			}
		}
		if(janus_auth_is_enabled()) {
			/* The token based authentication mechanism is enabled, check that the client provided it */
			json_t *token = json_object_get(root, "token");
			if(token && json_is_string(token) && janus_auth_check_token(json_string_value(token))) {
				token_authorized = TRUE;
			}
		}
		/* We consider a request authorized if either the proper API secret or a valid token has been provided */
		if(!(api_secret != NULL && secret_authorized) && !(janus_auth_is_enabled() && token_authorized))
			return JANUS_ERROR_UNAUTHORIZED;
	}
	return 0;
}

static void janus_request_ice_handle_answer(janus_ice_handle *handle, char *jsep_sdp) {
	/* We got our answer */
	janus_flags_clear(&handle->webrtc_flags, JANUS_ICE_HANDLE_WEBRTC_PROCESSING_OFFER);
	/* Any pending trickles? */
	if(handle->pending_trickles) {
		JANUS_LOG(LOG_VERB, "[%"SCNu64"]   -- Processing %d pending trickle candidates\n", handle->handle_id, g_list_length(handle->pending_trickles));
		GList *temp = NULL;
		while(handle->pending_trickles) {
			temp = g_list_first(handle->pending_trickles);
			handle->pending_trickles = g_list_remove_link(handle->pending_trickles, temp);
			janus_ice_trickle *trickle = (janus_ice_trickle *)temp->data;
			g_list_free(temp);
			if(trickle == NULL)
				continue;
			if((janus_get_monotonic_time() - trickle->received) > candidates_timeout*G_USEC_PER_SEC) {
				/* FIXME Candidate is too old, discard it */
				JANUS_LOG(LOG_WARN, "[%"SCNu64"] Discarding candidate (too old)\n", handle->handle_id);
				janus_ice_trickle_destroy(trickle);
				/* FIXME We should report that */
				continue;
			}
			json_t *candidate = trickle->candidate;
			if(candidate == NULL) {
				janus_ice_trickle_destroy(trickle);
				continue;
			}
			if(json_is_object(candidate)) {
				/* We got a single candidate */
				int error = 0;
				const char *error_string = NULL;
				if((error = janus_ice_trickle_parse(handle, candidate, &error_string)) != 0) {
					/* FIXME We should report the error parsing the trickle candidate */
				}
			} else if(json_is_array(candidate)) {
				/* We got multiple candidates in an array */
				JANUS_LOG(LOG_VERB, "[%"SCNu64"] Got multiple candidates (%zu)\n", handle->handle_id, json_array_size(candidate));
				if(json_array_size(candidate) > 0) {
					/* Handle remote candidates */
					size_t i = 0;
					for(i=0; i<json_array_size(candidate); i++) {
						json_t *c = json_array_get(candidate, i);
						/* FIXME We don't care if any trickle fails to parse */
						janus_ice_trickle_parse(handle, c, NULL);
					}
				}
			}
			/* Done, free candidate */
			janus_ice_trickle_destroy(trickle);
		}
	}

	gboolean candidates_found = (handle->pc && g_slist_length(handle->pc->candidates) > 0);
	/* This was an answer, check if it's time to start ICE */
	if(janus_flags_is_set(&handle->webrtc_flags, JANUS_ICE_HANDLE_WEBRTC_TRICKLE) && !candidates_found) {
		JANUS_LOG(LOG_VERB, "[%"SCNu64"]   -- ICE Trickling is supported by the browser, waiting for remote candidates...\n", handle->handle_id);
		janus_flags_set(&handle->webrtc_flags, JANUS_ICE_HANDLE_WEBRTC_START);
	} else {
		JANUS_LOG(LOG_VERB, "[%"SCNu64"] Done! Sending connectivity checks...\n", handle->handle_id);
		janus_ice_setup_remote_candidates(handle, handle->stream_id, 1);
	}
}

int janus_process_incoming_request(janus_request *request) {
	int ret = -1;
	if(request == NULL) {
		JANUS_LOG(LOG_ERR, "Missing request or payload to process, giving up...\n");
		return ret;
	}
	int error_code = 0;
	char error_cause[100];
	json_t *root = request->message;
	/* Ok, let's start with the ids */
	guint64 session_id = 0, handle_id = 0;
	json_t *s = json_object_get(root, "session_id");
	if(json_is_null(s))
		s = NULL;
	if(s && json_is_integer(s))
		session_id = json_integer_value(s);
	json_t *h = json_object_get(root, "handle_id");
	if(json_is_null(h))
		h = NULL;
	if(h && json_is_integer(h))
		handle_id = json_integer_value(h);

	janus_session *session = NULL;
	janus_ice_handle *handle = NULL;

	/* Get transaction and message request */
	JANUS_VALIDATE_JSON_OBJECT(root, incoming_request_parameters,
		error_code, error_cause, FALSE,
		JANUS_ERROR_MISSING_MANDATORY_ELEMENT, JANUS_ERROR_INVALID_ELEMENT_TYPE);
	if(error_code != 0) {
		ret = janus_process_error_string(request, session_id, NULL, error_code, error_cause);
		goto jsondone;
	}
	json_t *transaction = json_object_get(root, "transaction");
	const gchar *transaction_text = json_string_value(transaction);
	json_t *message = json_object_get(root, "janus");
	const gchar *message_text = json_string_value(message);

	if(session_id == 0 && handle_id == 0) {
		/* Can only be a 'Create new session', a 'Get info' or a 'Ping/Pong' request */
		if(!strcasecmp(message_text, "info")) {
			ret = janus_process_success(request, janus_info(transaction_text));
			goto jsondone;
		}
		if(!strcasecmp(message_text, "ping")) {
			/* Prepare JSON reply */
			json_t *reply = janus_create_message("pong", 0, transaction_text);
			ret = janus_process_success(request, reply);
			goto jsondone;
		}
		if(strcasecmp(message_text, "create")) {
			ret = janus_process_error(request, session_id, transaction_text, JANUS_ERROR_INVALID_REQUEST_PATH, "Unhandled request '%s' at this path", message_text);
			goto jsondone;
		}
		/* Make sure we're accepting new sessions */
		if(!accept_new_sessions) {
			ret = janus_process_error(request, session_id, transaction_text, JANUS_ERROR_NOT_ACCEPTING_SESSIONS, NULL);
			goto jsondone;
		}
		/* Any secret/token to check? */
		ret = janus_request_check_secret(request, session_id, transaction_text);
		if(ret != 0) {
			ret = janus_process_error(request, session_id, transaction_text, JANUS_ERROR_UNAUTHORIZED, NULL);
			goto jsondone;
		}
		session_id = 0;
		json_t *id = json_object_get(root, "id");
		if(id != NULL) {
			/* The application provided the session ID to use */
			session_id = json_integer_value(id);
			if(session_id > 0 && (session = janus_session_find(session_id)) != NULL) {
				/* Session ID already taken */
				ret = janus_process_error(request, session_id, transaction_text, JANUS_ERROR_SESSION_CONFLICT, "Session ID already in use");
				goto jsondone;
			}
		}

		/* Handle it */
		session = janus_session_create(session_id);
		if(session == NULL) {
			ret = janus_process_error(request, session_id, transaction_text, JANUS_ERROR_UNKNOWN, "Memory error");
			goto jsondone;
		}
		session_id = session->session_id;
		/* We increase the counter as this request is using the session */
		janus_refcount_increase(&session->ref);
		/* Take note of the request source that originated this session (HTTP, WebSockets, RabbitMQ?) */
		session->source = janus_request_new(request->transport, request->instance, NULL, FALSE, NULL);
		/* Notify the source that a new session has been created */
		request->transport->session_created(request->instance, session->session_id);
		/* Notify event handlers */
		if(janus_events_is_enabled()) {
			/* Session created, add info on the transport that originated it */
			json_t *transport = json_object();
			json_object_set_new(transport, "transport", json_string(session->source->transport->get_package()));
			char id[32];
			memset(id, 0, sizeof(id));
			/* To avoid sending a stringified version of the transport pointer
			 * around, we convert it to a number and hash it instead */
			uint64_t p = janus_uint64_hash(GPOINTER_TO_UINT(session->source->instance));
			g_snprintf(id, sizeof(id), "%"SCNu64, p);
			json_object_set_new(transport, "id", json_string(id));
			janus_events_notify_handlers(JANUS_EVENT_TYPE_SESSION, JANUS_EVENT_SUBTYPE_NONE,
				session_id, "created", transport);
		}
		/* Prepare JSON reply */
		json_t *reply = janus_create_message("success", 0, transaction_text);
		json_t *data = json_object();
		json_object_set_new(data, "id", json_integer(session_id));
		json_object_set_new(reply, "data", data);
		/* Send the success reply */
		ret = janus_process_success(request, reply);
		goto jsondone;
	}
	if(session_id < 1) {
		JANUS_LOG(LOG_ERR, "Invalid session\n");
		ret = janus_process_error(request, session_id, transaction_text, JANUS_ERROR_SESSION_NOT_FOUND, NULL);
		goto jsondone;
	}
	if(h && handle_id < 1) {
		JANUS_LOG(LOG_ERR, "Invalid handle\n");
		ret = janus_process_error(request, session_id, transaction_text, JANUS_ERROR_HANDLE_NOT_FOUND, NULL);
		goto jsondone;
	}

	/* Go on with the processing */
	ret = janus_request_check_secret(request, session_id, transaction_text);
	if(ret != 0) {
		ret = janus_process_error(request, session_id, transaction_text, JANUS_ERROR_UNAUTHORIZED, NULL);
		goto jsondone;
	}

	/* If we got here, make sure we have a session (and/or a handle) */
	session = janus_session_find(session_id);
	if(!session) {
		JANUS_LOG(LOG_ERR, "Couldn't find any session %"SCNu64"...\n", session_id);
		ret = janus_process_error(request, session_id, transaction_text, JANUS_ERROR_SESSION_NOT_FOUND, "No such session %"SCNu64"", session_id);
		goto jsondone;
	}
	/* Update the last activity timer */
	session->last_activity = janus_get_monotonic_time();
	handle = NULL;
	if(handle_id > 0) {
		handle = janus_session_handles_find(session, handle_id);
		if(!handle) {
			JANUS_LOG(LOG_ERR, "Couldn't find any handle %"SCNu64" in session %"SCNu64"...\n", handle_id, session_id);
			ret = janus_process_error(request, session_id, transaction_text, JANUS_ERROR_HANDLE_NOT_FOUND, "No such handle %"SCNu64" in session %"SCNu64"", handle_id, session_id);
			goto jsondone;
		}
	}

	/* What is this? */
	if(!strcasecmp(message_text, "keepalive")) {
		/* Just a keep-alive message, reply with an ack */
		JANUS_LOG(LOG_VERB, "Got a keep-alive on session %"SCNu64"\n", session_id);
		json_t *reply = janus_create_message("ack", session_id, transaction_text);
		/* Send the success reply */
		ret = janus_process_success(request, reply);
	} else if(!strcasecmp(message_text, "attach")) {
		if(handle != NULL) {
			/* Attach is a session-level command */
			ret = janus_process_error(request, session_id, transaction_text, JANUS_ERROR_INVALID_REQUEST_PATH, "Unhandled request '%s' at this path", message_text);
			goto jsondone;
		}
		JANUS_VALIDATE_JSON_OBJECT(root, attach_parameters,
			error_code, error_cause, FALSE,
			JANUS_ERROR_MISSING_MANDATORY_ELEMENT, JANUS_ERROR_INVALID_ELEMENT_TYPE);
		if(error_code != 0) {
			ret = janus_process_error_string(request, session_id, transaction_text, error_code, error_cause);
			goto jsondone;
		}
		json_t *plugin = json_object_get(root, "plugin");
		const gchar *plugin_text = json_string_value(plugin);
		janus_plugin *plugin_t = janus_plugin_find(plugin_text);
		if(plugin_t == NULL) {
			ret = janus_process_error(request, session_id, transaction_text, JANUS_ERROR_PLUGIN_NOT_FOUND, "No such plugin '%s'", plugin_text);
			goto jsondone;
		}
		/* If the auth token mechanism is enabled, we should check if this token can access this plugin */
		const char *token_value = NULL;
		if(janus_auth_is_enabled()) {
			json_t *token = json_object_get(root, "token");
			if(token != NULL) {
				token_value = json_string_value(token);
				if(token_value && !janus_auth_check_plugin(token_value, plugin_t)) {
					JANUS_LOG(LOG_ERR, "Token '%s' can't access plugin '%s'\n", token_value, plugin_text);
					ret = janus_process_error(request, session_id, transaction_text, JANUS_ERROR_UNAUTHORIZED_PLUGIN, "Provided token can't access plugin '%s'", plugin_text);
					goto jsondone;
				}
			}
		}
		json_t *opaque = json_object_get(root, "opaque_id");
		const char *opaque_id = opaque ? json_string_value(opaque) : NULL;
		/* Create handle */
		handle = janus_ice_handle_create(session, opaque_id, token_value);
		if(handle == NULL) {
			ret = janus_process_error(request, session_id, transaction_text, JANUS_ERROR_UNKNOWN, "Memory error");
			goto jsondone;
		}
		handle_id = handle->handle_id;
		/* We increase the counter as this request is using the handle */
		janus_refcount_increase(&handle->ref);
		/* Attach to the plugin */
		int error = 0;
		if((error = janus_ice_handle_attach_plugin(session, handle, plugin_t)) != 0) {
			/* TODO Make error struct to pass verbose information */
			janus_session_handles_remove(session, handle);
			JANUS_LOG(LOG_ERR, "Couldn't attach to plugin '%s', error '%d'\n", plugin_text, error);
			ret = janus_process_error(request, session_id, transaction_text, JANUS_ERROR_PLUGIN_ATTACH, "Couldn't attach to plugin: error '%d'", error);
			goto jsondone;
		}
		/* Prepare JSON reply */
		json_t *reply = janus_create_message("success", session_id, transaction_text);
		json_t *data = json_object();
		json_object_set_new(data, "id", json_integer(handle_id));
		json_object_set_new(reply, "data", data);
		/* Send the success reply */
		ret = janus_process_success(request, reply);
	} else if(!strcasecmp(message_text, "destroy")) {
		if(handle != NULL) {
			/* Query is a session-level command */
			ret = janus_process_error(request, session_id, transaction_text, JANUS_ERROR_INVALID_REQUEST_PATH, "Unhandled request '%s' at this path", message_text);
			goto jsondone;
		}
		janus_mutex_lock(&sessions_mutex);
		g_hash_table_remove(sessions, &session->session_id);
		janus_mutex_unlock(&sessions_mutex);
		/* Notify the source that the session has been destroyed */
		janus_request *source = janus_session_get_request(session);
		if(source && source->transport)
			source->transport->session_over(source->instance, session->session_id, FALSE, FALSE);
		janus_request_unref(source);

		/* Schedule the session for deletion */
		janus_session_destroy(session);

		/* Prepare JSON reply */
		json_t *reply = janus_create_message("success", session_id, transaction_text);
		/* Send the success reply */
		ret = janus_process_success(request, reply);
		/* Notify event handlers as well */
		if(janus_events_is_enabled())
			janus_events_notify_handlers(JANUS_EVENT_TYPE_SESSION, JANUS_EVENT_SUBTYPE_NONE,
				session_id, "destroyed", NULL);
	} else if(!strcasecmp(message_text, "detach")) {
		if(handle == NULL) {
			/* Query is an handle-level command */
			ret = janus_process_error(request, session_id, transaction_text, JANUS_ERROR_INVALID_REQUEST_PATH, "Unhandled request '%s' at this path", message_text);
			goto jsondone;
		}
		if(handle->app == NULL || handle->app_handle == NULL) {
			ret = janus_process_error(request, session_id, transaction_text, JANUS_ERROR_PLUGIN_DETACH, "No plugin to detach from");
			goto jsondone;
		}
		int error = janus_session_handles_remove(session, handle);
		if(error != 0) {
			/* TODO Make error struct to pass verbose information */
			ret = janus_process_error(request, session_id, transaction_text, JANUS_ERROR_PLUGIN_DETACH, "Couldn't detach from plugin: error '%d'", error);
			/* TODO Delete handle instance */
			goto jsondone;
		}
		/* Prepare JSON reply */
		json_t *reply = janus_create_message("success", session_id, transaction_text);
		/* Send the success reply */
		ret = janus_process_success(request, reply);
	} else if(!strcasecmp(message_text, "hangup")) {
		if(handle == NULL) {
			/* Query is an handle-level command */
			ret = janus_process_error(request, session_id, transaction_text, JANUS_ERROR_INVALID_REQUEST_PATH, "Unhandled request '%s' at this path", message_text);
			goto jsondone;
		}
		if(handle->app == NULL || handle->app_handle == NULL) {
			ret = janus_process_error(request, session_id, transaction_text, JANUS_ERROR_PLUGIN_DETACH, "No plugin attached");
			goto jsondone;
		}
		janus_ice_webrtc_hangup(handle, "Janus API");
		/* Prepare JSON reply */
		json_t *reply = janus_create_message("success", session_id, transaction_text);
		/* Send the success reply */
		ret = janus_process_success(request, reply);
	} else if(!strcasecmp(message_text, "claim")) {
		janus_mutex_lock(&session->mutex);
		if(session->source != NULL) {
			/* If we're claiming from the same transport, ignore */
			if(session->source->instance == request->instance) {
				janus_mutex_unlock(&session->mutex);
				/* Prepare JSON reply */
				json_t *reply = json_object();
				json_object_set_new(reply, "janus", json_string("success"));
				json_object_set_new(reply, "session_id", json_integer(session_id));
				json_object_set_new(reply, "transaction", json_string(transaction_text));
				/* Send the success reply */
				ret = janus_process_success(request, reply);
				goto jsondone;
			}
			/* Notify the old transport that this session is over for them, but has been reclaimed */
			session->source->transport->session_over(session->source->instance, session->session_id, FALSE, TRUE);
			janus_request_destroy(session->source);
			session->source = NULL;
		}
		session->source = janus_request_new(request->transport, request->instance, NULL, FALSE, NULL);
		/* Notify the new transport that it has claimed a session */
		session->source->transport->session_claimed(session->source->instance, session->session_id);
		/* Previous transport may be gone, clear flag */
		g_atomic_int_set(&session->transport_gone, 0);
		janus_mutex_unlock(&session->mutex);
		/* Prepare JSON reply */
		json_t *reply = json_object();
		json_object_set_new(reply, "janus", json_string("success"));
		json_object_set_new(reply, "session_id", json_integer(session_id));
		json_object_set_new(reply, "transaction", json_string(transaction_text));
		/* Send the success reply */
		ret = janus_process_success(request, reply);
	} else if(!strcasecmp(message_text, "message")) {
		if(handle == NULL) {
			/* Query is an handle-level command */
			ret = janus_process_error(request, session_id, transaction_text, JANUS_ERROR_INVALID_REQUEST_PATH, "Unhandled request '%s' at this path", message_text);
			goto jsondone;
		}
		if(handle->app == NULL || handle->app_handle == NULL) {
			ret = janus_process_error(request, session_id, transaction_text, JANUS_ERROR_PLUGIN_MESSAGE, "No plugin to handle this message");
			goto jsondone;
		}
		janus_plugin *plugin_t = (janus_plugin *)handle->app;
		JANUS_LOG(LOG_VERB, "[%"SCNu64"] There's a message for %s\n", handle->handle_id, plugin_t->get_name());
		JANUS_VALIDATE_JSON_OBJECT(root, body_parameters,
			error_code, error_cause, FALSE,
			JANUS_ERROR_MISSING_MANDATORY_ELEMENT, JANUS_ERROR_INVALID_ELEMENT_TYPE);
		if(error_code != 0) {
			ret = janus_process_error_string(request, session_id, transaction_text, error_code, error_cause);
			goto jsondone;
		}
		json_t *body = json_object_get(root, "body");
		/* Is there an SDP attached? */
		json_t *jsep = json_object_get(root, "jsep");
		char *jsep_type = NULL;
		char *jsep_sdp = NULL, *jsep_sdp_stripped = NULL;
		gboolean renegotiation = FALSE;
		if(jsep != NULL) {
			if(!json_is_object(jsep)) {
				ret = janus_process_error(request, session_id, transaction_text, JANUS_ERROR_INVALID_JSON_OBJECT, "Invalid jsep object");
				goto jsondone;
			}
			JANUS_VALIDATE_JSON_OBJECT_FORMAT("JSEP error: missing mandatory element (%s)",
				"JSEP error: invalid element type (%s should be %s)",
				jsep, jsep_parameters, error_code, error_cause, FALSE,
				JANUS_ERROR_MISSING_MANDATORY_ELEMENT, JANUS_ERROR_INVALID_ELEMENT_TYPE);
			if(error_code != 0) {
				ret = janus_process_error_string(request, session_id, transaction_text, error_code, error_cause);
				goto jsondone;
			}
			json_t *type = json_object_get(jsep, "type");
			jsep_type = g_strdup(json_string_value(type));
			type = NULL;
			json_t *jsep_trickle = json_object_get(jsep, "trickle");
			gboolean do_trickle = jsep_trickle ? json_is_true(jsep_trickle) : TRUE;
			json_t *jsep_rids = json_object_get(jsep, "rid_order");
			gboolean rids_hml = TRUE;
			if(jsep_rids != NULL) {
				const char *jsep_rids_value = json_string_value(jsep_rids);
				if(jsep_rids_value != NULL) {
					if(!strcasecmp(jsep_rids_value, "hml")) {
						rids_hml = TRUE;
					} else if(!strcasecmp(jsep_rids_value, "lmh")) {
						rids_hml = FALSE;
					} else {
						JANUS_LOG(LOG_WARN, "[%"SCNu64"] Invalid 'rid_order' value, falling back to 'hml'\n", handle->handle_id);
					}
				}
				json_object_del(jsep, "rid_order");
			}
			json_t *jsep_e2ee = json_object_get(jsep, "e2ee");
			gboolean e2ee = jsep_e2ee ? json_is_true(jsep_e2ee) : FALSE;
			/* Are we still cleaning up from a previous media session? */
			if(janus_flags_is_set(&handle->webrtc_flags, JANUS_ICE_HANDLE_WEBRTC_CLEANING)) {
				JANUS_LOG(LOG_VERB, "[%"SCNu64"] Still cleaning up from a previous media session, let's wait a bit...\n", handle->handle_id);
				gint64 waited = 0;
				while(janus_flags_is_set(&handle->webrtc_flags, JANUS_ICE_HANDLE_WEBRTC_CLEANING)) {
					g_usleep(100000);
					waited += 100000;
					if(waited >= 3*G_USEC_PER_SEC) {
						JANUS_LOG(LOG_VERB, "[%"SCNu64"]   -- Waited 3 seconds, that's enough!\n", handle->handle_id);
						ret = janus_process_error(request, session_id, transaction_text, JANUS_ERROR_WEBRTC_STATE, "Still cleaning a previous session");
						goto jsondone;
					}
				}
			}
			/* Check if we're renegotiating (if we have an answer, we did an offer/answer round already) */
			renegotiation = janus_flags_is_set(&handle->webrtc_flags, JANUS_ICE_HANDLE_WEBRTC_NEGOTIATED);
			/* Check the JSEP type */
			janus_mutex_lock(&handle->mutex);
			gboolean offer = FALSE;
			if(!strcasecmp(jsep_type, "offer")) {
				offer = TRUE;
				janus_flags_set(&handle->webrtc_flags, JANUS_ICE_HANDLE_WEBRTC_PROCESSING_OFFER);
				janus_flags_set(&handle->webrtc_flags, JANUS_ICE_HANDLE_WEBRTC_GOT_OFFER);
				janus_flags_clear(&handle->webrtc_flags, JANUS_ICE_HANDLE_WEBRTC_GOT_ANSWER);
			} else if(!strcasecmp(jsep_type, "answer")) {
				offer = FALSE;
				janus_flags_set(&handle->webrtc_flags, JANUS_ICE_HANDLE_WEBRTC_GOT_ANSWER);
				if(janus_flags_is_set(&handle->webrtc_flags, JANUS_ICE_HANDLE_WEBRTC_GOT_OFFER))
					janus_flags_set(&handle->webrtc_flags, JANUS_ICE_HANDLE_WEBRTC_NEGOTIATED);
			} else {
				/* TODO Handle other message types as well */
				ret = janus_process_error(request, session_id, transaction_text, JANUS_ERROR_JSEP_UNKNOWN_TYPE, "JSEP error: unknown message type '%s'", jsep_type);
				g_free(jsep_type);
				janus_flags_clear(&handle->webrtc_flags, JANUS_ICE_HANDLE_WEBRTC_PROCESSING_OFFER);
				janus_mutex_unlock(&handle->mutex);
				goto jsondone;
			}
			json_t *sdp = json_object_get(jsep, "sdp");
			jsep_sdp = (char *)json_string_value(sdp);
			JANUS_LOG(LOG_VERB, "[%"SCNu64"] Remote SDP:\n%s", handle->handle_id, jsep_sdp);
			/* Is this valid SDP? */
			char error_str[512];
			error_str[0] = '\0';
			int audio = 0, video = 0, data = 0;
			janus_sdp *parsed_sdp = janus_sdp_preparse(handle, jsep_sdp, error_str, sizeof(error_str), &audio, &video, &data);
			if(parsed_sdp == NULL) {
				/* Invalid SDP */
				ret = janus_process_error_string(request, session_id, transaction_text, JANUS_ERROR_JSEP_INVALID_SDP, error_str);
				g_free(jsep_type);
				janus_flags_clear(&handle->webrtc_flags, JANUS_ICE_HANDLE_WEBRTC_PROCESSING_OFFER);
				janus_mutex_unlock(&handle->mutex);
				goto jsondone;
			}
			/* Notify event handlers */
			if(janus_events_is_enabled()) {
				janus_events_notify_handlers(JANUS_EVENT_TYPE_JSEP, JANUS_EVENT_SUBTYPE_NONE,
					session_id, handle_id, handle->opaque_id, "remote", jsep_type, jsep_sdp);
			}
			JANUS_LOG(LOG_VERB, "[%"SCNu64"] There are %d audio, %d video and %d data m-lines\n",
				handle->handle_id, audio, video, data);
			/* We behave differently if it's a new session or an update... */
			if(!renegotiation) {
				/* New session */
				if(offer) {
					/* Setup ICE locally (we received an offer) */
					if(janus_ice_setup_local(handle, offer, do_trickle) < 0) {
						JANUS_LOG(LOG_ERR, "Error setting ICE locally\n");
						janus_sdp_destroy(parsed_sdp);
						g_free(jsep_type);
						janus_flags_clear(&handle->webrtc_flags, JANUS_ICE_HANDLE_WEBRTC_PROCESSING_OFFER);
						ret = janus_process_error(request, session_id, transaction_text, JANUS_ERROR_UNKNOWN, "Error setting ICE locally");
						janus_mutex_unlock(&handle->mutex);
						goto jsondone;
					}
				} else {
					/* Make sure we're waiting for an ANSWER in the first place */
					if(!handle->agent) {
						JANUS_LOG(LOG_ERR, "Unexpected ANSWER (did we offer?)\n");
						janus_sdp_destroy(parsed_sdp);
						g_free(jsep_type);
						janus_flags_clear(&handle->webrtc_flags, JANUS_ICE_HANDLE_WEBRTC_PROCESSING_OFFER);
						ret = janus_process_error(request, session_id, transaction_text, JANUS_ERROR_UNEXPECTED_ANSWER, "Unexpected ANSWER (did we offer?)");
						janus_mutex_unlock(&handle->mutex);
						goto jsondone;
					}
				}
				if(janus_sdp_process_remote(handle, parsed_sdp, rids_hml, FALSE) < 0) {
					JANUS_LOG(LOG_ERR, "Error processing SDP\n");
					janus_sdp_destroy(parsed_sdp);
					g_free(jsep_type);
					janus_flags_clear(&handle->webrtc_flags, JANUS_ICE_HANDLE_WEBRTC_PROCESSING_OFFER);
					ret = janus_process_error(request, session_id, transaction_text, JANUS_ERROR_JSEP_INVALID_SDP, "Error processing SDP");
					janus_mutex_unlock(&handle->mutex);
					goto jsondone;
				}
				if(!offer) {
					/* Set remote candidates now (we received an answer) */
					if(do_trickle) {
						janus_flags_set(&handle->webrtc_flags, JANUS_ICE_HANDLE_WEBRTC_TRICKLE);
					} else {
						janus_flags_clear(&handle->webrtc_flags, JANUS_ICE_HANDLE_WEBRTC_TRICKLE);
					}
					janus_request_ice_handle_answer(handle, jsep_sdp);
				} else {
					/* Check if the mid RTP extension is being negotiated */
					handle->pc->mid_ext_id = janus_rtp_header_extension_get_id(jsep_sdp, JANUS_RTP_EXTMAP_MID);
					/* Check if the RTP Stream ID extension is being negotiated */
					handle->pc->rid_ext_id = janus_rtp_header_extension_get_id(jsep_sdp, JANUS_RTP_EXTMAP_RID);
					handle->pc->ridrtx_ext_id = janus_rtp_header_extension_get_id(jsep_sdp, JANUS_RTP_EXTMAP_REPAIRED_RID);
					/* Check if the audio level ID extension is being negotiated */
					handle->pc->audiolevel_ext_id = janus_rtp_header_extension_get_id(jsep_sdp, JANUS_RTP_EXTMAP_AUDIO_LEVEL);
					/* Check if the video orientation ID extension is being negotiated */
					handle->pc->videoorientation_ext_id = janus_rtp_header_extension_get_id(jsep_sdp, JANUS_RTP_EXTMAP_VIDEO_ORIENTATION);
					/* Check if transport wide CC is supported */
					int transport_wide_cc_ext_id = janus_rtp_header_extension_get_id(jsep_sdp, JANUS_RTP_EXTMAP_TRANSPORT_WIDE_CC);
					handle->pc->do_transport_wide_cc = transport_wide_cc_ext_id > 0 ? TRUE : FALSE;
					handle->pc->transport_wide_cc_ext_id = transport_wide_cc_ext_id;
				}
			} else {
				/* FIXME This is a renegotiation: we can currently only handle simple changes in media
				 * direction and ICE restarts: anything more complex than that will result in an error */
				JANUS_LOG(LOG_INFO, "[%"SCNu64"] Negotiation update, checking what changed...\n", handle->handle_id);
				if(janus_sdp_process_remote(handle, parsed_sdp, rids_hml, TRUE) < 0) {
					JANUS_LOG(LOG_ERR, "Error processing SDP\n");
					janus_sdp_destroy(parsed_sdp);
					g_free(jsep_type);
					janus_flags_clear(&handle->webrtc_flags, JANUS_ICE_HANDLE_WEBRTC_PROCESSING_OFFER);
					ret = janus_process_error(request, session_id, transaction_text, JANUS_ERROR_UNEXPECTED_ANSWER, "Error processing SDP");
					janus_mutex_unlock(&handle->mutex);
					goto jsondone;
				}
				if(janus_flags_is_set(&handle->webrtc_flags, JANUS_ICE_HANDLE_WEBRTC_ICE_RESTART)) {
					JANUS_LOG(LOG_INFO, "[%"SCNu64"] Restarting ICE...\n", handle->handle_id);
					/* Update remote credentials for ICE */
					if(handle->pc) {
						nice_agent_set_remote_credentials(handle->agent, handle->pc->stream_id,
							handle->pc->ruser, handle->pc->rpass);
					}
					/* FIXME We only need to do that for offers: if it's an answer, we did that already */
					if(offer) {
						janus_ice_restart(handle);
					} else {
						janus_flags_clear(&handle->webrtc_flags, JANUS_ICE_HANDLE_WEBRTC_ICE_RESTART);
					}
					/* If we're full-trickling, we'll need to resend the candidates later */
					if(janus_ice_is_full_trickle_enabled()) {
						janus_flags_set(&handle->webrtc_flags, JANUS_ICE_HANDLE_WEBRTC_RESEND_TRICKLES);
					}
				}
#ifdef HAVE_SCTP
				if(!offer) {
					/* Were datachannels just added? */
					if(janus_flags_is_set(&handle->webrtc_flags, JANUS_ICE_HANDLE_WEBRTC_DATA_CHANNELS)) {
						janus_ice_peerconnection *pc = handle->pc;
						if(pc != NULL && pc->dtls != NULL && pc->dtls->sctp == NULL) {
							/* Create SCTP association as well */
							JANUS_LOG(LOG_VERB, "[%"SCNu64"] Creating datachannels...\n", handle->handle_id);
							janus_dtls_srtp_create_sctp(pc->dtls);
						}
					}
				}
#endif
				/* Check if renegotiating has added new RTP extensions */
				if(offer) {
					/* Check if the mid RTP extension is being negotiated */
					handle->pc->mid_ext_id = janus_rtp_header_extension_get_id(jsep_sdp, JANUS_RTP_EXTMAP_MID);
					/* Check if the RTP Stream ID extension is being negotiated */
					handle->pc->rid_ext_id = janus_rtp_header_extension_get_id(jsep_sdp, JANUS_RTP_EXTMAP_RID);
					handle->pc->ridrtx_ext_id = janus_rtp_header_extension_get_id(jsep_sdp, JANUS_RTP_EXTMAP_REPAIRED_RID);
					/* Check if the audio level ID extension is being negotiated */
					handle->pc->audiolevel_ext_id = janus_rtp_header_extension_get_id(jsep_sdp, JANUS_RTP_EXTMAP_AUDIO_LEVEL);
					/* Check if the video orientation ID extension is being negotiated */
					handle->pc->videoorientation_ext_id = janus_rtp_header_extension_get_id(jsep_sdp, JANUS_RTP_EXTMAP_VIDEO_ORIENTATION);
					/* Check if transport wide CC is supported */
					int transport_wide_cc_ext_id = janus_rtp_header_extension_get_id(jsep_sdp, JANUS_RTP_EXTMAP_TRANSPORT_WIDE_CC);
					handle->pc->do_transport_wide_cc = transport_wide_cc_ext_id > 0 ? TRUE : FALSE;
					handle->pc->transport_wide_cc_ext_id = transport_wide_cc_ext_id;
				}
			}
			char *tmp = handle->remote_sdp;
			handle->remote_sdp = g_strdup(jsep_sdp);
			g_free(tmp);
			janus_mutex_unlock(&handle->mutex);
			/* Anonymize SDP */
			if(janus_sdp_anonymize(parsed_sdp) < 0) {
				/* Invalid SDP */
				ret = janus_process_error(request, session_id, transaction_text, JANUS_ERROR_JSEP_INVALID_SDP, "JSEP error: invalid SDP");
				janus_sdp_destroy(parsed_sdp);
				g_free(jsep_type);
				janus_flags_clear(&handle->webrtc_flags, JANUS_ICE_HANDLE_WEBRTC_PROCESSING_OFFER);
				goto jsondone;
			}
			jsep_sdp_stripped = janus_sdp_write(parsed_sdp);
			janus_sdp_destroy(parsed_sdp);
			sdp = NULL;
			if(e2ee)
				janus_flags_set(&handle->webrtc_flags, JANUS_ICE_HANDLE_WEBRTC_E2EE);
			janus_flags_clear(&handle->webrtc_flags, JANUS_ICE_HANDLE_WEBRTC_PROCESSING_OFFER);
		}

		/* Make sure the app handle is still valid */
		if(handle->app == NULL || !janus_plugin_session_is_alive(handle->app_handle)) {
			ret = janus_process_error(request, session_id, transaction_text, JANUS_ERROR_PLUGIN_MESSAGE, "No plugin to handle this message");
			g_free(jsep_type);
			g_free(jsep_sdp_stripped);
			janus_flags_clear(&handle->webrtc_flags, JANUS_ICE_HANDLE_WEBRTC_PROCESSING_OFFER);
			goto jsondone;
		}

		/* Send the message to the plugin (which must eventually free transaction_text and unref the two objects, body and jsep) */
		json_incref(body);
		json_t *body_jsep = NULL;
		if(jsep_sdp_stripped) {
			body_jsep = json_pack("{ssss}", "type", jsep_type, "sdp", jsep_sdp_stripped);
			/* Check if simulcasting is enabled in one of the media streams */
			json_t *simulcast = NULL;
			janus_ice_peerconnection_medium *medium = NULL;
			uint mi=0;
			for(mi=0; mi<g_hash_table_size(handle->pc->media); mi++) {
				medium = g_hash_table_lookup(handle->pc->media, GUINT_TO_POINTER(mi));
				if(medium && (medium->ssrc_peer[1] || medium->rid[0])) {
					if(simulcast == NULL)
						simulcast = json_array();
					json_t *msc = json_object();
					json_object_set_new(msc, "mindex", json_integer(medium->mindex));
					if(medium->mid != NULL)
						json_object_set_new(msc, "mid", json_string(medium->mid));
					/* If we have rids, pass those, otherwise pass the SSRCs */
					if(medium->rid[0]) {
						json_t *rids = json_array();
						if(medium->rid[2])
							json_array_append_new(rids, json_string(medium->rid[2]));
						if(medium->rid[1])
							json_array_append_new(rids, json_string(medium->rid[1]));
						json_array_append_new(rids, json_string(medium->rid[0]));
						json_object_set_new(msc, "rids", rids);
						if(medium->pc && medium->pc->rid_ext_id > 0)
							json_object_set_new(msc, "rid-ext", json_integer(medium->pc->rid_ext_id));
					} else {
						json_t *ssrcs = json_array();
						json_array_append_new(ssrcs, json_integer(medium->ssrc_peer[0]));
						if(medium->ssrc_peer[1])
							json_array_append_new(ssrcs, json_integer(medium->ssrc_peer[1]));
						if(medium->ssrc_peer[2])
							json_array_append_new(ssrcs, json_integer(medium->ssrc_peer[2]));
						json_object_set_new(msc, "ssrcs", ssrcs);
					}
					json_array_append_new(simulcast, msc);
				}
			}
			if(simulcast)
				json_object_set_new(body_jsep, "simulcast", simulcast);
			/* Check if this is a renegotiation or update */
			if(renegotiation)
				json_object_set_new(body_jsep, "update", json_true());
			/* If media is encrypted end-to-end, the plugin may need to know */
			if(janus_flags_is_set(&handle->webrtc_flags, JANUS_ICE_HANDLE_WEBRTC_E2EE))
				json_object_set_new(body_jsep, "e2ee", json_true());
		}
		janus_plugin_result *result = plugin_t->handle_message(handle->app_handle,
			g_strdup((char *)transaction_text), body, body_jsep);
		g_free(jsep_type);
		g_free(jsep_sdp_stripped);
		if(result == NULL) {
			/* Something went horribly wrong! */
			ret = janus_process_error(request, session_id, transaction_text, JANUS_ERROR_PLUGIN_MESSAGE, "Plugin didn't give a result");
			goto jsondone;
		}
		if(result->type == JANUS_PLUGIN_OK) {
			/* The plugin gave a result already (synchronous request/response) */
			if(result->content == NULL || !json_is_object(result->content)) {
				/* Missing content, or not a JSON object */
				ret = janus_process_error(request, session_id, transaction_text, JANUS_ERROR_PLUGIN_MESSAGE,
					result->content == NULL ?
						"Plugin didn't provide any content for this synchronous response" :
						"Plugin returned an invalid JSON response");
				janus_plugin_result_destroy(result);
				goto jsondone;
			}
			/* Reference the content, as destroying the result instance will decref it */
			json_incref(result->content);
			/* Prepare JSON response */
			json_t *reply = janus_create_message("success", session->session_id, transaction_text);
			json_object_set_new(reply, "sender", json_integer(handle->handle_id));
			if(janus_is_opaqueid_in_api_enabled() && handle->opaque_id != NULL)
				json_object_set_new(reply, "opaque_id", json_string(handle->opaque_id));
			json_t *plugin_data = json_object();
			json_object_set_new(plugin_data, "plugin", json_string(plugin_t->get_package()));
			json_object_set_new(plugin_data, "data", result->content);
			json_object_set_new(reply, "plugindata", plugin_data);
			/* Send the success reply */
			ret = janus_process_success(request, reply);
		} else if(result->type == JANUS_PLUGIN_OK_WAIT) {
			/* The plugin received the request but didn't process it yet, send an ack (asynchronous notifications may follow) */
			json_t *reply = janus_create_message("ack", session_id, transaction_text);
			if(result->text)
				json_object_set_new(reply, "hint", json_string(result->text));
			/* Send the success reply */
			ret = janus_process_success(request, reply);
		} else {
			/* Something went horribly wrong! */
			ret = janus_process_error_string(request, session_id, transaction_text, JANUS_ERROR_PLUGIN_MESSAGE,
				(char *)(result->text ? result->text : "Plugin returned a severe (unknown) error"));
			janus_plugin_result_destroy(result);
			goto jsondone;
		}
		janus_plugin_result_destroy(result);
	} else if(!strcasecmp(message_text, "trickle")) {
		if(handle == NULL) {
			/* Trickle is an handle-level command */
			ret = janus_process_error(request, session_id, transaction_text, JANUS_ERROR_INVALID_REQUEST_PATH, "Unhandled request '%s' at this path", message_text);
			goto jsondone;
		}
		if(handle->app == NULL || !janus_plugin_session_is_alive(handle->app_handle)) {
			ret = janus_process_error(request, session_id, transaction_text, JANUS_ERROR_PLUGIN_MESSAGE, "No plugin to handle this trickle candidate");
			goto jsondone;
		}
		json_t *candidate = json_object_get(root, "candidate");
		json_t *candidates = json_object_get(root, "candidates");
		if(candidate == NULL && candidates == NULL) {
			ret = janus_process_error(request, session_id, transaction_text, JANUS_ERROR_MISSING_MANDATORY_ELEMENT, "Missing mandatory element (candidate|candidates)");
			goto jsondone;
		}
		if(candidate != NULL && candidates != NULL) {
			ret = janus_process_error(request, session_id, transaction_text, JANUS_ERROR_INVALID_JSON, "Can't have both candidate and candidates");
			goto jsondone;
		}
		if(janus_flags_is_set(&handle->webrtc_flags, JANUS_ICE_HANDLE_WEBRTC_CLEANING)) {
			JANUS_LOG(LOG_ERR, "[%"SCNu64"] Received a trickle, but still cleaning a previous session\n", handle->handle_id);
			ret = janus_process_error(request, session_id, transaction_text, JANUS_ERROR_WEBRTC_STATE, "Still cleaning a previous session");
			goto jsondone;
		}
		janus_mutex_lock(&handle->mutex);
		if(!janus_flags_is_set(&handle->webrtc_flags, JANUS_ICE_HANDLE_WEBRTC_TRICKLE)) {
			/* It looks like this peer supports Trickle, after all */
			JANUS_LOG(LOG_VERB, "Handle %"SCNu64" supports trickle even if it didn't negotiate it...\n", handle->handle_id);
			janus_flags_set(&handle->webrtc_flags, JANUS_ICE_HANDLE_WEBRTC_TRICKLE);
		}
		/* Is there any stream ready? this trickle may get here before the SDP it relates to */
		if(handle->pc == NULL) {
			JANUS_LOG(LOG_WARN, "[%"SCNu64"] No stream, queueing this trickle as it got here before the SDP...\n", handle->handle_id);
			/* Enqueue this trickle candidate(s), we'll process this later */
			janus_ice_trickle *early_trickle = janus_ice_trickle_new(transaction_text, candidate ? candidate : candidates);
			handle->pending_trickles = g_list_append(handle->pending_trickles, early_trickle);
			/* Send the ack right away, an event will tell the application if the candidate(s) failed */
			goto trickledone;
		}
		/* Is the ICE stack ready already? */
		if(janus_flags_is_set(&handle->webrtc_flags, JANUS_ICE_HANDLE_WEBRTC_PROCESSING_OFFER) ||
				!janus_flags_is_set(&handle->webrtc_flags, JANUS_ICE_HANDLE_WEBRTC_GOT_OFFER) ||
				!janus_flags_is_set(&handle->webrtc_flags, JANUS_ICE_HANDLE_WEBRTC_GOT_ANSWER)) {
			const char *cause = NULL;
			if(janus_flags_is_set(&handle->webrtc_flags, JANUS_ICE_HANDLE_WEBRTC_PROCESSING_OFFER))
				cause = "processing the offer";
			else if(!janus_flags_is_set(&handle->webrtc_flags, JANUS_ICE_HANDLE_WEBRTC_GOT_ANSWER))
				cause = "waiting for the answer";
			else if(!janus_flags_is_set(&handle->webrtc_flags, JANUS_ICE_HANDLE_WEBRTC_GOT_OFFER))
				cause = "waiting for the offer";
			JANUS_LOG(LOG_VERB, "[%"SCNu64"] Still %s, queueing this trickle to wait until we're done there...\n",
				handle->handle_id, cause);
			/* Enqueue this trickle candidate(s), we'll process this later */
			janus_ice_trickle *early_trickle = janus_ice_trickle_new(transaction_text, candidate ? candidate : candidates);
			handle->pending_trickles = g_list_append(handle->pending_trickles, early_trickle);
			/* Send the ack right away, an event will tell the application if the candidate(s) failed */
			goto trickledone;
		}
		if(candidate != NULL) {
			/* We got a single candidate */
			int error = 0;
			const char *error_string = NULL;
			if((error = janus_ice_trickle_parse(handle, candidate, &error_string)) != 0) {
				ret = janus_process_error(request, session_id, transaction_text, error, "%s", error_string);
				janus_mutex_unlock(&handle->mutex);
				goto jsondone;
			}
		} else {
			/* We got multiple candidates in an array */
			if(!json_is_array(candidates)) {
				ret = janus_process_error(request, session_id, transaction_text, JANUS_ERROR_INVALID_ELEMENT_TYPE, "candidates is not an array");
				janus_mutex_unlock(&handle->mutex);
				goto jsondone;
			}
			JANUS_LOG(LOG_VERB, "Got multiple candidates (%zu)\n", json_array_size(candidates));
			if(json_array_size(candidates) > 0) {
				/* Handle remote candidates */
				size_t i = 0;
				for(i=0; i<json_array_size(candidates); i++) {
					json_t *c = json_array_get(candidates, i);
					/* FIXME We don't care if any trickle fails to parse */
					janus_ice_trickle_parse(handle, c, NULL);
				}
			}
		}

trickledone:
		janus_mutex_unlock(&handle->mutex);
		/* We reply right away, not to block the web server... */
		json_t *reply = janus_create_message("ack", session_id, transaction_text);
		/* Send the success reply */
		ret = janus_process_success(request, reply);
	} else {
		ret = janus_process_error(request, session_id, transaction_text, JANUS_ERROR_UNKNOWN_REQUEST, "Unknown request '%s'", message_text);
	}

jsondone:
	/* Done processing */
	if(handle != NULL)
		janus_refcount_decrease(&handle->ref);
	if(session != NULL)
		janus_refcount_decrease(&session->ref);
	return ret;
}

static json_t *janus_json_token_plugin_array(const char *token_value) {
	json_t *plugins_list = json_array();
	GList *plugins = janus_auth_list_plugins(token_value);
	if(plugins != NULL) {
		GList *tmp = plugins;
		while(tmp) {
			janus_plugin *p = (janus_plugin *)tmp->data;
			if(p != NULL)
				json_array_append_new(plugins_list, json_string(p->get_package()));
			tmp = tmp->next;
		}
		g_list_free(plugins);
		plugins = NULL;
	}
	return plugins_list;
}

static json_t *janus_json_list_token_plugins(const char *token_value, const gchar *transaction_text) {
	json_t *plugins_list = janus_json_token_plugin_array(token_value);
	/* Prepare JSON reply */
	json_t *reply = janus_create_message("success", 0, transaction_text);
	json_t *data = json_object();
	json_object_set_new(data, "plugins", plugins_list);
	json_object_set_new(reply, "data", data);
	return reply;
}

static int janus_request_allow_token(janus_request *request, guint64 session_id, const gchar *transaction_text, gboolean allow, gboolean add) {
	/* Allow/disallow a valid token valid to access a plugin */
	int ret = -1;
	int error_code = 0;
	char error_cause[100];
	json_t *root = request->message;
	if(!janus_auth_is_stored_mode()) {
		ret = janus_process_error(request, session_id, transaction_text, JANUS_ERROR_UNKNOWN, "Stored-Token based authentication disabled");
		goto jsondone;
	}
	JANUS_VALIDATE_JSON_OBJECT(root, add_token_parameters,
		error_code, error_cause, FALSE,
		JANUS_ERROR_MISSING_MANDATORY_ELEMENT, JANUS_ERROR_INVALID_ELEMENT_TYPE);
	/* Any plugin this token should be limited to? */
	json_t *allowed = json_object_get(root, "plugins");
	if(error_code == 0 && !add && (!allowed || json_array_size(allowed) == 0)) {
		error_code = JANUS_ERROR_INVALID_ELEMENT_TYPE;
		g_strlcpy(error_cause, "Invalid element type (plugins should be a non-empty array)", sizeof(error_cause));
	}
	if(error_code != 0) {
		ret = janus_process_error_string(request, session_id, transaction_text, error_code, error_cause);
		goto jsondone;
	}
	json_t *token = json_object_get(root, "token");
	const char *token_value = json_string_value(token);
	if(add) {
		/* First of all, add the new token */
		if(!janus_auth_add_token(token_value)) {
			ret = janus_process_error(request, session_id, transaction_text, JANUS_ERROR_UNKNOWN, "Error adding token");
			goto jsondone;
		}
	} else {
		/* Check if the token is valid, first */
		if(!janus_auth_check_token(token_value)) {
			ret = janus_process_error(request, session_id, transaction_text, JANUS_ERROR_TOKEN_NOT_FOUND, "Token %s not found", token_value);
			goto jsondone;
		}
	}
	if(allowed && json_array_size(allowed) > 0) {
		/* Specify which plugins this token has access to */
		size_t i = 0;
		gboolean ok = TRUE;
		for(i=0; i<json_array_size(allowed); i++) {
			json_t *p = json_array_get(allowed, i);
			if(!p || !json_is_string(p)) {
				/* FIXME Should we fail here? */
				if(add){
					JANUS_LOG(LOG_WARN, "Invalid plugin passed to the new token request, skipping...\n");
					continue;
				} else {
					JANUS_LOG(LOG_ERR, "Invalid plugin passed to the new token request...\n");
					ok = FALSE;
					break;
				}
			}
			const gchar *plugin_text = json_string_value(p);
			janus_plugin *plugin_t = janus_plugin_find(plugin_text);
			if(plugin_t == NULL) {
				/* FIXME Should we fail here? */
				if(add) {
					JANUS_LOG(LOG_WARN, "No such plugin '%s' passed to the new token request, skipping...\n", plugin_text);
					continue;
				} else {
					JANUS_LOG(LOG_ERR, "No such plugin '%s' passed to the new token request...\n", plugin_text);
					ok = FALSE;
				}
				break;
			}
		}
		if(!ok) {
			ret = janus_process_error(request, session_id, transaction_text, JANUS_ERROR_INVALID_ELEMENT_TYPE, "Invalid element type (some of the provided plugins are invalid)");
			goto jsondone;
		}
		/* Take care of the plugins access limitations */
		i = 0;
		for(i=0; i<json_array_size(allowed); i++) {
			json_t *p = json_array_get(allowed, i);
			const gchar *plugin_text = json_string_value(p);
			janus_plugin *plugin_t = janus_plugin_find(plugin_text);
			if(!(allow ? janus_auth_allow_plugin(token_value, plugin_t) : janus_auth_disallow_plugin(token_value, plugin_t))) {
				/* FIXME Should we notify individual failures? */
				JANUS_LOG(LOG_WARN, "Error allowing access to '%s' to the new token, bad things may happen...\n", plugin_text);
			}
		}
	} else {
		/* No plugin limitation specified, allow all plugins */
		if(plugins && g_hash_table_size(plugins) > 0) {
			GHashTableIter iter;
			gpointer value;
			g_hash_table_iter_init(&iter, plugins);
			while (g_hash_table_iter_next(&iter, NULL, &value)) {
				janus_plugin *plugin_t = value;
				if(plugin_t == NULL)
					continue;
				if(!janus_auth_allow_plugin(token_value, plugin_t)) {
					JANUS_LOG(LOG_WARN, "Error allowing access to '%s' to the new token, bad things may happen...\n", plugin_t->get_package());
				}
			}
		}
	}
	/* Get the list of plugins this new token can now access */
	json_t *reply = janus_json_list_token_plugins(token_value, transaction_text);
	/* Send the success reply */
	ret = janus_process_success(request, reply);
jsondone:
	return ret;
}

/* Admin/monitor WebServer requests handler */
int janus_process_incoming_admin_request(janus_request *request) {
	int ret = -1;
	int error_code = 0;
	char error_cause[100];
	if(request == NULL) {
		JANUS_LOG(LOG_ERR, "Missing request or payload to process, giving up...\n");
		return ret;
	}
	json_t *root = request->message;
	/* Ok, let's start with the ids */
	guint64 session_id = 0, handle_id = 0;
	json_t *s = json_object_get(root, "session_id");
	if(s && json_is_integer(s))
		session_id = json_integer_value(s);
	json_t *h = json_object_get(root, "handle_id");
	if(h && json_is_integer(h))
		handle_id = json_integer_value(h);

	janus_session *session = NULL;
	janus_ice_handle *handle = NULL;

	/* Get transaction and message request */
	JANUS_VALIDATE_JSON_OBJECT(root, admin_parameters,
		error_code, error_cause, FALSE,
		JANUS_ERROR_MISSING_MANDATORY_ELEMENT, JANUS_ERROR_INVALID_ELEMENT_TYPE);
	if(error_code != 0) {
		ret = janus_process_error_string(request, session_id, NULL, error_code, error_cause);
		goto jsondone;
	}
	json_t *transaction = json_object_get(root, "transaction");
	const gchar *transaction_text = json_string_value(transaction);
	json_t *message = json_object_get(root, "janus");
	const gchar *message_text = json_string_value(message);

	if(session_id == 0 && handle_id == 0) {
		/* Can only be a 'Get all sessions' or some general setting manipulation request */
		if(!strcasecmp(message_text, "info")) {
			/* The generic info request */
			ret = janus_process_success(request, janus_info(transaction_text));
			goto jsondone;
		}
		if(!strcasecmp(message_text, "ping")) {
			/* Prepare JSON reply */
			json_t *reply = janus_create_message("pong", 0, transaction_text);
			ret = janus_process_success(request, reply);
			goto jsondone;
		}
		if(admin_api_secret != NULL) {
			/* There's an admin/monitor secret, check that the client provided it */
			json_t *secret = json_object_get(root, "admin_secret");
			if(!secret || !json_is_string(secret) || !janus_strcmp_const_time(json_string_value(secret), admin_api_secret)) {
				ret = janus_process_error(request, session_id, transaction_text, JANUS_ERROR_UNAUTHORIZED, NULL);
				goto jsondone;
			}
		}
		if(!strcasecmp(message_text, "get_status")) {
			/* Return some info on the settings (mostly debug-related, at the moment) */
			json_t *reply = janus_create_message("success", 0, transaction_text);
			json_t *status = json_object();
			json_object_set_new(status, "token_auth", janus_auth_is_enabled() ? json_true() : json_false());
			json_object_set_new(status, "session_timeout", json_integer(global_session_timeout));
			json_object_set_new(status, "reclaim_session_timeout", json_integer(reclaim_session_timeout));
			json_object_set_new(status, "candidates_timeout", json_integer(candidates_timeout));
			json_object_set_new(status, "log_level", json_integer(janus_log_level));
			json_object_set_new(status, "log_timestamps", janus_log_timestamps ? json_true() : json_false());
			json_object_set_new(status, "log_colors", janus_log_colors ? json_true() : json_false());
			json_object_set_new(status, "locking_debug", lock_debug ? json_true() : json_false());
			json_object_set_new(status, "refcount_debug", refcount_debug ? json_true() : json_false());
			json_object_set_new(status, "libnice_debug", janus_ice_is_ice_debugging_enabled() ? json_true() : json_false());
			json_object_set_new(status, "min_nack_queue", json_integer(janus_get_min_nack_queue()));
			json_object_set_new(status, "nack-optimizations", janus_is_nack_optimizations_enabled() ? json_true() : json_false());
			json_object_set_new(status, "no_media_timer", json_integer(janus_get_no_media_timer()));
			json_object_set_new(status, "slowlink_threshold", json_integer(janus_get_slowlink_threshold()));
			json_object_set_new(reply, "status", status);
			/* Send the success reply */
			ret = janus_process_success(request, reply);
			goto jsondone;
		} else if(!strcasecmp(message_text, "set_session_timeout")) {
			JANUS_VALIDATE_JSON_OBJECT(root, timeout_parameters,
				error_code, error_cause, FALSE,
				JANUS_ERROR_MISSING_MANDATORY_ELEMENT, JANUS_ERROR_INVALID_ELEMENT_TYPE);
			if(error_code != 0) {
				ret = janus_process_error_string(request, session_id, transaction_text, error_code, error_cause);
				goto jsondone;
			}
			json_t *timeout = json_object_get(root, "timeout");
			int timeout_num = json_integer_value(timeout);
			if(timeout_num < 0) {
				ret = janus_process_error(request, session_id, transaction_text, JANUS_ERROR_INVALID_ELEMENT_TYPE, "Invalid element type (timeout should be a positive integer)");
				goto jsondone;
			}

			/* Set global session timeout */
			global_session_timeout = timeout_num;

			/* Prepare JSON reply */
			json_t *reply = json_object();
			json_object_set_new(reply, "janus", json_string("success"));
			json_object_set_new(reply, "transaction", json_string(transaction_text));
			json_object_set_new(reply, "timeout", json_integer(timeout_num));

			/* Send the success reply */
			ret = janus_process_success(request, reply);
			goto jsondone;
		} else if(!strcasecmp(message_text, "set_log_level")) {
			/* Change the debug logging level */
			JANUS_VALIDATE_JSON_OBJECT(root, level_parameters,
				error_code, error_cause, FALSE,
				JANUS_ERROR_MISSING_MANDATORY_ELEMENT, JANUS_ERROR_INVALID_ELEMENT_TYPE);
			if(error_code != 0) {
				ret = janus_process_error_string(request, session_id, transaction_text, error_code, error_cause);
				goto jsondone;
			}
			json_t *level = json_object_get(root, "level");
			int level_num = json_integer_value(level);
			if(level_num < LOG_NONE || level_num > LOG_MAX) {
				ret = janus_process_error(request, session_id, transaction_text, JANUS_ERROR_INVALID_ELEMENT_TYPE, "Invalid element type (level should be between %d and %d)", LOG_NONE, LOG_MAX);
				goto jsondone;
			}
			janus_log_level = level_num;
			/* Prepare JSON reply */
			json_t *reply = janus_create_message("success", 0, transaction_text);
			json_object_set_new(reply, "level", json_integer(janus_log_level));
			/* Send the success reply */
			ret = janus_process_success(request, reply);
			goto jsondone;
		} else if(!strcasecmp(message_text, "set_locking_debug")) {
			/* Enable/disable the locking debug (would show a message on the console for every lock attempt) */
			JANUS_VALIDATE_JSON_OBJECT(root, debug_parameters,
				error_code, error_cause, FALSE,
				JANUS_ERROR_MISSING_MANDATORY_ELEMENT, JANUS_ERROR_INVALID_ELEMENT_TYPE);
			if(error_code != 0) {
				ret = janus_process_error_string(request, session_id, transaction_text, error_code, error_cause);
				goto jsondone;
			}
			json_t *debug = json_object_get(root, "debug");
			lock_debug = json_is_true(debug);
			/* Prepare JSON reply */
			json_t *reply = janus_create_message("success", 0, transaction_text);
			json_object_set_new(reply, "locking_debug", lock_debug ? json_true() : json_false());
			/* Send the success reply */
			ret = janus_process_success(request, reply);
			goto jsondone;
		} else if(!strcasecmp(message_text, "set_refcount_debug")) {
			/* Enable/disable the reference counter debug (would show a message on the console for every increase/decrease) */
			JANUS_VALIDATE_JSON_OBJECT(root, debug_parameters,
				error_code, error_cause, FALSE,
				JANUS_ERROR_MISSING_MANDATORY_ELEMENT, JANUS_ERROR_INVALID_ELEMENT_TYPE);
			if(error_code != 0) {
				ret = janus_process_error_string(request, session_id, transaction_text, error_code, error_cause);
				goto jsondone;
			}
			json_t *debug = json_object_get(root, "debug");
			if(json_is_true(debug)) {
				refcount_debug = TRUE;
			} else {
				refcount_debug = FALSE;
			}
			/* Prepare JSON reply */
			json_t *reply = janus_create_message("success", 0, transaction_text);
			json_object_set_new(reply, "refcount_debug", refcount_debug ? json_true() : json_false());
			/* Send the success reply */
			ret = janus_process_success(request, reply);
			goto jsondone;
		} else if(!strcasecmp(message_text, "set_log_timestamps")) {
			/* Enable/disable the log timestamps */
			JANUS_VALIDATE_JSON_OBJECT(root, timestamps_parameters,
				error_code, error_cause, FALSE,
				JANUS_ERROR_MISSING_MANDATORY_ELEMENT, JANUS_ERROR_INVALID_ELEMENT_TYPE);
			if(error_code != 0) {
				ret = janus_process_error_string(request, session_id, transaction_text, error_code, error_cause);
				goto jsondone;
			}
			json_t *timestamps = json_object_get(root, "timestamps");
			janus_log_timestamps = json_is_true(timestamps);
			/* Prepare JSON reply */
			json_t *reply = janus_create_message("success", 0, transaction_text);
			json_object_set_new(reply, "log_timestamps", janus_log_timestamps ? json_true() : json_false());
			/* Send the success reply */
			ret = janus_process_success(request, reply);
			goto jsondone;
		} else if(!strcasecmp(message_text, "set_log_colors")) {
			/* Enable/disable the log colors */
			JANUS_VALIDATE_JSON_OBJECT(root, colors_parameters,
				error_code, error_cause, FALSE,
				JANUS_ERROR_MISSING_MANDATORY_ELEMENT, JANUS_ERROR_INVALID_ELEMENT_TYPE);
			if(error_code != 0) {
				ret = janus_process_error_string(request, session_id, transaction_text, error_code, error_cause);
				goto jsondone;
			}
			json_t *colors = json_object_get(root, "colors");
			janus_log_colors = json_is_true(colors);
			/* Prepare JSON reply */
			json_t *reply = janus_create_message("success", 0, transaction_text);
			json_object_set_new(reply, "log_colors", janus_log_colors ? json_true() : json_false());
			/* Send the success reply */
			ret = janus_process_success(request, reply);
			goto jsondone;
		} else if(!strcasecmp(message_text, "set_libnice_debug")) {
			/* Enable/disable the libnice debugging (http://nice.freedesktop.org/libnice/libnice-Debug-messages.html) */
			JANUS_VALIDATE_JSON_OBJECT(root, debug_parameters,
				error_code, error_cause, FALSE,
				JANUS_ERROR_MISSING_MANDATORY_ELEMENT, JANUS_ERROR_INVALID_ELEMENT_TYPE);
			if(error_code != 0) {
				ret = janus_process_error_string(request, session_id, transaction_text, error_code, error_cause);
				goto jsondone;
			}
			json_t *debug = json_object_get(root, "debug");
			if(json_is_true(debug)) {
				janus_ice_debugging_enable();
			} else {
				janus_ice_debugging_disable();
			}
			/* Prepare JSON reply */
			json_t *reply = janus_create_message("success", 0, transaction_text);
			json_object_set_new(reply, "libnice_debug", janus_ice_is_ice_debugging_enabled() ? json_true() : json_false());
			/* Send the success reply */
			ret = janus_process_success(request, reply);
			goto jsondone;
		} else if(!strcasecmp(message_text, "set_min_nack_queue")) {
			/* Change the current value for the min NACK queue */
			JANUS_VALIDATE_JSON_OBJECT(root, mnq_parameters,
				error_code, error_cause, FALSE,
				JANUS_ERROR_MISSING_MANDATORY_ELEMENT, JANUS_ERROR_INVALID_ELEMENT_TYPE);
			if(error_code != 0) {
				ret = janus_process_error_string(request, session_id, transaction_text, error_code, error_cause);
				goto jsondone;
			}
			json_t *mnq = json_object_get(root, "min_nack_queue");
			int mnq_num = json_integer_value(mnq);
			janus_set_min_nack_queue(mnq_num);
			/* Prepare JSON reply */
			json_t *reply = janus_create_message("success", 0, transaction_text);
			json_object_set_new(reply, "min_nack_queue", json_integer(janus_get_min_nack_queue()));
			/* Send the success reply */
			ret = janus_process_success(request, reply);
			goto jsondone;
		} else if(!strcasecmp(message_text, "set_nack_optimizations")) {
			/* Enable/disable NACK optimizations */
			JANUS_VALIDATE_JSON_OBJECT(root, nopt_parameters,
				error_code, error_cause, FALSE,
				JANUS_ERROR_MISSING_MANDATORY_ELEMENT, JANUS_ERROR_INVALID_ELEMENT_TYPE);
			if(error_code != 0) {
				ret = janus_process_error_string(request, session_id, transaction_text, error_code, error_cause);
				goto jsondone;
			}
			gboolean optimize = json_is_true(json_object_get(root, "nack_optimizations"));
			janus_set_nack_optimizations_enabled(optimize);
			/* Prepare JSON reply */
			json_t *reply = janus_create_message("success", 0, transaction_text);
			json_object_set_new(reply, "nack-optimizations", janus_is_nack_optimizations_enabled() ? json_true() : json_false());
			/* Send the success reply */
			ret = janus_process_success(request, reply);
			goto jsondone;
		} else if(!strcasecmp(message_text, "set_no_media_timer")) {
			/* Change the current value for the no-media timer */
			JANUS_VALIDATE_JSON_OBJECT(root, nmt_parameters,
				error_code, error_cause, FALSE,
				JANUS_ERROR_MISSING_MANDATORY_ELEMENT, JANUS_ERROR_INVALID_ELEMENT_TYPE);
			if(error_code != 0) {
				ret = janus_process_error_string(request, session_id, transaction_text, error_code, error_cause);
				goto jsondone;
			}
			json_t *nmt = json_object_get(root, "no_media_timer");
			int nmt_num = json_integer_value(nmt);
			janus_set_no_media_timer(nmt_num);
			/* Prepare JSON reply */
			json_t *reply = json_object();
			json_object_set_new(reply, "janus", json_string("success"));
			json_object_set_new(reply, "transaction", json_string(transaction_text));
			json_object_set_new(reply, "no_media_timer", json_integer(janus_get_no_media_timer()));
			/* Send the success reply */
			ret = janus_process_success(request, reply);
			goto jsondone;
		} else if(!strcasecmp(message_text, "set_slowlink_threshold")) {
			/* Change the current value for the slowlink-threshold value */
			JANUS_VALIDATE_JSON_OBJECT(root, st_parameters,
				error_code, error_cause, FALSE,
				JANUS_ERROR_MISSING_MANDATORY_ELEMENT, JANUS_ERROR_INVALID_ELEMENT_TYPE);
			if(error_code != 0) {
				ret = janus_process_error_string(request, session_id, transaction_text, error_code, error_cause);
				goto jsondone;
			}
			json_t *nmt = json_object_get(root, "slowlink_threshold");
			int nmt_num = json_integer_value(nmt);
			janus_set_slowlink_threshold(nmt_num);
			/* Prepare JSON reply */
			json_t *reply = json_object();
			json_object_set_new(reply, "janus", json_string("success"));
			json_object_set_new(reply, "transaction", json_string(transaction_text));
			json_object_set_new(reply, "slowlink_threshold", json_integer(janus_get_slowlink_threshold()));
			/* Send the success reply */
			ret = janus_process_success(request, reply);
			goto jsondone;
		} else if(!strcasecmp(message_text, "accept_new_sessions")) {
			/* Configure whether we should accept new incoming sessions or not:
			 * this can be particularly useful whenever, e.g., we want to stop
			 * accepting new sessions because we're draining this server */
			JANUS_VALIDATE_JSON_OBJECT(root, ans_parameters,
				error_code, error_cause, FALSE,
				JANUS_ERROR_MISSING_MANDATORY_ELEMENT, JANUS_ERROR_INVALID_ELEMENT_TYPE);
			if(error_code != 0) {
				ret = janus_process_error_string(request, session_id, transaction_text, error_code, error_cause);
				goto jsondone;
			}
			json_t *accept = json_object_get(root, "accept");
			accept_new_sessions = json_is_true(accept);
			/* Prepare JSON reply */
			json_t *reply = janus_create_message("success", 0, transaction_text);
			json_object_set_new(reply, "accept", accept_new_sessions ? json_true() : json_false());
			/* Send the success reply */
			ret = janus_process_success(request, reply);
			goto jsondone;
		} else if(!strcasecmp(message_text, "message_plugin")) {
			/* Contact a plugin and expect a response */
			JANUS_VALIDATE_JSON_OBJECT(root, messageplugin_parameters,
				error_code, error_cause, FALSE,
				JANUS_ERROR_MISSING_MANDATORY_ELEMENT, JANUS_ERROR_INVALID_ELEMENT_TYPE);
			if(error_code != 0) {
				ret = janus_process_error_string(request, session_id, transaction_text, error_code, error_cause);
				goto jsondone;
			}
			json_t *plugin = json_object_get(root, "plugin");
			const char *plugin_value = json_string_value(plugin);
			janus_plugin *p = janus_plugin_find(plugin_value);
			if(p == NULL) {
				/* No such handler... */
				g_snprintf(error_cause, sizeof(error_cause), "%s", "Invalid plugin");
				ret = janus_process_error_string(request, session_id, transaction_text, JANUS_ERROR_PLUGIN_NOT_FOUND, error_cause);
				goto jsondone;
			}
			if(p->handle_admin_message == NULL) {
				/* Handler doesn't implement the hook... */
				g_snprintf(error_cause, sizeof(error_cause), "%s", "Plugin doesn't support Admin API messages");
				ret = janus_process_error_string(request, session_id, transaction_text, JANUS_ERROR_UNKNOWN, error_cause);
				goto jsondone;
			}
			json_t *query = json_object_get(root, "request");
			json_t *response = p->handle_admin_message(query);
			/* Prepare JSON reply */
			json_t *reply = json_object();
			json_object_set_new(reply, "janus", json_string("success"));
			json_object_set_new(reply, "transaction", json_string(transaction_text));
			json_object_set_new(reply, "response", response ? response : json_object());
			/* Send the success reply */
			ret = janus_process_success(request, reply);
			goto jsondone;
		} else if(!strcasecmp(message_text, "query_transport")) {
			/* Contact a transport and expect a response */
			JANUS_VALIDATE_JSON_OBJECT(root, querytransport_parameters,
				error_code, error_cause, FALSE,
				JANUS_ERROR_MISSING_MANDATORY_ELEMENT, JANUS_ERROR_INVALID_ELEMENT_TYPE);
			if(error_code != 0) {
				ret = janus_process_error_string(request, session_id, transaction_text, error_code, error_cause);
				goto jsondone;
			}
			json_t *transport = json_object_get(root, "transport");
			const char *transport_value = json_string_value(transport);
			janus_transport *t = g_hash_table_lookup(transports, transport_value);
			if(t == NULL) {
				/* No such transport... */
				g_snprintf(error_cause, sizeof(error_cause), "%s", "Invalid transport");
				ret = janus_process_error_string(request, session_id, transaction_text, JANUS_ERROR_PLUGIN_NOT_FOUND, error_cause);
				goto jsondone;
			}
			if(t->query_transport == NULL) {
				/* Transport doesn't implement the hook... */
				g_snprintf(error_cause, sizeof(error_cause), "%s", "Transport plugin doesn't support queries");
				ret = janus_process_error_string(request, session_id, transaction_text, JANUS_ERROR_UNKNOWN, error_cause);
				goto jsondone;
			}
			json_t *query = json_object_get(root, "request");
			json_t *response = t->query_transport(query);
			/* Prepare JSON reply */
			json_t *reply = json_object();
			json_object_set_new(reply, "janus", json_string("success"));
			json_object_set_new(reply, "transaction", json_string(transaction_text));
			json_object_set_new(reply, "response", response ? response : json_object());
			/* Send the success reply */
			ret = janus_process_success(request, reply);
			goto jsondone;
		} else if(!strcasecmp(message_text, "query_eventhandler")) {
			/* Contact an event handler and expect a response */
			JANUS_VALIDATE_JSON_OBJECT(root, queryhandler_parameters,
				error_code, error_cause, FALSE,
				JANUS_ERROR_MISSING_MANDATORY_ELEMENT, JANUS_ERROR_INVALID_ELEMENT_TYPE);
			if(error_code != 0) {
				ret = janus_process_error_string(request, session_id, transaction_text, error_code, error_cause);
				goto jsondone;
			}
			json_t *handler = json_object_get(root, "handler");
			const char *handler_value = json_string_value(handler);
			janus_eventhandler *evh = g_hash_table_lookup(eventhandlers, handler_value);
			if(evh == NULL) {
				/* No such handler... */
				g_snprintf(error_cause, sizeof(error_cause), "%s", "Invalid event handler");
				ret = janus_process_error_string(request, session_id, transaction_text, JANUS_ERROR_PLUGIN_NOT_FOUND, error_cause);
				goto jsondone;
			}
			if(evh->handle_request == NULL) {
				/* Handler doesn't implement the hook... */
				g_snprintf(error_cause, sizeof(error_cause), "%s", "Event handler doesn't support queries");
				ret = janus_process_error_string(request, session_id, transaction_text, JANUS_ERROR_UNKNOWN, error_cause);
				goto jsondone;
			}
			json_t *query = json_object_get(root, "request");
			json_t *response = evh->handle_request(query);
			/* Prepare JSON reply */
			json_t *reply = json_object();
			json_object_set_new(reply, "janus", json_string("success"));
			json_object_set_new(reply, "transaction", json_string(transaction_text));
			json_object_set_new(reply, "response", response ? response : json_object());
			/* Send the success reply */
			ret = janus_process_success(request, reply);
			goto jsondone;
		} else if(!strcasecmp(message_text, "query_logger")) {
			/* Contact a logger and expect a response */
			JANUS_VALIDATE_JSON_OBJECT(root, querylogger_parameters,
				error_code, error_cause, FALSE,
				JANUS_ERROR_MISSING_MANDATORY_ELEMENT, JANUS_ERROR_INVALID_ELEMENT_TYPE);
			if(error_code != 0) {
				ret = janus_process_error_string(request, session_id, transaction_text, error_code, error_cause);
				goto jsondone;
			}
			json_t *logger = json_object_get(root, "logger");
			const char *logger_value = json_string_value(logger);
			janus_logger *l = g_hash_table_lookup(loggers, logger_value);
			if(l == NULL) {
				/* No such handler... */
				g_snprintf(error_cause, sizeof(error_cause), "%s", "Invalid logger");
				ret = janus_process_error_string(request, session_id, transaction_text, JANUS_ERROR_PLUGIN_NOT_FOUND, error_cause);
				goto jsondone;
			}
			if(l->handle_request == NULL) {
				/* Handler doesn't implement the hook... */
				g_snprintf(error_cause, sizeof(error_cause), "%s", "Logger doesn't support queries");
				ret = janus_process_error_string(request, session_id, transaction_text, JANUS_ERROR_UNKNOWN, error_cause);
				goto jsondone;
			}
			json_t *query = json_object_get(root, "request");
			json_t *response = l->handle_request(query);
			/* Prepare JSON reply */
			json_t *reply = json_object();
			json_object_set_new(reply, "janus", json_string("success"));
			json_object_set_new(reply, "transaction", json_string(transaction_text));
			json_object_set_new(reply, "response", response ? response : json_object());
			/* Send the success reply */
			ret = janus_process_success(request, reply);
			goto jsondone;
		} else if(!strcasecmp(message_text, "custom_event")) {
			/* Enqueue a custom "external" event to notify via event handlers */
			JANUS_VALIDATE_JSON_OBJECT(root, customevent_parameters,
				error_code, error_cause, FALSE,
				JANUS_ERROR_MISSING_MANDATORY_ELEMENT, JANUS_ERROR_INVALID_ELEMENT_TYPE);
			if(error_code != 0) {
				ret = janus_process_error_string(request, session_id, transaction_text, error_code, error_cause);
				goto jsondone;
			}
			json_t *schema = json_object_get(root, "schema");
			const char *schema_value = json_string_value(schema);
			json_t *data = json_object_get(root, "data");
			if(janus_events_is_enabled()) {
				json_incref(data);
				janus_events_notify_handlers(JANUS_EVENT_TYPE_EXTERNAL, JANUS_EVENT_SUBTYPE_NONE,
					0, schema_value, data);
			}
			/* Prepare JSON reply */
			json_t *reply = json_object();
			json_object_set_new(reply, "janus", json_string("success"));
			json_object_set_new(reply, "transaction", json_string(transaction_text));
			/* Send the success reply */
			ret = janus_process_success(request, reply);
			goto jsondone;
		} else if(!strcasecmp(message_text, "custom_logline")) {
			/* Print something custom on the logs, using the specified debug level */
			JANUS_VALIDATE_JSON_OBJECT(root, customlogline_parameters,
				error_code, error_cause, FALSE,
				JANUS_ERROR_MISSING_MANDATORY_ELEMENT, JANUS_ERROR_INVALID_ELEMENT_TYPE);
			if(error_code != 0) {
				ret = janus_process_error_string(request, session_id, transaction_text, error_code, error_cause);
				goto jsondone;
			}
			json_t *line = json_object_get(root, "line");
			const char *log_line = json_string_value(line);
			json_t *level = json_object_get(root, "level");
			int log_level = LOG_INFO;
			if(level) {
				log_level = json_integer_value(level);
				if(log_level < LOG_NONE || log_level > LOG_MAX)
					log_level = LOG_INFO;
			}
			/* Print the log line on the log */
			JANUS_LOG(log_level, "%s\n", log_line);
			/* Prepare JSON reply */
			json_t *reply = json_object();
			json_object_set_new(reply, "janus", json_string("success"));
			json_object_set_new(reply, "transaction", json_string(transaction_text));
			/* Send the success reply */
			ret = janus_process_success(request, reply);
			goto jsondone;
		} else if(!strcasecmp(message_text, "list_sessions")) {
			/* List sessions */
			session_id = 0;
			json_t *list = json_array();
			if(sessions != NULL && g_hash_table_size(sessions) > 0) {
				janus_mutex_lock(&sessions_mutex);
				GHashTableIter iter;
				gpointer value;
				g_hash_table_iter_init(&iter, sessions);
				while (g_hash_table_iter_next(&iter, NULL, &value)) {
					janus_session *session = value;
					if(session == NULL) {
						continue;
					}
					json_array_append_new(list, json_integer(session->session_id));
				}
				janus_mutex_unlock(&sessions_mutex);
			}
			/* Prepare JSON reply */
			json_t *reply = janus_create_message("success", 0, transaction_text);
			json_object_set_new(reply, "sessions", list);
			/* Send the success reply */
			ret = janus_process_success(request, reply);
			goto jsondone;
		} else if(!strcasecmp(message_text, "add_token")) {
			/* Add a token valid for authentication */
			ret = janus_request_allow_token(request, session_id, transaction_text, TRUE, TRUE);
			goto jsondone;
		} else if(!strcasecmp(message_text, "list_tokens")) {
			/* List all the valid tokens */
			if(!janus_auth_is_stored_mode()) {
				ret = janus_process_error(request, session_id, transaction_text, JANUS_ERROR_UNKNOWN, "Stored-Token based authentication disabled");
				goto jsondone;
			}
			json_t *tokens_list = json_array();
			GList *list = janus_auth_list_tokens();
			if(list != NULL) {
				GList *tmp = list;
				while(tmp) {
					char *token = (char *)tmp->data;
					if(token != NULL) {
						json_t *plugins_list = janus_json_token_plugin_array(token);
						if(json_array_size(plugins_list) > 0) {
							json_t *t = json_object();
							json_object_set_new(t, "token", json_string(token));
							json_object_set_new(t, "allowed_plugins", plugins_list);
							json_array_append_new(tokens_list, t);
						}
						else
							json_decref(plugins_list);
						tmp->data = NULL;
						g_free(token);
					}
					tmp = tmp->next;
				}
				g_list_free(list);
			}
			/* Prepare JSON reply */
			json_t *reply = janus_create_message("success", 0, transaction_text);
			json_t *data = json_object();
			json_object_set_new(data, "tokens", tokens_list);
			json_object_set_new(reply, "data", data);
			/* Send the success reply */
			ret = janus_process_success(request, reply);
			goto jsondone;
		} else if(!strcasecmp(message_text, "allow_token")) {
			/* Allow a valid token valid to access a plugin */
			ret = janus_request_allow_token(request, session_id, transaction_text, TRUE, FALSE);
			goto jsondone;
		} else if(!strcasecmp(message_text, "disallow_token")) {
			/* Disallow a valid token valid from accessing a plugin */
			ret = janus_request_allow_token(request, session_id, transaction_text, FALSE, FALSE);
			goto jsondone;
		} else if(!strcasecmp(message_text, "remove_token")) {
			/* Invalidate a token for authentication purposes */
			if(!janus_auth_is_stored_mode()) {
				ret = janus_process_error(request, session_id, transaction_text, JANUS_ERROR_UNKNOWN, "Stored-Token based authentication disabled");
				goto jsondone;
			}
			JANUS_VALIDATE_JSON_OBJECT(root, token_parameters,
				error_code, error_cause, FALSE,
				JANUS_ERROR_MISSING_MANDATORY_ELEMENT, JANUS_ERROR_INVALID_ELEMENT_TYPE);
			if(error_code != 0) {
				ret = janus_process_error_string(request, session_id, transaction_text, error_code, error_cause);
				goto jsondone;
			}
			json_t *token = json_object_get(root, "token");
			const char *token_value = json_string_value(token);
			if(!janus_auth_remove_token(token_value)) {
				ret = janus_process_error(request, session_id, transaction_text, JANUS_ERROR_UNKNOWN, "Error removing token");
				goto jsondone;
			}
			/* Prepare JSON reply */
			json_t *reply = janus_create_message("success", 0, transaction_text);
			/* Send the success reply */
			ret = janus_process_success(request, reply);
			goto jsondone;
		} else if(!strcasecmp(message_text, "resolve_address")) {
			/* Helper method to evaluate whether this instance can resolve an address, and how soon */
			JANUS_VALIDATE_JSON_OBJECT(root, resaddr_parameters,
				error_code, error_cause, FALSE,
				JANUS_ERROR_MISSING_MANDATORY_ELEMENT, JANUS_ERROR_INVALID_ELEMENT_TYPE);
			if(error_code != 0) {
				ret = janus_process_error_string(request, session_id, transaction_text, error_code, error_cause);
				goto jsondone;
			}
			const char *address = json_string_value(json_object_get(root, "address"));
			/* Resolve the address */
			gint64 start = janus_get_monotonic_time();
			struct addrinfo *res = NULL;
			janus_network_address addr;
			janus_network_address_string_buffer addr_buf;
			if(getaddrinfo(address, NULL, NULL, &res) != 0 ||
					janus_network_address_from_sockaddr(res->ai_addr, &addr) != 0 ||
					janus_network_address_to_string_buffer(&addr, &addr_buf) != 0) {
				JANUS_LOG(LOG_ERR, "Could not resolve %s...\n", address);
				if(res)
					freeaddrinfo(res);
				ret = janus_process_error_string(request, session_id, transaction_text,
					JANUS_ERROR_UNKNOWN, (char *)"Could not resolve address");
				goto jsondone;
			}
			gint64 end = janus_get_monotonic_time();
			freeaddrinfo(res);
			/* Prepare JSON reply */
			json_t *reply = janus_create_message("success", 0, transaction_text);
			json_object_set_new(reply, "ip", json_string(janus_network_address_string_from_buffer(&addr_buf)));
			json_object_set_new(reply, "elapsed", json_integer(end-start));
			/* Send the success reply */
			ret = janus_process_success(request, reply);
			goto jsondone;
		} else if(!strcasecmp(message_text, "test_stun")) {
			/* Helper method to evaluate whether this instance can use STUN with a specific server */
			JANUS_VALIDATE_JSON_OBJECT(root, teststun_parameters,
				error_code, error_cause, FALSE,
				JANUS_ERROR_MISSING_MANDATORY_ELEMENT, JANUS_ERROR_INVALID_ELEMENT_TYPE);
			if(error_code != 0) {
				ret = janus_process_error_string(request, session_id, transaction_text, error_code, error_cause);
				goto jsondone;
			}
			const char *address = json_string_value(json_object_get(root, "address"));
			uint16_t port = json_integer_value(json_object_get(root, "port"));
			uint16_t local_port = json_integer_value(json_object_get(root, "localport"));
			/* Resolve the address */
			gint64 start = janus_get_monotonic_time();
			struct addrinfo *res = NULL;
			janus_network_address addr;
			janus_network_address_string_buffer addr_buf;
			if(getaddrinfo(address, NULL, NULL, &res) != 0 ||
					janus_network_address_from_sockaddr(res->ai_addr, &addr) != 0 ||
					janus_network_address_to_string_buffer(&addr, &addr_buf) != 0) {
				JANUS_LOG(LOG_ERR, "Could not resolve %s...\n", address);
				if(res)
					freeaddrinfo(res);
				ret = janus_process_error_string(request, session_id, transaction_text,
					JANUS_ERROR_UNKNOWN, (char *)"Could not resolve address");
				goto jsondone;
			}
			freeaddrinfo(res);
			/* Test the STUN server */
			janus_network_address public_addr = { 0 };
			uint16_t public_port = 0;
			if(janus_ice_test_stun_server(&addr, port, local_port, &public_addr, &public_port) < 0) {
				ret = janus_process_error_string(request, session_id, transaction_text,
					JANUS_ERROR_UNKNOWN, (char *)"STUN request failed");
				goto jsondone;
			}
			if(janus_network_address_to_string_buffer(&public_addr, &addr_buf) != 0) {
				ret = janus_process_error_string(request, session_id, transaction_text,
					JANUS_ERROR_UNKNOWN, (char *)"Could not resolve public address");
				goto jsondone;
			}
			const char *public_ip_addr = janus_network_address_string_from_buffer(&addr_buf);
			gint64 end = janus_get_monotonic_time();
			/* Prepare JSON reply */
			json_t *reply = janus_create_message("success", 0, transaction_text);
			json_object_set_new(reply, "public_ip", json_string(public_ip_addr));
			json_object_set_new(reply, "public_port", json_integer(public_port));
			json_object_set_new(reply, "elapsed", json_integer(end-start));
			/* Send the success reply */
			ret = janus_process_success(request, reply);
			goto jsondone;
		} else {
			/* No message we know of */
			ret = janus_process_error(request, session_id, transaction_text, JANUS_ERROR_INVALID_REQUEST_PATH, "Unhandled request '%s' at this path", message_text);
			goto jsondone;
		}
	}
	if(session_id < 1) {
		JANUS_LOG(LOG_ERR, "Invalid session\n");
		ret = janus_process_error(request, session_id, transaction_text, JANUS_ERROR_SESSION_NOT_FOUND, NULL);
		goto jsondone;
	}
	if(h && handle_id < 1) {
		JANUS_LOG(LOG_ERR, "Invalid handle\n");
		ret = janus_process_error(request, session_id, transaction_text, JANUS_ERROR_SESSION_NOT_FOUND, NULL);
		goto jsondone;
	}

	/* Go on with the processing */
	if(admin_api_secret != NULL) {
		/* There's an API secret, check that the client provided it */
		json_t *secret = json_object_get(root, "admin_secret");
		if(!secret || !json_is_string(secret) || !janus_strcmp_const_time(json_string_value(secret), admin_api_secret)) {
			ret = janus_process_error(request, session_id, transaction_text, JANUS_ERROR_UNAUTHORIZED, NULL);
			goto jsondone;
		}
	}

	/* If we got here, make sure we have a session (and/or a handle) */
	session = janus_session_find(session_id);
	if(!session) {
		JANUS_LOG(LOG_ERR, "Couldn't find any session %"SCNu64"...\n", session_id);
		ret = janus_process_error(request, session_id, transaction_text, JANUS_ERROR_SESSION_NOT_FOUND, "No such session %"SCNu64"", session_id);
		goto jsondone;
	}
	handle = NULL;
	if(handle_id > 0) {
		handle = janus_session_handles_find(session, handle_id);
		if(!handle) {
			JANUS_LOG(LOG_ERR, "Couldn't find any handle %"SCNu64" in session %"SCNu64"...\n", handle_id, session_id);
			ret = janus_process_error(request, session_id, transaction_text, JANUS_ERROR_HANDLE_NOT_FOUND, "No such handle %"SCNu64" in session %"SCNu64"", handle_id, session_id);
			goto jsondone;
		}
	}

	/* What is this? */
	if(handle == NULL) {
		/* Session-related */
		if(!strcasecmp(message_text, "destroy_session")) {
			janus_mutex_lock(&sessions_mutex);
			g_hash_table_remove(sessions, &session->session_id);
			janus_mutex_unlock(&sessions_mutex);
			/* Notify the source that the session has been destroyed */
			janus_request *source = janus_session_get_request(session);
			if(source && source->transport)
				source->transport->session_over(source->instance, session->session_id, FALSE, FALSE);
			janus_request_unref(source);
			/* Schedule the session for deletion */
			janus_session_destroy(session);

			/* Prepare JSON reply */
			json_t *reply = janus_create_message("success", session_id, transaction_text);
			/* Send the success reply */
			ret = janus_process_success(request, reply);
			/* Notify event handlers as well */
			if(janus_events_is_enabled())
				janus_events_notify_handlers(JANUS_EVENT_TYPE_SESSION, JANUS_EVENT_SUBTYPE_NONE,
					session_id, "destroyed", NULL);
			goto jsondone;
		} else if (!strcasecmp(message_text, "set_session_timeout")) {
			/* Specific session timeout setting. */
			JANUS_VALIDATE_JSON_OBJECT(root, session_timeout_parameters,
				error_code, error_cause, FALSE,
				JANUS_ERROR_MISSING_MANDATORY_ELEMENT, JANUS_ERROR_INVALID_ELEMENT_TYPE);
			if(error_code != 0) {
				ret = janus_process_error_string(request, session_id, transaction_text, error_code, error_cause);
				goto jsondone;
			}

			/* Positive timeout is seconds, 0 is unlimited, -1 is global session timeout */
			json_t *timeout = json_object_get(root, "timeout");
			int timeout_num = json_integer_value(timeout);
			if(timeout_num < -1) {
				ret = janus_process_error(request, session_id, transaction_text, JANUS_ERROR_INVALID_ELEMENT_TYPE, "Invalid element type (timeout should be a non-negative integer or -1)");
				goto jsondone;
			}

			/* Set specific session timeout */
			janus_mutex_lock(&session->mutex);
			session->timeout = timeout_num;
			janus_mutex_unlock(&session->mutex);

			/* Prepare JSON reply */
			json_t *reply = json_object();
			json_object_set_new(reply, "janus", json_string("success"));
			json_object_set_new(reply, "transaction", json_string(transaction_text));
			json_object_set_new(reply, "timeout", json_integer(timeout_num));
			json_object_set_new(reply, "session_id", json_integer(session_id));

			/* Send the success reply */
			ret = janus_process_success(request, reply);
			goto jsondone;
		} else if(strcasecmp(message_text, "list_handles")) {
			/* If this is not a request to destroy a session, it must be a request to list the handles */
			ret = janus_process_error(request, session_id, transaction_text, JANUS_ERROR_INVALID_REQUEST_PATH, "Unhandled request '%s' at this path", message_text);
			goto jsondone;
		}

		/* List handles */
		json_t *list = janus_session_handles_list_json(session);
		/* Prepare JSON reply */
		json_t *reply = janus_create_message("success", session_id, transaction_text);
		json_object_set_new(reply, "handles", list);
		/* Send the success reply */
		ret = janus_process_success(request, reply);
		goto jsondone;
	} else {
		/* Handle-related */
		if(!strcasecmp(message_text, "detach_handle")) {
			if(handle->app == NULL || handle->app_handle == NULL) {
				ret = janus_process_error(request, session_id, transaction_text, JANUS_ERROR_PLUGIN_DETACH, "No plugin to detach from");
				goto jsondone;
			}
			int error = janus_session_handles_remove(session, handle);
			if(error != 0) {
				/* TODO Make error struct to pass verbose information */
				ret = janus_process_error(request, session_id, transaction_text, JANUS_ERROR_PLUGIN_DETACH, "Couldn't detach from plugin: error '%d'", error);
				/* TODO Delete handle instance */
				goto jsondone;
			}
			/* Prepare JSON reply */
			json_t *reply = janus_create_message("success", session_id, transaction_text);
			/* Send the success reply */
			ret = janus_process_success(request, reply);
			goto jsondone;
		} else if(!strcasecmp(message_text, "hangup_webrtc")) {
			if(handle->app == NULL || handle->app_handle == NULL) {
				ret = janus_process_error(request, session_id, transaction_text, JANUS_ERROR_PLUGIN_DETACH, "No plugin attached");
				goto jsondone;
			}
			janus_ice_webrtc_hangup(handle, "Admin API");
			/* Prepare JSON reply */
			json_t *reply = janus_create_message("success", session_id, transaction_text);
			/* Send the success reply */
			ret = janus_process_success(request, reply);
			goto jsondone;
		} else if(!strcasecmp(message_text, "start_pcap") || !strcasecmp(message_text, "start_text2pcap")) {
			/* Start dumping RTP and RTCP packets to a pcap or text2pcap file */
			JANUS_VALIDATE_JSON_OBJECT(root, text2pcap_parameters,
				error_code, error_cause, FALSE,
				JANUS_ERROR_MISSING_MANDATORY_ELEMENT, JANUS_ERROR_INVALID_ELEMENT_TYPE);
			if(error_code != 0) {
				ret = janus_process_error_string(request, session_id, transaction_text, error_code, error_cause);
				goto jsondone;
			}
			gboolean text = !strcasecmp(message_text, "start_text2pcap");
			const char *folder = json_string_value(json_object_get(root, "folder"));
			const char *filename = json_string_value(json_object_get(root, "filename"));
			int truncate = json_integer_value(json_object_get(root, "truncate"));
			if(handle->text2pcap != NULL) {
				ret = janus_process_error(request, session_id, transaction_text, JANUS_ERROR_UNKNOWN,
					text ? "text2pcap already started" : "pcap already started");
				goto jsondone;
			}
			handle->text2pcap = janus_text2pcap_create(folder, filename, truncate, text);
			if(handle->text2pcap == NULL) {
				ret = janus_process_error(request, session_id, transaction_text, JANUS_ERROR_UNKNOWN,
					text ? "Error starting text2pcap dump" : "Error starting pcap dump");
				goto jsondone;
			}
			g_atomic_int_set(&handle->dump_packets, 1);
			/* Prepare JSON reply */
			json_t *reply = json_object();
			json_object_set_new(reply, "janus", json_string("success"));
			json_object_set_new(reply, "transaction", json_string(transaction_text));
			/* Send the success reply */
			ret = janus_process_success(request, reply);
			goto jsondone;
		} else if(!strcasecmp(message_text, "stop_pcap") || !strcasecmp(message_text, "stop_text2pcap")) {
			/* Stop dumping RTP and RTCP packets to a pcap or text2pcap file */
			if(handle->text2pcap == NULL) {
				ret = janus_process_error(request, session_id, transaction_text, JANUS_ERROR_UNKNOWN,
					"Capture not started");
				goto jsondone;
			}
			if(g_atomic_int_compare_and_exchange(&handle->dump_packets, 1, 0)) {
				janus_text2pcap_close(handle->text2pcap);
				g_clear_pointer(&handle->text2pcap, janus_text2pcap_free);
			}
			/* Prepare JSON reply */
			json_t *reply = json_object();
			json_object_set_new(reply, "janus", json_string("success"));
			json_object_set_new(reply, "transaction", json_string(transaction_text));
			/* Send the success reply */
			ret = janus_process_success(request, reply);
			goto jsondone;
		}
		/* If this is not a request to start/stop debugging to text2pcap, it must be a handle_info */
		if(strcasecmp(message_text, "handle_info")) {
			ret = janus_process_error(request, session_id, transaction_text, JANUS_ERROR_INVALID_REQUEST_PATH, "Unhandled request '%s' at this path", message_text);
			goto jsondone;
		}
		JANUS_VALIDATE_JSON_OBJECT(root, handleinfo_parameters,
			error_code, error_cause, FALSE,
			JANUS_ERROR_MISSING_MANDATORY_ELEMENT, JANUS_ERROR_INVALID_ELEMENT_TYPE);
		if(error_code != 0) {
			ret = janus_process_error_string(request, session_id, transaction_text, error_code, error_cause);
			goto jsondone;
		}
		/* Check if we should limit the response to the plugin-specific info */
		gboolean plugin_only = json_is_true(json_object_get(root, "plugin_only"));
		/* Prepare info */
		json_t *info = json_object();
		json_object_set_new(info, "session_id", json_integer(session_id));
		json_object_set_new(info, "session_last_activity", json_integer(session->last_activity));
		json_object_set_new(info, "session_timeout", json_integer(session->timeout == -1 ? global_session_timeout : (guint)session->timeout));
		janus_mutex_lock(&session->mutex);
		if(session->source && session->source->transport)
			json_object_set_new(info, "session_transport", json_string(session->source->transport->get_package()));
		janus_mutex_unlock(&session->mutex);
		janus_mutex_lock(&handle->mutex);
		json_object_set_new(info, "handle_id", json_integer(handle_id));
		if(handle->opaque_id)
			json_object_set_new(info, "opaque_id", json_string(handle->opaque_id));
		if(handle->token)
			json_object_set_new(info, "token", json_string(handle->token));
		json_object_set_new(info, "loop-running", (handle->mainloop != NULL &&
			g_main_loop_is_running(handle->mainloop)) ? json_true() : json_false());
		json_object_set_new(info, "created", json_integer(handle->created));
		json_object_set_new(info, "current_time", json_integer(janus_get_monotonic_time()));
		if(handle->app && janus_plugin_session_is_alive(handle->app_handle)) {
			janus_plugin *plugin = (janus_plugin *)handle->app;
			json_object_set_new(info, "plugin", json_string(plugin->get_package()));
			if(plugin->query_session) {
				/* FIXME This check will NOT work with legacy plugins that were compiled BEFORE the method was specified in plugin.h */
				json_t *query = plugin->query_session(handle->app_handle);
				if(query != NULL) {
					/* Make sure this is a JSON object */
					if(!json_is_object(query)) {
						JANUS_LOG(LOG_WARN, "Ignoring invalid query response from the plugin (not an object)\n");
						json_decref(query);
					} else {
						json_object_set_new(info, "plugin_specific", query);
					}
					query = NULL;
				}
			}
		}
		if(plugin_only)
			goto info_done;
		json_t *flags = json_object();
		json_object_set_new(flags, "got-offer", janus_flags_is_set(&handle->webrtc_flags, JANUS_ICE_HANDLE_WEBRTC_GOT_OFFER) ? json_true() : json_false());
		json_object_set_new(flags, "got-answer", janus_flags_is_set(&handle->webrtc_flags, JANUS_ICE_HANDLE_WEBRTC_GOT_ANSWER) ? json_true() : json_false());
		json_object_set_new(flags, "negotiated", janus_flags_is_set(&handle->webrtc_flags, JANUS_ICE_HANDLE_WEBRTC_NEGOTIATED) ? json_true() : json_false());
		json_object_set_new(flags, "processing-offer", janus_flags_is_set(&handle->webrtc_flags, JANUS_ICE_HANDLE_WEBRTC_PROCESSING_OFFER) ? json_true() : json_false());
		json_object_set_new(flags, "starting", janus_flags_is_set(&handle->webrtc_flags, JANUS_ICE_HANDLE_WEBRTC_START) ? json_true() : json_false());
		json_object_set_new(flags, "ice-restart", janus_flags_is_set(&handle->webrtc_flags, JANUS_ICE_HANDLE_WEBRTC_ICE_RESTART) ? json_true() : json_false());
		json_object_set_new(flags, "ready", janus_flags_is_set(&handle->webrtc_flags, JANUS_ICE_HANDLE_WEBRTC_READY) ? json_true() : json_false());
		json_object_set_new(flags, "stopped", janus_flags_is_set(&handle->webrtc_flags, JANUS_ICE_HANDLE_WEBRTC_STOP) ? json_true() : json_false());
		json_object_set_new(flags, "alert", janus_flags_is_set(&handle->webrtc_flags, JANUS_ICE_HANDLE_WEBRTC_ALERT) ? json_true() : json_false());
		json_object_set_new(flags, "trickle", janus_flags_is_set(&handle->webrtc_flags, JANUS_ICE_HANDLE_WEBRTC_TRICKLE) ? json_true() : json_false());
		json_object_set_new(flags, "all-trickles", janus_flags_is_set(&handle->webrtc_flags, JANUS_ICE_HANDLE_WEBRTC_ALL_TRICKLES) ? json_true() : json_false());
		json_object_set_new(flags, "resend-trickles", janus_flags_is_set(&handle->webrtc_flags, JANUS_ICE_HANDLE_WEBRTC_RESEND_TRICKLES) ? json_true() : json_false());
		json_object_set_new(flags, "trickle-synced", janus_flags_is_set(&handle->webrtc_flags, JANUS_ICE_HANDLE_WEBRTC_TRICKLE_SYNCED) ? json_true() : json_false());
		json_object_set_new(flags, "data-channels", janus_flags_is_set(&handle->webrtc_flags, JANUS_ICE_HANDLE_WEBRTC_DATA_CHANNELS) ? json_true() : json_false());
		json_object_set_new(flags, "has-audio", janus_flags_is_set(&handle->webrtc_flags, JANUS_ICE_HANDLE_WEBRTC_HAS_AUDIO) ? json_true() : json_false());
		json_object_set_new(flags, "has-video", janus_flags_is_set(&handle->webrtc_flags, JANUS_ICE_HANDLE_WEBRTC_HAS_VIDEO) ? json_true() : json_false());
		json_object_set_new(flags, "new-datachan-sdp", janus_flags_is_set(&handle->webrtc_flags, JANUS_ICE_HANDLE_WEBRTC_NEW_DATACHAN_SDP) ? json_true() : json_false());
		json_object_set_new(flags, "rfc4588-rtx", janus_flags_is_set(&handle->webrtc_flags, JANUS_ICE_HANDLE_WEBRTC_RFC4588_RTX) ? json_true() : json_false());
		json_object_set_new(flags, "cleaning", janus_flags_is_set(&handle->webrtc_flags, JANUS_ICE_HANDLE_WEBRTC_CLEANING) ? json_true() : json_false());
		json_object_set_new(flags, "e2ee", janus_flags_is_set(&handle->webrtc_flags, JANUS_ICE_HANDLE_WEBRTC_E2EE) ? json_true() : json_false());
		json_object_set_new(info, "flags", flags);
		if(handle->agent) {
			json_object_set_new(info, "agent-created", json_integer(handle->agent_created));
			json_object_set_new(info, "ice-mode", json_string(janus_ice_is_ice_lite_enabled() ? "lite" : "full"));
			json_object_set_new(info, "ice-role", json_string(handle->controlling ? "controlling" : "controlled"));
		}
		json_t *sdps = json_object();
		if(handle->rtp_profile)
			json_object_set_new(sdps, "profile", json_string(handle->rtp_profile));
		if(handle->local_sdp)
			json_object_set_new(sdps, "local", json_string(handle->local_sdp));
		if(handle->remote_sdp)
			json_object_set_new(sdps, "remote", json_string(handle->remote_sdp));
		json_object_set_new(info, "sdps", sdps);
		if(handle->pending_trickles)
			json_object_set_new(info, "pending-trickles", json_integer(g_list_length(handle->pending_trickles)));
		if(handle->queued_packets)
			json_object_set_new(info, "queued-packets", json_integer(g_async_queue_length(handle->queued_packets)));
		if(g_atomic_int_get(&handle->dump_packets) && handle->text2pcap) {
			if(handle->text2pcap->text) {
				json_object_set_new(info, "dump-to-text2pcap", json_true());
				json_object_set_new(info, "text2pcap-file", json_string(handle->text2pcap->filename));
			} else {
				json_object_set_new(info, "dump-to-pcap", json_true());
				json_object_set_new(info, "pcap-file", json_string(handle->text2pcap->filename));
			}
		}
		if(handle->pc) {
			json_t *p = janus_admin_peerconnection_summary(handle->pc);
			if(p)
				json_object_set_new(info, "webrtc", p);
		}
info_done:
		janus_mutex_unlock(&handle->mutex);
		/* Prepare JSON reply */
		json_t *reply = janus_create_message("success", session_id, transaction_text);
		json_object_set_new(reply, "handle_id", json_integer(handle_id));
		json_object_set_new(reply, "info", info);
		/* Send the success reply */
		ret = janus_process_success(request, reply);
		goto jsondone;
	}

jsondone:
	/* Done processing */
	if(handle != NULL)
		janus_refcount_decrease(&handle->ref);
	if(session != NULL)
		janus_refcount_decrease(&session->ref);
	return ret;
}

int janus_process_success(janus_request *request, json_t *payload)
{
	if(!request || !payload)
		return -1;
	/* Pass to the right transport plugin */
	JANUS_LOG(LOG_HUGE, "Sending %s API response to %s (%p)\n", request->admin ? "admin" : "Janus", request->transport->get_package(), request->instance);
	return request->transport->send_message(request->instance, request->request_id, request->admin, payload);
}

static int janus_process_error_string(janus_request *request, uint64_t session_id, const char *transaction, gint error, gchar *error_string)
{
	if(!request)
		return -1;
	/* Done preparing error */
	JANUS_LOG(LOG_VERB, "[%s] Returning %s API error %d (%s)\n", transaction, request->admin ? "admin" : "Janus", error, error_string);
	/* Prepare JSON error */
	json_t *reply = janus_create_message("error", session_id, transaction);
	json_t *error_data = json_object();
	json_object_set_new(error_data, "code", json_integer(error));
	json_object_set_new(error_data, "reason", json_string(error_string));
	json_object_set_new(reply, "error", error_data);
	/* Pass to the right transport plugin */
	return request->transport->send_message(request->instance, request->request_id, request->admin, reply);
}

int janus_process_error(janus_request *request, uint64_t session_id, const char *transaction, gint error, const char *format, ...)
{
	if(!request)
		return -1;
	gchar *error_string = NULL;
	gchar error_buf[512];
	if(format == NULL) {
		/* No error string provided, use the default one */
		error_string = (gchar *)janus_get_api_error(error);
	} else {
		/* This callback has variable arguments (error string) */
		va_list ap;
		va_start(ap, format);
		g_vsnprintf(error_buf, sizeof(error_buf), format, ap);
		va_end(ap);
		error_string = error_buf;
	}
	return janus_process_error_string(request, session_id, transaction, error, error_string);
}

/* Admin/monitor helpers */
json_t *janus_admin_peerconnection_summary(janus_ice_peerconnection *pc) {
	if(pc == NULL)
		return NULL;
	json_t *w = json_object();
	json_t *i = json_object();
	json_object_set_new(i, "stream_id", json_integer(pc->stream_id));
	json_object_set_new(i, "component_id", json_integer(pc->component_id));
	json_object_set_new(i, "state", json_string(janus_get_ice_state_name(pc->state)));
	if(pc->icefailed_detected) {
		json_object_set_new(i, "failed-detected", json_integer(pc->icefailed_detected));
		json_object_set_new(i, "icetimer-started", pc->icestate_source ? json_true() : json_false());
	}
	if(pc->connected > 0)
		json_object_set_new(i, "connected", json_integer(pc->connected));
	if(pc->local_candidates) {
		json_t *cs = json_array();
		GSList *candidates = pc->local_candidates, *c = NULL;
		for (c = candidates; c; c = c->next) {
			gchar *lc = (gchar *) c->data;
			if(lc)
				json_array_append_new(cs, json_string(lc));
		}
		json_object_set_new(i, "local-candidates", cs);
	}
	if(pc->remote_candidates) {
		json_t *cs = json_array();
		GSList *candidates = pc->remote_candidates, *c = NULL;
		for (c = candidates; c; c = c->next) {
			gchar *rc = (gchar *) c->data;
			if(rc)
				json_array_append_new(cs, json_string(rc));
		}
		json_object_set_new(i, "remote-candidates", cs);
	}
	if(pc->selected_pair) {
		json_object_set_new(i, "selected-pair", json_string(pc->selected_pair));
	}
	json_object_set_new(i, "ready", json_integer(pc->cdone));
	json_object_set_new(w, "ice", i);
	json_t *d = json_object();
	if(pc->dtls) {
		janus_dtls_srtp *dtls = pc->dtls;
		json_object_set_new(d, "fingerprint", json_string(janus_dtls_get_local_fingerprint()));
		if(pc->remote_fingerprint)
			json_object_set_new(d, "remote-fingerprint", json_string(pc->remote_fingerprint));
		if(pc->remote_hashing)
			json_object_set_new(d, "remote-fingerprint-hash", json_string(pc->remote_hashing));
		json_object_set_new(d, "dtls-role", json_string(janus_get_dtls_srtp_role(pc->dtls_role)));
		json_object_set_new(d, "dtls-state", json_string(janus_get_dtls_srtp_state(dtls->dtls_state)));
		json_object_set_new(d, "retransmissions", json_integer(dtls->retransmissions));
		json_object_set_new(d, "valid", dtls->srtp_valid ? json_true() : json_false());
		const char *srtp_profile = janus_get_dtls_srtp_profile(dtls->srtp_profile);
		json_object_set_new(d, "srtp-profile", json_string(srtp_profile ? srtp_profile : "none"));
		json_object_set_new(d, "ready", dtls->ready ? json_true() : json_false());
		if(dtls->dtls_started > 0)
			json_object_set_new(d, "handshake-started", json_integer(dtls->dtls_started));
		if(dtls->dtls_connected > 0)
			json_object_set_new(d, "connected", json_integer(dtls->dtls_connected));
#ifdef HAVE_SCTP
		/* FIXME Actually check if this succeeded? */
		json_object_set_new(d, "sctp-association", dtls->sctp ? json_true() : json_false());
#endif
		json_t *stats = json_object();
		json_t *in_stats = json_object();
		json_object_set_new(in_stats, "packets", json_integer(pc->dtls_in_stats.info[0].packets));
		json_object_set_new(in_stats, "bytes", json_integer(pc->dtls_in_stats.info[0].bytes));
		json_t *out_stats = json_object();
		json_object_set_new(out_stats, "packets", json_integer(pc->dtls_out_stats.info[0].packets));
		json_object_set_new(out_stats, "bytes", json_integer(pc->dtls_out_stats.info[0].bytes));
		json_object_set_new(stats, "in", in_stats);
		json_object_set_new(stats, "out", out_stats);
		json_object_set_new(d, "stats", stats);
	}
	json_object_set_new(w, "dtls", d);
	json_t *se = json_object();
	if(pc->mid_ext_id > 0)
		json_object_set_new(se, JANUS_RTP_EXTMAP_MID, json_integer(pc->mid_ext_id));
	if(pc->rid_ext_id > 0)
		json_object_set_new(se, JANUS_RTP_EXTMAP_RID, json_integer(pc->rid_ext_id));
	if(pc->ridrtx_ext_id > 0)
		json_object_set_new(se, JANUS_RTP_EXTMAP_REPAIRED_RID, json_integer(pc->ridrtx_ext_id));
	if(pc->transport_wide_cc_ext_id > 0)
		json_object_set_new(se, JANUS_RTP_EXTMAP_TRANSPORT_WIDE_CC, json_integer(pc->transport_wide_cc_ext_id));
	if(pc->audiolevel_ext_id > 0)
		json_object_set_new(se, JANUS_RTP_EXTMAP_AUDIO_LEVEL, json_integer(pc->audiolevel_ext_id));
	if(pc->videoorientation_ext_id > 0)
		json_object_set_new(se, JANUS_RTP_EXTMAP_VIDEO_ORIENTATION, json_integer(pc->videoorientation_ext_id));
	json_object_set_new(w, "extensions", se);
	json_t *bwe = json_object();
	json_object_set_new(bwe, "twcc", pc->do_transport_wide_cc ? json_true() : json_false());
	if(pc->transport_wide_cc_ext_id >= 0)
		json_object_set_new(bwe, "twcc-ext-id", json_integer(pc->transport_wide_cc_ext_id));
	json_object_set_new(w, "bwe", bwe);
	json_t *media = json_object();
	/* Iterate on all media */
	janus_ice_peerconnection_medium *medium = NULL;
	uint mi=0;
	for(mi=0; mi<g_hash_table_size(pc->media); mi++) {
		medium = g_hash_table_lookup(pc->media, GUINT_TO_POINTER(mi));
		json_t *m = janus_admin_peerconnection_medium_summary(medium);
		if(m)
			json_object_set_new(media, medium->mid, m);
	}
	json_object_set_new(w, "media", media);
	return w;
}

json_t *janus_admin_peerconnection_medium_summary(janus_ice_peerconnection_medium *medium) {
	if(medium == NULL)
		return NULL;
	/* SSRCs */
	json_t *m = json_object();
	if(medium->type == JANUS_MEDIA_AUDIO)
		json_object_set_new(m, "type", json_string("audio"));
	else if(medium->type == JANUS_MEDIA_VIDEO)
		json_object_set_new(m, "type", json_string("video"));
	else if(medium->type == JANUS_MEDIA_DATA)
		json_object_set_new(m, "type", json_string("data"));
	json_object_set_new(m, "mindex", json_integer(medium->mindex));
	json_object_set_new(m, "mid", json_string(medium->mid));
	if(medium->type != JANUS_MEDIA_DATA) {
		json_object_set_new(m, "do_nacks", medium->do_nacks ? json_true() : json_false());
		json_object_set_new(m, "nack-queue-ms", json_integer(medium->nack_queue_ms));
	}
	if(medium->type != JANUS_MEDIA_DATA) {
		json_t *ms = json_object();
		if(medium->ssrc)
			json_object_set_new(ms, "ssrc", json_integer(medium->ssrc));
		if(medium->ssrc_rtx)
			json_object_set_new(ms, "ssrc-rtx", json_integer(medium->ssrc_rtx));
		if(medium->ssrc_peer[0])
			json_object_set_new(ms, "ssrc-peer", json_integer(medium->ssrc_peer[0]));
		if(medium->ssrc_peer[1])
			json_object_set_new(ms, "ssrc-peer-sim-1", json_integer(medium->ssrc_peer[1]));
		if(medium->ssrc_peer[2])
			json_object_set_new(ms, "ssrc-peer-sim-2", json_integer(medium->ssrc_peer[2]));
		if(medium->ssrc_peer_rtx[0])
			json_object_set_new(ms, "ssrc-peer-rtx", json_integer(medium->ssrc_peer_rtx[0]));
		if(medium->ssrc_peer_rtx[1])
			json_object_set_new(ms, "ssrc-peer-sim-1-rtx", json_integer(medium->ssrc_peer_rtx[1]));
		if(medium->ssrc_peer_rtx[2])
			json_object_set_new(ms, "ssrc-peer-sim-2-rtx", json_integer(medium->ssrc_peer_rtx[2]));
		json_object_set_new(m, "ssrc", ms);
		if(medium->rid[0] && medium->pc->rid_ext_id > 0) {
			json_t *mr = json_object();
			json_t *rid = json_array();
			if(medium->rid[2])
				json_array_append_new(rid, json_string(medium->rid[2]));
			if(medium->rid[1])
				json_array_append_new(rid, json_string(medium->rid[1]));
			json_array_append_new(rid, json_string(medium->rid[0]));
			json_object_set_new(mr, "rid", rid);
			json_object_set_new(mr, "rid-ext-id", json_integer(medium->pc->rid_ext_id));
			if(medium->pc->ridrtx_ext_id > 0)
				json_object_set_new(mr, "ridrtx-ext-id", json_integer(medium->pc->ridrtx_ext_id));
			json_object_set_new(mr, "rid-order", json_string(medium->rids_hml ? "hml" : "lmh"));
			if(medium->legacy_rid)
				json_object_set_new(mr, "rid-syntax", json_string("legacy"));
			json_object_set_new(m, "rid-simulcast", mr);
		}
	}
	/* Media direction */
	if(medium->type != JANUS_MEDIA_DATA) {
		json_t *md = json_object();
		json_object_set_new(md, "send", medium->send ? json_true() : json_false());
		json_object_set_new(md, "recv", medium->recv ? json_true() : json_false());
		json_object_set_new(m, "direction", md);
	}
	/* Payload type and codec */
	if(medium->type != JANUS_MEDIA_DATA && (medium->payload_type > -1 || medium->payload_type > -1)) {
		json_t *sc = json_object();
		if(medium->payload_type > -1)
			json_object_set_new(sc, "pt", json_integer(medium->payload_type));
		if(medium->rtx_payload_type > -1)
			json_object_set_new(sc, "rtx-pt", json_integer(medium->rtx_payload_type));
		if(medium->codec != NULL)
			json_object_set_new(sc, "codec", json_string(medium->codec));
		json_object_set_new(m, "codecs", sc);
	}
	/* RTCP stats */
	int vindex=0;
	if(medium->type != JANUS_MEDIA_DATA) {
		json_t *rtcp_stats = NULL;
		for(vindex=0; vindex<3; vindex++) {
			if(medium->rtcp_ctx[vindex] != NULL) {
				if(rtcp_stats == NULL)
					rtcp_stats = json_object();
				json_t *medium_rtcp_stats = json_object();
				json_object_set_new(medium_rtcp_stats, "base", json_integer(medium->rtcp_ctx[vindex]->tb));
				if(vindex == 0)
					json_object_set_new(medium_rtcp_stats, "rtt", json_integer(janus_rtcp_context_get_rtt(medium->rtcp_ctx[vindex])));
				json_object_set_new(medium_rtcp_stats, "lost", json_integer(janus_rtcp_context_get_lost_all(medium->rtcp_ctx[vindex], FALSE)));
				json_object_set_new(medium_rtcp_stats, "lost-by-remote", json_integer(janus_rtcp_context_get_lost_all(medium->rtcp_ctx[vindex], TRUE)));
				json_object_set_new(medium_rtcp_stats, "jitter-local", json_integer(janus_rtcp_context_get_jitter(medium->rtcp_ctx[vindex], FALSE)));
				json_object_set_new(medium_rtcp_stats, "jitter-remote", json_integer(janus_rtcp_context_get_jitter(medium->rtcp_ctx[vindex], TRUE)));
				json_object_set_new(medium_rtcp_stats, "in-link-quality", json_integer(janus_rtcp_context_get_in_link_quality(medium->rtcp_ctx[vindex])));
				json_object_set_new(medium_rtcp_stats, "in-media-link-quality", json_integer(janus_rtcp_context_get_in_media_link_quality(medium->rtcp_ctx[vindex])));
				json_object_set_new(medium_rtcp_stats, "out-link-quality", json_integer(janus_rtcp_context_get_out_link_quality(medium->rtcp_ctx[vindex])));
				json_object_set_new(medium_rtcp_stats, "out-media-link-quality", json_integer(janus_rtcp_context_get_out_media_link_quality(medium->rtcp_ctx[vindex])));
				if(vindex == 0)
					json_object_set_new(rtcp_stats, "main", medium_rtcp_stats);
				else if(vindex == 1)
					json_object_set_new(rtcp_stats, "sim1", medium_rtcp_stats);
				else
					json_object_set_new(rtcp_stats, "sim2", medium_rtcp_stats);
			}
		}
		if(rtcp_stats != NULL)
			json_object_set_new(m, "rtcp", rtcp_stats);
	}
	/* Media stats */
	json_t *stats = json_object();
	json_t *in_stats = json_object();
	json_t *out_stats = json_object();
	for(vindex=0; vindex<3; vindex++) {
		if(vindex > 0 && medium->ssrc_peer[vindex] == 0)
			continue;
		json_t *container = (vindex == 0 ? in_stats : json_object());
		json_object_set_new(container, "packets", json_integer(medium->in_stats.info[vindex].packets));
		json_object_set_new(container, "bytes", json_integer(medium->in_stats.info[vindex].bytes));
		if(medium->type != JANUS_MEDIA_DATA) {
			json_object_set_new(container, "bytes_lastsec", json_integer(medium->in_stats.info[vindex].bytes_lastsec));
			if(medium->do_nacks) {
				json_object_set_new(container, "nacks", json_integer(medium->in_stats.info[vindex].nacks));
				if(medium->rtcp_ctx[vindex])
					json_object_set_new(in_stats, "retransmissions", json_integer(medium->rtcp_ctx[vindex]->retransmitted));
			}
			if(vindex == 1)
				json_object_set_new(in_stats, "video-simulcast-1", container);
			else if(vindex == 2)
				json_object_set_new(in_stats, "video-simulcast-2", container);
		}
	}
	json_object_set_new(out_stats, "packets", json_integer(medium->out_stats.info[0].packets));
	json_object_set_new(out_stats, "bytes", json_integer(medium->out_stats.info[0].bytes));
	if(medium->type != JANUS_MEDIA_DATA) {
		json_object_set_new(out_stats, "bytes_lastsec", json_integer(medium->out_stats.info[0].bytes_lastsec));
		json_object_set_new(out_stats, "nacks", json_integer(medium->out_stats.info[0].nacks));
	}
	json_object_set_new(stats, "in", in_stats);
	json_object_set_new(stats, "out", out_stats);
	json_object_set_new(m, "stats", stats);
	return m;
}


/* Transports */
void janus_transport_close(gpointer key, gpointer value, gpointer user_data) {
	janus_transport *transport = (janus_transport *)value;
	if(!transport)
		return;
	transport->destroy();
}

void janus_transportso_close(gpointer key, gpointer value, gpointer user_data) {
	void *transport = value;
	if(!transport)
		return;
	/* FIXME We don't dlclose transports to be sure we can detect leaks */
	//~ dlclose(transport);
}

/* Transport callback interface */
void janus_transport_incoming_request(janus_transport *plugin, janus_transport_session *transport, void *request_id, gboolean admin, json_t *message, json_error_t *error) {
	JANUS_LOG(LOG_VERB, "Got %s API request from %s (%p)\n", admin ? "an admin" : "a Janus", plugin->get_package(), transport);
	/* Create a janus_request instance to handle the request */
	janus_request *request = janus_request_new(plugin, transport, request_id, admin, message);
	/* Enqueue the request, the thread will pick it up */
	g_async_queue_push(requests, request);
}

void janus_transport_gone(janus_transport *plugin, janus_transport_session *transport) {
	/* Get rid of sessions this transport was handling */
	JANUS_LOG(LOG_VERB, "A %s transport instance has gone away (%p)\n", plugin->get_package(), transport);
	janus_mutex_lock(&sessions_mutex);
	if(sessions && g_hash_table_size(sessions) > 0) {
		GHashTableIter iter;
		gpointer value;
		g_hash_table_iter_init(&iter, sessions);
		while(g_hash_table_iter_next(&iter, NULL, &value)) {
			janus_session *session = (janus_session *) value;
			if(!session || g_atomic_int_get(&session->destroyed) || g_atomic_int_get(&session->timedout) || session->last_activity == 0)
				continue;
			if(session->source && session->source->instance == transport) {
				JANUS_LOG(LOG_VERB, "  -- Session %"SCNu64" will be over if not reclaimed\n", session->session_id);
				JANUS_LOG(LOG_VERB, "  -- Marking Session %"SCNu64" as over\n", session->session_id);
				if(reclaim_session_timeout < 1) { /* Reclaim session timeouts are disabled */
					/* Mark the session as destroyed */
					janus_session_destroy(session);
					g_hash_table_iter_remove(&iter);
				} else {
					/* Set flag for transport_gone. The Janus sessions watchdog will clean this up if not reclaimed */
					g_atomic_int_set(&session->transport_gone, 1);
				}
			}
		}
	}
	janus_mutex_unlock(&sessions_mutex);
}

gboolean janus_transport_is_api_secret_needed(janus_transport *plugin) {
	return api_secret != NULL;
}

gboolean janus_transport_is_api_secret_valid(janus_transport *plugin, const char *apisecret) {
	if(api_secret == NULL)
		return TRUE;
	return apisecret && janus_strcmp_const_time(apisecret, api_secret);
}

gboolean janus_transport_is_auth_token_needed(janus_transport *plugin) {
	return janus_auth_is_enabled();
}

gboolean janus_transport_is_auth_token_valid(janus_transport *plugin, const char *token) {
	if(!janus_auth_is_enabled())
		return TRUE;
	return token && janus_auth_check_token(token);
}

void janus_transport_notify_event(janus_transport *plugin, void *transport, json_t *event) {
	/* A plugin asked to notify an event to the handlers */
	if(!plugin || !event || !json_is_object(event))
		return;
	/* Notify event handlers */
	if(janus_events_is_enabled()) {
		janus_events_notify_handlers(JANUS_EVENT_TYPE_TRANSPORT, JANUS_EVENT_SUBTYPE_NONE,
			0, plugin->get_package(), transport, event);
	} else {
		json_decref(event);
	}
}

void janus_transport_task(gpointer data, gpointer user_data) {
	JANUS_LOG(LOG_VERB, "Transport task pool, serving request\n");
	janus_request *request = (janus_request *)data;
	if(request == NULL) {
		JANUS_LOG(LOG_ERR, "Missing request\n");
		return;
	}
	if(!request->admin)
		janus_process_incoming_request(request);
	else
		janus_process_incoming_admin_request(request);
	/* Done */
	janus_request_destroy(request);
}


/* Thread to handle incoming requests: may involve an asynchronous task for plugin messaging */
static void *janus_transport_requests(void *data) {
	JANUS_LOG(LOG_INFO, "Joining Janus requests handler thread\n");
	janus_request *request = NULL;
	gboolean destroy = FALSE;
	while(!g_atomic_int_get(&stop)) {
		request = g_async_queue_pop(requests);
		if(request == &exit_message)
			break;
		/* Should we process the request synchronously or with a task from the thread pool? */
		destroy = TRUE;
		/* Process the request synchronously only it's not a message for a plugin */
		json_t *message = json_object_get(request->message, "janus");
		const gchar *message_text = json_string_value(message);
		if(message_text && !strcasecmp(message_text, request->admin ? "message_plugin" : "message")) {
			/* Spawn a task thread */
			GError *tperror = NULL;
			g_thread_pool_push(tasks, request, &tperror);
			if(tperror != NULL) {
				/* Something went wrong... */
				JANUS_LOG(LOG_ERR, "Got error %d (%s) trying to push task in thread pool...\n",
					tperror->code, tperror->message ? tperror->message : "??");
				g_error_free(tperror);
				json_t *transaction = json_object_get(message, "transaction");
				const char *transaction_text = json_is_string(transaction) ? json_string_value(transaction) : NULL;
				janus_process_error(request, 0, transaction_text, JANUS_ERROR_UNKNOWN, "Thread pool error");
			} else {
				/* Don't destroy the request now, the task will take care of that */
				destroy = FALSE;
			}
		} else {
			if(!request->admin)
				janus_process_incoming_request(request);
			else
				janus_process_incoming_admin_request(request);
		}
		/* Done */
		if(destroy)
			janus_request_destroy(request);
	}
	JANUS_LOG(LOG_INFO, "Leaving Janus requests handler thread\n");
	return NULL;
}


/* Event handlers */
void janus_eventhandler_close(gpointer key, gpointer value, gpointer user_data) {
	janus_eventhandler *eventhandler = (janus_eventhandler *)value;
	if(!eventhandler)
		return;
	eventhandler->destroy();
}

void janus_eventhandlerso_close(gpointer key, gpointer value, gpointer user_data) {
	void *eventhandler = (janus_eventhandler *)value;
	if(!eventhandler)
		return;
	//~ dlclose(eventhandler);
}


/* Loggers */
void janus_logger_close(gpointer key, gpointer value, gpointer user_data) {
	janus_logger *logger = (janus_logger *)value;
	if(!logger)
		return;
	logger->destroy();
}

void janus_loggerso_close(gpointer key, gpointer value, gpointer user_data) {
	void *logger = (janus_logger *)value;
	if(!logger)
		return;
	//~ dlclose(logger);
}


/* Plugins */
void janus_plugin_close(gpointer key, gpointer value, gpointer user_data) {
	janus_plugin *plugin = (janus_plugin *)value;
	if(!plugin)
		return;
	plugin->destroy();
}

void janus_pluginso_close(gpointer key, gpointer value, gpointer user_data) {
	void *plugin = value;
	if(!plugin)
		return;
	/* FIXME We don't dlclose plugins to be sure we can detect leaks */
	//~ dlclose(plugin);
}

janus_plugin *janus_plugin_find(const gchar *package) {
	if(package != NULL && plugins != NULL)	/* FIXME Do we need to fix the key pointer? */
		return g_hash_table_lookup(plugins, package);
	return NULL;
}


/* Plugin callback interface */
int janus_plugin_push_event(janus_plugin_session *plugin_session, janus_plugin *plugin, const char *transaction, json_t *message, json_t *jsep) {
	if(!plugin || !message)
		return -1;
	if(!janus_plugin_session_is_alive(plugin_session))
		return -2;
	janus_refcount_increase(&plugin_session->ref);
	janus_ice_handle *ice_handle = (janus_ice_handle *)plugin_session->gateway_handle;
	if(!ice_handle || janus_flags_is_set(&ice_handle->webrtc_flags, JANUS_ICE_HANDLE_WEBRTC_STOP)) {
		janus_refcount_decrease(&plugin_session->ref);
		return JANUS_ERROR_SESSION_NOT_FOUND;
	}
	janus_refcount_increase(&ice_handle->ref);
	janus_session *session = ice_handle->session;
	if(!session || g_atomic_int_get(&session->destroyed)) {
		janus_refcount_decrease(&plugin_session->ref);
		janus_refcount_decrease(&ice_handle->ref);
		return JANUS_ERROR_SESSION_NOT_FOUND;
	}
	/* Make sure this is a JSON object */
	if(!json_is_object(message)) {
		JANUS_LOG(LOG_ERR, "[%"SCNu64"] Cannot push event (JSON error: not an object)\n", ice_handle->handle_id);
		janus_refcount_decrease(&plugin_session->ref);
		janus_refcount_decrease(&ice_handle->ref);
		return JANUS_ERROR_INVALID_JSON_OBJECT;
	}
	/* Attach JSEP if possible? */
	const char *sdp_type = json_string_value(json_object_get(jsep, "type"));
	const char *sdp = json_string_value(json_object_get(jsep, "sdp"));
	gboolean restart = json_object_get(jsep, "sdp") ? json_is_true(json_object_get(jsep, "restart")) : FALSE;
	gboolean e2ee = json_object_get(jsep, "sdp") ? json_is_true(json_object_get(jsep, "e2ee")) : FALSE;
	json_t *merged_jsep = NULL;
	if(sdp_type != NULL && sdp != NULL) {
		merged_jsep = janus_plugin_handle_sdp(plugin_session, plugin, sdp_type, sdp, restart);
		if(merged_jsep == NULL) {
			if(ice_handle == NULL || janus_flags_is_set(&ice_handle->webrtc_flags, JANUS_ICE_HANDLE_WEBRTC_STOP)
					|| janus_flags_is_set(&ice_handle->webrtc_flags, JANUS_ICE_HANDLE_WEBRTC_ALERT)) {
				JANUS_LOG(LOG_ERR, "[%"SCNu64"] Cannot push event (handle not available anymore or negotiation stopped)\n", ice_handle->handle_id);
				janus_refcount_decrease(&plugin_session->ref);
				janus_refcount_decrease(&ice_handle->ref);
				return JANUS_ERROR_HANDLE_NOT_FOUND;
			} else {
				JANUS_LOG(LOG_ERR, "[%"SCNu64"] Cannot push event (JSON error: problem with the SDP)\n", ice_handle->handle_id);
				janus_refcount_decrease(&plugin_session->ref);
				janus_refcount_decrease(&ice_handle->ref);
				return JANUS_ERROR_JSEP_INVALID_SDP;
			}
		}
	}
	/* Reference the payload, as the plugin may still need it and will do a decref itself */
	json_incref(message);
	/* Prepare JSON event */
	json_t *event = janus_create_message("event", session->session_id, transaction);
	json_object_set_new(event, "sender", json_integer(ice_handle->handle_id));
	if(janus_is_opaqueid_in_api_enabled() && ice_handle->opaque_id != NULL)
		json_object_set_new(event, "opaque_id", json_string(ice_handle->opaque_id));
	json_t *plugin_data = json_object();
	json_object_set_new(plugin_data, "plugin", json_string(plugin->get_package()));
	json_object_set_new(plugin_data, "data", message);
	json_object_set_new(event, "plugindata", plugin_data);
	if(merged_jsep != NULL) {
		if(e2ee)
			janus_flags_set(&ice_handle->webrtc_flags, JANUS_ICE_HANDLE_WEBRTC_E2EE);
		if(janus_flags_is_set(&ice_handle->webrtc_flags, JANUS_ICE_HANDLE_WEBRTC_E2EE))
			json_object_set_new(merged_jsep, "e2ee", json_true());
		json_object_set_new(event, "jsep", merged_jsep);
		/* In case event handlers are enabled, push the local SDP to all handlers */
		if(janus_events_is_enabled()) {
			const char *merged_sdp_type = json_string_value(json_object_get(merged_jsep, "type"));
			const char *merged_sdp = json_string_value(json_object_get(merged_jsep, "sdp"));
			/* Notify event handlers as well */
			janus_events_notify_handlers(JANUS_EVENT_TYPE_JSEP, JANUS_EVENT_SUBTYPE_NONE,
				session->session_id, ice_handle->handle_id, ice_handle->opaque_id, "local", merged_sdp_type, merged_sdp);
		}
	}
	/* Send the event */
	JANUS_LOG(LOG_VERB, "[%"SCNu64"] Sending event to transport...\n", ice_handle->handle_id);
	janus_session_notify_event(session, event);

	if((restart || janus_flags_is_set(&ice_handle->webrtc_flags, JANUS_ICE_HANDLE_WEBRTC_RESEND_TRICKLES))
			&& janus_ice_is_full_trickle_enabled()) {
		/* We're restarting ICE, send our trickle candidates again */
		janus_ice_resend_trickles(ice_handle);
	}

	janus_refcount_decrease(&plugin_session->ref);
	janus_refcount_decrease(&ice_handle->ref);
	return JANUS_OK;
}

json_t *janus_plugin_handle_sdp(janus_plugin_session *plugin_session, janus_plugin *plugin, const char *sdp_type, const char *sdp, gboolean restart) {
	if(!janus_plugin_session_is_alive(plugin_session) ||
			plugin == NULL || sdp_type == NULL || sdp == NULL) {
		JANUS_LOG(LOG_ERR, "Invalid arguments\n");
		return NULL;
	}
	janus_ice_handle *ice_handle = (janus_ice_handle *)plugin_session->gateway_handle;
	//~ if(ice_handle == NULL || janus_flags_is_set(&ice_handle->webrtc_flags, JANUS_ICE_HANDLE_WEBRTC_READY)) {
	if(ice_handle == NULL) {
		JANUS_LOG(LOG_ERR, "Invalid ICE handle\n");
		return NULL;
	}
	int offer = 0;
	if(!strcasecmp(sdp_type, "offer")) {
		/* This is an offer from a plugin */
		offer = 1;
		janus_flags_set(&ice_handle->webrtc_flags, JANUS_ICE_HANDLE_WEBRTC_GOT_OFFER);
		janus_flags_clear(&ice_handle->webrtc_flags, JANUS_ICE_HANDLE_WEBRTC_GOT_ANSWER);
	} else if(!strcasecmp(sdp_type, "answer")) {
		/* This is an answer from a plugin */
		janus_flags_set(&ice_handle->webrtc_flags, JANUS_ICE_HANDLE_WEBRTC_GOT_ANSWER);
		if(janus_flags_is_set(&ice_handle->webrtc_flags, JANUS_ICE_HANDLE_WEBRTC_GOT_OFFER))
			janus_flags_set(&ice_handle->webrtc_flags, JANUS_ICE_HANDLE_WEBRTC_NEGOTIATED);
	} else {
		/* TODO Handle other messages */
		JANUS_LOG(LOG_ERR, "Unknown type '%s'\n", sdp_type);
		return NULL;
	}
	/* Is this valid SDP? */
	char error_str[512];
	error_str[0] = '\0';
	int audio = 0, video = 0, data = 0;
	janus_sdp *parsed_sdp = janus_sdp_preparse(ice_handle, sdp, error_str, sizeof(error_str), &audio, &video, &data);
	if(parsed_sdp == NULL) {
		JANUS_LOG(LOG_ERR, "[%"SCNu64"] Couldn't parse SDP... %s\n", ice_handle->handle_id, error_str);
		return NULL;
	}
	JANUS_LOG(LOG_VERB, "[%"SCNu64"] There are %d audio, %d video and %d data m-lines\n",
		ice_handle->handle_id, audio, video, data);
	gboolean updating = FALSE;
	if(offer) {
		/* Are we still cleaning up from a previous media session? */
		if(janus_flags_is_set(&ice_handle->webrtc_flags, JANUS_ICE_HANDLE_WEBRTC_CLEANING)) {
			JANUS_LOG(LOG_VERB, "[%"SCNu64"] Still cleaning up from a previous media session, let's wait a bit...\n", ice_handle->handle_id);
			gint64 waited = 0;
			while(janus_flags_is_set(&ice_handle->webrtc_flags, JANUS_ICE_HANDLE_WEBRTC_CLEANING)) {
				JANUS_LOG(LOG_VERB, "[%"SCNu64"] Still cleaning up from a previous media session, let's wait a bit...\n", ice_handle->handle_id);
				g_usleep(100000);
				waited += 100000;
				if(waited >= 3*G_USEC_PER_SEC) {
					JANUS_LOG(LOG_VERB, "[%"SCNu64"]   -- Waited 3 seconds, that's enough!\n", ice_handle->handle_id);
					JANUS_LOG(LOG_ERR, "[%"SCNu64"] Still cleaning a previous session\n", ice_handle->handle_id);
					janus_sdp_destroy(parsed_sdp);
					return NULL;
				}
			}
		}
		if(ice_handle->agent == NULL) {
			/* We still need to configure the WebRTC stuff: negotiate RFC4588 by default */
			janus_flags_set(&ice_handle->webrtc_flags, JANUS_ICE_HANDLE_WEBRTC_RFC4588_RTX);
			/* Process SDP in order to setup ICE locally (this is going to result in an answer from the browser) */
			janus_mutex_lock(&ice_handle->mutex);
			if(janus_ice_setup_local(ice_handle, FALSE, TRUE) < 0) {
				JANUS_LOG(LOG_ERR, "[%"SCNu64"] Error setting ICE locally\n", ice_handle->handle_id);
				janus_sdp_destroy(parsed_sdp);
				janus_mutex_unlock(&ice_handle->mutex);
				return NULL;
			}
			/* Create medium instances */
			if(janus_sdp_process_local(ice_handle, parsed_sdp, FALSE) < 0) {
				JANUS_LOG(LOG_ERR, "[%"SCNu64"] Error processing SDP\n", ice_handle->handle_id);
				janus_sdp_destroy(parsed_sdp);
				janus_mutex_unlock(&ice_handle->mutex);
				return NULL;
			}
			janus_mutex_unlock(&ice_handle->mutex);
		} else {
			updating = TRUE;
			JANUS_LOG(LOG_INFO, "[%"SCNu64"] Updating existing session\n", ice_handle->handle_id);
			if(offer && ice_handle->pc) {
				/* Check what changed */
				if(janus_sdp_process_local(ice_handle, parsed_sdp, TRUE) < 0) {
					JANUS_LOG(LOG_ERR, "[%"SCNu64"] Error processing SDP\n", ice_handle->handle_id);
					janus_sdp_destroy(parsed_sdp);
					return NULL;
				}
			}
		}
		/* Make sure we don't send the rid/repaired-rid attributes when offering ourselves */
		int mid_ext_id = 0, transport_wide_cc_ext_id = 0, audiolevel_ext_id = 0, videoorientation_ext_id = 0;
		GList *temp = parsed_sdp->m_lines;
		while(temp) {
			janus_sdp_mline *m = (janus_sdp_mline *)temp->data;
			GList *tempA = m->attributes;
			while(tempA) {
				janus_sdp_attribute *a = (janus_sdp_attribute *)tempA->data;
				if(a->name && a->value) {
					if(strstr(a->value, JANUS_RTP_EXTMAP_MID))
						mid_ext_id = atoi(a->value);
					else if(strstr(a->value, JANUS_RTP_EXTMAP_TRANSPORT_WIDE_CC))
						transport_wide_cc_ext_id = atoi(a->value);
					else if(strstr(a->value, JANUS_RTP_EXTMAP_AUDIO_LEVEL))
						audiolevel_ext_id = atoi(a->value);
					else if(strstr(a->value, JANUS_RTP_EXTMAP_VIDEO_ORIENTATION))
						videoorientation_ext_id = atoi(a->value);
					else if(strstr(a->value, JANUS_RTP_EXTMAP_RID) ||
							strstr(a->value, JANUS_RTP_EXTMAP_REPAIRED_RID)) {
						m->attributes = g_list_remove(m->attributes, a);
						tempA = m->attributes;
						janus_sdp_attribute_destroy(a);
						continue;
					}
				}
				tempA = tempA->next;
			}
			temp = temp->next;
		}
		if(ice_handle->pc && ice_handle->pc->mid_ext_id != mid_ext_id)
			ice_handle->pc->mid_ext_id = mid_ext_id;
		if(ice_handle->pc && ice_handle->pc->transport_wide_cc_ext_id != transport_wide_cc_ext_id) {
			ice_handle->pc->do_transport_wide_cc = transport_wide_cc_ext_id > 0 ? TRUE : FALSE;
			ice_handle->pc->transport_wide_cc_ext_id = transport_wide_cc_ext_id;
		}
		if(ice_handle->pc && ice_handle->pc->audiolevel_ext_id != audiolevel_ext_id)
			ice_handle->pc->audiolevel_ext_id = audiolevel_ext_id;
		if(ice_handle->pc && ice_handle->pc->videoorientation_ext_id != videoorientation_ext_id)
			ice_handle->pc->videoorientation_ext_id = videoorientation_ext_id;
	} else {
		/* Check if the answer does contain the mid/rid/repaired-rid attributes */
		int mindex = 0;
		gboolean do_mid = FALSE, do_rid = FALSE, do_repaired_rid = FALSE;
		GList *temp = parsed_sdp->m_lines;
		while(temp) {
			janus_sdp_mline *m = (janus_sdp_mline *)temp->data;
			gboolean have_mid = FALSE, have_rid = FALSE, have_repaired_rid = FALSE;
			GList *tempA = m->attributes;
			while(tempA) {
				janus_sdp_attribute *a = (janus_sdp_attribute *)tempA->data;
				if(a->name && a->value) {
					if(strstr(a->value, JANUS_RTP_EXTMAP_MID))
						have_mid = TRUE;
					else if(strstr(a->value, JANUS_RTP_EXTMAP_RID))
						have_rid = TRUE;
					else if(strstr(a->value, JANUS_RTP_EXTMAP_REPAIRED_RID))
						have_repaired_rid = TRUE;
				}
				tempA = tempA->next;
			}
			if(!have_rid) {
				janus_ice_peerconnection_medium *medium = ice_handle->pc ?
					g_hash_table_lookup(ice_handle->pc->media, GUINT_TO_POINTER(mindex)) : NULL;
				if(medium != NULL) {
					g_free(medium->rid[0]);
					medium->rid[0] = NULL;
					g_free(medium->rid[1]);
					medium->rid[1] = NULL;
					g_free(medium->rid[2]);
					medium->rid[2] = NULL;
					if(medium->ssrc_peer_temp > 0) {
						medium->ssrc_peer[0] = medium->ssrc_peer_temp;
						medium->ssrc_peer_temp = 0;
					}
				}
			}
			do_mid = do_mid || have_mid;
			do_rid = do_rid || have_rid;
			do_repaired_rid = do_repaired_rid || have_repaired_rid;
			mindex++;
			temp = temp->next;
		}
		if(!do_mid && ice_handle->pc)
			ice_handle->pc->mid_ext_id = 0;
		if(!do_rid && ice_handle->pc) {
			ice_handle->pc->rid_ext_id = 0;
			ice_handle->pc->ridrtx_ext_id = 0;
		}
		if(!do_repaired_rid && ice_handle->pc)
			ice_handle->pc->ridrtx_ext_id = 0;
	}
	if(!updating && !janus_ice_is_full_trickle_enabled()) {
		/* Wait for candidates-done callback */
		int waiting = 0;
		while(ice_handle->cdone < 1) {
			if(ice_handle == NULL || janus_flags_is_set(&ice_handle->webrtc_flags, JANUS_ICE_HANDLE_WEBRTC_STOP)
					|| janus_flags_is_set(&ice_handle->webrtc_flags, JANUS_ICE_HANDLE_WEBRTC_ALERT)) {
				JANUS_LOG(LOG_WARN, "[%"SCNu64"] Handle detached or PC closed, giving up...!\n", ice_handle ? ice_handle->handle_id : 0);
				janus_sdp_destroy(parsed_sdp);
				return NULL;
			}
			if(ice_handle->cdone < 0) {
				JANUS_LOG(LOG_ERR, "[%"SCNu64"] Error gathering candidates!\n", ice_handle->handle_id);
				janus_sdp_destroy(parsed_sdp);
				return NULL;
			}
			if(waiting && (waiting % 5000) == 0) {
				JANUS_LOG(LOG_WARN, "[%"SCNu64"] Waited 5s for candidates, that's way too much... going on with what we have (WebRTC setup might fail)\n", ice_handle->handle_id);
				break;
			}
			if(waiting && (waiting % 1000) == 0) {
				JANUS_LOG(LOG_WARN, "[%"SCNu64"] %s for candidates-done callback... (slow gathering, are you using STUN or TURN for Janus too, instead of just for users? Consider enabling full-trickle instead)\n",
					ice_handle->handle_id, (waiting == 1000 ? "Waiting" : "Still waiting"));
			}
			waiting++;
			g_usleep(1000);
		}
	}
	/* Anonymize SDP */
	if(janus_sdp_anonymize(parsed_sdp) < 0) {
		/* Invalid SDP */
		JANUS_LOG(LOG_ERR, "[%"SCNu64"] Invalid SDP\n", ice_handle->handle_id);
		janus_sdp_destroy(parsed_sdp);
		return NULL;
	}

	/* Check if this is a renegotiation and we need an ICE restart */
	if(offer && restart)
		janus_ice_restart(ice_handle);
	/* Add our details */
	janus_mutex_lock(&ice_handle->mutex);
<<<<<<< HEAD
	janus_ice_peerconnection *pc = ice_handle->pc;
	if(pc == NULL) {
		JANUS_LOG(LOG_ERR, "[%"SCNu64"] No WebRTC PeerConnection\n", ice_handle->handle_id);
=======
	janus_ice_stream *stream = ice_handle->stream;
	if (stream == NULL) {
		JANUS_LOG(LOG_ERR, "[%"SCNu64"] Error stream not found\n", ice_handle->handle_id);
		janus_sdp_destroy(parsed_sdp);
>>>>>>> 6d27a163
		janus_mutex_unlock(&ice_handle->mutex);
		return NULL;
	}
	/* Iterate on all media */
	janus_ice_peerconnection_medium *medium = NULL;
	uint mi=0;
	for(mi=0; mi<g_hash_table_size(pc->media); mi++) {
		medium = g_hash_table_lookup(pc->media, GUINT_TO_POINTER(mi));
		if(medium && medium->type == JANUS_MEDIA_VIDEO &&
				janus_flags_is_set(&ice_handle->webrtc_flags, JANUS_ICE_HANDLE_WEBRTC_RFC4588_RTX) &&
				medium->rtx_payload_types == NULL) {
			/* Make sure we have a list of rtx payload types to generate, if needed */
			janus_sdp_mline *m = janus_sdp_mline_find(parsed_sdp, JANUS_SDP_VIDEO);
			if(m && m->ptypes) {
				medium->rtx_payload_types = g_hash_table_new(NULL, NULL);
				GList *ptypes = g_list_copy(m->ptypes), *tempP = ptypes;
				GList *rtx_ptypes = g_hash_table_get_values(medium->rtx_payload_types);
				while(tempP) {
					int ptype = GPOINTER_TO_INT(tempP->data);
					int rtx_ptype = ptype+1;
					if(rtx_ptype > 127)
						rtx_ptype = 96;
					while(g_list_find(m->ptypes, GINT_TO_POINTER(rtx_ptype))
							|| g_list_find(rtx_ptypes, GINT_TO_POINTER(rtx_ptype))) {
						rtx_ptype++;
						if(rtx_ptype > 127)
							rtx_ptype = 96;
						if(rtx_ptype == ptype) {
							/* We did a whole round? should never happen... */
							rtx_ptype = -1;
							break;
						}
					}
					if(rtx_ptype > 0)
						g_hash_table_insert(medium->rtx_payload_types, GINT_TO_POINTER(ptype), GINT_TO_POINTER(rtx_ptype));
					g_list_free(rtx_ptypes);
					rtx_ptypes = g_hash_table_get_values(medium->rtx_payload_types);
					tempP = tempP->next;
				}
				g_list_free(ptypes);
				g_list_free(rtx_ptypes);
			}
		}
	}
	/* Enrich the SDP the plugin gave us with all the WebRTC related stuff */
	char *sdp_merged = janus_sdp_merge(ice_handle, parsed_sdp, offer ? TRUE : FALSE);
	if(sdp_merged == NULL) {
		/* Couldn't merge SDP */
		JANUS_LOG(LOG_ERR, "[%"SCNu64"] Error merging SDP\n", ice_handle->handle_id);
		janus_sdp_destroy(parsed_sdp);
		janus_mutex_unlock(&ice_handle->mutex);
		return NULL;
	}
	janus_sdp_destroy(parsed_sdp);

	if(!updating) {
		if(offer) {
			/* We set the flag to wait for an answer before handling trickle candidates */
			janus_flags_set(&ice_handle->webrtc_flags, JANUS_ICE_HANDLE_WEBRTC_PROCESSING_OFFER);
		} else {
			JANUS_LOG(LOG_VERB, "[%"SCNu64"] Sending answer, ready to setup remote candidates and send connectivity checks...\n", ice_handle->handle_id);
			janus_request_ice_handle_answer(ice_handle, NULL);
		}
	}
#ifdef HAVE_SCTP
	if(!offer && janus_flags_is_set(&ice_handle->webrtc_flags, JANUS_ICE_HANDLE_WEBRTC_READY)) {
		/* Renegotiation: check if datachannels were just added on an existing PeerConnection */
		if(janus_flags_is_set(&ice_handle->webrtc_flags, JANUS_ICE_HANDLE_WEBRTC_DATA_CHANNELS)) {
			janus_ice_peerconnection *pc = ice_handle->pc;
			if(pc != NULL && pc->dtls != NULL && pc->dtls->sctp == NULL) {
				/* Create SCTP association as well */
				JANUS_LOG(LOG_VERB, "[%"SCNu64"] Creating datachannels...\n", ice_handle->handle_id);
				janus_dtls_srtp_create_sctp(pc->dtls);
			}
		}
	}
#endif

	/* Prepare JSON event */
	json_t *jsep = json_object();
	json_object_set_new(jsep, "type", json_string(sdp_type));
	json_object_set_new(jsep, "sdp", json_string(sdp_merged));
	char *tmp = ice_handle->local_sdp;
	ice_handle->local_sdp = sdp_merged;
	janus_mutex_unlock(&ice_handle->mutex);
	g_free(tmp);
	return jsep;
}

void janus_plugin_relay_rtp(janus_plugin_session *plugin_session, janus_plugin_rtp *packet) {
	if((plugin_session < (janus_plugin_session *)0x1000) || g_atomic_int_get(&plugin_session->stopped) ||
			packet == NULL || packet->buffer == NULL || packet->length < 1)
		return;
	janus_ice_handle *handle = (janus_ice_handle *)plugin_session->gateway_handle;
	if(!handle || janus_flags_is_set(&handle->webrtc_flags, JANUS_ICE_HANDLE_WEBRTC_STOP)
			|| janus_flags_is_set(&handle->webrtc_flags, JANUS_ICE_HANDLE_WEBRTC_ALERT))
		return;
	janus_ice_relay_rtp(handle, packet);
}

void janus_plugin_relay_rtcp(janus_plugin_session *plugin_session, janus_plugin_rtcp *packet) {
	if((plugin_session < (janus_plugin_session *)0x1000) || g_atomic_int_get(&plugin_session->stopped) ||
			packet == NULL || packet->buffer == NULL || packet->length < 1)
		return;
	janus_ice_handle *handle = (janus_ice_handle *)plugin_session->gateway_handle;
	if(!handle || janus_flags_is_set(&handle->webrtc_flags, JANUS_ICE_HANDLE_WEBRTC_STOP)
			|| janus_flags_is_set(&handle->webrtc_flags, JANUS_ICE_HANDLE_WEBRTC_ALERT))
		return;
	janus_ice_relay_rtcp(handle, packet);
}

void janus_plugin_relay_data(janus_plugin_session *plugin_session, janus_plugin_data *packet) {
	if((plugin_session < (janus_plugin_session *)0x1000) || g_atomic_int_get(&plugin_session->stopped) ||
			packet == NULL || packet->buffer == NULL || packet->length < 1)
		return;
	janus_ice_handle *handle = (janus_ice_handle *)plugin_session->gateway_handle;
	if(!handle || janus_flags_is_set(&handle->webrtc_flags, JANUS_ICE_HANDLE_WEBRTC_STOP)
			|| janus_flags_is_set(&handle->webrtc_flags, JANUS_ICE_HANDLE_WEBRTC_ALERT))
		return;
#ifdef HAVE_SCTP
	janus_ice_relay_data(handle, packet);
#else
	JANUS_LOG(LOG_WARN, "Asked to relay data, but Data Channels support has not been compiled...\n");
#endif
}

void janus_plugin_send_pli(janus_plugin_session *plugin_session) {
	if((plugin_session < (janus_plugin_session *)0x1000) || g_atomic_int_get(&plugin_session->stopped))
		return;
	janus_ice_handle *handle = (janus_ice_handle *)plugin_session->gateway_handle;
	if(!handle || janus_flags_is_set(&handle->webrtc_flags, JANUS_ICE_HANDLE_WEBRTC_STOP)
			|| janus_flags_is_set(&handle->webrtc_flags, JANUS_ICE_HANDLE_WEBRTC_ALERT))
		return;
	janus_ice_send_pli(handle);
}

void janus_plugin_send_pli_stream(janus_plugin_session *plugin_session, int mindex) {
	if((plugin_session < (janus_plugin_session *)0x1000) || g_atomic_int_get(&plugin_session->stopped))
		return;
	janus_ice_handle *handle = (janus_ice_handle *)plugin_session->gateway_handle;
	if(!handle || janus_flags_is_set(&handle->webrtc_flags, JANUS_ICE_HANDLE_WEBRTC_STOP)
			|| janus_flags_is_set(&handle->webrtc_flags, JANUS_ICE_HANDLE_WEBRTC_ALERT))
		return;
	janus_ice_send_pli_stream(handle, mindex);
}

void janus_plugin_send_remb(janus_plugin_session *plugin_session, uint32_t bitrate) {
	if((plugin_session < (janus_plugin_session *)0x1000) || g_atomic_int_get(&plugin_session->stopped))
		return;
	janus_ice_handle *handle = (janus_ice_handle *)plugin_session->gateway_handle;
	if(!handle || janus_flags_is_set(&handle->webrtc_flags, JANUS_ICE_HANDLE_WEBRTC_STOP)
			|| janus_flags_is_set(&handle->webrtc_flags, JANUS_ICE_HANDLE_WEBRTC_ALERT))
		return;
	janus_ice_send_remb(handle, bitrate);
}

static gboolean janus_plugin_close_pc_internal(gpointer user_data) {
	/* We actually enforce the close_pc here */
	janus_plugin_session *plugin_session = (janus_plugin_session *) user_data;
	janus_ice_handle *ice_handle = (janus_ice_handle *)plugin_session->gateway_handle;
	if(!ice_handle || !g_atomic_int_compare_and_exchange(&ice_handle->closepc, 1, 0)) {
		janus_refcount_decrease(&plugin_session->ref);
		return G_SOURCE_REMOVE;
	}
	janus_refcount_increase(&ice_handle->ref);
	if(janus_flags_is_set(&ice_handle->webrtc_flags, JANUS_ICE_HANDLE_WEBRTC_STOP)
			|| janus_flags_is_set(&ice_handle->webrtc_flags, JANUS_ICE_HANDLE_WEBRTC_ALERT)) {
		janus_refcount_decrease(&plugin_session->ref);
		janus_refcount_decrease(&ice_handle->ref);
		return G_SOURCE_REMOVE;
	}
	JANUS_LOG(LOG_VERB, "[%"SCNu64"] Plugin asked to hangup PeerConnection: sending alert\n", ice_handle->handle_id);
	/* Send an alert on all the DTLS connections */
	janus_ice_webrtc_hangup(ice_handle, "Close PC");
	janus_refcount_decrease(&plugin_session->ref);
	janus_refcount_decrease(&ice_handle->ref);

	return G_SOURCE_REMOVE;
}

void janus_plugin_close_pc(janus_plugin_session *plugin_session) {
	/* A plugin asked to get rid of a PeerConnection: enqueue it as a timed source */
	if(!janus_plugin_session_is_alive(plugin_session))
		return;
	janus_ice_handle *ice_handle = (janus_ice_handle *)plugin_session->gateway_handle;
	if(!ice_handle || !g_atomic_int_compare_and_exchange(&ice_handle->closepc, 0, 1))
		return;
	janus_refcount_increase(&plugin_session->ref);
	GSource *timeout_source = g_timeout_source_new_seconds(0);
	g_source_set_callback(timeout_source, janus_plugin_close_pc_internal, plugin_session, NULL);
	g_source_attach(timeout_source, sessions_watchdog_context);
	g_source_unref(timeout_source);
}

static gboolean janus_plugin_end_session_internal(gpointer user_data) {
	/* We actually enforce the end_session here */
	janus_plugin_session *plugin_session = (janus_plugin_session *) user_data;
	janus_ice_handle *ice_handle = (janus_ice_handle *)plugin_session->gateway_handle;
	if(!ice_handle) {
		janus_refcount_decrease(&plugin_session->ref);
		return G_SOURCE_REMOVE;
	}
	janus_refcount_increase(&ice_handle->ref);
	if(janus_flags_is_set(&ice_handle->webrtc_flags, JANUS_ICE_HANDLE_WEBRTC_STOP)) {
		janus_refcount_decrease(&plugin_session->ref);
		janus_refcount_decrease(&ice_handle->ref);
		return G_SOURCE_REMOVE;
	}
	janus_session *session = (janus_session *)ice_handle->session;
	if(!session) {
		janus_refcount_decrease(&plugin_session->ref);
		janus_refcount_decrease(&ice_handle->ref);
		return G_SOURCE_REMOVE;
	}
	/* Destroy the handle */
	janus_session_handles_remove(session, ice_handle);

	janus_refcount_decrease(&plugin_session->ref);
	janus_refcount_decrease(&ice_handle->ref);
	return G_SOURCE_REMOVE;
}

void janus_plugin_end_session(janus_plugin_session *plugin_session) {
	/* A plugin asked to get rid of a handle: enqueue it as a timed source */
	if(!janus_plugin_session_is_alive(plugin_session))
		return;
	janus_refcount_increase(&plugin_session->ref);
	GSource *timeout_source = g_timeout_source_new_seconds(0);
	g_source_set_callback(timeout_source, janus_plugin_end_session_internal, plugin_session, NULL);
	g_source_attach(timeout_source, sessions_watchdog_context);
	g_source_unref(timeout_source);
}

void janus_plugin_notify_event(janus_plugin *plugin, janus_plugin_session *plugin_session, json_t *event) {
	/* A plugin asked to notify an event to the handlers */
	if(!plugin || !event || !json_is_object(event))
		return;
	guint64 session_id = 0, handle_id = 0;
	char *opaque_id = NULL;
	if(plugin_session != NULL) {
		if(!janus_plugin_session_is_alive(plugin_session)) {
			json_decref(event);
			return;
		}
		janus_ice_handle *ice_handle = (janus_ice_handle *)plugin_session->gateway_handle;
		if(!ice_handle) {
			json_decref(event);
			return;
		}
		handle_id = ice_handle->handle_id;
		opaque_id = ice_handle->opaque_id;
		janus_session *session = (janus_session *)ice_handle->session;
		if(!session) {
			json_decref(event);
			return;
		}
		session_id = session->session_id;
	}
	/* Notify event handlers */
	if(janus_events_is_enabled()) {
		janus_events_notify_handlers(JANUS_EVENT_TYPE_PLUGIN, JANUS_EVENT_SUBTYPE_NONE,
			session_id, handle_id, opaque_id, plugin->get_package(), event);
	} else {
		json_decref(event);
	}
}

gboolean janus_plugin_auth_is_signature_valid(janus_plugin *plugin, const char *token) {
	return janus_auth_check_signature(token, plugin->get_package());
}

gboolean janus_plugin_auth_signature_contains(janus_plugin *plugin, const char *token, const char *descriptor) {
	return janus_auth_check_signature_contains(token, plugin->get_package(), descriptor);
}


/* Main */
gint main(int argc, char *argv[])
{
	/* Core dumps may be disallowed by parent of this process; change that */
	struct rlimit core_limits;
	core_limits.rlim_cur = core_limits.rlim_max = RLIM_INFINITY;
	setrlimit(RLIMIT_CORE, &core_limits);

	g_print("Janus commit: %s\n", janus_build_git_sha);
	g_print("Compiled on:  %s\n\n", janus_build_git_time);

	struct gengetopt_args_info args_info;
	/* Let's call our cmdline parser */
	if(cmdline_parser(argc, argv, &args_info) != 0)
		exit(1);

	/* Any configuration to open? */
	if(args_info.config_given) {
		config_file = g_strdup(args_info.config_arg);
	}
	if(args_info.configs_folder_given) {
		configs_folder = g_strdup(args_info.configs_folder_arg);
	} else {
		configs_folder = g_strdup(CONFDIR);
	}
	if(config_file == NULL) {
		char file[255];
		g_snprintf(file, 255, "%s/janus.jcfg", configs_folder);
		config_file = g_strdup(file);
	}
	if((config = janus_config_parse(config_file)) == NULL) {
		/* We failed to load the libconfig configuration file, let's try the INI */
		g_print("Failed to load %s, trying the INI instead...\n", config_file);
		g_free(config_file);
		char file[255];
		g_snprintf(file, 255, "%s/janus.cfg", configs_folder);
		config_file = g_strdup(file);
		if((config = janus_config_parse(config_file)) == NULL) {
			if(args_info.config_given) {
				/* We only give up if the configuration file was explicitly provided */
				g_print("Error reading configuration from %s\n", config_file);
				exit(1);
			}
			g_print("Error reading/parsing the configuration file in %s, going on with the defaults and the command line arguments\n",
				configs_folder);
			config = janus_config_create("janus.cfg");
			if(config == NULL) {
				/* If we can't even create an empty configuration, something's definitely wrong */
				exit(1);
			}
		}
	}
	/* Pre-fetch some categories (creates them if they don't exist) */
	janus_config_category *config_general = janus_config_get_create(config, NULL, janus_config_type_category, "general");
	janus_config_category *config_certs = janus_config_get_create(config, NULL, janus_config_type_category, "certificates");
	janus_config_category *config_nat = janus_config_get_create(config, NULL, janus_config_type_category, "nat");
	janus_config_category *config_media = janus_config_get_create(config, NULL, janus_config_type_category, "media");
	janus_config_category *config_transports = janus_config_get_create(config, NULL, janus_config_type_category, "transports");
	janus_config_category *config_plugins = janus_config_get_create(config, NULL, janus_config_type_category, "plugins");
	janus_config_category *config_events = janus_config_get_create(config, NULL, janus_config_type_category, "events");
	janus_config_category *config_loggers = janus_config_get_create(config, NULL, janus_config_type_category, "loggers");

	/* Any log prefix? */
	janus_config_array *lp = janus_config_get(config, config_general, janus_config_type_item, "log_prefix");
	if(lp && lp->value)
		janus_log_global_prefix = g_strdup(lp->value);

	/* Check if there are folders to protect */
	janus_config_array *pfs = janus_config_get(config, config_general, janus_config_type_array, "protected_folders");
	if(pfs && pfs->list) {
		GList *item = pfs->list;
		while(item) {
			janus_config_item *pf = (janus_config_item *)item->data;
			if(pf && pf->type == janus_config_type_item && pf->name == NULL && pf->value != NULL)
				janus_protected_folder_add(pf->value);
			item = item->next;
		}
	}

	/* Check if we need to log to console and/or file */
	gboolean use_stdout = TRUE;
	if(args_info.disable_stdout_given) {
		use_stdout = FALSE;
		janus_config_add(config, config_general, janus_config_item_create("log_to_stdout", "no"));
	} else if(!args_info.log_stdout_given) {
		/* Check if the configuration file is saying anything about this */
		janus_config_item *item = janus_config_get(config, config_general, janus_config_type_item, "log_to_stdout");
		if(item && item->value && !janus_is_true(item->value))
			use_stdout = FALSE;
	}
	const char *logfile = NULL;
	if(args_info.log_file_given) {
		logfile = args_info.log_file_arg;
		janus_config_add(config, config_general, janus_config_item_create("log_to_file", "no"));
	} else {
		/* Check if the configuration file is saying anything about this */
		janus_config_item *item = janus_config_get(config, config_general, janus_config_type_item, "log_to_file");
		if(item && item->value)
			logfile = item->value;
	}

	/* Check if we're going to daemonize Janus */
	if(args_info.daemon_given) {
		daemonize = TRUE;
		janus_config_add(config, config_general, janus_config_item_create("daemonize", "yes"));
	} else {
		/* Check if the configuration file is saying anything about this */
		janus_config_item *item = janus_config_get(config, config_general, janus_config_type_item, "daemonize");
		if(item && item->value && janus_is_true(item->value))
			daemonize = TRUE;
	}
	/* If we're going to daemonize, make sure logging to stdout is disabled and a log file has been specified */
	if(daemonize && use_stdout && !args_info.log_stdout_given) {
		use_stdout = FALSE;
	}
	/* Daemonize now, if we need to */
	if(daemonize) {
		g_print("Running Janus as a daemon\n");

		/* Create a pipe for parent<->child communication during the startup phase */
		if(pipe(pipefd) == -1) {
			g_print("pipe error!\n");
			exit(1);
		}

		/* Fork off the parent process */
		pid_t pid = fork();
		if(pid < 0) {
			g_print("Fork error!\n");
			exit(1);
		}
		if(pid > 0) {
			/* Ok, we're the parent: let's wait for the child to tell us everything started fine */
			close(pipefd[1]);
			int code = -1;
			struct pollfd pollfds;

			while(code < 0) {
				pollfds.fd = pipefd[0];
				pollfds.events = POLLIN;
				int res = poll(&pollfds, 1, -1);
				if(res < 0)
					break;
				if(res == 0)
					continue;
				if(pollfds.revents & POLLERR || pollfds.revents & POLLHUP)
					break;
				if(pollfds.revents & POLLIN) {
					res = read(pipefd[0], &code, sizeof(int));
					break;
				}
			}
			if(code < 0)
				code = 1;

			/* Leave the parent and return the exit code we received from the child */
			if(code)
				g_print("Error launching Janus (error code %d), check the logs for more details\n", code);
			exit(code);
		}
		/* Child here */
		close(pipefd[0]);

		/* Change the file mode mask */
		umask(0);

		/* Create a new SID for the child process */
		pid_t sid = setsid();
		if(sid < 0) {
			g_print("Error setting SID!\n");
			exit(1);
		}
		/* Change the current working directory */
		const char *cwd = (args_info.cwd_path_given) ? args_info.cwd_path_arg : "/";
		if((chdir(cwd)) < 0) {
			g_print("Error changing the current working directory!\n");
			exit(1);
		}
		/* We close stdin/stdout/stderr when initializing the logger */
	}

	/* Was a custom instance name provided? */
	if(args_info.server_name_given) {
		janus_config_add(config, config_general, janus_config_item_create("server_name", args_info.server_name_arg));
	}
	janus_config_item *item = janus_config_get(config, config_general, janus_config_type_item, "server_name");
	if(item && item->value) {
		server_name = g_strdup(item->value);
	}

	/* Initialize logger */
	if(janus_log_init(daemonize, use_stdout, logfile) < 0)
		exit(1);
	/* Check if there are external loggers we need to load as well */
	const char *path = NULL;
	DIR *dir = NULL;
	/* External loggers are usually disabled by default: they need to be enabled in the configuration */
	gchar **disabled_loggers = NULL;
	path = LOGGERDIR;
	item = janus_config_get(config, config_general, janus_config_type_item, "loggers_folder");
	if(item && item->value)
		path = (char *)item->value;
	JANUS_LOG(LOG_INFO, "Logger plugins folder: %s\n", path);
	dir = opendir(path);
	if(!dir) {
		/* Not really fatal, we don't care and go on anyway: loggers are not fundamental */
		JANUS_LOG(LOG_WARN, "\tCouldn't access logger plugins folder...\n");
	} else {
		/* Any loggers to ignore? */
		item = janus_config_get(config, config_loggers, janus_config_type_item, "disable");
		if(item && item->value)
			disabled_loggers = g_strsplit(item->value, ",", -1);
		/* Open the shared objects */
		struct dirent *eventent = NULL;
		char eventpath[1024];
		while((eventent = readdir(dir))) {
			int len = strlen(eventent->d_name);
			if (len < 4) {
				continue;
			}
			if (strcasecmp(eventent->d_name+len-strlen(SHLIB_EXT), SHLIB_EXT)) {
				continue;
			}
			/* Check if this logger has been disabled in the configuration file */
			if(disabled_loggers != NULL) {
				gchar *index = disabled_loggers[0];
				if(index != NULL) {
					int i=0;
					gboolean skip = FALSE;
					while(index != NULL) {
						while(isspace(*index))
							index++;
						if(strlen(index) && !strcmp(index, eventent->d_name)) {
							JANUS_LOG(LOG_WARN, "Logger plugin '%s' has been disabled, skipping...\n", eventent->d_name);
							skip = TRUE;
							break;
						}
						i++;
						index = disabled_loggers[i];
					}
					if(skip)
						continue;
				}
			}
			JANUS_LOG(LOG_INFO, "Loading logger plugin '%s'...\n", eventent->d_name);
			memset(eventpath, 0, 1024);
			g_snprintf(eventpath, 1024, "%s/%s", path, eventent->d_name);
			void *event = dlopen(eventpath, RTLD_NOW | RTLD_GLOBAL);
			if (!event) {
				JANUS_LOG(LOG_ERR, "\tCouldn't load logger plugin '%s': %s\n", eventent->d_name, dlerror());
			} else {
				create_l *create = (create_l*) dlsym(event, "create");
				const char *dlsym_error = dlerror();
				if (dlsym_error) {
					JANUS_LOG(LOG_ERR, "\tCouldn't load symbol 'create': %s\n", dlsym_error);
					continue;
				}
				janus_logger *janus_logger = create();
				if(!janus_logger) {
					JANUS_LOG(LOG_ERR, "\tCouldn't use function 'create'...\n");
					continue;
				}
				/* Are all the mandatory methods and callbacks implemented? */
				if(!janus_logger->init || !janus_logger->destroy ||
						!janus_logger->get_api_compatibility ||
						!janus_logger->get_version ||
						!janus_logger->get_version_string ||
						!janus_logger->get_description ||
						!janus_logger->get_package ||
						!janus_logger->get_name ||
						!janus_logger->incoming_logline) {
					JANUS_LOG(LOG_ERR, "\tMissing some mandatory methods/callbacks, skipping this logger plugin...\n");
					continue;
				}
				if(janus_logger->get_api_compatibility() < JANUS_LOGGER_API_VERSION) {
					JANUS_LOG(LOG_ERR, "The '%s' logger plugin was compiled against an older version of the API (%d < %d), skipping it: update it to enable it again\n",
						janus_logger->get_package(), janus_logger->get_api_compatibility(), JANUS_LOGGER_API_VERSION);
					continue;
				}
				janus_logger->init(server_name ? server_name : JANUS_SERVER_NAME, configs_folder);
				JANUS_LOG(LOG_VERB, "\tVersion: %d (%s)\n", janus_logger->get_version(), janus_logger->get_version_string());
				JANUS_LOG(LOG_VERB, "\t   [%s] %s\n", janus_logger->get_package(), janus_logger->get_name());
				JANUS_LOG(LOG_VERB, "\t   %s\n", janus_logger->get_description());
				JANUS_LOG(LOG_VERB, "\t   Plugin API version: %d\n", janus_logger->get_api_compatibility());
				if(loggers == NULL)
					loggers = g_hash_table_new(g_str_hash, g_str_equal);
				g_hash_table_insert(loggers, (gpointer)janus_logger->get_package(), janus_logger);
				if(loggers_so == NULL)
					loggers_so = g_hash_table_new(g_str_hash, g_str_equal);
				g_hash_table_insert(loggers_so, (gpointer)janus_logger->get_package(), event);
			}
		}
		closedir(dir);
	}
	if(disabled_loggers != NULL)
		g_strfreev(disabled_loggers);
	disabled_loggers = NULL;
	janus_log_set_loggers(loggers);

	JANUS_PRINT("---------------------------------------------------\n");
	JANUS_PRINT("  Starting Meetecho Janus (WebRTC Server) v%s\n", janus_version_string);
	JANUS_PRINT("---------------------------------------------------\n\n");

	/* Handle SIGINT (CTRL-C), SIGTERM (from service managers) */
	signal(SIGINT, janus_handle_signal);
	signal(SIGTERM, janus_handle_signal);
	atexit(janus_termination_handler);

	/* Setup Glib */
#if !GLIB_CHECK_VERSION(2, 36, 0)
	g_type_init();
#endif

	/* Logging level: default is info and no timestamps */
	janus_log_level = LOG_INFO;
	janus_log_timestamps = FALSE;
	janus_log_colors = TRUE;
	if(args_info.debug_level_given) {
		if(args_info.debug_level_arg < LOG_NONE)
			args_info.debug_level_arg = 0;
		else if(args_info.debug_level_arg > LOG_MAX)
			args_info.debug_level_arg = LOG_MAX;
		janus_log_level = args_info.debug_level_arg;
	}

	/* Any PID we need to create? */
	const char *pidfile = NULL;
	if(args_info.pid_file_given) {
		pidfile = args_info.pid_file_arg;
		janus_config_add(config, config_general, janus_config_item_create("pid_file", pidfile));
	} else {
		/* Check if the configuration file is saying anything about this */
		item = janus_config_get(config, config_general, janus_config_type_item, "pid_file");
		if(item && item->value)
			pidfile = item->value;
	}
	if(janus_pidfile_create(pidfile) < 0)
		exit(1);

	/* Proceed with the rest of the configuration */
	janus_config_print(config);
	if(args_info.debug_level_given) {
		char debug[5];
		g_snprintf(debug, 5, "%d", args_info.debug_level_arg);
		janus_config_add(config, config_general, janus_config_item_create("debug_level", debug));
	} else {
		/* No command line directive on logging, try the configuration file */
		item = janus_config_get(config, config_general, janus_config_type_item, "debug_level");
		if(item && item->value) {
			int temp_level = atoi(item->value);
			if(temp_level == 0 && strcmp(item->value, "0")) {
				JANUS_PRINT("Invalid debug level %s (configuration), using default (info=4)\n", item->value);
			} else {
				janus_log_level = temp_level;
				if(janus_log_level < LOG_NONE)
					janus_log_level = 0;
				else if(janus_log_level > LOG_MAX)
					janus_log_level = LOG_MAX;
			}
		}
	}
	/* Any command line argument that should overwrite the configuration? */
	JANUS_PRINT("Checking command line arguments...\n");
	if(args_info.debug_timestamps_given) {
		janus_config_add(config, config_general, janus_config_item_create("debug_timestamps", "yes"));
	}
	if(args_info.disable_colors_given) {
		janus_config_add(config, config_general, janus_config_item_create("debug_colors", "no"));
	}
	if(args_info.debug_locks_given) {
		janus_config_add(config, config_general, janus_config_item_create("debug_locks", "yes"));
	}
	if(args_info.session_timeout_given) {
		char st[20];
		g_snprintf(st, 20, "%d", args_info.session_timeout_arg);
		janus_config_add(config, config_general, janus_config_item_create("session_timeout", st));
	}
	if(args_info.reclaim_session_timeout_given) {
		char st[20];
		g_snprintf(st, 20, "%d", args_info.reclaim_session_timeout_arg);
		janus_config_add(config, config_general, janus_config_item_create("reclaim_session_timeout", st));
	}
 	if(args_info.interface_given) {
		janus_config_add(config, config_general, janus_config_item_create("interface", args_info.interface_arg));
	}
	if(args_info.configs_folder_given) {
		janus_config_add(config, config_general, janus_config_item_create("configs_folder", args_info.configs_folder_arg));
	}
	if(args_info.plugins_folder_given) {
		janus_config_add(config, config_general, janus_config_item_create("plugins_folder", args_info.plugins_folder_arg));
	}
	if(args_info.apisecret_given) {
		janus_config_add(config, config_general, janus_config_item_create("api_secret", args_info.apisecret_arg));
	}
	if(args_info.token_auth_given) {
		janus_config_add(config, config_general, janus_config_item_create("token_auth", "yes"));
	}
	if(args_info.token_auth_secret_given) {
		janus_config_add(config, config_general, janus_config_item_create("token_auth_secret", args_info.token_auth_secret_arg));
	}
	if(args_info.no_webrtc_encryption_given) {
		janus_config_add(config, config_general, janus_config_item_create("no_webrtc_encryption", "yes"));
	}
	if(args_info.cert_pem_given) {
		janus_config_add(config, config_certs, janus_config_item_create("cert_pem", args_info.cert_pem_arg));
	}
	if(args_info.cert_key_given) {
		janus_config_add(config, config_certs, janus_config_item_create("cert_key", args_info.cert_key_arg));
	}
	if(args_info.cert_pwd_given) {
		janus_config_add(config, config_certs, janus_config_item_create("cert_pwd", args_info.cert_pwd_arg));
	}
	if(args_info.stun_server_given) {
		/* Split in server and port (if port missing, use 3478 as default) */
		char *stunport = strrchr(args_info.stun_server_arg, ':');
		if(stunport != NULL) {
			*stunport = '\0';
			stunport++;
			janus_config_add(config, config_nat, janus_config_item_create("stun_server", args_info.stun_server_arg));
			janus_config_add(config, config_nat, janus_config_item_create("stun_port", stunport));
		} else {
			janus_config_add(config, config_nat, janus_config_item_create("stun_server", args_info.stun_server_arg));
			janus_config_add(config, config_nat, janus_config_item_create("stun_port", "3478"));
		}
	}
	if(args_info.nat_1_1_given) {
		janus_config_add(config, config_nat, janus_config_item_create("nat_1_1_mapping", args_info.nat_1_1_arg));
	}
	if(args_info.keep_private_host_given) {
		janus_config_add(config, config_nat, janus_config_item_create("keep_private_host", "true"));
	}
	if(args_info.ice_enforce_list_given) {
		janus_config_add(config, config_nat, janus_config_item_create("ice_enforce_list", args_info.ice_enforce_list_arg));
	}
	if(args_info.ice_ignore_list_given) {
		janus_config_add(config, config_nat, janus_config_item_create("ice_ignore_list", args_info.ice_ignore_list_arg));
	}
	if(args_info.libnice_debug_given) {
		janus_config_add(config, config_nat, janus_config_item_create("nice_debug", "true"));
	}
	if(args_info.full_trickle_given) {
		janus_config_add(config, config_nat, janus_config_item_create("full_trickle", "true"));
	}
	if(args_info.ice_lite_given) {
		janus_config_add(config, config_nat, janus_config_item_create("ice_lite", "true"));
	}
	if(args_info.ice_tcp_given) {
		janus_config_add(config, config_nat, janus_config_item_create("ice_tcp", "true"));
	}
	if(args_info.ipv6_candidates_given) {
		janus_config_add(config, config_media, janus_config_item_create("ipv6", "true"));
	}
	if(args_info.ipv6_link_local_given) {
		janus_config_add(config, config_media, janus_config_item_create("ipv6_linklocal", "true"));
	}
	if(args_info.min_nack_queue_given) {
		char mnq[20];
		g_snprintf(mnq, 20, "%d", args_info.min_nack_queue_arg);
		janus_config_add(config, config_media, janus_config_item_create("min_nack_queue", mnq));
	}
	if(args_info.no_media_timer_given) {
		char nmt[20];
		g_snprintf(nmt, 20, "%d", args_info.no_media_timer_arg);
		janus_config_add(config, config_media, janus_config_item_create("no_media_timer", nmt));
	}
	if(args_info.slowlink_threshold_given) {
		char st[20];
		g_snprintf(st, 20, "%d", args_info.slowlink_threshold_arg);
		janus_config_add(config, config_media, janus_config_item_create("slowlink_threshold", st));
	}
	if(args_info.twcc_period_given) {
		char tp[20];
		g_snprintf(tp, 20, "%d", args_info.twcc_period_arg);
		janus_config_add(config, config_media, janus_config_item_create("twcc_period", tp));
	}
	if(args_info.rtp_port_range_given) {
		janus_config_add(config, config_media, janus_config_item_create("rtp_port_range", args_info.rtp_port_range_arg));
	}
	if(args_info.event_handlers_given) {
		janus_config_add(config, config_events, janus_config_item_create("broadcast", "yes"));
	}
	janus_config_print(config);

	/* Logging/debugging */
	JANUS_PRINT("Debug/log level is %d\n", janus_log_level);
	item = janus_config_get(config, config_general, janus_config_type_item, "debug_timestamps");
	if(item && item->value)
		janus_log_timestamps = janus_is_true(item->value);
	JANUS_PRINT("Debug/log timestamps are %s\n", janus_log_timestamps ? "enabled" : "disabled");
	item = janus_config_get(config, config_general, janus_config_type_item, "debug_colors");
	if(item && item->value)
		janus_log_colors = janus_is_true(item->value);
	JANUS_PRINT("Debug/log colors are %s\n", janus_log_colors ? "enabled" : "disabled");
	item = janus_config_get(config, config_general, janus_config_type_item, "debug_locks");
	if(item && item->value)
		lock_debug = janus_is_true(item->value);
	if(lock_debug) {
		JANUS_PRINT("Lock/mutex debugging is enabled\n");
	}

	/* First of all, let's check if we're disabling WebRTC encryption for debugging purposes */
	item = janus_config_get(config, config_general, janus_config_type_item, "no_webrtc_encryption");
	if(item && item->value && janus_is_true(item->value)) {
		JANUS_LOG(LOG_WARN, "Disabling WebRTC encryption: *THIS IS ONLY ACCEPTABLE WHEN DEBUGGING!*\n");
		webrtc_encryption = FALSE;
	}

	/* Any IP/interface to enforce/ignore? */
	item = janus_config_get(config, config_nat, janus_config_type_item, "ice_enforce_list");
	if(item && item->value) {
		gchar **list = g_strsplit(item->value, ",", -1);
		gchar *index = list[0];
		if(index != NULL) {
			int i=0;
			while(index != NULL) {
				if(strlen(index) > 0) {
					JANUS_LOG(LOG_INFO, "Adding '%s' to the ICE enforce list...\n", index);
					janus_ice_enforce_interface(g_strdup(index));
				}
				i++;
				index = list[i];
			}
		}
		g_clear_pointer(&list, g_strfreev);
	}
	item = janus_config_get(config, config_nat, janus_config_type_item, "ice_ignore_list");
	if(item && item->value) {
		gchar **list = g_strsplit(item->value, ",", -1);
		gchar *index = list[0];
		if(index != NULL) {
			int i=0;
			while(index != NULL) {
				if(strlen(index) > 0) {
					JANUS_LOG(LOG_INFO, "Adding '%s' to the ICE ignore list...\n", index);
					janus_ice_ignore_interface(g_strdup(index));
				}
				i++;
				index = list[i];
			}
		}
		g_clear_pointer(&list, g_strfreev);
	}
	/* What is the local IP? */
	JANUS_LOG(LOG_VERB, "Selecting local IP address...\n");
	item = janus_config_get(config, config_general, janus_config_type_item, "interface");
	if(item && item->value) {
		JANUS_LOG(LOG_VERB, "  -- Will try to use %s\n", item->value);
		/* Verify that the address is valid */
		struct ifaddrs *ifas = NULL;
		janus_network_address iface;
		janus_network_address_string_buffer ibuf;
		if(getifaddrs(&ifas) == -1) {
			JANUS_LOG(LOG_ERR, "Unable to acquire list of network devices/interfaces; some configurations may not work as expected... %d (%s)\n",
				errno, g_strerror(errno));
		} else {
			if(janus_network_lookup_interface(ifas, item->value, &iface) != 0) {
				JANUS_LOG(LOG_WARN, "Error setting local IP address to %s, falling back to detecting IP address...\n", item->value);
			} else {
				if(janus_network_address_to_string_buffer(&iface, &ibuf) != 0 || janus_network_address_string_buffer_is_null(&ibuf)) {
					JANUS_LOG(LOG_WARN, "Error getting local IP address from %s, falling back to detecting IP address...\n", item->value);
				} else {
					local_ip = g_strdup(janus_network_address_string_from_buffer(&ibuf));
				}
			}
			freeifaddrs(ifas);
		}
	}
	if(local_ip == NULL) {
		local_ip = janus_network_detect_local_ip_as_string(janus_network_query_options_any_ip);
		if(local_ip == NULL) {
			JANUS_LOG(LOG_WARN, "Couldn't find any address! using 127.0.0.1 as the local IP... (which is NOT going to work out of your machine)\n");
			local_ip = g_strdup("127.0.0.1");
		}
	}
	JANUS_LOG(LOG_INFO, "Using %s as local IP...\n", local_ip);

	/* Check if a custom session timeout value was specified */
	item = janus_config_get(config, config_general, janus_config_type_item, "session_timeout");
	if(item && item->value) {
		int st = atoi(item->value);
		if(st < 0) {
			JANUS_LOG(LOG_WARN, "Ignoring session_timeout value as it's not a positive integer\n");
		} else {
			if(st == 0) {
				JANUS_LOG(LOG_WARN, "Session timeouts have been disabled (note, may result in orphaned sessions)\n");
			}
			global_session_timeout = st;
		}
	}

	/* Check if a custom reclaim session timeout value was specified */
	item = janus_config_get(config, config_general, janus_config_type_item, "reclaim_session_timeout");
	if(item && item->value) {
		int rst = atoi(item->value);
		if(rst < 0) {
			JANUS_LOG(LOG_WARN, "Ignoring reclaim_session_timeout value as it's not a positive integer\n");
		} else {
			if(rst == 0) {
				JANUS_LOG(LOG_WARN, "Reclaim session timeouts have been disabled, will cleanup immediately\n");
			}
			reclaim_session_timeout = rst;
		}
	}

	/* Check if a custom candidates timeout value was specified */
	item = janus_config_get(config, config_general, janus_config_type_item, "candidates_timeout");
	if(item && item->value) {
		int ct = atoi(item->value);
		if(ct <= 0) {
			JANUS_LOG(LOG_WARN, "Ignoring candidates_timeout value as it's not a positive integer\n");
		} else {
			candidates_timeout = ct;
		}
	}

	/* Is there any API secret to consider? */
	api_secret = NULL;
	item = janus_config_get(config, config_general, janus_config_type_item, "api_secret");
	if(item && item->value) {
		api_secret = g_strdup(item->value);
	}
	/* Is there any API secret to consider? */
	admin_api_secret = NULL;
	item = janus_config_get(config, config_general, janus_config_type_item, "admin_secret");
	if(item && item->value) {
		admin_api_secret = g_strdup(item->value);
	}
	/* Also check if the token based authentication mechanism needs to be enabled */
	item = janus_config_get(config, config_general, janus_config_type_item, "token_auth");
	gboolean auth_enabled = item && item->value && janus_is_true(item->value);
	item = janus_config_get(config, config_general, janus_config_type_item, "token_auth_secret");
	const char *auth_secret = NULL;
	if (item && item->value)
		auth_secret = item->value;
	janus_auth_init(auth_enabled, auth_secret);

	/* Check if opaque IDs should be sent back in the Janus API too */
	item = janus_config_get(config, config_general, janus_config_type_item, "opaqueid_in_api");
	if(item && item->value && janus_is_true(item->value))
		janus_enable_opaqueid_in_api();

	/* Initialize the recorder code */
	item = janus_config_get(config, config_general, janus_config_type_item, "recordings_tmp_ext");
	if(item && item->value) {
		janus_recorder_init(TRUE, item->value);
	} else {
		janus_recorder_init(FALSE, NULL);
	}

	/* Check if we should hide dependencies in "info" requests */
	item = janus_config_get(config, config_general, janus_config_type_item, "hide_dependencies");
	if(item && item->value && janus_is_true(item->value))
		hide_dependencies = TRUE;

	/* Setup ICE stuff (e.g., checking if the provided STUN server is correct) */
	char *stun_server = NULL, *turn_server = NULL;
	uint16_t stun_port = 0, turn_port = 0;
	char *turn_type = NULL, *turn_user = NULL, *turn_pwd = NULL;
	char *turn_rest_api = NULL, *turn_rest_api_key = NULL;
#ifdef HAVE_TURNRESTAPI
	char *turn_rest_api_method = NULL;
	uint turn_rest_api_timeout = 10;
#endif
	uint16_t rtp_min_port = 0, rtp_max_port = 0;
	gboolean ice_lite = FALSE, ice_tcp = FALSE, full_trickle = FALSE, ipv6 = FALSE,
		ipv6_linklocal = FALSE, ignore_mdns = FALSE, ignore_unreachable_ice_server = FALSE;
	item = janus_config_get(config, config_media, janus_config_type_item, "ipv6");
	ipv6 = (item && item->value) ? janus_is_true(item->value) : FALSE;
	if(ipv6) {
		item = janus_config_get(config, config_media, janus_config_type_item, "ipv6_linklocal");
		ipv6_linklocal = (item && item->value) ? janus_is_true(item->value) : FALSE;
	}
	item = janus_config_get(config, config_media, janus_config_type_item, "rtp_port_range");
	if(item && item->value) {
		/* Split in min and max port */
		char *maxport = strrchr(item->value, '-');
		if(maxport != NULL) {
			*maxport = '\0';
			maxport++;
			if(janus_string_to_uint16(item->value, &rtp_min_port) < 0)
				JANUS_LOG(LOG_WARN, "Invalid RTP min port value: %s (assuming 0)\n", item->value);
			if(janus_string_to_uint16(maxport, &rtp_max_port) < 0)
				JANUS_LOG(LOG_WARN, "Invalid RTP max port value: %s (assuming 0)\n", maxport);
			maxport--;
			*maxport = '-';
		}
		if(rtp_min_port > rtp_max_port) {
			uint16_t temp_port = rtp_min_port;
			rtp_min_port = rtp_max_port;
			rtp_max_port = temp_port;
		}
		if(rtp_max_port == 0)
			rtp_max_port = 65535;
		JANUS_LOG(LOG_INFO, "RTP port range: %u -- %u\n", rtp_min_port, rtp_max_port);
	}
	/* Check if we need to enable the ICE Lite mode */
	item = janus_config_get(config, config_nat, janus_config_type_item, "ice_lite");
	ice_lite = (item && item->value) ? janus_is_true(item->value) : FALSE;
	/* Check if we need to enable ICE-TCP support (warning: still broken, for debugging only) */
	item = janus_config_get(config, config_nat, janus_config_type_item, "ice_tcp");
	ice_tcp = (item && item->value) ? janus_is_true(item->value) : FALSE;
	/* Check if we need to do full-trickle instead of half-trickle */
	item = janus_config_get(config, config_nat, janus_config_type_item, "full_trickle");
	full_trickle = (item && item->value) ? janus_is_true(item->value) : FALSE;
	/* Check if we should exit if a STUN or TURN server is unreachable */
	item = janus_config_get(config, config_nat, janus_config_type_item, "ignore_unreachable_ice_server");
	ignore_unreachable_ice_server = (item && item->value) ? janus_is_true(item->value) : FALSE;
	/* Any STUN server to use in Janus? */
	item = janus_config_get(config, config_nat, janus_config_type_item, "stun_server");
	if(item && item->value)
		stun_server = (char *)item->value;
	item = janus_config_get(config, config_nat, janus_config_type_item, "stun_port");
	if(item && item->value && janus_string_to_uint16(item->value, &stun_port) < 0) {
		JANUS_LOG(LOG_WARN, "Invalid STUN port: %s (disabling STUN)\n", item->value);
		stun_server = NULL;
	}
	/* Check if we should drop mDNS candidates */
	item = janus_config_get(config, config_nat, janus_config_type_item, "ignore_mdns");
	ignore_mdns = (item && item->value) ? janus_is_true(item->value) : FALSE;
	/* Any 1:1 NAT mapping to take into account? */
	item = janus_config_get(config, config_nat, janus_config_type_item, "nat_1_1_mapping");
	if(item && item->value) {
		JANUS_LOG(LOG_INFO, "Using nat_1_1_mapping for public IP: %s\n", item->value);
		char **list = g_strsplit(item->value, ",", -1);
		char *index = list[0];
		if(index != NULL) {
			int i=0;
			while(index != NULL) {
				if(strlen(index) > 0) {
					if(!janus_network_string_is_valid_address(janus_network_query_options_any_ip, index)) {
						JANUS_LOG(LOG_WARN, "Invalid nat_1_1_mapping address %s, skipping...\n", index);
					} else {
						janus_add_public_ip(index);
					}
				}
				i++;
				index = list[i];
			}
		}
		g_strfreev(list);
		if(janus_get_public_ip_count() > 0) {
			/* Check if we should replace the private host, or advertise both candidates */
			gboolean keep_private_host = FALSE;
			item = janus_config_get(config, config_nat, janus_config_type_item, "keep_private_host");
			if(item && item->value && janus_is_true(item->value)) {
				JANUS_LOG(LOG_INFO, "  -- Going to keep the private host too (separate candidates)\n");
				keep_private_host = TRUE;
			}
			janus_ice_enable_nat_1_1(keep_private_host);
		}
	}
	/* Any TURN server to use in Janus? */
	item = janus_config_get(config, config_nat, janus_config_type_item, "turn_server");
	if(item && item->value)
		turn_server = (char *)item->value;
	item = janus_config_get(config, config_nat, janus_config_type_item, "turn_port");
	if(item && item->value && janus_string_to_uint16(item->value, &turn_port) < 0) {
		JANUS_LOG(LOG_WARN, "Invalid TURN port: %s (disabling TURN)\n", item->value);
		turn_server = NULL;
	}
	item = janus_config_get(config, config_nat, janus_config_type_item, "turn_type");
	if(item && item->value)
		turn_type = (char *)item->value;
	item = janus_config_get(config, config_nat, janus_config_type_item, "turn_user");
	if(item && item->value)
		turn_user = (char *)item->value;
	item = janus_config_get(config, config_nat, janus_config_type_item, "turn_pwd");
	if(item && item->value)
		turn_pwd = (char *)item->value;
	/* Check if there's any TURN REST API backend to use */
	item = janus_config_get(config, config_nat, janus_config_type_item, "turn_rest_api");
	if(item && item->value)
		turn_rest_api = (char *)item->value;
	item = janus_config_get(config, config_nat, janus_config_type_item, "turn_rest_api_key");
	if(item && item->value)
		turn_rest_api_key = (char *)item->value;
#ifdef HAVE_TURNRESTAPI
	item = janus_config_get(config, config_nat, janus_config_type_item, "turn_rest_api_method");
	if(item && item->value)
		turn_rest_api_method = (char *)item->value;
	item = janus_config_get(config, config_nat, janus_config_type_item, "turn_rest_api_timeout");
	if(item && item->value) {
		int rst = atoi(item->value);
		if(rst <= 0) { /* Don't allow user to set 0 seconds i.e., infinite wait */
			JANUS_LOG(LOG_WARN, "Ignoring turn_rest_api_timeout as it's not a positive integer, leaving at default (10 seconds)\n");
		} else {
			turn_rest_api_timeout = rst;
		}
	}
#endif
	/* Do we need a limited number of static event loops, or is it ok to have one per handle (the default)? */
	item = janus_config_get(config, config_general, janus_config_type_item, "event_loops");
	if(item && item->value)
		janus_ice_set_static_event_loops(atoi(item->value));
	/* Initialize the ICE stack now */
	janus_ice_init(ice_lite, ice_tcp, full_trickle, ignore_mdns, ipv6, ipv6_linklocal, rtp_min_port, rtp_max_port);
	if(janus_ice_set_stun_server(stun_server, stun_port) < 0) {
		if(!ignore_unreachable_ice_server) {
			JANUS_LOG(LOG_FATAL, "Invalid STUN address %s:%u\n", stun_server, stun_port);
			exit(1);
		} else {
			JANUS_LOG(LOG_ERR, "Invalid STUN address %s:%u. STUN will be disabled\n", stun_server, stun_port);
		}
	}
	item = janus_config_get(config, config_nat, janus_config_type_item, "ice_nomination");
	if(item && item->value) {
#ifndef HAVE_ICE_NOMINATION
		JANUS_LOG(LOG_WARN, "This version of libnice doesn't support setting the ICE nomination mode, ignoring '%s'\n", item->value);
#else
		janus_ice_set_nomination_mode(item->value);
#endif
	}
	item = janus_config_get(config, config_nat, janus_config_type_item, "ice_keepalive_conncheck");
	if(item && item->value)
		janus_ice_set_keepalive_conncheck_enabled(janus_is_true(item->value));
	if(janus_ice_set_turn_server(turn_server, turn_port, turn_type, turn_user, turn_pwd) < 0) {
		if(!ignore_unreachable_ice_server) {
			JANUS_LOG(LOG_FATAL, "Invalid TURN address %s:%u\n", turn_server, turn_port);
			exit(1);
		} else {
			JANUS_LOG(LOG_ERR, "Invalid TURN address %s:%u. TURN will be disabled\n", turn_server, turn_port);
		}
	}
#ifndef HAVE_TURNRESTAPI
	if(turn_rest_api != NULL || turn_rest_api_key != NULL) {
		JANUS_LOG(LOG_WARN, "A TURN REST API backend specified in the settings, but libcurl support has not been built\n");
	}
#else
	if(janus_ice_set_turn_rest_api(turn_rest_api, turn_rest_api_key, turn_rest_api_method, turn_rest_api_timeout) < 0) {
		JANUS_LOG(LOG_FATAL, "Invalid TURN REST API configuration: %s (%s, %s)\n", turn_rest_api, turn_rest_api_key, turn_rest_api_method);
		exit(1);
	}
#endif
	item = janus_config_get(config, config_nat, janus_config_type_item, "nice_debug");
	if(item && item->value && janus_is_true(item->value)) {
		/* Enable libnice debugging */
		janus_ice_debugging_enable();
	}
	if(stun_server == NULL && turn_server == NULL) {
		/* No STUN and TURN server provided for Janus: make sure it isn't on a private address */
		int num_ips = janus_get_public_ip_count();
		if(num_ips == 0) {
			/* If nat_1_1_mapping is off, the first (and only) public IP is the local_ip */
			num_ips++;
		}
		/* Check each public IP */
		int i = 0;
		for(i = 0; i < num_ips; i++) {
			gboolean private_address = FALSE;
			const gchar *test_ip = janus_get_public_ip(i);
			janus_network_address addr;
			if(janus_network_string_to_address(janus_network_query_options_any_ip, test_ip, &addr) != 0) {
				JANUS_LOG(LOG_ERR, "Invalid address %s..?\n", test_ip);
			} else {
				if(addr.family == AF_INET) {
					unsigned short int ip[4];
					sscanf(test_ip, "%hu.%hu.%hu.%hu", &ip[0], &ip[1], &ip[2], &ip[3]);
					if(ip[0] == 10) {
						/* Class A private address */
						private_address = TRUE;
					} else if(ip[0] == 172 && (ip[1] >= 16 && ip[1] <= 31)) {
						/* Class B private address */
						private_address = TRUE;
					} else if(ip[0] == 192 && ip[1] == 168) {
						/* Class C private address */
						private_address = TRUE;
					}
				} else {
					/* TODO Similar check for IPv6... */
				}
			}
			if(private_address) {
				JANUS_LOG(LOG_WARN, "Janus is deployed on a private address (%s) but you didn't specify any STUN server!"
			                    " Expect trouble if this is supposed to work over the internet and not just in a LAN...\n", test_ip);
			}
		}
	}

	/* Is there any DSCP TOS to apply? */
	item = janus_config_get(config, config_media, janus_config_type_item, "dscp");
	if(!item || !item->value)	/* Just for backwards compatibility */
		item = janus_config_get(config, config_media, janus_config_type_item, "dscp_tos");
	if(item && item->value) {
		int dscp = atoi(item->value);
		if(dscp < 0) {
			JANUS_LOG(LOG_WARN, "Ignoring dscp value as it's not a positive integer\n");
		} else {
			janus_set_dscp(dscp);
		}
	}

	/* NACK related stuff */
	item = janus_config_get(config, config_media, janus_config_type_item, "min_nack_queue");
	if(item && item->value) {
		int mnq = atoi(item->value);
		if(mnq < 0) {
			JANUS_LOG(LOG_WARN, "Ignoring min_nack_queue value as it's not a positive integer\n");
		} else {
			janus_set_min_nack_queue(mnq);
		}
	}
	item = janus_config_get(config, config_media, janus_config_type_item, "nack_optimizations");
	if(item && item->value) {
		gboolean optimize = janus_is_true(item->value);
		janus_set_nack_optimizations_enabled(optimize);
	}
	/* no-media timer */
	item = janus_config_get(config, config_media, janus_config_type_item, "no_media_timer");
	if(item && item->value) {
		int nmt = atoi(item->value);
		if(nmt < 0) {
			JANUS_LOG(LOG_WARN, "Ignoring no_media_timer value as it's not a positive integer\n");
		} else {
			janus_set_no_media_timer(nmt);
		}
	}
	/* slowlink-threshold value */
	item = janus_config_get(config, config_media, janus_config_type_item, "slowlink_threshold");
	if(item && item->value) {
		int st = atoi(item->value);
		if(st < 0) {
			JANUS_LOG(LOG_WARN, "Ignoring slowlink_threshold value as it's not a positive integer\n");
		} else {
			janus_set_slowlink_threshold(st);
		}
	}
	/* TWCC period */
	item = janus_config_get(config, config_media, janus_config_type_item, "twcc_period");
	if(item && item->value) {
		int tp = atoi(item->value);
		if(tp <= 0) {
			JANUS_LOG(LOG_WARN, "Ignoring twcc_period value as it's not a positive integer\n");
		} else {
			janus_set_twcc_period(tp);
		}
	}

	/* Setup OpenSSL stuff */
	const char *server_pem;
	item = janus_config_get(config, config_certs, janus_config_type_item, "cert_pem");
	if(!item || !item->value) {
		server_pem = NULL;
	} else {
		server_pem = item->value;
	}
	const char *server_key;
	item = janus_config_get(config, config_certs, janus_config_type_item, "cert_key");
	if(!item || !item->value) {
		server_key = NULL;
	} else {
		server_key = item->value;
	}
	const char *password;
	item = janus_config_get(config, config_certs, janus_config_type_item, "cert_pwd");
	if(!item || !item->value) {
		password = NULL;
	} else {
		password = item->value;
	}
	JANUS_LOG(LOG_VERB, "Using certificates:\n\t%s\n\t%s\n", server_pem, server_key);

	SSL_library_init();
	SSL_load_error_strings();
	OpenSSL_add_all_algorithms();
	/* ... and DTLS-SRTP in particular */
	const char *dtls_ciphers = NULL;
	item = janus_config_get(config, config_certs, janus_config_type_item, "dtls_ciphers");
	if(item && item->value)
		dtls_ciphers = item->value;
	guint16 dtls_timeout = 1000;
	item = janus_config_get(config, config_media, janus_config_type_item, "dtls_timeout");
	if(item && item->value && janus_string_to_uint16(item->value, &dtls_timeout) < 0) {
		JANUS_LOG(LOG_WARN, "Invalid DTLS timeout: %s (falling back to default)\n", item->value);
		dtls_timeout = 1000;
	}
	gboolean rsa_private_key = FALSE;
	item = janus_config_get(config, config_certs, janus_config_type_item, "rsa_private_key");
	if(item && item->value)
		rsa_private_key = janus_is_true(item->value);
	gboolean dtls_accept_selfsigned = TRUE;
	item = janus_config_get(config, config_certs, janus_config_type_item, "dtls_accept_selfsigned");
	if(item && item->value)
		dtls_accept_selfsigned = janus_is_true(item->value);
	if(janus_dtls_srtp_init(server_pem, server_key, password, dtls_ciphers, dtls_timeout, rsa_private_key, dtls_accept_selfsigned) < 0) {
		exit(1);
	}
	/* Check if there's any custom value for the starting MTU to use in the BIO filter */
	item = janus_config_get(config, config_media, janus_config_type_item, "dtls_mtu");
	if(item && item->value)
		janus_dtls_bio_agent_set_mtu(atoi(item->value));

#ifdef HAVE_SCTP
	/* Initialize SCTP for DataChannels */
	if(janus_sctp_init() < 0) {
		exit(1);
	}
#else
	JANUS_LOG(LOG_WARN, "Data Channels support not compiled\n");
#endif

	/* Sessions */
	sessions = g_hash_table_new_full(g_int64_hash, g_int64_equal, (GDestroyNotify)g_free, NULL);
	janus_mutex_init(&sessions_mutex);
	/* Start the sessions timeout watchdog */
	sessions_watchdog_context = g_main_context_new();
	GMainLoop *watchdog_loop = g_main_loop_new(sessions_watchdog_context, FALSE);
	GError *error = NULL;
	GThread *watchdog = g_thread_try_new("timeout watchdog", &janus_sessions_watchdog, watchdog_loop, &error);
	if(error != NULL) {
		JANUS_LOG(LOG_FATAL, "Got error %d (%s) trying to start sessions timeout watchdog...\n",
			error->code, error->message ? error->message : "??");
		g_error_free(error);
		exit(1);
	}
	/* Start the thread that will dispatch incoming requests */
	requests = g_async_queue_new_full((GDestroyNotify)janus_request_destroy);
	GThread *requests_thread = g_thread_try_new("sessions requests", &janus_transport_requests, NULL, &error);
	if(error != NULL) {
		JANUS_LOG(LOG_FATAL, "Got error %d (%s) trying to start requests thread...\n",
			error->code, error->message ? error->message : "??");
		g_error_free(error);
		exit(1);
	}
	/* Create a thread pool to handle asynchronous requests, no matter what the transport */
	error = NULL;
	tasks = g_thread_pool_new(janus_transport_task, NULL, -1, FALSE, &error);
	if(error != NULL) {
		/* Something went wrong... */
		JANUS_LOG(LOG_FATAL, "Got error %d (%s) trying to launch the request pool task thread...\n",
			error->code, error->message ? error->message : "??");
		g_error_free(error);
		exit(1);
	}
	/* Wait 120 seconds before stopping idle threads to avoid the creation of too many threads for AddressSanitizer. */
	g_thread_pool_set_max_idle_time(120 * 1000);

	/* Load event handlers */
	path = NULL;
	dir = NULL;
	/* Event handlers are disabled by default, though: they need to be enabled in the configuration */
	item = janus_config_get(config, config_events, janus_config_type_item, "broadcast");
	gboolean enable_events = FALSE;
	if(item && item->value)
		enable_events = janus_is_true(item->value);
	if(!enable_events) {
		JANUS_LOG(LOG_INFO, "Event handlers support disabled\n");
	} else {
		gchar **disabled_eventhandlers = NULL;
		path = EVENTDIR;
		item = janus_config_get(config, config_general, janus_config_type_item, "events_folder");
		if(item && item->value)
			path = (char *)item->value;
		JANUS_LOG(LOG_INFO, "Event handler plugins folder: %s\n", path);
		dir = opendir(path);
		if(!dir) {
			/* Not really fatal, we don't care and go on anyway: event handlers are not fundamental */
			JANUS_LOG(LOG_WARN, "\tCouldn't access event handler plugins folder...\n");
		} else {
			item = janus_config_get(config, config_events, janus_config_type_item, "stats_period");
			if(item && item->value) {
				/* Check if we need to use a larger period for pushing statistics to event handlers */
				int period = atoi(item->value);
				if(period < 0) {
					JANUS_LOG(LOG_WARN, "Invalid event handlers statistics period, using default value (1 second)\n");
				} else if(period == 0) {
					janus_ice_set_event_stats_period(0);
					JANUS_LOG(LOG_WARN, "Disabling event handlers statistics period, no media statistics will be pushed to event handlers\n");
				} else {
					janus_ice_set_event_stats_period(period);
					JANUS_LOG(LOG_INFO, "Setting event handlers statistics period to %d seconds\n", period);
				}
			}
			/* Any event handlers to ignore? */
			item = janus_config_get(config, config_events, janus_config_type_item, "disable");
			if(item && item->value)
				disabled_eventhandlers = g_strsplit(item->value, ",", -1);
			/* Open the shared objects */
			struct dirent *eventent = NULL;
			char eventpath[1024];
			while((eventent = readdir(dir))) {
				int len = strlen(eventent->d_name);
				if (len < 4) {
					continue;
				}
				if (strcasecmp(eventent->d_name+len-strlen(SHLIB_EXT), SHLIB_EXT)) {
					continue;
				}
				/* Check if this event handler has been disabled in the configuration file */
				if(disabled_eventhandlers != NULL) {
					gchar *index = disabled_eventhandlers[0];
					if(index != NULL) {
						int i=0;
						gboolean skip = FALSE;
						while(index != NULL) {
							while(isspace(*index))
								index++;
							if(strlen(index) && !strcmp(index, eventent->d_name)) {
								JANUS_LOG(LOG_WARN, "Event handler plugin '%s' has been disabled, skipping...\n", eventent->d_name);
								skip = TRUE;
								break;
							}
							i++;
							index = disabled_eventhandlers[i];
						}
						if(skip)
							continue;
					}
				}
				JANUS_LOG(LOG_INFO, "Loading event handler plugin '%s'...\n", eventent->d_name);
				memset(eventpath, 0, 1024);
				g_snprintf(eventpath, 1024, "%s/%s", path, eventent->d_name);
				void *event = dlopen(eventpath, RTLD_NOW | RTLD_GLOBAL);
				if (!event) {
					JANUS_LOG(LOG_ERR, "\tCouldn't load event handler plugin '%s': %s\n", eventent->d_name, dlerror());
				} else {
					create_e *create = (create_e*) dlsym(event, "create");
					const char *dlsym_error = dlerror();
					if (dlsym_error) {
						JANUS_LOG(LOG_ERR, "\tCouldn't load symbol 'create': %s\n", dlsym_error);
						continue;
					}
					janus_eventhandler *janus_eventhandler = create();
					if(!janus_eventhandler) {
						JANUS_LOG(LOG_ERR, "\tCouldn't use function 'create'...\n");
						continue;
					}
					/* Are all the mandatory methods and callbacks implemented? */
					if(!janus_eventhandler->init || !janus_eventhandler->destroy ||
							!janus_eventhandler->get_api_compatibility ||
							!janus_eventhandler->get_version ||
							!janus_eventhandler->get_version_string ||
							!janus_eventhandler->get_description ||
							!janus_eventhandler->get_package ||
							!janus_eventhandler->get_name ||
							!janus_eventhandler->incoming_event) {
						JANUS_LOG(LOG_ERR, "\tMissing some mandatory methods/callbacks, skipping this event handler plugin...\n");
						continue;
					}
					if(janus_eventhandler->get_api_compatibility() < JANUS_EVENTHANDLER_API_VERSION) {
						JANUS_LOG(LOG_ERR, "The '%s' event handler plugin was compiled against an older version of the API (%d < %d), skipping it: update it to enable it again\n",
							janus_eventhandler->get_package(), janus_eventhandler->get_api_compatibility(), JANUS_EVENTHANDLER_API_VERSION);
						continue;
					}
					janus_eventhandler->init(configs_folder);
					JANUS_LOG(LOG_VERB, "\tVersion: %d (%s)\n", janus_eventhandler->get_version(), janus_eventhandler->get_version_string());
					JANUS_LOG(LOG_VERB, "\t   [%s] %s\n", janus_eventhandler->get_package(), janus_eventhandler->get_name());
					JANUS_LOG(LOG_VERB, "\t   %s\n", janus_eventhandler->get_description());
					JANUS_LOG(LOG_VERB, "\t   Plugin API version: %d\n", janus_eventhandler->get_api_compatibility());
					JANUS_LOG(LOG_VERB, "\t   Subscriptions:");
					if(janus_eventhandler->events_mask == 0) {
						JANUS_LOG(LOG_VERB, " none");
					} else {
						if(janus_flags_is_set(&janus_eventhandler->events_mask, JANUS_EVENT_TYPE_SESSION))
							JANUS_LOG(LOG_VERB, " sessions");
						if(janus_flags_is_set(&janus_eventhandler->events_mask, JANUS_EVENT_TYPE_HANDLE))
							JANUS_LOG(LOG_VERB, " handles");
						if(janus_flags_is_set(&janus_eventhandler->events_mask, JANUS_EVENT_TYPE_JSEP))
							JANUS_LOG(LOG_VERB, " jsep");
						if(janus_flags_is_set(&janus_eventhandler->events_mask, JANUS_EVENT_TYPE_WEBRTC))
							JANUS_LOG(LOG_VERB, " webrtc");
						if(janus_flags_is_set(&janus_eventhandler->events_mask, JANUS_EVENT_TYPE_MEDIA))
							JANUS_LOG(LOG_VERB, " media");
						if(janus_flags_is_set(&janus_eventhandler->events_mask, JANUS_EVENT_TYPE_PLUGIN))
							JANUS_LOG(LOG_VERB, " plugins");
						if(janus_flags_is_set(&janus_eventhandler->events_mask, JANUS_EVENT_TYPE_TRANSPORT))
							JANUS_LOG(LOG_VERB, " transports");
					}
					JANUS_LOG(LOG_VERB, "\n");
					if(eventhandlers == NULL)
						eventhandlers = g_hash_table_new(g_str_hash, g_str_equal);
					g_hash_table_insert(eventhandlers, (gpointer)janus_eventhandler->get_package(), janus_eventhandler);
					if(eventhandlers_so == NULL)
						eventhandlers_so = g_hash_table_new(g_str_hash, g_str_equal);
					g_hash_table_insert(eventhandlers_so, (gpointer)janus_eventhandler->get_package(), event);
				}
			}
			closedir(dir);
		}
		if(disabled_eventhandlers != NULL)
			g_strfreev(disabled_eventhandlers);
		disabled_eventhandlers = NULL;
		/* Initialize the event broadcaster */
		if(janus_events_init(enable_events, (server_name ? server_name : (char *)JANUS_SERVER_NAME), eventhandlers) < 0) {
			JANUS_LOG(LOG_FATAL, "Error initializing the Event handlers mechanism...\n");
			exit(1);
		}
	}

	/* Load plugins */
	path = PLUGINDIR;
	item = janus_config_get(config, config_general, janus_config_type_item, "plugins_folder");
	if(item && item->value)
		path = (char *)item->value;
	JANUS_LOG(LOG_INFO, "Plugins folder: %s\n", path);
	dir = opendir(path);
	if(!dir) {
		JANUS_LOG(LOG_FATAL, "\tCouldn't access plugins folder...\n");
		exit(1);
	}
	/* Any plugin to ignore? */
	gchar **disabled_plugins = NULL;
	item = janus_config_get(config, config_plugins, janus_config_type_item, "disable");
	if(item && item->value)
		disabled_plugins = g_strsplit(item->value, ",", -1);
	/* Open the shared objects */
	struct dirent *pluginent = NULL;
	char pluginpath[1024];
	while((pluginent = readdir(dir))) {
		int len = strlen(pluginent->d_name);
		if (len < 4) {
			continue;
		}
		if (strcasecmp(pluginent->d_name+len-strlen(SHLIB_EXT), SHLIB_EXT)) {
			continue;
		}
		/* Check if this plugins has been disabled in the configuration file */
		if(disabled_plugins != NULL) {
			gchar *index = disabled_plugins[0];
			if(index != NULL) {
				int i=0;
				gboolean skip = FALSE;
				while(index != NULL) {
					while(isspace(*index))
						index++;
					if(strlen(index) && !strcmp(index, pluginent->d_name)) {
						JANUS_LOG(LOG_WARN, "Plugin '%s' has been disabled, skipping...\n", pluginent->d_name);
						skip = TRUE;
						break;
					}
					i++;
					index = disabled_plugins[i];
				}
				if(skip)
					continue;
			}
		}
		JANUS_LOG(LOG_INFO, "Loading plugin '%s'...\n", pluginent->d_name);
		memset(pluginpath, 0, 1024);
		g_snprintf(pluginpath, 1024, "%s/%s", path, pluginent->d_name);
		void *plugin = dlopen(pluginpath, RTLD_NOW | RTLD_GLOBAL);
		if (!plugin) {
			JANUS_LOG(LOG_ERR, "\tCouldn't load plugin '%s': %s\n", pluginent->d_name, dlerror());
		} else {
			create_p *create = (create_p*) dlsym(plugin, "create");
			const char *dlsym_error = dlerror();
			if (dlsym_error) {
				JANUS_LOG(LOG_ERR, "\tCouldn't load symbol 'create': %s\n", dlsym_error);
				continue;
			}
			janus_plugin *janus_plugin = create();
			if(!janus_plugin) {
				JANUS_LOG(LOG_ERR, "\tCouldn't use function 'create'...\n");
				continue;
			}
			/* Are all the mandatory methods and callbacks implemented? */
			if(!janus_plugin->init || !janus_plugin->destroy ||
					!janus_plugin->get_api_compatibility ||
					!janus_plugin->get_version ||
					!janus_plugin->get_version_string ||
					!janus_plugin->get_description ||
					!janus_plugin->get_package ||
					!janus_plugin->get_name ||
					!janus_plugin->create_session ||
					!janus_plugin->query_session ||
					!janus_plugin->destroy_session ||
					!janus_plugin->handle_message ||
					!janus_plugin->setup_media ||
					!janus_plugin->hangup_media) {
				JANUS_LOG(LOG_ERR, "\tMissing some mandatory methods/callbacks, skipping this plugin...\n");
				continue;
			}
			if(janus_plugin->get_api_compatibility() < JANUS_PLUGIN_API_VERSION) {
				JANUS_LOG(LOG_ERR, "The '%s' plugin was compiled against an older version of the API (%d < %d), skipping it: update it to enable it again\n",
					janus_plugin->get_package(), janus_plugin->get_api_compatibility(), JANUS_PLUGIN_API_VERSION);
				continue;
			}
			if(janus_plugin->init(&janus_handler_plugin, configs_folder) < 0) {
				JANUS_LOG(LOG_WARN, "The '%s' plugin could not be initialized\n", janus_plugin->get_package());
				dlclose(plugin);
				continue;
			}
			JANUS_LOG(LOG_VERB, "\tVersion: %d (%s)\n", janus_plugin->get_version(), janus_plugin->get_version_string());
			JANUS_LOG(LOG_VERB, "\t   [%s] %s\n", janus_plugin->get_package(), janus_plugin->get_name());
			JANUS_LOG(LOG_VERB, "\t   %s\n", janus_plugin->get_description());
			JANUS_LOG(LOG_VERB, "\t   Plugin API version: %d\n", janus_plugin->get_api_compatibility());
			if(!janus_plugin->incoming_rtp && !janus_plugin->incoming_rtcp && !janus_plugin->incoming_data) {
				JANUS_LOG(LOG_WARN, "The '%s' plugin doesn't implement any callback for RTP/RTCP/data... is this on purpose?\n",
					janus_plugin->get_package());
			}
			if(!janus_plugin->incoming_rtp && !janus_plugin->incoming_rtcp && janus_plugin->incoming_data) {
				JANUS_LOG(LOG_WARN, "The '%s' plugin will only handle data channels (no RTP/RTCP)... is this on purpose?\n",
					janus_plugin->get_package());
			}
			if(plugins == NULL)
				plugins = g_hash_table_new(g_str_hash, g_str_equal);
			g_hash_table_insert(plugins, (gpointer)janus_plugin->get_package(), janus_plugin);
			if(plugins_so == NULL)
				plugins_so = g_hash_table_new(g_str_hash, g_str_equal);
			g_hash_table_insert(plugins_so, (gpointer)janus_plugin->get_package(), plugin);
		}
	}
	closedir(dir);
	if(disabled_plugins != NULL)
		g_strfreev(disabled_plugins);
	disabled_plugins = NULL;

	/* Load transports */
	gboolean janus_api_enabled = FALSE, admin_api_enabled = FALSE;
	path = TRANSPORTDIR;
	item = janus_config_get(config, config_general, janus_config_type_item, "transports_folder");
	if(item && item->value)
		path = (char *)item->value;
	JANUS_LOG(LOG_INFO, "Transport plugins folder: %s\n", path);
	dir = opendir(path);
	if(!dir) {
		JANUS_LOG(LOG_FATAL, "\tCouldn't access transport plugins folder...\n");
		exit(1);
	}
	/* Any transport to ignore? */
	gchar **disabled_transports = NULL;
	item = janus_config_get(config, config_transports, janus_config_type_item, "disable");
	if(item && item->value)
		disabled_transports = g_strsplit(item->value, ",", -1);
	/* Open the shared objects */
	struct dirent *transportent = NULL;
	char transportpath[1024];
	while((transportent = readdir(dir))) {
		int len = strlen(transportent->d_name);
		if (len < 4) {
			continue;
		}
		if (strcasecmp(transportent->d_name+len-strlen(SHLIB_EXT), SHLIB_EXT)) {
			continue;
		}
		/* Check if this transports has been disabled in the configuration file */
		if(disabled_transports != NULL) {
			gchar *index = disabled_transports[0];
			if(index != NULL) {
				int i=0;
				gboolean skip = FALSE;
				while(index != NULL) {
					while(isspace(*index))
						index++;
					if(strlen(index) && !strcmp(index, transportent->d_name)) {
						JANUS_LOG(LOG_WARN, "Transport plugin '%s' has been disabled, skipping...\n", transportent->d_name);
						skip = TRUE;
						break;
					}
					i++;
					index = disabled_transports[i];
				}
				if(skip)
					continue;
			}
		}
		JANUS_LOG(LOG_INFO, "Loading transport plugin '%s'...\n", transportent->d_name);
		memset(transportpath, 0, 1024);
		g_snprintf(transportpath, 1024, "%s/%s", path, transportent->d_name);
		void *transport = dlopen(transportpath, RTLD_NOW | RTLD_GLOBAL);
		if (!transport) {
			JANUS_LOG(LOG_ERR, "\tCouldn't load transport plugin '%s': %s\n", transportent->d_name, dlerror());
		} else {
			create_t *create = (create_t*) dlsym(transport, "create");
			const char *dlsym_error = dlerror();
			if (dlsym_error) {
				JANUS_LOG(LOG_ERR, "\tCouldn't load symbol 'create': %s\n", dlsym_error);
				continue;
			}
			janus_transport *janus_transport = create();
			if(!janus_transport) {
				JANUS_LOG(LOG_ERR, "\tCouldn't use function 'create'...\n");
				continue;
			}
			/* Are all the mandatory methods and callbacks implemented? */
			if(!janus_transport->init || !janus_transport->destroy ||
					!janus_transport->get_api_compatibility ||
					!janus_transport->get_version ||
					!janus_transport->get_version_string ||
					!janus_transport->get_description ||
					!janus_transport->get_package ||
					!janus_transport->get_name ||
					!janus_transport->send_message ||
					!janus_transport->is_janus_api_enabled ||
					!janus_transport->is_admin_api_enabled ||
					!janus_transport->session_created ||
					!janus_transport->session_over ||
					!janus_transport->session_claimed) {
				JANUS_LOG(LOG_ERR, "\tMissing some mandatory methods/callbacks, skipping this transport plugin...\n");
				continue;
			}
			if(janus_transport->get_api_compatibility() < JANUS_TRANSPORT_API_VERSION) {
				JANUS_LOG(LOG_ERR, "The '%s' transport plugin was compiled against an older version of the API (%d < %d), skipping it: update it to enable it again\n",
					janus_transport->get_package(), janus_transport->get_api_compatibility(), JANUS_TRANSPORT_API_VERSION);
				continue;
			}
			if(janus_transport->init(&janus_handler_transport, configs_folder) < 0) {
				JANUS_LOG(LOG_WARN, "The '%s' plugin could not be initialized\n", janus_transport->get_package());
				dlclose(transport);
				continue;
			}
			JANUS_LOG(LOG_VERB, "\tVersion: %d (%s)\n", janus_transport->get_version(), janus_transport->get_version_string());
			JANUS_LOG(LOG_VERB, "\t   [%s] %s\n", janus_transport->get_package(), janus_transport->get_name());
			JANUS_LOG(LOG_VERB, "\t   %s\n", janus_transport->get_description());
			JANUS_LOG(LOG_VERB, "\t   Plugin API version: %d\n", janus_transport->get_api_compatibility());
			JANUS_LOG(LOG_VERB, "\t   Janus API: %s\n", janus_transport->is_janus_api_enabled() ? "enabled" : "disabled");
			JANUS_LOG(LOG_VERB, "\t   Admin API: %s\n", janus_transport->is_admin_api_enabled() ? "enabled" : "disabled");
			janus_api_enabled = janus_api_enabled || janus_transport->is_janus_api_enabled();
			admin_api_enabled = admin_api_enabled || janus_transport->is_admin_api_enabled();
			if(transports == NULL)
				transports = g_hash_table_new(g_str_hash, g_str_equal);
			g_hash_table_insert(transports, (gpointer)janus_transport->get_package(), janus_transport);
			if(transports_so == NULL)
				transports_so = g_hash_table_new(g_str_hash, g_str_equal);
			g_hash_table_insert(transports_so, (gpointer)janus_transport->get_package(), transport);
		}
	}
	closedir(dir);
	if(disabled_transports != NULL)
		g_strfreev(disabled_transports);
	disabled_transports = NULL;
	/* Make sure at least a Janus API transport is available */
	if(!janus_api_enabled) {
		JANUS_LOG(LOG_FATAL, "No Janus API transport is available... enable at least one and restart Janus\n");
		exit(1);	/* FIXME Should we really give up? */
	}
	/* Make sure at least an admin API transport is available, if the auth mechanism is enabled */
	if(!admin_api_enabled && janus_auth_is_stored_mode()) {
		JANUS_LOG(LOG_FATAL, "No Admin/monitor transport is available, but the stored token based authentication mechanism is enabled... this will cause all requests to fail, giving up! If you want to use tokens, enable the Admin/monitor API or set the token auth secret.\n");
		exit(1);	/* FIXME Should we really give up? */
	}

	/* Make sure libnice is recent enough, otherwise print a warning */
	int libnice_version = 0;
	if(libnice_version_string != NULL && sscanf(libnice_version_string, "%*d.%*d.%d", &libnice_version) == 1) {
		if(libnice_version < 16) {
			JANUS_LOG(LOG_WARN, "libnice version outdated: %s installed, at least 0.1.16 recommended. Notice the installed version was checked at build time: if you updated libnice in the meanwhile, re-configure and recompile to get rid of this warning\n",
				libnice_version_string);
		}
	}

	/* Ok, Janus has started! Let the parent now about this if we're daemonizing */
	if(daemonize) {
		int code = 0;
		ssize_t res = 0;
		do {
			res = write(pipefd[1], &code, sizeof(int));
		} while(res == -1 && errno == EINTR);
	}

	/* If the Event Handlers mechanism is enabled, notify handlers that Janus just started */
	if(janus_events_is_enabled()) {
		json_t *info = json_object();
		json_object_set_new(info, "status", json_string("started"));
		json_object_set_new(info, "info", janus_info(NULL));
		janus_events_notify_handlers(JANUS_EVENT_TYPE_CORE, JANUS_EVENT_SUBTYPE_CORE_STARTUP, 0, info);
	}

	/* Loop until we have to stop */
	mainloop = g_main_loop_new (NULL, TRUE);
	g_main_loop_run(mainloop);

	/* If the Event Handlers mechanism is enabled, notify handlers that Janus is hanging up */
	if(janus_events_is_enabled()) {
		json_t *info = json_object();
		json_object_set_new(info, "status", json_string("shutdown"));
		json_object_set_new(info, "signum", json_integer(stop_signal));
		janus_events_notify_handlers(JANUS_EVENT_TYPE_CORE, JANUS_EVENT_SUBTYPE_CORE_SHUTDOWN, 0, info);
	}

	/* Done */
	JANUS_LOG(LOG_INFO, "Ending sessions timeout watchdog...\n");
	g_main_loop_quit(watchdog_loop);
	g_thread_join(watchdog);
	watchdog = NULL;
	g_main_loop_unref(watchdog_loop);
	g_main_context_unref(sessions_watchdog_context);
	sessions_watchdog_context = NULL;

	if(config)
		janus_config_destroy(config);

	JANUS_LOG(LOG_INFO, "Closing transport plugins:\n");
	if(transports != NULL && g_hash_table_size(transports) > 0) {
		g_hash_table_foreach(transports, janus_transport_close, NULL);
		g_hash_table_destroy(transports);
	}
	if(transports_so != NULL && g_hash_table_size(transports_so) > 0) {
		g_hash_table_foreach(transports_so, janus_transportso_close, NULL);
		g_hash_table_destroy(transports_so);
	}
	/* Get rid of requests tasks and thread too */
	g_thread_pool_free(tasks, FALSE, FALSE);
	JANUS_LOG(LOG_INFO, "Ending requests thread...\n");
	g_async_queue_push(requests, &exit_message);
	g_thread_join(requests_thread);
	requests_thread = NULL;
	g_async_queue_unref(requests);

	JANUS_LOG(LOG_INFO, "Destroying sessions...\n");
	g_clear_pointer(&sessions, g_hash_table_destroy);
	janus_ice_deinit();
	JANUS_LOG(LOG_INFO, "Freeing crypto resources...\n");
	janus_dtls_srtp_cleanup();
	EVP_cleanup();
	ERR_free_strings();
#ifdef HAVE_SCTP
	JANUS_LOG(LOG_INFO, "De-initializing SCTP...\n");
	janus_sctp_deinit();
#endif
	janus_auth_deinit();

	JANUS_LOG(LOG_INFO, "Closing plugins:\n");
	if(plugins != NULL && g_hash_table_size(plugins) > 0) {
		g_hash_table_foreach(plugins, janus_plugin_close, NULL);
		g_hash_table_destroy(plugins);
	}
	if(plugins_so != NULL && g_hash_table_size(plugins_so) > 0) {
		g_hash_table_foreach(plugins_so, janus_pluginso_close, NULL);
		g_hash_table_destroy(plugins_so);
	}

	JANUS_LOG(LOG_INFO, "Closing event handlers:\n");
	janus_events_deinit();
	if(eventhandlers != NULL && g_hash_table_size(eventhandlers) > 0) {
		g_hash_table_foreach(eventhandlers, janus_eventhandler_close, NULL);
		g_hash_table_destroy(eventhandlers);
	}
	if(eventhandlers_so != NULL && g_hash_table_size(eventhandlers_so) > 0) {
		g_hash_table_foreach(eventhandlers_so, janus_eventhandlerso_close, NULL);
		g_hash_table_destroy(eventhandlers_so);
	}

	janus_recorder_deinit();
	g_free(local_ip);
	if (public_ips) {
		g_list_free(public_ips);
	}
	if (public_ips_table) {
		g_hash_table_destroy(public_ips_table);
	}

	if(janus_ice_get_static_event_loops() > 0)
		janus_ice_stop_static_event_loops();

	janus_protected_folders_clear();

#ifdef REFCOUNT_DEBUG
	/* Any reference counters that are still up while we're leaving? (debug-mode only) */
	janus_mutex_lock(&counters_mutex);
	if(counters && g_hash_table_size(counters) > 0) {
		JANUS_PRINT("Debugging reference counters: %d still allocated\n", g_hash_table_size(counters));
		GHashTableIter iter;
		gpointer value;
		g_hash_table_iter_init(&iter, counters);
		while(g_hash_table_iter_next(&iter, NULL, &value)) {
			JANUS_PRINT("  -- %p\n", value);
		}
	} else {
		JANUS_PRINT("Debugging reference counters: 0 still allocated\n");
	}
	janus_mutex_unlock(&counters_mutex);
#endif
	g_clear_pointer(&janus_log_global_prefix, g_free);

	JANUS_PRINT("Bye!\n");

	exit(0);
}<|MERGE_RESOLUTION|>--- conflicted
+++ resolved
@@ -3728,16 +3728,10 @@
 		janus_ice_restart(ice_handle);
 	/* Add our details */
 	janus_mutex_lock(&ice_handle->mutex);
-<<<<<<< HEAD
 	janus_ice_peerconnection *pc = ice_handle->pc;
 	if(pc == NULL) {
 		JANUS_LOG(LOG_ERR, "[%"SCNu64"] No WebRTC PeerConnection\n", ice_handle->handle_id);
-=======
-	janus_ice_stream *stream = ice_handle->stream;
-	if (stream == NULL) {
-		JANUS_LOG(LOG_ERR, "[%"SCNu64"] Error stream not found\n", ice_handle->handle_id);
 		janus_sdp_destroy(parsed_sdp);
->>>>>>> 6d27a163
 		janus_mutex_unlock(&ice_handle->mutex);
 		return NULL;
 	}
