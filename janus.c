/*! \file   janus.c
 * \author Lorenzo Miniero <lorenzo@meetecho.com>
 * \copyright GNU General Public License v3
 * \brief  Janus core
 * \details Implementation of the Janus core. This code takes care of
 * the server initialization (command line/configuration) and setup,
 * and makes use of the available transport plugins (by default HTTP,
 * WebSockets, RabbitMQ, if compiled) and Janus protocol (a JSON-based
 * protocol) to interact with the applications, whether they're web based
 * or not. The core also takes care of bridging peers and plugins
 * accordingly, in terms of both messaging and real-time media transfer
 * via WebRTC.
 *
 * \ingroup core
 * \ref core
 */

#include <dlfcn.h>
#include <dirent.h>
#include <net/if.h>
#include <netdb.h>
#include <signal.h>
#include <getopt.h>
#include <sys/resource.h>
#include <sys/stat.h>
#include <fcntl.h>
#include <poll.h>

#include <openssl/rand.h>
#ifdef HAVE_TURNRESTAPI
#include <curl/curl.h>
#endif

#include "janus.h"
#include "version.h"
#include "cmdline.h"
#include "config.h"
#include "apierror.h"
#include "debug.h"
#include "ip-utils.h"
#include "rtcp.h"
#include "auth.h"
#include "record.h"
#include "events.h"


#define JANUS_NAME				"Janus WebRTC Server"
#define JANUS_AUTHOR			"Meetecho s.r.l."
#define JANUS_SERVER_NAME		"MyJanusInstance"

#ifdef __MACH__
#define SHLIB_EXT "0.dylib"
#else
#define SHLIB_EXT ".so"
#endif


static janus_config *config = NULL;
static char *config_file = NULL;
static char *configs_folder = NULL;

static GHashTable *transports = NULL;
static GHashTable *transports_so = NULL;

static GHashTable *eventhandlers = NULL;
static GHashTable *eventhandlers_so = NULL;

static GHashTable *loggers = NULL;
static GHashTable *loggers_so = NULL;

static GHashTable *plugins = NULL;
static GHashTable *plugins_so = NULL;


/* Daemonization */
static gboolean daemonize = FALSE;
static int pipefd[2];


#ifdef REFCOUNT_DEBUG
/* Reference counters debugging */
GHashTable *counters = NULL;
janus_mutex counters_mutex;
#endif


/* API secrets */
static char *api_secret = NULL, *admin_api_secret = NULL;

/* JSON parameters */
static int janus_process_error_string(janus_request *request, uint64_t session_id, const char *transaction, gint error, gchar *error_string);

static struct janus_json_parameter incoming_request_parameters[] = {
	{"transaction", JSON_STRING, JANUS_JSON_PARAM_REQUIRED},
	{"janus", JSON_STRING, JANUS_JSON_PARAM_REQUIRED},
	{"id", JSON_INTEGER, JANUS_JSON_PARAM_POSITIVE}
};
static struct janus_json_parameter attach_parameters[] = {
	{"plugin", JSON_STRING, JANUS_JSON_PARAM_REQUIRED},
	{"opaque_id", JSON_STRING, 0},
	{"loop_index", JSON_INTEGER, JANUS_JSON_PARAM_POSITIVE},
};
static struct janus_json_parameter body_parameters[] = {
	{"body", JSON_OBJECT, JANUS_JSON_PARAM_REQUIRED}
};
static struct janus_json_parameter jsep_parameters[] = {
	{"type", JSON_STRING, JANUS_JSON_PARAM_REQUIRED},
	{"sdp", JSON_STRING, JANUS_JSON_PARAM_REQUIRED},
	{"trickle", JANUS_JSON_BOOL, 0},
	{"rid_order", JSON_STRING, 0},
	{"force_relay", JANUS_JSON_BOOL, 0},
	{"e2ee", JANUS_JSON_BOOL, 0}
};
static struct janus_json_parameter add_token_parameters[] = {
	{"token", JSON_STRING, JANUS_JSON_PARAM_REQUIRED},
	{"plugins", JSON_ARRAY, 0}
};
static struct janus_json_parameter token_parameters[] = {
	{"token", JSON_STRING, JANUS_JSON_PARAM_REQUIRED}
};
static struct janus_json_parameter admin_parameters[] = {
	{"transaction", JSON_STRING, JANUS_JSON_PARAM_REQUIRED},
	{"janus", JSON_STRING, JANUS_JSON_PARAM_REQUIRED}
};
static struct janus_json_parameter debug_parameters[] = {
	{"debug", JANUS_JSON_BOOL, JANUS_JSON_PARAM_REQUIRED}
};
static struct janus_json_parameter timeout_parameters[] = {
	{"timeout", JSON_INTEGER, JANUS_JSON_PARAM_REQUIRED | JANUS_JSON_PARAM_POSITIVE}
};
static struct janus_json_parameter session_timeout_parameters[] = {
	{"timeout", JSON_INTEGER, JANUS_JSON_PARAM_REQUIRED}
};
static struct janus_json_parameter level_parameters[] = {
	{"level", JSON_INTEGER, JANUS_JSON_PARAM_REQUIRED | JANUS_JSON_PARAM_POSITIVE}
};
static struct janus_json_parameter timestamps_parameters[] = {
	{"timestamps", JANUS_JSON_BOOL, JANUS_JSON_PARAM_REQUIRED}
};
static struct janus_json_parameter colors_parameters[] = {
	{"colors", JANUS_JSON_BOOL, JANUS_JSON_PARAM_REQUIRED}
};
static struct janus_json_parameter mnq_parameters[] = {
	{"min_nack_queue", JSON_INTEGER, JANUS_JSON_PARAM_REQUIRED | JANUS_JSON_PARAM_POSITIVE}
};
static struct janus_json_parameter nopt_parameters[] = {
	{"nack_optimizations", JANUS_JSON_BOOL, JANUS_JSON_PARAM_REQUIRED}
};
static struct janus_json_parameter nmt_parameters[] = {
	{"no_media_timer", JSON_INTEGER, JANUS_JSON_PARAM_REQUIRED | JANUS_JSON_PARAM_POSITIVE}
};
static struct janus_json_parameter st_parameters[] = {
	{"slowlink_threshold", JSON_INTEGER, JANUS_JSON_PARAM_REQUIRED | JANUS_JSON_PARAM_POSITIVE}
};
static struct janus_json_parameter ans_parameters[] = {
	{"accept", JANUS_JSON_BOOL, JANUS_JSON_PARAM_REQUIRED}
};
static struct janus_json_parameter querytransport_parameters[] = {
	{"transport", JSON_STRING, JANUS_JSON_PARAM_REQUIRED},
	{"request", JSON_OBJECT, 0}
};
static struct janus_json_parameter queryhandler_parameters[] = {
	{"handler", JSON_STRING, JANUS_JSON_PARAM_REQUIRED},
	{"request", JSON_OBJECT, 0}
};
static struct janus_json_parameter querylogger_parameters[] = {
	{"logger", JSON_STRING, JANUS_JSON_PARAM_REQUIRED},
	{"request", JSON_OBJECT, 0}
};
static struct janus_json_parameter messageplugin_parameters[] = {
	{"plugin", JSON_STRING, JANUS_JSON_PARAM_REQUIRED},
	{"request", JSON_OBJECT, 0}
};
static struct janus_json_parameter customevent_parameters[] = {
	{"schema", JSON_STRING, JANUS_JSON_PARAM_REQUIRED},
	{"data", JSON_OBJECT, JANUS_JSON_PARAM_REQUIRED}
};
static struct janus_json_parameter customlogline_parameters[] = {
	{"line", JSON_STRING, JANUS_JSON_PARAM_REQUIRED},
	{"level", JSON_INTEGER, JANUS_JSON_PARAM_POSITIVE}
};
static struct janus_json_parameter text2pcap_parameters[] = {
	{"folder", JSON_STRING, 0},
	{"filename", JSON_STRING, 0},
	{"truncate", JSON_INTEGER, JANUS_JSON_PARAM_POSITIVE}
};
static struct janus_json_parameter handleinfo_parameters[] = {
	{"plugin_only", JANUS_JSON_BOOL, 0}
};
static struct janus_json_parameter resaddr_parameters[] = {
	{"address", JSON_STRING, JANUS_JSON_PARAM_REQUIRED}
};
static struct janus_json_parameter teststun_parameters[] = {
	{"address", JSON_STRING, JANUS_JSON_PARAM_REQUIRED},
	{"port", JSON_INTEGER, JANUS_JSON_PARAM_REQUIRED | JANUS_JSON_PARAM_POSITIVE},
	{"localport", JSON_INTEGER, JANUS_JSON_PARAM_POSITIVE}
};

/* Admin/Monitor helpers */
json_t *janus_admin_stream_summary(janus_ice_stream *stream);
json_t *janus_admin_component_summary(janus_ice_component *component);


/* IP addresses */
static gchar *local_ip = NULL;
gchar *janus_get_local_ip(void) {
	return local_ip;
}
static GHashTable *public_ips_table = NULL;
static GList *public_ips = NULL;
gboolean public_ips_ipv4 = FALSE, public_ips_ipv6 = FALSE;
guint janus_get_public_ip_count(void) {
	return public_ips_table ? g_hash_table_size(public_ips_table) : 0;
}
gchar *janus_get_public_ip(guint index) {
	if (!janus_get_public_ip_count()) {
		/* Fallback to the local IP, if we have no public one */
		return local_ip;
	}
	if (index >= g_hash_table_size(public_ips_table)) {
		index = g_hash_table_size(public_ips_table) - 1;
	}
	return (char *)g_list_nth(public_ips, index)->data;
}
void janus_add_public_ip(const gchar *ip) {
	if(ip == NULL) {
		return;
	}

	if(!public_ips_table) {
		public_ips_table = g_hash_table_new_full(g_str_hash, g_str_equal, (GDestroyNotify)g_free, NULL);
	}
	if (g_hash_table_insert(public_ips_table, g_strdup(ip), NULL)) {
		g_list_free(public_ips);
		public_ips = g_hash_table_get_keys(public_ips_table);
	}
	/* Take note of whether we received at least one IPv4 and/or IPv6 address */
	if(strchr(ip, ':')) {
		public_ips_ipv6 = TRUE;
	} else {
		public_ips_ipv4 = TRUE;
	}
}
gboolean janus_has_public_ipv4_ip(void) {
	return public_ips_ipv4;
}
gboolean janus_has_public_ipv6_ip(void) {
	return public_ips_ipv6;
}

static volatile gint stop = 0;
static gint stop_signal = 0;
gint janus_is_stopping(void) {
	return g_atomic_int_get(&stop);
}
static GMainLoop *mainloop = NULL;


/* Public instance name */
static gchar *server_name = NULL;

static json_t *janus_create_message(const char *status, uint64_t session_id, const char *transaction) {
	json_t *msg = json_object();
	json_object_set_new(msg, "janus", json_string(status));
	if(session_id > 0)
		json_object_set_new(msg, "session_id", json_integer(session_id));
	if(transaction != NULL)
		json_object_set_new(msg, "transaction", json_string(transaction));
	return msg;
}

/* The default timeout for sessions is 60 seconds: this means that, if
 * we don't get any activity (i.e., no request) on this session for more
 * than 60 seconds, then it's considered expired and we destroy it. That's
 * why we have a keep-alive method in the API. This can be overridden in
 * either janus.cfg/.jcfg or from the command line. Setting this to 0 will
 * disable the timeout mechanism, which is NOT suggested as it may risk
 * having orphaned sessions (sessions not controlled by any transport
 * and never freed). Besides, notice that if you make this shorter than
 * 30s, you'll have to update the timers in janus.js when the long
 * polling mechanism is used and shorten them as well, or you'll risk
 * incurring in unexpected timeouts (when HTTP is used in janus.js, the
 * long poll is used as a keepalive mechanism). */
#define DEFAULT_SESSION_TIMEOUT		60
static uint global_session_timeout = DEFAULT_SESSION_TIMEOUT;

#define DEFAULT_RECLAIM_SESSION_TIMEOUT		0
static uint reclaim_session_timeout = DEFAULT_RECLAIM_SESSION_TIMEOUT;

/* We can programmatically change whether we want to accept new sessions
 * or not: the default is of course TRUE, but we may want to temporarily
 * change that in some cases, e.g., if we don't want the load on this
 * server to grow too much, or because we're draining the server. */
static gboolean accept_new_sessions = TRUE;

/* We don't hold (trickle) candidates indefinitely either: by default, we
 * only store them for 45 seconds. After that, they're discarded, in order
 * to avoid leaks or orphaned media details. This means that, if for instance
 * you're trying to set up a call with someone, and that someone only answers
 * a minute later, the candidates you sent initially will be discarded and
 * the call will fail. You can modify the default value in janus.jcfg */
#define DEFAULT_CANDIDATES_TIMEOUT		45
static uint candidates_timeout = DEFAULT_CANDIDATES_TIMEOUT;

/* By default we list dependencies details, but some may prefer not to */
static gboolean hide_dependencies = FALSE;

/* By default we do not exit if a shared library cannot be loaded or is missing an expected symbol */
static gboolean exit_on_dl_error = FALSE;

/* WebRTC encryption is obviously enabled by default. In the rare cases
 * you want to disable it for debugging purposes, though, you can do
 * that either via command line (-w) or in the main configuration file */
static gboolean webrtc_encryption = TRUE;
gboolean janus_is_webrtc_encryption_enabled(void) {
	return webrtc_encryption;
}

/* Information */
static json_t *janus_info(const char *transaction) {
	/* Prepare a summary on the Janus instance */
	json_t *info = janus_create_message("server_info", 0, transaction);
	json_object_set_new(info, "name", json_string(JANUS_NAME));
	json_object_set_new(info, "version", json_integer(janus_version));
	json_object_set_new(info, "version_string", json_string(janus_version_string));
	json_object_set_new(info, "author", json_string(JANUS_AUTHOR));
	json_object_set_new(info, "commit-hash", json_string(janus_build_git_sha));
	json_object_set_new(info, "compile-time", json_string(janus_build_git_time));
	json_object_set_new(info, "log-to-stdout", janus_log_is_stdout_enabled() ? json_true() : json_false());
	json_object_set_new(info, "log-to-file", janus_log_is_logfile_enabled() ? json_true() : json_false());
	if(janus_log_is_logfile_enabled())
		json_object_set_new(info, "log-path", json_string(janus_log_get_logfile_path()));
#ifdef HAVE_SCTP
	json_object_set_new(info, "data_channels", json_true());
#else
	json_object_set_new(info, "data_channels", json_false());
#endif
	json_object_set_new(info, "accepting-new-sessions", accept_new_sessions ? json_true() : json_false());
	json_object_set_new(info, "session-timeout", json_integer(global_session_timeout));
	json_object_set_new(info, "reclaim-session-timeout", json_integer(reclaim_session_timeout));
	json_object_set_new(info, "candidates-timeout", json_integer(candidates_timeout));
	json_object_set_new(info, "server-name", json_string(server_name ? server_name : JANUS_SERVER_NAME));
	json_object_set_new(info, "local-ip", json_string(local_ip));
	guint public_ip_count = janus_get_public_ip_count();
	if(public_ip_count > 0) {
		json_object_set_new(info, "public-ip", json_string(janus_get_public_ip(0)));
	}
	if(public_ip_count > 1) {
		guint i;
		json_t *ips = json_array();
		for (i = 0; i < public_ip_count; i++) {
			json_array_append_new(ips, json_string(janus_get_public_ip(i)));
		}
		json_object_set_new(info, "public-ips", ips);
	}
	json_object_set_new(info, "ipv6", janus_ice_is_ipv6_enabled() ? json_true() : json_false());
	if(janus_ice_is_ipv6_enabled())
		json_object_set_new(info, "ipv6-link-local", janus_ice_is_ipv6_linklocal_enabled() ? json_true() : json_false());
	json_object_set_new(info, "ice-lite", janus_ice_is_ice_lite_enabled() ? json_true() : json_false());
	json_object_set_new(info, "ice-tcp", janus_ice_is_ice_tcp_enabled() ? json_true() : json_false());
#ifdef HAVE_ICE_NOMINATION
	json_object_set_new(info, "ice-nomination", json_string(janus_ice_get_nomination_mode()));
#endif
	json_object_set_new(info, "ice-keepalive-conncheck", janus_ice_is_keepalive_conncheck_enabled() ? json_true() : json_false());
	json_object_set_new(info, "full-trickle", janus_ice_is_full_trickle_enabled() ? json_true() : json_false());
	json_object_set_new(info, "mdns-enabled", janus_ice_is_mdns_enabled() ? json_true() : json_false());
	json_object_set_new(info, "min-nack-queue", json_integer(janus_get_min_nack_queue()));
	json_object_set_new(info, "nack-optimizations", janus_is_nack_optimizations_enabled() ? json_true() : json_false());
	json_object_set_new(info, "twcc-period", json_integer(janus_get_twcc_period()));
	if(janus_get_dscp() > 0)
		json_object_set_new(info, "dscp", json_integer(janus_get_dscp()));
	json_object_set_new(info, "dtls-mtu", json_integer(janus_dtls_bio_agent_get_mtu()));
	if(janus_ice_get_stun_server() != NULL) {
		char server[255];
		g_snprintf(server, 255, "%s:%"SCNu16, janus_ice_get_stun_server(), janus_ice_get_stun_port());
		json_object_set_new(info, "stun-server", json_string(server));
	}
	if(janus_ice_get_turn_server() != NULL) {
		char server[255];
		g_snprintf(server, 255, "%s:%"SCNu16, janus_ice_get_turn_server(), janus_ice_get_turn_port());
		json_object_set_new(info, "turn-server", json_string(server));
	}
	if(janus_ice_is_force_relay_allowed())
		json_object_set_new(info, "allow-force-relay", json_true());
	json_object_set_new(info, "static-event-loops", json_integer(janus_ice_get_static_event_loops()));
	if(janus_ice_get_static_event_loops())
		json_object_set_new(info, "loop-indication", janus_ice_is_loop_indication_allowed() ? json_true() : json_false());
	json_object_set_new(info, "api_secret", api_secret ? json_true() : json_false());
	json_object_set_new(info, "auth_token", janus_auth_is_enabled() ? json_true() : json_false());
	json_object_set_new(info, "event_handlers", janus_events_is_enabled() ? json_true() : json_false());
	json_object_set_new(info, "opaqueid_in_api", janus_is_opaqueid_in_api_enabled() ? json_true() : json_false());
	if(!webrtc_encryption)
		json_object_set_new(info, "webrtc_encryption", json_false());
	/* Dependencies */
	if(!hide_dependencies) {
		json_t *deps = json_object();
		char glib2_version[20];
		g_snprintf(glib2_version, sizeof(glib2_version), "%d.%d.%d", glib_major_version, glib_minor_version, glib_micro_version);
		json_object_set_new(deps, "glib2", json_string(glib2_version));
		json_object_set_new(deps, "jansson", json_string(JANSSON_VERSION));
		json_object_set_new(deps, "libnice", json_string(libnice_version_string));
		json_object_set_new(deps, "libsrtp", json_string(srtp_get_version_string()));
	#ifdef HAVE_TURNRESTAPI
		curl_version_info_data *curl_version = curl_version_info(CURLVERSION_NOW);
		if(curl_version && curl_version->version)
			json_object_set_new(deps, "libcurl", json_string(curl_version->version));
	#endif
		json_object_set_new(deps, "crypto", json_string(janus_get_ssl_version()));
		json_object_set_new(info, "dependencies", deps);
	}
	/* Available transports */
	json_t *t_data = json_object();
	if(transports && g_hash_table_size(transports) > 0) {
		GHashTableIter iter;
		gpointer value;
		g_hash_table_iter_init(&iter, transports);
		while (g_hash_table_iter_next(&iter, NULL, &value)) {
			janus_transport *t = value;
			if(t == NULL) {
				continue;
			}
			json_t *transport = json_object();
			json_object_set_new(transport, "name", json_string(t->get_name()));
			json_object_set_new(transport, "author", json_string(t->get_author()));
			json_object_set_new(transport, "description", json_string(t->get_description()));
			json_object_set_new(transport, "version_string", json_string(t->get_version_string()));
			json_object_set_new(transport, "version", json_integer(t->get_version()));
			json_object_set_new(t_data, t->get_package(), transport);
		}
	}
	json_object_set_new(info, "transports", t_data);
	/* Available event handlers */
	json_t *e_data = json_object();
	if(eventhandlers && g_hash_table_size(eventhandlers) > 0) {
		GHashTableIter iter;
		gpointer value;
		g_hash_table_iter_init(&iter, eventhandlers);
		while (g_hash_table_iter_next(&iter, NULL, &value)) {
			janus_eventhandler *e = value;
			if(e == NULL) {
				continue;
			}
			json_t *eventhandler = json_object();
			json_object_set_new(eventhandler, "name", json_string(e->get_name()));
			json_object_set_new(eventhandler, "author", json_string(e->get_author()));
			json_object_set_new(eventhandler, "description", json_string(e->get_description()));
			json_object_set_new(eventhandler, "version_string", json_string(e->get_version_string()));
			json_object_set_new(eventhandler, "version", json_integer(e->get_version()));
			json_object_set_new(e_data, e->get_package(), eventhandler);
		}
	}
	json_object_set_new(info, "events", e_data);
	/* Available external loggers */
	json_t *l_data = json_object();
	if(loggers && g_hash_table_size(loggers) > 0) {
		GHashTableIter iter;
		gpointer value;
		g_hash_table_iter_init(&iter, loggers);
		while (g_hash_table_iter_next(&iter, NULL, &value)) {
			janus_logger *l = value;
			if(l == NULL) {
				continue;
			}
			json_t *logger = json_object();
			json_object_set_new(logger, "name", json_string(l->get_name()));
			json_object_set_new(logger, "author", json_string(l->get_author()));
			json_object_set_new(logger, "description", json_string(l->get_description()));
			json_object_set_new(logger, "version_string", json_string(l->get_version_string()));
			json_object_set_new(logger, "version", json_integer(l->get_version()));
			json_object_set_new(l_data, l->get_package(), logger);
		}
	}
	json_object_set_new(info, "loggers", l_data);
	/* Available plugins */
	json_t *p_data = json_object();
	if(plugins && g_hash_table_size(plugins) > 0) {
		GHashTableIter iter;
		gpointer value;
		g_hash_table_iter_init(&iter, plugins);
		while (g_hash_table_iter_next(&iter, NULL, &value)) {
			janus_plugin *p = value;
			if(p == NULL) {
				continue;
			}
			json_t *plugin = json_object();
			json_object_set_new(plugin, "name", json_string(p->get_name()));
			json_object_set_new(plugin, "author", json_string(p->get_author()));
			json_object_set_new(plugin, "description", json_string(p->get_description()));
			json_object_set_new(plugin, "version_string", json_string(p->get_version_string()));
			json_object_set_new(plugin, "version", json_integer(p->get_version()));
			json_object_set_new(p_data, p->get_package(), plugin);
		}
	}
	json_object_set_new(info, "plugins", p_data);

	return info;
}


/* Logging */
int janus_log_level = LOG_INFO;
gboolean janus_log_timestamps = FALSE;
gboolean janus_log_colors = FALSE;
char *janus_log_global_prefix = NULL;
int lock_debug = 0;
#ifdef REFCOUNT_DEBUG
int refcount_debug = 1;
#else
int refcount_debug = 0;
#endif


/*! \brief Signal handler (just used to intercept CTRL+C and SIGTERM) */
static void janus_handle_signal(int signum) {
	stop_signal = signum;
	switch(g_atomic_int_get(&stop)) {
		case 0:
			JANUS_PRINT("Stopping server, please wait...\n");
			break;
		case 1:
			JANUS_PRINT("In a hurry? I'm trying to free resources cleanly, here!\n");
			break;
		default:
			JANUS_PRINT("Ok, leaving immediately...\n");
			break;
	}
	g_atomic_int_inc(&stop);
	if(g_atomic_int_get(&stop) > 2)
		exit(1);
	if(mainloop && g_main_loop_is_running(mainloop))
		g_main_loop_quit(mainloop);
}

/*! \brief Termination handler (atexit) */
static void janus_termination_handler(void) {
	/* Free the instance name, if provided */
	g_free(server_name);
	/* Remove the PID file if we created it */
	janus_pidfile_remove();
	/* Close the logger */
	janus_log_destroy();
	/* Get rid of external loggers too, if any */
	if(loggers != NULL && g_hash_table_size(loggers) > 0) {
		g_hash_table_foreach(loggers, janus_logger_close, NULL);
		g_hash_table_destroy(loggers);
	}
	if(loggers_so != NULL && g_hash_table_size(loggers_so) > 0) {
		g_hash_table_foreach(loggers_so, janus_loggerso_close, NULL);
		g_hash_table_destroy(loggers_so);
	}
	/* If we're daemonizing, we send an error code to the parent */
	if(daemonize) {
		int code = 1;
		ssize_t res = 0;
		do {
			res = write(pipefd[1], &code, sizeof(int));
		} while(res == -1 && errno == EINTR);
	}
}


/** @name Transport plugin callback interface
 * These are the callbacks implemented by the Janus core, as part of
 * the janus_transport_callbacks interface. Everything the transport
 * plugins send the core is handled here.
 */
///@{
void janus_transport_incoming_request(janus_transport *plugin, janus_transport_session *transport, void *request_id, gboolean admin, json_t *message, json_error_t *error);
void janus_transport_gone(janus_transport *plugin, janus_transport_session *transport);
gboolean janus_transport_is_api_secret_needed(janus_transport *plugin);
gboolean janus_transport_is_api_secret_valid(janus_transport *plugin, const char *apisecret);
gboolean janus_transport_is_auth_token_needed(janus_transport *plugin);
gboolean janus_transport_is_auth_token_valid(janus_transport *plugin, const char *token);
void janus_transport_notify_event(janus_transport *plugin, void *transport, json_t *event);

static janus_transport_callbacks janus_handler_transport =
	{
		.incoming_request = janus_transport_incoming_request,
		.transport_gone = janus_transport_gone,
		.is_api_secret_needed = janus_transport_is_api_secret_needed,
		.is_api_secret_valid = janus_transport_is_api_secret_valid,
		.is_auth_token_needed = janus_transport_is_auth_token_needed,
		.is_auth_token_valid = janus_transport_is_auth_token_valid,
		.events_is_enabled = janus_events_is_enabled,
		.notify_event = janus_transport_notify_event,
	};
static GAsyncQueue *requests = NULL;
static janus_request exit_message;
static GThreadPool *tasks = NULL;
void janus_transport_task(gpointer data, gpointer user_data);
///@}


/** @name Plugin callback interface
 * These are the callbacks implemented by the Janus core, as part of
 * the janus_callbacks interface. Everything the plugins send the
 * core is handled here.
 */
///@{
int janus_plugin_push_event(janus_plugin_session *plugin_session, janus_plugin *plugin, const char *transaction, json_t *message, json_t *jsep);
json_t *janus_plugin_handle_sdp(janus_plugin_session *plugin_session, janus_plugin *plugin, const char *sdp_type, const char *sdp, gboolean restart);
void janus_plugin_relay_rtp(janus_plugin_session *plugin_session, janus_plugin_rtp *packet);
void janus_plugin_relay_rtcp(janus_plugin_session *plugin_session, janus_plugin_rtcp *packet);
void janus_plugin_relay_data(janus_plugin_session *plugin_session, janus_plugin_data *message);
void janus_plugin_send_pli(janus_plugin_session *plugin_session);
void janus_plugin_send_remb(janus_plugin_session *plugin_session, uint32_t bitrate);
void janus_plugin_close_pc(janus_plugin_session *plugin_session);
void janus_plugin_end_session(janus_plugin_session *plugin_session);
void janus_plugin_notify_event(janus_plugin *plugin, janus_plugin_session *plugin_session, json_t *event);
gboolean janus_plugin_auth_is_signed(void);
gboolean janus_plugin_auth_is_signature_valid(janus_plugin *plugin, const char *token);
gboolean janus_plugin_auth_signature_contains(janus_plugin *plugin, const char *token, const char *desc);
static janus_callbacks janus_handler_plugin =
	{
		.push_event = janus_plugin_push_event,
		.relay_rtp = janus_plugin_relay_rtp,
		.relay_rtcp = janus_plugin_relay_rtcp,
		.relay_data = janus_plugin_relay_data,
		.send_pli = janus_plugin_send_pli,
		.send_remb = janus_plugin_send_remb,
		.close_pc = janus_plugin_close_pc,
		.end_session = janus_plugin_end_session,
		.events_is_enabled = janus_events_is_enabled,
		.notify_event = janus_plugin_notify_event,
		.auth_is_signed = janus_plugin_auth_is_signed,
		.auth_is_signature_valid = janus_plugin_auth_is_signature_valid,
		.auth_signature_contains = janus_plugin_auth_signature_contains,
	};
///@}


/* Core Sessions */
static janus_mutex sessions_mutex;
static GHashTable *sessions = NULL;
static GMainContext *sessions_watchdog_context = NULL;


static void janus_ice_handle_dereference(janus_ice_handle *handle) {
	if(handle)
		janus_refcount_decrease(&handle->ref);
}

static void janus_session_free(const janus_refcount *session_ref) {
	janus_session *session = janus_refcount_containerof(session_ref, janus_session, ref);
	/* This session can be destroyed, free all the resources */
	if(session->ice_handles != NULL) {
		g_hash_table_destroy(session->ice_handles);
		session->ice_handles = NULL;
	}
	if(session->source != NULL) {
		janus_request_destroy(session->source);
		session->source = NULL;
	}
	g_free(session);
}

static janus_request *janus_session_get_request(janus_session *session) {
	if(session == NULL)
		return NULL;
	janus_mutex_lock(&session->mutex);
	janus_request *source = session->source;
	if(source != NULL && !g_atomic_int_get(&source->destroyed)) {
		janus_refcount_increase(&source->ref);
	} else {
		source = NULL;
	}
	janus_mutex_unlock(&session->mutex);
	return source;
}
static void janus_request_unref(janus_request *request) {
	if(request)
		janus_refcount_decrease(&request->ref);
}

static gboolean janus_check_sessions(gpointer user_data) {
	janus_mutex_lock(&sessions_mutex);
	if(sessions && g_hash_table_size(sessions) > 0) {
		GHashTableIter iter;
		gpointer value;
		g_hash_table_iter_init(&iter, sessions);
		while (g_hash_table_iter_next(&iter, NULL, &value)) {
			janus_session *session = (janus_session *) value;
			if (!session || g_atomic_int_get(&session->destroyed)) {
				continue;
			}
			gint64 now = janus_get_monotonic_time();

			/* Use either session-specific timeout or global. */
			gint64 timeout = (gint64)session->timeout;
			if (timeout == -1) timeout = (gint64)global_session_timeout;

			if ((timeout > 0 && (now - session->last_activity >= timeout * G_USEC_PER_SEC) &&
					!g_atomic_int_compare_and_exchange(&session->timedout, 0, 1)) ||
					((g_atomic_int_get(&session->transport_gone) && now - session->last_activity >= (gint64)reclaim_session_timeout * G_USEC_PER_SEC) &&
							!g_atomic_int_compare_and_exchange(&session->timedout, 0, 1))) {
				JANUS_LOG(LOG_INFO, "Timeout expired for session %"SCNu64"...\n", session->session_id);
				/* Mark the session as over, we'll deal with it later */
				janus_session_handles_clear(session);
				/* Notify the transport */
				janus_request *source = janus_session_get_request(session);
				if(source) {
					json_t *event = janus_create_message("timeout", session->session_id, NULL);
					/* Send this to the transport client and notify the session's over */
					source->transport->send_message(source->instance, NULL, FALSE, event);
					source->transport->session_over(source->instance, session->session_id, TRUE, FALSE);
				}
				janus_request_unref(source);
				/* Notify event handlers as well */
				if(janus_events_is_enabled())
					janus_events_notify_handlers(JANUS_EVENT_TYPE_SESSION, JANUS_EVENT_SUBTYPE_NONE,
						session->session_id, "timeout", NULL);

				/* FIXME Is this safe? apparently it causes hash table errors on the console */
				g_hash_table_iter_remove(&iter);

				janus_session_destroy(session);
			}
		}
	}
	janus_mutex_unlock(&sessions_mutex);

	return G_SOURCE_CONTINUE;
}

static gpointer janus_sessions_watchdog(gpointer user_data) {
	GMainLoop *loop = (GMainLoop *) user_data;
	GMainContext *watchdog_context = g_main_loop_get_context(loop);
	GSource *timeout_source;

	timeout_source = g_timeout_source_new_seconds(2);
	g_source_set_callback(timeout_source, janus_check_sessions, watchdog_context, NULL);
	g_source_attach(timeout_source, watchdog_context);
	g_source_unref(timeout_source);

	JANUS_LOG(LOG_INFO, "Sessions watchdog started\n");

	g_main_loop_run(loop);

	JANUS_LOG(LOG_INFO, "Sessions watchdog stopped\n");

	return NULL;
}


janus_session *janus_session_create(guint64 session_id) {
	janus_session *session = NULL;
	if(session_id == 0) {
		while(session_id == 0) {
			session_id = janus_random_uint64();
			session = janus_session_find(session_id);
			if(session != NULL) {
				/* Session ID already taken, try another one */
				janus_refcount_decrease(&session->ref);
				session_id = 0;
			}
		}
	}
	session = (janus_session *)g_malloc(sizeof(janus_session));
	JANUS_LOG(LOG_INFO, "Creating new session: %"SCNu64"; %p\n", session_id, session);
	session->session_id = session_id;
	janus_refcount_init(&session->ref, janus_session_free);
	session->source = NULL;
	session->timeout = -1; /* Negative means rely on global timeout */
	g_atomic_int_set(&session->destroyed, 0);
	g_atomic_int_set(&session->timedout, 0);
	g_atomic_int_set(&session->transport_gone, 0);
	session->last_activity = janus_get_monotonic_time();
	session->ice_handles = NULL;
	janus_mutex_init(&session->mutex);
	janus_mutex_lock(&sessions_mutex);
	g_hash_table_insert(sessions, janus_uint64_dup(session->session_id), session);
	janus_mutex_unlock(&sessions_mutex);
	return session;
}

janus_session *janus_session_find(guint64 session_id) {
	janus_mutex_lock(&sessions_mutex);
	janus_session *session = g_hash_table_lookup(sessions, &session_id);
	if(session != NULL) {
		/* A successful find automatically increases the reference counter:
		 * it's up to the caller to decrease it again when done */
		janus_refcount_increase(&session->ref);
	}
	janus_mutex_unlock(&sessions_mutex);
	return session;
}

void janus_session_notify_event(janus_session *session, json_t *event) {
	if(session != NULL && !g_atomic_int_get(&session->destroyed)) {
		janus_request *source = janus_session_get_request(session);
		if(source != NULL && source->transport != NULL) {
			/* Send this to the transport client */
			JANUS_LOG(LOG_HUGE, "Sending event to %s (%p)\n", source->transport->get_package(), source->instance);
			source->transport->send_message(source->instance, NULL, FALSE, event);
		} else {
			/* No transport, free the event */
			json_decref(event);
		}
		janus_request_unref(source);
	} else {
		/* No session, free the event */
		json_decref(event);
	}
}


/* Destroys a session but does not remove it from the sessions hash table. */
gint janus_session_destroy(janus_session *session) {
	guint64 session_id = session->session_id;
	JANUS_LOG(LOG_INFO, "Destroying session %"SCNu64"; %p\n", session_id, session);
	if(!g_atomic_int_compare_and_exchange(&session->destroyed, 0, 1))
		return 0;
	janus_session_handles_clear(session);
	/* The session will actually be destroyed when the counter gets to 0 */
	janus_refcount_decrease(&session->ref);

	return 0;
}

janus_ice_handle *janus_session_handles_find(janus_session *session, guint64 handle_id) {
	if(session == NULL)
		return NULL;
	janus_mutex_lock(&session->mutex);
	janus_ice_handle *handle = session->ice_handles ? g_hash_table_lookup(session->ice_handles, &handle_id) : NULL;
	if(handle != NULL) {
		/* A successful find automatically increases the reference counter:
		 * it's up to the caller to decrease it again when done */
		janus_refcount_increase(&handle->ref);
	}
	janus_mutex_unlock(&session->mutex);
	return handle;
}

void janus_session_handles_insert(janus_session *session, janus_ice_handle *handle) {
	janus_mutex_lock(&session->mutex);
	if(session->ice_handles == NULL)
		session->ice_handles = g_hash_table_new_full(g_int64_hash, g_int64_equal, (GDestroyNotify)g_free, (GDestroyNotify)janus_ice_handle_dereference);
	janus_refcount_increase(&handle->ref);
	g_hash_table_insert(session->ice_handles, janus_uint64_dup(handle->handle_id), handle);
	janus_mutex_unlock(&session->mutex);
}

gint janus_session_handles_remove(janus_session *session, janus_ice_handle *handle) {
	janus_mutex_lock(&session->mutex);
	gint error = janus_ice_handle_destroy(session, handle);
	g_hash_table_remove(session->ice_handles, &handle->handle_id);
	janus_mutex_unlock(&session->mutex);
	return error;
}

void janus_session_handles_clear(janus_session *session) {
	janus_mutex_lock(&session->mutex);
	if(session->ice_handles != NULL && g_hash_table_size(session->ice_handles) > 0) {
		GHashTableIter iter;
		gpointer value;
		/* Remove all handles */
		g_hash_table_iter_init(&iter, session->ice_handles);
		while (g_hash_table_iter_next(&iter, NULL, &value)) {
			janus_ice_handle *handle = value;
			if(!handle)
				continue;
			janus_ice_handle_destroy(session, handle);
			g_hash_table_iter_remove(&iter);
		}
	}
	janus_mutex_unlock(&session->mutex);
}

json_t *janus_session_handles_list_json(janus_session *session) {
	json_t *list = json_array();
	janus_mutex_lock(&session->mutex);
	if(session->ice_handles != NULL && g_hash_table_size(session->ice_handles) > 0) {
		GHashTableIter iter;
		gpointer value;
		g_hash_table_iter_init(&iter, session->ice_handles);
		while (g_hash_table_iter_next(&iter, NULL, &value)) {
			janus_ice_handle *handle = value;
			if(!handle)
				continue;
			json_array_append_new(list, json_integer(handle->handle_id));
		}
	}
	janus_mutex_unlock(&session->mutex);
	return list;
}

/* Requests management */
static void janus_request_free(const janus_refcount *request_ref) {
	janus_request *request = janus_refcount_containerof(request_ref, janus_request, ref);
	/* This request can be destroyed, free all the resources */
	request->transport = NULL;
	if(request->instance)
		janus_refcount_decrease(&request->instance->ref);
	request->instance = NULL;
	request->request_id = NULL;
	if(request->message)
		json_decref(request->message);
	request->message = NULL;
	g_free(request);
}

janus_request *janus_request_new(janus_transport *transport, janus_transport_session *instance, void *request_id, gboolean admin, json_t *message) {
	janus_request *request = g_malloc(sizeof(janus_request));
	request->transport = transport;
	request->instance = instance;
	janus_refcount_increase(&instance->ref);
	request->request_id = request_id;
	request->admin = admin;
	request->message = message;
	g_atomic_int_set(&request->destroyed, 0);
	janus_refcount_init(&request->ref, janus_request_free);
	return request;
}

void janus_request_destroy(janus_request *request) {
	if(request == NULL || request == &exit_message || !g_atomic_int_compare_and_exchange(&request->destroyed, 0, 1))
		return;
	janus_refcount_decrease(&request->ref);
}

static int janus_request_check_secret(janus_request *request, guint64 session_id, const gchar *transaction_text) {
	gboolean secret_authorized = FALSE, token_authorized = FALSE;
	if(api_secret == NULL && !janus_auth_is_enabled()) {
		/* Nothing to check */
		secret_authorized = TRUE;
		token_authorized = TRUE;
	} else {
		json_t *root = request->message;
		if(api_secret != NULL) {
			/* There's an API secret, check that the client provided it */
			json_t *secret = json_object_get(root, "apisecret");
			if(secret && json_is_string(secret) && janus_strcmp_const_time(json_string_value(secret), api_secret)) {
				secret_authorized = TRUE;
			}
		}
		if(janus_auth_is_enabled()) {
			/* The token based authentication mechanism is enabled, check that the client provided it */
			json_t *token = json_object_get(root, "token");
			if(token && json_is_string(token) && janus_auth_check_token(json_string_value(token))) {
				token_authorized = TRUE;
			}
		}
		/* We consider a request authorized if either the proper API secret or a valid token has been provided */
		if(!(api_secret != NULL && secret_authorized) && !(janus_auth_is_enabled() && token_authorized))
			return JANUS_ERROR_UNAUTHORIZED;
	}
	return 0;
}

static void janus_request_ice_handle_answer(janus_ice_handle *handle, int audio, int video, int data, char *jsep_sdp) {
	/* We got our answer */
	janus_flags_clear(&handle->webrtc_flags, JANUS_ICE_HANDLE_WEBRTC_PROCESSING_OFFER);
	/* Any pending trickles? */
	if(handle->pending_trickles) {
		JANUS_LOG(LOG_VERB, "[%"SCNu64"]   -- Processing %d pending trickle candidates\n", handle->handle_id, g_list_length(handle->pending_trickles));
		GList *temp = NULL;
		while(handle->pending_trickles) {
			temp = g_list_first(handle->pending_trickles);
			handle->pending_trickles = g_list_remove_link(handle->pending_trickles, temp);
			janus_ice_trickle *trickle = (janus_ice_trickle *)temp->data;
			g_list_free(temp);
			if(trickle == NULL)
				continue;
			if((janus_get_monotonic_time() - trickle->received) > candidates_timeout*G_USEC_PER_SEC) {
				/* FIXME Candidate is too old, discard it */
				JANUS_LOG(LOG_WARN, "[%"SCNu64"] Discarding candidate (too old)\n", handle->handle_id);
				janus_ice_trickle_destroy(trickle);
				/* FIXME We should report that */
				continue;
			}
			json_t *candidate = trickle->candidate;
			if(candidate == NULL) {
				janus_ice_trickle_destroy(trickle);
				continue;
			}
			if(json_is_object(candidate)) {
				/* We got a single candidate */
				int error = 0;
				const char *error_string = NULL;
				if((error = janus_ice_trickle_parse(handle, candidate, &error_string)) != 0) {
					/* FIXME We should report the error parsing the trickle candidate */
				}
			} else if(json_is_array(candidate)) {
				/* We got multiple candidates in an array */
				JANUS_LOG(LOG_VERB, "[%"SCNu64"] Got multiple candidates (%zu)\n", handle->handle_id, json_array_size(candidate));
				if(json_array_size(candidate) > 0) {
					/* Handle remote candidates */
					size_t i = 0;
					for(i=0; i<json_array_size(candidate); i++) {
						json_t *c = json_array_get(candidate, i);
						/* FIXME We don't care if any trickle fails to parse */
						janus_ice_trickle_parse(handle, c, NULL);
					}
				}
			}
			/* Done, free candidate */
			janus_ice_trickle_destroy(trickle);
		}
	}

	gboolean candidates_found = (handle->stream && handle->stream->component && g_slist_length(handle->stream->component->candidates) > 0);
	/* This was an answer, check if it's time to start ICE */
	if(janus_flags_is_set(&handle->webrtc_flags, JANUS_ICE_HANDLE_WEBRTC_TRICKLE) && !candidates_found) {
		JANUS_LOG(LOG_VERB, "[%"SCNu64"]   -- ICE Trickling is supported by the browser, waiting for remote candidates...\n", handle->handle_id);
		janus_flags_set(&handle->webrtc_flags, JANUS_ICE_HANDLE_WEBRTC_START);
	} else {
		JANUS_LOG(LOG_VERB, "[%"SCNu64"] Done! Sending connectivity checks...\n", handle->handle_id);
		janus_ice_setup_remote_candidates(handle, handle->stream_id, 1);
	}
}

int janus_process_incoming_request(janus_request *request) {
	int ret = -1;
	if(request == NULL) {
		JANUS_LOG(LOG_ERR, "Missing request or payload to process, giving up...\n");
		return ret;
	}
	int error_code = 0;
	char error_cause[100];
	json_t *root = request->message;
	/* Ok, let's start with the ids */
	guint64 session_id = 0, handle_id = 0;
	json_t *s = json_object_get(root, "session_id");
	if(json_is_null(s))
		s = NULL;
	if(s && json_is_integer(s))
		session_id = json_integer_value(s);
	json_t *h = json_object_get(root, "handle_id");
	if(json_is_null(h))
		h = NULL;
	if(h && json_is_integer(h))
		handle_id = json_integer_value(h);

	janus_session *session = NULL;
	janus_ice_handle *handle = NULL;

	/* Get transaction and message request */
	JANUS_VALIDATE_JSON_OBJECT(root, incoming_request_parameters,
		error_code, error_cause, FALSE,
		JANUS_ERROR_MISSING_MANDATORY_ELEMENT, JANUS_ERROR_INVALID_ELEMENT_TYPE);
	if(error_code != 0) {
		ret = janus_process_error_string(request, session_id, NULL, error_code, error_cause);
		goto jsondone;
	}
	json_t *transaction = json_object_get(root, "transaction");
	const gchar *transaction_text = json_string_value(transaction);
	json_t *message = json_object_get(root, "janus");
	const gchar *message_text = json_string_value(message);

	if(session_id == 0 && handle_id == 0) {
		/* Can only be a 'Create new session', a 'Get info' or a 'Ping/Pong' request */
		if(!strcasecmp(message_text, "info")) {
			ret = janus_process_success(request, janus_info(transaction_text));
			goto jsondone;
		}
		if(!strcasecmp(message_text, "ping")) {
			/* Prepare JSON reply */
			json_t *reply = janus_create_message("pong", 0, transaction_text);
			ret = janus_process_success(request, reply);
			goto jsondone;
		}
		if(strcasecmp(message_text, "create")) {
			ret = janus_process_error(request, session_id, transaction_text, JANUS_ERROR_INVALID_REQUEST_PATH, "Unhandled request '%s' at this path", message_text);
			goto jsondone;
		}
		/* Make sure we're accepting new sessions */
		if(!accept_new_sessions) {
			ret = janus_process_error(request, session_id, transaction_text, JANUS_ERROR_NOT_ACCEPTING_SESSIONS, NULL);
			goto jsondone;
		}
		/* Any secret/token to check? */
		ret = janus_request_check_secret(request, session_id, transaction_text);
		if(ret != 0) {
			ret = janus_process_error(request, session_id, transaction_text, JANUS_ERROR_UNAUTHORIZED, NULL);
			goto jsondone;
		}
		session_id = 0;
		json_t *id = json_object_get(root, "id");
		if(id != NULL) {
			/* The application provided the session ID to use */
			session_id = json_integer_value(id);
			if(session_id > 0 && (session = janus_session_find(session_id)) != NULL) {
				/* Session ID already taken */
				ret = janus_process_error(request, session_id, transaction_text, JANUS_ERROR_SESSION_CONFLICT, "Session ID already in use");
				goto jsondone;
			}
		}

		/* Handle it */
		session = janus_session_create(session_id);
		if(session == NULL) {
			ret = janus_process_error(request, session_id, transaction_text, JANUS_ERROR_UNKNOWN, "Memory error");
			goto jsondone;
		}
		session_id = session->session_id;
		/* We increase the counter as this request is using the session */
		janus_refcount_increase(&session->ref);
		/* Take note of the request source that originated this session (HTTP, WebSockets, RabbitMQ?) */
		session->source = janus_request_new(request->transport, request->instance, NULL, FALSE, NULL);
		/* Notify the source that a new session has been created */
		request->transport->session_created(request->instance, session->session_id);
		/* Notify event handlers */
		if(janus_events_is_enabled()) {
			/* Session created, add info on the transport that originated it */
			json_t *transport = json_object();
			json_object_set_new(transport, "transport", json_string(session->source->transport->get_package()));
			char id[32];
			memset(id, 0, sizeof(id));
			/* To avoid sending a stringified version of the transport pointer
			 * around, we convert it to a number and hash it instead */
			uint64_t p = janus_uint64_hash(GPOINTER_TO_UINT(session->source->instance));
			g_snprintf(id, sizeof(id), "%"SCNu64, p);
			json_object_set_new(transport, "id", json_string(id));
			janus_events_notify_handlers(JANUS_EVENT_TYPE_SESSION, JANUS_EVENT_SUBTYPE_NONE,
				session_id, "created", transport);
		}
		/* Prepare JSON reply */
		json_t *reply = janus_create_message("success", 0, transaction_text);
		json_t *data = json_object();
		json_object_set_new(data, "id", json_integer(session_id));
		json_object_set_new(reply, "data", data);
		/* Send the success reply */
		ret = janus_process_success(request, reply);
		goto jsondone;
	}
	if(session_id < 1) {
		JANUS_LOG(LOG_ERR, "Invalid session\n");
		ret = janus_process_error(request, session_id, transaction_text, JANUS_ERROR_SESSION_NOT_FOUND, NULL);
		goto jsondone;
	}
	if(h && handle_id < 1) {
		JANUS_LOG(LOG_ERR, "Invalid handle\n");
		ret = janus_process_error(request, session_id, transaction_text, JANUS_ERROR_HANDLE_NOT_FOUND, NULL);
		goto jsondone;
	}

	/* Go on with the processing */
	ret = janus_request_check_secret(request, session_id, transaction_text);
	if(ret != 0) {
		ret = janus_process_error(request, session_id, transaction_text, JANUS_ERROR_UNAUTHORIZED, NULL);
		goto jsondone;
	}

	/* If we got here, make sure we have a session (and/or a handle) */
	session = janus_session_find(session_id);
	if(!session) {
		JANUS_LOG(LOG_ERR, "Couldn't find any session %"SCNu64"...\n", session_id);
		ret = janus_process_error(request, session_id, transaction_text, JANUS_ERROR_SESSION_NOT_FOUND, "No such session %"SCNu64"", session_id);
		goto jsondone;
	}
	/* Update the last activity timer */
	session->last_activity = janus_get_monotonic_time();
	handle = NULL;
	if(handle_id > 0) {
		handle = janus_session_handles_find(session, handle_id);
		if(!handle) {
			JANUS_LOG(LOG_ERR, "Couldn't find any handle %"SCNu64" in session %"SCNu64"...\n", handle_id, session_id);
			ret = janus_process_error(request, session_id, transaction_text, JANUS_ERROR_HANDLE_NOT_FOUND, "No such handle %"SCNu64" in session %"SCNu64"", handle_id, session_id);
			goto jsondone;
		}
	}

	/* What is this? */
	if(!strcasecmp(message_text, "keepalive")) {
		/* Just a keep-alive message, reply with an ack */
		JANUS_LOG(LOG_VERB, "Got a keep-alive on session %"SCNu64"\n", session_id);
		json_t *reply = janus_create_message("ack", session_id, transaction_text);
		/* Send the success reply */
		ret = janus_process_success(request, reply);
	} else if(!strcasecmp(message_text, "attach")) {
		if(handle != NULL) {
			/* Attach is a session-level command */
			ret = janus_process_error(request, session_id, transaction_text, JANUS_ERROR_INVALID_REQUEST_PATH, "Unhandled request '%s' at this path", message_text);
			goto jsondone;
		}
		JANUS_VALIDATE_JSON_OBJECT(root, attach_parameters,
			error_code, error_cause, FALSE,
			JANUS_ERROR_MISSING_MANDATORY_ELEMENT, JANUS_ERROR_INVALID_ELEMENT_TYPE);
		if(error_code != 0) {
			ret = janus_process_error_string(request, session_id, transaction_text, error_code, error_cause);
			goto jsondone;
		}
		json_t *plugin = json_object_get(root, "plugin");
		const gchar *plugin_text = json_string_value(plugin);
		janus_plugin *plugin_t = janus_plugin_find(plugin_text);
		if(plugin_t == NULL) {
			ret = janus_process_error(request, session_id, transaction_text, JANUS_ERROR_PLUGIN_NOT_FOUND, "No such plugin '%s'", plugin_text);
			goto jsondone;
		}
		/* If the auth token mechanism is enabled, we should check if this token can access this plugin */
		const char *token_value = NULL;
		if(janus_auth_is_enabled()) {
			json_t *token = json_object_get(root, "token");
			if(token != NULL) {
				token_value = json_string_value(token);
				if(token_value && !janus_auth_check_plugin(token_value, plugin_t)) {
					JANUS_LOG(LOG_ERR, "Token '%s' can't access plugin '%s'\n", token_value, plugin_text);
					ret = janus_process_error(request, session_id, transaction_text, JANUS_ERROR_UNAUTHORIZED_PLUGIN, "Provided token can't access plugin '%s'", plugin_text);
					goto jsondone;
				}
			}
		}
		json_t *opaque = json_object_get(root, "opaque_id");
		const char *opaque_id = opaque ? json_string_value(opaque) : NULL;
		json_t *loop = json_object_get(root, "loop_index");
		int loop_index = loop ? json_integer_value(loop) : -1;
		/* Create handle */
		handle = janus_ice_handle_create(session, opaque_id, token_value);
		if(handle == NULL) {
			ret = janus_process_error(request, session_id, transaction_text, JANUS_ERROR_UNKNOWN, "Memory error");
			goto jsondone;
		}
		handle_id = handle->handle_id;
		/* We increase the counter as this request is using the handle */
		janus_refcount_increase(&handle->ref);
		/* Attach to the plugin */
		int error = 0;
		if((error = janus_ice_handle_attach_plugin(session, handle, plugin_t, loop_index)) != 0) {
			/* TODO Make error struct to pass verbose information */
			janus_session_handles_remove(session, handle);
			JANUS_LOG(LOG_ERR, "Couldn't attach to plugin '%s', error '%d'\n", plugin_text, error);
			ret = janus_process_error(request, session_id, transaction_text, JANUS_ERROR_PLUGIN_ATTACH, "Couldn't attach to plugin: error '%d'", error);
			goto jsondone;
		}
		/* Prepare JSON reply */
		json_t *reply = janus_create_message("success", session_id, transaction_text);
		json_t *data = json_object();
		json_object_set_new(data, "id", json_integer(handle_id));
		json_object_set_new(reply, "data", data);
		/* Send the success reply */
		ret = janus_process_success(request, reply);
	} else if(!strcasecmp(message_text, "destroy")) {
		if(handle != NULL) {
			/* Query is a session-level command */
			ret = janus_process_error(request, session_id, transaction_text, JANUS_ERROR_INVALID_REQUEST_PATH, "Unhandled request '%s' at this path", message_text);
			goto jsondone;
		}
		janus_mutex_lock(&sessions_mutex);
		g_hash_table_remove(sessions, &session->session_id);
		janus_mutex_unlock(&sessions_mutex);
		/* Notify the source that the session has been destroyed */
		janus_request *source = janus_session_get_request(session);
		if(source && source->transport)
			source->transport->session_over(source->instance, session->session_id, FALSE, FALSE);
		janus_request_unref(source);

		/* Schedule the session for deletion */
		janus_session_destroy(session);

		/* Prepare JSON reply */
		json_t *reply = janus_create_message("success", session_id, transaction_text);
		/* Send the success reply */
		ret = janus_process_success(request, reply);
		/* Notify event handlers as well */
		if(janus_events_is_enabled())
			janus_events_notify_handlers(JANUS_EVENT_TYPE_SESSION, JANUS_EVENT_SUBTYPE_NONE,
				session_id, "destroyed", NULL);
	} else if(!strcasecmp(message_text, "detach")) {
		if(handle == NULL) {
			/* Query is an handle-level command */
			ret = janus_process_error(request, session_id, transaction_text, JANUS_ERROR_INVALID_REQUEST_PATH, "Unhandled request '%s' at this path", message_text);
			goto jsondone;
		}
		if(handle->app == NULL || handle->app_handle == NULL) {
			ret = janus_process_error(request, session_id, transaction_text, JANUS_ERROR_PLUGIN_DETACH, "No plugin to detach from");
			goto jsondone;
		}
		int error = janus_session_handles_remove(session, handle);
		if(error != 0) {
			/* TODO Make error struct to pass verbose information */
			ret = janus_process_error(request, session_id, transaction_text, JANUS_ERROR_PLUGIN_DETACH, "Couldn't detach from plugin: error '%d'", error);
			/* TODO Delete handle instance */
			goto jsondone;
		}
		/* Prepare JSON reply */
		json_t *reply = janus_create_message("success", session_id, transaction_text);
		/* Send the success reply */
		ret = janus_process_success(request, reply);
	} else if(!strcasecmp(message_text, "hangup")) {
		if(handle == NULL) {
			/* Query is an handle-level command */
			ret = janus_process_error(request, session_id, transaction_text, JANUS_ERROR_INVALID_REQUEST_PATH, "Unhandled request '%s' at this path", message_text);
			goto jsondone;
		}
		if(handle->app == NULL || handle->app_handle == NULL) {
			ret = janus_process_error(request, session_id, transaction_text, JANUS_ERROR_PLUGIN_DETACH, "No plugin attached");
			goto jsondone;
		}
		janus_ice_webrtc_hangup(handle, "Janus API");
		/* Prepare JSON reply */
		json_t *reply = janus_create_message("success", session_id, transaction_text);
		/* Send the success reply */
		ret = janus_process_success(request, reply);
	} else if(!strcasecmp(message_text, "claim")) {
		janus_mutex_lock(&session->mutex);
		if(session->source != NULL) {
			/* If we're claiming from the same transport, ignore */
			if(session->source->instance == request->instance) {
				janus_mutex_unlock(&session->mutex);
				/* Prepare JSON reply */
				json_t *reply = json_object();
				json_object_set_new(reply, "janus", json_string("success"));
				json_object_set_new(reply, "session_id", json_integer(session_id));
				json_object_set_new(reply, "transaction", json_string(transaction_text));
				/* Send the success reply */
				ret = janus_process_success(request, reply);
				goto jsondone;
			}
			/* Notify the old transport that this session is over for them, but has been reclaimed */
			session->source->transport->session_over(session->source->instance, session->session_id, FALSE, TRUE);
			janus_request_destroy(session->source);
			session->source = NULL;
		}
		session->source = janus_request_new(request->transport, request->instance, NULL, FALSE, NULL);
		/* Notify the new transport that it has claimed a session */
		session->source->transport->session_claimed(session->source->instance, session->session_id);
		/* Previous transport may be gone, clear flag */
		g_atomic_int_set(&session->transport_gone, 0);
		janus_mutex_unlock(&session->mutex);
		/* Prepare JSON reply */
		json_t *reply = json_object();
		json_object_set_new(reply, "janus", json_string("success"));
		json_object_set_new(reply, "session_id", json_integer(session_id));
		json_object_set_new(reply, "transaction", json_string(transaction_text));
		/* Send the success reply */
		ret = janus_process_success(request, reply);
	} else if(!strcasecmp(message_text, "message")) {
		if(handle == NULL) {
			/* Query is an handle-level command */
			ret = janus_process_error(request, session_id, transaction_text, JANUS_ERROR_INVALID_REQUEST_PATH, "Unhandled request '%s' at this path", message_text);
			goto jsondone;
		}
		if(handle->app == NULL || handle->app_handle == NULL) {
			ret = janus_process_error(request, session_id, transaction_text, JANUS_ERROR_PLUGIN_MESSAGE, "No plugin to handle this message");
			goto jsondone;
		}
		janus_plugin *plugin_t = (janus_plugin *)handle->app;
		JANUS_LOG(LOG_VERB, "[%"SCNu64"] There's a message for %s\n", handle->handle_id, plugin_t->get_name());
		JANUS_VALIDATE_JSON_OBJECT(root, body_parameters,
			error_code, error_cause, FALSE,
			JANUS_ERROR_MISSING_MANDATORY_ELEMENT, JANUS_ERROR_INVALID_ELEMENT_TYPE);
		if(error_code != 0) {
			ret = janus_process_error_string(request, session_id, transaction_text, error_code, error_cause);
			goto jsondone;
		}
		json_t *body = json_object_get(root, "body");
		/* Is there an SDP attached? */
		json_t *jsep = json_object_get(root, "jsep");
		char *jsep_type = NULL;
		char *jsep_sdp = NULL, *jsep_sdp_stripped = NULL;
		gboolean renegotiation = FALSE;
		if(jsep != NULL) {
			if(!json_is_object(jsep)) {
				ret = janus_process_error(request, session_id, transaction_text, JANUS_ERROR_INVALID_JSON_OBJECT, "Invalid jsep object");
				goto jsondone;
			}
			JANUS_VALIDATE_JSON_OBJECT_FORMAT("JSEP error: missing mandatory element (%s)",
				"JSEP error: invalid element type (%s should be %s)",
				jsep, jsep_parameters, error_code, error_cause, FALSE,
				JANUS_ERROR_MISSING_MANDATORY_ELEMENT, JANUS_ERROR_INVALID_ELEMENT_TYPE);
			if(error_code != 0) {
				ret = janus_process_error_string(request, session_id, transaction_text, error_code, error_cause);
				goto jsondone;
			}
			json_t *type = json_object_get(jsep, "type");
			jsep_type = g_strdup(json_string_value(type));
			type = NULL;
			json_t *jsep_trickle = json_object_get(jsep, "trickle");
			gboolean do_trickle = jsep_trickle ? json_is_true(jsep_trickle) : TRUE;
			json_t *jsep_rids = json_object_get(jsep, "rid_order");
			gboolean rids_hml = TRUE;
			if(jsep_rids != NULL) {
				const char *jsep_rids_value = json_string_value(jsep_rids);
				if(jsep_rids_value != NULL) {
					if(!strcasecmp(jsep_rids_value, "hml")) {
						rids_hml = TRUE;
					} else if(!strcasecmp(jsep_rids_value, "lmh")) {
						rids_hml = FALSE;
					} else {
						JANUS_LOG(LOG_WARN, "[%"SCNu64"] Invalid 'rid_order' value, falling back to 'hml'\n", handle->handle_id);
					}
				}
				json_object_del(jsep, "rid_order");
			}
			json_t *jsep_e2ee = json_object_get(jsep, "e2ee");
			gboolean e2ee = jsep_e2ee ? json_is_true(jsep_e2ee) : FALSE;
			/* Are we still cleaning up from a previous media session? */
			if(janus_flags_is_set(&handle->webrtc_flags, JANUS_ICE_HANDLE_WEBRTC_CLEANING)) {
				JANUS_LOG(LOG_VERB, "[%"SCNu64"] Still cleaning up from a previous media session, let's wait a bit...\n", handle->handle_id);
				gint64 waited = 0;
				while(janus_flags_is_set(&handle->webrtc_flags, JANUS_ICE_HANDLE_WEBRTC_CLEANING)) {
					g_usleep(100000);
					waited += 100000;
					if(waited >= 3*G_USEC_PER_SEC) {
						JANUS_LOG(LOG_VERB, "[%"SCNu64"]   -- Waited 3 seconds, that's enough!\n", handle->handle_id);
						ret = janus_process_error(request, session_id, transaction_text, JANUS_ERROR_WEBRTC_STATE, "Still cleaning a previous session");
						goto jsondone;
					}
				}
			}
			/* Check if we're renegotiating (if we have an answer, we did an offer/answer round already) */
			renegotiation = janus_flags_is_set(&handle->webrtc_flags, JANUS_ICE_HANDLE_WEBRTC_NEGOTIATED);
			/* Check the JSEP type */
			janus_mutex_lock(&handle->mutex);
			int offer = 0;
			if(!strcasecmp(jsep_type, "offer")) {
				offer = 1;
				janus_flags_set(&handle->webrtc_flags, JANUS_ICE_HANDLE_WEBRTC_PROCESSING_OFFER);
				janus_flags_set(&handle->webrtc_flags, JANUS_ICE_HANDLE_WEBRTC_GOT_OFFER);
				janus_flags_clear(&handle->webrtc_flags, JANUS_ICE_HANDLE_WEBRTC_GOT_ANSWER);
			} else if(!strcasecmp(jsep_type, "answer")) {
				janus_flags_set(&handle->webrtc_flags, JANUS_ICE_HANDLE_WEBRTC_GOT_ANSWER);
				if(janus_flags_is_set(&handle->webrtc_flags, JANUS_ICE_HANDLE_WEBRTC_GOT_OFFER))
					janus_flags_set(&handle->webrtc_flags, JANUS_ICE_HANDLE_WEBRTC_NEGOTIATED);
				offer = 0;
			} else {
				/* TODO Handle other message types as well */
				ret = janus_process_error(request, session_id, transaction_text, JANUS_ERROR_JSEP_UNKNOWN_TYPE, "JSEP error: unknown message type '%s'", jsep_type);
				g_free(jsep_type);
				janus_flags_clear(&handle->webrtc_flags, JANUS_ICE_HANDLE_WEBRTC_PROCESSING_OFFER);
				janus_mutex_unlock(&handle->mutex);
				goto jsondone;
			}
			json_t *sdp = json_object_get(jsep, "sdp");
			jsep_sdp = (char *)json_string_value(sdp);
			JANUS_LOG(LOG_VERB, "[%"SCNu64"] Remote SDP:\n%s", handle->handle_id, jsep_sdp);
			/* Is this valid SDP? */
			char error_str[512];
			error_str[0] = '\0';
			int audio = 0, video = 0, data = 0;
			janus_sdp *parsed_sdp = janus_sdp_preparse(handle, jsep_sdp, error_str, sizeof(error_str), &audio, &video, &data);
			if(parsed_sdp == NULL) {
				/* Invalid SDP */
				ret = janus_process_error_string(request, session_id, transaction_text, JANUS_ERROR_JSEP_INVALID_SDP, error_str);
				g_free(jsep_type);
				janus_flags_clear(&handle->webrtc_flags, JANUS_ICE_HANDLE_WEBRTC_PROCESSING_OFFER);
				janus_mutex_unlock(&handle->mutex);
				goto jsondone;
			}
			/* Notify event handlers */
			if(janus_events_is_enabled()) {
				janus_events_notify_handlers(JANUS_EVENT_TYPE_JSEP, JANUS_EVENT_SUBTYPE_NONE,
					session_id, handle_id, handle->opaque_id, "remote", jsep_type, jsep_sdp);
			}
			/* FIXME We're only handling single audio/video lines for now... */
			JANUS_LOG(LOG_VERB, "[%"SCNu64"] Audio %s been negotiated, Video %s been negotiated, SCTP/DataChannels %s been negotiated\n",
			                    handle->handle_id,
			                    audio ? "has" : "has NOT",
			                    video ? "has" : "has NOT",
			                    data ? "have" : "have NOT");
			if(audio > 1) {
				JANUS_LOG(LOG_WARN, "[%"SCNu64"] More than one audio line? only going to negotiate one...\n", handle->handle_id);
			}
			if(video > 1) {
				JANUS_LOG(LOG_WARN, "[%"SCNu64"] More than one video line? only going to negotiate one...\n", handle->handle_id);
			}
			if(data > 1) {
				JANUS_LOG(LOG_WARN, "[%"SCNu64"] More than one data line? only going to negotiate one...\n", handle->handle_id);
			}
#ifndef HAVE_SCTP
			if(data) {
				JANUS_LOG(LOG_WARN, "[%"SCNu64"]   -- DataChannels have been negotiated, but support for them has not been compiled...\n", handle->handle_id);
			}
#endif
			/* We behave differently if it's a new session or an update... */
			if(!renegotiation) {
				/* New session */
				if(offer) {
					/* Setup ICE locally (we received an offer) */
					if(janus_ice_setup_local(handle, offer, audio, video, data, do_trickle) < 0) {
						JANUS_LOG(LOG_ERR, "Error setting ICE locally\n");
						janus_sdp_destroy(parsed_sdp);
						g_free(jsep_type);
						janus_flags_clear(&handle->webrtc_flags, JANUS_ICE_HANDLE_WEBRTC_PROCESSING_OFFER);
						ret = janus_process_error(request, session_id, transaction_text, JANUS_ERROR_UNKNOWN, "Error setting ICE locally");
						janus_mutex_unlock(&handle->mutex);
						goto jsondone;
					}
				} else {
					/* Make sure we're waiting for an ANSWER in the first place */
					if(!handle->agent) {
						JANUS_LOG(LOG_ERR, "Unexpected ANSWER (did we offer?)\n");
						janus_sdp_destroy(parsed_sdp);
						g_free(jsep_type);
						janus_flags_clear(&handle->webrtc_flags, JANUS_ICE_HANDLE_WEBRTC_PROCESSING_OFFER);
						ret = janus_process_error(request, session_id, transaction_text, JANUS_ERROR_UNEXPECTED_ANSWER, "Unexpected ANSWER (did we offer?)");
						janus_mutex_unlock(&handle->mutex);
						goto jsondone;
					}
				}
				/* If for some reason the user is asking us to force using a relay, do that. Notice
				 * that this only works with libnice >= 0.1.14, and will cause the PeerConnection
				 * to fail if Janus itself is not configured to use a TURN server. Don't use this
				 * feature if you don't know what you're doing! You will almost always NOT want
				 * Janus itself to use TURN: https://janus.conf.meetecho.com/docs/FAQ.html#turn */
				if(json_is_true(json_object_get(jsep, "force_relay"))) {
					if(!janus_ice_is_force_relay_allowed()) {
						JANUS_LOG(LOG_WARN, "[%"SCNu64"] Forcing Janus to use a TURN server is not allowed\n", handle->handle_id);
					} else {
						JANUS_LOG(LOG_VERB, "[%"SCNu64"] Forcing Janus to use a TURN server\n", handle->handle_id);
						g_object_set(G_OBJECT(handle->agent), "force-relay", TRUE, NULL);
					}
				}
				/* Process the remote SDP */
				if(janus_sdp_process(handle, parsed_sdp, rids_hml, FALSE) < 0) {
					JANUS_LOG(LOG_ERR, "Error processing SDP\n");
					janus_sdp_destroy(parsed_sdp);
					g_free(jsep_type);
					janus_flags_clear(&handle->webrtc_flags, JANUS_ICE_HANDLE_WEBRTC_PROCESSING_OFFER);
					ret = janus_process_error(request, session_id, transaction_text, JANUS_ERROR_JSEP_INVALID_SDP, "Error processing SDP");
					janus_mutex_unlock(&handle->mutex);
					goto jsondone;
				}
				if(!offer) {
					/* Set remote candidates now (we received an answer) */
					if(do_trickle) {
						janus_flags_set(&handle->webrtc_flags, JANUS_ICE_HANDLE_WEBRTC_TRICKLE);
					} else {
						janus_flags_clear(&handle->webrtc_flags, JANUS_ICE_HANDLE_WEBRTC_TRICKLE);
					}
					janus_request_ice_handle_answer(handle, audio, video, data, jsep_sdp);
					/* Check if the answer does contain the mid/abs-send-time/twcc extmaps */
					gboolean do_mid = FALSE, do_twcc = FALSE, do_dd = TRUE, do_abs_send_time = FALSE;
					GList *temp = parsed_sdp->m_lines;
					while(temp) {
						janus_sdp_mline *m = (janus_sdp_mline *)temp->data;
						GList *tempA = m->attributes;
						while(tempA) {
							janus_sdp_attribute *a = (janus_sdp_attribute *)tempA->data;
							if(a->name && a->value && !strcasecmp(a->name, "extmap")) {
								if(strstr(a->value, JANUS_RTP_EXTMAP_MID))
									do_mid = TRUE;
								else if(strstr(a->value, JANUS_RTP_EXTMAP_TRANSPORT_WIDE_CC))
									do_twcc = TRUE;
								else if(strstr(a->value, JANUS_RTP_EXTMAP_DEPENDENCY_DESC))
									do_dd = TRUE;
								else if(strstr(a->value, JANUS_RTP_EXTMAP_ABS_SEND_TIME))
									do_abs_send_time = TRUE;
							}
							tempA = tempA->next;
						}
						temp = temp->next;
					}
					if(!do_mid && handle->stream)
						handle->stream->mid_ext_id = 0;
					if(!do_twcc && handle->stream) {
						handle->stream->do_transport_wide_cc = FALSE;
						handle->stream->transport_wide_cc_ext_id = 0;
					}
					if(!do_dd && handle->stream)
						handle->stream->dependencydesc_ext_id = 0;
					if(!do_abs_send_time && handle->stream)
						handle->stream->abs_send_time_ext_id = 0;
				} else {
					/* Check if the mid RTP extension is being negotiated */
					handle->stream->mid_ext_id = janus_rtp_header_extension_get_id(jsep_sdp, JANUS_RTP_EXTMAP_MID);
					/* Check if the RTP Stream ID extension is being negotiated */
					handle->stream->rid_ext_id = janus_rtp_header_extension_get_id(jsep_sdp, JANUS_RTP_EXTMAP_RID);
					handle->stream->ridrtx_ext_id = janus_rtp_header_extension_get_id(jsep_sdp, JANUS_RTP_EXTMAP_REPAIRED_RID);
					/* Check if the audio level ID extension is being negotiated */
					handle->stream->audiolevel_ext_id = janus_rtp_header_extension_get_id(jsep_sdp, JANUS_RTP_EXTMAP_AUDIO_LEVEL);
					/* Check if the video orientation ID extension is being negotiated */
					handle->stream->videoorientation_ext_id = janus_rtp_header_extension_get_id(jsep_sdp, JANUS_RTP_EXTMAP_VIDEO_ORIENTATION);
					/* Check if the abs-send-time ID extension is being negotiated */
					handle->stream->abs_send_time_ext_id = janus_rtp_header_extension_get_id(jsep_sdp, JANUS_RTP_EXTMAP_ABS_SEND_TIME);
					/* Check if transport wide CC is supported */
					int transport_wide_cc_ext_id = janus_rtp_header_extension_get_id(jsep_sdp, JANUS_RTP_EXTMAP_TRANSPORT_WIDE_CC);
					handle->stream->do_transport_wide_cc = transport_wide_cc_ext_id > 0 ? TRUE : FALSE;
					handle->stream->transport_wide_cc_ext_id = transport_wide_cc_ext_id;
					/* Check if the dependency descriptor ID extension is being negotiated */
					handle->stream->dependencydesc_ext_id = janus_rtp_header_extension_get_id(jsep_sdp, JANUS_RTP_EXTMAP_DEPENDENCY_DESC);
				}
			} else {
				/* FIXME This is a renegotiation: we can currently only handle simple changes in media
				 * direction and ICE restarts: anything more complex than that will result in an error */
				JANUS_LOG(LOG_INFO, "[%"SCNu64"] Negotiation update, checking what changed...\n", handle->handle_id);
				if(janus_sdp_process(handle, parsed_sdp, rids_hml, TRUE) < 0) {
					JANUS_LOG(LOG_ERR, "Error processing SDP\n");
					janus_sdp_destroy(parsed_sdp);
					g_free(jsep_type);
					janus_flags_clear(&handle->webrtc_flags, JANUS_ICE_HANDLE_WEBRTC_PROCESSING_OFFER);
					ret = janus_process_error(request, session_id, transaction_text, JANUS_ERROR_UNEXPECTED_ANSWER, "Error processing SDP");
					janus_mutex_unlock(&handle->mutex);
					goto jsondone;
				}
				if(janus_flags_is_set(&handle->webrtc_flags, JANUS_ICE_HANDLE_WEBRTC_ICE_RESTART)) {
					JANUS_LOG(LOG_INFO, "[%"SCNu64"] Restarting ICE...\n", handle->handle_id);
					/* FIXME We only need to do that for offers: if it's an answer, we did that already */
					if(offer) {
						janus_ice_restart(handle);
					} else {
						janus_flags_clear(&handle->webrtc_flags, JANUS_ICE_HANDLE_WEBRTC_ICE_RESTART);
					}
					/* Update remote credentials for ICE */
					if(handle->stream) {
						nice_agent_set_remote_credentials(handle->agent, handle->stream->stream_id,
							handle->stream->ruser, handle->stream->rpass);
					}
					/* If we're full-trickling, we'll need to resend the candidates later */
					if(janus_ice_is_full_trickle_enabled()) {
						janus_flags_set(&handle->webrtc_flags, JANUS_ICE_HANDLE_WEBRTC_RESEND_TRICKLES);
					}
				}
#ifdef HAVE_SCTP
				if(!offer) {
					/* Were datachannels just added? */
					if(janus_flags_is_set(&handle->webrtc_flags, JANUS_ICE_HANDLE_WEBRTC_DATA_CHANNELS)) {
						janus_ice_stream *stream = handle->stream;
						if(stream != NULL && stream->component != NULL
								&& stream->component->dtls != NULL && stream->component->dtls->sctp == NULL) {
							/* Create SCTP association as well */
							JANUS_LOG(LOG_VERB, "[%"SCNu64"] Creating datachannels...\n", handle->handle_id);
							janus_dtls_srtp_create_sctp(stream->component->dtls);
						}
					}
				}
#endif
				/* Check if renegotiating has added new RTP extensions */
				if(offer) {
					/* Check if the mid RTP extension is being negotiated */
					handle->stream->mid_ext_id = janus_rtp_header_extension_get_id(jsep_sdp, JANUS_RTP_EXTMAP_MID);
					/* Check if the RTP Stream ID extension is being negotiated */
					handle->stream->rid_ext_id = janus_rtp_header_extension_get_id(jsep_sdp, JANUS_RTP_EXTMAP_RID);
					handle->stream->ridrtx_ext_id = janus_rtp_header_extension_get_id(jsep_sdp, JANUS_RTP_EXTMAP_REPAIRED_RID);
					/* Check if the audio level ID extension is being negotiated */
					handle->stream->audiolevel_ext_id = janus_rtp_header_extension_get_id(jsep_sdp, JANUS_RTP_EXTMAP_AUDIO_LEVEL);
					/* Check if the video orientation ID extension is being negotiated */
					handle->stream->videoorientation_ext_id = janus_rtp_header_extension_get_id(jsep_sdp, JANUS_RTP_EXTMAP_VIDEO_ORIENTATION);
					/* Check if the abs-send-time ID extension is being negotiated */
					handle->stream->abs_send_time_ext_id = janus_rtp_header_extension_get_id(jsep_sdp, JANUS_RTP_EXTMAP_ABS_SEND_TIME);
					/* Check if transport wide CC is supported */
					int transport_wide_cc_ext_id = janus_rtp_header_extension_get_id(jsep_sdp, JANUS_RTP_EXTMAP_TRANSPORT_WIDE_CC);
					handle->stream->do_transport_wide_cc = transport_wide_cc_ext_id > 0 ? TRUE : FALSE;
					handle->stream->transport_wide_cc_ext_id = transport_wide_cc_ext_id;
					/* Check if the dependency descriptor ID extension is being negotiated */
					handle->stream->dependencydesc_ext_id = janus_rtp_header_extension_get_id(jsep_sdp, JANUS_RTP_EXTMAP_DEPENDENCY_DESC);
				}
			}
			char *tmp = handle->remote_sdp;
			handle->remote_sdp = g_strdup(jsep_sdp);
			g_free(tmp);
			janus_mutex_unlock(&handle->mutex);
			/* Anonymize SDP */
			if(janus_sdp_anonymize(parsed_sdp) < 0) {
				/* Invalid SDP */
				ret = janus_process_error(request, session_id, transaction_text, JANUS_ERROR_JSEP_INVALID_SDP, "JSEP error: invalid SDP");
				janus_sdp_destroy(parsed_sdp);
				g_free(jsep_type);
				janus_flags_clear(&handle->webrtc_flags, JANUS_ICE_HANDLE_WEBRTC_PROCESSING_OFFER);
				goto jsondone;
			}
			jsep_sdp_stripped = janus_sdp_write(parsed_sdp);
			janus_sdp_destroy(parsed_sdp);
			sdp = NULL;
			if(e2ee)
				janus_flags_set(&handle->webrtc_flags, JANUS_ICE_HANDLE_WEBRTC_E2EE);
			janus_flags_clear(&handle->webrtc_flags, JANUS_ICE_HANDLE_WEBRTC_PROCESSING_OFFER);
		}

		/* Make sure the app handle is still valid */
		if(handle->app == NULL || !janus_plugin_session_is_alive(handle->app_handle)) {
			ret = janus_process_error(request, session_id, transaction_text, JANUS_ERROR_PLUGIN_MESSAGE, "No plugin to handle this message");
			g_free(jsep_type);
			g_free(jsep_sdp_stripped);
			janus_flags_clear(&handle->webrtc_flags, JANUS_ICE_HANDLE_WEBRTC_PROCESSING_OFFER);
			goto jsondone;
		}

		/* Send the message to the plugin (which must eventually free transaction_text and unref the two objects, body and jsep) */
		json_incref(body);
		json_t *body_jsep = NULL;
		if(jsep_sdp_stripped) {
			body_jsep = json_pack("{ssss}", "type", jsep_type, "sdp", jsep_sdp_stripped);
			/* Check if simulcasting is enabled */
			if(janus_flags_is_set(&handle->webrtc_flags, JANUS_ICE_HANDLE_WEBRTC_HAS_VIDEO)) {
				if(handle->stream && (handle->stream->rid[0] || handle->stream->video_ssrc_peer[1])) {
					json_t *simulcast = json_object();
					/* If we have rids, pass those, otherwise pass the SSRCs */
					if(handle->stream->rid[0]) {
						json_t *rids = json_array();
						if(handle->stream->rid[2])
							json_array_append_new(rids, json_string(handle->stream->rid[2]));
						if(handle->stream->rid[1])
							json_array_append_new(rids, json_string(handle->stream->rid[1]));
						json_array_append_new(rids, json_string(handle->stream->rid[0]));
						json_object_set_new(simulcast, "rids", rids);
						json_object_set_new(simulcast, "rid-ext", json_integer(handle->stream->rid_ext_id));
					} else {
						json_t *ssrcs = json_array();
						json_array_append_new(ssrcs, json_integer(handle->stream->video_ssrc_peer[0]));
						if(handle->stream->video_ssrc_peer[1])
							json_array_append_new(ssrcs, json_integer(handle->stream->video_ssrc_peer[1]));
						if(handle->stream->video_ssrc_peer[2])
							json_array_append_new(ssrcs, json_integer(handle->stream->video_ssrc_peer[2]));
						json_object_set_new(simulcast, "ssrcs", ssrcs);
					}
					json_object_set_new(body_jsep, "simulcast", simulcast);
				}
			}
			/* Check if this is a renegotiation or update */
			if(renegotiation)
				json_object_set_new(body_jsep, "update", json_true());
			/* If media is encrypted end-to-end, the plugin may need to know */
			if(janus_flags_is_set(&handle->webrtc_flags, JANUS_ICE_HANDLE_WEBRTC_E2EE))
				json_object_set_new(body_jsep, "e2ee", json_true());
		}
		janus_plugin_result *result = plugin_t->handle_message(handle->app_handle,
			g_strdup((char *)transaction_text), body, body_jsep);
		g_free(jsep_type);
		g_free(jsep_sdp_stripped);
		if(result == NULL) {
			/* Something went horribly wrong! */
			ret = janus_process_error(request, session_id, transaction_text, JANUS_ERROR_PLUGIN_MESSAGE, "Plugin didn't give a result");
			goto jsondone;
		}
		if(result->type == JANUS_PLUGIN_OK) {
			/* The plugin gave a result already (synchronous request/response) */
			if(result->content == NULL || !json_is_object(result->content)) {
				/* Missing content, or not a JSON object */
				ret = janus_process_error(request, session_id, transaction_text, JANUS_ERROR_PLUGIN_MESSAGE,
					result->content == NULL ?
						"Plugin didn't provide any content for this synchronous response" :
						"Plugin returned an invalid JSON response");
				janus_plugin_result_destroy(result);
				goto jsondone;
			}
			/* Reference the content, as destroying the result instance will decref it */
			json_incref(result->content);
			/* Prepare JSON response */
			json_t *reply = janus_create_message("success", session->session_id, transaction_text);
			json_object_set_new(reply, "sender", json_integer(handle->handle_id));
			if(janus_is_opaqueid_in_api_enabled() && handle->opaque_id != NULL)
				json_object_set_new(reply, "opaque_id", json_string(handle->opaque_id));
			json_t *plugin_data = json_object();
			json_object_set_new(plugin_data, "plugin", json_string(plugin_t->get_package()));
			json_object_set_new(plugin_data, "data", result->content);
			json_object_set_new(reply, "plugindata", plugin_data);
			/* Send the success reply */
			ret = janus_process_success(request, reply);
		} else if(result->type == JANUS_PLUGIN_OK_WAIT) {
			/* The plugin received the request but didn't process it yet, send an ack (asynchronous notifications may follow) */
			json_t *reply = janus_create_message("ack", session_id, transaction_text);
			if(result->text)
				json_object_set_new(reply, "hint", json_string(result->text));
			/* Send the success reply */
			ret = janus_process_success(request, reply);
		} else {
			/* Something went horribly wrong! */
			ret = janus_process_error_string(request, session_id, transaction_text, JANUS_ERROR_PLUGIN_MESSAGE,
				(char *)(result->text ? result->text : "Plugin returned a severe (unknown) error"));
			janus_plugin_result_destroy(result);
			goto jsondone;
		}
		janus_plugin_result_destroy(result);
	} else if(!strcasecmp(message_text, "trickle")) {
		if(handle == NULL) {
			/* Trickle is an handle-level command */
			ret = janus_process_error(request, session_id, transaction_text, JANUS_ERROR_INVALID_REQUEST_PATH, "Unhandled request '%s' at this path", message_text);
			goto jsondone;
		}
		if(handle->app == NULL || !janus_plugin_session_is_alive(handle->app_handle)) {
			ret = janus_process_error(request, session_id, transaction_text, JANUS_ERROR_PLUGIN_MESSAGE, "No plugin to handle this trickle candidate");
			goto jsondone;
		}
		json_t *candidate = json_object_get(root, "candidate");
		json_t *candidates = json_object_get(root, "candidates");
		if(candidate == NULL && candidates == NULL) {
			ret = janus_process_error(request, session_id, transaction_text, JANUS_ERROR_MISSING_MANDATORY_ELEMENT, "Missing mandatory element (candidate|candidates)");
			goto jsondone;
		}
		if(candidate != NULL && candidates != NULL) {
			ret = janus_process_error(request, session_id, transaction_text, JANUS_ERROR_INVALID_JSON, "Can't have both candidate and candidates");
			goto jsondone;
		}
		if(janus_flags_is_set(&handle->webrtc_flags, JANUS_ICE_HANDLE_WEBRTC_CLEANING)) {
			JANUS_LOG(LOG_ERR, "[%"SCNu64"] Received a trickle, but still cleaning a previous session\n", handle->handle_id);
			ret = janus_process_error(request, session_id, transaction_text, JANUS_ERROR_WEBRTC_STATE, "Still cleaning a previous session");
			goto jsondone;
		}
		janus_mutex_lock(&handle->mutex);
		if(!janus_flags_is_set(&handle->webrtc_flags, JANUS_ICE_HANDLE_WEBRTC_TRICKLE)) {
			/* It looks like this peer supports Trickle, after all */
			JANUS_LOG(LOG_VERB, "Handle %"SCNu64" supports trickle even if it didn't negotiate it...\n", handle->handle_id);
			janus_flags_set(&handle->webrtc_flags, JANUS_ICE_HANDLE_WEBRTC_TRICKLE);
		}
		/* Is there any stream ready? this trickle may get here before the SDP it relates to */
		if(handle->stream == NULL) {
			JANUS_LOG(LOG_WARN, "[%"SCNu64"] No stream, queueing this trickle as it got here before the SDP...\n", handle->handle_id);
			/* Enqueue this trickle candidate(s), we'll process this later */
			janus_ice_trickle *early_trickle = janus_ice_trickle_new(transaction_text, candidate ? candidate : candidates);
			handle->pending_trickles = g_list_append(handle->pending_trickles, early_trickle);
			/* Send the ack right away, an event will tell the application if the candidate(s) failed */
			goto trickledone;
		}
		/* Is the ICE stack ready already? */
		if(janus_flags_is_set(&handle->webrtc_flags, JANUS_ICE_HANDLE_WEBRTC_PROCESSING_OFFER) ||
				!janus_flags_is_set(&handle->webrtc_flags, JANUS_ICE_HANDLE_WEBRTC_GOT_OFFER) ||
				!janus_flags_is_set(&handle->webrtc_flags, JANUS_ICE_HANDLE_WEBRTC_GOT_ANSWER)) {
			const char *cause = NULL;
			if(janus_flags_is_set(&handle->webrtc_flags, JANUS_ICE_HANDLE_WEBRTC_PROCESSING_OFFER))
				cause = "processing the offer";
			else if(!janus_flags_is_set(&handle->webrtc_flags, JANUS_ICE_HANDLE_WEBRTC_GOT_ANSWER))
				cause = "waiting for the answer";
			else if(!janus_flags_is_set(&handle->webrtc_flags, JANUS_ICE_HANDLE_WEBRTC_GOT_OFFER))
				cause = "waiting for the offer";
			JANUS_LOG(LOG_VERB, "[%"SCNu64"] Still %s, queueing this trickle to wait until we're done there...\n",
				handle->handle_id, cause);
			/* Enqueue this trickle candidate(s), we'll process this later */
			janus_ice_trickle *early_trickle = janus_ice_trickle_new(transaction_text, candidate ? candidate : candidates);
			handle->pending_trickles = g_list_append(handle->pending_trickles, early_trickle);
			/* Send the ack right away, an event will tell the application if the candidate(s) failed */
			goto trickledone;
		}
		if(candidate != NULL) {
			/* We got a single candidate */
			int error = 0;
			const char *error_string = NULL;
			if((error = janus_ice_trickle_parse(handle, candidate, &error_string)) != 0) {
				ret = janus_process_error(request, session_id, transaction_text, error, "%s", error_string);
				janus_mutex_unlock(&handle->mutex);
				goto jsondone;
			}
		} else {
			/* We got multiple candidates in an array */
			if(!json_is_array(candidates)) {
				ret = janus_process_error(request, session_id, transaction_text, JANUS_ERROR_INVALID_ELEMENT_TYPE, "candidates is not an array");
				janus_mutex_unlock(&handle->mutex);
				goto jsondone;
			}
			JANUS_LOG(LOG_VERB, "Got multiple candidates (%zu)\n", json_array_size(candidates));
			if(json_array_size(candidates) > 0) {
				/* Handle remote candidates */
				size_t i = 0;
				for(i=0; i<json_array_size(candidates); i++) {
					json_t *c = json_array_get(candidates, i);
					/* FIXME We don't care if any trickle fails to parse */
					janus_ice_trickle_parse(handle, c, NULL);
				}
			}
		}

trickledone:
		janus_mutex_unlock(&handle->mutex);
		/* We reply right away, not to block the web server... */
		json_t *reply = janus_create_message("ack", session_id, transaction_text);
		/* Send the success reply */
		ret = janus_process_success(request, reply);
	} else {
		ret = janus_process_error(request, session_id, transaction_text, JANUS_ERROR_UNKNOWN_REQUEST, "Unknown request '%s'", message_text);
	}

jsondone:
	/* Done processing */
	if(handle != NULL)
		janus_refcount_decrease(&handle->ref);
	if(session != NULL)
		janus_refcount_decrease(&session->ref);
	return ret;
}

static json_t *janus_json_token_plugin_array(const char *token_value) {
	json_t *plugins_list = json_array();
	GList *plugins = janus_auth_list_plugins(token_value);
	if(plugins != NULL) {
		GList *tmp = plugins;
		while(tmp) {
			janus_plugin *p = (janus_plugin *)tmp->data;
			if(p != NULL)
				json_array_append_new(plugins_list, json_string(p->get_package()));
			tmp = tmp->next;
		}
		g_list_free(plugins);
		plugins = NULL;
	}
	return plugins_list;
}

static json_t *janus_json_list_token_plugins(const char *token_value, const gchar *transaction_text) {
	json_t *plugins_list = janus_json_token_plugin_array(token_value);
	/* Prepare JSON reply */
	json_t *reply = janus_create_message("success", 0, transaction_text);
	json_t *data = json_object();
	json_object_set_new(data, "plugins", plugins_list);
	json_object_set_new(reply, "data", data);
	return reply;
}

static int janus_request_allow_token(janus_request *request, guint64 session_id, const gchar *transaction_text, gboolean allow, gboolean add) {
	/* Allow/disallow a valid token valid to access a plugin */
	int ret = -1;
	int error_code = 0;
	char error_cause[100];
	json_t *root = request->message;
	if(!janus_auth_is_stored_mode()) {
		ret = janus_process_error(request, session_id, transaction_text, JANUS_ERROR_UNKNOWN, "Stored-Token based authentication disabled");
		goto jsondone;
	}
	JANUS_VALIDATE_JSON_OBJECT(root, add_token_parameters,
		error_code, error_cause, FALSE,
		JANUS_ERROR_MISSING_MANDATORY_ELEMENT, JANUS_ERROR_INVALID_ELEMENT_TYPE);
	/* Any plugin this token should be limited to? */
	json_t *allowed = json_object_get(root, "plugins");
	if(error_code == 0 && !add && (!allowed || json_array_size(allowed) == 0)) {
		error_code = JANUS_ERROR_INVALID_ELEMENT_TYPE;
		g_strlcpy(error_cause, "Invalid element type (plugins should be a non-empty array)", sizeof(error_cause));
	}
	if(error_code != 0) {
		ret = janus_process_error_string(request, session_id, transaction_text, error_code, error_cause);
		goto jsondone;
	}
	json_t *token = json_object_get(root, "token");
	const char *token_value = json_string_value(token);
	if(add) {
		/* First of all, add the new token */
		if(!janus_auth_add_token(token_value)) {
			ret = janus_process_error(request, session_id, transaction_text, JANUS_ERROR_UNKNOWN, "Error adding token");
			goto jsondone;
		}
	} else {
		/* Check if the token is valid, first */
		if(!janus_auth_check_token(token_value)) {
			ret = janus_process_error(request, session_id, transaction_text, JANUS_ERROR_TOKEN_NOT_FOUND, "Token %s not found", token_value);
			goto jsondone;
		}
	}
	if(allowed && json_array_size(allowed) > 0) {
		/* Specify which plugins this token has access to */
		size_t i = 0;
		gboolean ok = TRUE;
		for(i=0; i<json_array_size(allowed); i++) {
			json_t *p = json_array_get(allowed, i);
			if(!p || !json_is_string(p)) {
				/* FIXME Should we fail here? */
				if(add){
					JANUS_LOG(LOG_WARN, "Invalid plugin passed to the new token request, skipping...\n");
					continue;
				} else {
					JANUS_LOG(LOG_ERR, "Invalid plugin passed to the new token request...\n");
					ok = FALSE;
					break;
				}
			}
			const gchar *plugin_text = json_string_value(p);
			janus_plugin *plugin_t = janus_plugin_find(plugin_text);
			if(plugin_t == NULL) {
				/* FIXME Should we fail here? */
				if(add) {
					JANUS_LOG(LOG_WARN, "No such plugin '%s' passed to the new token request, skipping...\n", plugin_text);
					continue;
				} else {
					JANUS_LOG(LOG_ERR, "No such plugin '%s' passed to the new token request...\n", plugin_text);
					ok = FALSE;
				}
				break;
			}
		}
		if(!ok) {
			ret = janus_process_error(request, session_id, transaction_text, JANUS_ERROR_INVALID_ELEMENT_TYPE, "Invalid element type (some of the provided plugins are invalid)");
			goto jsondone;
		}
		/* Take care of the plugins access limitations */
		i = 0;
		for(i=0; i<json_array_size(allowed); i++) {
			json_t *p = json_array_get(allowed, i);
			const gchar *plugin_text = json_string_value(p);
			janus_plugin *plugin_t = janus_plugin_find(plugin_text);
			if(!(allow ? janus_auth_allow_plugin(token_value, plugin_t) : janus_auth_disallow_plugin(token_value, plugin_t))) {
				/* FIXME Should we notify individual failures? */
				JANUS_LOG(LOG_WARN, "Error allowing access to '%s' to the new token, bad things may happen...\n", plugin_text);
			}
		}
	} else {
		/* No plugin limitation specified, allow all plugins */
		if(plugins && g_hash_table_size(plugins) > 0) {
			GHashTableIter iter;
			gpointer value;
			g_hash_table_iter_init(&iter, plugins);
			while (g_hash_table_iter_next(&iter, NULL, &value)) {
				janus_plugin *plugin_t = value;
				if(plugin_t == NULL)
					continue;
				if(!janus_auth_allow_plugin(token_value, plugin_t)) {
					JANUS_LOG(LOG_WARN, "Error allowing access to '%s' to the new token, bad things may happen...\n", plugin_t->get_package());
				}
			}
		}
	}
	/* Get the list of plugins this new token can now access */
	json_t *reply = janus_json_list_token_plugins(token_value, transaction_text);
	/* Send the success reply */
	ret = janus_process_success(request, reply);
jsondone:
	return ret;
}

/* Admin/monitor WebServer requests handler */
int janus_process_incoming_admin_request(janus_request *request) {
	int ret = -1;
	int error_code = 0;
	char error_cause[100];
	if(request == NULL) {
		JANUS_LOG(LOG_ERR, "Missing request or payload to process, giving up...\n");
		return ret;
	}
	json_t *root = request->message;
	/* Ok, let's start with the ids */
	guint64 session_id = 0, handle_id = 0;
	json_t *s = json_object_get(root, "session_id");
	if(s && json_is_integer(s))
		session_id = json_integer_value(s);
	json_t *h = json_object_get(root, "handle_id");
	if(h && json_is_integer(h))
		handle_id = json_integer_value(h);

	janus_session *session = NULL;
	janus_ice_handle *handle = NULL;

	/* Get transaction and message request */
	JANUS_VALIDATE_JSON_OBJECT(root, admin_parameters,
		error_code, error_cause, FALSE,
		JANUS_ERROR_MISSING_MANDATORY_ELEMENT, JANUS_ERROR_INVALID_ELEMENT_TYPE);
	if(error_code != 0) {
		ret = janus_process_error_string(request, session_id, NULL, error_code, error_cause);
		goto jsondone;
	}
	json_t *transaction = json_object_get(root, "transaction");
	const gchar *transaction_text = json_string_value(transaction);
	json_t *message = json_object_get(root, "janus");
	const gchar *message_text = json_string_value(message);

	if(session_id == 0 && handle_id == 0) {
		/* Can only be a 'Get all sessions' or some general setting manipulation request */
		if(!strcasecmp(message_text, "info")) {
			/* The generic info request */
			ret = janus_process_success(request, janus_info(transaction_text));
			goto jsondone;
		}
		if(!strcasecmp(message_text, "ping")) {
			/* Prepare JSON reply */
			json_t *reply = janus_create_message("pong", 0, transaction_text);
			ret = janus_process_success(request, reply);
			goto jsondone;
		}
		if(admin_api_secret != NULL) {
			/* There's an admin/monitor secret, check that the client provided it */
			json_t *secret = json_object_get(root, "admin_secret");
			if(!secret || !json_is_string(secret) || !janus_strcmp_const_time(json_string_value(secret), admin_api_secret)) {
				ret = janus_process_error(request, session_id, transaction_text, JANUS_ERROR_UNAUTHORIZED, NULL);
				goto jsondone;
			}
		}
		if(!strcasecmp(message_text, "get_status")) {
			/* Return some info on the settings (mostly debug-related, at the moment) */
			json_t *reply = janus_create_message("success", 0, transaction_text);
			json_t *status = json_object();
			json_object_set_new(status, "token_auth", janus_auth_is_enabled() ? json_true() : json_false());
			json_object_set_new(status, "session_timeout", json_integer(global_session_timeout));
			json_object_set_new(status, "reclaim_session_timeout", json_integer(reclaim_session_timeout));
			json_object_set_new(status, "candidates_timeout", json_integer(candidates_timeout));
			json_object_set_new(status, "log_level", json_integer(janus_log_level));
			json_object_set_new(status, "log_timestamps", janus_log_timestamps ? json_true() : json_false());
			json_object_set_new(status, "log_colors", janus_log_colors ? json_true() : json_false());
			json_object_set_new(status, "locking_debug", lock_debug ? json_true() : json_false());
			json_object_set_new(status, "refcount_debug", refcount_debug ? json_true() : json_false());
			json_object_set_new(status, "libnice_debug", janus_ice_is_ice_debugging_enabled() ? json_true() : json_false());
			json_object_set_new(status, "min_nack_queue", json_integer(janus_get_min_nack_queue()));
			json_object_set_new(status, "nack-optimizations", janus_is_nack_optimizations_enabled() ? json_true() : json_false());
			json_object_set_new(status, "no_media_timer", json_integer(janus_get_no_media_timer()));
			json_object_set_new(status, "slowlink_threshold", json_integer(janus_get_slowlink_threshold()));
			json_object_set_new(reply, "status", status);
			/* Send the success reply */
			ret = janus_process_success(request, reply);
			goto jsondone;
		} else if(!strcasecmp(message_text, "set_session_timeout")) {
			JANUS_VALIDATE_JSON_OBJECT(root, timeout_parameters,
				error_code, error_cause, FALSE,
				JANUS_ERROR_MISSING_MANDATORY_ELEMENT, JANUS_ERROR_INVALID_ELEMENT_TYPE);
			if(error_code != 0) {
				ret = janus_process_error_string(request, session_id, transaction_text, error_code, error_cause);
				goto jsondone;
			}
			json_t *timeout = json_object_get(root, "timeout");
			int timeout_num = json_integer_value(timeout);
			if(timeout_num < 0) {
				ret = janus_process_error(request, session_id, transaction_text, JANUS_ERROR_INVALID_ELEMENT_TYPE, "Invalid element type (timeout should be a positive integer)");
				goto jsondone;
			}

			/* Set global session timeout */
			global_session_timeout = timeout_num;

			/* Prepare JSON reply */
			json_t *reply = json_object();
			json_object_set_new(reply, "janus", json_string("success"));
			json_object_set_new(reply, "transaction", json_string(transaction_text));
			json_object_set_new(reply, "timeout", json_integer(timeout_num));

			/* Send the success reply */
			ret = janus_process_success(request, reply);
			goto jsondone;
		} else if(!strcasecmp(message_text, "set_log_level")) {
			/* Change the debug logging level */
			JANUS_VALIDATE_JSON_OBJECT(root, level_parameters,
				error_code, error_cause, FALSE,
				JANUS_ERROR_MISSING_MANDATORY_ELEMENT, JANUS_ERROR_INVALID_ELEMENT_TYPE);
			if(error_code != 0) {
				ret = janus_process_error_string(request, session_id, transaction_text, error_code, error_cause);
				goto jsondone;
			}
			json_t *level = json_object_get(root, "level");
			int level_num = json_integer_value(level);
			if(level_num < LOG_NONE || level_num > LOG_MAX) {
				ret = janus_process_error(request, session_id, transaction_text, JANUS_ERROR_INVALID_ELEMENT_TYPE, "Invalid element type (level should be between %d and %d)", LOG_NONE, LOG_MAX);
				goto jsondone;
			}
			janus_log_level = level_num;
			/* Prepare JSON reply */
			json_t *reply = janus_create_message("success", 0, transaction_text);
			json_object_set_new(reply, "level", json_integer(janus_log_level));
			/* Send the success reply */
			ret = janus_process_success(request, reply);
			goto jsondone;
		} else if(!strcasecmp(message_text, "set_locking_debug")) {
			/* Enable/disable the locking debug (would show a message on the console for every lock attempt) */
			JANUS_VALIDATE_JSON_OBJECT(root, debug_parameters,
				error_code, error_cause, FALSE,
				JANUS_ERROR_MISSING_MANDATORY_ELEMENT, JANUS_ERROR_INVALID_ELEMENT_TYPE);
			if(error_code != 0) {
				ret = janus_process_error_string(request, session_id, transaction_text, error_code, error_cause);
				goto jsondone;
			}
			json_t *debug = json_object_get(root, "debug");
			lock_debug = json_is_true(debug);
			/* Prepare JSON reply */
			json_t *reply = janus_create_message("success", 0, transaction_text);
			json_object_set_new(reply, "locking_debug", lock_debug ? json_true() : json_false());
			/* Send the success reply */
			ret = janus_process_success(request, reply);
			goto jsondone;
		} else if(!strcasecmp(message_text, "set_refcount_debug")) {
			/* Enable/disable the reference counter debug (would show a message on the console for every increase/decrease) */
			JANUS_VALIDATE_JSON_OBJECT(root, debug_parameters,
				error_code, error_cause, FALSE,
				JANUS_ERROR_MISSING_MANDATORY_ELEMENT, JANUS_ERROR_INVALID_ELEMENT_TYPE);
			if(error_code != 0) {
				ret = janus_process_error_string(request, session_id, transaction_text, error_code, error_cause);
				goto jsondone;
			}
			json_t *debug = json_object_get(root, "debug");
			if(json_is_true(debug)) {
				refcount_debug = TRUE;
			} else {
				refcount_debug = FALSE;
			}
			/* Prepare JSON reply */
			json_t *reply = janus_create_message("success", 0, transaction_text);
			json_object_set_new(reply, "refcount_debug", refcount_debug ? json_true() : json_false());
			/* Send the success reply */
			ret = janus_process_success(request, reply);
			goto jsondone;
		} else if(!strcasecmp(message_text, "set_log_timestamps")) {
			/* Enable/disable the log timestamps */
			JANUS_VALIDATE_JSON_OBJECT(root, timestamps_parameters,
				error_code, error_cause, FALSE,
				JANUS_ERROR_MISSING_MANDATORY_ELEMENT, JANUS_ERROR_INVALID_ELEMENT_TYPE);
			if(error_code != 0) {
				ret = janus_process_error_string(request, session_id, transaction_text, error_code, error_cause);
				goto jsondone;
			}
			json_t *timestamps = json_object_get(root, "timestamps");
			janus_log_timestamps = json_is_true(timestamps);
			/* Prepare JSON reply */
			json_t *reply = janus_create_message("success", 0, transaction_text);
			json_object_set_new(reply, "log_timestamps", janus_log_timestamps ? json_true() : json_false());
			/* Send the success reply */
			ret = janus_process_success(request, reply);
			goto jsondone;
		} else if(!strcasecmp(message_text, "set_log_colors")) {
			/* Enable/disable the log colors */
			JANUS_VALIDATE_JSON_OBJECT(root, colors_parameters,
				error_code, error_cause, FALSE,
				JANUS_ERROR_MISSING_MANDATORY_ELEMENT, JANUS_ERROR_INVALID_ELEMENT_TYPE);
			if(error_code != 0) {
				ret = janus_process_error_string(request, session_id, transaction_text, error_code, error_cause);
				goto jsondone;
			}
			json_t *colors = json_object_get(root, "colors");
			janus_log_colors = json_is_true(colors);
			/* Prepare JSON reply */
			json_t *reply = janus_create_message("success", 0, transaction_text);
			json_object_set_new(reply, "log_colors", janus_log_colors ? json_true() : json_false());
			/* Send the success reply */
			ret = janus_process_success(request, reply);
			goto jsondone;
		} else if(!strcasecmp(message_text, "set_libnice_debug")) {
			/* Enable/disable the libnice debugging (http://nice.freedesktop.org/libnice/libnice-Debug-messages.html) */
			JANUS_VALIDATE_JSON_OBJECT(root, debug_parameters,
				error_code, error_cause, FALSE,
				JANUS_ERROR_MISSING_MANDATORY_ELEMENT, JANUS_ERROR_INVALID_ELEMENT_TYPE);
			if(error_code != 0) {
				ret = janus_process_error_string(request, session_id, transaction_text, error_code, error_cause);
				goto jsondone;
			}
			json_t *debug = json_object_get(root, "debug");
			if(json_is_true(debug)) {
				janus_ice_debugging_enable();
			} else {
				janus_ice_debugging_disable();
			}
			/* Prepare JSON reply */
			json_t *reply = janus_create_message("success", 0, transaction_text);
			json_object_set_new(reply, "libnice_debug", janus_ice_is_ice_debugging_enabled() ? json_true() : json_false());
			/* Send the success reply */
			ret = janus_process_success(request, reply);
			goto jsondone;
		} else if(!strcasecmp(message_text, "set_min_nack_queue")) {
			/* Change the current value for the min NACK queue */
			JANUS_VALIDATE_JSON_OBJECT(root, mnq_parameters,
				error_code, error_cause, FALSE,
				JANUS_ERROR_MISSING_MANDATORY_ELEMENT, JANUS_ERROR_INVALID_ELEMENT_TYPE);
			if(error_code != 0) {
				ret = janus_process_error_string(request, session_id, transaction_text, error_code, error_cause);
				goto jsondone;
			}
			json_t *mnq = json_object_get(root, "min_nack_queue");
			int mnq_num = json_integer_value(mnq);
			janus_set_min_nack_queue(mnq_num);
			/* Prepare JSON reply */
			json_t *reply = janus_create_message("success", 0, transaction_text);
			json_object_set_new(reply, "min_nack_queue", json_integer(janus_get_min_nack_queue()));
			/* Send the success reply */
			ret = janus_process_success(request, reply);
			goto jsondone;
		} else if(!strcasecmp(message_text, "set_nack_optimizations")) {
			/* Enable/disable NACK optimizations */
			JANUS_VALIDATE_JSON_OBJECT(root, nopt_parameters,
				error_code, error_cause, FALSE,
				JANUS_ERROR_MISSING_MANDATORY_ELEMENT, JANUS_ERROR_INVALID_ELEMENT_TYPE);
			if(error_code != 0) {
				ret = janus_process_error_string(request, session_id, transaction_text, error_code, error_cause);
				goto jsondone;
			}
			gboolean optimize = json_is_true(json_object_get(root, "nack_optimizations"));
			janus_set_nack_optimizations_enabled(optimize);
			/* Prepare JSON reply */
			json_t *reply = janus_create_message("success", 0, transaction_text);
			json_object_set_new(reply, "nack-optimizations", janus_is_nack_optimizations_enabled() ? json_true() : json_false());
			/* Send the success reply */
			ret = janus_process_success(request, reply);
			goto jsondone;
		} else if(!strcasecmp(message_text, "set_no_media_timer")) {
			/* Change the current value for the no-media timer */
			JANUS_VALIDATE_JSON_OBJECT(root, nmt_parameters,
				error_code, error_cause, FALSE,
				JANUS_ERROR_MISSING_MANDATORY_ELEMENT, JANUS_ERROR_INVALID_ELEMENT_TYPE);
			if(error_code != 0) {
				ret = janus_process_error_string(request, session_id, transaction_text, error_code, error_cause);
				goto jsondone;
			}
			json_t *nmt = json_object_get(root, "no_media_timer");
			int nmt_num = json_integer_value(nmt);
			janus_set_no_media_timer(nmt_num);
			/* Prepare JSON reply */
			json_t *reply = json_object();
			json_object_set_new(reply, "janus", json_string("success"));
			json_object_set_new(reply, "transaction", json_string(transaction_text));
			json_object_set_new(reply, "no_media_timer", json_integer(janus_get_no_media_timer()));
			/* Send the success reply */
			ret = janus_process_success(request, reply);
			goto jsondone;
		} else if(!strcasecmp(message_text, "set_slowlink_threshold")) {
			/* Change the current value for the slowlink-threshold value */
			JANUS_VALIDATE_JSON_OBJECT(root, st_parameters,
				error_code, error_cause, FALSE,
				JANUS_ERROR_MISSING_MANDATORY_ELEMENT, JANUS_ERROR_INVALID_ELEMENT_TYPE);
			if(error_code != 0) {
				ret = janus_process_error_string(request, session_id, transaction_text, error_code, error_cause);
				goto jsondone;
			}
			json_t *nmt = json_object_get(root, "slowlink_threshold");
			int nmt_num = json_integer_value(nmt);
			janus_set_slowlink_threshold(nmt_num);
			/* Prepare JSON reply */
			json_t *reply = json_object();
			json_object_set_new(reply, "janus", json_string("success"));
			json_object_set_new(reply, "transaction", json_string(transaction_text));
			json_object_set_new(reply, "slowlink_threshold", json_integer(janus_get_slowlink_threshold()));
			/* Send the success reply */
			ret = janus_process_success(request, reply);
			goto jsondone;
		} else if(!strcasecmp(message_text, "accept_new_sessions")) {
			/* Configure whether we should accept new incoming sessions or not:
			 * this can be particularly useful whenever, e.g., we want to stop
			 * accepting new sessions because we're draining this server */
			JANUS_VALIDATE_JSON_OBJECT(root, ans_parameters,
				error_code, error_cause, FALSE,
				JANUS_ERROR_MISSING_MANDATORY_ELEMENT, JANUS_ERROR_INVALID_ELEMENT_TYPE);
			if(error_code != 0) {
				ret = janus_process_error_string(request, session_id, transaction_text, error_code, error_cause);
				goto jsondone;
			}
			json_t *accept = json_object_get(root, "accept");
			accept_new_sessions = json_is_true(accept);
			/* Prepare JSON reply */
			json_t *reply = janus_create_message("success", 0, transaction_text);
			json_object_set_new(reply, "accept", accept_new_sessions ? json_true() : json_false());
			/* Send the success reply */
			ret = janus_process_success(request, reply);
			goto jsondone;
		} else if(!strcasecmp(message_text, "message_plugin")) {
			/* Contact a plugin and expect a response */
			JANUS_VALIDATE_JSON_OBJECT(root, messageplugin_parameters,
				error_code, error_cause, FALSE,
				JANUS_ERROR_MISSING_MANDATORY_ELEMENT, JANUS_ERROR_INVALID_ELEMENT_TYPE);
			if(error_code != 0) {
				ret = janus_process_error_string(request, session_id, transaction_text, error_code, error_cause);
				goto jsondone;
			}
			json_t *plugin = json_object_get(root, "plugin");
			const char *plugin_value = json_string_value(plugin);
			janus_plugin *p = janus_plugin_find(plugin_value);
			if(p == NULL) {
				/* No such handler... */
				g_snprintf(error_cause, sizeof(error_cause), "%s", "Invalid plugin");
				ret = janus_process_error_string(request, session_id, transaction_text, JANUS_ERROR_PLUGIN_NOT_FOUND, error_cause);
				goto jsondone;
			}
			if(p->handle_admin_message == NULL) {
				/* Handler doesn't implement the hook... */
				g_snprintf(error_cause, sizeof(error_cause), "%s", "Plugin doesn't support Admin API messages");
				ret = janus_process_error_string(request, session_id, transaction_text, JANUS_ERROR_UNKNOWN, error_cause);
				goto jsondone;
			}
			json_t *query = json_object_get(root, "request");
			json_t *response = p->handle_admin_message(query);
			/* Prepare JSON reply */
			json_t *reply = json_object();
			json_object_set_new(reply, "janus", json_string("success"));
			json_object_set_new(reply, "transaction", json_string(transaction_text));
			json_object_set_new(reply, "response", response ? response : json_object());
			/* Send the success reply */
			ret = janus_process_success(request, reply);
			goto jsondone;
		} else if(!strcasecmp(message_text, "query_transport")) {
			/* Contact a transport and expect a response */
			JANUS_VALIDATE_JSON_OBJECT(root, querytransport_parameters,
				error_code, error_cause, FALSE,
				JANUS_ERROR_MISSING_MANDATORY_ELEMENT, JANUS_ERROR_INVALID_ELEMENT_TYPE);
			if(error_code != 0) {
				ret = janus_process_error_string(request, session_id, transaction_text, error_code, error_cause);
				goto jsondone;
			}
			json_t *transport = json_object_get(root, "transport");
			const char *transport_value = json_string_value(transport);
			janus_transport *t = g_hash_table_lookup(transports, transport_value);
			if(t == NULL) {
				/* No such transport... */
				g_snprintf(error_cause, sizeof(error_cause), "%s", "Invalid transport");
				ret = janus_process_error_string(request, session_id, transaction_text, JANUS_ERROR_PLUGIN_NOT_FOUND, error_cause);
				goto jsondone;
			}
			if(t->query_transport == NULL) {
				/* Transport doesn't implement the hook... */
				g_snprintf(error_cause, sizeof(error_cause), "%s", "Transport plugin doesn't support queries");
				ret = janus_process_error_string(request, session_id, transaction_text, JANUS_ERROR_UNKNOWN, error_cause);
				goto jsondone;
			}
			json_t *query = json_object_get(root, "request");
			json_t *response = t->query_transport(query);
			/* Prepare JSON reply */
			json_t *reply = json_object();
			json_object_set_new(reply, "janus", json_string("success"));
			json_object_set_new(reply, "transaction", json_string(transaction_text));
			json_object_set_new(reply, "response", response ? response : json_object());
			/* Send the success reply */
			ret = janus_process_success(request, reply);
			goto jsondone;
		} else if(!strcasecmp(message_text, "query_eventhandler")) {
			/* Contact an event handler and expect a response */
			JANUS_VALIDATE_JSON_OBJECT(root, queryhandler_parameters,
				error_code, error_cause, FALSE,
				JANUS_ERROR_MISSING_MANDATORY_ELEMENT, JANUS_ERROR_INVALID_ELEMENT_TYPE);
			if(error_code != 0) {
				ret = janus_process_error_string(request, session_id, transaction_text, error_code, error_cause);
				goto jsondone;
			}
			json_t *handler = json_object_get(root, "handler");
			const char *handler_value = json_string_value(handler);
			janus_eventhandler *evh = g_hash_table_lookup(eventhandlers, handler_value);
			if(evh == NULL) {
				/* No such handler... */
				g_snprintf(error_cause, sizeof(error_cause), "%s", "Invalid event handler");
				ret = janus_process_error_string(request, session_id, transaction_text, JANUS_ERROR_PLUGIN_NOT_FOUND, error_cause);
				goto jsondone;
			}
			if(evh->handle_request == NULL) {
				/* Handler doesn't implement the hook... */
				g_snprintf(error_cause, sizeof(error_cause), "%s", "Event handler doesn't support queries");
				ret = janus_process_error_string(request, session_id, transaction_text, JANUS_ERROR_UNKNOWN, error_cause);
				goto jsondone;
			}
			json_t *query = json_object_get(root, "request");
			json_t *response = evh->handle_request(query);
			/* Prepare JSON reply */
			json_t *reply = json_object();
			json_object_set_new(reply, "janus", json_string("success"));
			json_object_set_new(reply, "transaction", json_string(transaction_text));
			json_object_set_new(reply, "response", response ? response : json_object());
			/* Send the success reply */
			ret = janus_process_success(request, reply);
			goto jsondone;
		} else if(!strcasecmp(message_text, "query_logger")) {
			/* Contact a logger and expect a response */
			JANUS_VALIDATE_JSON_OBJECT(root, querylogger_parameters,
				error_code, error_cause, FALSE,
				JANUS_ERROR_MISSING_MANDATORY_ELEMENT, JANUS_ERROR_INVALID_ELEMENT_TYPE);
			if(error_code != 0) {
				ret = janus_process_error_string(request, session_id, transaction_text, error_code, error_cause);
				goto jsondone;
			}
			json_t *logger = json_object_get(root, "logger");
			const char *logger_value = json_string_value(logger);
			janus_logger *l = g_hash_table_lookup(loggers, logger_value);
			if(l == NULL) {
				/* No such handler... */
				g_snprintf(error_cause, sizeof(error_cause), "%s", "Invalid logger");
				ret = janus_process_error_string(request, session_id, transaction_text, JANUS_ERROR_PLUGIN_NOT_FOUND, error_cause);
				goto jsondone;
			}
			if(l->handle_request == NULL) {
				/* Handler doesn't implement the hook... */
				g_snprintf(error_cause, sizeof(error_cause), "%s", "Logger doesn't support queries");
				ret = janus_process_error_string(request, session_id, transaction_text, JANUS_ERROR_UNKNOWN, error_cause);
				goto jsondone;
			}
			json_t *query = json_object_get(root, "request");
			json_t *response = l->handle_request(query);
			/* Prepare JSON reply */
			json_t *reply = json_object();
			json_object_set_new(reply, "janus", json_string("success"));
			json_object_set_new(reply, "transaction", json_string(transaction_text));
			json_object_set_new(reply, "response", response ? response : json_object());
			/* Send the success reply */
			ret = janus_process_success(request, reply);
			goto jsondone;
		} else if(!strcasecmp(message_text, "custom_event")) {
			/* Enqueue a custom "external" event to notify via event handlers */
			JANUS_VALIDATE_JSON_OBJECT(root, customevent_parameters,
				error_code, error_cause, FALSE,
				JANUS_ERROR_MISSING_MANDATORY_ELEMENT, JANUS_ERROR_INVALID_ELEMENT_TYPE);
			if(error_code != 0) {
				ret = janus_process_error_string(request, session_id, transaction_text, error_code, error_cause);
				goto jsondone;
			}
			json_t *schema = json_object_get(root, "schema");
			const char *schema_value = json_string_value(schema);
			json_t *data = json_object_get(root, "data");
			if(janus_events_is_enabled()) {
				json_incref(data);
				janus_events_notify_handlers(JANUS_EVENT_TYPE_EXTERNAL, JANUS_EVENT_SUBTYPE_NONE,
					0, schema_value, data);
			}
			/* Prepare JSON reply */
			json_t *reply = json_object();
			json_object_set_new(reply, "janus", json_string("success"));
			json_object_set_new(reply, "transaction", json_string(transaction_text));
			/* Send the success reply */
			ret = janus_process_success(request, reply);
			goto jsondone;
		} else if(!strcasecmp(message_text, "custom_logline")) {
			/* Print something custom on the logs, using the specified debug level */
			JANUS_VALIDATE_JSON_OBJECT(root, customlogline_parameters,
				error_code, error_cause, FALSE,
				JANUS_ERROR_MISSING_MANDATORY_ELEMENT, JANUS_ERROR_INVALID_ELEMENT_TYPE);
			if(error_code != 0) {
				ret = janus_process_error_string(request, session_id, transaction_text, error_code, error_cause);
				goto jsondone;
			}
			json_t *line = json_object_get(root, "line");
			const char *log_line = json_string_value(line);
			json_t *level = json_object_get(root, "level");
			int log_level = LOG_INFO;
			if(level) {
				log_level = json_integer_value(level);
				if(log_level < LOG_NONE || log_level > LOG_MAX)
					log_level = LOG_INFO;
			}
			/* Print the log line on the log */
			JANUS_LOG(log_level, "%s\n", log_line);
			/* Prepare JSON reply */
			json_t *reply = json_object();
			json_object_set_new(reply, "janus", json_string("success"));
			json_object_set_new(reply, "transaction", json_string(transaction_text));
			/* Send the success reply */
			ret = janus_process_success(request, reply);
			goto jsondone;
		} else if(!strcasecmp(message_text, "list_sessions")) {
			/* List sessions */
			session_id = 0;
			json_t *list = json_array();
			if(sessions != NULL && g_hash_table_size(sessions) > 0) {
				janus_mutex_lock(&sessions_mutex);
				GHashTableIter iter;
				gpointer value;
				g_hash_table_iter_init(&iter, sessions);
				while (g_hash_table_iter_next(&iter, NULL, &value)) {
					janus_session *session = value;
					if(session == NULL) {
						continue;
					}
					json_array_append_new(list, json_integer(session->session_id));
				}
				janus_mutex_unlock(&sessions_mutex);
			}
			/* Prepare JSON reply */
			json_t *reply = janus_create_message("success", 0, transaction_text);
			json_object_set_new(reply, "sessions", list);
			/* Send the success reply */
			ret = janus_process_success(request, reply);
			goto jsondone;
		} else if(!strcasecmp(message_text, "add_token")) {
			/* Add a token valid for authentication */
			ret = janus_request_allow_token(request, session_id, transaction_text, TRUE, TRUE);
			goto jsondone;
		} else if(!strcasecmp(message_text, "list_tokens")) {
			/* List all the valid tokens */
			if(!janus_auth_is_stored_mode()) {
				ret = janus_process_error(request, session_id, transaction_text, JANUS_ERROR_UNKNOWN, "Stored-Token based authentication disabled");
				goto jsondone;
			}
			json_t *tokens_list = json_array();
			GList *list = janus_auth_list_tokens();
			if(list != NULL) {
				GList *tmp = list;
				while(tmp) {
					char *token = (char *)tmp->data;
					if(token != NULL) {
						json_t *plugins_list = janus_json_token_plugin_array(token);
						if(json_array_size(plugins_list) > 0) {
							json_t *t = json_object();
							json_object_set_new(t, "token", json_string(token));
							json_object_set_new(t, "allowed_plugins", plugins_list);
							json_array_append_new(tokens_list, t);
						}
						else
							json_decref(plugins_list);
						tmp->data = NULL;
						g_free(token);
					}
					tmp = tmp->next;
				}
				g_list_free(list);
			}
			/* Prepare JSON reply */
			json_t *reply = janus_create_message("success", 0, transaction_text);
			json_t *data = json_object();
			json_object_set_new(data, "tokens", tokens_list);
			json_object_set_new(reply, "data", data);
			/* Send the success reply */
			ret = janus_process_success(request, reply);
			goto jsondone;
		} else if(!strcasecmp(message_text, "allow_token")) {
			/* Allow a valid token valid to access a plugin */
			ret = janus_request_allow_token(request, session_id, transaction_text, TRUE, FALSE);
			goto jsondone;
		} else if(!strcasecmp(message_text, "disallow_token")) {
			/* Disallow a valid token valid from accessing a plugin */
			ret = janus_request_allow_token(request, session_id, transaction_text, FALSE, FALSE);
			goto jsondone;
		} else if(!strcasecmp(message_text, "remove_token")) {
			/* Invalidate a token for authentication purposes */
			if(!janus_auth_is_stored_mode()) {
				ret = janus_process_error(request, session_id, transaction_text, JANUS_ERROR_UNKNOWN, "Stored-Token based authentication disabled");
				goto jsondone;
			}
			JANUS_VALIDATE_JSON_OBJECT(root, token_parameters,
				error_code, error_cause, FALSE,
				JANUS_ERROR_MISSING_MANDATORY_ELEMENT, JANUS_ERROR_INVALID_ELEMENT_TYPE);
			if(error_code != 0) {
				ret = janus_process_error_string(request, session_id, transaction_text, error_code, error_cause);
				goto jsondone;
			}
			json_t *token = json_object_get(root, "token");
			const char *token_value = json_string_value(token);
			if(!janus_auth_remove_token(token_value)) {
				ret = janus_process_error(request, session_id, transaction_text, JANUS_ERROR_UNKNOWN, "Error removing token");
				goto jsondone;
			}
			/* Prepare JSON reply */
			json_t *reply = janus_create_message("success", 0, transaction_text);
			/* Send the success reply */
			ret = janus_process_success(request, reply);
			goto jsondone;
		} else if(!strcasecmp(message_text, "resolve_address")) {
			/* Helper method to evaluate whether this instance can resolve an address, and how soon */
			JANUS_VALIDATE_JSON_OBJECT(root, resaddr_parameters,
				error_code, error_cause, FALSE,
				JANUS_ERROR_MISSING_MANDATORY_ELEMENT, JANUS_ERROR_INVALID_ELEMENT_TYPE);
			if(error_code != 0) {
				ret = janus_process_error_string(request, session_id, transaction_text, error_code, error_cause);
				goto jsondone;
			}
			const char *address = json_string_value(json_object_get(root, "address"));
			/* Resolve the address */
			gint64 start = janus_get_monotonic_time();
			struct addrinfo *res = NULL;
			janus_network_address addr;
			janus_network_address_string_buffer addr_buf;
			if(getaddrinfo(address, NULL, NULL, &res) != 0 ||
					janus_network_address_from_sockaddr(res->ai_addr, &addr) != 0 ||
					janus_network_address_to_string_buffer(&addr, &addr_buf) != 0) {
				JANUS_LOG(LOG_ERR, "Could not resolve %s...\n", address);
				if(res)
					freeaddrinfo(res);
				ret = janus_process_error_string(request, session_id, transaction_text,
					JANUS_ERROR_UNKNOWN, (char *)"Could not resolve address");
				goto jsondone;
			}
			gint64 end = janus_get_monotonic_time();
			freeaddrinfo(res);
			/* Prepare JSON reply */
			json_t *reply = janus_create_message("success", 0, transaction_text);
			json_object_set_new(reply, "ip", json_string(janus_network_address_string_from_buffer(&addr_buf)));
			json_object_set_new(reply, "elapsed", json_integer(end-start));
			/* Send the success reply */
			ret = janus_process_success(request, reply);
			goto jsondone;
		} else if(!strcasecmp(message_text, "test_stun")) {
			/* Helper method to evaluate whether this instance can use STUN with a specific server */
			JANUS_VALIDATE_JSON_OBJECT(root, teststun_parameters,
				error_code, error_cause, FALSE,
				JANUS_ERROR_MISSING_MANDATORY_ELEMENT, JANUS_ERROR_INVALID_ELEMENT_TYPE);
			if(error_code != 0) {
				ret = janus_process_error_string(request, session_id, transaction_text, error_code, error_cause);
				goto jsondone;
			}
			const char *address = json_string_value(json_object_get(root, "address"));
			uint16_t port = json_integer_value(json_object_get(root, "port"));
			uint16_t local_port = json_integer_value(json_object_get(root, "localport"));
			/* Resolve the address */
			gint64 start = janus_get_monotonic_time();
			struct addrinfo *res = NULL;
			janus_network_address addr;
			janus_network_address_string_buffer addr_buf;
			if(getaddrinfo(address, NULL, NULL, &res) != 0 ||
					janus_network_address_from_sockaddr(res->ai_addr, &addr) != 0 ||
					janus_network_address_to_string_buffer(&addr, &addr_buf) != 0) {
				JANUS_LOG(LOG_ERR, "Could not resolve %s...\n", address);
				if(res)
					freeaddrinfo(res);
				ret = janus_process_error_string(request, session_id, transaction_text,
					JANUS_ERROR_UNKNOWN, (char *)"Could not resolve address");
				goto jsondone;
			}
			freeaddrinfo(res);
			/* Test the STUN server */
			janus_network_address public_addr = { 0 };
			uint16_t public_port = 0;
			if(janus_ice_test_stun_server(&addr, port, local_port, &public_addr, &public_port) < 0) {
				ret = janus_process_error_string(request, session_id, transaction_text,
					JANUS_ERROR_UNKNOWN, (char *)"STUN request failed");
				goto jsondone;
			}
			if(janus_network_address_to_string_buffer(&public_addr, &addr_buf) != 0) {
				ret = janus_process_error_string(request, session_id, transaction_text,
					JANUS_ERROR_UNKNOWN, (char *)"Could not resolve public address");
				goto jsondone;
			}
			const char *public_ip_addr = janus_network_address_string_from_buffer(&addr_buf);
			gint64 end = janus_get_monotonic_time();
			/* Prepare JSON reply */
			json_t *reply = janus_create_message("success", 0, transaction_text);
			json_object_set_new(reply, "public_ip", json_string(public_ip_addr));
			json_object_set_new(reply, "public_port", json_integer(public_port));
			json_object_set_new(reply, "elapsed", json_integer(end-start));
			/* Send the success reply */
			ret = janus_process_success(request, reply);
			goto jsondone;
		} else {
			/* No message we know of */
			ret = janus_process_error(request, session_id, transaction_text, JANUS_ERROR_INVALID_REQUEST_PATH, "Unhandled request '%s' at this path", message_text);
			goto jsondone;
		}
	}
	if(session_id < 1) {
		JANUS_LOG(LOG_ERR, "Invalid session\n");
		ret = janus_process_error(request, session_id, transaction_text, JANUS_ERROR_SESSION_NOT_FOUND, NULL);
		goto jsondone;
	}
	if(h && handle_id < 1) {
		JANUS_LOG(LOG_ERR, "Invalid handle\n");
		ret = janus_process_error(request, session_id, transaction_text, JANUS_ERROR_SESSION_NOT_FOUND, NULL);
		goto jsondone;
	}

	/* Go on with the processing */
	if(admin_api_secret != NULL) {
		/* There's an API secret, check that the client provided it */
		json_t *secret = json_object_get(root, "admin_secret");
		if(!secret || !json_is_string(secret) || !janus_strcmp_const_time(json_string_value(secret), admin_api_secret)) {
			ret = janus_process_error(request, session_id, transaction_text, JANUS_ERROR_UNAUTHORIZED, NULL);
			goto jsondone;
		}
	}

	/* If we got here, make sure we have a session (and/or a handle) */
	session = janus_session_find(session_id);
	if(!session) {
		JANUS_LOG(LOG_ERR, "Couldn't find any session %"SCNu64"...\n", session_id);
		ret = janus_process_error(request, session_id, transaction_text, JANUS_ERROR_SESSION_NOT_FOUND, "No such session %"SCNu64"", session_id);
		goto jsondone;
	}
	handle = NULL;
	if(handle_id > 0) {
		handle = janus_session_handles_find(session, handle_id);
		if(!handle) {
			JANUS_LOG(LOG_ERR, "Couldn't find any handle %"SCNu64" in session %"SCNu64"...\n", handle_id, session_id);
			ret = janus_process_error(request, session_id, transaction_text, JANUS_ERROR_HANDLE_NOT_FOUND, "No such handle %"SCNu64" in session %"SCNu64"", handle_id, session_id);
			goto jsondone;
		}
	}

	/* What is this? */
	if(handle == NULL) {
		/* Session-related */
		if(!strcasecmp(message_text, "destroy_session")) {
			janus_mutex_lock(&sessions_mutex);
			g_hash_table_remove(sessions, &session->session_id);
			janus_mutex_unlock(&sessions_mutex);
			/* Notify the source that the session has been destroyed */
			janus_request *source = janus_session_get_request(session);
			if(source && source->transport)
				source->transport->session_over(source->instance, session->session_id, FALSE, FALSE);
			janus_request_unref(source);
			/* Schedule the session for deletion */
			janus_session_destroy(session);

			/* Prepare JSON reply */
			json_t *reply = janus_create_message("success", session_id, transaction_text);
			/* Send the success reply */
			ret = janus_process_success(request, reply);
			/* Notify event handlers as well */
			if(janus_events_is_enabled())
				janus_events_notify_handlers(JANUS_EVENT_TYPE_SESSION, JANUS_EVENT_SUBTYPE_NONE,
					session_id, "destroyed", NULL);
			goto jsondone;
		} else if (!strcasecmp(message_text, "set_session_timeout")) {
			/* Specific session timeout setting. */
			JANUS_VALIDATE_JSON_OBJECT(root, session_timeout_parameters,
				error_code, error_cause, FALSE,
				JANUS_ERROR_MISSING_MANDATORY_ELEMENT, JANUS_ERROR_INVALID_ELEMENT_TYPE);
			if(error_code != 0) {
				ret = janus_process_error_string(request, session_id, transaction_text, error_code, error_cause);
				goto jsondone;
			}

			/* Positive timeout is seconds, 0 is unlimited, -1 is global session timeout */
			json_t *timeout = json_object_get(root, "timeout");
			int timeout_num = json_integer_value(timeout);
			if(timeout_num < -1) {
				ret = janus_process_error(request, session_id, transaction_text, JANUS_ERROR_INVALID_ELEMENT_TYPE, "Invalid element type (timeout should be a non-negative integer or -1)");
				goto jsondone;
			}

			/* Set specific session timeout */
			janus_mutex_lock(&session->mutex);
			session->timeout = timeout_num;
			janus_mutex_unlock(&session->mutex);

			/* Prepare JSON reply */
			json_t *reply = json_object();
			json_object_set_new(reply, "janus", json_string("success"));
			json_object_set_new(reply, "transaction", json_string(transaction_text));
			json_object_set_new(reply, "timeout", json_integer(timeout_num));
			json_object_set_new(reply, "session_id", json_integer(session_id));

			/* Send the success reply */
			ret = janus_process_success(request, reply);
			goto jsondone;
		} else if(strcasecmp(message_text, "list_handles")) {
			/* If this is not a request to destroy a session, it must be a request to list the handles */
			ret = janus_process_error(request, session_id, transaction_text, JANUS_ERROR_INVALID_REQUEST_PATH, "Unhandled request '%s' at this path", message_text);
			goto jsondone;
		}

		/* List handles */
		json_t *list = janus_session_handles_list_json(session);
		/* Prepare JSON reply */
		json_t *reply = janus_create_message("success", session_id, transaction_text);
		json_object_set_new(reply, "handles", list);
		/* Send the success reply */
		ret = janus_process_success(request, reply);
		goto jsondone;
	} else {
		/* Handle-related */
		if(!strcasecmp(message_text, "detach_handle")) {
			if(handle->app == NULL || handle->app_handle == NULL) {
				ret = janus_process_error(request, session_id, transaction_text, JANUS_ERROR_PLUGIN_DETACH, "No plugin to detach from");
				goto jsondone;
			}
			int error = janus_session_handles_remove(session, handle);
			if(error != 0) {
				/* TODO Make error struct to pass verbose information */
				ret = janus_process_error(request, session_id, transaction_text, JANUS_ERROR_PLUGIN_DETACH, "Couldn't detach from plugin: error '%d'", error);
				/* TODO Delete handle instance */
				goto jsondone;
			}
			/* Prepare JSON reply */
			json_t *reply = janus_create_message("success", session_id, transaction_text);
			/* Send the success reply */
			ret = janus_process_success(request, reply);
			goto jsondone;
		} else if(!strcasecmp(message_text, "hangup_webrtc")) {
			if(handle->app == NULL || handle->app_handle == NULL) {
				ret = janus_process_error(request, session_id, transaction_text, JANUS_ERROR_PLUGIN_DETACH, "No plugin attached");
				goto jsondone;
			}
			janus_ice_webrtc_hangup(handle, "Admin API");
			/* Prepare JSON reply */
			json_t *reply = janus_create_message("success", session_id, transaction_text);
			/* Send the success reply */
			ret = janus_process_success(request, reply);
			goto jsondone;
		} else if(!strcasecmp(message_text, "start_pcap") || !strcasecmp(message_text, "start_text2pcap")) {
			/* Start dumping RTP and RTCP packets to a pcap or text2pcap file */
			JANUS_VALIDATE_JSON_OBJECT(root, text2pcap_parameters,
				error_code, error_cause, FALSE,
				JANUS_ERROR_MISSING_MANDATORY_ELEMENT, JANUS_ERROR_INVALID_ELEMENT_TYPE);
			if(error_code != 0) {
				ret = janus_process_error_string(request, session_id, transaction_text, error_code, error_cause);
				goto jsondone;
			}
			gboolean text = !strcasecmp(message_text, "start_text2pcap");
			const char *folder = json_string_value(json_object_get(root, "folder"));
			const char *filename = json_string_value(json_object_get(root, "filename"));
			int truncate = json_integer_value(json_object_get(root, "truncate"));
			if(handle->text2pcap != NULL) {
				ret = janus_process_error(request, session_id, transaction_text, JANUS_ERROR_UNKNOWN,
					text ? "text2pcap already started" : "pcap already started");
				goto jsondone;
			}
			handle->text2pcap = janus_text2pcap_create(folder, filename, truncate, text);
			if(handle->text2pcap == NULL) {
				ret = janus_process_error(request, session_id, transaction_text, JANUS_ERROR_UNKNOWN,
					text ? "Error starting text2pcap dump" : "Error starting pcap dump");
				goto jsondone;
			}
			g_atomic_int_set(&handle->dump_packets, 1);
			/* Prepare JSON reply */
			json_t *reply = json_object();
			json_object_set_new(reply, "janus", json_string("success"));
			json_object_set_new(reply, "transaction", json_string(transaction_text));
			/* Send the success reply */
			ret = janus_process_success(request, reply);
			goto jsondone;
		} else if(!strcasecmp(message_text, "stop_pcap") || !strcasecmp(message_text, "stop_text2pcap")) {
			/* Stop dumping RTP and RTCP packets to a pcap or text2pcap file */
			if(handle->text2pcap == NULL) {
				ret = janus_process_error(request, session_id, transaction_text, JANUS_ERROR_UNKNOWN,
					"Capture not started");
				goto jsondone;
			}
			if(g_atomic_int_compare_and_exchange(&handle->dump_packets, 1, 0)) {
				janus_text2pcap_close(handle->text2pcap);
				g_clear_pointer(&handle->text2pcap, janus_text2pcap_free);
			}
			/* Prepare JSON reply */
			json_t *reply = json_object();
			json_object_set_new(reply, "janus", json_string("success"));
			json_object_set_new(reply, "transaction", json_string(transaction_text));
			/* Send the success reply */
			ret = janus_process_success(request, reply);
			goto jsondone;
		}
		/* If this is not a request to start/stop debugging to text2pcap, it must be a handle_info */
		if(strcasecmp(message_text, "handle_info")) {
			ret = janus_process_error(request, session_id, transaction_text, JANUS_ERROR_INVALID_REQUEST_PATH, "Unhandled request '%s' at this path", message_text);
			goto jsondone;
		}
		JANUS_VALIDATE_JSON_OBJECT(root, handleinfo_parameters,
			error_code, error_cause, FALSE,
			JANUS_ERROR_MISSING_MANDATORY_ELEMENT, JANUS_ERROR_INVALID_ELEMENT_TYPE);
		if(error_code != 0) {
			ret = janus_process_error_string(request, session_id, transaction_text, error_code, error_cause);
			goto jsondone;
		}
		/* Check if we should limit the response to the plugin-specific info */
		gboolean plugin_only = json_is_true(json_object_get(root, "plugin_only"));
		/* Prepare info */
		json_t *info = json_object();
		json_object_set_new(info, "session_id", json_integer(session_id));
		json_object_set_new(info, "session_last_activity", json_integer(session->last_activity));
		json_object_set_new(info, "session_timeout", json_integer(session->timeout == -1 ? global_session_timeout : (guint)session->timeout));
		janus_mutex_lock(&session->mutex);
		if(session->source && session->source->transport)
			json_object_set_new(info, "session_transport", json_string(session->source->transport->get_package()));
		janus_mutex_unlock(&session->mutex);
		janus_mutex_lock(&handle->mutex);
		json_object_set_new(info, "handle_id", json_integer(handle_id));
		if(handle->opaque_id)
			json_object_set_new(info, "opaque_id", json_string(handle->opaque_id));
		if(handle->token)
			json_object_set_new(info, "token", json_string(handle->token));
		json_object_set_new(info, "loop-running", (handle->mainloop != NULL &&
			g_main_loop_is_running(handle->mainloop)) ? json_true() : json_false());
		json_object_set_new(info, "created", json_integer(handle->created));
		json_object_set_new(info, "current_time", json_integer(janus_get_monotonic_time()));
		if(handle->app && janus_plugin_session_is_alive(handle->app_handle)) {
			janus_plugin *plugin = (janus_plugin *)handle->app;
			json_object_set_new(info, "plugin", json_string(plugin->get_package()));
			if(plugin->query_session) {
				/* FIXME This check will NOT work with legacy plugins that were compiled BEFORE the method was specified in plugin.h */
				json_t *query = plugin->query_session(handle->app_handle);
				if(query != NULL) {
					/* Make sure this is a JSON object */
					if(!json_is_object(query)) {
						JANUS_LOG(LOG_WARN, "Ignoring invalid query response from the plugin (not an object)\n");
						json_decref(query);
					} else {
						json_object_set_new(info, "plugin_specific", query);
					}
					query = NULL;
				}
			}
		}
		if(plugin_only)
			goto info_done;
		json_t *flags = json_object();
		json_object_set_new(flags, "got-offer", janus_flags_is_set(&handle->webrtc_flags, JANUS_ICE_HANDLE_WEBRTC_GOT_OFFER) ? json_true() : json_false());
		json_object_set_new(flags, "got-answer", janus_flags_is_set(&handle->webrtc_flags, JANUS_ICE_HANDLE_WEBRTC_GOT_ANSWER) ? json_true() : json_false());
		json_object_set_new(flags, "negotiated", janus_flags_is_set(&handle->webrtc_flags, JANUS_ICE_HANDLE_WEBRTC_NEGOTIATED) ? json_true() : json_false());
		json_object_set_new(flags, "processing-offer", janus_flags_is_set(&handle->webrtc_flags, JANUS_ICE_HANDLE_WEBRTC_PROCESSING_OFFER) ? json_true() : json_false());
		json_object_set_new(flags, "starting", janus_flags_is_set(&handle->webrtc_flags, JANUS_ICE_HANDLE_WEBRTC_START) ? json_true() : json_false());
		json_object_set_new(flags, "ice-restart", janus_flags_is_set(&handle->webrtc_flags, JANUS_ICE_HANDLE_WEBRTC_ICE_RESTART) ? json_true() : json_false());
		json_object_set_new(flags, "ready", janus_flags_is_set(&handle->webrtc_flags, JANUS_ICE_HANDLE_WEBRTC_READY) ? json_true() : json_false());
		json_object_set_new(flags, "stopped", janus_flags_is_set(&handle->webrtc_flags, JANUS_ICE_HANDLE_WEBRTC_STOP) ? json_true() : json_false());
		json_object_set_new(flags, "alert", janus_flags_is_set(&handle->webrtc_flags, JANUS_ICE_HANDLE_WEBRTC_ALERT) ? json_true() : json_false());
		json_object_set_new(flags, "trickle", janus_flags_is_set(&handle->webrtc_flags, JANUS_ICE_HANDLE_WEBRTC_TRICKLE) ? json_true() : json_false());
		json_object_set_new(flags, "all-trickles", janus_flags_is_set(&handle->webrtc_flags, JANUS_ICE_HANDLE_WEBRTC_ALL_TRICKLES) ? json_true() : json_false());
		json_object_set_new(flags, "resend-trickles", janus_flags_is_set(&handle->webrtc_flags, JANUS_ICE_HANDLE_WEBRTC_RESEND_TRICKLES) ? json_true() : json_false());
		json_object_set_new(flags, "trickle-synced", janus_flags_is_set(&handle->webrtc_flags, JANUS_ICE_HANDLE_WEBRTC_TRICKLE_SYNCED) ? json_true() : json_false());
		json_object_set_new(flags, "data-channels", janus_flags_is_set(&handle->webrtc_flags, JANUS_ICE_HANDLE_WEBRTC_DATA_CHANNELS) ? json_true() : json_false());
		json_object_set_new(flags, "has-audio", janus_flags_is_set(&handle->webrtc_flags, JANUS_ICE_HANDLE_WEBRTC_HAS_AUDIO) ? json_true() : json_false());
		json_object_set_new(flags, "has-video", janus_flags_is_set(&handle->webrtc_flags, JANUS_ICE_HANDLE_WEBRTC_HAS_VIDEO) ? json_true() : json_false());
		json_object_set_new(flags, "new-datachan-sdp", janus_flags_is_set(&handle->webrtc_flags, JANUS_ICE_HANDLE_WEBRTC_NEW_DATACHAN_SDP) ? json_true() : json_false());
		json_object_set_new(flags, "rfc4588-rtx", janus_flags_is_set(&handle->webrtc_flags, JANUS_ICE_HANDLE_WEBRTC_RFC4588_RTX) ? json_true() : json_false());
		json_object_set_new(flags, "cleaning", janus_flags_is_set(&handle->webrtc_flags, JANUS_ICE_HANDLE_WEBRTC_CLEANING) ? json_true() : json_false());
		json_object_set_new(flags, "e2ee", janus_flags_is_set(&handle->webrtc_flags, JANUS_ICE_HANDLE_WEBRTC_E2EE) ? json_true() : json_false());
		json_object_set_new(info, "flags", flags);
		if(handle->agent) {
			json_object_set_new(info, "agent-created", json_integer(handle->agent_created));
			json_object_set_new(info, "ice-mode", json_string(janus_ice_is_ice_lite_enabled() ? "lite" : "full"));
			json_object_set_new(info, "ice-role", json_string(handle->controlling ? "controlling" : "controlled"));
		}
		json_t *sdps = json_object();
		if(handle->rtp_profile)
			json_object_set_new(sdps, "profile", json_string(handle->rtp_profile));
		if(handle->local_sdp)
			json_object_set_new(sdps, "local", json_string(handle->local_sdp));
		if(handle->remote_sdp)
			json_object_set_new(sdps, "remote", json_string(handle->remote_sdp));
		json_object_set_new(info, "sdps", sdps);
		if(handle->pending_trickles)
			json_object_set_new(info, "pending-trickles", json_integer(g_list_length(handle->pending_trickles)));
		if(handle->queued_packets)
			json_object_set_new(info, "queued-packets", json_integer(g_async_queue_length(handle->queued_packets)));
		if(g_atomic_int_get(&handle->dump_packets) && handle->text2pcap) {
			if(handle->text2pcap->text) {
				json_object_set_new(info, "dump-to-text2pcap", json_true());
				json_object_set_new(info, "text2pcap-file", json_string(handle->text2pcap->filename));
			} else {
				json_object_set_new(info, "dump-to-pcap", json_true());
				json_object_set_new(info, "pcap-file", json_string(handle->text2pcap->filename));
			}
		}
		json_t *streams = json_array();
		if(handle->stream) {
			json_t *s = janus_admin_stream_summary(handle->stream);
			if(s)
				json_array_append_new(streams, s);
		}
		json_object_set_new(info, "streams", streams);
info_done:
		janus_mutex_unlock(&handle->mutex);
		/* Prepare JSON reply */
		json_t *reply = janus_create_message("success", session_id, transaction_text);
		json_object_set_new(reply, "handle_id", json_integer(handle_id));
		json_object_set_new(reply, "info", info);
		/* Send the success reply */
		ret = janus_process_success(request, reply);
		goto jsondone;
	}

jsondone:
	/* Done processing */
	if(handle != NULL)
		janus_refcount_decrease(&handle->ref);
	if(session != NULL)
		janus_refcount_decrease(&session->ref);
	return ret;
}

int janus_process_success(janus_request *request, json_t *payload)
{
	if(!request || !payload)
		return -1;
	/* Pass to the right transport plugin */
	JANUS_LOG(LOG_HUGE, "Sending %s API response to %s (%p)\n", request->admin ? "admin" : "Janus", request->transport->get_package(), request->instance);
	return request->transport->send_message(request->instance, request->request_id, request->admin, payload);
}

static int janus_process_error_string(janus_request *request, uint64_t session_id, const char *transaction, gint error, gchar *error_string)
{
	if(!request)
		return -1;
	/* Done preparing error */
	JANUS_LOG(LOG_VERB, "[%s] Returning %s API error %d (%s)\n", transaction, request->admin ? "admin" : "Janus", error, error_string);
	/* Prepare JSON error */
	json_t *reply = janus_create_message("error", session_id, transaction);
	json_t *error_data = json_object();
	json_object_set_new(error_data, "code", json_integer(error));
	json_object_set_new(error_data, "reason", json_string(error_string));
	json_object_set_new(reply, "error", error_data);
	/* Pass to the right transport plugin */
	return request->transport->send_message(request->instance, request->request_id, request->admin, reply);
}

int janus_process_error(janus_request *request, uint64_t session_id, const char *transaction, gint error, const char *format, ...)
{
	if(!request)
		return -1;
	gchar *error_string = NULL;
	gchar error_buf[512];
	if(format == NULL) {
		/* No error string provided, use the default one */
		error_string = (gchar *)janus_get_api_error(error);
	} else {
		/* This callback has variable arguments (error string) */
		va_list ap;
		va_start(ap, format);
		g_vsnprintf(error_buf, sizeof(error_buf), format, ap);
		va_end(ap);
		error_string = error_buf;
	}
	return janus_process_error_string(request, session_id, transaction, error, error_string);
}

/* Admin/monitor helpers */
json_t *janus_admin_stream_summary(janus_ice_stream *stream) {
	if(stream == NULL)
		return NULL;
	json_t *s = json_object();
	json_object_set_new(s, "id", json_integer(stream->stream_id));
	json_object_set_new(s, "ready", json_integer(stream->cdone));
	json_t *ss = json_object();
	if(stream->audio_ssrc)
		json_object_set_new(ss, "audio", json_integer(stream->audio_ssrc));
	if(stream->video_ssrc)
		json_object_set_new(ss, "video", json_integer(stream->video_ssrc));
	if(stream->video_ssrc_rtx)
		json_object_set_new(ss, "video-rtx", json_integer(stream->video_ssrc_rtx));
	if(stream->audio_ssrc_peer)
		json_object_set_new(ss, "audio-peer", json_integer(stream->audio_ssrc_peer));
	if(stream->video_ssrc_peer[0])
		json_object_set_new(ss, "video-peer", json_integer(stream->video_ssrc_peer[0]));
	if(stream->video_ssrc_peer[1])
		json_object_set_new(ss, "video-peer-sim-1", json_integer(stream->video_ssrc_peer[1]));
	if(stream->video_ssrc_peer[2])
		json_object_set_new(ss, "video-peer-sim-2", json_integer(stream->video_ssrc_peer[2]));
	if(stream->video_ssrc_peer_rtx[0])
		json_object_set_new(ss, "video-peer-rtx", json_integer(stream->video_ssrc_peer_rtx[0]));
	if(stream->video_ssrc_peer_rtx[1])
		json_object_set_new(ss, "video-peer-sim-1-rtx", json_integer(stream->video_ssrc_peer_rtx[1]));
	if(stream->video_ssrc_peer_rtx[2])
		json_object_set_new(ss, "video-peer-sim-2-rtx", json_integer(stream->video_ssrc_peer_rtx[2]));
	json_object_set_new(s, "ssrc", ss);
	if(stream->rid[0] && stream->rid_ext_id > 0) {
		json_t *sr = json_object();
		json_t *rid = json_array();
		if(stream->rid[2])
			json_array_append_new(rid, json_string(stream->rid[2]));
		if(stream->rid[1])
			json_array_append_new(rid, json_string(stream->rid[1]));
		json_array_append_new(rid, json_string(stream->rid[0]));
		json_object_set_new(sr, "rid", rid);
		json_object_set_new(sr, "rid-ext-id", json_integer(stream->rid_ext_id));
		if(stream->ridrtx_ext_id > 0)
			json_object_set_new(sr, "ridrtx-ext-id", json_integer(stream->ridrtx_ext_id));
		json_object_set_new(sr, "rid-order", json_string(stream->rids_hml ? "hml" : "lmh"));
		if(stream->legacy_rid)
			json_object_set_new(sr, "rid-syntax", json_string("legacy"));
		json_object_set_new(s, "rid-simulcast", sr);
	}
	json_t *sd = json_object();
	json_object_set_new(sd, "audio-send", stream->audio_send ? json_true() : json_false());
	json_object_set_new(sd, "audio-recv", stream->audio_recv ? json_true() : json_false());
	json_object_set_new(sd, "video-send", stream->video_send ? json_true() : json_false());
	json_object_set_new(sd, "video-recv", stream->video_recv ? json_true() : json_false());
	json_object_set_new(s, "direction", sd);
	if(stream->audio_payload_type > -1 || stream->video_payload_type > -1) {
		json_t *sc = json_object();
		if(stream->audio_payload_type > -1)
			json_object_set_new(sc, "audio-pt", json_integer(stream->audio_payload_type));
		if(stream->audio_codec != NULL)
			json_object_set_new(sc, "audio-codec", json_string(stream->audio_codec));
		if(stream->opusred_pt > 0)
			json_object_set_new(sc, "opus-red-pt", json_integer(stream->opusred_pt));
		if(stream->video_payload_type > -1)
			json_object_set_new(sc, "video-pt", json_integer(stream->video_payload_type));
		if(stream->video_rtx_payload_type > -1)
			json_object_set_new(sc, "video-rtx-pt", json_integer(stream->video_rtx_payload_type));
		if(stream->video_codec != NULL)
			json_object_set_new(sc, "video-codec", json_string(stream->video_codec));
		json_object_set_new(s, "codecs", sc);
	}
	json_t *se = json_object();
	if(stream->mid_ext_id > 0)
		json_object_set_new(se, JANUS_RTP_EXTMAP_MID, json_integer(stream->mid_ext_id));
	if(stream->rid_ext_id > 0)
		json_object_set_new(se, JANUS_RTP_EXTMAP_RID, json_integer(stream->rid_ext_id));
	if(stream->ridrtx_ext_id > 0)
		json_object_set_new(se, JANUS_RTP_EXTMAP_REPAIRED_RID, json_integer(stream->ridrtx_ext_id));
	if(stream->abs_send_time_ext_id > 0)
		json_object_set_new(se, JANUS_RTP_EXTMAP_ABS_SEND_TIME, json_integer(stream->abs_send_time_ext_id));
	if(stream->transport_wide_cc_ext_id > 0)
		json_object_set_new(se, JANUS_RTP_EXTMAP_TRANSPORT_WIDE_CC, json_integer(stream->transport_wide_cc_ext_id));
	if(stream->audiolevel_ext_id > 0)
		json_object_set_new(se, JANUS_RTP_EXTMAP_AUDIO_LEVEL, json_integer(stream->audiolevel_ext_id));
	if(stream->videoorientation_ext_id > 0)
		json_object_set_new(se, JANUS_RTP_EXTMAP_VIDEO_ORIENTATION, json_integer(stream->videoorientation_ext_id));
	if(stream->dependencydesc_ext_id > 0)
		json_object_set_new(se, JANUS_RTP_EXTMAP_DEPENDENCY_DESC, json_integer(stream->dependencydesc_ext_id));
	json_object_set_new(s, "extensions", se);
	json_t *bwe = json_object();
	json_object_set_new(bwe, "twcc", stream->do_transport_wide_cc ? json_true() : json_false());
	if(stream->transport_wide_cc_ext_id > 0)
		json_object_set_new(bwe, "twcc-ext-id", json_integer(stream->transport_wide_cc_ext_id));
	json_object_set_new(s, "bwe", bwe);
	json_object_set_new(s, "nack-queue-ms", json_integer(stream->nack_queue_ms));
	json_t *components = json_array();
	if(stream->component) {
		json_t *c = janus_admin_component_summary(stream->component);
		if(c)
			json_array_append_new(components, c);
	}
	json_t *rtcp_stats = NULL;
	if(stream->audio_rtcp_ctx != NULL) {
		rtcp_stats = json_object();
		json_t *audio_rtcp_stats = json_object();
		json_object_set_new(audio_rtcp_stats, "base", json_integer(stream->audio_rtcp_ctx->tb));
		json_object_set_new(audio_rtcp_stats, "rtt", json_integer(janus_rtcp_context_get_rtt(stream->audio_rtcp_ctx)));
		json_object_set_new(audio_rtcp_stats, "lost", json_integer(janus_rtcp_context_get_lost_all(stream->audio_rtcp_ctx, FALSE)));
		json_object_set_new(audio_rtcp_stats, "lost-by-remote", json_integer(janus_rtcp_context_get_lost_all(stream->audio_rtcp_ctx, TRUE)));
		json_object_set_new(audio_rtcp_stats, "jitter-local", json_integer(janus_rtcp_context_get_jitter(stream->audio_rtcp_ctx, FALSE)));
		json_object_set_new(audio_rtcp_stats, "jitter-remote", json_integer(janus_rtcp_context_get_jitter(stream->audio_rtcp_ctx, TRUE)));
		json_object_set_new(audio_rtcp_stats, "in-link-quality", json_integer(janus_rtcp_context_get_in_link_quality(stream->audio_rtcp_ctx)));
		json_object_set_new(audio_rtcp_stats, "in-media-link-quality", json_integer(janus_rtcp_context_get_in_media_link_quality(stream->audio_rtcp_ctx)));
		json_object_set_new(audio_rtcp_stats, "out-link-quality", json_integer(janus_rtcp_context_get_out_link_quality(stream->audio_rtcp_ctx)));
		json_object_set_new(audio_rtcp_stats, "out-media-link-quality", json_integer(janus_rtcp_context_get_out_media_link_quality(stream->audio_rtcp_ctx)));
		json_object_set_new(rtcp_stats, "audio", audio_rtcp_stats);
	}
	int vindex=0;
	for(vindex=0; vindex<3; vindex++) {
		if(stream->video_rtcp_ctx[vindex] != NULL) {
			if(rtcp_stats == NULL)
				rtcp_stats = json_object();
			json_t *video_rtcp_stats = json_object();
			json_object_set_new(video_rtcp_stats, "base", json_integer(stream->video_rtcp_ctx[vindex]->tb));
			if(vindex == 0)
				json_object_set_new(video_rtcp_stats, "rtt", json_integer(janus_rtcp_context_get_rtt(stream->video_rtcp_ctx[vindex])));
			json_object_set_new(video_rtcp_stats, "lost", json_integer(janus_rtcp_context_get_lost_all(stream->video_rtcp_ctx[vindex], FALSE)));
			json_object_set_new(video_rtcp_stats, "lost-by-remote", json_integer(janus_rtcp_context_get_lost_all(stream->video_rtcp_ctx[vindex], TRUE)));
			json_object_set_new(video_rtcp_stats, "jitter-local", json_integer(janus_rtcp_context_get_jitter(stream->video_rtcp_ctx[vindex], FALSE)));
			json_object_set_new(video_rtcp_stats, "jitter-remote", json_integer(janus_rtcp_context_get_jitter(stream->video_rtcp_ctx[vindex], TRUE)));
			json_object_set_new(video_rtcp_stats, "in-link-quality", json_integer(janus_rtcp_context_get_in_link_quality(stream->video_rtcp_ctx[vindex])));
			json_object_set_new(video_rtcp_stats, "in-media-link-quality", json_integer(janus_rtcp_context_get_in_media_link_quality(stream->video_rtcp_ctx[vindex])));
			json_object_set_new(video_rtcp_stats, "out-link-quality", json_integer(janus_rtcp_context_get_out_link_quality(stream->video_rtcp_ctx[vindex])));
			json_object_set_new(video_rtcp_stats, "out-media-link-quality", json_integer(janus_rtcp_context_get_out_media_link_quality(stream->video_rtcp_ctx[vindex])));
			if(vindex == 0)
				json_object_set_new(rtcp_stats, "video", video_rtcp_stats);
			else if(vindex == 1)
				json_object_set_new(rtcp_stats, "video-sim1", video_rtcp_stats);
			else
				json_object_set_new(rtcp_stats, "video-sim2", video_rtcp_stats);
		}
	}
	if(rtcp_stats != NULL)
		json_object_set_new(s, "rtcp_stats", rtcp_stats);
	if(stream->remb_bitrate > 0)
		json_object_set_new(s, "remb-bitrate", json_integer(stream->remb_bitrate));
	json_object_set_new(s, "components", components);
	return s;
}

json_t *janus_admin_component_summary(janus_ice_component *component) {
	if(component == NULL)
		return NULL;
	janus_ice_handle *handle = component->stream ? component->stream->handle : NULL;
	json_t *c = json_object();
	json_object_set_new(c, "id", json_integer(component->component_id));
	json_object_set_new(c, "state", json_string(janus_get_ice_state_name(component->state)));
	if(component->icefailed_detected) {
		json_object_set_new(c, "failed-detected", json_integer(component->icefailed_detected));
		json_object_set_new(c, "icetimer-started", component->icestate_source ? json_true() : json_false());
	}
	if(component->component_connected > 0)
		json_object_set_new(c, "connected", json_integer(component->component_connected));
	if(component->local_candidates) {
		json_t *cs = json_array();
		GSList *candidates = component->local_candidates, *i = NULL;
		for (i = candidates; i; i = i->next) {
			gchar *lc = (gchar *) i->data;
			if(lc)
				json_array_append_new(cs, json_string(lc));
		}
		json_object_set_new(c, "local-candidates", cs);
	}
	if(component->remote_candidates) {
		json_t *cs = json_array();
		GSList *candidates = component->remote_candidates, *i = NULL;
		for (i = candidates; i; i = i->next) {
			gchar *rc = (gchar *) i->data;
			if(rc)
				json_array_append_new(cs, json_string(rc));
		}
		json_object_set_new(c, "remote-candidates", cs);
	}
	if(component->selected_pair) {
		json_object_set_new(c, "selected-pair", json_string(component->selected_pair));
	}
	json_t *d = json_object();
	json_t *in_stats = json_object();
	json_t *out_stats = json_object();
	if(component->dtls) {
		janus_dtls_srtp *dtls = component->dtls;
		json_object_set_new(d, "fingerprint", json_string(janus_dtls_get_local_fingerprint()));
		if(component->stream) {
			if(component->stream->remote_fingerprint)
				json_object_set_new(d, "remote-fingerprint", json_string(component->stream->remote_fingerprint));
			if(component->stream->remote_hashing)
				json_object_set_new(d, "remote-fingerprint-hash", json_string(component->stream->remote_hashing));
			json_object_set_new(d, "dtls-role", json_string(janus_get_dtls_srtp_role(component->stream->dtls_role)));
		}
		json_object_set_new(d, "dtls-state", json_string(janus_get_dtls_srtp_state(dtls->dtls_state)));
		json_object_set_new(d, "retransmissions", json_integer(dtls->retransmissions));
		json_object_set_new(d, "valid", dtls->srtp_valid ? json_true() : json_false());
		const char *srtp_profile = janus_get_dtls_srtp_profile(dtls->srtp_profile);
		json_object_set_new(d, "srtp-profile", json_string(srtp_profile ? srtp_profile : "none"));
		json_object_set_new(d, "ready", dtls->ready ? json_true() : json_false());
		if(dtls->dtls_started > 0)
			json_object_set_new(d, "handshake-started", json_integer(dtls->dtls_started));
		if(dtls->dtls_connected > 0)
			json_object_set_new(d, "connected", json_integer(dtls->dtls_connected));
		if(handle && janus_flags_is_set(&handle->webrtc_flags, JANUS_ICE_HANDLE_WEBRTC_HAS_AUDIO)) {
			json_object_set_new(in_stats, "audio_packets", json_integer(component->in_stats.audio.packets));
			json_object_set_new(in_stats, "audio_bytes", json_integer(component->in_stats.audio.bytes));
			json_object_set_new(in_stats, "audio_bytes_lastsec", json_integer(component->in_stats.audio.bytes_lastsec));
			json_object_set_new(in_stats, "do_audio_nacks", component->do_audio_nacks ? json_true() : json_false());
			if(component->do_audio_nacks) {
				json_object_set_new(in_stats, "audio_nacks", json_integer(component->in_stats.audio.nacks));
				if(component->stream && component->stream->audio_rtcp_ctx)
					json_object_set_new(in_stats, "audio_retransmissions", json_integer(component->stream->audio_rtcp_ctx->retransmitted));
			}
		}
		if(handle && janus_flags_is_set(&handle->webrtc_flags, JANUS_ICE_HANDLE_WEBRTC_HAS_VIDEO)) {
			int vindex=0;
			for(vindex=0; vindex<3; vindex++) {
				if(vindex > 0 && component->stream->video_ssrc_peer[vindex] == 0)
					continue;
				json_t *container = (vindex == 0 ? in_stats : json_object());
				json_object_set_new(container, "video_packets", json_integer(component->in_stats.video[vindex].packets));
				json_object_set_new(container, "video_bytes", json_integer(component->in_stats.video[vindex].bytes));
				json_object_set_new(container, "video_bytes_lastsec", json_integer(component->in_stats.video[vindex].bytes_lastsec));
				if(vindex == 0)
					json_object_set_new(container, "do_video_nacks", component->do_video_nacks ? json_true() : json_false());
				if(component->do_video_nacks) {
					json_object_set_new(container, "video_nacks", json_integer(component->in_stats.video[vindex].nacks));
					if(component->stream && component->stream->video_rtcp_ctx[vindex])
						json_object_set_new(in_stats, "video_retransmissions", json_integer(component->stream->video_rtcp_ctx[vindex]->retransmitted));
				}
				if(vindex == 1)
					json_object_set_new(in_stats, "video-simulcast-1", container);
				else if(vindex == 2)
					json_object_set_new(in_stats, "video-simulcast-2", container);
			}
		}
		json_object_set_new(in_stats, "data_packets", json_integer(component->in_stats.data.packets));
		json_object_set_new(in_stats, "data_bytes", json_integer(component->in_stats.data.bytes));
		if(handle && janus_flags_is_set(&handle->webrtc_flags, JANUS_ICE_HANDLE_WEBRTC_HAS_AUDIO)) {
			json_object_set_new(out_stats, "audio_packets", json_integer(component->out_stats.audio.packets));
			json_object_set_new(out_stats, "audio_bytes", json_integer(component->out_stats.audio.bytes));
			json_object_set_new(out_stats, "audio_bytes_lastsec", json_integer(component->out_stats.audio.bytes_lastsec));
			json_object_set_new(out_stats, "audio_nacks", json_integer(component->out_stats.audio.nacks));
		}
		if(handle && janus_flags_is_set(&handle->webrtc_flags, JANUS_ICE_HANDLE_WEBRTC_HAS_VIDEO)) {
			json_object_set_new(out_stats, "video_packets", json_integer(component->out_stats.video[0].packets));
			json_object_set_new(out_stats, "video_bytes", json_integer(component->out_stats.video[0].bytes));
			json_object_set_new(out_stats, "video_bytes_lastsec", json_integer(component->out_stats.video[0].bytes_lastsec));
			json_object_set_new(out_stats, "video_nacks", json_integer(component->out_stats.video[0].nacks));
		}
		json_object_set_new(out_stats, "data_packets", json_integer(component->out_stats.data.packets));
		json_object_set_new(out_stats, "data_bytes", json_integer(component->out_stats.data.bytes));
#ifdef HAVE_SCTP
		/* FIXME Actually check if this succeeded? */
		json_object_set_new(d, "sctp-association", dtls->sctp ? json_true() : json_false());
#endif
	}
	json_object_set_new(c, "dtls", d);
	json_object_set_new(c, "in_stats", in_stats);
	json_object_set_new(c, "out_stats", out_stats);
	return c;
}


/* Transports */
void janus_transport_close(gpointer key, gpointer value, gpointer user_data) {
	janus_transport *transport = (janus_transport *)value;
	if(!transport)
		return;
	transport->destroy();
}

void janus_transportso_close(gpointer key, gpointer value, gpointer user_data) {
	void *transport = value;
	if(!transport)
		return;
	/* FIXME We don't dlclose transports to be sure we can detect leaks */
	//~ dlclose(transport);
}

/* Transport callback interface */
void janus_transport_incoming_request(janus_transport *plugin, janus_transport_session *transport, void *request_id, gboolean admin, json_t *message, json_error_t *error) {
	JANUS_LOG(LOG_VERB, "Got %s API request from %s (%p)\n", admin ? "an admin" : "a Janus", plugin->get_package(), transport);
	/* Create a janus_request instance to handle the request */
	janus_request *request = janus_request_new(plugin, transport, request_id, admin, message);
	/* Enqueue the request, the thread will pick it up */
	g_async_queue_push(requests, request);
}

void janus_transport_gone(janus_transport *plugin, janus_transport_session *transport) {
	/* Get rid of sessions this transport was handling */
	JANUS_LOG(LOG_VERB, "A %s transport instance has gone away (%p)\n", plugin->get_package(), transport);
	janus_mutex_lock(&sessions_mutex);
	if(sessions && g_hash_table_size(sessions) > 0) {
		GHashTableIter iter;
		gpointer value;
		g_hash_table_iter_init(&iter, sessions);
		while(g_hash_table_iter_next(&iter, NULL, &value)) {
			janus_session *session = (janus_session *) value;
			if(!session || g_atomic_int_get(&session->destroyed) || g_atomic_int_get(&session->timedout) || session->last_activity == 0)
				continue;
			if(session->source && session->source->instance == transport) {
				JANUS_LOG(LOG_VERB, "  -- Session %"SCNu64" will be over if not reclaimed\n", session->session_id);
				JANUS_LOG(LOG_VERB, "  -- Marking Session %"SCNu64" as over\n", session->session_id);
				if(reclaim_session_timeout < 1) { /* Reclaim session timeouts are disabled */
					/* Mark the session as destroyed */
					janus_session_destroy(session);
					g_hash_table_iter_remove(&iter);
				} else {
					/* Set flag for transport_gone. The Janus sessions watchdog will clean this up if not reclaimed */
					g_atomic_int_set(&session->transport_gone, 1);
				}
			}
		}
	}
	janus_mutex_unlock(&sessions_mutex);
}

gboolean janus_transport_is_api_secret_needed(janus_transport *plugin) {
	return api_secret != NULL;
}

gboolean janus_transport_is_api_secret_valid(janus_transport *plugin, const char *apisecret) {
	if(api_secret == NULL)
		return TRUE;
	return apisecret && janus_strcmp_const_time(apisecret, api_secret);
}

gboolean janus_transport_is_auth_token_needed(janus_transport *plugin) {
	return janus_auth_is_enabled();
}

gboolean janus_transport_is_auth_token_valid(janus_transport *plugin, const char *token) {
	if(!janus_auth_is_enabled())
		return TRUE;
	return token && janus_auth_check_token(token);
}

void janus_transport_notify_event(janus_transport *plugin, void *transport, json_t *event) {
	/* A plugin asked to notify an event to the handlers */
	if(!plugin || !event || !json_is_object(event))
		return;
	/* Notify event handlers */
	if(janus_events_is_enabled()) {
		janus_events_notify_handlers(JANUS_EVENT_TYPE_TRANSPORT, JANUS_EVENT_SUBTYPE_NONE,
			0, plugin->get_package(), transport, event);
	} else {
		json_decref(event);
	}
}

void janus_transport_task(gpointer data, gpointer user_data) {
	JANUS_LOG(LOG_VERB, "Transport task pool, serving request\n");
	janus_request *request = (janus_request *)data;
	if(request == NULL) {
		JANUS_LOG(LOG_ERR, "Missing request\n");
		return;
	}
	if(!request->admin)
		janus_process_incoming_request(request);
	else
		janus_process_incoming_admin_request(request);
	/* Done */
	janus_request_destroy(request);
}


/* Thread to handle incoming requests: may involve an asynchronous task for plugin messaging */
static void *janus_transport_requests(void *data) {
	JANUS_LOG(LOG_INFO, "Joining Janus requests handler thread\n");
	janus_request *request = NULL;
	gboolean destroy = FALSE;
	while(!g_atomic_int_get(&stop)) {
		request = g_async_queue_pop(requests);
		if(request == &exit_message)
			break;
		/* Should we process the request synchronously or with a task from the thread pool? */
		destroy = TRUE;
		/* Process the request synchronously only it's not a message for a plugin */
		json_t *message = json_object_get(request->message, "janus");
		const gchar *message_text = json_string_value(message);
		if(message_text && !strcasecmp(message_text, request->admin ? "message_plugin" : "message")) {
			/* Spawn a task thread */
			GError *tperror = NULL;
			g_thread_pool_push(tasks, request, &tperror);
			if(tperror != NULL) {
				/* Something went wrong... */
				JANUS_LOG(LOG_ERR, "Got error %d (%s) trying to push task in thread pool...\n",
					tperror->code, tperror->message ? tperror->message : "??");
				g_error_free(tperror);
				json_t *transaction = json_object_get(message, "transaction");
				const char *transaction_text = json_is_string(transaction) ? json_string_value(transaction) : NULL;
				janus_process_error(request, 0, transaction_text, JANUS_ERROR_UNKNOWN, "Thread pool error");
			} else {
				/* Don't destroy the request now, the task will take care of that */
				destroy = FALSE;
			}
		} else {
			if(!request->admin)
				janus_process_incoming_request(request);
			else
				janus_process_incoming_admin_request(request);
		}
		/* Done */
		if(destroy)
			janus_request_destroy(request);
	}
	JANUS_LOG(LOG_INFO, "Leaving Janus requests handler thread\n");
	return NULL;
}


/* Event handlers */
void janus_eventhandler_close(gpointer key, gpointer value, gpointer user_data) {
	janus_eventhandler *eventhandler = (janus_eventhandler *)value;
	if(!eventhandler)
		return;
	eventhandler->destroy();
}

void janus_eventhandlerso_close(gpointer key, gpointer value, gpointer user_data) {
	void *eventhandler = (janus_eventhandler *)value;
	if(!eventhandler)
		return;
	//~ dlclose(eventhandler);
}


/* Loggers */
void janus_logger_close(gpointer key, gpointer value, gpointer user_data) {
	janus_logger *logger = (janus_logger *)value;
	if(!logger)
		return;
	logger->destroy();
}

void janus_loggerso_close(gpointer key, gpointer value, gpointer user_data) {
	void *logger = (janus_logger *)value;
	if(!logger)
		return;
	//~ dlclose(logger);
}


/* Plugins */
void janus_plugin_close(gpointer key, gpointer value, gpointer user_data) {
	janus_plugin *plugin = (janus_plugin *)value;
	if(!plugin)
		return;
	plugin->destroy();
}

void janus_pluginso_close(gpointer key, gpointer value, gpointer user_data) {
	void *plugin = value;
	if(!plugin)
		return;
	/* FIXME We don't dlclose plugins to be sure we can detect leaks */
	//~ dlclose(plugin);
}

janus_plugin *janus_plugin_find(const gchar *package) {
	if(package != NULL && plugins != NULL)	/* FIXME Do we need to fix the key pointer? */
		return g_hash_table_lookup(plugins, package);
	return NULL;
}


/* Plugin callback interface */
int janus_plugin_push_event(janus_plugin_session *plugin_session, janus_plugin *plugin, const char *transaction, json_t *message, json_t *jsep) {
	if(!plugin || !message)
		return -1;
	if(!janus_plugin_session_is_alive(plugin_session))
		return -2;
	janus_refcount_increase(&plugin_session->ref);
	janus_ice_handle *ice_handle = (janus_ice_handle *)plugin_session->gateway_handle;
	if(!ice_handle || janus_flags_is_set(&ice_handle->webrtc_flags, JANUS_ICE_HANDLE_WEBRTC_STOP)) {
		janus_refcount_decrease(&plugin_session->ref);
		return JANUS_ERROR_SESSION_NOT_FOUND;
	}
	janus_refcount_increase(&ice_handle->ref);
	janus_session *session = ice_handle->session;
	if(!session || g_atomic_int_get(&session->destroyed)) {
		janus_refcount_decrease(&plugin_session->ref);
		janus_refcount_decrease(&ice_handle->ref);
		return JANUS_ERROR_SESSION_NOT_FOUND;
	}
	/* Make sure this is a JSON object */
	if(!json_is_object(message)) {
		JANUS_LOG(LOG_ERR, "[%"SCNu64"] Cannot push event (JSON error: not an object)\n", ice_handle->handle_id);
		janus_refcount_decrease(&plugin_session->ref);
		janus_refcount_decrease(&ice_handle->ref);
		return JANUS_ERROR_INVALID_JSON_OBJECT;
	}
	/* Attach JSEP if possible? */
	const char *sdp_type = json_string_value(json_object_get(jsep, "type"));
	const char *sdp = json_string_value(json_object_get(jsep, "sdp"));
	gboolean restart = json_object_get(jsep, "sdp") ? json_is_true(json_object_get(jsep, "restart")) : FALSE;
	gboolean e2ee = json_object_get(jsep, "sdp") ? json_is_true(json_object_get(jsep, "e2ee")) : FALSE;
	json_t *merged_jsep = NULL;
	if(sdp_type != NULL && sdp != NULL) {
		merged_jsep = janus_plugin_handle_sdp(plugin_session, plugin, sdp_type, sdp, restart);
		if(merged_jsep == NULL) {
			if(ice_handle == NULL || janus_flags_is_set(&ice_handle->webrtc_flags, JANUS_ICE_HANDLE_WEBRTC_STOP)
					|| janus_flags_is_set(&ice_handle->webrtc_flags, JANUS_ICE_HANDLE_WEBRTC_ALERT)) {
				JANUS_LOG(LOG_ERR, "[%"SCNu64"] Cannot push event (handle not available anymore or negotiation stopped)\n", ice_handle->handle_id);
				janus_refcount_decrease(&plugin_session->ref);
				janus_refcount_decrease(&ice_handle->ref);
				return JANUS_ERROR_HANDLE_NOT_FOUND;
			} else {
				JANUS_LOG(LOG_ERR, "[%"SCNu64"] Cannot push event (JSON error: problem with the SDP)\n", ice_handle->handle_id);
				janus_refcount_decrease(&plugin_session->ref);
				janus_refcount_decrease(&ice_handle->ref);
				return JANUS_ERROR_JSEP_INVALID_SDP;
			}
		}
	}
	/* Reference the payload, as the plugin may still need it and will do a decref itself */
	json_incref(message);
	/* Prepare JSON event */
	json_t *event = janus_create_message("event", session->session_id, transaction);
	json_object_set_new(event, "sender", json_integer(ice_handle->handle_id));
	if(janus_is_opaqueid_in_api_enabled() && ice_handle->opaque_id != NULL)
		json_object_set_new(event, "opaque_id", json_string(ice_handle->opaque_id));
	json_t *plugin_data = json_object();
	json_object_set_new(plugin_data, "plugin", json_string(plugin->get_package()));
	json_object_set_new(plugin_data, "data", message);
	json_object_set_new(event, "plugindata", plugin_data);
	if(merged_jsep != NULL) {
		if(e2ee)
			janus_flags_set(&ice_handle->webrtc_flags, JANUS_ICE_HANDLE_WEBRTC_E2EE);
		if(janus_flags_is_set(&ice_handle->webrtc_flags, JANUS_ICE_HANDLE_WEBRTC_E2EE))
			json_object_set_new(merged_jsep, "e2ee", json_true());
		json_object_set_new(event, "jsep", merged_jsep);
		/* In case event handlers are enabled, push the local SDP to all handlers */
		if(janus_events_is_enabled()) {
			const char *merged_sdp_type = json_string_value(json_object_get(merged_jsep, "type"));
			const char *merged_sdp = json_string_value(json_object_get(merged_jsep, "sdp"));
			/* Notify event handlers as well */
			janus_events_notify_handlers(JANUS_EVENT_TYPE_JSEP, JANUS_EVENT_SUBTYPE_NONE,
				session->session_id, ice_handle->handle_id, ice_handle->opaque_id, "local", merged_sdp_type, merged_sdp);
		}
	}
	/* Send the event */
	JANUS_LOG(LOG_VERB, "[%"SCNu64"] Sending event to transport...\n", ice_handle->handle_id);
	janus_session_notify_event(session, event);

	if((restart || janus_flags_is_set(&ice_handle->webrtc_flags, JANUS_ICE_HANDLE_WEBRTC_RESEND_TRICKLES))
			&& janus_ice_is_full_trickle_enabled()) {
		/* We're restarting ICE, send our trickle candidates again */
		janus_ice_resend_trickles(ice_handle);
	}

	janus_refcount_decrease(&plugin_session->ref);
	janus_refcount_decrease(&ice_handle->ref);
	return JANUS_OK;
}

json_t *janus_plugin_handle_sdp(janus_plugin_session *plugin_session, janus_plugin *plugin, const char *sdp_type, const char *sdp, gboolean restart) {
	if(!janus_plugin_session_is_alive(plugin_session) ||
			plugin == NULL || sdp_type == NULL || sdp == NULL) {
		JANUS_LOG(LOG_ERR, "Invalid arguments\n");
		return NULL;
	}
	janus_ice_handle *ice_handle = (janus_ice_handle *)plugin_session->gateway_handle;
	//~ if(ice_handle == NULL || janus_flags_is_set(&ice_handle->webrtc_flags, JANUS_ICE_HANDLE_WEBRTC_READY)) {
	if(ice_handle == NULL) {
		JANUS_LOG(LOG_ERR, "Invalid ICE handle\n");
		return NULL;
	}
	int offer = 0;
	if(!strcasecmp(sdp_type, "offer")) {
		/* This is an offer from a plugin */
		offer = 1;
		janus_flags_set(&ice_handle->webrtc_flags, JANUS_ICE_HANDLE_WEBRTC_GOT_OFFER);
		janus_flags_clear(&ice_handle->webrtc_flags, JANUS_ICE_HANDLE_WEBRTC_GOT_ANSWER);
	} else if(!strcasecmp(sdp_type, "answer")) {
		/* This is an answer from a plugin */
		janus_flags_set(&ice_handle->webrtc_flags, JANUS_ICE_HANDLE_WEBRTC_GOT_ANSWER);
		if(janus_flags_is_set(&ice_handle->webrtc_flags, JANUS_ICE_HANDLE_WEBRTC_GOT_OFFER))
			janus_flags_set(&ice_handle->webrtc_flags, JANUS_ICE_HANDLE_WEBRTC_NEGOTIATED);
	} else {
		/* TODO Handle other messages */
		JANUS_LOG(LOG_ERR, "Unknown type '%s'\n", sdp_type);
		return NULL;
	}
	/* Is this valid SDP? */
	char error_str[512];
	error_str[0] = '\0';
	int audio = 0, video = 0, data = 0;
	janus_sdp *parsed_sdp = janus_sdp_preparse(ice_handle, sdp, error_str, sizeof(error_str), &audio, &video, &data);
	if(parsed_sdp == NULL) {
		JANUS_LOG(LOG_ERR, "[%"SCNu64"] Couldn't parse SDP... %s\n", ice_handle->handle_id, error_str);
		return NULL;
	}
	gboolean updating = FALSE;
	if(offer) {
		/* We may still not have a local ICE setup */
		JANUS_LOG(LOG_VERB, "[%"SCNu64"] Audio %s been negotiated\n", ice_handle->handle_id, audio ? "has" : "has NOT");
		if(audio > 1) {
			JANUS_LOG(LOG_ERR, "[%"SCNu64"] More than one audio line? only going to negotiate one...\n", ice_handle->handle_id);
		}
		JANUS_LOG(LOG_VERB, "[%"SCNu64"] Video %s been negotiated\n", ice_handle->handle_id, video ? "has" : "has NOT");
		if(video > 1) {
			JANUS_LOG(LOG_ERR, "[%"SCNu64"] More than one video line? only going to negotiate one...\n", ice_handle->handle_id);
		}
		JANUS_LOG(LOG_VERB, "[%"SCNu64"] SCTP/DataChannels %s been negotiated\n", ice_handle->handle_id, data ? "have" : "have NOT");
		if(data > 1) {
			JANUS_LOG(LOG_ERR, "[%"SCNu64"] More than one data line? only going to negotiate one...\n", ice_handle->handle_id);
		}
#ifndef HAVE_SCTP
		if(data) {
			JANUS_LOG(LOG_WARN, "[%"SCNu64"]   -- DataChannels have been negotiated, but support for them has not been compiled...\n", ice_handle->handle_id);
		}
#endif
		/* Are we still cleaning up from a previous media session? */
		if(janus_flags_is_set(&ice_handle->webrtc_flags, JANUS_ICE_HANDLE_WEBRTC_CLEANING)) {
			JANUS_LOG(LOG_VERB, "[%"SCNu64"] Still cleaning up from a previous media session, let's wait a bit...\n", ice_handle->handle_id);
			gint64 waited = 0;
			while(janus_flags_is_set(&ice_handle->webrtc_flags, JANUS_ICE_HANDLE_WEBRTC_CLEANING)) {
				JANUS_LOG(LOG_VERB, "[%"SCNu64"] Still cleaning up from a previous media session, let's wait a bit...\n", ice_handle->handle_id);
				g_usleep(100000);
				waited += 100000;
				if(waited >= 3*G_USEC_PER_SEC) {
					JANUS_LOG(LOG_VERB, "[%"SCNu64"]   -- Waited 3 seconds, that's enough!\n", ice_handle->handle_id);
					JANUS_LOG(LOG_ERR, "[%"SCNu64"] Still cleaning a previous session\n", ice_handle->handle_id);
					janus_sdp_destroy(parsed_sdp);
					return NULL;
				}
			}
		}
		if(ice_handle->agent == NULL) {
			/* We still need to configure the WebRTC stuff: negotiate RFC4588 by default */
			janus_flags_set(&ice_handle->webrtc_flags, JANUS_ICE_HANDLE_WEBRTC_RFC4588_RTX);
			/* Process SDP in order to setup ICE locally (this is going to result in an answer from the browser) */
			janus_mutex_lock(&ice_handle->mutex);
			if(janus_ice_setup_local(ice_handle, 0, audio, video, data, 1) < 0) {
				JANUS_LOG(LOG_ERR, "[%"SCNu64"] Error setting ICE locally\n", ice_handle->handle_id);
				janus_sdp_destroy(parsed_sdp);
				janus_mutex_unlock(&ice_handle->mutex);
				return NULL;
			}
			janus_mutex_unlock(&ice_handle->mutex);
		} else {
			updating = TRUE;
			JANUS_LOG(LOG_INFO, "[%"SCNu64"] Updating existing session\n", ice_handle->handle_id);
			if(offer && ice_handle->stream) {
				/* We might need some new properties set as well */
				janus_ice_stream *stream = ice_handle->stream;
				if(audio) {
					if(!janus_flags_is_set(&ice_handle->webrtc_flags, JANUS_ICE_HANDLE_WEBRTC_HAS_AUDIO)) {
						janus_flags_set(&ice_handle->webrtc_flags, JANUS_ICE_HANDLE_WEBRTC_HAS_AUDIO);
						stream->audio_ssrc = janus_random_uint32();	/* FIXME Should we look for conflicts? */
						if(stream->audio_rtcp_ctx == NULL) {
							stream->audio_rtcp_ctx = g_malloc0(sizeof(rtcp_context));
							stream->audio_rtcp_ctx->tb = 48000;	/* May change later */
						}
					}
					if(ice_handle->audio_mid == NULL)
						ice_handle->audio_mid = g_strdup("audio");
				}
				if(video) {
					if(!janus_flags_is_set(&ice_handle->webrtc_flags, JANUS_ICE_HANDLE_WEBRTC_HAS_VIDEO)) {
						janus_flags_set(&ice_handle->webrtc_flags, JANUS_ICE_HANDLE_WEBRTC_HAS_VIDEO);
						stream->video_ssrc = janus_random_uint32();	/* FIXME Should we look for conflicts? */
						if(stream->video_rtcp_ctx[0] == NULL) {
							stream->video_rtcp_ctx[0] = g_malloc0(sizeof(rtcp_context));
							stream->video_rtcp_ctx[0]->tb = 90000;	/* May change later */
						}
					}
					if(ice_handle->video_mid == NULL)
						ice_handle->video_mid = g_strdup("video");
				}
				if(data) {
					if(ice_handle->data_mid == NULL)
						ice_handle->data_mid = g_strdup("data");
				}
			}
		}
		/* Make sure we don't send the rid/repaired-rid attributes when offering ourselves */
		int mid_ext_id = 0, transport_wide_cc_ext_id = 0, abs_send_time_ext_id = 0,
<<<<<<< HEAD
			audiolevel_ext_id = 0, videoorientation_ext_id = 0, dependencydesc_ext_id = 0;
=======
			audiolevel_ext_id = 0, videoorientation_ext_id = 0;
		int opusred_pt = 0;
>>>>>>> 4fe24ec2
		GList *temp = parsed_sdp->m_lines;
		while(temp) {
			janus_sdp_mline *m = (janus_sdp_mline *)temp->data;
			GList *tempA = m->attributes;
			while(tempA) {
				janus_sdp_attribute *a = (janus_sdp_attribute *)tempA->data;
				if(a->name && a->value) {
<<<<<<< HEAD
					if(strstr(a->value, JANUS_RTP_EXTMAP_MID))
						mid_ext_id = atoi(a->value);
					else if(strstr(a->value, JANUS_RTP_EXTMAP_TRANSPORT_WIDE_CC))
						transport_wide_cc_ext_id = atoi(a->value);
					else if(strstr(a->value, JANUS_RTP_EXTMAP_ABS_SEND_TIME))
						abs_send_time_ext_id = atoi(a->value);
					else if(strstr(a->value, JANUS_RTP_EXTMAP_AUDIO_LEVEL))
						audiolevel_ext_id = atoi(a->value);
					else if(strstr(a->value, JANUS_RTP_EXTMAP_VIDEO_ORIENTATION))
						videoorientation_ext_id = atoi(a->value);
					else if(strstr(a->value, JANUS_RTP_EXTMAP_DEPENDENCY_DESC))
						dependencydesc_ext_id = atoi(a->value);
					else if(strstr(a->value, JANUS_RTP_EXTMAP_RID) ||
							strstr(a->value, JANUS_RTP_EXTMAP_REPAIRED_RID)) {
						m->attributes = g_list_remove(m->attributes, a);
						tempA = m->attributes;
						janus_sdp_attribute_destroy(a);
						continue;
=======
					if(!strcasecmp(a->name, "extmap")) {
						if(strstr(a->value, JANUS_RTP_EXTMAP_MID))
							mid_ext_id = atoi(a->value);
						else if(strstr(a->value, JANUS_RTP_EXTMAP_TRANSPORT_WIDE_CC))
							transport_wide_cc_ext_id = atoi(a->value);
						else if(strstr(a->value, JANUS_RTP_EXTMAP_ABS_SEND_TIME))
							abs_send_time_ext_id = atoi(a->value);
						else if(strstr(a->value, JANUS_RTP_EXTMAP_AUDIO_LEVEL))
							audiolevel_ext_id = atoi(a->value);
						else if(strstr(a->value, JANUS_RTP_EXTMAP_VIDEO_ORIENTATION))
							videoorientation_ext_id = atoi(a->value);
						else if(strstr(a->value, JANUS_RTP_EXTMAP_RID) ||
								strstr(a->value, JANUS_RTP_EXTMAP_REPAIRED_RID)) {
							m->attributes = g_list_remove(m->attributes, a);
							tempA = m->attributes;
							janus_sdp_attribute_destroy(a);
							continue;
						}
					} else if(m->type == JANUS_SDP_AUDIO && !strcasecmp(a->name, "rtpmap") &&
							strstr(a->value, "red/48000/2")) {
						opusred_pt = atoi(a->value);
>>>>>>> 4fe24ec2
					}
				}
				tempA = tempA->next;
			}
			/* If the plugin offered RED, take note of it */
			ice_handle->stream->opusred_pt = opusred_pt;
			temp = temp->next;
		}
		if(ice_handle->stream && ice_handle->stream->mid_ext_id != mid_ext_id)
			ice_handle->stream->mid_ext_id = mid_ext_id;
		if(ice_handle->stream && ice_handle->stream->transport_wide_cc_ext_id != transport_wide_cc_ext_id) {
			ice_handle->stream->do_transport_wide_cc = transport_wide_cc_ext_id > 0 ? TRUE : FALSE;
			ice_handle->stream->transport_wide_cc_ext_id = transport_wide_cc_ext_id;
		}
		if(ice_handle->stream && ice_handle->stream->abs_send_time_ext_id != abs_send_time_ext_id)
			ice_handle->stream->abs_send_time_ext_id = abs_send_time_ext_id;
		if(ice_handle->stream && ice_handle->stream->audiolevel_ext_id != audiolevel_ext_id)
			ice_handle->stream->audiolevel_ext_id = audiolevel_ext_id;
		if(ice_handle->stream && ice_handle->stream->videoorientation_ext_id != videoorientation_ext_id)
			ice_handle->stream->videoorientation_ext_id = videoorientation_ext_id;
		if(ice_handle->stream && ice_handle->stream->dependencydesc_ext_id != dependencydesc_ext_id)
			ice_handle->stream->dependencydesc_ext_id = dependencydesc_ext_id;
	} else {
		/* Check if the answer does contain the mid/rid/repaired-rid/abs-send-time/twcc extmaps */
		gboolean do_mid = FALSE, do_rid = FALSE, do_repaired_rid = FALSE,
<<<<<<< HEAD
			do_dd = FALSE, do_twcc = FALSE, do_abs_send_time = FALSE;
=======
			do_twcc = FALSE, do_abs_send_time = FALSE;
		int opusred_pt = -1;
>>>>>>> 4fe24ec2
		GList *temp = parsed_sdp->m_lines;
		while(temp) {
			janus_sdp_mline *m = (janus_sdp_mline *)temp->data;
			GList *tempA = m->attributes;
			while(tempA) {
				janus_sdp_attribute *a = (janus_sdp_attribute *)tempA->data;
<<<<<<< HEAD
				if(a->name && a->value && !strcasecmp(a->name, "extmap")) {
					if(strstr(a->value, JANUS_RTP_EXTMAP_MID))
						do_mid = TRUE;
					else if(strstr(a->value, JANUS_RTP_EXTMAP_RID))
						do_rid = TRUE;
					else if(strstr(a->value, JANUS_RTP_EXTMAP_REPAIRED_RID))
						do_repaired_rid = TRUE;
					else if(strstr(a->value, JANUS_RTP_EXTMAP_TRANSPORT_WIDE_CC))
						do_twcc = TRUE;
					else if(strstr(a->value, JANUS_RTP_EXTMAP_DEPENDENCY_DESC))
						do_dd = TRUE;
					else if(strstr(a->value, JANUS_RTP_EXTMAP_ABS_SEND_TIME))
						do_abs_send_time = TRUE;
=======
				if(a->name && a->value) {
					if(!strcasecmp(a->name, "extmap")) {
						if(strstr(a->value, JANUS_RTP_EXTMAP_MID))
							do_mid = TRUE;
						else if(strstr(a->value, JANUS_RTP_EXTMAP_RID))
							do_rid = TRUE;
						else if(strstr(a->value, JANUS_RTP_EXTMAP_REPAIRED_RID))
							do_repaired_rid = TRUE;
						else if(strstr(a->value, JANUS_RTP_EXTMAP_TRANSPORT_WIDE_CC))
							do_twcc = TRUE;
						else if(strstr(a->value, JANUS_RTP_EXTMAP_ABS_SEND_TIME))
							do_abs_send_time = TRUE;
					} else if(m->type == JANUS_SDP_AUDIO && ice_handle->stream->opusred_pt > 0 &&
							!strcasecmp(a->name, "rtpmap") && strstr(a->value, "red/48000/2")) {
						opusred_pt = atoi(a->value);
					}
>>>>>>> 4fe24ec2
				}
				tempA = tempA->next;
			}
			/* If the user offered RED but the plugin rejected it, disable it */
			if(ice_handle->stream->opusred_pt > 0 && opusred_pt < 0)
				ice_handle->stream->opusred_pt = 0;
			temp = temp->next;
		}
		if(!do_mid && ice_handle->stream)
			ice_handle->stream->mid_ext_id = 0;
		if(!do_rid && ice_handle->stream) {
			ice_handle->stream->rid_ext_id = 0;
			ice_handle->stream->ridrtx_ext_id = 0;
			g_free(ice_handle->stream->rid[0]);
			ice_handle->stream->rid[0] = NULL;
			g_free(ice_handle->stream->rid[1]);
			ice_handle->stream->rid[1] = NULL;
			g_free(ice_handle->stream->rid[2]);
			ice_handle->stream->rid[2] = NULL;
			if(ice_handle->stream->video_ssrc_peer_temp > 0) {
				ice_handle->stream->video_ssrc_peer[0] = ice_handle->stream->video_ssrc_peer_temp;
				ice_handle->stream->video_ssrc_peer_temp = 0;
			}
		}
		if(!do_repaired_rid && ice_handle->stream)
			ice_handle->stream->ridrtx_ext_id = 0;
		if(!do_twcc && ice_handle->stream) {
			ice_handle->stream->do_transport_wide_cc = FALSE;
			ice_handle->stream->transport_wide_cc_ext_id = 0;
		}
		if(!do_dd && ice_handle->stream)
			ice_handle->stream->dependencydesc_ext_id = 0;
		if(!do_abs_send_time && ice_handle->stream)
			ice_handle->stream->abs_send_time_ext_id = 0;
	}
	if(!updating && !janus_ice_is_full_trickle_enabled()) {
		/* Wait for candidates-done callback */
		int waiting = 0;
		while(ice_handle->cdone < 1) {
			if(ice_handle == NULL || janus_flags_is_set(&ice_handle->webrtc_flags, JANUS_ICE_HANDLE_WEBRTC_STOP)
					|| janus_flags_is_set(&ice_handle->webrtc_flags, JANUS_ICE_HANDLE_WEBRTC_ALERT)) {
				JANUS_LOG(LOG_WARN, "[%"SCNu64"] Handle detached or PC closed, giving up...!\n", ice_handle ? ice_handle->handle_id : 0);
				janus_sdp_destroy(parsed_sdp);
				return NULL;
			}
			if(ice_handle->cdone < 0) {
				JANUS_LOG(LOG_ERR, "[%"SCNu64"] Error gathering candidates!\n", ice_handle->handle_id);
				janus_sdp_destroy(parsed_sdp);
				return NULL;
			}
			if(waiting && (waiting % 5000) == 0) {
				JANUS_LOG(LOG_WARN, "[%"SCNu64"] Waited 5s for candidates, that's way too much... going on with what we have (WebRTC setup might fail)\n", ice_handle->handle_id);
				break;
			}
			if(waiting && (waiting % 1000) == 0) {
				JANUS_LOG(LOG_WARN, "[%"SCNu64"] %s for candidates-done callback... (slow gathering, are you using STUN or TURN for Janus too, instead of just for users? Consider enabling full-trickle instead)\n",
					ice_handle->handle_id, (waiting == 1000 ? "Waiting" : "Still waiting"));
			}
			waiting++;
			g_usleep(1000);
		}
	}
	/* Anonymize SDP */
	if(janus_sdp_anonymize(parsed_sdp) < 0) {
		/* Invalid SDP */
		JANUS_LOG(LOG_ERR, "[%"SCNu64"] Invalid SDP\n", ice_handle->handle_id);
		janus_sdp_destroy(parsed_sdp);
		return NULL;
	}

	/* Check if this is a renegotiation and we need an ICE restart */
	if(offer && restart)
		janus_ice_restart(ice_handle);
	/* Add our details */
	janus_mutex_lock(&ice_handle->mutex);
	janus_ice_stream *stream = ice_handle->stream;
	if (stream == NULL) {
		JANUS_LOG(LOG_ERR, "[%"SCNu64"] Error stream not found\n", ice_handle->handle_id);
		janus_sdp_destroy(parsed_sdp);
		janus_mutex_unlock(&ice_handle->mutex);
		return NULL;
	}
	if(janus_flags_is_set(&ice_handle->webrtc_flags, JANUS_ICE_HANDLE_WEBRTC_RFC4588_RTX) &&
			stream->rtx_payload_types == NULL) {
		/* Make sure we have a list of rtx payload types to generate, if needed */
		janus_sdp_mline *m = janus_sdp_mline_find(parsed_sdp, JANUS_SDP_VIDEO);
		if(m && m->ptypes) {
			stream->rtx_payload_types = g_hash_table_new(NULL, NULL);
			GList *ptypes = g_list_copy(m->ptypes), *tempP = ptypes;
			GList *rtx_ptypes = g_hash_table_get_values(stream->rtx_payload_types);
			while(tempP) {
				int ptype = GPOINTER_TO_INT(tempP->data);
				int rtx_ptype = ptype+1;
				if(rtx_ptype > 127)
					rtx_ptype = 96;
				while(g_list_find(m->ptypes, GINT_TO_POINTER(rtx_ptype))
						|| g_list_find(rtx_ptypes, GINT_TO_POINTER(rtx_ptype))) {
					rtx_ptype++;
					if(rtx_ptype > 127)
						rtx_ptype = 96;
					if(rtx_ptype == ptype) {
						/* We did a whole round? should never happen... */
						rtx_ptype = -1;
						break;
					}
				}
				if(rtx_ptype > 0)
					g_hash_table_insert(stream->rtx_payload_types, GINT_TO_POINTER(ptype), GINT_TO_POINTER(rtx_ptype));
				g_list_free(rtx_ptypes);
				rtx_ptypes = g_hash_table_get_values(stream->rtx_payload_types);
				tempP = tempP->next;
			}
			g_list_free(ptypes);
			g_list_free(rtx_ptypes);
		}
	}
	/* Enrich the SDP the plugin gave us with all the WebRTC related stuff */
	char *sdp_merged = janus_sdp_merge(ice_handle, parsed_sdp, offer ? TRUE : FALSE);
	if(sdp_merged == NULL) {
		/* Couldn't merge SDP */
		JANUS_LOG(LOG_ERR, "[%"SCNu64"] Error merging SDP\n", ice_handle->handle_id);
		janus_sdp_destroy(parsed_sdp);
		janus_mutex_unlock(&ice_handle->mutex);
		return NULL;
	}
	janus_sdp_destroy(parsed_sdp);

	if(!updating) {
		if(offer) {
			/* We set the flag to wait for an answer before handling trickle candidates */
			janus_flags_set(&ice_handle->webrtc_flags, JANUS_ICE_HANDLE_WEBRTC_PROCESSING_OFFER);
		} else {
			JANUS_LOG(LOG_VERB, "[%"SCNu64"] Sending answer, ready to setup remote candidates and send connectivity checks...\n", ice_handle->handle_id);
			janus_request_ice_handle_answer(ice_handle, audio, video, data, NULL);
		}
	}
#ifdef HAVE_SCTP
	if(!offer && janus_flags_is_set(&ice_handle->webrtc_flags, JANUS_ICE_HANDLE_WEBRTC_READY)) {
		/* Renegotiation: check if datachannels were just added on an existing PeerConnection */
		if(janus_flags_is_set(&ice_handle->webrtc_flags, JANUS_ICE_HANDLE_WEBRTC_DATA_CHANNELS)) {
			janus_ice_stream *stream = ice_handle->stream;
			if(stream != NULL && stream->component != NULL &&
					stream->component->dtls != NULL && stream->component->dtls->sctp == NULL) {
				/* Create SCTP association as well */
				JANUS_LOG(LOG_VERB, "[%"SCNu64"] Creating datachannels...\n", ice_handle->handle_id);
				janus_dtls_srtp_create_sctp(stream->component->dtls);
			}
		}
	}
#endif

	/* Prepare JSON event */
	json_t *jsep = json_object();
	json_object_set_new(jsep, "type", json_string(sdp_type));
	json_object_set_new(jsep, "sdp", json_string(sdp_merged));
	char *tmp = ice_handle->local_sdp;
	ice_handle->local_sdp = sdp_merged;
	janus_mutex_unlock(&ice_handle->mutex);
	g_free(tmp);
	return jsep;
}

void janus_plugin_relay_rtp(janus_plugin_session *plugin_session, janus_plugin_rtp *packet) {
	if((plugin_session < (janus_plugin_session *)0x1000) || g_atomic_int_get(&plugin_session->stopped) ||
			packet == NULL || packet->buffer == NULL || packet->length < 1)
		return;
	janus_ice_handle *handle = (janus_ice_handle *)plugin_session->gateway_handle;
	if(!handle || janus_flags_is_set(&handle->webrtc_flags, JANUS_ICE_HANDLE_WEBRTC_STOP)
			|| janus_flags_is_set(&handle->webrtc_flags, JANUS_ICE_HANDLE_WEBRTC_ALERT))
		return;
	janus_ice_relay_rtp(handle, packet);
}

void janus_plugin_relay_rtcp(janus_plugin_session *plugin_session, janus_plugin_rtcp *packet) {
	if((plugin_session < (janus_plugin_session *)0x1000) || g_atomic_int_get(&plugin_session->stopped) ||
			packet == NULL || packet->buffer == NULL || packet->length < 1)
		return;
	janus_ice_handle *handle = (janus_ice_handle *)plugin_session->gateway_handle;
	if(!handle || janus_flags_is_set(&handle->webrtc_flags, JANUS_ICE_HANDLE_WEBRTC_STOP)
			|| janus_flags_is_set(&handle->webrtc_flags, JANUS_ICE_HANDLE_WEBRTC_ALERT))
		return;
	janus_ice_relay_rtcp(handle, packet);
}

void janus_plugin_relay_data(janus_plugin_session *plugin_session, janus_plugin_data *packet) {
	if((plugin_session < (janus_plugin_session *)0x1000) || g_atomic_int_get(&plugin_session->stopped) ||
			packet == NULL || packet->buffer == NULL || packet->length < 1)
		return;
	janus_ice_handle *handle = (janus_ice_handle *)plugin_session->gateway_handle;
	if(!handle || janus_flags_is_set(&handle->webrtc_flags, JANUS_ICE_HANDLE_WEBRTC_STOP)
			|| janus_flags_is_set(&handle->webrtc_flags, JANUS_ICE_HANDLE_WEBRTC_ALERT))
		return;
#ifdef HAVE_SCTP
	janus_ice_relay_data(handle, packet);
#else
	JANUS_LOG(LOG_WARN, "Asked to relay data, but Data Channels support has not been compiled...\n");
#endif
}

void janus_plugin_send_pli(janus_plugin_session *plugin_session) {
	if((plugin_session < (janus_plugin_session *)0x1000) || g_atomic_int_get(&plugin_session->stopped))
		return;
	janus_ice_handle *handle = (janus_ice_handle *)plugin_session->gateway_handle;
	if(!handle || janus_flags_is_set(&handle->webrtc_flags, JANUS_ICE_HANDLE_WEBRTC_STOP)
			|| janus_flags_is_set(&handle->webrtc_flags, JANUS_ICE_HANDLE_WEBRTC_ALERT))
		return;
	janus_ice_send_pli(handle);
}

void janus_plugin_send_remb(janus_plugin_session *plugin_session, uint32_t bitrate) {
	if((plugin_session < (janus_plugin_session *)0x1000) || g_atomic_int_get(&plugin_session->stopped))
		return;
	janus_ice_handle *handle = (janus_ice_handle *)plugin_session->gateway_handle;
	if(!handle || janus_flags_is_set(&handle->webrtc_flags, JANUS_ICE_HANDLE_WEBRTC_STOP)
			|| janus_flags_is_set(&handle->webrtc_flags, JANUS_ICE_HANDLE_WEBRTC_ALERT))
		return;
	janus_ice_send_remb(handle, bitrate);
}

static gboolean janus_plugin_close_pc_internal(gpointer user_data) {
	/* We actually enforce the close_pc here */
	janus_plugin_session *plugin_session = (janus_plugin_session *) user_data;
	janus_ice_handle *ice_handle = (janus_ice_handle *)plugin_session->gateway_handle;
	if(!ice_handle || !g_atomic_int_compare_and_exchange(&ice_handle->closepc, 1, 0)) {
		janus_refcount_decrease(&plugin_session->ref);
		return G_SOURCE_REMOVE;
	}
	janus_refcount_increase(&ice_handle->ref);
	if(janus_flags_is_set(&ice_handle->webrtc_flags, JANUS_ICE_HANDLE_WEBRTC_STOP)
			|| janus_flags_is_set(&ice_handle->webrtc_flags, JANUS_ICE_HANDLE_WEBRTC_ALERT)) {
		janus_refcount_decrease(&plugin_session->ref);
		janus_refcount_decrease(&ice_handle->ref);
		return G_SOURCE_REMOVE;
	}
	JANUS_LOG(LOG_VERB, "[%"SCNu64"] Plugin asked to hangup PeerConnection: sending alert\n", ice_handle->handle_id);
	/* Send an alert on all the DTLS connections */
	janus_ice_webrtc_hangup(ice_handle, "Close PC");
	janus_refcount_decrease(&plugin_session->ref);
	janus_refcount_decrease(&ice_handle->ref);

	return G_SOURCE_REMOVE;
}

void janus_plugin_close_pc(janus_plugin_session *plugin_session) {
	/* A plugin asked to get rid of a PeerConnection: enqueue it as a timed source */
	if(!janus_plugin_session_is_alive(plugin_session))
		return;
	janus_ice_handle *ice_handle = (janus_ice_handle *)plugin_session->gateway_handle;
	if(!ice_handle || !g_atomic_int_compare_and_exchange(&ice_handle->closepc, 0, 1))
		return;
	janus_refcount_increase(&plugin_session->ref);
	GSource *timeout_source = g_timeout_source_new_seconds(0);
	g_source_set_callback(timeout_source, janus_plugin_close_pc_internal, plugin_session, NULL);
	g_source_attach(timeout_source, sessions_watchdog_context);
	g_source_unref(timeout_source);
}

static gboolean janus_plugin_end_session_internal(gpointer user_data) {
	/* We actually enforce the end_session here */
	janus_plugin_session *plugin_session = (janus_plugin_session *) user_data;
	janus_ice_handle *ice_handle = (janus_ice_handle *)plugin_session->gateway_handle;
	if(!ice_handle) {
		janus_refcount_decrease(&plugin_session->ref);
		return G_SOURCE_REMOVE;
	}
	janus_refcount_increase(&ice_handle->ref);
	if(janus_flags_is_set(&ice_handle->webrtc_flags, JANUS_ICE_HANDLE_WEBRTC_STOP)) {
		janus_refcount_decrease(&plugin_session->ref);
		janus_refcount_decrease(&ice_handle->ref);
		return G_SOURCE_REMOVE;
	}
	janus_session *session = (janus_session *)ice_handle->session;
	if(!session) {
		janus_refcount_decrease(&plugin_session->ref);
		janus_refcount_decrease(&ice_handle->ref);
		return G_SOURCE_REMOVE;
	}
	/* Destroy the handle */
	janus_session_handles_remove(session, ice_handle);

	janus_refcount_decrease(&plugin_session->ref);
	janus_refcount_decrease(&ice_handle->ref);
	return G_SOURCE_REMOVE;
}

void janus_plugin_end_session(janus_plugin_session *plugin_session) {
	/* A plugin asked to get rid of a handle: enqueue it as a timed source */
	if(!janus_plugin_session_is_alive(plugin_session))
		return;
	janus_refcount_increase(&plugin_session->ref);
	GSource *timeout_source = g_timeout_source_new_seconds(0);
	g_source_set_callback(timeout_source, janus_plugin_end_session_internal, plugin_session, NULL);
	g_source_attach(timeout_source, sessions_watchdog_context);
	g_source_unref(timeout_source);
}

void janus_plugin_notify_event(janus_plugin *plugin, janus_plugin_session *plugin_session, json_t *event) {
	/* A plugin asked to notify an event to the handlers */
	if(!plugin || !event || !json_is_object(event))
		return;
	guint64 session_id = 0, handle_id = 0;
	char *opaque_id = NULL;
	if(plugin_session != NULL) {
		if(!janus_plugin_session_is_alive(plugin_session)) {
			json_decref(event);
			return;
		}
		janus_ice_handle *ice_handle = (janus_ice_handle *)plugin_session->gateway_handle;
		if(!ice_handle) {
			json_decref(event);
			return;
		}
		handle_id = ice_handle->handle_id;
		opaque_id = ice_handle->opaque_id;
		janus_session *session = (janus_session *)ice_handle->session;
		if(!session) {
			json_decref(event);
			return;
		}
		session_id = session->session_id;
	}
	/* Notify event handlers */
	if(janus_events_is_enabled()) {
		janus_events_notify_handlers(JANUS_EVENT_TYPE_PLUGIN, JANUS_EVENT_SUBTYPE_NONE,
			session_id, handle_id, opaque_id, plugin->get_package(), event);
	} else {
		json_decref(event);
	}
}

gboolean janus_plugin_auth_is_signed(void) {
	return janus_auth_is_signed_mode();
}

gboolean janus_plugin_auth_is_signature_valid(janus_plugin *plugin, const char *token) {
	return janus_auth_check_signature(token, plugin->get_package());
}

gboolean janus_plugin_auth_signature_contains(janus_plugin *plugin, const char *token, const char *descriptor) {
	return janus_auth_check_signature_contains(token, plugin->get_package(), descriptor);
}


/* Main */
gint main(int argc, char *argv[])
{
	/* Core dumps may be disallowed by parent of this process; change that */
	struct rlimit core_limits;
	core_limits.rlim_cur = core_limits.rlim_max = RLIM_INFINITY;
	setrlimit(RLIMIT_CORE, &core_limits);

	g_print("Janus commit: %s\n", janus_build_git_sha);
	g_print("Compiled on:  %s\n\n", janus_build_git_time);

	struct gengetopt_args_info args_info;
	/* Let's call our cmdline parser */
	if(cmdline_parser(argc, argv, &args_info) != 0)
		exit(1);

	/* Any configuration to open? */
	if(args_info.config_given) {
		config_file = g_strdup(args_info.config_arg);
	}
	if(args_info.configs_folder_given) {
		configs_folder = g_strdup(args_info.configs_folder_arg);
	} else {
		configs_folder = g_strdup(CONFDIR);
	}
	if(config_file == NULL) {
		char file[255];
		g_snprintf(file, 255, "%s/janus.jcfg", configs_folder);
		config_file = g_strdup(file);
	}
	if((config = janus_config_parse(config_file)) == NULL) {
		/* We failed to load the libconfig configuration file, let's try the INI */
		g_print("Failed to load %s, trying the INI instead...\n", config_file);
		g_free(config_file);
		char file[255];
		g_snprintf(file, 255, "%s/janus.cfg", configs_folder);
		config_file = g_strdup(file);
		if((config = janus_config_parse(config_file)) == NULL) {
			if(args_info.config_given) {
				/* We only give up if the configuration file was explicitly provided */
				g_print("Error reading configuration from %s\n", config_file);
				exit(1);
			}
			g_print("Error reading/parsing the configuration file in %s, going on with the defaults and the command line arguments\n",
				configs_folder);
			config = janus_config_create("janus.cfg");
			if(config == NULL) {
				/* If we can't even create an empty configuration, something's definitely wrong */
				exit(1);
			}
		}
	}
	/* Pre-fetch some categories (creates them if they don't exist) */
	janus_config_category *config_general = janus_config_get_create(config, NULL, janus_config_type_category, "general");
	janus_config_category *config_certs = janus_config_get_create(config, NULL, janus_config_type_category, "certificates");
	janus_config_category *config_nat = janus_config_get_create(config, NULL, janus_config_type_category, "nat");
	janus_config_category *config_media = janus_config_get_create(config, NULL, janus_config_type_category, "media");
	janus_config_category *config_transports = janus_config_get_create(config, NULL, janus_config_type_category, "transports");
	janus_config_category *config_plugins = janus_config_get_create(config, NULL, janus_config_type_category, "plugins");
	janus_config_category *config_events = janus_config_get_create(config, NULL, janus_config_type_category, "events");
	janus_config_category *config_loggers = janus_config_get_create(config, NULL, janus_config_type_category, "loggers");

	/* Any log prefix? */
	janus_config_array *lp = janus_config_get(config, config_general, janus_config_type_item, "log_prefix");
	if(lp && lp->value)
		janus_log_global_prefix = g_strdup(lp->value);

	/* Check if there are folders to protect */
	janus_config_array *pfs = janus_config_get(config, config_general, janus_config_type_array, "protected_folders");
	if(pfs && pfs->list) {
		GList *item = pfs->list;
		while(item) {
			janus_config_item *pf = (janus_config_item *)item->data;
			if(pf && pf->type == janus_config_type_item && pf->name == NULL && pf->value != NULL)
				janus_protected_folder_add(pf->value);
			item = item->next;
		}
	}

	/* Check if we need to log to console and/or file */
	gboolean use_stdout = TRUE;
	if(args_info.disable_stdout_given) {
		use_stdout = FALSE;
		janus_config_add(config, config_general, janus_config_item_create("log_to_stdout", "no"));
	} else if(!args_info.log_stdout_given) {
		/* Check if the configuration file is saying anything about this */
		janus_config_item *item = janus_config_get(config, config_general, janus_config_type_item, "log_to_stdout");
		if(item && item->value && !janus_is_true(item->value))
			use_stdout = FALSE;
	}
	const char *logfile = NULL;
	if(args_info.log_file_given) {
		logfile = args_info.log_file_arg;
		janus_config_add(config, config_general, janus_config_item_create("log_to_file", "no"));
	} else {
		/* Check if the configuration file is saying anything about this */
		janus_config_item *item = janus_config_get(config, config_general, janus_config_type_item, "log_to_file");
		if(item && item->value)
			logfile = item->value;
	}

	/* Check if we're going to daemonize Janus */
	if(args_info.daemon_given) {
		daemonize = TRUE;
		janus_config_add(config, config_general, janus_config_item_create("daemonize", "yes"));
	} else {
		/* Check if the configuration file is saying anything about this */
		janus_config_item *item = janus_config_get(config, config_general, janus_config_type_item, "daemonize");
		if(item && item->value && janus_is_true(item->value))
			daemonize = TRUE;
	}
	/* If we're going to daemonize, make sure logging to stdout is disabled and a log file has been specified */
	if(daemonize && use_stdout && !args_info.log_stdout_given) {
		use_stdout = FALSE;
	}
	/* Daemonize now, if we need to */
	if(daemonize) {
		g_print("Running Janus as a daemon\n");

		/* Create a pipe for parent<->child communication during the startup phase */
		if(pipe(pipefd) == -1) {
			g_print("pipe error!\n");
			exit(1);
		}

		/* Fork off the parent process */
		pid_t pid = fork();
		if(pid < 0) {
			g_print("Fork error!\n");
			exit(1);
		}
		if(pid > 0) {
			/* Ok, we're the parent: let's wait for the child to tell us everything started fine */
			close(pipefd[1]);
			int code = -1;
			struct pollfd pollfds;

			while(code < 0) {
				pollfds.fd = pipefd[0];
				pollfds.events = POLLIN;
				int res = poll(&pollfds, 1, -1);
				if(res < 0)
					break;
				if(res == 0)
					continue;
				if(pollfds.revents & POLLERR || pollfds.revents & POLLHUP)
					break;
				if(pollfds.revents & POLLIN) {
					res = read(pipefd[0], &code, sizeof(int));
					break;
				}
			}
			if(code < 0)
				code = 1;

			/* Leave the parent and return the exit code we received from the child */
			if(code)
				g_print("Error launching Janus (error code %d), check the logs for more details\n", code);
			exit(code);
		}
		/* Child here */
		close(pipefd[0]);

		/* Change the file mode mask */
		umask(0);

		/* Create a new SID for the child process */
		pid_t sid = setsid();
		if(sid < 0) {
			g_print("Error setting SID!\n");
			exit(1);
		}
		/* Change the current working directory */
		const char *cwd = (args_info.cwd_path_given) ? args_info.cwd_path_arg : "/";
		if((chdir(cwd)) < 0) {
			g_print("Error changing the current working directory!\n");
			exit(1);
		}
		/* We close stdin/stdout/stderr when initializing the logger */
	}

	/* Was a custom instance name provided? */
	if(args_info.server_name_given) {
		janus_config_add(config, config_general, janus_config_item_create("server_name", args_info.server_name_arg));
	}
	janus_config_item *item = janus_config_get(config, config_general, janus_config_type_item, "server_name");
	if(item && item->value) {
		server_name = g_strdup(item->value);
	}

	/* Check if we should exit immediately on dlopen or dlsym errors */
	item = janus_config_get(config, config_general, janus_config_type_item, "exit_on_dl_error");
	if(item && item->value && janus_is_true(item->value))
		exit_on_dl_error = TRUE;

	/* Initialize logger */
	if(janus_log_init(daemonize, use_stdout, logfile) < 0)
		exit(1);
	/* Check if there are external loggers we need to load as well */
	const char *path = NULL;
	DIR *dir = NULL;
	/* External loggers are usually disabled by default: they need to be enabled in the configuration */
	gchar **disabled_loggers = NULL;
	path = LOGGERDIR;
	item = janus_config_get(config, config_general, janus_config_type_item, "loggers_folder");
	if(item && item->value)
		path = (char *)item->value;
	JANUS_LOG(LOG_INFO, "Logger plugins folder: %s\n", path);
	dir = opendir(path);
	if(!dir) {
		/* Not really fatal, we don't care and go on anyway: loggers are not fundamental */
		JANUS_LOG(LOG_WARN, "\tCouldn't access logger plugins folder...\n");
	} else {
		/* Any loggers to ignore? */
		item = janus_config_get(config, config_loggers, janus_config_type_item, "disable");
		if(item && item->value)
			disabled_loggers = g_strsplit(item->value, ",", -1);
		/* Open the shared objects */
		struct dirent *eventent = NULL;
		char eventpath[1024];
		while((eventent = readdir(dir))) {
			int len = strlen(eventent->d_name);
			if (len < 4) {
				continue;
			}
			if (strcasecmp(eventent->d_name+len-strlen(SHLIB_EXT), SHLIB_EXT)) {
				continue;
			}
			/* Check if this logger has been disabled in the configuration file */
			if(disabled_loggers != NULL) {
				gchar *index = disabled_loggers[0];
				if(index != NULL) {
					int i=0;
					gboolean skip = FALSE;
					while(index != NULL) {
						while(isspace(*index))
							index++;
						if(strlen(index) && !strcmp(index, eventent->d_name)) {
							JANUS_LOG(LOG_WARN, "Logger plugin '%s' has been disabled, skipping...\n", eventent->d_name);
							skip = TRUE;
							break;
						}
						i++;
						index = disabled_loggers[i];
					}
					if(skip)
						continue;
				}
			}
			JANUS_LOG(LOG_INFO, "Loading logger plugin '%s'...\n", eventent->d_name);
			memset(eventpath, 0, 1024);
			g_snprintf(eventpath, 1024, "%s/%s", path, eventent->d_name);
			void *event = dlopen(eventpath, RTLD_NOW | RTLD_GLOBAL);
			if (!event) {
				JANUS_LOG(exit_on_dl_error ? LOG_FATAL : LOG_ERR, "\tCouldn't load logger plugin '%s': %s\n", eventent->d_name, dlerror());
				if (exit_on_dl_error)
					exit(1);
			} else {
				create_l *create = (create_l*) dlsym(event, "create");
				const char *dlsym_error = dlerror();
				if (dlsym_error) {
					JANUS_LOG(exit_on_dl_error ? LOG_FATAL : LOG_ERR, "\tCouldn't load symbol 'create': %s\n", dlsym_error);
					if (exit_on_dl_error)
						exit(1);
					continue;
				}
				janus_logger *janus_logger = create();
				if(!janus_logger) {
					JANUS_LOG(LOG_ERR, "\tCouldn't use function 'create'...\n");
					continue;
				}
				/* Are all the mandatory methods and callbacks implemented? */
				if(!janus_logger->init || !janus_logger->destroy ||
						!janus_logger->get_api_compatibility ||
						!janus_logger->get_version ||
						!janus_logger->get_version_string ||
						!janus_logger->get_description ||
						!janus_logger->get_package ||
						!janus_logger->get_name ||
						!janus_logger->incoming_logline) {
					JANUS_LOG(LOG_ERR, "\tMissing some mandatory methods/callbacks, skipping this logger plugin...\n");
					continue;
				}
				if(janus_logger->get_api_compatibility() < JANUS_LOGGER_API_VERSION) {
					JANUS_LOG(LOG_ERR, "The '%s' logger plugin was compiled against an older version of the API (%d < %d), skipping it: update it to enable it again\n",
						janus_logger->get_package(), janus_logger->get_api_compatibility(), JANUS_LOGGER_API_VERSION);
					continue;
				}
				janus_logger->init(server_name ? server_name : JANUS_SERVER_NAME, configs_folder);
				JANUS_LOG(LOG_VERB, "\tVersion: %d (%s)\n", janus_logger->get_version(), janus_logger->get_version_string());
				JANUS_LOG(LOG_VERB, "\t   [%s] %s\n", janus_logger->get_package(), janus_logger->get_name());
				JANUS_LOG(LOG_VERB, "\t   %s\n", janus_logger->get_description());
				JANUS_LOG(LOG_VERB, "\t   Plugin API version: %d\n", janus_logger->get_api_compatibility());
				if(loggers == NULL)
					loggers = g_hash_table_new(g_str_hash, g_str_equal);
				g_hash_table_insert(loggers, (gpointer)janus_logger->get_package(), janus_logger);
				if(loggers_so == NULL)
					loggers_so = g_hash_table_new(g_str_hash, g_str_equal);
				g_hash_table_insert(loggers_so, (gpointer)janus_logger->get_package(), event);
			}
		}
		closedir(dir);
	}
	if(disabled_loggers != NULL)
		g_strfreev(disabled_loggers);
	disabled_loggers = NULL;
	janus_log_set_loggers(loggers);

	JANUS_PRINT("---------------------------------------------------\n");
	JANUS_PRINT("  Starting Meetecho Janus (WebRTC Server) v%s\n", janus_version_string);
	JANUS_PRINT("---------------------------------------------------\n\n");

	/* Handle SIGINT (CTRL-C), SIGTERM (from service managers) */
	signal(SIGINT, janus_handle_signal);
	signal(SIGTERM, janus_handle_signal);
	atexit(janus_termination_handler);

	/* Setup Glib */
#if !GLIB_CHECK_VERSION(2, 36, 0)
	g_type_init();
#endif

	/* Logging level: default is info and no timestamps */
	janus_log_level = LOG_INFO;
	janus_log_timestamps = FALSE;
	janus_log_colors = TRUE;
	if(args_info.debug_level_given) {
		if(args_info.debug_level_arg < LOG_NONE)
			args_info.debug_level_arg = 0;
		else if(args_info.debug_level_arg > LOG_MAX)
			args_info.debug_level_arg = LOG_MAX;
		janus_log_level = args_info.debug_level_arg;
	}

	/* Any PID we need to create? */
	const char *pidfile = NULL;
	if(args_info.pid_file_given) {
		pidfile = args_info.pid_file_arg;
		janus_config_add(config, config_general, janus_config_item_create("pid_file", pidfile));
	} else {
		/* Check if the configuration file is saying anything about this */
		item = janus_config_get(config, config_general, janus_config_type_item, "pid_file");
		if(item && item->value)
			pidfile = item->value;
	}
	if(janus_pidfile_create(pidfile) < 0)
		exit(1);

	/* Proceed with the rest of the configuration */
	janus_config_print(config);
	if(args_info.debug_level_given) {
		char debug[5];
		g_snprintf(debug, 5, "%d", args_info.debug_level_arg);
		janus_config_add(config, config_general, janus_config_item_create("debug_level", debug));
	} else {
		/* No command line directive on logging, try the configuration file */
		item = janus_config_get(config, config_general, janus_config_type_item, "debug_level");
		if(item && item->value) {
			int temp_level = atoi(item->value);
			if(temp_level == 0 && strcmp(item->value, "0")) {
				JANUS_PRINT("Invalid debug level %s (configuration), using default (info=4)\n", item->value);
			} else {
				janus_log_level = temp_level;
				if(janus_log_level < LOG_NONE)
					janus_log_level = 0;
				else if(janus_log_level > LOG_MAX)
					janus_log_level = LOG_MAX;
			}
		}
	}
	/* Any command line argument that should overwrite the configuration? */
	JANUS_PRINT("Checking command line arguments...\n");
	if(args_info.debug_timestamps_given) {
		janus_config_add(config, config_general, janus_config_item_create("debug_timestamps", "yes"));
	}
	if(args_info.disable_colors_given) {
		janus_config_add(config, config_general, janus_config_item_create("debug_colors", "no"));
	}
	if(args_info.debug_locks_given) {
		janus_config_add(config, config_general, janus_config_item_create("debug_locks", "yes"));
	}
	if(args_info.session_timeout_given) {
		char st[20];
		g_snprintf(st, 20, "%d", args_info.session_timeout_arg);
		janus_config_add(config, config_general, janus_config_item_create("session_timeout", st));
	}
	if(args_info.reclaim_session_timeout_given) {
		char st[20];
		g_snprintf(st, 20, "%d", args_info.reclaim_session_timeout_arg);
		janus_config_add(config, config_general, janus_config_item_create("reclaim_session_timeout", st));
	}
 	if(args_info.interface_given) {
		janus_config_add(config, config_general, janus_config_item_create("interface", args_info.interface_arg));
	}
	if(args_info.configs_folder_given) {
		janus_config_add(config, config_general, janus_config_item_create("configs_folder", args_info.configs_folder_arg));
	}
	if(args_info.plugins_folder_given) {
		janus_config_add(config, config_general, janus_config_item_create("plugins_folder", args_info.plugins_folder_arg));
	}
	if(args_info.apisecret_given) {
		janus_config_add(config, config_general, janus_config_item_create("api_secret", args_info.apisecret_arg));
	}
	if(args_info.token_auth_given) {
		janus_config_add(config, config_general, janus_config_item_create("token_auth", "yes"));
	}
	if(args_info.token_auth_secret_given) {
		janus_config_add(config, config_general, janus_config_item_create("token_auth_secret", args_info.token_auth_secret_arg));
	}
	if(args_info.no_webrtc_encryption_given) {
		janus_config_add(config, config_general, janus_config_item_create("no_webrtc_encryption", "yes"));
	}
	if(args_info.cert_pem_given) {
		janus_config_add(config, config_certs, janus_config_item_create("cert_pem", args_info.cert_pem_arg));
	}
	if(args_info.cert_key_given) {
		janus_config_add(config, config_certs, janus_config_item_create("cert_key", args_info.cert_key_arg));
	}
	if(args_info.cert_pwd_given) {
		janus_config_add(config, config_certs, janus_config_item_create("cert_pwd", args_info.cert_pwd_arg));
	}
	if(args_info.stun_server_given) {
		/* Split in server and port (if port missing, use 3478 as default) */
		char *stunport = strrchr(args_info.stun_server_arg, ':');
		if(stunport != NULL) {
			*stunport = '\0';
			stunport++;
			janus_config_add(config, config_nat, janus_config_item_create("stun_server", args_info.stun_server_arg));
			janus_config_add(config, config_nat, janus_config_item_create("stun_port", stunport));
		} else {
			janus_config_add(config, config_nat, janus_config_item_create("stun_server", args_info.stun_server_arg));
			janus_config_add(config, config_nat, janus_config_item_create("stun_port", "3478"));
		}
	}
	if(args_info.nat_1_1_given) {
		janus_config_add(config, config_nat, janus_config_item_create("nat_1_1_mapping", args_info.nat_1_1_arg));
	}
	if(args_info.keep_private_host_given) {
		janus_config_add(config, config_nat, janus_config_item_create("keep_private_host", "true"));
	}
	if(args_info.ice_enforce_list_given) {
		janus_config_add(config, config_nat, janus_config_item_create("ice_enforce_list", args_info.ice_enforce_list_arg));
	}
	if(args_info.ice_ignore_list_given) {
		janus_config_add(config, config_nat, janus_config_item_create("ice_ignore_list", args_info.ice_ignore_list_arg));
	}
	if(args_info.libnice_debug_given) {
		janus_config_add(config, config_nat, janus_config_item_create("nice_debug", "true"));
	}
	if(args_info.full_trickle_given) {
		janus_config_add(config, config_nat, janus_config_item_create("full_trickle", "true"));
	}
	if(args_info.ice_lite_given) {
		janus_config_add(config, config_nat, janus_config_item_create("ice_lite", "true"));
	}
	if(args_info.ice_tcp_given) {
		janus_config_add(config, config_nat, janus_config_item_create("ice_tcp", "true"));
	}
	if(args_info.ipv6_candidates_given) {
		janus_config_add(config, config_media, janus_config_item_create("ipv6", "true"));
	}
	if(args_info.ipv6_link_local_given) {
		janus_config_add(config, config_media, janus_config_item_create("ipv6_linklocal", "true"));
	}
	if(args_info.min_nack_queue_given) {
		char mnq[20];
		g_snprintf(mnq, 20, "%d", args_info.min_nack_queue_arg);
		janus_config_add(config, config_media, janus_config_item_create("min_nack_queue", mnq));
	}
	if(args_info.no_media_timer_given) {
		char nmt[20];
		g_snprintf(nmt, 20, "%d", args_info.no_media_timer_arg);
		janus_config_add(config, config_media, janus_config_item_create("no_media_timer", nmt));
	}
	if(args_info.slowlink_threshold_given) {
		char st[20];
		g_snprintf(st, 20, "%d", args_info.slowlink_threshold_arg);
		janus_config_add(config, config_media, janus_config_item_create("slowlink_threshold", st));
	}
	if(args_info.twcc_period_given) {
		char tp[20];
		g_snprintf(tp, 20, "%d", args_info.twcc_period_arg);
		janus_config_add(config, config_media, janus_config_item_create("twcc_period", tp));
	}
	if(args_info.rtp_port_range_given) {
		janus_config_add(config, config_media, janus_config_item_create("rtp_port_range", args_info.rtp_port_range_arg));
	}
	if(args_info.event_handlers_given) {
		janus_config_add(config, config_events, janus_config_item_create("broadcast", "yes"));
	}
	janus_config_print(config);

	/* Logging/debugging */
	JANUS_PRINT("Debug/log level is %d\n", janus_log_level);
	item = janus_config_get(config, config_general, janus_config_type_item, "debug_timestamps");
	if(item && item->value)
		janus_log_timestamps = janus_is_true(item->value);
	JANUS_PRINT("Debug/log timestamps are %s\n", janus_log_timestamps ? "enabled" : "disabled");
	item = janus_config_get(config, config_general, janus_config_type_item, "debug_colors");
	if(item && item->value)
		janus_log_colors = janus_is_true(item->value);
	JANUS_PRINT("Debug/log colors are %s\n", janus_log_colors ? "enabled" : "disabled");
	item = janus_config_get(config, config_general, janus_config_type_item, "debug_locks");
	if(item && item->value)
		lock_debug = janus_is_true(item->value);
	if(lock_debug) {
		JANUS_PRINT("Lock/mutex debugging is enabled\n");
	}

	/* First of all, let's check if we're disabling WebRTC encryption for debugging purposes */
	item = janus_config_get(config, config_general, janus_config_type_item, "no_webrtc_encryption");
	if(item && item->value && janus_is_true(item->value)) {
		JANUS_LOG(LOG_WARN, "Disabling WebRTC encryption: *THIS IS ONLY ACCEPTABLE WHEN DEBUGGING!*\n");
		webrtc_encryption = FALSE;
	}

	/* Any IP/interface to enforce/ignore? */
	item = janus_config_get(config, config_nat, janus_config_type_item, "ice_enforce_list");
	if(item && item->value) {
		gchar **list = g_strsplit(item->value, ",", -1);
		gchar *index = list[0];
		if(index != NULL) {
			int i=0;
			while(index != NULL) {
				if(strlen(index) > 0) {
					JANUS_LOG(LOG_INFO, "Adding '%s' to the ICE enforce list...\n", index);
					janus_ice_enforce_interface(g_strdup(index));
				}
				i++;
				index = list[i];
			}
		}
		g_clear_pointer(&list, g_strfreev);
	}
	item = janus_config_get(config, config_nat, janus_config_type_item, "ice_ignore_list");
	if(item && item->value) {
		gchar **list = g_strsplit(item->value, ",", -1);
		gchar *index = list[0];
		if(index != NULL) {
			int i=0;
			while(index != NULL) {
				if(strlen(index) > 0) {
					JANUS_LOG(LOG_INFO, "Adding '%s' to the ICE ignore list...\n", index);
					janus_ice_ignore_interface(g_strdup(index));
				}
				i++;
				index = list[i];
			}
		}
		g_clear_pointer(&list, g_strfreev);
	}
	/* What is the local IP? */
	JANUS_LOG(LOG_VERB, "Selecting local IP address...\n");
	item = janus_config_get(config, config_general, janus_config_type_item, "interface");
	if(item && item->value) {
		JANUS_LOG(LOG_VERB, "  -- Will try to use %s\n", item->value);
		/* Verify that the address is valid */
		struct ifaddrs *ifas = NULL;
		janus_network_address iface;
		janus_network_address_string_buffer ibuf;
		if(getifaddrs(&ifas) == -1) {
			JANUS_LOG(LOG_ERR, "Unable to acquire list of network devices/interfaces; some configurations may not work as expected... %d (%s)\n",
				errno, g_strerror(errno));
		} else {
			if(janus_network_lookup_interface(ifas, item->value, &iface) != 0) {
				JANUS_LOG(LOG_WARN, "Error setting local IP address to %s, falling back to detecting IP address...\n", item->value);
			} else {
				if(janus_network_address_to_string_buffer(&iface, &ibuf) != 0 || janus_network_address_string_buffer_is_null(&ibuf)) {
					JANUS_LOG(LOG_WARN, "Error getting local IP address from %s, falling back to detecting IP address...\n", item->value);
				} else {
					local_ip = g_strdup(janus_network_address_string_from_buffer(&ibuf));
				}
			}
			freeifaddrs(ifas);
		}
	}
	if(local_ip == NULL) {
		local_ip = janus_network_detect_local_ip_as_string(janus_network_query_options_any_ip);
		if(local_ip == NULL) {
			JANUS_LOG(LOG_WARN, "Couldn't find any address! using 127.0.0.1 as the local IP... (which is NOT going to work out of your machine)\n");
			local_ip = g_strdup("127.0.0.1");
		}
	}
	JANUS_LOG(LOG_INFO, "Using %s as local IP...\n", local_ip);

	/* Check if a custom session timeout value was specified */
	item = janus_config_get(config, config_general, janus_config_type_item, "session_timeout");
	if(item && item->value) {
		int st = atoi(item->value);
		if(st < 0) {
			JANUS_LOG(LOG_WARN, "Ignoring session_timeout value as it's not a positive integer\n");
		} else {
			if(st == 0) {
				JANUS_LOG(LOG_WARN, "Session timeouts have been disabled (note, may result in orphaned sessions)\n");
			}
			global_session_timeout = st;
		}
	}

	/* Check if a custom reclaim session timeout value was specified */
	item = janus_config_get(config, config_general, janus_config_type_item, "reclaim_session_timeout");
	if(item && item->value) {
		int rst = atoi(item->value);
		if(rst < 0) {
			JANUS_LOG(LOG_WARN, "Ignoring reclaim_session_timeout value as it's not a positive integer\n");
		} else {
			if(rst == 0) {
				JANUS_LOG(LOG_WARN, "Reclaim session timeouts have been disabled, will cleanup immediately\n");
			}
			reclaim_session_timeout = rst;
		}
	}

	/* Check if a custom candidates timeout value was specified */
	item = janus_config_get(config, config_general, janus_config_type_item, "candidates_timeout");
	if(item && item->value) {
		int ct = atoi(item->value);
		if(ct <= 0) {
			JANUS_LOG(LOG_WARN, "Ignoring candidates_timeout value as it's not a positive integer\n");
		} else {
			candidates_timeout = ct;
		}
	}

	/* Is there any API secret to consider? */
	api_secret = NULL;
	item = janus_config_get(config, config_general, janus_config_type_item, "api_secret");
	if(item && item->value) {
		api_secret = g_strdup(item->value);
	}
	/* Is there any API secret to consider? */
	admin_api_secret = NULL;
	item = janus_config_get(config, config_general, janus_config_type_item, "admin_secret");
	if(item && item->value) {
		admin_api_secret = g_strdup(item->value);
	}
	/* Also check if the token based authentication mechanism needs to be enabled */
	item = janus_config_get(config, config_general, janus_config_type_item, "token_auth");
	gboolean auth_enabled = item && item->value && janus_is_true(item->value);
	item = janus_config_get(config, config_general, janus_config_type_item, "token_auth_secret");
	const char *auth_secret = NULL;
	if (item && item->value)
		auth_secret = item->value;
	janus_auth_init(auth_enabled, auth_secret);

	/* Check if opaque IDs should be sent back in the Janus API too */
	item = janus_config_get(config, config_general, janus_config_type_item, "opaqueid_in_api");
	if(item && item->value && janus_is_true(item->value))
		janus_enable_opaqueid_in_api();

	/* Initialize the recorder code */
	item = janus_config_get(config, config_general, janus_config_type_item, "recordings_tmp_ext");
	if(item && item->value) {
		janus_recorder_init(TRUE, item->value);
	} else {
		janus_recorder_init(FALSE, NULL);
	}

	/* Check if we should hide dependencies in "info" requests */
	item = janus_config_get(config, config_general, janus_config_type_item, "hide_dependencies");
	if(item && item->value && janus_is_true(item->value))
		hide_dependencies = TRUE;

	/* Setup ICE stuff (e.g., checking if the provided STUN server is correct) */
	char *stun_server = NULL, *turn_server = NULL;
	uint16_t stun_port = 0, turn_port = 0;
	char *turn_type = NULL, *turn_user = NULL, *turn_pwd = NULL;
	char *turn_rest_api = NULL, *turn_rest_api_key = NULL;
#ifdef HAVE_TURNRESTAPI
	char *turn_rest_api_method = NULL;
	uint turn_rest_api_timeout = 10;
#endif
	uint16_t rtp_min_port = 0, rtp_max_port = 0;
	gboolean ice_lite = FALSE, ice_tcp = FALSE, full_trickle = FALSE, ipv6 = FALSE,
		ipv6_linklocal = FALSE, ignore_mdns = FALSE, ignore_unreachable_ice_server = FALSE;
	item = janus_config_get(config, config_media, janus_config_type_item, "ipv6");
	ipv6 = (item && item->value) ? janus_is_true(item->value) : FALSE;
	if(ipv6) {
		item = janus_config_get(config, config_media, janus_config_type_item, "ipv6_linklocal");
		ipv6_linklocal = (item && item->value) ? janus_is_true(item->value) : FALSE;
	}
	item = janus_config_get(config, config_media, janus_config_type_item, "rtp_port_range");
	if(item && item->value) {
		/* Split in min and max port */
		char *maxport = strrchr(item->value, '-');
		if(maxport != NULL) {
			*maxport = '\0';
			maxport++;
			if(janus_string_to_uint16(item->value, &rtp_min_port) < 0)
				JANUS_LOG(LOG_WARN, "Invalid RTP min port value: %s (assuming 0)\n", item->value);
			if(janus_string_to_uint16(maxport, &rtp_max_port) < 0)
				JANUS_LOG(LOG_WARN, "Invalid RTP max port value: %s (assuming 0)\n", maxport);
			maxport--;
			*maxport = '-';
		}
		if(rtp_min_port > rtp_max_port) {
			uint16_t temp_port = rtp_min_port;
			rtp_min_port = rtp_max_port;
			rtp_max_port = temp_port;
		}
		if(rtp_max_port == 0)
			rtp_max_port = 65535;
		JANUS_LOG(LOG_INFO, "RTP port range: %u -- %u\n", rtp_min_port, rtp_max_port);
	}
	/* Check if we need to enable the ICE Lite mode */
	item = janus_config_get(config, config_nat, janus_config_type_item, "ice_lite");
	ice_lite = (item && item->value) ? janus_is_true(item->value) : FALSE;
	/* Check if we need to enable ICE-TCP support (warning: still broken, for debugging only) */
	item = janus_config_get(config, config_nat, janus_config_type_item, "ice_tcp");
	ice_tcp = (item && item->value) ? janus_is_true(item->value) : FALSE;
	/* Check if we need to do full-trickle instead of half-trickle */
	item = janus_config_get(config, config_nat, janus_config_type_item, "full_trickle");
	full_trickle = (item && item->value) ? janus_is_true(item->value) : FALSE;
	/* Check if we should exit if a STUN or TURN server is unreachable */
	item = janus_config_get(config, config_nat, janus_config_type_item, "ignore_unreachable_ice_server");
	ignore_unreachable_ice_server = (item && item->value) ? janus_is_true(item->value) : FALSE;
	/* Any STUN server to use in Janus? */
	item = janus_config_get(config, config_nat, janus_config_type_item, "stun_server");
	if(item && item->value)
		stun_server = (char *)item->value;
	item = janus_config_get(config, config_nat, janus_config_type_item, "stun_port");
	if(item && item->value && janus_string_to_uint16(item->value, &stun_port) < 0) {
		JANUS_LOG(LOG_WARN, "Invalid STUN port: %s (disabling STUN)\n", item->value);
		stun_server = NULL;
	}
	/* Check if we should drop mDNS candidates */
	item = janus_config_get(config, config_nat, janus_config_type_item, "ignore_mdns");
	ignore_mdns = (item && item->value) ? janus_is_true(item->value) : FALSE;
	/* Any 1:1 NAT mapping to take into account? */
	item = janus_config_get(config, config_nat, janus_config_type_item, "nat_1_1_mapping");
	if(item && item->value) {
		JANUS_LOG(LOG_INFO, "Using nat_1_1_mapping for public IP: %s\n", item->value);
		char **list = g_strsplit(item->value, ",", -1);
		char *index = list[0];
		if(index != NULL) {
			int i=0;
			while(index != NULL) {
				if(strlen(index) > 0) {
					if(!janus_network_string_is_valid_address(janus_network_query_options_any_ip, index)) {
						JANUS_LOG(LOG_WARN, "Invalid nat_1_1_mapping address %s, skipping...\n", index);
					} else {
						janus_add_public_ip(index);
					}
				}
				i++;
				index = list[i];
			}
		}
		g_strfreev(list);
		if(janus_get_public_ip_count() > 0) {
			/* Check if we should replace the private host, or advertise both candidates */
			gboolean keep_private_host = FALSE;
			item = janus_config_get(config, config_nat, janus_config_type_item, "keep_private_host");
			if(item && item->value && janus_is_true(item->value)) {
				JANUS_LOG(LOG_INFO, "  -- Going to keep the private host too (separate candidates)\n");
				keep_private_host = TRUE;
			}
			janus_ice_enable_nat_1_1(keep_private_host);
		}
	}
	/* Any TURN server to use in Janus? */
	item = janus_config_get(config, config_nat, janus_config_type_item, "turn_server");
	if(item && item->value)
		turn_server = (char *)item->value;
	item = janus_config_get(config, config_nat, janus_config_type_item, "turn_port");
	if(item && item->value && janus_string_to_uint16(item->value, &turn_port) < 0) {
		JANUS_LOG(LOG_WARN, "Invalid TURN port: %s (disabling TURN)\n", item->value);
		turn_server = NULL;
	}
	item = janus_config_get(config, config_nat, janus_config_type_item, "turn_type");
	if(item && item->value)
		turn_type = (char *)item->value;
	item = janus_config_get(config, config_nat, janus_config_type_item, "turn_user");
	if(item && item->value)
		turn_user = (char *)item->value;
	item = janus_config_get(config, config_nat, janus_config_type_item, "turn_pwd");
	if(item && item->value)
		turn_pwd = (char *)item->value;
	/* Check if there's any TURN REST API backend to use */
	item = janus_config_get(config, config_nat, janus_config_type_item, "turn_rest_api");
	if(item && item->value)
		turn_rest_api = (char *)item->value;
	item = janus_config_get(config, config_nat, janus_config_type_item, "turn_rest_api_key");
	if(item && item->value)
		turn_rest_api_key = (char *)item->value;
#ifdef HAVE_TURNRESTAPI
	item = janus_config_get(config, config_nat, janus_config_type_item, "turn_rest_api_method");
	if(item && item->value)
		turn_rest_api_method = (char *)item->value;
	item = janus_config_get(config, config_nat, janus_config_type_item, "turn_rest_api_timeout");
	if(item && item->value) {
		int rst = atoi(item->value);
		if(rst <= 0) { /* Don't allow user to set 0 seconds i.e., infinite wait */
			JANUS_LOG(LOG_WARN, "Ignoring turn_rest_api_timeout as it's not a positive integer, leaving at default (10 seconds)\n");
		} else {
			turn_rest_api_timeout = rst;
		}
	}
#endif
	item = janus_config_get(config, config_nat, janus_config_type_item, "allow_force_relay");
	if(item && item->value && janus_is_true(item->value)) {
		JANUS_LOG(LOG_WARN, "Note: applications/users will be allowed to force Janus to use TURN. Make sure you know what you're doing!\n");
		janus_ice_allow_force_relay();
	}
	/* Do we need a limited number of static event loops, or is it ok to have one per handle (the default)? */
	item = janus_config_get(config, config_general, janus_config_type_item, "event_loops");
	if(item && item->value) {
		int loops = atoi(item->value);
		/* Check if we should allow API calls to specify which loops to use for new handles */
		gboolean loops_api = FALSE;
		item = janus_config_get(config, config_general, janus_config_type_item, "allow_loop_indication");
		if(item && item->value)
			loops_api = janus_is_true(item->value);
		janus_ice_set_static_event_loops(loops, loops_api);
	}
	/* Initialize the ICE stack now */
	janus_ice_init(ice_lite, ice_tcp, full_trickle, ignore_mdns, ipv6, ipv6_linklocal, rtp_min_port, rtp_max_port);
	if(janus_ice_set_stun_server(stun_server, stun_port) < 0) {
		if(!ignore_unreachable_ice_server) {
			JANUS_LOG(LOG_FATAL, "Invalid STUN address %s:%u\n", stun_server, stun_port);
			exit(1);
		} else {
			JANUS_LOG(LOG_ERR, "Invalid STUN address %s:%u. STUN will be disabled\n", stun_server, stun_port);
		}
	}
	item = janus_config_get(config, config_nat, janus_config_type_item, "ice_nomination");
	if(item && item->value) {
#ifndef HAVE_ICE_NOMINATION
		JANUS_LOG(LOG_WARN, "This version of libnice doesn't support setting the ICE nomination mode, ignoring '%s'\n", item->value);
#else
		janus_ice_set_nomination_mode(item->value);
#endif
	}
	item = janus_config_get(config, config_nat, janus_config_type_item, "ice_keepalive_conncheck");
	if(item && item->value)
		janus_ice_set_keepalive_conncheck_enabled(janus_is_true(item->value));
	if(janus_ice_set_turn_server(turn_server, turn_port, turn_type, turn_user, turn_pwd) < 0) {
		if(!ignore_unreachable_ice_server) {
			JANUS_LOG(LOG_FATAL, "Invalid TURN address %s:%u\n", turn_server, turn_port);
			exit(1);
		} else {
			JANUS_LOG(LOG_ERR, "Invalid TURN address %s:%u. TURN will be disabled\n", turn_server, turn_port);
		}
	}
#ifndef HAVE_TURNRESTAPI
	if(turn_rest_api != NULL || turn_rest_api_key != NULL) {
		JANUS_LOG(LOG_WARN, "A TURN REST API backend specified in the settings, but libcurl support has not been built\n");
	}
#else
	if(janus_ice_set_turn_rest_api(turn_rest_api, turn_rest_api_key, turn_rest_api_method, turn_rest_api_timeout) < 0) {
		JANUS_LOG(LOG_FATAL, "Invalid TURN REST API configuration: %s (%s, %s)\n", turn_rest_api, turn_rest_api_key, turn_rest_api_method);
		exit(1);
	}
#endif
	item = janus_config_get(config, config_nat, janus_config_type_item, "nice_debug");
	if(item && item->value && janus_is_true(item->value)) {
		/* Enable libnice debugging */
		janus_ice_debugging_enable();
	}
	if(stun_server == NULL && turn_server == NULL) {
		/* No STUN and TURN server provided for Janus: make sure it isn't on a private address */
		int num_ips = janus_get_public_ip_count();
		if(num_ips == 0) {
			/* If nat_1_1_mapping is off, the first (and only) public IP is the local_ip */
			num_ips++;
		}
		/* Check each public IP */
		int i = 0;
		for(i = 0; i < num_ips; i++) {
			gboolean private_address = FALSE;
			const gchar *test_ip = janus_get_public_ip(i);
			janus_network_address addr;
			if(janus_network_string_to_address(janus_network_query_options_any_ip, test_ip, &addr) != 0) {
				JANUS_LOG(LOG_ERR, "Invalid address %s..?\n", test_ip);
			} else {
				if(addr.family == AF_INET) {
					unsigned short int ip[4];
					sscanf(test_ip, "%hu.%hu.%hu.%hu", &ip[0], &ip[1], &ip[2], &ip[3]);
					if(ip[0] == 10) {
						/* Class A private address */
						private_address = TRUE;
					} else if(ip[0] == 172 && (ip[1] >= 16 && ip[1] <= 31)) {
						/* Class B private address */
						private_address = TRUE;
					} else if(ip[0] == 192 && ip[1] == 168) {
						/* Class C private address */
						private_address = TRUE;
					}
				} else {
					/* TODO Similar check for IPv6... */
				}
			}
			if(private_address) {
				JANUS_LOG(LOG_WARN, "Janus is deployed on a private address (%s) but you didn't specify any STUN server!"
			                    " Expect trouble if this is supposed to work over the internet and not just in a LAN...\n", test_ip);
			}
		}
	}

	/* Is there any DSCP TOS to apply? */
	item = janus_config_get(config, config_media, janus_config_type_item, "dscp");
	if(!item || !item->value)	/* Just for backwards compatibility */
		item = janus_config_get(config, config_media, janus_config_type_item, "dscp_tos");
	if(item && item->value) {
		int dscp = atoi(item->value);
		if(dscp < 0) {
			JANUS_LOG(LOG_WARN, "Ignoring dscp value as it's not a positive integer\n");
		} else {
			janus_set_dscp(dscp);
		}
	}

	/* NACK related stuff */
	item = janus_config_get(config, config_media, janus_config_type_item, "min_nack_queue");
	if(item && item->value) {
		int mnq = atoi(item->value);
		if(mnq < 0) {
			JANUS_LOG(LOG_WARN, "Ignoring min_nack_queue value as it's not a positive integer\n");
		} else {
			janus_set_min_nack_queue(mnq);
		}
	}
	item = janus_config_get(config, config_media, janus_config_type_item, "nack_optimizations");
	if(item && item->value) {
		gboolean optimize = janus_is_true(item->value);
		janus_set_nack_optimizations_enabled(optimize);
	}
	/* no-media timer */
	item = janus_config_get(config, config_media, janus_config_type_item, "no_media_timer");
	if(item && item->value) {
		int nmt = atoi(item->value);
		if(nmt < 0) {
			JANUS_LOG(LOG_WARN, "Ignoring no_media_timer value as it's not a positive integer\n");
		} else {
			janus_set_no_media_timer(nmt);
		}
	}
	/* slowlink-threshold value */
	item = janus_config_get(config, config_media, janus_config_type_item, "slowlink_threshold");
	if(item && item->value) {
		int st = atoi(item->value);
		if(st < 0) {
			JANUS_LOG(LOG_WARN, "Ignoring slowlink_threshold value as it's not a positive integer\n");
		} else {
			janus_set_slowlink_threshold(st);
		}
	}
	/* TWCC period */
	item = janus_config_get(config, config_media, janus_config_type_item, "twcc_period");
	if(item && item->value) {
		int tp = atoi(item->value);
		if(tp <= 0) {
			JANUS_LOG(LOG_WARN, "Ignoring twcc_period value as it's not a positive integer\n");
		} else {
			janus_set_twcc_period(tp);
		}
	}

	/* Setup OpenSSL stuff */
	const char *server_pem;
	item = janus_config_get(config, config_certs, janus_config_type_item, "cert_pem");
	if(!item || !item->value) {
		server_pem = NULL;
	} else {
		server_pem = item->value;
	}
	const char *server_key;
	item = janus_config_get(config, config_certs, janus_config_type_item, "cert_key");
	if(!item || !item->value) {
		server_key = NULL;
	} else {
		server_key = item->value;
	}
	const char *password;
	item = janus_config_get(config, config_certs, janus_config_type_item, "cert_pwd");
	if(!item || !item->value) {
		password = NULL;
	} else {
		password = item->value;
	}
	JANUS_LOG(LOG_VERB, "Using certificates:\n\t%s\n\t%s\n", server_pem, server_key);

	SSL_library_init();
	SSL_load_error_strings();
	OpenSSL_add_all_algorithms();
	/* Check if random pool looks ok (this does not give any guarantees for later, though) */
	if(RAND_status() != 1) {
		JANUS_LOG(LOG_FATAL, "Random pool is not properly seeded, cannot generate random numbers\n");
		exit(1);
	}
	/* ... and DTLS-SRTP in particular */
	const char *dtls_ciphers = NULL;
	item = janus_config_get(config, config_certs, janus_config_type_item, "dtls_ciphers");
	if(item && item->value)
		dtls_ciphers = item->value;
	guint16 dtls_timeout = 1000;
	item = janus_config_get(config, config_media, janus_config_type_item, "dtls_timeout");
	if(item && item->value && janus_string_to_uint16(item->value, &dtls_timeout) < 0) {
		JANUS_LOG(LOG_WARN, "Invalid DTLS timeout: %s (falling back to default)\n", item->value);
		dtls_timeout = 1000;
	}
	gboolean rsa_private_key = FALSE;
	item = janus_config_get(config, config_certs, janus_config_type_item, "rsa_private_key");
	if(item && item->value)
		rsa_private_key = janus_is_true(item->value);
	gboolean dtls_accept_selfsigned = TRUE;
	item = janus_config_get(config, config_certs, janus_config_type_item, "dtls_accept_selfsigned");
	if(item && item->value)
		dtls_accept_selfsigned = janus_is_true(item->value);
	if(janus_dtls_srtp_init(server_pem, server_key, password, dtls_ciphers, dtls_timeout, rsa_private_key, dtls_accept_selfsigned) < 0) {
		exit(1);
	}
	/* Check if there's any custom value for the starting MTU to use in the BIO filter */
	item = janus_config_get(config, config_media, janus_config_type_item, "dtls_mtu");
	if(item && item->value)
		janus_dtls_bio_agent_set_mtu(atoi(item->value));

#ifdef HAVE_SCTP
	/* Initialize SCTP for DataChannels */
	if(janus_sctp_init() < 0) {
		exit(1);
	}
#else
	JANUS_LOG(LOG_WARN, "Data Channels support not compiled\n");
#endif

	/* Sessions */
	sessions = g_hash_table_new_full(g_int64_hash, g_int64_equal, (GDestroyNotify)g_free, NULL);
	janus_mutex_init(&sessions_mutex);
	/* Start the sessions timeout watchdog */
	sessions_watchdog_context = g_main_context_new();
	GMainLoop *watchdog_loop = g_main_loop_new(sessions_watchdog_context, FALSE);
	GError *error = NULL;
	GThread *watchdog = g_thread_try_new("timeout watchdog", &janus_sessions_watchdog, watchdog_loop, &error);
	if(error != NULL) {
		JANUS_LOG(LOG_FATAL, "Got error %d (%s) trying to start sessions timeout watchdog...\n",
			error->code, error->message ? error->message : "??");
		g_error_free(error);
		exit(1);
	}
	/* Start the thread that will dispatch incoming requests */
	requests = g_async_queue_new_full((GDestroyNotify)janus_request_destroy);
	GThread *requests_thread = g_thread_try_new("sessions requests", &janus_transport_requests, NULL, &error);
	if(error != NULL) {
		JANUS_LOG(LOG_FATAL, "Got error %d (%s) trying to start requests thread...\n",
			error->code, error->message ? error->message : "??");
		g_error_free(error);
		exit(1);
	}
	/* Create a thread pool to handle asynchronous requests, no matter what the transport */
	error = NULL;
	tasks = g_thread_pool_new(janus_transport_task, NULL, -1, FALSE, &error);
	if(error != NULL) {
		/* Something went wrong... */
		JANUS_LOG(LOG_FATAL, "Got error %d (%s) trying to launch the request pool task thread...\n",
			error->code, error->message ? error->message : "??");
		g_error_free(error);
		exit(1);
	}
	/* Wait 120 seconds before stopping idle threads to avoid the creation of too many threads for AddressSanitizer. */
	g_thread_pool_set_max_idle_time(120 * 1000);

	/* Load event handlers */
	path = NULL;
	dir = NULL;
	/* Event handlers are disabled by default, though: they need to be enabled in the configuration */
	item = janus_config_get(config, config_events, janus_config_type_item, "broadcast");
	gboolean enable_events = FALSE;
	if(item && item->value)
		enable_events = janus_is_true(item->value);
	if(!enable_events) {
		JANUS_LOG(LOG_INFO, "Event handlers support disabled\n");
	} else {
		gchar **disabled_eventhandlers = NULL;
		path = EVENTDIR;
		item = janus_config_get(config, config_general, janus_config_type_item, "events_folder");
		if(item && item->value)
			path = (char *)item->value;
		JANUS_LOG(LOG_INFO, "Event handler plugins folder: %s\n", path);
		dir = opendir(path);
		if(!dir) {
			/* Not really fatal, we don't care and go on anyway: event handlers are not fundamental */
			JANUS_LOG(LOG_WARN, "\tCouldn't access event handler plugins folder...\n");
		} else {
			item = janus_config_get(config, config_events, janus_config_type_item, "stats_period");
			if(item && item->value) {
				/* Check if we need to use a larger period for pushing statistics to event handlers */
				int period = atoi(item->value);
				if(period < 0) {
					JANUS_LOG(LOG_WARN, "Invalid event handlers statistics period, using default value (1 second)\n");
				} else if(period == 0) {
					janus_ice_set_event_stats_period(0);
					JANUS_LOG(LOG_WARN, "Disabling event handlers statistics period, no media statistics will be pushed to event handlers\n");
				} else {
					janus_ice_set_event_stats_period(period);
					JANUS_LOG(LOG_INFO, "Setting event handlers statistics period to %d seconds\n", period);
				}
			}
			item = janus_config_get(config, config_events, janus_config_type_item, "combine_media_stats");
			if(item && item->value) {
				gboolean combine = janus_is_true(item->value);
				janus_ice_event_set_combine_media_stats(combine);
				if(combine)
					JANUS_LOG(LOG_INFO, "Event handler configured to send media stats combined in a single event\n");
			}
			/* Any event handlers to ignore? */
			item = janus_config_get(config, config_events, janus_config_type_item, "disable");
			if(item && item->value)
				disabled_eventhandlers = g_strsplit(item->value, ",", -1);
			/* Open the shared objects */
			struct dirent *eventent = NULL;
			char eventpath[1024];
			while((eventent = readdir(dir))) {
				int len = strlen(eventent->d_name);
				if (len < 4) {
					continue;
				}
				if (strcasecmp(eventent->d_name+len-strlen(SHLIB_EXT), SHLIB_EXT)) {
					continue;
				}
				/* Check if this event handler has been disabled in the configuration file */
				if(disabled_eventhandlers != NULL) {
					gchar *index = disabled_eventhandlers[0];
					if(index != NULL) {
						int i=0;
						gboolean skip = FALSE;
						while(index != NULL) {
							while(isspace(*index))
								index++;
							if(strlen(index) && !strcmp(index, eventent->d_name)) {
								JANUS_LOG(LOG_WARN, "Event handler plugin '%s' has been disabled, skipping...\n", eventent->d_name);
								skip = TRUE;
								break;
							}
							i++;
							index = disabled_eventhandlers[i];
						}
						if(skip)
							continue;
					}
				}
				JANUS_LOG(LOG_INFO, "Loading event handler plugin '%s'...\n", eventent->d_name);
				memset(eventpath, 0, 1024);
				g_snprintf(eventpath, 1024, "%s/%s", path, eventent->d_name);
				void *event = dlopen(eventpath, RTLD_NOW | RTLD_GLOBAL);
				if (!event) {
					JANUS_LOG(exit_on_dl_error ? LOG_FATAL : LOG_ERR, "\tCouldn't load event handler plugin '%s': %s\n", eventent->d_name, dlerror());
					if (exit_on_dl_error)
						exit(1);
				} else {
					create_e *create = (create_e*) dlsym(event, "create");
					const char *dlsym_error = dlerror();
					if (dlsym_error) {
						JANUS_LOG(exit_on_dl_error ? LOG_FATAL : LOG_ERR, "\tCouldn't load symbol 'create': %s\n", dlsym_error);
						if (exit_on_dl_error)
							exit(1);
						continue;
					}
					janus_eventhandler *janus_eventhandler = create();
					if(!janus_eventhandler) {
						JANUS_LOG(LOG_ERR, "\tCouldn't use function 'create'...\n");
						continue;
					}
					/* Are all the mandatory methods and callbacks implemented? */
					if(!janus_eventhandler->init || !janus_eventhandler->destroy ||
							!janus_eventhandler->get_api_compatibility ||
							!janus_eventhandler->get_version ||
							!janus_eventhandler->get_version_string ||
							!janus_eventhandler->get_description ||
							!janus_eventhandler->get_package ||
							!janus_eventhandler->get_name ||
							!janus_eventhandler->incoming_event) {
						JANUS_LOG(LOG_ERR, "\tMissing some mandatory methods/callbacks, skipping this event handler plugin...\n");
						continue;
					}
					if(janus_eventhandler->get_api_compatibility() < JANUS_EVENTHANDLER_API_VERSION) {
						JANUS_LOG(LOG_ERR, "The '%s' event handler plugin was compiled against an older version of the API (%d < %d), skipping it: update it to enable it again\n",
							janus_eventhandler->get_package(), janus_eventhandler->get_api_compatibility(), JANUS_EVENTHANDLER_API_VERSION);
						continue;
					}
					janus_eventhandler->init(configs_folder);
					JANUS_LOG(LOG_VERB, "\tVersion: %d (%s)\n", janus_eventhandler->get_version(), janus_eventhandler->get_version_string());
					JANUS_LOG(LOG_VERB, "\t   [%s] %s\n", janus_eventhandler->get_package(), janus_eventhandler->get_name());
					JANUS_LOG(LOG_VERB, "\t   %s\n", janus_eventhandler->get_description());
					JANUS_LOG(LOG_VERB, "\t   Plugin API version: %d\n", janus_eventhandler->get_api_compatibility());
					JANUS_LOG(LOG_VERB, "\t   Subscriptions:");
					if(janus_eventhandler->events_mask == 0) {
						JANUS_LOG(LOG_VERB, " none");
					} else {
						if(janus_flags_is_set(&janus_eventhandler->events_mask, JANUS_EVENT_TYPE_SESSION))
							JANUS_LOG(LOG_VERB, " sessions");
						if(janus_flags_is_set(&janus_eventhandler->events_mask, JANUS_EVENT_TYPE_HANDLE))
							JANUS_LOG(LOG_VERB, " handles");
						if(janus_flags_is_set(&janus_eventhandler->events_mask, JANUS_EVENT_TYPE_JSEP))
							JANUS_LOG(LOG_VERB, " jsep");
						if(janus_flags_is_set(&janus_eventhandler->events_mask, JANUS_EVENT_TYPE_WEBRTC))
							JANUS_LOG(LOG_VERB, " webrtc");
						if(janus_flags_is_set(&janus_eventhandler->events_mask, JANUS_EVENT_TYPE_MEDIA))
							JANUS_LOG(LOG_VERB, " media");
						if(janus_flags_is_set(&janus_eventhandler->events_mask, JANUS_EVENT_TYPE_PLUGIN))
							JANUS_LOG(LOG_VERB, " plugins");
						if(janus_flags_is_set(&janus_eventhandler->events_mask, JANUS_EVENT_TYPE_TRANSPORT))
							JANUS_LOG(LOG_VERB, " transports");
					}
					JANUS_LOG(LOG_VERB, "\n");
					if(eventhandlers == NULL)
						eventhandlers = g_hash_table_new(g_str_hash, g_str_equal);
					g_hash_table_insert(eventhandlers, (gpointer)janus_eventhandler->get_package(), janus_eventhandler);
					if(eventhandlers_so == NULL)
						eventhandlers_so = g_hash_table_new(g_str_hash, g_str_equal);
					g_hash_table_insert(eventhandlers_so, (gpointer)janus_eventhandler->get_package(), event);
				}
			}
			closedir(dir);
		}
		if(disabled_eventhandlers != NULL)
			g_strfreev(disabled_eventhandlers);
		disabled_eventhandlers = NULL;
		/* Initialize the event broadcaster */
		if(janus_events_init(enable_events, (server_name ? server_name : (char *)JANUS_SERVER_NAME), eventhandlers) < 0) {
			JANUS_LOG(LOG_FATAL, "Error initializing the Event handlers mechanism...\n");
			exit(1);
		}
	}

	/* Load plugins */
	path = PLUGINDIR;
	item = janus_config_get(config, config_general, janus_config_type_item, "plugins_folder");
	if(item && item->value)
		path = (char *)item->value;
	JANUS_LOG(LOG_INFO, "Plugins folder: %s\n", path);
	dir = opendir(path);
	if(!dir) {
		JANUS_LOG(LOG_FATAL, "\tCouldn't access plugins folder...\n");
		exit(1);
	}
	/* Any plugin to ignore? */
	gchar **disabled_plugins = NULL;
	item = janus_config_get(config, config_plugins, janus_config_type_item, "disable");
	if(item && item->value)
		disabled_plugins = g_strsplit(item->value, ",", -1);
	/* Open the shared objects */
	struct dirent *pluginent = NULL;
	char pluginpath[1024];
	while((pluginent = readdir(dir))) {
		int len = strlen(pluginent->d_name);
		if (len < 4) {
			continue;
		}
		if (strcasecmp(pluginent->d_name+len-strlen(SHLIB_EXT), SHLIB_EXT)) {
			continue;
		}
		/* Check if this plugins has been disabled in the configuration file */
		if(disabled_plugins != NULL) {
			gchar *index = disabled_plugins[0];
			if(index != NULL) {
				int i=0;
				gboolean skip = FALSE;
				while(index != NULL) {
					while(isspace(*index))
						index++;
					if(strlen(index) && !strcmp(index, pluginent->d_name)) {
						JANUS_LOG(LOG_WARN, "Plugin '%s' has been disabled, skipping...\n", pluginent->d_name);
						skip = TRUE;
						break;
					}
					i++;
					index = disabled_plugins[i];
				}
				if(skip)
					continue;
			}
		}
		JANUS_LOG(LOG_INFO, "Loading plugin '%s'...\n", pluginent->d_name);
		memset(pluginpath, 0, 1024);
		g_snprintf(pluginpath, 1024, "%s/%s", path, pluginent->d_name);
		void *plugin = dlopen(pluginpath, RTLD_NOW | RTLD_GLOBAL);
		if (!plugin) {
			JANUS_LOG(exit_on_dl_error ? LOG_FATAL : LOG_ERR, "\tCouldn't load plugin '%s': %s\n", pluginent->d_name, dlerror());
			if (exit_on_dl_error)
				exit(1);
		} else {
			create_p *create = (create_p*) dlsym(plugin, "create");
			const char *dlsym_error = dlerror();
			if (dlsym_error) {
				JANUS_LOG(exit_on_dl_error ? LOG_FATAL : LOG_ERR, "\tCouldn't load symbol 'create': %s\n", dlsym_error);
				if (exit_on_dl_error)
					exit(1);
				continue;
			}
			janus_plugin *janus_plugin = create();
			if(!janus_plugin) {
				JANUS_LOG(LOG_ERR, "\tCouldn't use function 'create'...\n");
				continue;
			}
			/* Are all the mandatory methods and callbacks implemented? */
			if(!janus_plugin->init || !janus_plugin->destroy ||
					!janus_plugin->get_api_compatibility ||
					!janus_plugin->get_version ||
					!janus_plugin->get_version_string ||
					!janus_plugin->get_description ||
					!janus_plugin->get_package ||
					!janus_plugin->get_name ||
					!janus_plugin->create_session ||
					!janus_plugin->query_session ||
					!janus_plugin->destroy_session ||
					!janus_plugin->handle_message ||
					!janus_plugin->setup_media ||
					!janus_plugin->hangup_media) {
				JANUS_LOG(LOG_ERR, "\tMissing some mandatory methods/callbacks, skipping this plugin...\n");
				continue;
			}
			if(janus_plugin->get_api_compatibility() < JANUS_PLUGIN_API_VERSION) {
				JANUS_LOG(LOG_ERR, "The '%s' plugin was compiled against an older version of the API (%d < %d), skipping it: update it to enable it again\n",
					janus_plugin->get_package(), janus_plugin->get_api_compatibility(), JANUS_PLUGIN_API_VERSION);
				continue;
			}
			if(janus_plugin->init(&janus_handler_plugin, configs_folder) < 0) {
				JANUS_LOG(LOG_WARN, "The '%s' plugin could not be initialized\n", janus_plugin->get_package());
				dlclose(plugin);
				continue;
			}
			JANUS_LOG(LOG_VERB, "\tVersion: %d (%s)\n", janus_plugin->get_version(), janus_plugin->get_version_string());
			JANUS_LOG(LOG_VERB, "\t   [%s] %s\n", janus_plugin->get_package(), janus_plugin->get_name());
			JANUS_LOG(LOG_VERB, "\t   %s\n", janus_plugin->get_description());
			JANUS_LOG(LOG_VERB, "\t   Plugin API version: %d\n", janus_plugin->get_api_compatibility());
			if(!janus_plugin->incoming_rtp && !janus_plugin->incoming_rtcp && !janus_plugin->incoming_data) {
				JANUS_LOG(LOG_WARN, "The '%s' plugin doesn't implement any callback for RTP/RTCP/data... is this on purpose?\n",
					janus_plugin->get_package());
			}
			if(!janus_plugin->incoming_rtp && !janus_plugin->incoming_rtcp && janus_plugin->incoming_data) {
				JANUS_LOG(LOG_WARN, "The '%s' plugin will only handle data channels (no RTP/RTCP)... is this on purpose?\n",
					janus_plugin->get_package());
			}
			if(plugins == NULL)
				plugins = g_hash_table_new(g_str_hash, g_str_equal);
			g_hash_table_insert(plugins, (gpointer)janus_plugin->get_package(), janus_plugin);
			if(plugins_so == NULL)
				plugins_so = g_hash_table_new(g_str_hash, g_str_equal);
			g_hash_table_insert(plugins_so, (gpointer)janus_plugin->get_package(), plugin);
		}
	}
	closedir(dir);
	if(disabled_plugins != NULL)
		g_strfreev(disabled_plugins);
	disabled_plugins = NULL;

	/* Load transports */
	gboolean janus_api_enabled = FALSE, admin_api_enabled = FALSE;
	path = TRANSPORTDIR;
	item = janus_config_get(config, config_general, janus_config_type_item, "transports_folder");
	if(item && item->value)
		path = (char *)item->value;
	JANUS_LOG(LOG_INFO, "Transport plugins folder: %s\n", path);
	dir = opendir(path);
	if(!dir) {
		JANUS_LOG(LOG_FATAL, "\tCouldn't access transport plugins folder...\n");
		exit(1);
	}
	/* Any transport to ignore? */
	gchar **disabled_transports = NULL;
	item = janus_config_get(config, config_transports, janus_config_type_item, "disable");
	if(item && item->value)
		disabled_transports = g_strsplit(item->value, ",", -1);
	/* Open the shared objects */
	struct dirent *transportent = NULL;
	char transportpath[1024];
	while((transportent = readdir(dir))) {
		int len = strlen(transportent->d_name);
		if (len < 4) {
			continue;
		}
		if (strcasecmp(transportent->d_name+len-strlen(SHLIB_EXT), SHLIB_EXT)) {
			continue;
		}
		/* Check if this transports has been disabled in the configuration file */
		if(disabled_transports != NULL) {
			gchar *index = disabled_transports[0];
			if(index != NULL) {
				int i=0;
				gboolean skip = FALSE;
				while(index != NULL) {
					while(isspace(*index))
						index++;
					if(strlen(index) && !strcmp(index, transportent->d_name)) {
						JANUS_LOG(LOG_WARN, "Transport plugin '%s' has been disabled, skipping...\n", transportent->d_name);
						skip = TRUE;
						break;
					}
					i++;
					index = disabled_transports[i];
				}
				if(skip)
					continue;
			}
		}
		JANUS_LOG(LOG_INFO, "Loading transport plugin '%s'...\n", transportent->d_name);
		memset(transportpath, 0, 1024);
		g_snprintf(transportpath, 1024, "%s/%s", path, transportent->d_name);
		void *transport = dlopen(transportpath, RTLD_NOW | RTLD_GLOBAL);
		if (!transport) {
			JANUS_LOG(exit_on_dl_error ? LOG_FATAL : LOG_ERR, "\tCouldn't load transport plugin '%s': %s\n", transportent->d_name, dlerror());
			if (exit_on_dl_error)
				exit(1);
		} else {
			create_t *create = (create_t*) dlsym(transport, "create");
			const char *dlsym_error = dlerror();
			if (dlsym_error) {
				JANUS_LOG(exit_on_dl_error ? LOG_FATAL : LOG_ERR, "\tCouldn't load symbol 'create': %s\n", dlsym_error);
				if (exit_on_dl_error)
					exit(1);
				continue;
			}
			janus_transport *janus_transport = create();
			if(!janus_transport) {
				JANUS_LOG(LOG_ERR, "\tCouldn't use function 'create'...\n");
				continue;
			}
			/* Are all the mandatory methods and callbacks implemented? */
			if(!janus_transport->init || !janus_transport->destroy ||
					!janus_transport->get_api_compatibility ||
					!janus_transport->get_version ||
					!janus_transport->get_version_string ||
					!janus_transport->get_description ||
					!janus_transport->get_package ||
					!janus_transport->get_name ||
					!janus_transport->send_message ||
					!janus_transport->is_janus_api_enabled ||
					!janus_transport->is_admin_api_enabled ||
					!janus_transport->session_created ||
					!janus_transport->session_over ||
					!janus_transport->session_claimed) {
				JANUS_LOG(LOG_ERR, "\tMissing some mandatory methods/callbacks, skipping this transport plugin...\n");
				continue;
			}
			if(janus_transport->get_api_compatibility() < JANUS_TRANSPORT_API_VERSION) {
				JANUS_LOG(LOG_ERR, "The '%s' transport plugin was compiled against an older version of the API (%d < %d), skipping it: update it to enable it again\n",
					janus_transport->get_package(), janus_transport->get_api_compatibility(), JANUS_TRANSPORT_API_VERSION);
				continue;
			}
			if(janus_transport->init(&janus_handler_transport, configs_folder) < 0) {
				JANUS_LOG(LOG_WARN, "The '%s' plugin could not be initialized\n", janus_transport->get_package());
				dlclose(transport);
				continue;
			}
			JANUS_LOG(LOG_VERB, "\tVersion: %d (%s)\n", janus_transport->get_version(), janus_transport->get_version_string());
			JANUS_LOG(LOG_VERB, "\t   [%s] %s\n", janus_transport->get_package(), janus_transport->get_name());
			JANUS_LOG(LOG_VERB, "\t   %s\n", janus_transport->get_description());
			JANUS_LOG(LOG_VERB, "\t   Plugin API version: %d\n", janus_transport->get_api_compatibility());
			JANUS_LOG(LOG_VERB, "\t   Janus API: %s\n", janus_transport->is_janus_api_enabled() ? "enabled" : "disabled");
			JANUS_LOG(LOG_VERB, "\t   Admin API: %s\n", janus_transport->is_admin_api_enabled() ? "enabled" : "disabled");
			janus_api_enabled = janus_api_enabled || janus_transport->is_janus_api_enabled();
			admin_api_enabled = admin_api_enabled || janus_transport->is_admin_api_enabled();
			if(transports == NULL)
				transports = g_hash_table_new(g_str_hash, g_str_equal);
			g_hash_table_insert(transports, (gpointer)janus_transport->get_package(), janus_transport);
			if(transports_so == NULL)
				transports_so = g_hash_table_new(g_str_hash, g_str_equal);
			g_hash_table_insert(transports_so, (gpointer)janus_transport->get_package(), transport);
		}
	}
	closedir(dir);
	if(disabled_transports != NULL)
		g_strfreev(disabled_transports);
	disabled_transports = NULL;
	/* Make sure at least a Janus API transport is available */
	if(!janus_api_enabled) {
		JANUS_LOG(LOG_FATAL, "No Janus API transport is available... enable at least one and restart Janus\n");
		exit(1);	/* FIXME Should we really give up? */
	}
	/* Make sure at least an admin API transport is available, if the auth mechanism is enabled */
	if(!admin_api_enabled && janus_auth_is_stored_mode()) {
		JANUS_LOG(LOG_FATAL, "No Admin/monitor transport is available, but the stored token based authentication mechanism is enabled... this will cause all requests to fail, giving up! If you want to use tokens, enable the Admin/monitor API or set the token auth secret.\n");
		exit(1);	/* FIXME Should we really give up? */
	}

	/* Make sure libnice is recent enough, otherwise print a warning */
	int libnice_version = 0;
	if(libnice_version_string != NULL && sscanf(libnice_version_string, "%*d.%*d.%d", &libnice_version) == 1) {
		if(libnice_version < 16) {
			JANUS_LOG(LOG_WARN, "libnice version outdated: %s installed, at least 0.1.16 recommended. Notice the installed version was checked at build time: if you updated libnice in the meanwhile, re-configure and recompile to get rid of this warning\n",
				libnice_version_string);
		}
	}

	/* Ok, Janus has started! Let the parent now about this if we're daemonizing */
	if(daemonize) {
		int code = 0;
		ssize_t res = 0;
		do {
			res = write(pipefd[1], &code, sizeof(int));
		} while(res == -1 && errno == EINTR);
	}

	/* If the Event Handlers mechanism is enabled, notify handlers that Janus just started */
	if(janus_events_is_enabled()) {
		json_t *info = json_object();
		json_object_set_new(info, "status", json_string("started"));
		json_object_set_new(info, "info", janus_info(NULL));
		janus_events_notify_handlers(JANUS_EVENT_TYPE_CORE, JANUS_EVENT_SUBTYPE_CORE_STARTUP, 0, info);
	}

	/* Loop until we have to stop */
	mainloop = g_main_loop_new (NULL, TRUE);
	g_main_loop_run(mainloop);

	/* If the Event Handlers mechanism is enabled, notify handlers that Janus is hanging up */
	if(janus_events_is_enabled()) {
		json_t *info = json_object();
		json_object_set_new(info, "status", json_string("shutdown"));
		json_object_set_new(info, "signum", json_integer(stop_signal));
		janus_events_notify_handlers(JANUS_EVENT_TYPE_CORE, JANUS_EVENT_SUBTYPE_CORE_SHUTDOWN, 0, info);
	}

	/* Done */
	JANUS_LOG(LOG_INFO, "Ending sessions timeout watchdog...\n");
	g_main_loop_quit(watchdog_loop);
	g_thread_join(watchdog);
	watchdog = NULL;
	g_main_loop_unref(watchdog_loop);
	g_main_context_unref(sessions_watchdog_context);
	sessions_watchdog_context = NULL;

	if(config)
		janus_config_destroy(config);

	JANUS_LOG(LOG_INFO, "Closing transport plugins:\n");
	if(transports != NULL && g_hash_table_size(transports) > 0) {
		g_hash_table_foreach(transports, janus_transport_close, NULL);
		g_hash_table_destroy(transports);
	}
	if(transports_so != NULL && g_hash_table_size(transports_so) > 0) {
		g_hash_table_foreach(transports_so, janus_transportso_close, NULL);
		g_hash_table_destroy(transports_so);
	}
	/* Get rid of requests tasks and thread too */
	g_thread_pool_free(tasks, FALSE, FALSE);
	JANUS_LOG(LOG_INFO, "Ending requests thread...\n");
	g_async_queue_push(requests, &exit_message);
	g_thread_join(requests_thread);
	requests_thread = NULL;
	g_async_queue_unref(requests);

	JANUS_LOG(LOG_INFO, "Destroying sessions...\n");
	g_clear_pointer(&sessions, g_hash_table_destroy);
	janus_ice_deinit();
	JANUS_LOG(LOG_INFO, "Freeing crypto resources...\n");
	janus_dtls_srtp_cleanup();
	EVP_cleanup();
	ERR_free_strings();
#ifdef HAVE_SCTP
	JANUS_LOG(LOG_INFO, "De-initializing SCTP...\n");
	janus_sctp_deinit();
#endif
	janus_auth_deinit();

	JANUS_LOG(LOG_INFO, "Closing plugins:\n");
	if(plugins != NULL && g_hash_table_size(plugins) > 0) {
		g_hash_table_foreach(plugins, janus_plugin_close, NULL);
		g_hash_table_destroy(plugins);
	}
	if(plugins_so != NULL && g_hash_table_size(plugins_so) > 0) {
		g_hash_table_foreach(plugins_so, janus_pluginso_close, NULL);
		g_hash_table_destroy(plugins_so);
	}

	JANUS_LOG(LOG_INFO, "Closing event handlers:\n");
	janus_events_deinit();
	if(eventhandlers != NULL && g_hash_table_size(eventhandlers) > 0) {
		g_hash_table_foreach(eventhandlers, janus_eventhandler_close, NULL);
		g_hash_table_destroy(eventhandlers);
	}
	if(eventhandlers_so != NULL && g_hash_table_size(eventhandlers_so) > 0) {
		g_hash_table_foreach(eventhandlers_so, janus_eventhandlerso_close, NULL);
		g_hash_table_destroy(eventhandlers_so);
	}

	janus_recorder_deinit();
	g_free(local_ip);
	if (public_ips) {
		g_list_free(public_ips);
	}
	if (public_ips_table) {
		g_hash_table_destroy(public_ips_table);
	}

	if(janus_ice_get_static_event_loops() > 0)
		janus_ice_stop_static_event_loops();

	janus_protected_folders_clear();

#ifdef REFCOUNT_DEBUG
	/* Any reference counters that are still up while we're leaving? (debug-mode only) */
	janus_mutex_lock(&counters_mutex);
	if(counters && g_hash_table_size(counters) > 0) {
		JANUS_PRINT("Debugging reference counters: %d still allocated\n", g_hash_table_size(counters));
		GHashTableIter iter;
		gpointer value;
		g_hash_table_iter_init(&iter, counters);
		while(g_hash_table_iter_next(&iter, NULL, &value)) {
			JANUS_PRINT("  -- %p\n", value);
		}
	} else {
		JANUS_PRINT("Debugging reference counters: 0 still allocated\n");
	}
	janus_mutex_unlock(&counters_mutex);
#endif
	g_clear_pointer(&janus_log_global_prefix, g_free);

	JANUS_PRINT("Bye!\n");

	exit(0);
}<|MERGE_RESOLUTION|>--- conflicted
+++ resolved
@@ -3728,12 +3728,8 @@
 		}
 		/* Make sure we don't send the rid/repaired-rid attributes when offering ourselves */
 		int mid_ext_id = 0, transport_wide_cc_ext_id = 0, abs_send_time_ext_id = 0,
-<<<<<<< HEAD
 			audiolevel_ext_id = 0, videoorientation_ext_id = 0, dependencydesc_ext_id = 0;
-=======
-			audiolevel_ext_id = 0, videoorientation_ext_id = 0;
 		int opusred_pt = 0;
->>>>>>> 4fe24ec2
 		GList *temp = parsed_sdp->m_lines;
 		while(temp) {
 			janus_sdp_mline *m = (janus_sdp_mline *)temp->data;
@@ -3741,7 +3737,6 @@
 			while(tempA) {
 				janus_sdp_attribute *a = (janus_sdp_attribute *)tempA->data;
 				if(a->name && a->value) {
-<<<<<<< HEAD
 					if(strstr(a->value, JANUS_RTP_EXTMAP_MID))
 						mid_ext_id = atoi(a->value);
 					else if(strstr(a->value, JANUS_RTP_EXTMAP_TRANSPORT_WIDE_CC))
@@ -3760,29 +3755,6 @@
 						tempA = m->attributes;
 						janus_sdp_attribute_destroy(a);
 						continue;
-=======
-					if(!strcasecmp(a->name, "extmap")) {
-						if(strstr(a->value, JANUS_RTP_EXTMAP_MID))
-							mid_ext_id = atoi(a->value);
-						else if(strstr(a->value, JANUS_RTP_EXTMAP_TRANSPORT_WIDE_CC))
-							transport_wide_cc_ext_id = atoi(a->value);
-						else if(strstr(a->value, JANUS_RTP_EXTMAP_ABS_SEND_TIME))
-							abs_send_time_ext_id = atoi(a->value);
-						else if(strstr(a->value, JANUS_RTP_EXTMAP_AUDIO_LEVEL))
-							audiolevel_ext_id = atoi(a->value);
-						else if(strstr(a->value, JANUS_RTP_EXTMAP_VIDEO_ORIENTATION))
-							videoorientation_ext_id = atoi(a->value);
-						else if(strstr(a->value, JANUS_RTP_EXTMAP_RID) ||
-								strstr(a->value, JANUS_RTP_EXTMAP_REPAIRED_RID)) {
-							m->attributes = g_list_remove(m->attributes, a);
-							tempA = m->attributes;
-							janus_sdp_attribute_destroy(a);
-							continue;
-						}
-					} else if(m->type == JANUS_SDP_AUDIO && !strcasecmp(a->name, "rtpmap") &&
-							strstr(a->value, "red/48000/2")) {
-						opusred_pt = atoi(a->value);
->>>>>>> 4fe24ec2
 					}
 				}
 				tempA = tempA->next;
@@ -3808,33 +3780,14 @@
 	} else {
 		/* Check if the answer does contain the mid/rid/repaired-rid/abs-send-time/twcc extmaps */
 		gboolean do_mid = FALSE, do_rid = FALSE, do_repaired_rid = FALSE,
-<<<<<<< HEAD
 			do_dd = FALSE, do_twcc = FALSE, do_abs_send_time = FALSE;
-=======
-			do_twcc = FALSE, do_abs_send_time = FALSE;
 		int opusred_pt = -1;
->>>>>>> 4fe24ec2
 		GList *temp = parsed_sdp->m_lines;
 		while(temp) {
 			janus_sdp_mline *m = (janus_sdp_mline *)temp->data;
 			GList *tempA = m->attributes;
 			while(tempA) {
 				janus_sdp_attribute *a = (janus_sdp_attribute *)tempA->data;
-<<<<<<< HEAD
-				if(a->name && a->value && !strcasecmp(a->name, "extmap")) {
-					if(strstr(a->value, JANUS_RTP_EXTMAP_MID))
-						do_mid = TRUE;
-					else if(strstr(a->value, JANUS_RTP_EXTMAP_RID))
-						do_rid = TRUE;
-					else if(strstr(a->value, JANUS_RTP_EXTMAP_REPAIRED_RID))
-						do_repaired_rid = TRUE;
-					else if(strstr(a->value, JANUS_RTP_EXTMAP_TRANSPORT_WIDE_CC))
-						do_twcc = TRUE;
-					else if(strstr(a->value, JANUS_RTP_EXTMAP_DEPENDENCY_DESC))
-						do_dd = TRUE;
-					else if(strstr(a->value, JANUS_RTP_EXTMAP_ABS_SEND_TIME))
-						do_abs_send_time = TRUE;
-=======
 				if(a->name && a->value) {
 					if(!strcasecmp(a->name, "extmap")) {
 						if(strstr(a->value, JANUS_RTP_EXTMAP_MID))
@@ -3845,13 +3798,14 @@
 							do_repaired_rid = TRUE;
 						else if(strstr(a->value, JANUS_RTP_EXTMAP_TRANSPORT_WIDE_CC))
 							do_twcc = TRUE;
+						else if(strstr(a->value, JANUS_RTP_EXTMAP_DEPENDENCY_DESC))
+							do_dd = TRUE;
 						else if(strstr(a->value, JANUS_RTP_EXTMAP_ABS_SEND_TIME))
 							do_abs_send_time = TRUE;
 					} else if(m->type == JANUS_SDP_AUDIO && ice_handle->stream->opusred_pt > 0 &&
 							!strcasecmp(a->name, "rtpmap") && strstr(a->value, "red/48000/2")) {
 						opusred_pt = atoi(a->value);
 					}
->>>>>>> 4fe24ec2
 				}
 				tempA = tempA->next;
 			}
