--- conflicted
+++ resolved
@@ -370,12 +370,8 @@
 }
 
 /* DTLS-SRTP initialization */
-<<<<<<< HEAD
 gint janus_dtls_srtp_init(const char *server_pem, const char *server_key, const char *password,
-		const char *ciphers, guint16 timeout, gboolean accept_selfsigned) {
-=======
-gint janus_dtls_srtp_init(const char *server_pem, const char *server_key, const char *password, guint16 timeout, gboolean rsa_private_key) {
->>>>>>> 8a79f0d9
+		const char *ciphers, guint16 timeout, gboolean rsa_private_key, gboolean accept_selfsigned) {
 	const char *crypto_lib = NULL;
 #if JANUS_USE_OPENSSL_PRE_1_1_API
 #if defined(LIBRESSL_VERSION_NUMBER)
