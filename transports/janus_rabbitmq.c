--- conflicted
+++ resolved
@@ -136,27 +136,16 @@
 
 /* Opaque structure to be used as request_id */
 typedef struct janus_rabbitmq_opaque_id {
-<<<<<<< HEAD
-	gchar *correlation_id; /* Correlation ID, if any */
-	gchar *reply_to;       /* AMQP incoming messages explicit queue name */
-=======
   gchar *correlation_id; /* Correlation ID, if any */
   gchar *reply_to;       /* AMQP incoming messages explicit queue name */
->>>>>>> 2325b040
 } janus_rabbitmq_opaque_id;
 
 /* RabbitMQ response */
 typedef struct janus_rabbitmq_response {
 	gboolean admin;			/* Whether this is a Janus or Admin API response */
-<<<<<<< HEAD
-	char  *correlation_id;	/* Correlation ID, if any */
-	gchar *reply_to;			/* AMQP incoming messages explicit queue name */
-	char  *payload;		/* Payload to send to the client */
-=======
   char  *correlation_id;  /* Correlation ID, if any */
   gchar *reply_to;        /* AMQP incoming messages explicit queue name */
   char  *payload;         /* Payload to send to the client */
->>>>>>> 2325b040
 } janus_rabbitmq_response;
 static janus_rabbitmq_response exit_message;
 
@@ -643,16 +632,6 @@
 	/* FIXME Add to the queue of outgoing messages */
 	janus_rabbitmq_response *response = g_malloc0(sizeof(janus_rabbitmq_response));
 	response->admin = admin;
-<<<<<<< HEAD
-  response->payload = json_dumps(message, json_format);
-  json_decref(message);
-	if (request_id) {
-		janus_rabbitmq_opaque_id *opaque_id = (janus_rabbitmq_opaque_id*)request_id;
-		response->correlation_id = opaque_id->correlation_id;
-		response->reply_to = opaque_id->reply_to;
-		g_free(opaque_id);
-	}
-=======
 	response->payload = json_dumps(message, json_format);
 	json_decref(message);
   if (request_id) {
@@ -661,7 +640,6 @@
     response->reply_to = opaque_id->reply_to;
     g_free(opaque_id);
   }
->>>>>>> 2325b040
 	g_async_queue_push(rmq_client->messages, response);
 	return 0;
 }
@@ -734,34 +712,18 @@
 		if(frame.frame_type != AMQP_FRAME_HEADER)
 			continue;
 		amqp_basic_properties_t *p = (amqp_basic_properties_t *)frame.payload.properties.decoded;
-<<<<<<< HEAD
-		janus_rabbitmq_opaque_id *request_id = NULL;
-		if(p->_flags & AMQP_BASIC_REPLY_TO_FLAG) {
-			request_id = g_malloc0(sizeof(janus_rabbitmq_opaque_id));
-			request_id->reply_to = g_malloc0(p->reply_to.len+1);
-			sprintf(request_id->reply_to, "%.*s", (int) p->reply_to.len, (char *) p->reply_to.bytes);
-			JANUS_LOG(LOG_VERB, "  -- Reply-to: %s\n", request_id->reply_to);
-=======
     janus_rabbitmq_opaque_id *request_id = NULL;
 		if(p->_flags & AMQP_BASIC_REPLY_TO_FLAG) {
       request_id = g_malloc0(sizeof(janus_rabbitmq_opaque_id));
       request_id->reply_to = g_malloc0(p->reply_to.len+1);
       sprintf(request_id->reply_to, "%.*s", (int) p->reply_to.len, (char *) p->reply_to.bytes);
       JANUS_LOG(LOG_VERB, "  -- Reply-to: %s\n", request_id->reply_to);
->>>>>>> 2325b040
 		}
 		if(p->_flags & AMQP_BASIC_CORRELATION_ID_FLAG) {
-<<<<<<< HEAD
-			if (!request_id) request_id = g_malloc0(sizeof(janus_rabbitmq_opaque_id));
-			request_id->correlation_id = g_malloc0(p->correlation_id.len+1);
-			sprintf(request_id->correlation_id, "%.*s", (int) p->correlation_id.len, (char *) p->correlation_id.bytes);
-			JANUS_LOG(LOG_VERB, "  -- Correlation-id: %s\n", request_id->correlation_id);
-=======
       if (!request_id) request_id = g_malloc0(sizeof(janus_rabbitmq_opaque_id));
       request_id->correlation_id = g_malloc0(p->correlation_id.len+1);
       sprintf(request_id->correlation_id, "%.*s", (int) p->correlation_id.len, (char *) p->correlation_id.bytes);
       JANUS_LOG(LOG_VERB, "  -- Correlation-id: %s\n", request_id->correlation_id);
->>>>>>> 2325b040
 		}
 		if(p->_flags & AMQP_BASIC_CONTENT_TYPE_FLAG) {
 			JANUS_LOG(LOG_VERB, "  -- Content-type: %.*s\n", (int) p->content_type.len, (char *) p->content_type.bytes);
@@ -823,22 +785,12 @@
 			props._flags |= AMQP_BASIC_CONTENT_TYPE_FLAG;
 			props.content_type = amqp_cstring_bytes("application/json");
 			amqp_bytes_t message = amqp_cstring_bytes(payload_text);
-<<<<<<< HEAD
-      int status = amqp_basic_publish(rmq_client->rmq_conn, rmq_client->rmq_channel, amqp_empty_bytes,
-                                      response->reply_to ? amqp_cstring_bytes(response->reply_to)
-                                      : (response->admin ? rmq_client->from_janus_admin_queue
-                                         : rmq_client->from_janus_queue),
-                                      0, 0, &props, message);
-
-			if(status != AMQP_STATUS_OK) {
-=======
 		  int status = amqp_basic_publish(rmq_client->rmq_conn, rmq_client->rmq_channel, amqp_empty_bytes,
                                       response->reply_to ? amqp_cstring_bytes(response->reply_to)
                                       : (response->admin ? rmq_client->from_janus_admin_queue
                                       : rmq_client->from_janus_queue),
                                       0, 0, &props, message);
       if(status != AMQP_STATUS_OK) {
->>>>>>> 2325b040
 				JANUS_LOG(LOG_ERR, "Error publishing... %d, %s\n", status, amqp_error_string2(status));
 			}
       janus_mutex_unlock(&rmq_client->mutex);
