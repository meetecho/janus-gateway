/*! \file   janus_rabbitmq.c
 * \author Lorenzo Miniero <lorenzo@meetecho.com>
 * \copyright GNU General Public License v3
 * \brief  Janus RabbitMQ transport plugin
 * \details  This is an implementation of a RabbitMQ transport for the
 * Janus API, using the rabbitmq-c library (https://github.com/alanxz/rabbitmq-c).
 * This means that this module adds support for RabbitMQ based messaging as
 * an alternative "transport" for API requests, responses and notifications.
 * This is only useful when you're wrapping Janus requests in your server
 * application, and handling the communication with clients your own way.
 * At the moment, only a single "application" can be handled at the same
 * time, meaning that Janus won't implement multiple queues to handle
 * multiple concurrent "application servers" taking advantage of its
 * features. Support for this is planned, though (e.g., through some kind
 * of negotiation to create queues on the fly). Right now, you can only
 * configure the address of the RabbitMQ server to use, and the queues to
 * make use of to receive (to-janus) and send (from-janus) messages
 * from/to an external application. As with WebSockets, considering that
 * requests wouldn't include a path to address some mandatory information,
 * these requests addressed to Janus should include as part of their payload,
 * when needed, additional pieces of information like \c session_id and
 * \c handle_id. That is, where you'd send a Janus request related to a
 * specific session to the \c /janus/\<session> path, with RabbitMQ
 * you'd have to send the same request with an additional \c session_id
 * field in the JSON payload.
 * \note When you create a session using RabbitMQ, a subscription to the
 * events related to it is done automatically through the outgoing queue,
 * so no need for an explicit request as the GET in the plain HTTP API.
 *
 * \ingroup transports
 * \ref transports
 */

#include "transport.h"

#include <amqp.h>
#include <amqp_framing.h>
#include <amqp_tcp_socket.h>
#include <amqp_ssl_socket.h>

#include "../debug.h"
#include "../apierror.h"
#include "../config.h"
#include "../mutex.h"
#include "../utils.h"


/* Transport plugin information */
#define JANUS_RABBITMQ_VERSION			1
#define JANUS_RABBITMQ_VERSION_STRING	"0.0.1"
#define JANUS_RABBITMQ_DESCRIPTION		"This transport plugin adds RabbitMQ support to the Janus API via rabbitmq-c."
#define JANUS_RABBITMQ_NAME				"JANUS RabbitMQ transport plugin"
#define JANUS_RABBITMQ_AUTHOR			"Meetecho s.r.l."
#define JANUS_RABBITMQ_PACKAGE			"janus.transport.rabbitmq"

/* Transport methods */
janus_transport *create(void);
int janus_rabbitmq_init(janus_transport_callbacks *callback, const char *config_path);
void janus_rabbitmq_destroy(void);
int janus_rabbitmq_get_api_compatibility(void);
int janus_rabbitmq_get_version(void);
const char *janus_rabbitmq_get_version_string(void);
const char *janus_rabbitmq_get_description(void);
const char *janus_rabbitmq_get_name(void);
const char *janus_rabbitmq_get_author(void);
const char *janus_rabbitmq_get_package(void);
gboolean janus_rabbitmq_is_janus_api_enabled(void);
gboolean janus_rabbitmq_is_admin_api_enabled(void);
int janus_rabbitmq_send_message(janus_transport_session *transport, void *request_id, gboolean admin, json_t *message);
void janus_rabbitmq_session_created(janus_transport_session *transport, guint64 session_id);
void janus_rabbitmq_session_over(janus_transport_session *transport, guint64 session_id, gboolean timeout, gboolean claimed);
void janus_rabbitmq_session_claimed(janus_transport_session *transport, guint64 session_id);
json_t *janus_rabbitmq_query_transport(json_t *request);


/* Transport setup */
static janus_transport janus_rabbitmq_transport =
	JANUS_TRANSPORT_INIT (
		.init = janus_rabbitmq_init,
		.destroy = janus_rabbitmq_destroy,

		.get_api_compatibility = janus_rabbitmq_get_api_compatibility,
		.get_version = janus_rabbitmq_get_version,
		.get_version_string = janus_rabbitmq_get_version_string,
		.get_description = janus_rabbitmq_get_description,
		.get_name = janus_rabbitmq_get_name,
		.get_author = janus_rabbitmq_get_author,
		.get_package = janus_rabbitmq_get_package,

		.is_janus_api_enabled = janus_rabbitmq_is_janus_api_enabled,
		.is_admin_api_enabled = janus_rabbitmq_is_admin_api_enabled,

		.send_message = janus_rabbitmq_send_message,
		.session_created = janus_rabbitmq_session_created,
		.session_over = janus_rabbitmq_session_over,
		.session_claimed = janus_rabbitmq_session_claimed,

		.query_transport = janus_rabbitmq_query_transport,
	);

/* Transport creator */
janus_transport *create(void) {
	JANUS_LOG(LOG_VERB, "%s created!\n", JANUS_RABBITMQ_NAME);
	return &janus_rabbitmq_transport;
}


/* Useful stuff */
static gint initialized = 0, stopping = 0;
static janus_transport_callbacks *gateway = NULL;
static gboolean rmq_janus_api_enabled = FALSE;
static gboolean rmq_admin_api_enabled = FALSE;
static gboolean notify_events = TRUE;

#define JANUS_RABBITMQ_EXCHANGE_TYPE "fanout"

/* JSON serialization options */
static size_t json_format = JSON_INDENT(3) | JSON_PRESERVE_ORDER;

/* Parameter validation (for tweaking and queries via Admin API) */
static struct janus_json_parameter request_parameters[] = {
	{"request", JSON_STRING, JANUS_JSON_PARAM_REQUIRED}
};
static struct janus_json_parameter configure_parameters[] = {
	{"events", JANUS_JSON_BOOL, 0},
	{"json", JSON_STRING, 0},
};
/* Error codes (for the tweaking and queries via Admin API) */
#define JANUS_RABBITMQ_ERROR_INVALID_REQUEST		411
#define JANUS_RABBITMQ_ERROR_MISSING_ELEMENT		412
#define JANUS_RABBITMQ_ERROR_INVALID_ELEMENT		413
#define JANUS_RABBITMQ_ERROR_UNKNOWN_ERROR			499


/* RabbitMQ client session: we only create a single one as of now */
typedef struct janus_rabbitmq_client {
	amqp_connection_state_t rmq_conn;		/* AMQP connection state */
	amqp_channel_t rmq_channel;				/* AMQP channel */
	gboolean janus_api_enabled;				/* Whether the Janus API via RabbitMQ is enabled */
	amqp_bytes_t janus_exchange;			/* AMQP exchange for outgoing messages */
	amqp_bytes_t to_janus_queue;			/* AMQP outgoing messages queue (Janus API) */
	amqp_bytes_t from_janus_queue;			/* AMQP incoming messages queue (Janus API) */
	gboolean admin_api_enabled;				/* Whether the Janus API via RabbitMQ is enabled */
	amqp_bytes_t to_janus_admin_queue;		/* AMQP outgoing messages queue (Admin API) */
	amqp_bytes_t from_janus_admin_queue;	/* AMQP incoming messages queue (Admin API) */
	GThread *in_thread, *out_thread;		/* Threads to handle incoming and outgoing queues */
	GAsyncQueue *messages;					/* Queue of outgoing messages to push */
	janus_mutex mutex;						/* Mutex to lock/unlock this session */
	gint session_timeout:1;					/* Whether a Janus session timeout occurred in the core */
	gint destroy:1;							/* Flag to trigger a lazy session destruction */
} janus_rabbitmq_client;

/* RabbitMQ response */
typedef struct janus_rabbitmq_response {
	gboolean admin;			/* Whether this is a Janus or Admin API response */
	char *correlation_id;	/* Correlation ID, if any */
	char *payload;			/* Payload to send to the client */
} janus_rabbitmq_response;
static janus_rabbitmq_response exit_message;

/* Threads */
void *janus_rmq_in_thread(void *data);
void *janus_rmq_out_thread(void *data);


/* We only handle a single client per time, as the queues are fixed */
static janus_rabbitmq_client *rmq_client = NULL;
static janus_transport_session *rmq_session = NULL;

/* Global properties */
static char *rmqhost = NULL, *vhost = NULL, *username = NULL, *password = NULL,
	*ssl_cacert_file = NULL, *ssl_cert_file = NULL, *ssl_key_file = NULL,
	*to_janus = NULL, *from_janus = NULL, *to_janus_admin = NULL, *from_janus_admin = NULL, *janus_exchange = NULL, *janus_exchange_type = NULL;


/* Transport implementation */
int janus_rabbitmq_init(janus_transport_callbacks *callback, const char *config_path) {
	if(g_atomic_int_get(&stopping)) {
		/* Still stopping from before */
		return -1;
	}
	if(callback == NULL || config_path == NULL) {
		/* Invalid arguments */
		return -1;
	}

	/* This is the callback we'll need to invoke to contact the Janus core */
	gateway = callback;

	/* Read configuration */
	char filename[255];
	g_snprintf(filename, 255, "%s/%s.jcfg", config_path, JANUS_RABBITMQ_PACKAGE);
	JANUS_LOG(LOG_VERB, "Configuration file: %s\n", filename);
	janus_config *config = janus_config_parse(filename);
	if(config == NULL) {
		JANUS_LOG(LOG_WARN, "Couldn't find .jcfg configuration file (%s), trying .cfg\n", JANUS_RABBITMQ_PACKAGE);
		g_snprintf(filename, 255, "%s/%s.cfg", config_path, JANUS_RABBITMQ_PACKAGE);
		JANUS_LOG(LOG_VERB, "Configuration file: %s\n", filename);
		config = janus_config_parse(filename);
	}
	if(config != NULL)
		janus_config_print(config);
	janus_config_category *config_general = janus_config_get_create(config, NULL, janus_config_type_category, "general");
	janus_config_category *config_admin = janus_config_get_create(config, NULL, janus_config_type_category, "admin");

	janus_config_item *item = janus_config_get(config, config_general, janus_config_type_item, "json");
	if(item && item->value) {
		/* Check how we need to format/serialize the JSON output */
		if(!strcasecmp(item->value, "indented")) {
			/* Default: indented, we use three spaces for that */
			json_format = JSON_INDENT(3) | JSON_PRESERVE_ORDER;
		} else if(!strcasecmp(item->value, "plain")) {
			/* Not indented and no new lines, but still readable */
			json_format = JSON_INDENT(0) | JSON_PRESERVE_ORDER;
		} else if(!strcasecmp(item->value, "compact")) {
			/* Compact, so no spaces between separators */
			json_format = JSON_COMPACT | JSON_PRESERVE_ORDER;
		} else {
			JANUS_LOG(LOG_WARN, "Unsupported JSON format option '%s', using default (indented)\n", item->value);
			json_format = JSON_INDENT(3) | JSON_PRESERVE_ORDER;
		}
	}

	/* Check if we need to send events to handlers */
	janus_config_item *events = janus_config_get(config, config_general, janus_config_type_item, "events");
	if(events != NULL && events->value != NULL)
		notify_events = janus_is_true(events->value);
	if(!notify_events && callback->events_is_enabled()) {
		JANUS_LOG(LOG_WARN, "Notification of events to handlers disabled for %s\n", JANUS_RABBITMQ_NAME);
	}

	/* Handle configuration, starting from the server details */
	item = janus_config_get(config, config_general, janus_config_type_item, "host");
	if(item && item->value)
		rmqhost = g_strdup(item->value);
	else
		rmqhost = g_strdup("localhost");
	uint16_t rmqport = AMQP_PROTOCOL_PORT;
	item = janus_config_get(config, config_general, janus_config_type_item, "port");
	if(item && item->value && janus_string_to_uint16(item->value, &rmqport) < 0) {
		JANUS_LOG(LOG_ERR, "Invalid port (%s), falling back to default\n", item->value);
		rmqport = AMQP_PROTOCOL_PORT;
	}

	/* Credentials and Virtual Host */
	item = janus_config_get(config, config_general, janus_config_type_item, "vhost");
	if(item && item->value)
		vhost = g_strdup(item->value);
	else
		vhost = g_strdup("/");
	item = janus_config_get(config, config_general, janus_config_type_item, "username");
	if(item && item->value)
		username = g_strdup(item->value);
	else
		username = g_strdup("guest");
	item = janus_config_get(config, config_general, janus_config_type_item, "password");
	if(item && item->value)
		password = g_strdup(item->value);
	else
		password = g_strdup("guest");

	/* SSL config*/
	gboolean ssl_enabled = FALSE;
	gboolean ssl_verify_peer = FALSE;
	gboolean ssl_verify_hostname = FALSE;
	item = janus_config_get(config, config_general, janus_config_type_item, "ssl_enabled");
	if(item == NULL) {
		/* Try legacy property */
		item = janus_config_get(config, config_general, janus_config_type_item, "ssl_enable");
		if (item && item->value) {
			JANUS_LOG(LOG_WARN, "Found deprecated 'ssl_enable' property, please update it to 'ssl_enabled' instead\n");
		}
	}
	if(!item || !item->value || !janus_is_true(item->value)) {
		JANUS_LOG(LOG_INFO, "RabbitMQ SSL support disabled\n");
	} else {
		ssl_enabled = TRUE;
		item = janus_config_get(config, config_general, janus_config_type_item, "ssl_cacert");
		if(item && item->value)
			ssl_cacert_file = g_strdup(item->value);
		item = janus_config_get(config, config_general, janus_config_type_item, "ssl_cert");
		if(item && item->value)
			ssl_cert_file = g_strdup(item->value);
		item = janus_config_get(config, config_general, janus_config_type_item, "ssl_key");
		if(item && item->value)
			ssl_key_file = g_strdup(item->value);
		item = janus_config_get(config, config_general, janus_config_type_item, "ssl_verify_peer");
		if(item && item->value && janus_is_true(item->value))
			ssl_verify_peer = TRUE;
		item = janus_config_get(config, config_general, janus_config_type_item, "ssl_verify_hostname");
		if(item && item->value && janus_is_true(item->value))
			ssl_verify_hostname = TRUE;
	}

	/* Now check if the Janus API must be supported */
	item = janus_config_get(config, config_general, janus_config_type_item, "enabled");
	if(item == NULL) {
		/* Try legacy property */
		item = janus_config_get(config, config_general, janus_config_type_item, "enable");
		if (item && item->value) {
			JANUS_LOG(LOG_WARN, "Found deprecated 'enable' property, please update it to 'enabled' instead\n");
		}
	}
	if(!item || !item->value || !janus_is_true(item->value)) {
		JANUS_LOG(LOG_WARN, "RabbitMQ support disabled (Janus API)\n");
	} else {
		/* Parse configuration */
		item = janus_config_get(config, config_general, janus_config_type_item, "to_janus");
		if(!item || !item->value) {
			JANUS_LOG(LOG_FATAL, "Missing name of incoming queue for RabbitMQ integration...\n");
			goto error;
		}
		to_janus = g_strdup(item->value);
		item = janus_config_get(config, config_general, janus_config_type_item, "from_janus");
		if(!item || !item->value) {
			JANUS_LOG(LOG_FATAL, "Missing name of outgoing queue for RabbitMQ integration...\n");
			goto error;
		}
		from_janus = g_strdup(item->value);
<<<<<<< HEAD




		item = janus_config_get(config, config_general, janus_config_type_item, "janus_exchange_type");
		if(!item || !item->value) {
			janus_exchange_type = JANUS_RABBITMQ_EXCHANGE_TYPE;
		} else {
			janus_exchange_type = g_strdup(item->value);
		}


=======
		item = janus_config_get(config, config_general, janus_config_type_item, "janus_exchange_type");
		if(!item || !item->value) {
			janus_exchange_type = (char *)JANUS_RABBITMQ_EXCHANGE_TYPE;
		} else {
			janus_exchange_type = g_strdup(item->value);
		}
>>>>>>> 2aa3b05e
		item = janus_config_get(config, config_general, janus_config_type_item, "janus_exchange");
		if(!item || !item->value) {
			JANUS_LOG(LOG_INFO, "Missing name of outgoing exchange for RabbitMQ integration, using default\n");
		} else {
			janus_exchange = g_strdup(item->value);
		}
		if (janus_exchange == NULL) {
			JANUS_LOG(LOG_INFO, "RabbitMQ support for Janus API enabled, %s:%d (%s/%s)  exchange_type:%s \n", rmqhost, rmqport, to_janus, from_janus, janus_exchange_type);
		} else {
			JANUS_LOG(LOG_INFO, "RabbitMQ support for Janus API enabled, %s:%d (%s/%s) exch: (%s) exchange_type:%s \n", rmqhost, rmqport, to_janus, from_janus, janus_exchange, janus_exchange_type);
		}
		rmq_janus_api_enabled = TRUE;
	}
	/* Do the same for the admin API */
	item = janus_config_get(config, config_admin, janus_config_type_item, "admin_enabled");
	if(item == NULL) {
		/* Try legacy property */
		item = janus_config_get(config, config_general, janus_config_type_item, "admin_enable");
		if (item && item->value) {
			JANUS_LOG(LOG_WARN, "Found deprecated 'admin_enable' property, please update it to 'admin_enabled' instead\n");
		}
	}
	if(!item || !item->value || !janus_is_true(item->value)) {
		JANUS_LOG(LOG_WARN, "RabbitMQ support disabled (Admin API)\n");
	} else {
		/* Parse configuration */
		item = janus_config_get(config, config_admin, janus_config_type_item, "to_janus_admin");
		if(!item || !item->value) {
			JANUS_LOG(LOG_FATAL, "Missing name of incoming queue for RabbitMQ integration...\n");
			goto error;
		}
		to_janus_admin = g_strdup(item->value);
		item = janus_config_get(config, config_admin, janus_config_type_item, "from_janus_admin");
		if(!item || !item->value) {
			JANUS_LOG(LOG_FATAL, "Missing name of outgoing queue for RabbitMQ integration...\n");
			goto error;
		}
		from_janus_admin = g_strdup(item->value);
		JANUS_LOG(LOG_INFO, "RabbitMQ support for Admin API enabled, %s:%d (%s/%s)\n", rmqhost, rmqport, to_janus_admin, from_janus_admin);
		rmq_admin_api_enabled = TRUE;
	}
	if(!rmq_janus_api_enabled && !rmq_admin_api_enabled) {
		JANUS_LOG(LOG_WARN, "RabbitMQ support disabled for both Janus and Admin API, giving up\n");
		goto error;
	} else {
		/* FIXME We currently support a single application, create a new janus_rabbitmq_client instance */
		rmq_client = g_malloc0(sizeof(janus_rabbitmq_client));
		/* Connect */
		rmq_client->rmq_conn = amqp_new_connection();
		amqp_socket_t *socket = NULL;
		int status;
		JANUS_LOG(LOG_VERB, "Creating RabbitMQ socket...\n");
		if (ssl_enabled) {
			socket = amqp_ssl_socket_new(rmq_client->rmq_conn);
			if(socket == NULL) {
				JANUS_LOG(LOG_FATAL, "Can't connect to RabbitMQ server: error creating socket...\n");
				goto error;
			}
			if(ssl_verify_peer) {
				amqp_ssl_socket_set_verify_peer(socket, 1);
			} else {
				amqp_ssl_socket_set_verify_peer(socket, 0);
			}
			if(ssl_verify_hostname) {
				amqp_ssl_socket_set_verify_hostname(socket, 1);
			} else {
				amqp_ssl_socket_set_verify_hostname(socket, 0);
			}
			if(ssl_cacert_file) {
				status = amqp_ssl_socket_set_cacert(socket, ssl_cacert_file);
				if(status != AMQP_STATUS_OK) {
					JANUS_LOG(LOG_FATAL, "Can't connect to RabbitMQ server: error setting CA certificate... (%s)\n", amqp_error_string2(status));
					goto error;
				}
			}
			if(ssl_cert_file && ssl_key_file) {
				status = amqp_ssl_socket_set_key(socket, ssl_cert_file, ssl_key_file);
				if(status != AMQP_STATUS_OK) {
					JANUS_LOG(LOG_FATAL, "Can't connect to RabbitMQ server: error setting key... (%s)\n", amqp_error_string2(status));
					goto error;
				}
			}
		} else {
			socket = amqp_tcp_socket_new(rmq_client->rmq_conn);
			if(socket == NULL) {
				JANUS_LOG(LOG_FATAL, "Can't connect to RabbitMQ server: error creating socket...\n");
				goto error;
			}
		}
		JANUS_LOG(LOG_VERB, "Connecting to RabbitMQ server...\n");
		status = amqp_socket_open(socket, rmqhost, rmqport);
		if(status != AMQP_STATUS_OK) {
			JANUS_LOG(LOG_FATAL, "Can't connect to RabbitMQ server: error opening socket... (%s)\n", amqp_error_string2(status));
			goto error;
		}
		JANUS_LOG(LOG_VERB, "Logging in...\n");
		amqp_rpc_reply_t result = amqp_login(rmq_client->rmq_conn, vhost, 0, 131072, 0, AMQP_SASL_METHOD_PLAIN, username, password);
		if(result.reply_type != AMQP_RESPONSE_NORMAL) {
			JANUS_LOG(LOG_FATAL, "Can't connect to RabbitMQ server: error logging in... %s, %s\n", amqp_error_string2(result.library_error), amqp_method_name(result.reply.id));
			goto error;
		}
		rmq_client->rmq_channel = 1;
		JANUS_LOG(LOG_VERB, "Opening channel...\n");
		amqp_channel_open(rmq_client->rmq_conn, rmq_client->rmq_channel);
		result = amqp_get_rpc_reply(rmq_client->rmq_conn);
		if(result.reply_type != AMQP_RESPONSE_NORMAL) {
			JANUS_LOG(LOG_FATAL, "Can't connect to RabbitMQ server: error opening channel... %s, %s\n", amqp_error_string2(result.library_error), amqp_method_name(result.reply.id));
			goto error;
		}
		rmq_client->janus_exchange = amqp_empty_bytes;
		if(janus_exchange != NULL) {
			JANUS_LOG(LOG_VERB, "Declaring exchange...\n");
			rmq_client->janus_exchange = amqp_cstring_bytes(janus_exchange);
			amqp_exchange_declare(rmq_client->rmq_conn, rmq_client->rmq_channel, rmq_client->janus_exchange, amqp_cstring_bytes(janus_exchange_type), 0, 0, 0, 0, amqp_empty_table);
			result = amqp_get_rpc_reply(rmq_client->rmq_conn);
			if(result.reply_type != AMQP_RESPONSE_NORMAL) {
				JANUS_LOG(LOG_FATAL, "Can't connect to RabbitMQ server: error diclaring exchange... %s, %s\n", amqp_error_string2(result.library_error), amqp_method_name(result.reply.id));
				goto error;
			}
		}
		rmq_client->janus_api_enabled = FALSE;
		if(rmq_janus_api_enabled) {
			rmq_client->janus_api_enabled = TRUE;
			JANUS_LOG(LOG_VERB, "Declaring incoming queue... (%s)\n", to_janus);
			rmq_client->to_janus_queue = amqp_cstring_bytes(to_janus);
			amqp_queue_declare(rmq_client->rmq_conn, rmq_client->rmq_channel, rmq_client->to_janus_queue, 0, 0, 0, 0, amqp_empty_table);
			result = amqp_get_rpc_reply(rmq_client->rmq_conn);
			if(result.reply_type != AMQP_RESPONSE_NORMAL) {
				JANUS_LOG(LOG_FATAL, "Can't connect to RabbitMQ server: error declaring queue... %s, %s\n", amqp_error_string2(result.library_error), amqp_method_name(result.reply.id));
				goto error;
			}
			JANUS_LOG(LOG_VERB, "Declaring outgoing queue... (%s)\n", from_janus);
			rmq_client->from_janus_queue = amqp_cstring_bytes(from_janus);
			amqp_queue_declare(rmq_client->rmq_conn, rmq_client->rmq_channel, rmq_client->from_janus_queue, 0, 0, 0, 0, amqp_empty_table);
			result = amqp_get_rpc_reply(rmq_client->rmq_conn);
			if(result.reply_type != AMQP_RESPONSE_NORMAL) {
				JANUS_LOG(LOG_FATAL, "Can't connect to RabbitMQ server: error declaring queue... %s, %s\n", amqp_error_string2(result.library_error), amqp_method_name(result.reply.id));
				goto error;
			}
			amqp_basic_consume(rmq_client->rmq_conn, rmq_client->rmq_channel, rmq_client->to_janus_queue, amqp_empty_bytes, 0, 1, 0, amqp_empty_table);
			result = amqp_get_rpc_reply(rmq_client->rmq_conn);
			if(result.reply_type != AMQP_RESPONSE_NORMAL) {
				JANUS_LOG(LOG_FATAL, "Can't connect to RabbitMQ server: error consuming... %s, %s\n", amqp_error_string2(result.library_error), amqp_method_name(result.reply.id));
				goto error;
			}
		}
		rmq_client->admin_api_enabled = FALSE;
		if(rmq_admin_api_enabled) {
			rmq_client->admin_api_enabled = TRUE;
			JANUS_LOG(LOG_VERB, "Declaring incoming queue... (%s)\n", to_janus_admin);
			rmq_client->to_janus_admin_queue = amqp_cstring_bytes(to_janus_admin);
			amqp_queue_declare(rmq_client->rmq_conn, rmq_client->rmq_channel, rmq_client->to_janus_admin_queue, 0, 0, 0, 0, amqp_empty_table);
			result = amqp_get_rpc_reply(rmq_client->rmq_conn);
			if(result.reply_type != AMQP_RESPONSE_NORMAL) {
				JANUS_LOG(LOG_FATAL, "Can't connect to RabbitMQ server: error declaring queue... %s, %s\n", amqp_error_string2(result.library_error), amqp_method_name(result.reply.id));
				goto error;
			}
			JANUS_LOG(LOG_VERB, "Declaring outgoing queue... (%s)\n", from_janus_admin);
			rmq_client->from_janus_admin_queue = amqp_cstring_bytes(from_janus_admin);
			amqp_queue_declare(rmq_client->rmq_conn, rmq_client->rmq_channel, rmq_client->from_janus_admin_queue, 0, 0, 0, 0, amqp_empty_table);
			result = amqp_get_rpc_reply(rmq_client->rmq_conn);
			if(result.reply_type != AMQP_RESPONSE_NORMAL) {
				JANUS_LOG(LOG_FATAL, "Can't connect to RabbitMQ server: error declaring queue... %s, %s\n", amqp_error_string2(result.library_error), amqp_method_name(result.reply.id));
				goto error;
			}
			amqp_basic_consume(rmq_client->rmq_conn, rmq_client->rmq_channel, rmq_client->to_janus_admin_queue, amqp_empty_bytes, 0, 1, 0, amqp_empty_table);
			result = amqp_get_rpc_reply(rmq_client->rmq_conn);
			if(result.reply_type != AMQP_RESPONSE_NORMAL) {
				JANUS_LOG(LOG_FATAL, "Can't connect to RabbitMQ server: error consuming... %s, %s\n", amqp_error_string2(result.library_error), amqp_method_name(result.reply.id));
				goto error;
			}
		}
		rmq_client->messages = g_async_queue_new();
		rmq_client->destroy = 0;
		/* Prepare the transport session (again, just one) */
		rmq_session = janus_transport_session_create(rmq_client, NULL);
		/* Start the threads */
		GError *error = NULL;
		rmq_client->in_thread = g_thread_try_new("rmq_in_thread", &janus_rmq_in_thread, rmq_client, &error);
		if(error != NULL) {
			/* Something went wrong... */
			JANUS_LOG(LOG_FATAL, "Got error %d (%s) trying to launch the RabbitMQ incoming thread...\n",
				error->code, error->message ? error->message : "??");
			g_error_free(error);
			janus_transport_session_destroy(rmq_session);
			g_free(rmq_client);
			janus_config_destroy(config);
			return -1;
		}
		rmq_client->out_thread = g_thread_try_new("rmq_out_thread", &janus_rmq_out_thread, rmq_client, &error);
		if(error != NULL) {
			/* Something went wrong... */
			JANUS_LOG(LOG_FATAL, "Got error %d (%s) trying to launch the RabbitMQ outgoing thread...\n",
				error->code, error->message ? error->message : "??");
			g_error_free(error);
			janus_transport_session_destroy(rmq_session);
			g_free(rmq_client);
			janus_config_destroy(config);
			return -1;
		}
		janus_mutex_init(&rmq_client->mutex);
		/* Done */
		JANUS_LOG(LOG_INFO, "Setup of RabbitMQ integration completed\n");
		/* Notify handlers about this new transport */
		if(notify_events && gateway->events_is_enabled()) {
			json_t *info = json_object();
			json_object_set_new(info, "event", json_string("connected"));
			gateway->notify_event(&janus_rabbitmq_transport, rmq_session, info);
		}
	}
	janus_config_destroy(config);
	config = NULL;

	/* Done */
	g_atomic_int_set(&initialized, 1);
	JANUS_LOG(LOG_INFO, "%s initialized!\n", JANUS_RABBITMQ_NAME);
	return 0;

error:
	/* If we got here, something went wrong */
	g_free(rmq_client);
	g_free(rmqhost);
	g_free(vhost);
	g_free(username);
	g_free(password);
	g_free(janus_exchange);
	g_free(to_janus);
	g_free(from_janus);
	g_free(to_janus_admin);
	g_free(from_janus_admin);
	g_free(ssl_cacert_file);
	g_free(ssl_cert_file);
	g_free(ssl_key_file);
	if(config)
		janus_config_destroy(config);
	return -1;
}

void janus_rabbitmq_destroy(void) {
	if(!g_atomic_int_get(&initialized))
		return;
	g_atomic_int_set(&stopping, 1);

	if(rmq_client) {
		rmq_client->destroy = 1;
		g_async_queue_push(rmq_client->messages, &exit_message);
		if(rmq_client->in_thread)
			g_thread_join(rmq_client->in_thread);
		if(rmq_client->out_thread)
			g_thread_join(rmq_client->out_thread);
		if(rmq_client->rmq_conn && rmq_client->rmq_channel) {
			amqp_channel_close(rmq_client->rmq_conn, rmq_client->rmq_channel, AMQP_REPLY_SUCCESS);
			amqp_connection_close(rmq_client->rmq_conn, AMQP_REPLY_SUCCESS);
			amqp_destroy_connection(rmq_client->rmq_conn);
		}
	}
	g_free(rmq_client);
	janus_transport_session_destroy(rmq_session);

	g_free(rmqhost);
	g_free(vhost);
	g_free(username);
	g_free(password);
	g_free(janus_exchange);
	g_free(to_janus);
	g_free(from_janus);
	g_free(to_janus_admin);
	g_free(from_janus_admin);
	g_free(ssl_cacert_file);
	g_free(ssl_cert_file);
	g_free(ssl_key_file);

	g_atomic_int_set(&initialized, 0);
	g_atomic_int_set(&stopping, 0);
	JANUS_LOG(LOG_INFO, "%s destroyed!\n", JANUS_RABBITMQ_NAME);
}

int janus_rabbitmq_get_api_compatibility(void) {
	/* Important! This is what your plugin MUST always return: don't lie here or bad things will happen */
	return JANUS_TRANSPORT_API_VERSION;
}

int janus_rabbitmq_get_version(void) {
	return JANUS_RABBITMQ_VERSION;
}

const char *janus_rabbitmq_get_version_string(void) {
	return JANUS_RABBITMQ_VERSION_STRING;
}

const char *janus_rabbitmq_get_description(void) {
	return JANUS_RABBITMQ_DESCRIPTION;
}

const char *janus_rabbitmq_get_name(void) {
	return JANUS_RABBITMQ_NAME;
}

const char *janus_rabbitmq_get_author(void) {
	return JANUS_RABBITMQ_AUTHOR;
}

const char *janus_rabbitmq_get_package(void) {
	return JANUS_RABBITMQ_PACKAGE;
}

gboolean janus_rabbitmq_is_janus_api_enabled(void) {
	return rmq_janus_api_enabled;
}

gboolean janus_rabbitmq_is_admin_api_enabled(void) {
	return rmq_admin_api_enabled;
}

int janus_rabbitmq_send_message(janus_transport_session *transport, void *request_id, gboolean admin, json_t *message) {
	if(rmq_client == NULL)
		return -1;
	if(message == NULL)
		return -1;
	if(transport == NULL || transport->transport_p == NULL || g_atomic_int_get(&transport->destroyed)) {
		json_decref(message);
		return -1;
	}
	JANUS_LOG(LOG_HUGE, "Sending %s API %s via RabbitMQ\n", admin ? "admin" : "Janus", request_id ? "response" : "event");
	/* FIXME Add to the queue of outgoing messages */
	janus_rabbitmq_response *response = g_malloc(sizeof(janus_rabbitmq_response));
	response->admin = admin;
	response->payload = json_dumps(message, json_format);
	json_decref(message);
	response->correlation_id = (char *)request_id;
	g_async_queue_push(rmq_client->messages, response);
	return 0;
}

void janus_rabbitmq_session_created(janus_transport_session *transport, guint64 session_id) {
	/* We don't care */
}

void janus_rabbitmq_session_over(janus_transport_session *transport, guint64 session_id, gboolean timeout, gboolean claimed) {
	/* We don't care, not even if it's a timeout (should we?), our client is always up */
}

void janus_rabbitmq_session_claimed(janus_transport_session *transport, guint64 session_id) {
	/* We don't care about this. We should start receiving messages from the core about this session: no action necessary */
	/* FIXME Is the above statement accurate? Should we care? Unlike the HTTP transport, there is no hashtable to update */
}

json_t *janus_rabbitmq_query_transport(json_t *request) {
	if(g_atomic_int_get(&stopping) || !g_atomic_int_get(&initialized)) {
		return NULL;
	}
	/* We can use this request to dynamically change the behaviour of
	 * the transport plugin, and/or query for some specific information */
	json_t *response = json_object();
	int error_code = 0;
	char error_cause[512];
	JANUS_VALIDATE_JSON_OBJECT(request, request_parameters,
		error_code, error_cause, TRUE,
		JANUS_RABBITMQ_ERROR_MISSING_ELEMENT, JANUS_RABBITMQ_ERROR_INVALID_ELEMENT);
	if(error_code != 0)
		goto plugin_response;
	/* Get the request */
	const char *request_text = json_string_value(json_object_get(request, "request"));
	if(!strcasecmp(request_text, "configure")) {
		/* We only allow for the configuration of some basic properties:
		 * changing more complex things (e.g., port to bind to, etc.)
		 * would likely require restarting backends, so just too much */
		JANUS_VALIDATE_JSON_OBJECT(request, configure_parameters,
			error_code, error_cause, TRUE,
			JANUS_RABBITMQ_ERROR_MISSING_ELEMENT, JANUS_RABBITMQ_ERROR_INVALID_ELEMENT);
		/* Check if we now need to send events to handlers */
		json_object_set_new(response, "result", json_integer(200));
		json_t *notes = NULL;
		gboolean events = json_is_true(json_object_get(request, "events"));
		if(events && !gateway->events_is_enabled()) {
			/* Notify that this will be ignored */
			notes = json_array();
			json_array_append_new(notes, json_string("Event handlers disabled at the core level"));
			json_object_set_new(response, "notes", notes);
		}
		if(events != notify_events) {
			notify_events = events;
			if(!notify_events && gateway->events_is_enabled()) {
				JANUS_LOG(LOG_WARN, "Notification of events to handlers disabled for %s\n", JANUS_RABBITMQ_NAME);
			}
		}
		const char *indentation = json_string_value(json_object_get(request, "json"));
		if(indentation != NULL) {
			if(!strcasecmp(indentation, "indented")) {
				/* Default: indented, we use three spaces for that */
				json_format = JSON_INDENT(3) | JSON_PRESERVE_ORDER;
			} else if(!strcasecmp(indentation, "plain")) {
				/* Not indented and no new lines, but still readable */
				json_format = JSON_INDENT(0) | JSON_PRESERVE_ORDER;
			} else if(!strcasecmp(indentation, "compact")) {
				/* Compact, so no spaces between separators */
				json_format = JSON_COMPACT | JSON_PRESERVE_ORDER;
			} else {
				JANUS_LOG(LOG_WARN, "Unsupported JSON format option '%s', ignoring tweak\n", indentation);
				/* Notify that this will be ignored */
				if(notes == NULL) {
					notes = json_array();
					json_object_set_new(response, "notes", notes);
				}
				json_array_append_new(notes, json_string("Ignored unsupported indentation format"));
			}
		}
	} else {
		JANUS_LOG(LOG_VERB, "Unknown request '%s'\n", request_text);
		error_code = JANUS_RABBITMQ_ERROR_INVALID_REQUEST;
		g_snprintf(error_cause, 512, "Unknown request '%s'", request_text);
	}

plugin_response:
		{
			if(error_code != 0) {
				/* Prepare JSON error event */
				json_object_set_new(response, "error_code", json_integer(error_code));
				json_object_set_new(response, "error", json_string(error_cause));
			}
			return response;
		}
}


/* Threads */
void *janus_rmq_in_thread(void *data) {
	if(rmq_client == NULL) {
		JANUS_LOG(LOG_ERR, "No RabbitMQ connection??\n");
		return NULL;
	}
	JANUS_LOG(LOG_VERB, "Joining RabbitMQ in thread\n");

	struct timeval timeout;
	timeout.tv_sec = 0;
	timeout.tv_usec = 20000;
	amqp_frame_t frame;
	while(!rmq_client->destroy && !g_atomic_int_get(&stopping)) {
		amqp_maybe_release_buffers(rmq_client->rmq_conn);
		/* Wait for a frame */
		int res = amqp_simple_wait_frame_noblock(rmq_client->rmq_conn, &frame, &timeout);
		if(res != AMQP_STATUS_OK) {
			/* No data */
			if(res == AMQP_STATUS_TIMEOUT || res == AMQP_STATUS_SSL_ERROR)
				continue;
			JANUS_LOG(LOG_VERB, "Error on amqp_simple_wait_frame_noblock: %d (%s)\n", res, amqp_error_string2(res));
			break;
		}
		/* We expect method first */
		JANUS_LOG(LOG_VERB, "Frame type %d, channel %d\n", frame.frame_type, frame.channel);
		if(frame.frame_type != AMQP_FRAME_METHOD)
			continue;
		JANUS_LOG(LOG_VERB, "Method %s\n", amqp_method_name(frame.payload.method.id));
		gboolean admin = FALSE;
		if(frame.payload.method.id == AMQP_BASIC_DELIVER_METHOD) {
			amqp_basic_deliver_t *d = (amqp_basic_deliver_t *)frame.payload.method.decoded;
			JANUS_LOG(LOG_VERB, "Delivery #%u, %.*s\n", (unsigned) d->delivery_tag, (int) d->routing_key.len, (char *) d->routing_key.bytes);
			/* Check if this is a Janus or Admin API request */
			if(rmq_client->admin_api_enabled) {
				if(d->routing_key.len == rmq_client->to_janus_admin_queue.len) {
					size_t i=0;
					admin = TRUE;
					char *inq = (char *)d->routing_key.bytes;
					char *expq = (char *)rmq_client->to_janus_admin_queue.bytes;
					for(i=0; i< d->routing_key.len; i++) {
						if(inq[i] != expq[i]) {
							admin = FALSE;
							break;
						}
					}
				}
			}
			JANUS_LOG(LOG_VERB, "  -- This is %s API request\n", admin ? "an admin" : "a Janus");
		}
		/* Then the header */
		amqp_simple_wait_frame(rmq_client->rmq_conn, &frame);
		JANUS_LOG(LOG_VERB, "Frame type %d, channel %d\n", frame.frame_type, frame.channel);
		if(frame.frame_type != AMQP_FRAME_HEADER)
			continue;
		amqp_basic_properties_t *p = (amqp_basic_properties_t *)frame.payload.properties.decoded;
		if(p->_flags & AMQP_BASIC_REPLY_TO_FLAG) {
			JANUS_LOG(LOG_VERB, "  -- Reply-to: %.*s\n", (int) p->reply_to.len, (char *) p->reply_to.bytes);
		}
		char *correlation = NULL;
		if(p->_flags & AMQP_BASIC_CORRELATION_ID_FLAG) {
			correlation = g_malloc0(p->correlation_id.len+1);
			sprintf(correlation, "%.*s", (int) p->correlation_id.len, (char *) p->correlation_id.bytes);
			JANUS_LOG(LOG_VERB, "  -- Correlation-id: %s\n", correlation);
		}
		if(p->_flags & AMQP_BASIC_CONTENT_TYPE_FLAG) {
			JANUS_LOG(LOG_VERB, "  -- Content-type: %.*s\n", (int) p->content_type.len, (char *) p->content_type.bytes);
		}
		/* And the body */
		uint64_t total = frame.payload.properties.body_size, received = 0;
		char *payload = g_malloc0(total+1), *index = payload;
		while(received < total) {
			amqp_simple_wait_frame(rmq_client->rmq_conn, &frame);
			JANUS_LOG(LOG_VERB, "Frame type %d, channel %d\n", frame.frame_type, frame.channel);
			if(frame.frame_type != AMQP_FRAME_BODY)
				break;
			sprintf(index, "%.*s", (int) frame.payload.body_fragment.len, (char *) frame.payload.body_fragment.bytes);
			received += frame.payload.body_fragment.len;
			index = payload+received;
		}
		JANUS_LOG(LOG_VERB, "Got %"SCNu64"/%"SCNu64" bytes from the %s queue (%"SCNu64")\n",
			received, total, admin ? "admin API" : "Janus API", frame.payload.body_fragment.len);
		JANUS_LOG(LOG_VERB, "%s\n", payload);
		/* Parse the JSON payload */
		json_error_t error;
		json_t *root = json_loadb(payload, frame.payload.body_fragment.len, 0, &error);
		g_free(payload);
		/* Notify the core, passing both the object and, since it may be needed, the error
		 * We also specify the correlation ID as an opaque request identifier: we'll need it later */
		gateway->incoming_request(&janus_rabbitmq_transport, rmq_session, correlation, admin, root, &error);
	}
	JANUS_LOG(LOG_INFO, "Leaving RabbitMQ in thread\n");
	return NULL;
}

void *janus_rmq_out_thread(void *data) {
	if(rmq_client == NULL) {
		JANUS_LOG(LOG_ERR, "No RabbitMQ connection??\n");
		return NULL;
	}
	JANUS_LOG(LOG_VERB, "Joining RabbitMQ out thread\n");
	while(!rmq_client->destroy && !g_atomic_int_get(&stopping)) {
		/* We send messages from here as well, not only notifications */
		janus_rabbitmq_response *response = g_async_queue_pop(rmq_client->messages);
		if(response == &exit_message)
			break;
		if(!rmq_client->destroy && !g_atomic_int_get(&stopping) && response->payload) {
			janus_mutex_lock(&rmq_client->mutex);
			/* Gotcha! Convert json_t to string */
			char *payload_text = response->payload;
			JANUS_LOG(LOG_VERB, "Sending %s API message to RabbitMQ (%zu bytes)...\n", response->admin ? "Admin" : "Janus", strlen(payload_text));
			JANUS_LOG(LOG_VERB, "%s\n", payload_text);
			amqp_basic_properties_t props;
			props._flags = 0;
			props._flags |= AMQP_BASIC_REPLY_TO_FLAG;
			props.reply_to = amqp_cstring_bytes("Janus");
			if(response->correlation_id) {
				props._flags |= AMQP_BASIC_CORRELATION_ID_FLAG;
				props.correlation_id = amqp_cstring_bytes(response->correlation_id);
			}
			props._flags |= AMQP_BASIC_CONTENT_TYPE_FLAG;
			props.content_type = amqp_cstring_bytes("application/json");
			amqp_bytes_t message = amqp_cstring_bytes(payload_text);
			int status = amqp_basic_publish(rmq_client->rmq_conn, rmq_client->rmq_channel, rmq_client->janus_exchange,
				response->admin ? rmq_client->from_janus_admin_queue : rmq_client->from_janus_queue,
				0, 0, &props, message);
			if(status != AMQP_STATUS_OK) {
				JANUS_LOG(LOG_ERR, "Error publishing... %d, %s\n", status, amqp_error_string2(status));
			}
			janus_mutex_unlock(&rmq_client->mutex);
		}
		/* Free the message */
		g_free(response->correlation_id);
		response->correlation_id = NULL;
		if(response->payload != NULL)
			free(response->payload);
		response->payload = NULL;
		g_free(response);
		response = NULL;
	}
	g_async_queue_unref(rmq_client->messages);
	JANUS_LOG(LOG_INFO, "Leaving RabbitMQ out thread\n");
	return NULL;
}<|MERGE_RESOLUTION|>--- conflicted
+++ resolved
@@ -317,27 +317,12 @@
 			goto error;
 		}
 		from_janus = g_strdup(item->value);
-<<<<<<< HEAD
-
-
-
-
-		item = janus_config_get(config, config_general, janus_config_type_item, "janus_exchange_type");
-		if(!item || !item->value) {
-			janus_exchange_type = JANUS_RABBITMQ_EXCHANGE_TYPE;
-		} else {
-			janus_exchange_type = g_strdup(item->value);
-		}
-
-
-=======
 		item = janus_config_get(config, config_general, janus_config_type_item, "janus_exchange_type");
 		if(!item || !item->value) {
 			janus_exchange_type = (char *)JANUS_RABBITMQ_EXCHANGE_TYPE;
 		} else {
 			janus_exchange_type = g_strdup(item->value);
 		}
->>>>>>> 2aa3b05e
 		item = janus_config_get(config, config_general, janus_config_type_item, "janus_exchange");
 		if(!item || !item->value) {
 			JANUS_LOG(LOG_INFO, "Missing name of outgoing exchange for RabbitMQ integration, using default\n");
