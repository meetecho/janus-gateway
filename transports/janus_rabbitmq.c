/*! \file   janus_rabbitmq.c
 * \author Lorenzo Miniero <lorenzo@meetecho.com>
 * \copyright GNU General Public License v3
 * \brief  Janus RabbitMQ transport plugin
 * \details  This is an implementation of a RabbitMQ transport for the
 * Janus API, using the rabbitmq-c library (https://github.com/alanxz/rabbitmq-c).
 * This means that this module adds support for RabbitMQ based messaging as
 * an alternative "transport" for API requests, responses and notifications.
 * This is only useful when you're wrapping Janus requests in your server
 * application, and handling the communication with clients your own way.
 * At the moment, only a single "application" can be handled at the same
 * time, meaning that Janus won't implement multiple queues to handle
 * multiple concurrent "application servers" taking advantage of its
 * features. Support for this is planned, though (e.g., through some kind
 * of negotiation to create queues on the fly). Right now, you can only
 * configure the address of the RabbitMQ server to use, and the queues to
 * make use of to receive (to-janus) and send (from-janus) messages
 * from/to an external application. As with WebSockets, considering that
 * requests wouldn't include a path to address some mandatory information,
 * these requests addressed to Janus should include as part of their payload,
 * when needed, additional pieces of information like \c session_id and
 * \c handle_id. That is, where you'd send a Janus request related to a
 * specific session to the \c /janus/<session> path, with RabbitMQ
 * you'd have to send the same request with an additional \c session_id
 * field in the JSON payload.
 * \note When you create a session using RabbitMQ, a subscription to the
 * events related to it is done automatically through the outgoing queue,
 * so no need for an explicit request as the GET in the plain HTTP API.
 *
 * \ingroup transports
 * \ref transports
 */

#include "transport.h"

#include <amqp.h>
#include <amqp_framing.h>
#include <amqp_tcp_socket.h>
#include <amqp_ssl_socket.h>

#include "../debug.h"
#include "../apierror.h"
#include "../config.h"
#include "../mutex.h"
#include "../utils.h"


/* Transport plugin information */
#define JANUS_RABBITMQ_VERSION			2
#define JANUS_RABBITMQ_VERSION_STRING	"0.0.2"
#define JANUS_RABBITMQ_DESCRIPTION		"This transport plugin adds RabbitMQ support to the Janus API via rabbitmq-c."
#define JANUS_RABBITMQ_NAME				"JANUS RabbitMQ transport plugin"
#define JANUS_RABBITMQ_AUTHOR			"Meetecho s.r.l."
#define JANUS_RABBITMQ_PACKAGE			"janus.transport.rabbitmq"

/* Transport methods */
janus_transport *create(void);
int janus_rabbitmq_init(janus_transport_callbacks *callback, const char *config_path);
void janus_rabbitmq_destroy(void);
int janus_rabbitmq_get_api_compatibility(void);
int janus_rabbitmq_get_version(void);
const char *janus_rabbitmq_get_version_string(void);
const char *janus_rabbitmq_get_description(void);
const char *janus_rabbitmq_get_name(void);
const char *janus_rabbitmq_get_author(void);
const char *janus_rabbitmq_get_package(void);
gboolean janus_rabbitmq_is_janus_api_enabled(void);
gboolean janus_rabbitmq_is_admin_api_enabled(void);
int janus_rabbitmq_send_message(janus_transport_session *transport, void *request_id, gboolean admin, json_t *message);
void janus_rabbitmq_session_created(janus_transport_session *transport, guint64 session_id);
void janus_rabbitmq_session_over(janus_transport_session *transport, guint64 session_id, gboolean timeout, gboolean claimed);
void janus_rabbitmq_session_claimed(janus_transport_session *transport, guint64 session_id);


/* Transport setup */
static janus_transport janus_rabbitmq_transport =
	JANUS_TRANSPORT_INIT (
		.init = janus_rabbitmq_init,
		.destroy = janus_rabbitmq_destroy,

		.get_api_compatibility = janus_rabbitmq_get_api_compatibility,
		.get_version = janus_rabbitmq_get_version,
		.get_version_string = janus_rabbitmq_get_version_string,
		.get_description = janus_rabbitmq_get_description,
		.get_name = janus_rabbitmq_get_name,
		.get_author = janus_rabbitmq_get_author,
		.get_package = janus_rabbitmq_get_package,

		.is_janus_api_enabled = janus_rabbitmq_is_janus_api_enabled,
		.is_admin_api_enabled = janus_rabbitmq_is_admin_api_enabled,

		.send_message = janus_rabbitmq_send_message,
		.session_created = janus_rabbitmq_session_created,
		.session_over = janus_rabbitmq_session_over,
		.session_claimed = janus_rabbitmq_session_claimed,
	);

/* Transport creator */
janus_transport *create(void) {
	JANUS_LOG(LOG_VERB, "%s created!\n", JANUS_RABBITMQ_NAME);
	return &janus_rabbitmq_transport;
}


/* Useful stuff */
static gint initialized = 0, stopping = 0;
static janus_transport_callbacks *gateway = NULL;
static gboolean rmq_janus_api_enabled = FALSE;
static gboolean rmq_admin_api_enabled = FALSE;
static gboolean notify_events = TRUE;

/* FIXME: Should it be configurable? */
#define JANUS_RABBITMQ_EXCHANGE_TYPE "fanout"

/* JSON serialization options */
static size_t json_format = JSON_INDENT(3) | JSON_PRESERVE_ORDER;


/* RabbitMQ client session: we only create a single one as of now */
typedef struct janus_rabbitmq_client {
	amqp_connection_state_t rmq_conn;		/* AMQP connection state */
	amqp_channel_t rmq_channel;				/* AMQP channel */
	gboolean janus_api_enabled;				/* Whether the Janus API via RabbitMQ is enabled */
	amqp_bytes_t janus_exchange;			/* AMQP exchange for outgoing messages */
	amqp_bytes_t to_janus_queue;			/* AMQP outgoing messages queue (Janus API) */
	amqp_bytes_t from_janus_queue;			/* AMQP incoming messages queue (Janus API) */
	gboolean admin_api_enabled;				/* Whether the Janus API via RabbitMQ is enabled */
	amqp_bytes_t to_janus_admin_queue;		/* AMQP outgoing messages queue (Admin API) */
	amqp_bytes_t from_janus_admin_queue;	/* AMQP incoming messages queue (Admin API) */
	GThread *in_thread, *out_thread;		/* Threads to handle incoming and outgoing queues */
	GAsyncQueue *messages;					/* Queue of outgoing messages to push */
	janus_mutex mutex;						/* Mutex to lock/unlock this session */
	gint session_timeout:1;					/* Whether a Janus session timeout occurred in the core */
	gint destroy:1;							/* Flag to trigger a lazy session destruction */
} janus_rabbitmq_client;

/* Opaque structure to be used as request_id */
typedef struct janus_rabbitmq_opaque_id {
	gchar *correlation_id; /* Correlation ID, if any */
	gchar *reply_to;       /* AMQP incoming messages explicit queue name */
} janus_rabbitmq_opaque_id;

/* RabbitMQ response */
typedef struct janus_rabbitmq_response {
	gboolean admin;			/* Whether this is a Janus or Admin API response */
	gchar *correlation_id;	/* Correlation ID, if any */
	gchar *reply_to;			/* AMQP incoming messages explicit queue name */
	json_t *payload;		/* Payload to send to the client */
} janus_rabbitmq_response;
static janus_rabbitmq_response exit_message;

/* Threads */
void *janus_rmq_in_thread(void *data);
void *janus_rmq_out_thread(void *data);


/* We only handle a single client per time, as the queues are fixed */
static janus_rabbitmq_client *rmq_client = NULL;
static janus_transport_session *rmq_session = NULL;

/* Global properties */
static char *rmqhost = NULL, *vhost = NULL, *username = NULL, *password = NULL,
	*ssl_cacert_file = NULL, *ssl_cert_file = NULL, *ssl_key_file = NULL,
	*to_janus = NULL, *from_janus = NULL, *to_janus_admin = NULL, *from_janus_admin = NULL, *janus_exchange = NULL;


/* Transport implementation */
int janus_rabbitmq_init(janus_transport_callbacks *callback, const char *config_path) {
	if(g_atomic_int_get(&stopping)) {
		/* Still stopping from before */
		return -1;
	}
	if(callback == NULL || config_path == NULL) {
		/* Invalid arguments */
		return -1;
	}

	/* This is the callback we'll need to invoke to contact the Janus core */
	gateway = callback;

	/* Read configuration */
	char filename[255];
	g_snprintf(filename, 255, "%s/%s.jcfg", config_path, JANUS_RABBITMQ_PACKAGE);
	JANUS_LOG(LOG_VERB, "Configuration file: %s\n", filename);
	janus_config *config = janus_config_parse(filename);
	if(config == NULL) {
		JANUS_LOG(LOG_WARN, "Couldn't find .jcfg configuration file (%s), trying .cfg\n", JANUS_RABBITMQ_PACKAGE);
		g_snprintf(filename, 255, "%s/%s.cfg", config_path, JANUS_RABBITMQ_PACKAGE);
		JANUS_LOG(LOG_VERB, "Configuration file: %s\n", filename);
		config = janus_config_parse(filename);
	}
	if(config != NULL)
		janus_config_print(config);
	janus_config_category *config_general = janus_config_get_create(config, NULL, janus_config_type_category, "general");
	janus_config_category *config_admin = janus_config_get_create(config, NULL, janus_config_type_category, "admin");

	janus_config_item *item = janus_config_get(config, config_general, janus_config_type_item, "json");
	if(item && item->value) {
		/* Check how we need to format/serialize the JSON output */
		if(!strcasecmp(item->value, "indented")) {
			/* Default: indented, we use three spaces for that */
			json_format = JSON_INDENT(3) | JSON_PRESERVE_ORDER;
		} else if(!strcasecmp(item->value, "plain")) {
			/* Not indented and no new lines, but still readable */
			json_format = JSON_INDENT(0) | JSON_PRESERVE_ORDER;
		} else if(!strcasecmp(item->value, "compact")) {
			/* Compact, so no spaces between separators */
			json_format = JSON_COMPACT | JSON_PRESERVE_ORDER;
		} else {
			JANUS_LOG(LOG_WARN, "Unsupported JSON format option '%s', using default (indented)\n", item->value);
			json_format = JSON_INDENT(3) | JSON_PRESERVE_ORDER;
		}
	}

	/* Check if we need to send events to handlers */
	janus_config_item *events = janus_config_get(config, config_general, janus_config_type_item, "events");
	if(events != NULL && events->value != NULL)
		notify_events = janus_is_true(events->value);
	if(!notify_events && callback->events_is_enabled()) {
		JANUS_LOG(LOG_WARN, "Notification of events to handlers disabled for %s\n", JANUS_RABBITMQ_NAME);
	}

	/* Handle configuration, starting from the server details */
	item = janus_config_get(config, config_general, janus_config_type_item, "host");
	if(item && item->value)
		rmqhost = g_strdup(item->value);
	else
		rmqhost = g_strdup("localhost");
	int rmqport = AMQP_PROTOCOL_PORT;
	item = janus_config_get(config, config_general, janus_config_type_item, "port");
	if(item && item->value)
		rmqport = atoi(item->value);

	/* Credentials and Virtual Host */
	item = janus_config_get(config, config_general, janus_config_type_item, "vhost");
	if(item && item->value)
		vhost = g_strdup(item->value);
	else
		vhost = g_strdup("/");
	item = janus_config_get(config, config_general, janus_config_type_item, "username");
	if(item && item->value)
		username = g_strdup(item->value);
	else
		username = g_strdup("guest");
	item = janus_config_get(config, config_general, janus_config_type_item, "password");
	if(item && item->value)
		password = g_strdup(item->value);
	else
		password = g_strdup("guest");

	/* SSL config*/
	gboolean ssl_enabled = FALSE;
	gboolean ssl_verify_peer = FALSE;
	gboolean ssl_verify_hostname = FALSE;
	item = janus_config_get(config, config_general, janus_config_type_item, "ssl_enabled");
	if(item == NULL) {
		/* Try legacy property */
		item = janus_config_get(config, config_general, janus_config_type_item, "ssl_enable");
		if (item && item->value) {
			JANUS_LOG(LOG_WARN, "Found deprecated 'ssl_enable' property, please update it to 'ssl_enabled' instead\n");
		}
	}
	if(!item || !item->value || !janus_is_true(item->value)) {
		JANUS_LOG(LOG_INFO, "RabbitMQ SSL support disabled\n");
	} else {
		ssl_enabled = TRUE;
		item = janus_config_get(config, config_general, janus_config_type_item, "ssl_cacert");
		if(item && item->value)
			ssl_cacert_file = g_strdup(item->value);
		item = janus_config_get(config, config_general, janus_config_type_item, "ssl_cert");
		if(item && item->value)
			ssl_cert_file = g_strdup(item->value);
		item = janus_config_get(config, config_general, janus_config_type_item, "ssl_key");
		if(item && item->value)
			ssl_key_file = g_strdup(item->value);
		item = janus_config_get(config, config_general, janus_config_type_item, "ssl_verify_peer");
		if(item && item->value && janus_is_true(item->value))
			ssl_verify_peer = TRUE;
		item = janus_config_get(config, config_general, janus_config_type_item, "ssl_verify_hostname");
		if(item && item->value && janus_is_true(item->value))
			ssl_verify_hostname = TRUE;
	}

	/* Now check if the Janus API must be supported */
	item = janus_config_get(config, config_general, janus_config_type_item, "enabled");
	if(item == NULL) {
		/* Try legacy property */
		item = janus_config_get(config, config_general, janus_config_type_item, "enable");
		if (item && item->value) {
			JANUS_LOG(LOG_WARN, "Found deprecated 'enable' property, please update it to 'enabled' instead\n");
		}
	}
	if(!item || !item->value || !janus_is_true(item->value)) {
		JANUS_LOG(LOG_WARN, "RabbitMQ support disabled (Janus API)\n");
	} else {
		/* Parse configuration */
		item = janus_config_get(config, config_general, janus_config_type_item, "to_janus");
		if(!item || !item->value) {
			JANUS_LOG(LOG_FATAL, "Missing name of incoming queue for RabbitMQ integration...\n");
			goto error;
		}
		to_janus = g_strdup(item->value);
		item = janus_config_get(config, config_general, janus_config_type_item, "from_janus");
		if(!item || !item->value) {
			JANUS_LOG(LOG_FATAL, "Missing name of outgoing queue for RabbitMQ integration...\n");
			goto error;
		}
		from_janus = g_strdup(item->value);
		item = janus_config_get(config, config_general, janus_config_type_item, "janus_exchange");
		if(!item || !item->value) {
			JANUS_LOG(LOG_INFO, "Missing name of outgoing exchange for RabbitMQ integration, using default\n");
		} else {
			janus_exchange = g_strdup(item->value);
		}
		if (janus_exchange == NULL) {
			JANUS_LOG(LOG_INFO, "RabbitMQ support for Janus API enabled, %s:%d (%s/%s)\n", rmqhost, rmqport, to_janus, from_janus);
		} else {
			JANUS_LOG(LOG_INFO, "RabbitMQ support for Janus API enabled, %s:%d (%s/%s) exch: (%s)\n", rmqhost, rmqport, to_janus, from_janus, janus_exchange);
		}
		rmq_janus_api_enabled = TRUE;
	}
	/* Do the same for the admin API */
	item = janus_config_get(config, config_admin, janus_config_type_item, "admin_enabled");
	if(item == NULL) {
		/* Try legacy property */
		item = janus_config_get(config, config_general, janus_config_type_item, "admin_enable");
		if (item && item->value) {
			JANUS_LOG(LOG_WARN, "Found deprecated 'admin_enable' property, please update it to 'admin_enabled' instead\n");
		}
	}
	if(!item || !item->value || !janus_is_true(item->value)) {
		JANUS_LOG(LOG_WARN, "RabbitMQ support disabled (Admin API)\n");
	} else {
		/* Parse configuration */
		item = janus_config_get(config, config_admin, janus_config_type_item, "to_janus_admin");
		if(!item || !item->value) {
			JANUS_LOG(LOG_FATAL, "Missing name of incoming queue for RabbitMQ integration...\n");
			goto error;
		}
		to_janus_admin = g_strdup(item->value);
		item = janus_config_get(config, config_admin, janus_config_type_item, "from_janus_admin");
		if(!item || !item->value) {
			JANUS_LOG(LOG_FATAL, "Missing name of outgoing queue for RabbitMQ integration...\n");
			goto error;
		}
		from_janus_admin = g_strdup(item->value);
		JANUS_LOG(LOG_INFO, "RabbitMQ support for Admin API enabled, %s:%d (%s/%s)\n", rmqhost, rmqport, to_janus_admin, from_janus_admin);
		rmq_admin_api_enabled = TRUE;
	}
	if(!rmq_janus_api_enabled && !rmq_admin_api_enabled) {
		JANUS_LOG(LOG_WARN, "RabbitMQ support disabled for both Janus and Admin API, giving up\n");
		goto error;
	} else {
		/* FIXME We currently support a single application, create a new janus_rabbitmq_client instance */
		rmq_client = g_malloc0(sizeof(janus_rabbitmq_client));
		/* Connect */
		rmq_client->rmq_conn = amqp_new_connection();
		amqp_socket_t *socket = NULL;
		int status;
		JANUS_LOG(LOG_VERB, "Creating RabbitMQ socket...\n");
		if (ssl_enabled) {
			socket = amqp_ssl_socket_new(rmq_client->rmq_conn);
			if(socket == NULL) {
				JANUS_LOG(LOG_FATAL, "Can't connect to RabbitMQ server: error creating socket...\n");
				goto error;
			}
			if(ssl_verify_peer) {
				amqp_ssl_socket_set_verify_peer(socket, 1);
			} else {
				amqp_ssl_socket_set_verify_peer(socket, 0);
			}
			if(ssl_verify_hostname) {
				amqp_ssl_socket_set_verify_hostname(socket, 1);
			} else {
				amqp_ssl_socket_set_verify_hostname(socket, 0);
			}
			if(ssl_cacert_file) {
				status = amqp_ssl_socket_set_cacert(socket, ssl_cacert_file);
				if(status != AMQP_STATUS_OK) {
					JANUS_LOG(LOG_FATAL, "Can't connect to RabbitMQ server: error setting CA certificate... (%s)\n", amqp_error_string2(status));
					goto error;
				}
			}
			if(ssl_cert_file && ssl_key_file) {
				status = amqp_ssl_socket_set_key(socket, ssl_cert_file, ssl_key_file);
				if(status != AMQP_STATUS_OK) {
					JANUS_LOG(LOG_FATAL, "Can't connect to RabbitMQ server: error setting key... (%s)\n", amqp_error_string2(status));
					goto error;
				}
			}
		} else {
			socket = amqp_tcp_socket_new(rmq_client->rmq_conn);
			if(socket == NULL) {
				JANUS_LOG(LOG_FATAL, "Can't connect to RabbitMQ server: error creating socket...\n");
				goto error;
			}
		}
		JANUS_LOG(LOG_VERB, "Connecting to RabbitMQ server...\n");
		status = amqp_socket_open(socket, rmqhost, rmqport);
		if(status != AMQP_STATUS_OK) {
			JANUS_LOG(LOG_FATAL, "Can't connect to RabbitMQ server: error opening socket... (%s)\n", amqp_error_string2(status));
			goto error;
		}
		JANUS_LOG(LOG_VERB, "Logging in...\n");
		amqp_rpc_reply_t result = amqp_login(rmq_client->rmq_conn, vhost, 0, 131072, 0, AMQP_SASL_METHOD_PLAIN, username, password);
		if(result.reply_type != AMQP_RESPONSE_NORMAL) {
			JANUS_LOG(LOG_FATAL, "Can't connect to RabbitMQ server: error logging in... %s, %s\n", amqp_error_string2(result.library_error), amqp_method_name(result.reply.id));
			goto error;
		}
    g_free((gpointer)vhost);
    g_free((gpointer)username);
    g_free((gpointer)password);
		rmq_client->rmq_channel = 1;
		JANUS_LOG(LOG_VERB, "Opening channel...\n");
		amqp_channel_open(rmq_client->rmq_conn, rmq_client->rmq_channel);
		result = amqp_get_rpc_reply(rmq_client->rmq_conn);
		if(result.reply_type != AMQP_RESPONSE_NORMAL) {
			JANUS_LOG(LOG_FATAL, "Can't connect to RabbitMQ server: error opening channel... %s, %s\n", amqp_error_string2(result.library_error), amqp_method_name(result.reply.id));
			goto error;
		}
		rmq_client->janus_exchange = amqp_empty_bytes;
		if(janus_exchange != NULL) {
			JANUS_LOG(LOG_VERB, "Declaring exchange...\n");
			rmq_client->janus_exchange = amqp_cstring_bytes(janus_exchange);
			amqp_exchange_declare(rmq_client->rmq_conn, rmq_client->rmq_channel, rmq_client->janus_exchange, amqp_cstring_bytes(JANUS_RABBITMQ_EXCHANGE_TYPE), 0, 0, 0, 0, amqp_empty_table);
			result = amqp_get_rpc_reply(rmq_client->rmq_conn);
			if(result.reply_type != AMQP_RESPONSE_NORMAL) {
				JANUS_LOG(LOG_FATAL, "Can't connect to RabbitMQ server: error diclaring exchange... %s, %s\n", amqp_error_string2(result.library_error), amqp_method_name(result.reply.id));
				goto error;
			}
		}
		rmq_client->janus_api_enabled = FALSE;
		if(rmq_janus_api_enabled) {
			rmq_client->janus_api_enabled = TRUE;
			JANUS_LOG(LOG_VERB, "Declaring incoming queue... (%s)\n", to_janus);
			rmq_client->to_janus_queue = amqp_cstring_bytes(to_janus);
			amqp_queue_declare(rmq_client->rmq_conn, rmq_client->rmq_channel, rmq_client->to_janus_queue, 0, 0, 0, 0, amqp_empty_table);
			result = amqp_get_rpc_reply(rmq_client->rmq_conn);
			if(result.reply_type != AMQP_RESPONSE_NORMAL) {
				JANUS_LOG(LOG_FATAL, "Can't connect to RabbitMQ server: error declaring queue... %s, %s\n", amqp_error_string2(result.library_error), amqp_method_name(result.reply.id));
				goto error;
			}
			JANUS_LOG(LOG_VERB, "Declaring outgoing queue... (%s)\n", from_janus);
			rmq_client->from_janus_queue = amqp_cstring_bytes(from_janus);
			amqp_queue_declare(rmq_client->rmq_conn, rmq_client->rmq_channel, rmq_client->from_janus_queue, 0, 0, 0, 0, amqp_empty_table);
			result = amqp_get_rpc_reply(rmq_client->rmq_conn);
			if(result.reply_type != AMQP_RESPONSE_NORMAL) {
				JANUS_LOG(LOG_FATAL, "Can't connect to RabbitMQ server: error declaring queue... %s, %s\n", amqp_error_string2(result.library_error), amqp_method_name(result.reply.id));
				goto error;
			}
			amqp_basic_consume(rmq_client->rmq_conn, rmq_client->rmq_channel, rmq_client->to_janus_queue, amqp_empty_bytes, 0, 1, 0, amqp_empty_table);
			result = amqp_get_rpc_reply(rmq_client->rmq_conn);
			if(result.reply_type != AMQP_RESPONSE_NORMAL) {
				JANUS_LOG(LOG_FATAL, "Can't connect to RabbitMQ server: error consuming... %s, %s\n", amqp_error_string2(result.library_error), amqp_method_name(result.reply.id));
				goto error;
			}
		}
		rmq_client->admin_api_enabled = FALSE;
		if(rmq_admin_api_enabled) {
			rmq_client->admin_api_enabled = TRUE;
			JANUS_LOG(LOG_VERB, "Declaring incoming queue... (%s)\n", to_janus_admin);
			rmq_client->to_janus_admin_queue = amqp_cstring_bytes(to_janus_admin);
			amqp_queue_declare(rmq_client->rmq_conn, rmq_client->rmq_channel, rmq_client->to_janus_admin_queue, 0, 0, 0, 0, amqp_empty_table);
			result = amqp_get_rpc_reply(rmq_client->rmq_conn);
			if(result.reply_type != AMQP_RESPONSE_NORMAL) {
				JANUS_LOG(LOG_FATAL, "Can't connect to RabbitMQ server: error declaring queue... %s, %s\n", amqp_error_string2(result.library_error), amqp_method_name(result.reply.id));
				goto error;
			}
			JANUS_LOG(LOG_VERB, "Declaring outgoing queue... (%s)\n", from_janus_admin);
			rmq_client->from_janus_admin_queue = amqp_cstring_bytes(from_janus_admin);
			amqp_queue_declare(rmq_client->rmq_conn, rmq_client->rmq_channel, rmq_client->from_janus_admin_queue, 0, 0, 0, 0, amqp_empty_table);
			result = amqp_get_rpc_reply(rmq_client->rmq_conn);
			if(result.reply_type != AMQP_RESPONSE_NORMAL) {
				JANUS_LOG(LOG_FATAL, "Can't connect to RabbitMQ server: error declaring queue... %s, %s\n", amqp_error_string2(result.library_error), amqp_method_name(result.reply.id));
				goto error;
			}
			amqp_basic_consume(rmq_client->rmq_conn, rmq_client->rmq_channel, rmq_client->to_janus_admin_queue, amqp_empty_bytes, 0, 1, 0, amqp_empty_table);
			result = amqp_get_rpc_reply(rmq_client->rmq_conn);
			if(result.reply_type != AMQP_RESPONSE_NORMAL) {
				JANUS_LOG(LOG_FATAL, "Can't connect to RabbitMQ server: error consuming... %s, %s\n", amqp_error_string2(result.library_error), amqp_method_name(result.reply.id));
				goto error;
			}
		}
		rmq_client->messages = g_async_queue_new();
		rmq_client->destroy = 0;
		/* Prepare the transport session (again, just one) */
		rmq_session = janus_transport_session_create(rmq_client, NULL);
		/* Start the threads */
		GError *error = NULL;
		rmq_client->in_thread = g_thread_try_new("rmq_in_thread", &janus_rmq_in_thread, rmq_client, &error);
		if(error != NULL) {
			/* Something went wrong... */
			JANUS_LOG(LOG_FATAL, "Got error %d (%s) trying to launch the RabbitMQ incoming thread...\n", error->code, error->message ? error->message : "??");
			janus_transport_session_destroy(rmq_session);
			g_free(rmq_client);
			janus_config_destroy(config);
			return -1;
		}
		rmq_client->out_thread = g_thread_try_new("rmq_out_thread", &janus_rmq_out_thread, rmq_client, &error);
		if(error != NULL) {
			/* Something went wrong... */
			JANUS_LOG(LOG_FATAL, "Got error %d (%s) trying to launch the RabbitMQ outgoing thread...\n", error->code, error->message ? error->message : "??");
			janus_transport_session_destroy(rmq_session);
			g_free(rmq_client);
			janus_config_destroy(config);
			return -1;
		}
		janus_mutex_init(&rmq_client->mutex);
		/* Done */
		JANUS_LOG(LOG_INFO, "Setup of RabbitMQ integration completed\n");
		/* Notify handlers about this new transport */
		if(notify_events && gateway->events_is_enabled()) {
			json_t *info = json_object();
			json_object_set_new(info, "event", json_string("connected"));
			gateway->notify_event(&janus_rabbitmq_transport, rmq_session, info);
		}
	}
	janus_config_destroy(config);
	config = NULL;

	/* Done */
	g_atomic_int_set(&initialized, 1);
	JANUS_LOG(LOG_INFO, "%s initialized!\n", JANUS_RABBITMQ_NAME);
	return 0;

error:
	/* If we got here, something went wrong */
	g_free(rmq_client);
	g_free(rmqhost);
	g_free(vhost);
	g_free(username);
	g_free(password);
	g_free(janus_exchange);
	g_free(to_janus);
	g_free(from_janus);
	g_free(to_janus_admin);
	g_free(from_janus_admin);
	g_free(ssl_cacert_file);
	g_free(ssl_cert_file);
	g_free(ssl_key_file);
	if(config)
		janus_config_destroy(config);
	return -1;
}

void janus_rabbitmq_destroy(void) {
	if(!g_atomic_int_get(&initialized))
		return;
	g_atomic_int_set(&stopping, 1);

	if(rmq_client) {
		rmq_client->destroy = 1;
		g_async_queue_push(rmq_client->messages, &exit_message);
		if(rmq_client->in_thread)
			g_thread_join(rmq_client->in_thread);
		if(rmq_client->out_thread)
			g_thread_join(rmq_client->out_thread);
		if(rmq_client->rmq_conn && rmq_client->rmq_channel) {
			amqp_channel_close(rmq_client->rmq_conn, rmq_client->rmq_channel, AMQP_REPLY_SUCCESS);
			amqp_connection_close(rmq_client->rmq_conn, AMQP_REPLY_SUCCESS);
			amqp_destroy_connection(rmq_client->rmq_conn);
		}
	}
	g_free(rmq_client);
	janus_transport_session_destroy(rmq_session);

	g_free(rmqhost);
	g_free(vhost);
	g_free(username);
	g_free(password);
	g_free(janus_exchange);
	g_free(to_janus);
	g_free(from_janus);
	g_free(to_janus_admin);
	g_free(from_janus_admin);
	g_free(ssl_cacert_file);
	g_free(ssl_cert_file);
	g_free(ssl_key_file);

	g_atomic_int_set(&initialized, 0);
	g_atomic_int_set(&stopping, 0);
	JANUS_LOG(LOG_INFO, "%s destroyed!\n", JANUS_RABBITMQ_NAME);
}

int janus_rabbitmq_get_api_compatibility(void) {
	/* Important! This is what your plugin MUST always return: don't lie here or bad things will happen */
	return JANUS_TRANSPORT_API_VERSION;
}

int janus_rabbitmq_get_version(void) {
	return JANUS_RABBITMQ_VERSION;
}

const char *janus_rabbitmq_get_version_string(void) {
	return JANUS_RABBITMQ_VERSION_STRING;
}

const char *janus_rabbitmq_get_description(void) {
	return JANUS_RABBITMQ_DESCRIPTION;
}

const char *janus_rabbitmq_get_name(void) {
	return JANUS_RABBITMQ_NAME;
}

const char *janus_rabbitmq_get_author(void) {
	return JANUS_RABBITMQ_AUTHOR;
}

const char *janus_rabbitmq_get_package(void) {
	return JANUS_RABBITMQ_PACKAGE;
}

gboolean janus_rabbitmq_is_janus_api_enabled(void) {
	return rmq_janus_api_enabled;
}

gboolean janus_rabbitmq_is_admin_api_enabled(void) {
	return rmq_admin_api_enabled;
}

int janus_rabbitmq_send_message(janus_transport_session *transport, void *request_id, gboolean admin, json_t *message) {
	if(rmq_client == NULL)
		return -1;
	if(message == NULL)
		return -1;
	if(transport == NULL || transport->transport_p == NULL || g_atomic_int_get(&transport->destroyed)) {
		json_decref(message);
		return -1;
	}
	JANUS_LOG(LOG_VERB, "Sending %s API %s via RabbitMQ\n", admin ? "admin" : "Janus", request_id ? "response" : "event");
	/* FIXME Add to the queue of outgoing messages */
	janus_rabbitmq_response *response = g_malloc0(sizeof(janus_rabbitmq_response));
	response->admin = admin;
<<<<<<< HEAD
  response->payload = message;
=======
	response->payload = message;
>>>>>>> a876513f
	if (request_id) {
		janus_rabbitmq_opaque_id *opaque_id = (janus_rabbitmq_opaque_id*)request_id;
		response->correlation_id = opaque_id->correlation_id;
		response->reply_to = opaque_id->reply_to;
		g_free(opaque_id);
	}
	g_async_queue_push(rmq_client->messages, response);
	return 0;
}

void janus_rabbitmq_session_created(janus_transport_session *transport, guint64 session_id) {
	/* We don't care */
}

void janus_rabbitmq_session_over(janus_transport_session *transport, guint64 session_id, gboolean timeout, gboolean claimed) {
	/* We don't care, not even if it's a timeout (should we?), our client is always up */
}

void janus_rabbitmq_session_claimed(janus_transport_session *transport, guint64 session_id) {
	/* We don't care about this. We should start receiving messages from the core about this session: no action necessary */
	/* FIXME Is the above statement accurate? Should we care? Unlike the HTTP transport, there is no hashtable to update */
}


/* Threads */
void *janus_rmq_in_thread(void *data) {
	if(rmq_client == NULL) {
		JANUS_LOG(LOG_ERR, "No RabbitMQ connection??\n");
		return NULL;
	}
	JANUS_LOG(LOG_VERB, "Joining RabbitMQ in thread\n");
	struct timeval timeout;
	timeout.tv_sec = 0;
	timeout.tv_usec = 20000;
	amqp_frame_t frame;
	while(!rmq_client->destroy && !g_atomic_int_get(&stopping)) {
		amqp_maybe_release_buffers(rmq_client->rmq_conn);
		/* Wait for a frame */
		int res = amqp_simple_wait_frame_noblock(rmq_client->rmq_conn, &frame, &timeout);
		if(res != AMQP_STATUS_OK) {
			/* No data */
			if(res == AMQP_STATUS_TIMEOUT)
				continue;
			JANUS_LOG(LOG_VERB, "Error on amqp_simple_wait_frame_noblock: %d (%s)\n", res, amqp_error_string2(res));
			break;
		}
		/* We expect method first */
		JANUS_LOG(LOG_VERB, "Frame type %d, channel %d\n", frame.frame_type, frame.channel);
		if(frame.frame_type != AMQP_FRAME_METHOD)
			continue;
		JANUS_LOG(LOG_VERB, "Method %s\n", amqp_method_name(frame.payload.method.id));
		gboolean admin = FALSE;
		if(frame.payload.method.id == AMQP_BASIC_DELIVER_METHOD) {
			amqp_basic_deliver_t *d = (amqp_basic_deliver_t *)frame.payload.method.decoded;
			JANUS_LOG(LOG_VERB, "Delivery #%u, %.*s\n", (unsigned) d->delivery_tag, (int) d->routing_key.len, (char *) d->routing_key.bytes);
			/* Check if this is a Janus or Admin API request */
			if(rmq_client->admin_api_enabled) {
				if(d->routing_key.len == rmq_client->to_janus_admin_queue.len) {
					size_t i=0;
					admin = TRUE;
					char *inq = (char *)d->routing_key.bytes;
					char *expq = (char *)rmq_client->to_janus_admin_queue.bytes;
					for(i=0; i< d->routing_key.len; i++) {
						if(inq[i] != expq[i]) {
							admin = FALSE;
							break;
						}
					}
				}
			}
			JANUS_LOG(LOG_VERB, "  -- This is %s API request\n", admin ? "an admin" : "a Janus");
		}
		/* Then the header */
		amqp_simple_wait_frame(rmq_client->rmq_conn, &frame);
		JANUS_LOG(LOG_VERB, "Frame type %d, channel %d\n", frame.frame_type, frame.channel);
		if(frame.frame_type != AMQP_FRAME_HEADER)
			continue;
		amqp_basic_properties_t *p = (amqp_basic_properties_t *)frame.payload.properties.decoded;
		janus_rabbitmq_opaque_id *request_id = NULL;
		if(p->_flags & AMQP_BASIC_REPLY_TO_FLAG) {
			request_id = g_malloc0(sizeof(janus_rabbitmq_opaque_id));
			request_id->reply_to = g_malloc0(p->reply_to.len+1);
			sprintf(request_id->reply_to, "%.*s", (int) p->reply_to.len, (char *) p->reply_to.bytes);
			JANUS_LOG(LOG_VERB, "  -- Reply-to: %s\n", request_id->reply_to);
		}
		if(p->_flags & AMQP_BASIC_CORRELATION_ID_FLAG) {
			if (!request_id) request_id = g_malloc0(sizeof(janus_rabbitmq_opaque_id));
			request_id->correlation_id = g_malloc0(p->correlation_id.len+1);
			sprintf(request_id->correlation_id, "%.*s", (int) p->correlation_id.len, (char *) p->correlation_id.bytes);
			JANUS_LOG(LOG_VERB, "  -- Correlation-id: %s\n", request_id->correlation_id);
		}
		if(p->_flags & AMQP_BASIC_CONTENT_TYPE_FLAG) {
			JANUS_LOG(LOG_VERB, "  -- Content-type: %.*s\n", (int) p->content_type.len, (char *) p->content_type.bytes);
		}
		/* And the body */
		uint64_t total = frame.payload.properties.body_size, received = 0;
		char *payload = g_malloc0(total+1), *index = payload;
		while(received < total) {
			amqp_simple_wait_frame(rmq_client->rmq_conn, &frame);
			JANUS_LOG(LOG_VERB, "Frame type %d, channel %d\n", frame.frame_type, frame.channel);
			if(frame.frame_type != AMQP_FRAME_BODY)
				break;
			sprintf(index, "%.*s", (int) frame.payload.body_fragment.len, (char *) frame.payload.body_fragment.bytes);
			received += frame.payload.body_fragment.len;
			index = payload+received;
		}
		JANUS_LOG(LOG_VERB, "Got %"SCNu64"/%"SCNu64" bytes from the %s queue (%"SCNu64")\n",
			received, total, admin ? "admin API" : "Janus API", frame.payload.body_fragment.len);
		JANUS_LOG(LOG_VERB, "%s\n", payload);
		/* Parse the JSON payload */
		json_error_t error;
		json_t *root = json_loadb(payload, frame.payload.body_fragment.len, 0, &error);
		g_free(payload);
		/* Notify the core, passing both the object and, since it may be needed, the error
		 * We also specify the correlation ID as an opaque request identifier: we'll need it later */
		gateway->incoming_request(&janus_rabbitmq_transport, rmq_session, request_id, admin, root, &error);
	}
	JANUS_LOG(LOG_INFO, "Leaving RabbitMQ in thread\n");
	return NULL;
}

void *janus_rmq_out_thread(void *data) {
	if(rmq_client == NULL) {
		JANUS_LOG(LOG_ERR, "No RabbitMQ connection??\n");
		return NULL;
	}
	JANUS_LOG(LOG_VERB, "Joining RabbitMQ out thread\n");
	while(!rmq_client->destroy && !g_atomic_int_get(&stopping)) {
		/* We send messages from here as well, not only notifications */
		janus_rabbitmq_response *response = g_async_queue_pop(rmq_client->messages);
		if(response == NULL)
			continue;
		if(response == &exit_message)
			break;
		if(!rmq_client->destroy && !g_atomic_int_get(&stopping) && response->payload) {
			janus_mutex_lock(&rmq_client->mutex);
			/* Gotcha! Convert json_t to string */
<<<<<<< HEAD
			char *payload_text = response->payload;
=======
			char *payload_text = json_dumps(response->payload, json_format);
      if (!payload_text) {
        JANUS_LOG(LOG_ERR, "Error while attempting to send message to "
                  "RabbitMq: Null payload\n");
        if (response->payload && json_is_object(response->payload)) {
          json_decref(response->payload);
          response->payload = NULL;
        }
        goto cont;
      }
			json_decref(response->payload);
			response->payload = NULL;
>>>>>>> a876513f
			JANUS_LOG(LOG_VERB, "Sending %s API message to RabbitMQ (%zu bytes)...\n", response->admin ? "Admin" : "Janus", strlen(payload_text));
			JANUS_LOG(LOG_VERB, "%s\n", payload_text);
			amqp_basic_properties_t props;
			props._flags = 0;
			props._flags |= AMQP_BASIC_REPLY_TO_FLAG;
			props.reply_to = amqp_cstring_bytes("Janus");
			if(response->correlation_id) {
				props._flags |= AMQP_BASIC_CORRELATION_ID_FLAG;
				props.correlation_id = amqp_cstring_bytes(response->correlation_id);
			}
			props._flags |= AMQP_BASIC_CONTENT_TYPE_FLAG;
			props.content_type = amqp_cstring_bytes("application/json");
			amqp_bytes_t message = amqp_cstring_bytes(payload_text);
<<<<<<< HEAD
			int status = amqp_basic_publish(rmq_client->rmq_conn, rmq_client->rmq_channel, amqp_empty_bytes,
					response->reply_to ? amqp_cstring_bytes(response->reply_to)
					: (response->admin ? rmq_client->from_janus_admin_queue
						: rmq_client->from_janus_queue),
					0, 0, &props, message);
			
      if(status != AMQP_STATUS_OK) {
=======

      int status = amqp_basic_publish(rmq_client->rmq_conn, rmq_client->rmq_channel, amqp_empty_bytes,
                                      response->reply_to ? amqp_cstring_bytes(response->reply_to)
                                      : (response->admin ? rmq_client->from_janus_admin_queue
                                         : rmq_client->from_janus_queue),
                                      0, 0, &props, message);

			if(status != AMQP_STATUS_OK) {
>>>>>>> a876513f
				JANUS_LOG(LOG_ERR, "Error publishing... %d, %s\n", status, amqp_error_string2(status));
			}
    cont:
			g_free(response->correlation_id);
			response->correlation_id = NULL;
			g_free(response->reply_to);
			response->reply_to = NULL;
			g_free(payload_text);
			payload_text = NULL;
			g_free(response);
			response = NULL;
			janus_mutex_unlock(&rmq_client->mutex);
		}
		/* Free the message */
		g_free(response->correlation_id);
		response->correlation_id = NULL;
		if(response->payload != NULL)
			free(response->payload);
		response->payload = NULL;
		g_free(response);
		response = NULL;
	}
	g_async_queue_unref(rmq_client->messages);
	JANUS_LOG(LOG_INFO, "Leaving RabbitMQ out thread\n");
	return NULL;
}<|MERGE_RESOLUTION|>--- conflicted
+++ resolved
@@ -632,11 +632,7 @@
 	/* FIXME Add to the queue of outgoing messages */
 	janus_rabbitmq_response *response = g_malloc0(sizeof(janus_rabbitmq_response));
 	response->admin = admin;
-<<<<<<< HEAD
   response->payload = message;
-=======
-	response->payload = message;
->>>>>>> a876513f
 	if (request_id) {
 		janus_rabbitmq_opaque_id *opaque_id = (janus_rabbitmq_opaque_id*)request_id;
 		response->correlation_id = opaque_id->correlation_id;
@@ -774,10 +770,7 @@
 		if(!rmq_client->destroy && !g_atomic_int_get(&stopping) && response->payload) {
 			janus_mutex_lock(&rmq_client->mutex);
 			/* Gotcha! Convert json_t to string */
-<<<<<<< HEAD
-			char *payload_text = response->payload;
-=======
-			char *payload_text = json_dumps(response->payload, json_format);
+      char *payload_text = response->payload;
       if (!payload_text) {
         JANUS_LOG(LOG_ERR, "Error while attempting to send message to "
                   "RabbitMq: Null payload\n");
@@ -789,7 +782,6 @@
       }
 			json_decref(response->payload);
 			response->payload = NULL;
->>>>>>> a876513f
 			JANUS_LOG(LOG_VERB, "Sending %s API message to RabbitMQ (%zu bytes)...\n", response->admin ? "Admin" : "Janus", strlen(payload_text));
 			JANUS_LOG(LOG_VERB, "%s\n", payload_text);
 			amqp_basic_properties_t props;
@@ -803,16 +795,6 @@
 			props._flags |= AMQP_BASIC_CONTENT_TYPE_FLAG;
 			props.content_type = amqp_cstring_bytes("application/json");
 			amqp_bytes_t message = amqp_cstring_bytes(payload_text);
-<<<<<<< HEAD
-			int status = amqp_basic_publish(rmq_client->rmq_conn, rmq_client->rmq_channel, amqp_empty_bytes,
-					response->reply_to ? amqp_cstring_bytes(response->reply_to)
-					: (response->admin ? rmq_client->from_janus_admin_queue
-						: rmq_client->from_janus_queue),
-					0, 0, &props, message);
-			
-      if(status != AMQP_STATUS_OK) {
-=======
-
       int status = amqp_basic_publish(rmq_client->rmq_conn, rmq_client->rmq_channel, amqp_empty_bytes,
                                       response->reply_to ? amqp_cstring_bytes(response->reply_to)
                                       : (response->admin ? rmq_client->from_janus_admin_queue
@@ -820,7 +802,6 @@
                                       0, 0, &props, message);
 
 			if(status != AMQP_STATUS_OK) {
->>>>>>> a876513f
 				JANUS_LOG(LOG_ERR, "Error publishing... %d, %s\n", status, amqp_error_string2(status));
 			}
     cont:
