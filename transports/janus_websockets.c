/*! \file   janus_websockets.c
 * \author Lorenzo Miniero <lorenzo@meetecho.com>
 * \copyright GNU General Public License v3
 * \brief  Janus WebSockets transport plugin
 * \details  This is an implementation of a WebSockets transport for the
 * Janus API, using the libwebsockets library (http://libwebsockets.org).
 * This means that, with the help of this module, browsers or applications
 * (e.g., nodejs server side implementations) can also make use of
 * WebSockets to make requests to Janus. In that case, the same
 * WebSocket can be used for both sending requests and receiving
 * notifications, without the need for long polls. At the same time,
 * without the concept of a REST path, requests sent through the
 * WebSockets interface will need to include, when needed, additional
 * pieces of information like \c session_id and \c handle_id. That is,
 * where you'd send a Janus request related to a specific session to the
 * \c /janus/\<session> path, with WebSockets you'd have to send the same
 * request with an additional \c session_id field in the JSON payload.
 * The same applies for the handle. The JavaScript library (janus.js)
 * implements all of this on the client side automatically.
 * \note When you create a session using WebSockets, a subscription to
 * the events related to it is done automatically, so no need for an
 * explicit request as the GET in the plain HTTP API. Closing a WebSocket
 * will also destroy all the sessions it created.
 *
 * \ingroup transports
 * \ref transports
 */

#include "transport.h"

#include <arpa/inet.h>
#include <net/if.h>
#include <ifaddrs.h>

#include <libwebsockets.h>

#include "../debug.h"
#include "../apierror.h"
#include "../config.h"
#include "../mutex.h"
#include "../utils.h"


/* Transport plugin information */
#define JANUS_WEBSOCKETS_VERSION			1
#define JANUS_WEBSOCKETS_VERSION_STRING		"0.0.1"
#define JANUS_WEBSOCKETS_DESCRIPTION		"This transport plugin adds WebSockets support to the Janus API via libwebsockets."
#define JANUS_WEBSOCKETS_NAME				"JANUS WebSockets transport plugin"
#define JANUS_WEBSOCKETS_AUTHOR				"Meetecho s.r.l."
#define JANUS_WEBSOCKETS_PACKAGE			"janus.transport.websockets"

/* Transport methods */
janus_transport *create(void);
int janus_websockets_init(janus_transport_callbacks *callback, const char *config_path);
void janus_websockets_destroy(void);
int janus_websockets_get_api_compatibility(void);
int janus_websockets_get_version(void);
const char *janus_websockets_get_version_string(void);
const char *janus_websockets_get_description(void);
const char *janus_websockets_get_name(void);
const char *janus_websockets_get_author(void);
const char *janus_websockets_get_package(void);
gboolean janus_websockets_is_janus_api_enabled(void);
gboolean janus_websockets_is_admin_api_enabled(void);
int janus_websockets_send_message(janus_transport_session *transport, void *request_id, gboolean admin, json_t *message);
void janus_websockets_session_created(janus_transport_session *transport, guint64 session_id);
void janus_websockets_session_over(janus_transport_session *transport, guint64 session_id, gboolean timeout, gboolean claimed);
void janus_websockets_session_claimed(janus_transport_session *transport, guint64 session_id);
json_t *janus_websockets_query_transport(json_t *request);


/* Transport setup */
static janus_transport janus_websockets_transport =
	JANUS_TRANSPORT_INIT (
		.init = janus_websockets_init,
		.destroy = janus_websockets_destroy,

		.get_api_compatibility = janus_websockets_get_api_compatibility,
		.get_version = janus_websockets_get_version,
		.get_version_string = janus_websockets_get_version_string,
		.get_description = janus_websockets_get_description,
		.get_name = janus_websockets_get_name,
		.get_author = janus_websockets_get_author,
		.get_package = janus_websockets_get_package,

		.is_janus_api_enabled = janus_websockets_is_janus_api_enabled,
		.is_admin_api_enabled = janus_websockets_is_admin_api_enabled,

		.send_message = janus_websockets_send_message,
		.session_created = janus_websockets_session_created,
		.session_over = janus_websockets_session_over,
		.session_claimed = janus_websockets_session_claimed,

		.query_transport = janus_websockets_query_transport,
	);

/* Transport creator */
janus_transport *create(void) {
	JANUS_LOG(LOG_VERB, "%s created!\n", JANUS_WEBSOCKETS_NAME);
	return &janus_websockets_transport;
}


/* Useful stuff */
static gint initialized = 0, stopping = 0;
static janus_transport_callbacks *gateway = NULL;
static gboolean ws_janus_api_enabled = FALSE;
static gboolean ws_admin_api_enabled = FALSE;
static gboolean notify_events = TRUE;

/* Clients maps */
#if (LWS_LIBRARY_VERSION_MAJOR >= 3)
static GHashTable *clients = NULL, *writable_clients = NULL;
#endif
static janus_mutex writable_mutex;

/* JSON serialization options */
static size_t json_format = JSON_INDENT(3) | JSON_PRESERVE_ORDER;

/* Parameter validation (for tweaking and queries via Admin API) */
static struct janus_json_parameter request_parameters[] = {
	{"request", JSON_STRING, JANUS_JSON_PARAM_REQUIRED}
};
static struct janus_json_parameter configure_parameters[] = {
	{"events", JANUS_JSON_BOOL, 0},
	{"json", JSON_STRING, 0},
	{"logging", JSON_STRING, 0},
};
/* Error codes (for the tweaking and queries via Admin API) */
#define JANUS_WEBSOCKETS_ERROR_INVALID_REQUEST		411
#define JANUS_WEBSOCKETS_ERROR_MISSING_ELEMENT		412
#define JANUS_WEBSOCKETS_ERROR_INVALID_ELEMENT		413
#define JANUS_WEBSOCKETS_ERROR_UNKNOWN_ERROR		499


/* Logging */
static int ws_log_level = 0;
static const char *janus_websockets_get_level_str(int level) {
	switch(level) {
		case LLL_ERR:
			return "ERR";
		case LLL_WARN:
			return "WARN";
		case LLL_NOTICE:
			return "NOTICE";
		case LLL_INFO:
			return "INFO";
		case LLL_DEBUG:
			return "DEBUG";
		case LLL_PARSER:
			return "PARSER";
		case LLL_HEADER:
			return "HEADER";
		case LLL_EXT:
			return "EXT";
		case LLL_CLIENT:
			return "CLIENT";
		case LLL_LATENCY:
			return "LATENCY";
#if (LWS_LIBRARY_VERSION_MAJOR >= 2 && LWS_LIBRARY_VERSION_MINOR >= 2) || (LWS_LIBRARY_VERSION_MAJOR >= 3)
		case LLL_USER:
			return "USER";
#endif
		case LLL_COUNT:
			return "COUNT";
		default:
			return NULL;
	}
}
static void janus_websockets_log_emit_function(int level, const char *line) {
	/* FIXME Do we want to use different Janus debug levels according to the level here? */
	JANUS_LOG(LOG_INFO, "[libwebsockets][%s] %s", janus_websockets_get_level_str(level), line);
}

/* WebSockets service thread */
static GThread *ws_thread = NULL;
void *janus_websockets_thread(void *data);


/* WebSocket client session */
typedef struct janus_websockets_client {
	struct lws *wsi;						/* The libwebsockets client instance */
	GAsyncQueue *messages;					/* Queue of outgoing messages to push */
	char *incoming;							/* Buffer containing the incoming message to process (in case there are fragments) */
	unsigned char *buffer;					/* Buffer containing the message to send */
	size_t buflen;								/* Length of the buffer (may be resized after re-allocations) */
	size_t bufpending;							/* Data an interrupted previous write couldn't send */
	size_t bufoffset;							/* Offset from where the interrupted previous write should resume */
	volatile gint destroyed;				/* Whether this libwebsockets client instance has been closed */
	janus_transport_session *ts;			/* Janus core-transport session */
} janus_websockets_client;


/* libwebsockets WS context */
static struct lws_context *wsc = NULL;
/* Callbacks for HTTP-related events (automatically rejected) */
static int janus_websockets_callback_http(
		struct lws *wsi,
		enum lws_callback_reasons reason,
		void *user, void *in, size_t len);
static int janus_websockets_callback_https(
		struct lws *wsi,
		enum lws_callback_reasons reason,
		void *user, void *in, size_t len);
/* Callbacks for WebSockets-related events */
static int janus_websockets_callback(
		struct lws *wsi,
		enum lws_callback_reasons reason,
		void *user, void *in, size_t len);
static int janus_websockets_callback_secure(
		struct lws *wsi,
		enum lws_callback_reasons reason,
		void *user, void *in, size_t len);
static int janus_websockets_admin_callback(
		struct lws *wsi,
		enum lws_callback_reasons reason,
		void *user, void *in, size_t len);
static int janus_websockets_admin_callback_secure(
		struct lws *wsi,
		enum lws_callback_reasons reason,
		void *user, void *in, size_t len);
/* Protocol mappings */
static struct lws_protocols ws_protocols[] = {
	{ "http-only", janus_websockets_callback_http, 0, 0 },
	{ "janus-protocol", janus_websockets_callback, sizeof(janus_websockets_client), 0 },
	{ NULL, NULL, 0 }
};
static struct lws_protocols sws_protocols[] = {
	{ "http-only", janus_websockets_callback_https, 0, 0 },
	{ "janus-protocol", janus_websockets_callback_secure, sizeof(janus_websockets_client), 0 },
	{ NULL, NULL, 0 }
};
static struct lws_protocols admin_ws_protocols[] = {
	{ "http-only", janus_websockets_callback_http, 0, 0 },
	{ "janus-admin-protocol", janus_websockets_admin_callback, sizeof(janus_websockets_client), 0 },
	{ NULL, NULL, 0 }
};
static struct lws_protocols admin_sws_protocols[] = {
	{ "http-only", janus_websockets_callback_https, 0, 0 },
	{ "janus-admin-protocol", janus_websockets_admin_callback_secure, sizeof(janus_websockets_client), 0 },
	{ NULL, NULL, 0 }
};
/* Helper for debugging reasons */
#define CASE_STR(name) case name: return #name
static const char *janus_websockets_reason_string(enum lws_callback_reasons reason) {
	switch(reason) {
		CASE_STR(LWS_CALLBACK_ESTABLISHED);
		CASE_STR(LWS_CALLBACK_CLIENT_CONNECTION_ERROR);
		CASE_STR(LWS_CALLBACK_CLIENT_FILTER_PRE_ESTABLISH);
		CASE_STR(LWS_CALLBACK_CLIENT_ESTABLISHED);
		CASE_STR(LWS_CALLBACK_CLOSED);
		CASE_STR(LWS_CALLBACK_CLOSED_HTTP);
		CASE_STR(LWS_CALLBACK_RECEIVE);
		CASE_STR(LWS_CALLBACK_CLIENT_RECEIVE);
		CASE_STR(LWS_CALLBACK_CLIENT_RECEIVE_PONG);
		CASE_STR(LWS_CALLBACK_CLIENT_WRITEABLE);
		CASE_STR(LWS_CALLBACK_SERVER_WRITEABLE);
		CASE_STR(LWS_CALLBACK_HTTP);
		CASE_STR(LWS_CALLBACK_HTTP_BODY);
		CASE_STR(LWS_CALLBACK_HTTP_BODY_COMPLETION);
		CASE_STR(LWS_CALLBACK_HTTP_FILE_COMPLETION);
		CASE_STR(LWS_CALLBACK_HTTP_WRITEABLE);
		CASE_STR(LWS_CALLBACK_ADD_HEADERS);
		CASE_STR(LWS_CALLBACK_FILTER_NETWORK_CONNECTION);
		CASE_STR(LWS_CALLBACK_FILTER_HTTP_CONNECTION);
		CASE_STR(LWS_CALLBACK_SERVER_NEW_CLIENT_INSTANTIATED);
		CASE_STR(LWS_CALLBACK_FILTER_PROTOCOL_CONNECTION);
		CASE_STR(LWS_CALLBACK_OPENSSL_LOAD_EXTRA_CLIENT_VERIFY_CERTS);
		CASE_STR(LWS_CALLBACK_OPENSSL_LOAD_EXTRA_SERVER_VERIFY_CERTS);
		CASE_STR(LWS_CALLBACK_OPENSSL_PERFORM_CLIENT_CERT_VERIFICATION);
		CASE_STR(LWS_CALLBACK_CLIENT_APPEND_HANDSHAKE_HEADER);
		CASE_STR(LWS_CALLBACK_CONFIRM_EXTENSION_OKAY);
		CASE_STR(LWS_CALLBACK_CLIENT_CONFIRM_EXTENSION_SUPPORTED);
		CASE_STR(LWS_CALLBACK_PROTOCOL_INIT);
		CASE_STR(LWS_CALLBACK_PROTOCOL_DESTROY);
		CASE_STR(LWS_CALLBACK_WSI_CREATE);
		CASE_STR(LWS_CALLBACK_WSI_DESTROY);
		CASE_STR(LWS_CALLBACK_GET_THREAD_ID);
		CASE_STR(LWS_CALLBACK_ADD_POLL_FD);
		CASE_STR(LWS_CALLBACK_DEL_POLL_FD);
		CASE_STR(LWS_CALLBACK_CHANGE_MODE_POLL_FD);
		CASE_STR(LWS_CALLBACK_LOCK_POLL);
		CASE_STR(LWS_CALLBACK_UNLOCK_POLL);
		CASE_STR(LWS_CALLBACK_OPENSSL_CONTEXT_REQUIRES_PRIVATE_KEY);
		CASE_STR(LWS_CALLBACK_USER);
		CASE_STR(LWS_CALLBACK_RECEIVE_PONG);
		default:
			break;
	}
	return NULL;
}

#if (LWS_LIBRARY_VERSION_MAJOR >= 4)
static lws_retry_bo_t pingpong = { 0 };
#endif

/* Helper method to return the interface associated with a local IP address */
static char *janus_websockets_get_interface_name(const char *ip) {
	struct ifaddrs *addrs = NULL, *iap = NULL;
	if(getifaddrs(&addrs) == -1)
		return NULL;
	for(iap = addrs; iap != NULL; iap = iap->ifa_next) {
		if(iap->ifa_addr && (iap->ifa_flags & IFF_UP)) {
			if(iap->ifa_addr->sa_family == AF_INET) {
				struct sockaddr_in *sa = (struct sockaddr_in *)(iap->ifa_addr);
				char buffer[16];
				inet_ntop(iap->ifa_addr->sa_family, (void *)&(sa->sin_addr), buffer, sizeof(buffer));
				if(!strcmp(ip, buffer)) {
					char *iface = g_strdup(iap->ifa_name);
					freeifaddrs(addrs);
					return iface;
				}
			} else if(iap->ifa_addr->sa_family == AF_INET6) {
				struct sockaddr_in6 *sa = (struct sockaddr_in6 *)(iap->ifa_addr);
				char buffer[48];
				inet_ntop(iap->ifa_addr->sa_family, (void *)&(sa->sin6_addr), buffer, sizeof(buffer));
				if(!strcmp(ip, buffer)) {
					char *iface = g_strdup(iap->ifa_name);
					freeifaddrs(addrs);
					return iface;
				}
			}
		}
	}
	freeifaddrs(addrs);
	return NULL;
}

/* Custom Access-Control-Allow-Origin value, if specified */
static char *allow_origin = NULL;
static gboolean enforce_cors = FALSE;

/* WebSockets ACL list for both Janus and Admin API */
static GList *janus_websockets_access_list = NULL, *janus_websockets_admin_access_list = NULL;
static janus_mutex access_list_mutex;
static void janus_websockets_allow_address(const char *ip, gboolean admin) {
	if(ip == NULL)
		return;
	/* Is this an IP or an interface? */
	janus_mutex_lock(&access_list_mutex);
	if(!admin)
		janus_websockets_access_list = g_list_append(janus_websockets_access_list, (gpointer)ip);
	else
		janus_websockets_admin_access_list = g_list_append(janus_websockets_admin_access_list, (gpointer)ip);
	janus_mutex_unlock(&access_list_mutex);
}
static gboolean janus_websockets_is_allowed(const char *ip, gboolean admin) {
	JANUS_LOG(LOG_VERB, "Checking if %s is allowed to contact %s interface\n", ip, admin ? "admin" : "janus");
	if(ip == NULL)
		return FALSE;
	if(!admin && janus_websockets_access_list == NULL) {
		JANUS_LOG(LOG_VERB, "Yep\n");
		return TRUE;
	}
	if(admin && janus_websockets_admin_access_list == NULL) {
		JANUS_LOG(LOG_VERB, "Yeah\n");
		return TRUE;
	}
	janus_mutex_lock(&access_list_mutex);
	GList *temp = admin ? janus_websockets_admin_access_list : janus_websockets_access_list;
	while(temp) {
		const char *allowed = (const char *)temp->data;
		if(allowed != NULL && strstr(ip, allowed)) {
			janus_mutex_unlock(&access_list_mutex);
			return TRUE;
		}
		temp = temp->next;
	}
	janus_mutex_unlock(&access_list_mutex);
	JANUS_LOG(LOG_VERB, "Nope...\n");
	return FALSE;
}

/* Transport implementation */
int janus_websockets_init(janus_transport_callbacks *callback, const char *config_path) {
	if(g_atomic_int_get(&stopping)) {
		/* Still stopping from before */
		return -1;
	}
	if(callback == NULL || config_path == NULL) {
		/* Invalid arguments */
		return -1;
	}

#ifndef LWS_WITH_IPV6
	JANUS_LOG(LOG_WARN, "libwebsockets has been built without IPv6 support, will bind to IPv4 only\n");
#endif

#ifdef __FreeBSD__
	int ipv4_only = 0;
#endif
	/* This is the callback we'll need to invoke to contact the Janus core */
	gateway = callback;

	/* Prepare the common context */
	struct lws_context_creation_info wscinfo;
	memset(&wscinfo, 0, sizeof wscinfo);
	wscinfo.options |= LWS_SERVER_OPTION_EXPLICIT_VHOSTS;

	/* We use vhosts on the same context to address both APIs, secure or not */
	struct lws_vhost *wss = NULL, *swss = NULL,
		*admin_wss = NULL, *admin_swss = NULL;

	/* Read configuration */
	char filename[255];
	g_snprintf(filename, 255, "%s/%s.jcfg", config_path, JANUS_WEBSOCKETS_PACKAGE);
	JANUS_LOG(LOG_VERB, "Configuration file: %s\n", filename);
	janus_config *config = janus_config_parse(filename);
	if(config == NULL) {
		JANUS_LOG(LOG_WARN, "Couldn't find .jcfg configuration file (%s), trying .cfg\n", JANUS_WEBSOCKETS_PACKAGE);
		g_snprintf(filename, 255, "%s/%s.cfg", config_path, JANUS_WEBSOCKETS_PACKAGE);
		JANUS_LOG(LOG_VERB, "Configuration file: %s\n", filename);
		config = janus_config_parse(filename);
	}
	if(config != NULL) {
		janus_config_print(config);
		janus_config_category *config_general = janus_config_get_create(config, NULL, janus_config_type_category, "general");
		janus_config_category *config_admin = janus_config_get_create(config, NULL, janus_config_type_category, "admin");
		janus_config_category *config_cors = janus_config_get_create(config, NULL, janus_config_type_category, "cors");
		janus_config_category *config_certs = janus_config_get_create(config, NULL, janus_config_type_category, "certificates");

		/* Handle configuration */
		janus_config_item *item = janus_config_get(config, config_general, janus_config_type_item, "json");
		if(item && item->value) {
			/* Check how we need to format/serialize the JSON output */
			if(!strcasecmp(item->value, "indented")) {
				/* Default: indented, we use three spaces for that */
				json_format = JSON_INDENT(3) | JSON_PRESERVE_ORDER;
			} else if(!strcasecmp(item->value, "plain")) {
				/* Not indented and no new lines, but still readable */
				json_format = JSON_INDENT(0) | JSON_PRESERVE_ORDER;
			} else if(!strcasecmp(item->value, "compact")) {
				/* Compact, so no spaces between separators */
				json_format = JSON_COMPACT | JSON_PRESERVE_ORDER;
			} else {
				JANUS_LOG(LOG_WARN, "Unsupported JSON format option '%s', using default (indented)\n", item->value);
				json_format = JSON_INDENT(3) | JSON_PRESERVE_ORDER;
			}
		}

		/* Check if we need to send events to handlers */
		janus_config_item *events = janus_config_get(config, config_general, janus_config_type_item, "events");
		if(events != NULL && events->value != NULL)
			notify_events = janus_is_true(events->value);
		if(!notify_events && callback->events_is_enabled()) {
			JANUS_LOG(LOG_WARN, "Notification of events to handlers disabled for %s\n", JANUS_WEBSOCKETS_NAME);
		}

		item = janus_config_get(config, config_general, janus_config_type_item, "ws_logging");
		if(item && item->value) {
			/* libwebsockets uses a mask to set log levels, as documented here:
			 * https://libwebsockets.org/lws-api-doc-master/html/group__log.html */
			if(strstr(item->value, "none")) {
				/* Disable libwebsockets logging completely (the default) */
			} else if(strstr(item->value, "all")) {
				/* Enable all libwebsockets logging */
				ws_log_level = LLL_ERR | LLL_WARN | LLL_NOTICE | LLL_INFO |
					LLL_DEBUG | LLL_PARSER | LLL_HEADER | LLL_EXT |
#if (LWS_LIBRARY_VERSION_MAJOR >= 2 && LWS_LIBRARY_VERSION_MINOR >= 2) || (LWS_LIBRARY_VERSION_MAJOR >= 3)
					LLL_CLIENT | LLL_LATENCY | LLL_USER | LLL_COUNT;
#else
					LLL_CLIENT | LLL_LATENCY | LLL_COUNT;
#endif
			} else {
				/* Only enable some of the properties */
				if(strstr(item->value, "err"))
					ws_log_level |= LLL_ERR;
				if(strstr(item->value, "warn"))
					ws_log_level |= LLL_WARN;
				if(strstr(item->value, "notice"))
					ws_log_level |= LLL_NOTICE;
				if(strstr(item->value, "info"))
					ws_log_level |= LLL_INFO;
				if(strstr(item->value, "debug"))
					ws_log_level |= LLL_DEBUG;
				if(strstr(item->value, "parser"))
					ws_log_level |= LLL_PARSER;
				if(strstr(item->value, "header"))
					ws_log_level |= LLL_HEADER;
				if(strstr(item->value, "ext"))
					ws_log_level |= LLL_EXT;
				if(strstr(item->value, "client"))
					ws_log_level |= LLL_CLIENT;
				if(strstr(item->value, "latency"))
					ws_log_level |= LLL_LATENCY;
#if (LWS_LIBRARY_VERSION_MAJOR >= 2 && LWS_LIBRARY_VERSION_MINOR >= 2) || (LWS_LIBRARY_VERSION_MAJOR >= 3)
				if(strstr(item->value, "user"))
					ws_log_level |= LLL_USER;
#endif
				if(strstr(item->value, "count"))
					ws_log_level |= LLL_COUNT;
			}
		}
		JANUS_LOG(LOG_INFO, "libwebsockets logging: %d\n", ws_log_level);
		lws_set_log_level(ws_log_level, janus_websockets_log_emit_function);

		/* Any ACL for either the Janus or Admin API? */
		item = janus_config_get(config, config_general, janus_config_type_item, "ws_acl");
		if(item && item->value) {
			gchar **list = g_strsplit(item->value, ",", -1);
			gchar *index = list[0];
			if(index != NULL) {
				int i=0;
				while(index != NULL) {
					if(strlen(index) > 0) {
						JANUS_LOG(LOG_INFO, "Adding '%s' to the Janus API allowed list...\n", index);
						janus_websockets_allow_address(g_strdup(index), FALSE);
					}
					i++;
					index = list[i];
				}
			}
			g_strfreev(list);
			list = NULL;
		}
		item = janus_config_get(config, config_admin, janus_config_type_item, "admin_ws_acl");
		if(item && item->value) {
			gchar **list = g_strsplit(item->value, ",", -1);
			gchar *index = list[0];
			if(index != NULL) {
				int i=0;
				while(index != NULL) {
					if(strlen(index) > 0) {
						JANUS_LOG(LOG_INFO, "Adding '%s' to the Admin/monitor allowed list...\n", index);
						janus_websockets_allow_address(g_strdup(index), TRUE);
					}
					i++;
					index = list[i];
				}
			}
			g_strfreev(list);
			list = NULL;
		}

		/* Any custom value for the Access-Control-Allow-Origin header? */
		item = janus_config_get(config, config_cors, janus_config_type_item, "allow_origin");
		if(item && item->value) {
			allow_origin = g_strdup(item->value);
			JANUS_LOG(LOG_INFO, "Restricting Access-Control-Allow-Origin to '%s'\n", allow_origin);
		}
		if(allow_origin != NULL) {
			item = janus_config_get(config, config_cors, janus_config_type_item, "enforce_cors");
			if(item && item->value && janus_is_true(item->value)) {
				enforce_cors = TRUE;
				JANUS_LOG(LOG_INFO, "Going to enforce CORS by rejecting WebSocket connections\n");
			}
		}

		/* Check if we need to enable the transport level ping/pong mechanism */
		int pingpong_trigger = 0, pingpong_timeout = 0;
		item = janus_config_get(config, config_general, janus_config_type_item, "pingpong_trigger");
		if(item && item->value) {
#if (LWS_LIBRARY_VERSION_MAJOR >= 2 && LWS_LIBRARY_VERSION_MINOR >= 1) || (LWS_LIBRARY_VERSION_MAJOR >= 3)
			pingpong_trigger = atoi(item->value);
			if(pingpong_trigger < 0) {
				JANUS_LOG(LOG_WARN, "Invalid value for pingpong_trigger (%d), ignoring...\n", pingpong_trigger);
				pingpong_trigger = 0;
			}
#else
			JANUS_LOG(LOG_WARN, "WebSockets ping/pong only supported in libwebsockets >= 2.1\n");
#endif
		}
		item = janus_config_get(config, config_general, janus_config_type_item, "pingpong_timeout");
		if(item && item->value) {
#if (LWS_LIBRARY_VERSION_MAJOR >= 2 && LWS_LIBRARY_VERSION_MINOR >= 1) || (LWS_LIBRARY_VERSION_MAJOR >= 3)
			pingpong_timeout = atoi(item->value);
			if(pingpong_timeout < 0) {
				JANUS_LOG(LOG_WARN, "Invalid value for pingpong_timeout (%d), ignoring...\n", pingpong_timeout);
				pingpong_timeout = 0;
			}
#else
			JANUS_LOG(LOG_WARN, "WebSockets ping/pong only supported in libwebsockets >= 2.1\n");
#endif
		}
		if((pingpong_trigger && !pingpong_timeout) || (!pingpong_trigger && pingpong_timeout)) {
			JANUS_LOG(LOG_WARN, "pingpong_trigger and pingpong_timeout not both set, ignoring...\n");
		}
#if (LWS_LIBRARY_VERSION_MAJOR >= 4)
		/* libwebsockets 4 has a different API, that works differently
		 * https://github.com/warmcat/libwebsockets/blob/master/READMEs/README.lws_retry.md */
		if(pingpong_trigger > 0 && pingpong_timeout > 0) {
			pingpong.secs_since_valid_ping = pingpong_trigger;
			pingpong.secs_since_valid_hangup = pingpong_trigger + pingpong_timeout;
			wscinfo.retry_and_idle_policy = &pingpong;
		}
#else
#if (LWS_LIBRARY_VERSION_MAJOR >= 2 && LWS_LIBRARY_VERSION_MINOR >= 1) || (LWS_LIBRARY_VERSION_MAJOR == 3)
		if(pingpong_trigger > 0 && pingpong_timeout > 0) {
			wscinfo.ws_ping_pong_interval = pingpong_trigger;
			wscinfo.timeout_secs = pingpong_timeout;
		}
#endif
#endif
		/* Force single-thread server */
		wscinfo.count_threads = 1;

		/* Create the base context */
		wsc = lws_create_context(&wscinfo);
		if(wsc == NULL) {
			JANUS_LOG(LOG_ERR, "Error creating libwebsockets context...\n");
			janus_config_destroy(config);
			return -1;	/* No point in keeping the plugin loaded */
		}

		/* Setup the Janus API WebSockets server(s) */
		item = janus_config_get(config, config_general, janus_config_type_item, "ws");
		if(!item || !item->value || !janus_is_true(item->value)) {
			JANUS_LOG(LOG_VERB, "WebSockets server disabled\n");
		} else {
			uint16_t wsport = 8188;
			item = janus_config_get(config, config_general, janus_config_type_item, "ws_port");
			if(item && item->value && janus_string_to_uint16(item->value, &wsport) < 0) {
				JANUS_LOG(LOG_ERR, "Invalid port (%s), falling back to default\n", item->value);
				wsport = 8188;
			}
			char *interface = NULL;
			item = janus_config_get(config, config_general, janus_config_type_item, "ws_interface");
			if(item && item->value)
				interface = (char *)item->value;
			char *ip = NULL;
			item = janus_config_get(config, config_general, janus_config_type_item, "ws_ip");
			if(item && item->value) {
				ip = (char *)item->value;
#ifdef __FreeBSD__
				struct in_addr addr;
				if(inet_net_pton(AF_INET, ip, &addr, sizeof(addr)) > 0)
					ipv4_only = 1;
#endif
				char *iface = janus_websockets_get_interface_name(ip);
				if(iface == NULL) {
					JANUS_LOG(LOG_WARN, "No interface associated with %s? Falling back to no interface...\n", ip);
				}
				ip = iface;
			}
			/* Prepare context */
			struct lws_context_creation_info info;
			memset(&info, 0, sizeof info);
			info.port = wsport;
			info.iface = ip ? ip : interface;
			info.protocols = ws_protocols;
			info.extensions = NULL;
			info.ssl_cert_filepath = NULL;
			info.ssl_private_key_filepath = NULL;
			info.ssl_private_key_password = NULL;
			info.gid = -1;
			info.uid = -1;
<<<<<<< HEAD
			info.options = 0;
#ifdef __FreeBSD__
			if (ipv4_only) {
				info.options |= LWS_SERVER_OPTION_DISABLE_IPV6;
				ipv4_only = 0;
			}
=======
#if (LWS_LIBRARY_VERSION_MAJOR == 3 && LWS_LIBRARY_VERSION_MINOR >= 2) || (LWS_LIBRARY_VERSION_MAJOR > 3)
			info.options = LWS_SERVER_OPTION_FAIL_UPON_UNABLE_TO_BIND;
>>>>>>> 19ecf483
#endif
			/* Create the WebSocket context */
			wss = lws_create_vhost(wsc, &info);
			if(wss == NULL) {
				JANUS_LOG(LOG_FATAL, "Error creating vhost for WebSockets server...\n");
			} else {
				JANUS_LOG(LOG_INFO, "WebSockets server started (port %d)...\n", wsport);
			}
			g_free(ip);
		}
		item = janus_config_get(config, config_general, janus_config_type_item, "wss");
		if(!item || !item->value || !janus_is_true(item->value)) {
			JANUS_LOG(LOG_VERB, "Secure WebSockets server disabled\n");
		} else {
			uint16_t wsport = 8989;
			item = janus_config_get(config, config_general, janus_config_type_item, "wss_port");
			if(item && item->value && janus_string_to_uint16(item->value, &wsport) < 0) {
				JANUS_LOG(LOG_ERR, "Invalid port (%s), falling back to default\n", item->value);
				wsport = 8989;
			}
			char *interface = NULL;
			item = janus_config_get(config, config_general, janus_config_type_item, "wss_interface");
			if(item && item->value)
				interface = (char *)item->value;
			char *ip = NULL;
			item = janus_config_get(config, config_general, janus_config_type_item, "wss_ip");
			if(item && item->value) {
				ip = (char *)item->value;
#ifdef __FreeBSD__
				struct in_addr addr;
				if(inet_net_pton(AF_INET, ip, &addr, sizeof(addr)) > 0)
					ipv4_only = 1;
#endif
				char *iface = janus_websockets_get_interface_name(ip);
				if(iface == NULL) {
					JANUS_LOG(LOG_WARN, "No interface associated with %s? Falling back to no interface...\n", ip);
				}
				ip = iface;
			}
			item = janus_config_get(config, config_certs, janus_config_type_item, "cert_pem");
			if(!item || !item->value) {
				JANUS_LOG(LOG_FATAL, "Missing certificate/key path\n");
			} else {
				char *server_pem = (char *)item->value;
				char *server_key = (char *)item->value;
				char *password = NULL;
				char *ciphers = NULL;
				item = janus_config_get(config, config_certs, janus_config_type_item, "cert_key");
				if(item && item->value)
					server_key = (char *)item->value;
				item = janus_config_get(config, config_certs, janus_config_type_item, "cert_pwd");
				if(item && item->value)
					password = (char *)item->value;
				JANUS_LOG(LOG_VERB, "Using certificates:\n\t%s\n\t%s\n", server_pem, server_key);
				item = janus_config_get(config, config_certs, janus_config_type_item, "ciphers");
				if(item && item->value)
					ciphers = (char *)item->value;
				/* Prepare secure context */
				struct lws_context_creation_info info;
				memset(&info, 0, sizeof info);
				info.port = wsport;
				info.iface = ip ? ip : interface;
				info.protocols = sws_protocols;
				info.extensions = NULL;
				info.ssl_cert_filepath = server_pem;
				info.ssl_private_key_filepath = server_key;
				info.ssl_private_key_password = password;
				info.ssl_cipher_list = ciphers;
				info.gid = -1;
				info.uid = -1;
#if (LWS_LIBRARY_VERSION_MAJOR == 3 && LWS_LIBRARY_VERSION_MINOR >= 2) || (LWS_LIBRARY_VERSION_MAJOR > 3)
				info.options = LWS_SERVER_OPTION_DO_SSL_GLOBAL_INIT | LWS_SERVER_OPTION_FAIL_UPON_UNABLE_TO_BIND;
#elif LWS_LIBRARY_VERSION_MAJOR >= 2
				info.options = LWS_SERVER_OPTION_DO_SSL_GLOBAL_INIT;
#endif
#ifdef __FreeBSD__
				if(ipv4_only) {
					info.options |= LWS_SERVER_OPTION_DISABLE_IPV6;
					ipv4_only = 0;
				}
#endif
				/* Create the secure WebSocket context */
				swss = lws_create_vhost(wsc, &info);
				if(swss == NULL) {
					JANUS_LOG(LOG_FATAL, "Error creating vhost for Secure WebSockets server...\n");
				} else {
					JANUS_LOG(LOG_INFO, "Secure WebSockets server started (port %d)...\n", wsport);
				}
			}
			g_free(ip);
		}
		/* Do the same for the Admin API, if enabled */
		item = janus_config_get(config, config_admin, janus_config_type_item, "admin_ws");
		if(!item || !item->value || !janus_is_true(item->value)) {
			JANUS_LOG(LOG_VERB, "Admin WebSockets server disabled\n");
		} else {
			uint16_t wsport = 7188;
			item = janus_config_get(config, config_admin, janus_config_type_item, "admin_ws_port");
			if(item && item->value && janus_string_to_uint16(item->value, &wsport) < 0) {
				JANUS_LOG(LOG_ERR, "Invalid port (%s), falling back to default\n", item->value);
				wsport = 7188;
			}
			char *interface = NULL;
			item = janus_config_get(config, config_admin, janus_config_type_item, "admin_ws_interface");
			if(item && item->value)
				interface = (char *)item->value;
			char *ip = NULL;
			item = janus_config_get(config, config_admin, janus_config_type_item, "admin_ws_ip");
			if(item && item->value) {
				ip = (char *)item->value;
#ifdef __FreeBSD__
				struct in_addr addr;
				if(inet_net_pton(AF_INET, ip, &addr, sizeof(addr)) > 0)
					ipv4_only = 1;
#endif
				char *iface = janus_websockets_get_interface_name(ip);
				if(iface == NULL) {
					JANUS_LOG(LOG_WARN, "No interface associated with %s? Falling back to no interface...\n", ip);
				}
				ip = iface;
			}
			/* Prepare context */
			struct lws_context_creation_info info;
			memset(&info, 0, sizeof info);
			info.port = wsport;
			info.iface = ip ? ip : interface;
			info.protocols = admin_ws_protocols;
			info.extensions = NULL;
			info.ssl_cert_filepath = NULL;
			info.ssl_private_key_filepath = NULL;
			info.ssl_private_key_password = NULL;
			info.gid = -1;
			info.uid = -1;
<<<<<<< HEAD
			info.options = 0;
#ifdef __FreeBSD__
			if (ipv4_only) {
                            info.options |= LWS_SERVER_OPTION_DISABLE_IPV6;
                            ipv4_only = 0;
                        }
=======
#if (LWS_LIBRARY_VERSION_MAJOR == 3 && LWS_LIBRARY_VERSION_MINOR >= 2) || (LWS_LIBRARY_VERSION_MAJOR > 3)
			info.options = LWS_SERVER_OPTION_FAIL_UPON_UNABLE_TO_BIND;
>>>>>>> 19ecf483
#endif
			/* Create the WebSocket context */
			admin_wss = lws_create_vhost(wsc, &info);
			if(admin_wss == NULL) {
				JANUS_LOG(LOG_FATAL, "Error creating vhost for Admin WebSockets server...\n");
			} else {
				JANUS_LOG(LOG_INFO, "Admin WebSockets server started (port %d)...\n", wsport);
			}
			g_free(ip);
		}
		item = janus_config_get(config, config_admin, janus_config_type_item, "admin_wss");
		if(!item || !item->value || !janus_is_true(item->value)) {
			JANUS_LOG(LOG_VERB, "Secure Admin WebSockets server disabled\n");
		} else {
			uint16_t wsport = 7989;
			item = janus_config_get(config, config_admin, janus_config_type_item, "admin_wss_port");
			if(item && item->value && janus_string_to_uint16(item->value, &wsport) < 0) {
				JANUS_LOG(LOG_ERR, "Invalid port (%s), falling back to default\n", item->value);
				wsport = 7989;
			}
			char *interface = NULL;
			item = janus_config_get(config, config_admin, janus_config_type_item, "admin_wss_interface");
			if(item && item->value)
				interface = (char *)item->value;
			char *ip = NULL;
			item = janus_config_get(config, config_admin, janus_config_type_item, "admin_wss_ip");
			if(item && item->value) {
				ip = (char *)item->value;
#ifdef __FreeBSD__
				struct in_addr addr;
				if(inet_net_pton(AF_INET, ip, &addr, sizeof(addr)) > 0)
					ipv4_only = 1;
#endif
				char *iface = janus_websockets_get_interface_name(ip);
				if(iface == NULL) {
					JANUS_LOG(LOG_WARN, "No interface associated with %s? Falling back to no interface...\n", ip);
				}
				ip = iface;
			}
			item = janus_config_get(config, config_certs, janus_config_type_item, "cert_pem");
			if(!item || !item->value) {
				JANUS_LOG(LOG_FATAL, "Missing certificate/key path\n");
			} else {
				char *server_pem = (char *)item->value;
				char *server_key = (char *)item->value;
				char *password = NULL;
				char *ciphers = NULL;
				item = janus_config_get(config, config_certs, janus_config_type_item, "cert_key");
				if(item && item->value)
					server_key = (char *)item->value;
				item = janus_config_get(config, config_certs, janus_config_type_item, "cert_pwd");
				if(item && item->value)
					password = (char *)item->value;
				JANUS_LOG(LOG_VERB, "Using certificates:\n\t%s\n\t%s\n", server_pem, server_key);
				item = janus_config_get(config, config_certs, janus_config_type_item, "ciphers");
				if(item && item->value)
					ciphers = (char *)item->value;
				/* Prepare secure context */
				struct lws_context_creation_info info;
				memset(&info, 0, sizeof info);
				info.port = wsport;
				info.iface = ip ? ip : interface;
				info.protocols = admin_sws_protocols;
				info.extensions = NULL;
				info.ssl_cert_filepath = server_pem;
				info.ssl_private_key_filepath = server_key;
				info.ssl_private_key_password = password;
				info.ssl_cipher_list = ciphers;
				info.gid = -1;
				info.uid = -1;
#if (LWS_LIBRARY_VERSION_MAJOR == 3 && LWS_LIBRARY_VERSION_MINOR >= 2) || (LWS_LIBRARY_VERSION_MAJOR > 3)
				info.options =  LWS_SERVER_OPTION_DO_SSL_GLOBAL_INIT | LWS_SERVER_OPTION_FAIL_UPON_UNABLE_TO_BIND;
#elif LWS_LIBRARY_VERSION_MAJOR >= 2
				info.options = LWS_SERVER_OPTION_DO_SSL_GLOBAL_INIT;
#endif
#ifdef __FreeBSD__
				if (ipv4_only) {
					info.options |= LWS_SERVER_OPTION_DISABLE_IPV6;
					ipv4_only = 0;
				}
#endif
				/* Create the secure WebSocket context */
				admin_swss = lws_create_vhost(wsc, &info);
				if(admin_swss == NULL) {
					JANUS_LOG(LOG_FATAL, "Error creating vhost for Secure Admin WebSockets server...\n");
				} else {
					JANUS_LOG(LOG_INFO, "Secure Admin WebSockets server started (port %d)...\n", wsport);
				}
			}
			g_free(ip);
		}
	}
	janus_config_destroy(config);
	config = NULL;
	if(!wss && !swss && !admin_wss && !admin_swss) {
		JANUS_LOG(LOG_WARN, "No WebSockets server started, giving up...\n");
		lws_context_destroy(wsc);
		return -1;	/* No point in keeping the plugin loaded */
	}
	ws_janus_api_enabled = wss || swss;
	ws_admin_api_enabled = admin_wss || admin_swss;

#if (LWS_LIBRARY_VERSION_MAJOR >= 3)
	clients = g_hash_table_new(NULL, NULL);
	writable_clients = g_hash_table_new(NULL, NULL);
#endif
	janus_mutex_init(&writable_mutex);

	g_atomic_int_set(&initialized, 1);

	GError *error = NULL;
	/* Start the WebSocket service thread */
	if(ws_janus_api_enabled || ws_admin_api_enabled) {
		ws_thread = g_thread_try_new("ws thread", &janus_websockets_thread, wsc, &error);
		if(error != NULL) {
			g_atomic_int_set(&initialized, 0);
			JANUS_LOG(LOG_ERR, "Got error %d (%s) trying to launch the WebSockets thread...\n",
				error->code, error->message ? error->message : "??");
			g_error_free(error);
			return -1;
		}
	}

	/* Done */
	JANUS_LOG(LOG_INFO, "%s initialized!\n", JANUS_WEBSOCKETS_NAME);
	return 0;
}

void janus_websockets_destroy(void) {
	if(!g_atomic_int_get(&initialized))
		return;
	g_atomic_int_set(&stopping, 1);

	/* Stop the service thread */
	if(ws_thread != NULL) {
		g_thread_join(ws_thread);
		ws_thread = NULL;
	}

	/* Destroy the context */
	if(wsc != NULL) {
		lws_context_destroy(wsc);
		wsc = NULL;
	}

#if (LWS_LIBRARY_VERSION_MAJOR >= 3)
	janus_mutex_lock(&writable_mutex);
	g_hash_table_destroy(clients);
	clients = NULL;
	g_hash_table_destroy(writable_clients);
	writable_clients = NULL;
	janus_mutex_unlock(&writable_mutex);
#endif

	g_atomic_int_set(&initialized, 0);
	g_atomic_int_set(&stopping, 0);
	JANUS_LOG(LOG_INFO, "%s destroyed!\n", JANUS_WEBSOCKETS_NAME);
}

static void janus_websockets_destroy_client(
		janus_websockets_client *ws_client,
		struct lws *wsi,
		const char *log_prefix) {
	if(!ws_client || !ws_client->ts)
		return;
	janus_mutex_lock(&ws_client->ts->mutex);
	if(!g_atomic_int_compare_and_exchange(&ws_client->destroyed, 0, 1)) {
		janus_mutex_unlock(&ws_client->ts->mutex);
		return;
	}
	/* Cleanup */
	JANUS_LOG(LOG_INFO, "[%s-%p] Destroying WebSocket client\n", log_prefix, wsi);
#if (LWS_LIBRARY_VERSION_MAJOR >= 3)
	janus_mutex_lock(&writable_mutex);
	g_hash_table_remove(clients, ws_client);
	g_hash_table_remove(writable_clients, ws_client);
	janus_mutex_unlock(&writable_mutex);
#endif
	ws_client->wsi = NULL;
	/* Notify handlers about this transport being gone */
	if(notify_events && gateway->events_is_enabled()) {
		json_t *info = json_object();
		json_object_set_new(info, "event", json_string("disconnected"));
		gateway->notify_event(&janus_websockets_transport, ws_client->ts, info);
	}
	ws_client->ts->transport_p = NULL;
	/* Remove messages queue too, if needed */
	if(ws_client->messages != NULL) {
		char *response = NULL;
		while((response = g_async_queue_try_pop(ws_client->messages)) != NULL) {
			g_free(response);
		}
		g_async_queue_unref(ws_client->messages);
	}
	/* ... and the shared buffers */
	g_free(ws_client->incoming);
	ws_client->incoming = NULL;
	g_free(ws_client->buffer);
	ws_client->buffer = NULL;
	ws_client->buflen = 0;
	ws_client->bufpending = 0;
	ws_client->bufoffset = 0;
	janus_mutex_unlock(&ws_client->ts->mutex);
	/* Notify core */
	gateway->transport_gone(&janus_websockets_transport, ws_client->ts);
	janus_transport_session_destroy(ws_client->ts);
}

int janus_websockets_get_api_compatibility(void) {
	/* Important! This is what your plugin MUST always return: don't lie here or bad things will happen */
	return JANUS_TRANSPORT_API_VERSION;
}

int janus_websockets_get_version(void) {
	return JANUS_WEBSOCKETS_VERSION;
}

const char *janus_websockets_get_version_string(void) {
	return JANUS_WEBSOCKETS_VERSION_STRING;
}

const char *janus_websockets_get_description(void) {
	return JANUS_WEBSOCKETS_DESCRIPTION;
}

const char *janus_websockets_get_name(void) {
	return JANUS_WEBSOCKETS_NAME;
}

const char *janus_websockets_get_author(void) {
	return JANUS_WEBSOCKETS_AUTHOR;
}

const char *janus_websockets_get_package(void) {
	return JANUS_WEBSOCKETS_PACKAGE;
}

gboolean janus_websockets_is_janus_api_enabled(void) {
	return ws_janus_api_enabled;
}

gboolean janus_websockets_is_admin_api_enabled(void) {
	return ws_admin_api_enabled;
}

int janus_websockets_send_message(janus_transport_session *transport, void *request_id, gboolean admin, json_t *message) {
	if(message == NULL)
		return -1;
	if(transport == NULL || g_atomic_int_get(&transport->destroyed)) {
		json_decref(message);
		return -1;
	}
	janus_mutex_lock(&transport->mutex);
	janus_websockets_client *client = (janus_websockets_client *)transport->transport_p;
	if(!client || !client->wsi || g_atomic_int_get(&client->destroyed)) {
		json_decref(message);
		janus_mutex_unlock(&transport->mutex);
		return -1;
	}
	/* Convert to string and enqueue */
	char *payload = json_dumps(message, json_format);
	g_async_queue_push(client->messages, payload);
#if (LWS_LIBRARY_VERSION_MAJOR >= 3)
	/* On libwebsockets >= 3.x we use lws_cancel_service */
	janus_mutex_lock(&writable_mutex);
	if(g_hash_table_lookup(clients, client) == client)
		g_hash_table_insert(writable_clients, client, client);
	janus_mutex_unlock(&writable_mutex);
	lws_cancel_service(wsc);
#else
	/* On libwebsockets < 3.x we use lws_callback_on_writable */
	janus_mutex_lock(&writable_mutex);
	lws_callback_on_writable(client->wsi);
	janus_mutex_unlock(&writable_mutex);
#endif
	janus_mutex_unlock(&transport->mutex);
	json_decref(message);
	return 0;
}

void janus_websockets_session_created(janus_transport_session *transport, guint64 session_id) {
	/* We don't care */
}

void janus_websockets_session_over(janus_transport_session *transport, guint64 session_id, gboolean timeout, gboolean claimed) {
	/* We don't care either: transport timeouts can be detected using the ping/pong mechanism */
}

void janus_websockets_session_claimed(janus_transport_session *transport, guint64 session_id) {
	/* We don't care about this. We should start receiving messages from the core about this session: no action necessary */
	/* FIXME Is the above statement accurate? Should we care? Unlike the HTTP transport, there is no hashtable to update */
}

json_t *janus_websockets_query_transport(json_t *request) {
	if(g_atomic_int_get(&stopping) || !g_atomic_int_get(&initialized)) {
		return NULL;
	}
	/* We can use this request to dynamically change the behaviour of
	 * the transport plugin, and/or query for some specific information */
	json_t *response = json_object();
	int error_code = 0;
	char error_cause[512];
	JANUS_VALIDATE_JSON_OBJECT(request, request_parameters,
		error_code, error_cause, TRUE,
		JANUS_WEBSOCKETS_ERROR_MISSING_ELEMENT, JANUS_WEBSOCKETS_ERROR_INVALID_ELEMENT);
	if(error_code != 0)
		goto plugin_response;
	/* Get the request */
	const char *request_text = json_string_value(json_object_get(request, "request"));
	if(!strcasecmp(request_text, "configure")) {
		/* We only allow for the configuration of some basic properties:
		 * changing more complex things (e.g., port to bind to, etc.)
		 * would likely require restarting backends, so just too much */
		JANUS_VALIDATE_JSON_OBJECT(request, configure_parameters,
			error_code, error_cause, TRUE,
			JANUS_WEBSOCKETS_ERROR_MISSING_ELEMENT, JANUS_WEBSOCKETS_ERROR_INVALID_ELEMENT);
		/* Check if we now need to send events to handlers */
		json_object_set_new(response, "result", json_integer(200));
		json_t *notes = NULL;
		gboolean events = json_is_true(json_object_get(request, "events"));
		if(events && !gateway->events_is_enabled()) {
			/* Notify that this will be ignored */
			notes = json_array();
			json_array_append_new(notes, json_string("Event handlers disabled at the core level"));
			json_object_set_new(response, "notes", notes);
		}
		if(events != notify_events) {
			notify_events = events;
			if(!notify_events && gateway->events_is_enabled()) {
				JANUS_LOG(LOG_WARN, "Notification of events to handlers disabled for %s\n", JANUS_WEBSOCKETS_NAME);
			}
		}
		const char *indentation = json_string_value(json_object_get(request, "json"));
		if(indentation != NULL) {
			if(!strcasecmp(indentation, "indented")) {
				/* Default: indented, we use three spaces for that */
				json_format = JSON_INDENT(3) | JSON_PRESERVE_ORDER;
			} else if(!strcasecmp(indentation, "plain")) {
				/* Not indented and no new lines, but still readable */
				json_format = JSON_INDENT(0) | JSON_PRESERVE_ORDER;
			} else if(!strcasecmp(indentation, "compact")) {
				/* Compact, so no spaces between separators */
				json_format = JSON_COMPACT | JSON_PRESERVE_ORDER;
			} else {
				JANUS_LOG(LOG_WARN, "Unsupported JSON format option '%s', ignoring tweak\n", indentation);
				/* Notify that this will be ignored */
				if(notes == NULL) {
					notes = json_array();
					json_object_set_new(response, "notes", notes);
				}
				json_array_append_new(notes, json_string("Ignored unsupported indentation format"));
			}
		}
		const char *logging = json_string_value(json_object_get(request, "logging"));
		if(logging != NULL) {
			/* libwebsockets uses a mask to set log levels, as documented here:
			 * https://libwebsockets.org/lws-api-doc-master/html/group__log.html */
			if(strstr(logging, "none")) {
				/* Disable libwebsockets logging completely (the default) */
			} else if(strstr(logging, "all")) {
				/* Enable all libwebsockets logging */
				ws_log_level = LLL_ERR | LLL_WARN | LLL_NOTICE | LLL_INFO |
					LLL_DEBUG | LLL_PARSER | LLL_HEADER | LLL_EXT |
#if (LWS_LIBRARY_VERSION_MAJOR >= 2 && LWS_LIBRARY_VERSION_MINOR >= 2) || (LWS_LIBRARY_VERSION_MAJOR >= 3)
					LLL_CLIENT | LLL_LATENCY | LLL_USER | LLL_COUNT;
#else
					LLL_CLIENT | LLL_LATENCY | LLL_COUNT;
#endif
			} else {
				/* Only enable some of the properties */
				ws_log_level = 0;
				if(strstr(logging, "err"))
					ws_log_level |= LLL_ERR;
				if(strstr(logging, "warn"))
					ws_log_level |= LLL_WARN;
				if(strstr(logging, "notice"))
					ws_log_level |= LLL_NOTICE;
				if(strstr(logging, "info"))
					ws_log_level |= LLL_INFO;
				if(strstr(logging, "debug"))
					ws_log_level |= LLL_DEBUG;
				if(strstr(logging, "parser"))
					ws_log_level |= LLL_PARSER;
				if(strstr(logging, "header"))
					ws_log_level |= LLL_HEADER;
				if(strstr(logging, "ext"))
					ws_log_level |= LLL_EXT;
				if(strstr(logging, "client"))
					ws_log_level |= LLL_CLIENT;
				if(strstr(logging, "latency"))
					ws_log_level |= LLL_LATENCY;
#if (LWS_LIBRARY_VERSION_MAJOR >= 2 && LWS_LIBRARY_VERSION_MINOR >= 2) || (LWS_LIBRARY_VERSION_MAJOR >= 3)
				if(strstr(logging, "user"))
					ws_log_level |= LLL_USER;
#endif
				if(strstr(logging, "count"))
					ws_log_level |= LLL_COUNT;
			}
			JANUS_LOG(LOG_INFO, "libwebsockets logging: %d\n", ws_log_level);
			lws_set_log_level(ws_log_level, janus_websockets_log_emit_function);
		}
	} else if(!strcasecmp(request_text, "connections")) {
		/* Return the number of active connections currently handled by the plugin */
		json_object_set_new(response, "result", json_integer(200));
#if (LWS_LIBRARY_VERSION_MAJOR >= 3)
		janus_mutex_lock(&writable_mutex);
		guint connections = g_hash_table_size(clients);
		janus_mutex_unlock(&writable_mutex);
		json_object_set_new(response, "connections", json_integer(connections));
#endif
	} else {
		JANUS_LOG(LOG_VERB, "Unknown request '%s'\n", request_text);
		error_code = JANUS_WEBSOCKETS_ERROR_INVALID_REQUEST;
		g_snprintf(error_cause, 512, "Unknown request '%s'", request_text);
	}

plugin_response:
		{
			if(error_code != 0) {
				/* Prepare JSON error event */
				json_object_set_new(response, "error_code", json_integer(error_code));
				json_object_set_new(response, "error", json_string(error_cause));
			}
			return response;
		}
}


/* Thread */
void *janus_websockets_thread(void *data) {
	struct lws_context *service = (struct lws_context *)data;
	if(service == NULL) {
		JANUS_LOG(LOG_ERR, "Invalid service\n");
		return NULL;
	}

	JANUS_LOG(LOG_INFO, "WebSockets thread started\n");

	while(g_atomic_int_get(&initialized) && !g_atomic_int_get(&stopping)) {
		/* libwebsockets is single thread, we cycle through events here */
		lws_service(service, 50);
	}

	/* Get rid of the WebSockets server */
	lws_cancel_service(service);
	/* Done */
	JANUS_LOG(LOG_INFO, "WebSockets thread ended\n");
	return NULL;
}


/* WebSockets */
static int janus_websockets_callback_http(
		struct lws *wsi,
		enum lws_callback_reasons reason,
		void *user, void *in, size_t len)
{
	/* This endpoint cannot be used for HTTP */
	switch(reason) {
		case LWS_CALLBACK_HTTP:
			JANUS_LOG(LOG_VERB, "Rejecting incoming HTTP request on WebSockets endpoint\n");
			lws_return_http_status(wsi, 403, NULL);
			/* Close and free connection */
			return -1;
		case LWS_CALLBACK_FILTER_PROTOCOL_CONNECTION:
			if (!in) {
				JANUS_LOG(LOG_VERB, "Rejecting incoming HTTP request on WebSockets endpoint: no sub-protocol specified\n");
				return -1;
			}
			break;
		case LWS_CALLBACK_GET_THREAD_ID:
			return (uint64_t)pthread_self();
		default:
			break;
	}
	return 0;
}

static int janus_websockets_callback_https(
		struct lws *wsi,
		enum lws_callback_reasons reason,
		void *user, void *in, size_t len)
{
	/* We just forward the event to the HTTP handler */
	return janus_websockets_callback_http(wsi, reason, user, in, len);
}

/* Use ~ 2xMTU as chunk size */
#define MESSAGE_CHUNK_SIZE 2800

/* This callback handles Janus API requests */
static int janus_websockets_common_callback(
		struct lws *wsi,
		enum lws_callback_reasons reason,
		void *user, void *in, size_t len, gboolean admin)
{
	const char *log_prefix = admin ? "AdminWSS" : "WSS";
	janus_websockets_client *ws_client = (janus_websockets_client *)user;
	switch(reason) {
		case LWS_CALLBACK_ESTABLISHED: {
			/* Is there any filtering we should apply? */
			char ip[256];
#ifdef HAVE_LIBWEBSOCKETS_PEER_SIMPLE
			lws_get_peer_simple(wsi, ip, 256);
			JANUS_LOG(LOG_VERB, "[%s-%p] WebSocket connection opened from %s\n", log_prefix, wsi, ip);
#else
			char name[256];
			lws_get_peer_addresses(wsi, lws_get_socket_fd(wsi), name, 256, ip, 256);
			JANUS_LOG(LOG_VERB, "[%s-%p] WebSocket connection opened from %s by %s\n", log_prefix, wsi, ip, name);
#endif
			if(!janus_websockets_is_allowed(ip, admin)) {
				JANUS_LOG(LOG_ERR, "[%s-%p] IP %s is unauthorized to connect to the WebSockets %s API interface\n", log_prefix, wsi, ip, admin ? "Admin" : "Janus");
				/* Close the connection */
				lws_callback_on_writable(wsi);
				return -1;
			}
			JANUS_LOG(LOG_VERB, "[%s-%p] WebSocket connection accepted\n", log_prefix, wsi);
			if(ws_client == NULL) {
				JANUS_LOG(LOG_ERR, "[%s-%p] Invalid WebSocket client instance...\n", log_prefix, wsi);
				return -1;
			}
			/* Prepare the session */
			ws_client->wsi = wsi;
			ws_client->messages = g_async_queue_new();
			ws_client->buffer = NULL;
			ws_client->buflen = 0;
			ws_client->bufpending = 0;
			ws_client->bufoffset = 0;
			g_atomic_int_set(&ws_client->destroyed, 0);
			ws_client->ts = janus_transport_session_create(ws_client, NULL);
#if (LWS_LIBRARY_VERSION_MAJOR >= 3)
			janus_mutex_lock(&writable_mutex);
			g_hash_table_insert(clients, ws_client, ws_client);
			janus_mutex_unlock(&writable_mutex);
#endif
			/* Let us know when the WebSocket channel becomes writeable */
			lws_callback_on_writable(wsi);
			JANUS_LOG(LOG_VERB, "[%s-%p]   -- Ready to be used!\n", log_prefix, wsi);
			/* Notify handlers about this new transport */
			if(notify_events && gateway->events_is_enabled()) {
				json_t *info = json_object();
				json_object_set_new(info, "event", json_string("connected"));
				json_object_set_new(info, "admin_api", admin ? json_true() : json_false());
				json_object_set_new(info, "ip", json_string(ip));
				gateway->notify_event(&janus_websockets_transport, ws_client->ts, info);
			}
			return 0;
		}
		case LWS_CALLBACK_ADD_HEADERS: {
			/* If CORS is enabled, check the headers and add our own */
			struct lws_process_html_args *args = (struct lws_process_html_args *)in;
			if(allow_origin == NULL) {
				/* Return a wildcard for the Access-Control-Allow-Origin header */
				if(lws_add_http_header_by_name(wsi,
						(unsigned char *)"Access-Control-Allow-Origin:",
						(unsigned char *)"*", 1,
						(unsigned char **)&args->p,
						(unsigned char *)args->p + args->max_len))
					return 1;
			} else {
				/* Return the configured origin in the header */
				if(lws_add_http_header_by_name(wsi,
						(unsigned char *)"Access-Control-Allow-Origin:",
						(unsigned char *)allow_origin, strlen(allow_origin),
						(unsigned char **)&args->p,
						(unsigned char *)args->p + args->max_len))
					return 1;
				char origin[256], headers[256], methods[256];
				origin[0] = '\0';
				headers[0] = '\0';
				methods[0] = '\0';
				int olen = lws_hdr_total_length(wsi, WSI_TOKEN_ORIGIN);
				if(olen > 0 && olen < 255) {
					lws_hdr_copy(wsi, origin, sizeof(origin), WSI_TOKEN_ORIGIN);
				}
				int hlen = lws_hdr_total_length(wsi, WSI_TOKEN_HTTP_AC_REQUEST_HEADERS);
				if(hlen > 0 && hlen < 255) {
					lws_hdr_copy(wsi, headers, sizeof(headers), WSI_TOKEN_HTTP_AC_REQUEST_HEADERS);
					if(lws_add_http_header_by_name(wsi,
							(unsigned char *)"Access-Control-Allow-Headers:",
							(unsigned char *)headers, strlen(headers),
							(unsigned char **)&args->p,
							(unsigned char *)args->p + args->max_len))
						return 1;
				}
#if (LWS_LIBRARY_VERSION_MAJOR >= 3 && LWS_LIBRARY_VERSION_MINOR >= 2) || (LWS_LIBRARY_VERSION_MAJOR >= 4)
				int mlen = lws_hdr_custom_length(wsi, "Access-Control-Request-Methods", strlen("Access-Control-Request-Methods"));
				if(mlen > 0 && mlen < 255) {
					lws_hdr_custom_copy(wsi, methods, sizeof(methods),
						"Access-Control-Request-Methods", strlen("Access-Control-Request-Methods"));
					if(lws_add_http_header_by_name(wsi,
							(unsigned char *)"Access-Control-Allow-Methods:",
							(unsigned char *)methods, strlen(methods),
							(unsigned char **)&args->p,
							(unsigned char *)args->p + args->max_len))
						return 1;
				}
#endif
				/* WebSockets are not bound by CORS, but we can enforce this */
				if(enforce_cors) {
					if(strlen(origin) == 0 || strstr(origin, allow_origin) != origin) {
						JANUS_LOG(LOG_ERR, "[%s-%p] Invalid origin, rejecting...\n", log_prefix, wsi);
						return -1;
					}
				}
			}
			return 0;
		}
		case LWS_CALLBACK_RECEIVE: {
			JANUS_LOG(LOG_HUGE, "[%s-%p] Got %zu bytes:\n", log_prefix, wsi, len);
			if(ws_client == NULL || ws_client->wsi == NULL) {
				JANUS_LOG(LOG_ERR, "[%s-%p] Invalid WebSocket client instance...\n", log_prefix, wsi);
				return -1;
			}
			if(g_atomic_int_get(&ws_client->destroyed))
				return 0;
#if (LWS_LIBRARY_VERSION_MAJOR >= 4)
			/* Refresh the lws connection validity (avoid sending a ping) */
			lws_validity_confirmed(ws_client->wsi);
#endif
			/* Is this a new message, or part of a fragmented one? */
			const size_t remaining = lws_remaining_packet_payload(wsi);
			if(ws_client->incoming == NULL) {
				JANUS_LOG(LOG_HUGE, "[%s-%p] First fragment: %zu bytes, %zu remaining\n", log_prefix, wsi, len, remaining);
				ws_client->incoming = g_malloc(len+1);
				memcpy(ws_client->incoming, in, len);
				ws_client->incoming[len] = '\0';
				JANUS_LOG(LOG_HUGE, "%s\n", ws_client->incoming);
			} else {
				size_t offset = strlen(ws_client->incoming);
				JANUS_LOG(LOG_HUGE, "[%s-%p] Appending fragment: offset %zu, %zu bytes, %zu remaining\n", log_prefix, wsi, offset, len, remaining);
				ws_client->incoming = g_realloc(ws_client->incoming, offset+len+1);
				memcpy(ws_client->incoming+offset, in, len);
				ws_client->incoming[offset+len] = '\0';
				JANUS_LOG(LOG_HUGE, "%s\n", ws_client->incoming+offset);
			}
			if(remaining > 0 || !lws_is_final_fragment(wsi)) {
				/* Still waiting for some more fragments */
				JANUS_LOG(LOG_HUGE, "[%s-%p] Waiting for more fragments\n", log_prefix, wsi);
				return 0;
			}
			JANUS_LOG(LOG_HUGE, "[%s-%p] Done, parsing message: %zu bytes\n", log_prefix, wsi, strlen(ws_client->incoming));
			/* If we got here, the message is complete: parse the JSON payload */
			json_error_t error;
			json_t *root = json_loads(ws_client->incoming, 0, &error);
			g_free(ws_client->incoming);
			ws_client->incoming = NULL;
			/* Notify the core, passing both the object and, since it may be needed, the error */
			gateway->incoming_request(&janus_websockets_transport, ws_client->ts, NULL, admin, root, &error);
			return 0;
		}
#if (LWS_LIBRARY_VERSION_MAJOR >= 3)
		/* On libwebsockets >= 3.x, we use this event to mark connections as writable in the event loop */
		case LWS_CALLBACK_EVENT_WAIT_CANCELLED: {
			janus_mutex_lock(&writable_mutex);
			/* We iterate on all the clients we marked as writable and act on them */
			GHashTableIter iter;
			gpointer value;
			g_hash_table_iter_init(&iter, writable_clients);
			while(g_hash_table_iter_next(&iter, NULL, &value)) {
				janus_websockets_client *client = value;
				if(client == NULL || client->wsi == NULL)
					continue;
				lws_callback_on_writable(client->wsi);
			}
			g_hash_table_remove_all(writable_clients);
			janus_mutex_unlock(&writable_mutex);
			return 0;
		}
#endif
		case LWS_CALLBACK_SERVER_WRITEABLE: {
			if(ws_client == NULL || ws_client->wsi == NULL) {
				JANUS_LOG(LOG_ERR, "[%s-%p] Invalid WebSocket client instance...\n", log_prefix, wsi);
				return -1;
			}
			if(!g_atomic_int_get(&ws_client->destroyed) && !g_atomic_int_get(&stopping)) {
				janus_mutex_lock(&ws_client->ts->mutex);

				/* Check if Websockets send pipe is choked */
				if(lws_send_pipe_choked(wsi)) {
					if(ws_client->buffer && ws_client->bufpending > 0 && ws_client->bufoffset > 0) {
						JANUS_LOG(LOG_WARN, "Websockets choked with buffer: %zu, trying again\n", ws_client->bufpending);
						lws_callback_on_writable(wsi);
					} else {
						gint qlen = g_async_queue_length(ws_client->messages);
						JANUS_LOG(LOG_WARN, "Websockets choked with queue: %d, trying again\n", qlen);
						if(qlen > 0) {
							lws_callback_on_writable(wsi);
						}
					}
					janus_mutex_unlock(&ws_client->ts->mutex);
					return 0;
				}

				/* Check if we have a pending/partial write to complete first */
				if(ws_client->buffer && ws_client->bufpending > 0 && ws_client->bufoffset > 0) {
					JANUS_LOG(LOG_HUGE, "[%s-%p] Completing pending WebSocket write (still need to write last %zu bytes)...\n",
						log_prefix, wsi, ws_client->bufpending);
				} else {
					/* Shoot all the pending messages */
					char *response = g_async_queue_try_pop(ws_client->messages);
					if (!response) {
						/* No messages found */
						janus_mutex_unlock(&ws_client->ts->mutex);
						return 0;
					}
					if (g_atomic_int_get(&ws_client->destroyed) || g_atomic_int_get(&stopping)) {
						free(response);
						janus_mutex_unlock(&ws_client->ts->mutex);
						return 0;
					}
					/* Gotcha! */
					JANUS_LOG(LOG_HUGE, "[%s-%p] Sending WebSocket message (%zu bytes)...\n", log_prefix, wsi, strlen(response));
					size_t buflen = LWS_PRE + strlen(response);
					if (buflen > ws_client->buflen) {
						/* We need a larger shared buffer */
						JANUS_LOG(LOG_HUGE, "[%s-%p] Re-allocating to %zu bytes (was %zu, response is %zu bytes)\n", log_prefix, wsi, buflen, ws_client->buflen, strlen(response));
						ws_client->buflen = buflen;
						ws_client->buffer = g_realloc(ws_client->buffer, buflen);
					}
					memcpy(ws_client->buffer + LWS_PRE, response, strlen(response));
					/* Initialize pending bytes count and buffer offset */
					ws_client->bufpending = strlen(response);
					ws_client->bufoffset = LWS_PRE;
					/* We can get rid of the message */
					free(response);
				}

				if (g_atomic_int_get(&ws_client->destroyed) || g_atomic_int_get(&stopping)) {
					janus_mutex_unlock(&ws_client->ts->mutex);
					return 0;
				}

				/* Evaluate amount of data to send according to MESSAGE_CHUNK_SIZE */
				int amount = ws_client->bufpending <= MESSAGE_CHUNK_SIZE ? ws_client->bufpending : MESSAGE_CHUNK_SIZE;
				/* Set fragment flags */
				int flags = lws_write_ws_flags(LWS_WRITE_TEXT, ws_client->bufoffset == LWS_PRE, ws_client->bufpending <= (size_t)amount);
				/* Send the fragment with proper flags */
				int sent = lws_write(wsi, ws_client->buffer + ws_client->bufoffset, (size_t)amount, flags);
				JANUS_LOG(LOG_HUGE, "[%s-%p]   -- First=%d, Last=%d, Requested=%d bytes, Sent=%d bytes, Missing=%zu bytes\n", log_prefix, wsi, ws_client->bufoffset <= LWS_PRE, ws_client->bufpending <= (size_t)amount, amount, sent, ws_client->bufpending - amount);
				if(sent < amount) {
					/* Error on sending, abort operation */
					JANUS_LOG(LOG_ERR, "Websocket sent only %d bytes (expected %d)\n", sent, amount);
					ws_client->bufpending = 0;
					ws_client->bufoffset = 0;
				} else {
					/* Fragment successfully sent, update status */
					ws_client->bufpending -= amount;
					ws_client->bufoffset += amount;
					if(ws_client->bufpending > 0) {
						/* We couldn't send everything in a single write, we'll complete this in the next round */
						JANUS_LOG(LOG_HUGE, "[%s-%p]   -- Couldn't write all bytes (%zu missing), setting offset %zu\n",
							log_prefix, wsi, ws_client->bufpending, ws_client->bufoffset);
					}
				}
				/* Done for this round, check the next response/notification later */
				lws_callback_on_writable(wsi);
				janus_mutex_unlock(&ws_client->ts->mutex);
				return 0;
			}
			return 0;
		}
		case LWS_CALLBACK_CLOSED: {
			JANUS_LOG(LOG_VERB, "[%s-%p] WS connection down, closing\n", log_prefix, wsi);
			janus_websockets_destroy_client(ws_client, wsi, log_prefix);
			JANUS_LOG(LOG_VERB, "[%s-%p]   -- closed\n", log_prefix, wsi);
			return 0;
		}
		case LWS_CALLBACK_WSI_DESTROY: {
			JANUS_LOG(LOG_VERB, "[%s-%p] WS connection down, destroying\n", log_prefix, wsi);
			janus_websockets_destroy_client(ws_client, wsi, log_prefix);
			JANUS_LOG(LOG_VERB, "[%s-%p]   -- destroyed\n", log_prefix, wsi);
			return 0;
		}
		default:
			if(wsi != NULL) {
				JANUS_LOG(LOG_HUGE, "[%s-%p] %d (%s)\n", log_prefix, wsi, reason, janus_websockets_reason_string(reason));
			} else {
				JANUS_LOG(LOG_HUGE, "[%s] %d (%s)\n", log_prefix, reason, janus_websockets_reason_string(reason));
			}
			break;
	}
	return 0;
}

/* This callback handles Janus API requests */
static int janus_websockets_callback(
		struct lws *wsi,
		enum lws_callback_reasons reason,
		void *user, void *in, size_t len)
{
	return janus_websockets_common_callback(wsi, reason, user, in, len, FALSE);
}

static int janus_websockets_callback_secure(
		struct lws *wsi,
		enum lws_callback_reasons reason,
		void *user, void *in, size_t len)
{
	/* We just forward the event to the Janus API handler */
	return janus_websockets_callback(wsi, reason, user, in, len);
}

/* This callback handles Admin API requests */
static int janus_websockets_admin_callback(
		struct lws *wsi,
		enum lws_callback_reasons reason,
		void *user, void *in, size_t len)
{
	return janus_websockets_common_callback(wsi, reason, user, in, len, TRUE);
}

static int janus_websockets_admin_callback_secure(
		struct lws *wsi,
		enum lws_callback_reasons reason,
		void *user, void *in, size_t len)
{
	/* We just forward the event to the Admin API handler */
	return janus_websockets_admin_callback(wsi, reason, user, in, len);
}<|MERGE_RESOLUTION|>--- conflicted
+++ resolved
@@ -644,17 +644,16 @@
 			info.ssl_private_key_password = NULL;
 			info.gid = -1;
 			info.uid = -1;
-<<<<<<< HEAD
 			info.options = 0;
 #ifdef __FreeBSD__
 			if (ipv4_only) {
 				info.options |= LWS_SERVER_OPTION_DISABLE_IPV6;
 				ipv4_only = 0;
 			}
-=======
+#endif
 #if (LWS_LIBRARY_VERSION_MAJOR == 3 && LWS_LIBRARY_VERSION_MINOR >= 2) || (LWS_LIBRARY_VERSION_MAJOR > 3)
-			info.options = LWS_SERVER_OPTION_FAIL_UPON_UNABLE_TO_BIND;
->>>>>>> 19ecf483
+			info.options |= LWS_SERVER_OPTION_FAIL_UPON_UNABLE_TO_BIND;
+
 #endif
 			/* Create the WebSocket context */
 			wss = lws_create_vhost(wsc, &info);
@@ -788,17 +787,16 @@
 			info.ssl_private_key_password = NULL;
 			info.gid = -1;
 			info.uid = -1;
-<<<<<<< HEAD
 			info.options = 0;
 #ifdef __FreeBSD__
 			if (ipv4_only) {
                             info.options |= LWS_SERVER_OPTION_DISABLE_IPV6;
                             ipv4_only = 0;
                         }
-=======
+#endif
 #if (LWS_LIBRARY_VERSION_MAJOR == 3 && LWS_LIBRARY_VERSION_MINOR >= 2) || (LWS_LIBRARY_VERSION_MAJOR > 3)
-			info.options = LWS_SERVER_OPTION_FAIL_UPON_UNABLE_TO_BIND;
->>>>>>> 19ecf483
+			info.options |= LWS_SERVER_OPTION_FAIL_UPON_UNABLE_TO_BIND;
+
 #endif
 			/* Create the WebSocket context */
 			admin_wss = lws_create_vhost(wsc, &info);
