/*! \file   janus_http.c
 * \author Lorenzo Miniero <lorenzo@meetecho.com>
 * \copyright GNU General Public License v3
 * \brief  Janus RESTs transport plugin
 * \details  This is an implementation of a RESTs transport for the
 * Janus API, using the libmicrohttpd library (http://www.gnu.org/software/libmicrohttpd/).
 * This module allows browsers to make use of HTTP to talk to the gateway.
 * Since the gateway may be deployed on a different domain than the web
 * server hosting the web applications using it, the gateway automatically
 * handles OPTIONS request to comply with the CORS specification.
 * POST requests can be used to ask for the management of a session with
 * the gateway, to attach to a plugin, to send messages to the plugin
 * itself and so on. GET requests instead are used for getting events
 * associated to a gateway session (and as such to all its plugin handles
 * and the events plugins push in the session itself), using a long poll
 * approach. A JavaScript library (janus.js) implements all of this on
 * the client side automatically.
 * \note There's a well known bug in libmicrohttpd that may cause it to
 * spike to 100% of the CPU when using HTTPS on some distributions. In
 * case you're interested in HTTPS support, it's better to just rely on
 * HTTP in Janus, and put a frontend like Apache HTTPD or nginx to take
 * care of securing the traffic. More details are available in \ref deploy.
 * 
 * \ingroup transports
 * \ref transports
 */

#include "transport.h"

#include <arpa/inet.h>
#include <ifaddrs.h>
#include <net/if.h>
#include <sys/socket.h>
#include <sys/types.h>
#include <netdb.h>

#include <microhttpd.h>

#include "../debug.h"
#include "../apierror.h"
#include "../config.h"
#include "../mutex.h"
#include "../ip-utils.h"
#include "../utils.h"


/* Transport plugin information */
#define JANUS_REST_VERSION			2
#define JANUS_REST_VERSION_STRING	"0.0.2"
#define JANUS_REST_DESCRIPTION		"This transport plugin adds REST (HTTP/HTTPS) support to the Janus API via libmicrohttpd."
#define JANUS_REST_NAME				"JANUS REST (HTTP/HTTPS) transport plugin"
#define JANUS_REST_AUTHOR			"Meetecho s.r.l."
#define JANUS_REST_PACKAGE			"janus.transport.http"

/* Transport methods */
janus_transport *create(void);
int janus_http_init(janus_transport_callbacks *callback, const char *config_path);
void janus_http_destroy(void);
int janus_http_get_api_compatibility(void);
int janus_http_get_version(void);
const char *janus_http_get_version_string(void);
const char *janus_http_get_description(void);
const char *janus_http_get_name(void);
const char *janus_http_get_author(void);
const char *janus_http_get_package(void);
gboolean janus_http_is_janus_api_enabled(void);
gboolean janus_http_is_admin_api_enabled(void);
int janus_http_send_message(janus_transport_session *transport, void *request_id, gboolean admin, json_t *message);
void janus_http_session_created(janus_transport_session *transport, guint64 session_id);
void janus_http_session_over(janus_transport_session *transport, guint64 session_id, gboolean timeout);


/* Transport setup */
static janus_transport janus_http_transport =
	JANUS_TRANSPORT_INIT (
		.init = janus_http_init,
		.destroy = janus_http_destroy,

		.get_api_compatibility = janus_http_get_api_compatibility,
		.get_version = janus_http_get_version,
		.get_version_string = janus_http_get_version_string,
		.get_description = janus_http_get_description,
		.get_name = janus_http_get_name,
		.get_author = janus_http_get_author,
		.get_package = janus_http_get_package,

		.is_janus_api_enabled = janus_http_is_janus_api_enabled,
		.is_admin_api_enabled = janus_http_is_admin_api_enabled,

		.send_message = janus_http_send_message,
		.session_created = janus_http_session_created,
		.session_over = janus_http_session_over,
	);

/* Transport creator */
janus_transport *create(void) {
	JANUS_LOG(LOG_VERB, "%s created!\n", JANUS_REST_NAME);
	return &janus_http_transport;
}


/* Useful stuff */
static gint initialized = 0, stopping = 0;
static janus_transport_callbacks *gateway = NULL;
static gboolean http_janus_api_enabled = FALSE;
static gboolean http_admin_api_enabled = FALSE;
static gboolean notify_events = TRUE;

/* JSON serialization options */
static size_t json_format = JSON_INDENT(3) | JSON_PRESERVE_ORDER;


/* Incoming HTTP message */
typedef struct janus_http_msg {
	struct MHD_Connection *connection;	/* The MHD connection this message came from */
	gchar *acrh;						/* Value of the Access-Control-Request-Headers HTTP header, if any (needed for CORS) */
	gchar *acrm;						/* Value of the Access-Control-Request-Method HTTP header, if any (needed for CORS) */
	gchar *contenttype;					/* Content-Type of the payload */
	gchar *payload;						/* Payload of the message */
	size_t len;							/* Length of the message in octets */
	gint64 session_id;					/* Gateway-Client session identifier this message belongs to */
	janus_mutex wait_mutex;				/* Mutex to wait on the response condition */
	janus_condition wait_cond;			/* Response condition */
	gboolean got_response;				/* Whether this message got a response from the core */
	json_t *response;					/* The response from the core */
} janus_http_msg;
static GHashTable *messages = NULL;
static janus_mutex messages_mutex;

static void janus_http_msg_destroy(void *msg) {
	if(!msg)
		return;
	janus_http_msg *request = (janus_http_msg *)msg;
	if(request->payload != NULL)
		g_free(request->payload);
	if(request->contenttype != NULL)
		free(request->contenttype);
	if(request->acrh != NULL)
		g_free(request->acrh);
	if(request->acrm != NULL)
		g_free(request->acrm);
	g_free(request);
}


/* Helper for long poll: HTTP events to push per session */
typedef struct janus_http_session {
	guint64 session_id;			/* Core session identifier */
	GAsyncQueue *events;		/* Events to notify for this session */
	volatile gint destroyed;	/* Whether this session has been destroyed */
	janus_refcount ref;			/* Reference counter for this session */
} janus_http_session;
/* We keep track of created sessions as we handle long polls */
const char *keepalive_id = "keepalive";
GHashTable *sessions = NULL;
janus_mutex sessions_mutex;

static void janus_http_session_destroy(janus_http_session *session) {
	if(session && g_atomic_int_compare_and_exchange(&session->destroyed, 0, 1))
		janus_refcount_decrease(&session->ref);
}

static void janus_http_session_free(const janus_refcount *session_ref) {
	janus_http_session *session = janus_refcount_containerof(session_ref, janus_http_session, ref);
	/* This session can be destroyed, free all the resources */
	if(session->events) {
		json_t *event = NULL;
		while((event = g_async_queue_try_pop(session->events)) != NULL)
			json_decref(event);
		g_async_queue_unref(session->events);
	}
	g_free(session);
}


/* Callback (libmicrohttpd) invoked when a new connection is attempted on the REST API */
int janus_http_client_connect(void *cls, const struct sockaddr *addr, socklen_t addrlen);
/* Callback (libmicrohttpd) invoked when a new connection is attempted on the admin/monitor webserver */
int janus_http_admin_client_connect(void *cls, const struct sockaddr *addr, socklen_t addrlen);
/* Callback (libmicrohttpd) invoked when an HTTP message (GET, POST, OPTIONS, etc.) is available */
int janus_http_handler(void *cls, struct MHD_Connection *connection, const char *url, const char *method, const char *version, const char *upload_data, size_t *upload_data_size, void **ptr);
/* Callback (libmicrohttpd) invoked when an admin/monitor HTTP message (GET, POST, OPTIONS, etc.) is available */
int janus_http_admin_handler(void *cls, struct MHD_Connection *connection, const char *url, const char *method, const char *version, const char *upload_data, size_t *upload_data_size, void **ptr);
/* Callback (libmicrohttpd) invoked when headers of an incoming HTTP message have been parsed */
int janus_http_headers(void *cls, enum MHD_ValueKind kind, const char *key, const char *value);
/* Callback (libmicrohttpd) invoked when a request has been processed and can be freed */
void janus_http_request_completed(void *cls, struct MHD_Connection *connection, void **con_cls, enum MHD_RequestTerminationCode toe);
/* Worker to handle requests that are actually long polls */
int janus_http_notifier(janus_transport_session *ts, janus_http_session *session, int max_events);
/* Helper to quickly send a success response */
int janus_http_return_success(janus_transport_session *ts, char *payload);
/* Helper to quickly send an error response */
int janus_http_return_error(janus_transport_session *ts, uint64_t session_id, const char *transaction, gint error, const char *format, ...) G_GNUC_PRINTF(5, 6);


/* MHD Web Server */
static struct MHD_Daemon *ws = NULL, *sws = NULL;
static char *ws_path = NULL;
static char *cert_pem_bytes = NULL, *cert_key_bytes = NULL; 

/* Admin/Monitor MHD Web Server */
static struct MHD_Daemon *admin_ws = NULL, *admin_sws = NULL;
static char *admin_ws_path = NULL;


/* REST and Admin/Monitor ACL list */
GList *janus_http_access_list = NULL, *janus_http_admin_access_list = NULL;
janus_mutex access_list_mutex;
static void janus_http_allow_address(const char *ip, gboolean admin) {
	if(ip == NULL)
		return;
	/* Is this an IP or an interface? */
	janus_mutex_lock(&access_list_mutex);
	if(!admin)
		janus_http_access_list = g_list_append(janus_http_access_list, (gpointer)ip);
	else
		janus_http_admin_access_list = g_list_append(janus_http_admin_access_list, (gpointer)ip);
	janus_mutex_unlock(&access_list_mutex);
}
static gboolean janus_http_is_allowed(const char *ip, gboolean admin) {
	if(ip == NULL)
		return FALSE;
	if(!admin && janus_http_access_list == NULL)
		return TRUE;
	if(admin && janus_http_admin_access_list == NULL)
		return TRUE;
	janus_mutex_lock(&access_list_mutex);
	GList *temp = admin ? janus_http_admin_access_list : janus_http_access_list;
	while(temp) {
		const char *allowed = (const char *)temp->data;
		if(allowed != NULL && strstr(ip, allowed)) {
			janus_mutex_unlock(&access_list_mutex);
			return TRUE;
		}
		temp = temp->next;
	}
	janus_mutex_unlock(&access_list_mutex);
	return FALSE;
}

/* Helper method to get the port from a struct sockaddr */
static uint16_t janus_http_sockaddr_to_port(struct sockaddr *address) {
	if(address == NULL)
		return 0;
	struct sockaddr_in *sin = NULL;
	struct sockaddr_in6 *sin6 = NULL;

	switch(address->sa_family) {
		case AF_INET:
			sin = (struct sockaddr_in *)address;
			return ntohs(sin->sin_port);
		case AF_INET6:
			sin6 = (struct sockaddr_in6 *)address;
			return ntohs(sin6->sin6_port);
		default:
			/* Unknown family */
			break;
	}
	return 0;
}

/* Random string helper (for transactions) */
static char charset[] = "abcdefghijklmnopqrstuvwxyzABCDEFGHIJKLMNOPQRSTUVWXYZ0123456789";
static void janus_http_random_string(int length, char *buffer) {
	if(length > 0 && buffer) {
		int l = (int)(sizeof(charset)-1);
		int i=0;
		for(i=0; i<length; i++) {
			int key = rand() % l;
			buffer[i] = charset[key];
		}
		buffer[length-1] = '\0';
	}
}


/* Helper to create a MHD daemon */
static struct MHD_Daemon *janus_http_create_daemon(gboolean admin, char *path,
		const char *interface, const char *ip, int port,
		gint64 threads, const char *server_pem, const char *server_key) {
	struct MHD_Daemon *daemon = NULL;
	gboolean secure = server_pem && server_key;
	/* Any interface or IP address we need to limit ourselves to?
	 * NOTE WELL: specifying an interface does NOT bind to all IPs associated
	 * with that interface, but only to the first one that's detected */
	static struct sockaddr_in addr;
	struct sockaddr_in6 addr6;
	gboolean ipv6 = FALSE;
	if(ip && strstr(ip, ":"))
		ipv6 = TRUE;
	if(ip || interface) {
		gboolean found = FALSE;
		struct ifaddrs *ifaddr = NULL, *ifa = NULL;
		int family = 0, s = 0, n = 0;
		char host[NI_MAXHOST];
		if(getifaddrs(&ifaddr) == -1) {
			JANUS_LOG(LOG_ERR, "Error getting list of interfaces to bind %s API %s webserver...\n",
				admin ? "Admin" : "Janus", secure ? "HTTPS" : "HTTP");
			return NULL;
		} else {
			for(ifa = ifaddr, n = 0; ifa != NULL; ifa = ifa->ifa_next, n++) {
				family = ifa->ifa_addr->sa_family;
				if(interface && strcasecmp(ifa->ifa_name, interface))
					continue;
				if(ifa->ifa_addr == NULL)
					continue;
				/* Skip interfaces which are not up and running */
				if(!((ifa->ifa_flags & IFF_UP) && (ifa->ifa_flags & IFF_RUNNING)))
					continue;
				/* FIXME When being explicit about the interface only, we only bind IPv4 for now:
				 * specifying or adding a precise IPv6 address gets you an IPv6 binding instead */
				if(!ipv6 && family == AF_INET) {
					s = getnameinfo(ifa->ifa_addr, sizeof(struct sockaddr_in), host, NI_MAXHOST, NULL, 0, NI_NUMERICHOST);
					if(s != 0) {
						JANUS_LOG(LOG_ERR, "Error doing a getnameinfo() to bind %s API %s webserver to '%s'...\n",
							admin ? "Admin" : "Janus", secure ? "HTTPS" : "HTTP", ip ? ip : interface);
						return NULL;
					}
					if(ip && strcmp(host, ip))
						continue;
					found = TRUE;
					break;
				} else if(ipv6 && family == AF_INET6) {
					s = getnameinfo(ifa->ifa_addr, sizeof(struct sockaddr_in6), host, NI_MAXHOST, NULL, 0, NI_NUMERICHOST);
					if(s != 0) {
						JANUS_LOG(LOG_ERR, "Error doing a getnameinfo() to bind %s API %s webserver to '%s'...\n",
							admin ? "Admin" : "Janus", secure ? "HTTPS" : "HTTP", ip ? ip : interface);
						return NULL;
					}
					if(ip && strcmp(host, ip))
						continue;
					found = TRUE;
					break;
				}
			}
			freeifaddrs(ifaddr);
		}
		if(!found) {
			JANUS_LOG(LOG_ERR, "Error binding to %s '%s' for %s API %s webserver...\n",
				ip ? "IP" : "interface", ip ? ip : interface,
				admin ? "Admin" : "Janus", secure ? "HTTPS" : "HTTP");
			return NULL;
		}
		JANUS_LOG(LOG_VERB, "Going to bind the %s API %s webserver to %s (asked for %s)\n",
			admin ? "Admin" : "Janus", secure ? "HTTPS" : "HTTP", host, ip ? ip : interface);
		if(!ipv6) {
			memset(&addr, 0, sizeof (struct sockaddr_in));
			addr.sin_family = AF_INET;
			addr.sin_port = htons(port);
			int res = inet_pton(AF_INET, host, &addr.sin_addr);
			if(res != 1) {
				JANUS_LOG(LOG_ERR, "Failed to convert address '%s' (%d)\n", host, res);
				return NULL;
			}
		} else {
			memset(&addr6, 0, sizeof (struct sockaddr_in6));
			addr6.sin6_family = AF_INET6;
			addr6.sin6_port = htons(port);
			int res = inet_pton(AF_INET6, host, &addr6.sin6_addr);
			if(res != 1) {
				JANUS_LOG(LOG_ERR, "Failed to convert address '%s' (%d)\n", host, res);
				return NULL;
			}
		}
	}

	if(!secure) {
		/* HTTP web server */
		if(threads == 0) {
			JANUS_LOG(LOG_VERB, "Using a thread per connection for the %s API %s webserver\n",
				admin ? "Admin" : "Janus", secure ? "HTTPS" : "HTTP");
			if(!interface && !ip) {
				JANUS_LOG(LOG_VERB, "Binding to all interfaces for the %s API %s webserver\n",
					admin ? "Admin" : "Janus", secure ? "HTTPS" : "HTTP");
				/* Bind to all interfaces */
				daemon = MHD_start_daemon(
					MHD_USE_THREAD_PER_CONNECTION | MHD_USE_POLL | MHD_USE_DUAL_STACK,
					port,
					admin ? janus_http_admin_client_connect : janus_http_client_connect,
					NULL,
					admin ? &janus_http_admin_handler : &janus_http_handler,
					path,
					MHD_OPTION_NOTIFY_COMPLETED, &janus_http_request_completed, NULL,
					MHD_OPTION_END);
			} else {
				/* Bind to the interface that was specified */
				JANUS_LOG(LOG_VERB, "Binding to %s '%s' for the %s API %s webserver\n",
					ip ? "IP" : "interface", ip ? ip : interface,
					admin ? "Admin" : "Janus", secure ? "HTTPS" : "HTTP");
				daemon = MHD_start_daemon(
					MHD_USE_THREAD_PER_CONNECTION | MHD_USE_POLL | (ipv6 ? MHD_USE_IPv6 : 0),
					port,
					admin ? janus_http_admin_client_connect : janus_http_client_connect,
					NULL,
					admin ? &janus_http_admin_handler : &janus_http_handler,
					path,
					MHD_OPTION_NOTIFY_COMPLETED, &janus_http_request_completed, NULL,
					MHD_OPTION_SOCK_ADDR, ipv6 ? (struct sockaddr *)&addr6 : (struct sockaddr *)&addr,
					MHD_OPTION_END);
			}
		} else {
			JANUS_LOG(LOG_VERB, "Using a thread pool of size %"SCNi64" the %s API %s webserver\n", threads,
				admin ? "Admin" : "Janus", secure ? "HTTPS" : "HTTP");
			if(!interface && !ip) {
				/* Bind to all interfaces */
				JANUS_LOG(LOG_VERB, "Binding to all interfaces for the %s API %s webserver\n",
					admin ? "Admin" : "Janus", secure ? "HTTPS" : "HTTP");
				daemon = MHD_start_daemon(
					MHD_USE_SELECT_INTERNALLY | MHD_USE_DUAL_STACK,
					port,
					admin ? janus_http_admin_client_connect : janus_http_client_connect,
					NULL,
					admin ? &janus_http_admin_handler : &janus_http_handler,
					path,
					MHD_OPTION_THREAD_POOL_SIZE, threads,
					MHD_OPTION_NOTIFY_COMPLETED, &janus_http_request_completed, NULL,
					MHD_OPTION_END);
			} else {
				/* Bind to the interface that was specified */
				JANUS_LOG(LOG_VERB, "Binding to %s '%s' for the %s API %s webserver\n",
					ip ? "IP" : "interface", ip ? ip : interface,
					admin ? "Admin" : "Janus", secure ? "HTTPS" : "HTTP");
				daemon = MHD_start_daemon(
					MHD_USE_SELECT_INTERNALLY | (ipv6 ? MHD_USE_IPv6 : 0),
					port,
					admin ? janus_http_admin_client_connect : janus_http_client_connect,
					NULL,
					admin ? &janus_http_admin_handler : &janus_http_handler,
					path,
					MHD_OPTION_THREAD_POOL_SIZE, threads,
					MHD_OPTION_NOTIFY_COMPLETED, &janus_http_request_completed, NULL,
					MHD_OPTION_SOCK_ADDR, ipv6 ? (struct sockaddr *)&addr6 : (struct sockaddr *)&addr,
					MHD_OPTION_END);
			}
		}
	} else {
		/* HTTPS web server, read certificate and key */
		FILE *pem = fopen(server_pem, "rb");
		if(pem) {
			fseek(pem, 0L, SEEK_END);
			size_t size = ftell(pem);
			fseek(pem, 0L, SEEK_SET);
<<<<<<< HEAD
			cert_pem_bytes = g_malloc0(size);
			if(cert_pem_bytes == NULL) {
				JANUS_LOG(LOG_FATAL, "Memory error!\n");
				return NULL;
			}
=======
			cert_pem_bytes = g_malloc0(size+1);
>>>>>>> 137ab7d7
			char *index = cert_pem_bytes;
			int read = 0, tot = size;
			while((read = fread(index, sizeof(char), tot, pem)) > 0) {
				tot -= read;
				index += read;
			}
			fclose(pem);
			cert_pem_bytes[size] = '\0';
		}
		FILE *key = fopen(server_key, "rb");
		if(key) {
			fseek(key, 0L, SEEK_END);
			size_t size = ftell(key);
			fseek(key, 0L, SEEK_SET);
			cert_key_bytes = g_malloc0(size);
			if(cert_key_bytes == NULL) {
				JANUS_LOG(LOG_FATAL, "Memory error!\n");
				return NULL;
			}
			char *index = cert_key_bytes;
			int read = 0, tot = size;
			while((read = fread(index, sizeof(char), tot, key)) > 0) {
				tot -= read;
				index += read;
			}
			fclose(key);
		}
		/* Start webserver */
		if(threads == 0) {
			JANUS_LOG(LOG_VERB, "Using a thread per connection for the %s API %s webserver\n",
				admin ? "Admin" : "Janus", secure ? "HTTPS" : "HTTP");
			if(!interface && !ip) {
				/* Bind to all interfaces */
				JANUS_LOG(LOG_VERB, "Binding to all interfaces for the %s API %s webserver\n",
					admin ? "Admin" : "Janus", secure ? "HTTPS" : "HTTP");
				daemon = MHD_start_daemon(
					MHD_USE_SSL | MHD_USE_THREAD_PER_CONNECTION | MHD_USE_POLL | MHD_USE_DUAL_STACK,
					port,
					admin ? janus_http_admin_client_connect : janus_http_client_connect,
					NULL,
					admin ? &janus_http_admin_handler : &janus_http_handler,
					path,
					MHD_OPTION_NOTIFY_COMPLETED, &janus_http_request_completed, NULL,
					MHD_OPTION_HTTPS_MEM_CERT, cert_pem_bytes,
					MHD_OPTION_HTTPS_MEM_KEY, cert_key_bytes,
					MHD_OPTION_END);
			} else {
				/* Bind to the interface that was specified */
				JANUS_LOG(LOG_VERB, "Binding to %s '%s' for the %s API %s webserver\n",
					ip ? "IP" : "interface", ip ? ip : interface,
					admin ? "Admin" : "Janus", secure ? "HTTPS" : "HTTP");
				daemon = MHD_start_daemon(
					MHD_USE_SSL | MHD_USE_THREAD_PER_CONNECTION | MHD_USE_POLL | (ipv6 ? MHD_USE_IPv6 : 0),
					port,
					admin ? janus_http_admin_client_connect : janus_http_client_connect,
					NULL,
					admin ? &janus_http_admin_handler : &janus_http_handler,
					path,
					MHD_OPTION_NOTIFY_COMPLETED, &janus_http_request_completed, NULL,
					MHD_OPTION_HTTPS_MEM_CERT, cert_pem_bytes,
					MHD_OPTION_HTTPS_MEM_KEY, cert_key_bytes,
					MHD_OPTION_SOCK_ADDR, ipv6 ? (struct sockaddr *)&addr6 : (struct sockaddr *)&addr,
					MHD_OPTION_END);
			}
		} else {
			JANUS_LOG(LOG_VERB, "Using a thread pool of size %"SCNi64" the %s API %s webserver\n", threads,
				admin ? "Admin" : "Janus", secure ? "HTTPS" : "HTTP");
			if(!interface && !ip) {
				/* Bind to all interfaces */
				JANUS_LOG(LOG_VERB, "Binding to all interfaces for the %s API %s webserver\n",
					admin ? "Admin" : "Janus", secure ? "HTTPS" : "HTTP");
				daemon = MHD_start_daemon(
					MHD_USE_SSL | MHD_USE_SELECT_INTERNALLY | MHD_USE_DUAL_STACK,
					port,
					admin ? janus_http_admin_client_connect : janus_http_client_connect,
					NULL,
					admin ? &janus_http_admin_handler : &janus_http_handler,
					path,
					MHD_OPTION_THREAD_POOL_SIZE, threads,
					MHD_OPTION_NOTIFY_COMPLETED, &janus_http_request_completed, NULL,
					MHD_OPTION_HTTPS_MEM_CERT, cert_pem_bytes,
					MHD_OPTION_HTTPS_MEM_KEY, cert_key_bytes,
					MHD_OPTION_END);
			} else {
				/* Bind to the interface that was specified */
				JANUS_LOG(LOG_VERB, "Binding to %s '%s' for the %s API %s webserver\n",
					ip ? "IP" : "interface", ip ? ip : interface,
					admin ? "Admin" : "Janus", secure ? "HTTPS" : "HTTP");
				daemon = MHD_start_daemon(
					MHD_USE_SSL | MHD_USE_SELECT_INTERNALLY | (ipv6 ? MHD_USE_IPv6 : 0),
					port,
					admin ? janus_http_admin_client_connect : janus_http_client_connect,
					NULL,
					admin ? &janus_http_admin_handler : &janus_http_handler,
					path,
					MHD_OPTION_THREAD_POOL_SIZE, threads,
					MHD_OPTION_NOTIFY_COMPLETED, &janus_http_request_completed, NULL,
					MHD_OPTION_HTTPS_MEM_CERT, cert_pem_bytes,
					MHD_OPTION_HTTPS_MEM_KEY, cert_key_bytes,
					MHD_OPTION_SOCK_ADDR, ipv6 ? (struct sockaddr *)&addr6 : (struct sockaddr *)&addr,
					MHD_OPTION_END);
			}
		}
	}
	return daemon;
}


/* Transport implementation */
int janus_http_init(janus_transport_callbacks *callback, const char *config_path) {
	if(g_atomic_int_get(&stopping)) {
		/* Still stopping from before */
		return -1;
	}
	if(callback == NULL || config_path == NULL) {
		/* Invalid arguments */
		return -1;
	}

	/* This is the callback we'll need to invoke to contact the gateway */
	gateway = callback;

	/* Read configuration */
	char filename[255];
	g_snprintf(filename, 255, "%s/%s.cfg", config_path, JANUS_REST_PACKAGE);
	JANUS_LOG(LOG_VERB, "Configuration file: %s\n", filename);
	janus_config *config = janus_config_parse(filename);
	if(config != NULL) {
		janus_config_print(config);

		/* Handle configuration */
		janus_config_item *item = janus_config_get_item_drilldown(config, "general", "json");
		if(item && item->value) {
			/* Check how we need to format/serialize the JSON output */
			if(!strcasecmp(item->value, "indented")) {
				/* Default: indented, we use three spaces for that */
				json_format = JSON_INDENT(3) | JSON_PRESERVE_ORDER;
			} else if(!strcasecmp(item->value, "plain")) {
				/* Not indented and no new lines, but still readable */
				json_format = JSON_INDENT(0) | JSON_PRESERVE_ORDER;
			} else if(!strcasecmp(item->value, "compact")) {
				/* Compact, so no spaces between separators */
				json_format = JSON_COMPACT | JSON_PRESERVE_ORDER;
			} else {
				JANUS_LOG(LOG_WARN, "Unsupported JSON format option '%s', using default (indented)\n", item->value);
				json_format = JSON_INDENT(3) | JSON_PRESERVE_ORDER;
			}
		}

		/* Check if we need to send events to handlers */
		janus_config_item *events = janus_config_get_item_drilldown(config, "general", "events");
		if(events != NULL && events->value != NULL)
			notify_events = janus_is_true(events->value);
		if(!notify_events && callback->events_is_enabled()) {
			JANUS_LOG(LOG_WARN, "Notification of events to handlers disabled for %s\n", JANUS_REST_NAME);
		}

		/* Check the base paths */
		item = janus_config_get_item_drilldown(config, "general", "base_path");
		if(item && item->value) {
			if(item->value[0] != '/') {
				JANUS_LOG(LOG_FATAL, "Invalid base path %s (it should start with a /, e.g., /janus\n", item->value);
				return -1;
			}
			ws_path = g_strdup(item->value);
			if(strlen(ws_path) > 1 && ws_path[strlen(ws_path)-1] == '/') {
				/* Remove the trailing slash, it makes things harder when we parse requests later */
				ws_path[strlen(ws_path)-1] = '\0';
			}
		} else {
			ws_path = g_strdup("/janus");
		}
		/* Do the same for the admin/monitor interface */
		item = janus_config_get_item_drilldown(config, "admin", "admin_base_path");
		if(item && item->value) {
			if(item->value[0] != '/') {
				JANUS_LOG(LOG_FATAL, "Invalid admin/monitor base path %s (it should start with a /, e.g., /admin\n", item->value);
				return -1;
			}
			admin_ws_path = g_strdup(item->value);
			if(strlen(admin_ws_path) > 1 && ws_path[strlen(admin_ws_path)-1] == '/') {
				/* Remove the trailing slash, it makes things harder when we parse requests later */
				admin_ws_path[strlen(admin_ws_path)-1] = '\0';
			}
		} else {
			admin_ws_path = g_strdup("/admin");
		}

		/* Any ACL for either the Janus or Admin API? */
		item = janus_config_get_item_drilldown(config, "general", "acl");
		if(item && item->value) {
			gchar **list = g_strsplit(item->value, ",", -1);
			gchar *index = list[0];
			if(index != NULL) {
				int i=0;
				while(index != NULL) {
					if(strlen(index) > 0) {
						JANUS_LOG(LOG_INFO, "Adding '%s' to the Janus API allowed list...\n", index);
						janus_http_allow_address(g_strdup(index), FALSE);
					}
					i++;
					index = list[i];
				}
			}
			g_strfreev(list);
			list = NULL;
		}
		item = janus_config_get_item_drilldown(config, "admin", "admin_acl");
		if(item && item->value) {
			gchar **list = g_strsplit(item->value, ",", -1);
			gchar *index = list[0];
			if(index != NULL) {
				int i=0;
				while(index != NULL) {
					if(strlen(index) > 0) {
						JANUS_LOG(LOG_INFO, "Adding '%s' to the Admin/monitor allowed list...\n", index);
						janus_http_allow_address(g_strdup(index), TRUE);
					}
					i++;
					index = list[i];
				}
			}
			g_strfreev(list);
			list = NULL;
		}

		/* Start with the Janus API web server now */
		gint64 threads = 0;
		item = janus_config_get_item_drilldown(config, "general", "threads");
		if(item && item->value) {
			if(!strcasecmp(item->value, "unlimited")) {
				/* No limit on threads, use a thread per connection */
				threads = 0;
			} else {
				/* Use a thread pool */
				threads = atoll(item->value);
				if(threads == 0) {
					JANUS_LOG(LOG_WARN, "Chose '0' as size for the thread pool, which is equivalent to 'unlimited'\n");
				} else if(threads < 0) {
					JANUS_LOG(LOG_WARN, "Invalid value '%"SCNi64"' as size for the thread pool, falling back to to 'unlimited'\n", threads);
					threads = 0;
				}
			}
		}
		item = janus_config_get_item_drilldown(config, "general", "http");
		if(!item || !item->value || !janus_is_true(item->value)) {
			JANUS_LOG(LOG_WARN, "HTTP webserver disabled\n");
		} else {
			int wsport = 8088;
			item = janus_config_get_item_drilldown(config, "general", "port");
			if(item && item->value)
				wsport = atoi(item->value);
			const char *interface = NULL;
			item = janus_config_get_item_drilldown(config, "general", "interface");
			if(item && item->value)
				interface = item->value;
			const char *ip = NULL;
			item = janus_config_get_item_drilldown(config, "general", "ip");
			if(item && item->value)
				ip = item->value;
			ws = janus_http_create_daemon(FALSE, ws_path, interface, ip, wsport, threads, NULL, NULL);
			if(ws == NULL) {
				JANUS_LOG(LOG_FATAL, "Couldn't start webserver on port %d...\n", wsport);
			} else {
				JANUS_LOG(LOG_INFO, "HTTP webserver started (port %d, %s path listener)...\n", wsport, ws_path);
			}
		}
		/* Do we also have to provide an HTTPS one? */
		char *server_pem = NULL;
		item = janus_config_get_item_drilldown(config, "certificates", "cert_pem");
		if(item && item->value)
			server_pem = (char *)item->value;
		char *server_key = NULL;
		item = janus_config_get_item_drilldown(config, "certificates", "cert_key");
		if(item && item->value)
			server_key = (char *)item->value;
		if(server_key)
			JANUS_LOG(LOG_VERB, "Using certificates:\n\t%s\n\t%s\n", server_pem, server_key);
		item = janus_config_get_item_drilldown(config, "general", "https");
		if(!item || !item->value || !janus_is_true(item->value)) {
			JANUS_LOG(LOG_WARN, "HTTPS webserver disabled\n");
		} else {
			if(!server_key || !server_pem) {
				JANUS_LOG(LOG_FATAL, "Missing certificate/key path\n");
			} else {
				int swsport = 8089;
				item = janus_config_get_item_drilldown(config, "general", "secure_port");
				if(item && item->value)
					swsport = atoi(item->value);
				const char *interface = NULL;
				item = janus_config_get_item_drilldown(config, "general", "secure_interface");
				if(item && item->value)
					interface = item->value;
				const char *ip = NULL;
				item = janus_config_get_item_drilldown(config, "general", "secure_ip");
				if(item && item->value)
					ip = item->value;
				sws = janus_http_create_daemon(FALSE, ws_path, interface, ip, swsport, threads, server_pem, server_key);
				if(sws == NULL) {
					JANUS_LOG(LOG_FATAL, "Couldn't start secure webserver on port %d...\n", swsport);
				} else {
					JANUS_LOG(LOG_INFO, "HTTPS webserver started (port %d, %s path listener)...\n", swsport, ws_path);
				}
			}
		}
		/* Admin/monitor time: start web server, if enabled */
		threads = 0;
		item = janus_config_get_item_drilldown(config, "admin", "admin_threads");
		if(item && item->value) {
			if(!strcasecmp(item->value, "unlimited")) {
				/* No limit on threads, use a thread per connection */
				threads = 0;
			} else {
				/* Use a thread pool */
				threads = atoll(item->value);
				if(threads == 0) {
					JANUS_LOG(LOG_WARN, "Chose '0' as size for the admin/monitor thread pool, which is equivalent to 'unlimited'\n");
				} else if(threads < 0) {
					JANUS_LOG(LOG_WARN, "Invalid value '%"SCNi64"' as size for the admin/monitor thread pool, falling back to to 'unlimited'\n", threads);
					threads = 0;
				}
			}
		}
		item = janus_config_get_item_drilldown(config, "admin", "admin_http");
		if(!item || !item->value || !janus_is_true(item->value)) {
			JANUS_LOG(LOG_WARN, "Admin/monitor HTTP webserver disabled\n");
		} else {
			int wsport = 7088;
			item = janus_config_get_item_drilldown(config, "admin", "admin_port");
			if(item && item->value)
				wsport = atoi(item->value);
			const char *interface = NULL;
			item = janus_config_get_item_drilldown(config, "admin", "admin_interface");
			if(item && item->value)
				interface = item->value;
			const char *ip = NULL;
			item = janus_config_get_item_drilldown(config, "admin", "admin_ip");
			if(item && item->value)
				ip = item->value;
			admin_ws = janus_http_create_daemon(TRUE, admin_ws_path, interface, ip, wsport, threads, NULL, NULL);
			if(admin_ws == NULL) {
				JANUS_LOG(LOG_FATAL, "Couldn't start admin/monitor webserver on port %d...\n", wsport);
			} else {
				JANUS_LOG(LOG_INFO, "Admin/monitor HTTP webserver started (port %d, %s path listener)...\n", wsport, admin_ws_path);
			}
		}
		/* Do we also have to provide an HTTPS one? */
		item = janus_config_get_item_drilldown(config, "admin", "admin_https");
		if(!item || !item->value || !janus_is_true(item->value)) {
			JANUS_LOG(LOG_WARN, "Admin/monitor HTTPS webserver disabled\n");
		} else {
			if(!server_key) {
				JANUS_LOG(LOG_FATAL, "Missing certificate/key path\n");
			} else {
				int swsport = 7889;
				item = janus_config_get_item_drilldown(config, "admin", "admin_secure_port");
				if(item && item->value)
					swsport = atoi(item->value);
				const char *interface = NULL;
				item = janus_config_get_item_drilldown(config, "admin", "admin_secure_interface");
				if(item && item->value)
					interface = item->value;
				const char *ip = NULL;
				item = janus_config_get_item_drilldown(config, "admin", "admin_secure_ip");
				if(item && item->value)
					ip = item->value;
				admin_sws = janus_http_create_daemon(TRUE, admin_ws_path, interface, ip, swsport, threads, server_pem, server_key);
				if(admin_sws == NULL) {
					JANUS_LOG(LOG_FATAL, "Couldn't start secure admin/monitor webserver on port %d...\n", swsport);
				} else {
					JANUS_LOG(LOG_INFO, "Admin/monitor HTTPS webserver started (port %d, %s path listener)...\n", swsport, admin_ws_path);
				}
			}
		}
	}
	janus_config_destroy(config);
	config = NULL;
	if(!ws && !sws && !admin_ws && !admin_sws) {
		JANUS_LOG(LOG_WARN, "No HTTP/HTTPS server started, giving up...\n");
		return -1;	/* No point in keeping the plugin loaded */
	}
	http_janus_api_enabled = ws || sws;
	http_admin_api_enabled = admin_ws || admin_sws;

	messages = g_hash_table_new_full(NULL, NULL, NULL, (GDestroyNotify)janus_transport_session_destroy);
	janus_mutex_init(&messages_mutex);
	sessions = g_hash_table_new_full(g_int64_hash, g_int64_equal, (GDestroyNotify)g_free, (GDestroyNotify)janus_http_session_destroy);
	janus_mutex_init(&sessions_mutex);
	
	/* Done */
	g_atomic_int_set(&initialized, 1);
	JANUS_LOG(LOG_INFO, "%s initialized!\n", JANUS_REST_NAME);
	return 0;
}

void janus_http_destroy(void) {
	if(!g_atomic_int_get(&initialized))
		return;
	g_atomic_int_set(&stopping, 1);

	JANUS_LOG(LOG_INFO, "Stopping webserver(s)...\n");
	if(ws)
		MHD_stop_daemon(ws);
	ws = NULL;
	if(sws)
		MHD_stop_daemon(sws);
	sws = NULL;
	if(admin_ws)
		MHD_stop_daemon(admin_ws);
	admin_ws = NULL;
	if(admin_sws)
		MHD_stop_daemon(admin_sws);
	admin_sws = NULL;
	if(cert_pem_bytes != NULL)
		g_free((gpointer)cert_pem_bytes);
	cert_pem_bytes = NULL;
	if(cert_key_bytes != NULL)
		g_free((gpointer)cert_key_bytes);
	cert_key_bytes = NULL;

	g_hash_table_destroy(messages);
	g_hash_table_destroy(sessions);

	g_atomic_int_set(&initialized, 0);
	g_atomic_int_set(&stopping, 0);
	JANUS_LOG(LOG_INFO, "%s destroyed!\n", JANUS_REST_NAME);
}

int janus_http_get_api_compatibility(void) {
	/* Important! This is what your plugin MUST always return: don't lie here or bad things will happen */
	return JANUS_TRANSPORT_API_VERSION;
}

int janus_http_get_version(void) {
	return JANUS_REST_VERSION;
}

const char *janus_http_get_version_string(void) {
	return JANUS_REST_VERSION_STRING;
}

const char *janus_http_get_description(void) {
	return JANUS_REST_DESCRIPTION;
}

const char *janus_http_get_name(void) {
	return JANUS_REST_NAME;
}

const char *janus_http_get_author(void) {
	return JANUS_REST_AUTHOR;
}

const char *janus_http_get_package(void) {
	return JANUS_REST_PACKAGE;
}

gboolean janus_http_is_janus_api_enabled(void) {
	return http_janus_api_enabled;
}

gboolean janus_http_is_admin_api_enabled(void) {
	return http_admin_api_enabled;
}

int janus_http_send_message(janus_transport_session *transport, void *request_id, gboolean admin, json_t *message) {
	JANUS_LOG(LOG_HUGE, "Got a %s API %s to send (%p)\n", admin ? "admin" : "Janus", request_id ? "response" : "event", transport);
	if(message == NULL) {
		JANUS_LOG(LOG_ERR, "No message...\n");
		return -1;
	}
	if(request_id == NULL) {
		/* This is an event, add to the session queue */
		json_t *s = json_object_get(message, "session_id");
		if(!s || !json_is_integer(s)) {
			JANUS_LOG(LOG_ERR, "Can't notify event, no session_id...\n");
			json_decref(message);
			return -1;
		}
		guint64 session_id = json_integer_value(s);
		janus_mutex_lock(&sessions_mutex);
		janus_http_session *session = g_hash_table_lookup(sessions, &session_id);
		if(session == NULL || g_atomic_int_get(&session->destroyed)) {
			JANUS_LOG(LOG_ERR, "Can't notify event, no session object...\n");
			janus_mutex_unlock(&sessions_mutex);
			json_decref(message);
			return -1;
		}
		g_async_queue_push(session->events, message);
		janus_mutex_unlock(&sessions_mutex);
	} else {
		if(request_id == keepalive_id) {
			/* It's a response from our fake long-poll related keepalive, ignore */
			json_decref(message);
			return 0;
		}
		/* This is a response, we need a valid transport instance */
		if(transport == NULL || transport->transport_p == NULL) {
			JANUS_LOG(LOG_ERR, "Invalid HTTP instance...\n");
			json_decref(message);
			return -1;
		}
		/* We have a response */
		janus_transport_session *session = (janus_transport_session *)transport;
		janus_mutex_lock(&messages_mutex);
		if(g_hash_table_lookup(messages, session) == NULL) {
			janus_mutex_unlock(&messages_mutex);
			JANUS_LOG(LOG_ERR, "Invalid HTTP connection...\n");
			json_decref(message);
			return -1;
		}
		janus_http_msg *msg = (janus_http_msg *)transport->transport_p;
		janus_mutex_unlock(&messages_mutex);
		if(!msg->connection) {
			JANUS_LOG(LOG_ERR, "Invalid HTTP connection...\n");
			json_decref(message);
			return -1;
		}
		janus_mutex_lock(&msg->wait_mutex);
		msg->response = message;
		msg->got_response = TRUE;
		janus_condition_signal(&msg->wait_cond);
		janus_mutex_unlock(&msg->wait_mutex);
	}
	return 0;
}

void janus_http_session_created(janus_transport_session *transport, guint64 session_id) {
	if(transport == NULL || transport->transport_p == NULL)
		return;
	JANUS_LOG(LOG_VERB, "Session created (%"SCNu64"), create a queue for the long poll\n", session_id);
	/* Create a queue of events for this session */
	janus_mutex_lock(&sessions_mutex);
	if(g_hash_table_lookup(sessions, &session_id) != NULL) {
		JANUS_LOG(LOG_WARN, "Ignoring created session, apparently we're already handling it?\n");
		janus_mutex_unlock(&sessions_mutex);
		return;
	}
	janus_http_session *session = g_malloc0(sizeof(janus_http_session));
	if(session == NULL) {
		JANUS_LOG(LOG_FATAL, "Memory error!\n");
		janus_mutex_unlock(&sessions_mutex);
		return;
	}
	session->session_id = session_id;
	session->events = g_async_queue_new();
	g_atomic_int_set(&session->destroyed, 0);
	janus_refcount_init(&session->ref, janus_http_session_free);
	g_hash_table_insert(sessions, janus_uint64_dup(session_id), session);
	janus_mutex_unlock(&sessions_mutex);
}

void janus_http_session_over(janus_transport_session *transport, guint64 session_id, gboolean timeout) {
	JANUS_LOG(LOG_VERB, "Session %s (%"SCNu64"), getting rid of the queue for the long poll\n",
		timeout ? "has timed out" : "is over", session_id);
	/* Get rid of the session's queue of events */
	janus_mutex_lock(&sessions_mutex);
	g_hash_table_remove(sessions, &session_id);
	janus_mutex_unlock(&sessions_mutex);
}

/* Connection notifiers */
int janus_http_client_connect(void *cls, const struct sockaddr *addr, socklen_t addrlen) {
	janus_network_address naddr;
	janus_network_address_string_buffer naddr_buf;
	if(janus_network_address_from_sockaddr((struct sockaddr *)addr, &naddr) != 0 ||
			janus_network_address_to_string_buffer(&naddr, &naddr_buf) != 0) {
		JANUS_LOG(LOG_WARN, "Error trying to resolve connection address...\n");
		/* Should this be MHD_NO instead? */
		return MHD_YES;
	}
	const char *ip = janus_network_address_string_from_buffer(&naddr_buf);
	JANUS_LOG(LOG_HUGE, "New connection on REST API: %s\n", ip);
	/* Any access limitation based on this IP address? */
	if(!janus_http_is_allowed(ip, FALSE)) {
		JANUS_LOG(LOG_ERR, "IP %s is unauthorized to connect to the Janus API interface\n", ip);
		return MHD_NO;
	}
	return MHD_YES;
}

int janus_http_admin_client_connect(void *cls, const struct sockaddr *addr, socklen_t addrlen) {
	janus_network_address naddr;
	janus_network_address_string_buffer naddr_buf;
	if(janus_network_address_from_sockaddr((struct sockaddr *)addr, &naddr) != 0 ||
			janus_network_address_to_string_buffer(&naddr, &naddr_buf) != 0) {
		JANUS_LOG(LOG_WARN, "Error trying to resolve Admin connection address...\n");
		/* Should this be MHD_NO instead? */
		return MHD_YES;
	}
	const char *ip = janus_network_address_string_from_buffer(&naddr_buf);
	JANUS_LOG(LOG_HUGE, "New connection on admin/monitor: %s\n", ip);
	/* Any access limitation based on this IP address? */
	if(!janus_http_is_allowed(ip, TRUE)) {
		JANUS_LOG(LOG_ERR, "IP %s is unauthorized to connect to the admin/monitor interface\n", ip);
		return MHD_NO;
	}
	return MHD_YES;
}


/* WebServer requests handler */
int janus_http_handler(void *cls, struct MHD_Connection *connection, const char *url, const char *method, const char *version, const char *upload_data, size_t *upload_data_size, void **ptr)
{
	char *payload = NULL;
	json_t *root = NULL;
	struct MHD_Response *response = NULL;
	int ret = MHD_NO;
	gchar *session_path = NULL, *handle_path = NULL;
	gchar **basepath = NULL, **path = NULL;
	guint64 session_id = 0, handle_id = 0;

	/* Is this the first round? */
	int firstround = 0;
	janus_transport_session *ts = (janus_transport_session *)*ptr;
	janus_http_msg *msg = NULL;
	if(ts == NULL) {
		firstround = 1;
		JANUS_LOG(LOG_DBG, "Got a HTTP %s request on %s...\n", method, url);
		JANUS_LOG(LOG_DBG, " ... Just parsing headers for now...\n");
		msg = g_malloc0(sizeof(janus_http_msg));
		if(msg == NULL) {
			JANUS_LOG(LOG_FATAL, "Memory error!\n");
			ret = MHD_queue_response(connection, MHD_HTTP_INTERNAL_SERVER_ERROR, response);
			MHD_destroy_response(response);
			goto done;
		}
		msg->connection = connection;
		msg->acrh = NULL;
		msg->acrm = NULL;
		msg->payload = NULL;
		msg->len = 0;
		msg->session_id = 0;
		msg->got_response = FALSE;
		msg->response = NULL;
		janus_mutex_init(&msg->wait_mutex);
		janus_condition_init(&msg->wait_cond);
		ts = janus_transport_session_create(msg, janus_http_msg_destroy);
		janus_mutex_lock(&messages_mutex);
		g_hash_table_insert(messages, ts, ts);
		janus_mutex_unlock(&messages_mutex);
		*ptr = ts;
		MHD_get_connection_values(connection, MHD_HEADER_KIND, &janus_http_headers, msg);
		ret = MHD_YES;
		/* Notify handlers about this new transport instance */
		if(notify_events && gateway->events_is_enabled()) {
			json_t *info = json_object();
			json_object_set_new(info, "event", json_string("request"));
			json_object_set_new(info, "admin_api", json_false());
			const union MHD_ConnectionInfo *conninfo = MHD_get_connection_info(connection, MHD_CONNECTION_INFO_CLIENT_ADDRESS);
			if(conninfo != NULL) {
				janus_network_address addr;
				janus_network_address_string_buffer addr_buf;
				if(janus_network_address_from_sockaddr((struct sockaddr *)conninfo->client_addr, &addr) == 0 &&
						janus_network_address_to_string_buffer(&addr, &addr_buf) == 0) {
					const char *ip = janus_network_address_string_from_buffer(&addr_buf);
					json_object_set_new(info, "ip", json_string(ip));
				}
				uint16_t port = janus_http_sockaddr_to_port((struct sockaddr *)conninfo->client_addr);
				json_object_set_new(info, "port", json_integer(port));
			}
			gateway->notify_event(&janus_http_transport, ts, info);
		}
	} else {
		JANUS_LOG(LOG_DBG, "Processing HTTP %s request on %s...\n", method, url);
		msg = (janus_http_msg *)ts->transport_p;
	}
	/* Parse request */
	if (strcasecmp(method, "GET") && strcasecmp(method, "POST") && strcasecmp(method, "OPTIONS")) {
		ret = janus_http_return_error(ts, 0, NULL, JANUS_ERROR_TRANSPORT_SPECIFIC, "Unsupported method %s", method);
		goto done;
	}
	if (!strcasecmp(method, "OPTIONS")) {
		response = MHD_create_response_from_buffer(0, NULL, MHD_RESPMEM_PERSISTENT);
		MHD_add_response_header(response, "Access-Control-Allow-Origin", "*");
		if(msg->acrm)
			MHD_add_response_header(response, "Access-Control-Allow-Methods", msg->acrm);
		if(msg->acrh)
			MHD_add_response_header(response, "Access-Control-Allow-Headers", msg->acrh);
		ret = MHD_queue_response(connection, MHD_HTTP_OK, response);
		MHD_destroy_response(response);
	}
	/* Get path components */
	if(strcasecmp(url, ws_path)) {
		if(strlen(ws_path) > 1) {
			basepath = g_strsplit(url, ws_path, -1);
		} else {
			/* The base path is the web server too itself, we process the url itself */
			basepath = g_malloc0(3);
			basepath[0] = g_strdup("/");
			basepath[1] = g_strdup(url);
		}
		if(basepath[0] == NULL || basepath[1] == NULL || basepath[1][0] != '/') {
			JANUS_LOG(LOG_ERR, "Invalid url %s\n", url);
			response = MHD_create_response_from_buffer(0, NULL, MHD_RESPMEM_PERSISTENT);
			MHD_add_response_header(response, "Access-Control-Allow-Origin", "*");
			if(msg->acrm)
				MHD_add_response_header(response, "Access-Control-Allow-Methods", msg->acrm);
			if(msg->acrh)
				MHD_add_response_header(response, "Access-Control-Allow-Headers", msg->acrh);
			ret = MHD_queue_response(connection, MHD_HTTP_NOT_FOUND, response);
			MHD_destroy_response(response);
		}
		if(firstround) {
			g_strfreev(basepath);
			return ret;
		}
		path = g_strsplit(basepath[1], "/", -1);
		if(path == NULL || path[1] == NULL) {
			JANUS_LOG(LOG_ERR, "Invalid path %s (%s)\n", basepath[1], path[1]);
			response = MHD_create_response_from_buffer(0, NULL, MHD_RESPMEM_PERSISTENT);
			MHD_add_response_header(response, "Access-Control-Allow-Origin", "*");
			if(msg->acrm)
				MHD_add_response_header(response, "Access-Control-Allow-Methods", msg->acrm);
			if(msg->acrh)
				MHD_add_response_header(response, "Access-Control-Allow-Headers", msg->acrh);
			ret = MHD_queue_response(connection, MHD_HTTP_NOT_FOUND, response);
			MHD_destroy_response(response);
		}
	}
	if(firstround)
		return ret;
	JANUS_LOG(LOG_DBG, " ... parsing request...\n");
	if(path != NULL && path[1] != NULL && strlen(path[1]) > 0) {
		session_path = g_strdup(path[1]);
		if(session_path == NULL) {
			JANUS_LOG(LOG_FATAL, "Memory error!\n");
			ret = MHD_queue_response(connection, MHD_HTTP_INTERNAL_SERVER_ERROR, response);
			MHD_destroy_response(response);
			goto done;
		}
		JANUS_LOG(LOG_HUGE, "Session: %s\n", session_path);
	}
	if(session_path != NULL && path[2] != NULL && strlen(path[2]) > 0) {
		handle_path = g_strdup(path[2]);
		if(handle_path == NULL) {
			JANUS_LOG(LOG_FATAL, "Memory error!\n");
			ret = MHD_queue_response(connection, MHD_HTTP_INTERNAL_SERVER_ERROR, response);
			MHD_destroy_response(response);
			goto done;
		}
		JANUS_LOG(LOG_HUGE, "Handle: %s\n", handle_path);
	}
	if(session_path != NULL && handle_path != NULL && path[3] != NULL && strlen(path[3]) > 0) {
		JANUS_LOG(LOG_ERR, "Too many components...\n");
		response = MHD_create_response_from_buffer(0, NULL, MHD_RESPMEM_PERSISTENT);
		MHD_add_response_header(response, "Access-Control-Allow-Origin", "*");
		if(msg->acrm)
			MHD_add_response_header(response, "Access-Control-Allow-Methods", msg->acrm);
		if(msg->acrh)
			MHD_add_response_header(response, "Access-Control-Allow-Headers", msg->acrh);
		ret = MHD_queue_response(connection, MHD_HTTP_NOT_FOUND, response);
		MHD_destroy_response(response);
		goto done;
	}
	/* Get payload, if any */
	if(!strcasecmp(method, "POST")) {
		JANUS_LOG(LOG_HUGE, "Processing POST data (%s) (%zu bytes)...\n", msg->contenttype, *upload_data_size);
		if(*upload_data_size != 0) {
			if(msg->payload == NULL)
				msg->payload = g_malloc0(*upload_data_size+1);
			else
				msg->payload = g_realloc(msg->payload, msg->len+*upload_data_size+1);
			if(msg->payload == NULL) {
				JANUS_LOG(LOG_FATAL, "Memory error!\n");
				ret = MHD_queue_response(connection, MHD_HTTP_INTERNAL_SERVER_ERROR, response);
				MHD_destroy_response(response);
				goto done;
			}
			memcpy(msg->payload+msg->len, upload_data, *upload_data_size);
			msg->len += *upload_data_size;
			memset(msg->payload + msg->len, '\0', 1);
			JANUS_LOG(LOG_DBG, "  -- Data we have now (%zu bytes)\n", msg->len);
			*upload_data_size = 0;	/* Go on */
			ret = MHD_YES;
			goto done;
		}
		JANUS_LOG(LOG_DBG, "Done getting payload, we can answer\n");
		if(msg->payload == NULL) {
			JANUS_LOG(LOG_ERR, "No payload :-(\n");
			ret = MHD_NO;
			goto done;
		}
		payload = msg->payload;
		JANUS_LOG(LOG_HUGE, "%s\n", payload);
	}

	/* Is this a generic request for info? */
	if(session_path != NULL && !strcmp(session_path, "info")) {
		/* The info REST endpoint, if contacted through a GET, provides information on the gateway */
		if(strcasecmp(method, "GET")) {
			response = MHD_create_response_from_buffer(0, NULL, MHD_RESPMEM_PERSISTENT);
			MHD_add_response_header(response, "Access-Control-Allow-Origin", "*");
			if(msg->acrm)
				MHD_add_response_header(response, "Access-Control-Allow-Methods", msg->acrm);
			if(msg->acrh)
				MHD_add_response_header(response, "Access-Control-Allow-Headers", msg->acrh);
			ret = MHD_queue_response(connection, MHD_HTTP_BAD_REQUEST, response);
			MHD_destroy_response(response);
			goto done;
		}
		/* Turn this into a fake "info" request */
		method = "POST";
		char tr[12];
		janus_http_random_string(12, (char *)&tr);		
		root = json_object();
		json_object_set_new(root, "janus", json_string("info"));
		json_object_set_new(root, "transaction", json_string(tr));
		goto parsingdone;
	}
	
	/* Or maybe a long poll */
	if(!strcasecmp(method, "GET") || !payload) {
		session_id = session_path ? g_ascii_strtoull(session_path, NULL, 10) : 0;
		if(session_id < 1) {
			JANUS_LOG(LOG_ERR, "Invalid session %s\n", session_path);
			response = MHD_create_response_from_buffer(0, NULL, MHD_RESPMEM_PERSISTENT);
			MHD_add_response_header(response, "Access-Control-Allow-Origin", "*");
			if(msg->acrm)
				MHD_add_response_header(response, "Access-Control-Allow-Methods", msg->acrm);
			if(msg->acrh)
				MHD_add_response_header(response, "Access-Control-Allow-Headers", msg->acrh);
			ret = MHD_queue_response(connection, MHD_HTTP_NOT_FOUND, response);
			MHD_destroy_response(response);
			goto done;
		}
		msg->session_id = session_id;

		/* Since we handle long polls ourselves, the core isn't involved (if not for providing us with events)
		 * A long poll, though, can act as a keepalive, so we pass a fake one to the core to avoid undesirable timeouts */

		/* First of all, though, API secret and token based authentication may be enabled in the core, so since
		 * we're bypassing it for notifications we'll have to check those ourselves */
		const char *secret = MHD_lookup_connection_value(connection, MHD_GET_ARGUMENT_KIND, "apisecret");
		const char *token = MHD_lookup_connection_value(connection, MHD_GET_ARGUMENT_KIND, "token");
		gboolean secret_authorized = FALSE, token_authorized = FALSE;
		if(!gateway->is_api_secret_needed(&janus_http_transport) && !gateway->is_auth_token_needed(&janus_http_transport)) {
			/* Nothing to check */
			secret_authorized = TRUE;
			token_authorized = TRUE;
		} else {
			if(gateway->is_api_secret_valid(&janus_http_transport, secret)) {
				/* API secret is valid */
				secret_authorized = TRUE;
			}
			if(gateway->is_auth_token_valid(&janus_http_transport, token)) {
				/* Token is valid */
				token_authorized = TRUE;
			}
			/* We consider a request authorized if either the proper API secret or a valid token has been provided */
			if(!secret_authorized && !token_authorized) {
				response = MHD_create_response_from_buffer(0, NULL, MHD_RESPMEM_PERSISTENT);
				MHD_add_response_header(response, "Access-Control-Allow-Origin", "*");
				if(msg->acrm)
					MHD_add_response_header(response, "Access-Control-Allow-Methods", msg->acrm);
				if(msg->acrh)
					MHD_add_response_header(response, "Access-Control-Allow-Headers", msg->acrh);
				ret = MHD_queue_response(connection, MHD_HTTP_FORBIDDEN, response);
				MHD_destroy_response(response);
				goto done;
			}
		}
		/* Ok, go on with the keepalive */
		char tr[12];
		janus_http_random_string(12, (char *)&tr);		
		root = json_object();
		json_object_set_new(root, "janus", json_string("keepalive"));
		json_object_set_new(root, "session_id", json_integer(session_id));
		json_object_set_new(root, "transaction", json_string(tr));
		if(secret)
			json_object_set_new(root, "apisecret", json_string(secret));
		if(token)
			json_object_set_new(root, "token", json_string(token));
		gateway->incoming_request(&janus_http_transport, ts, (void *)keepalive_id, FALSE, root, NULL);
		/* Ok, go on */
		if(handle_path) {
			char *location = (char *)g_malloc0(strlen(ws_path) + strlen(session_path) + 2);
			g_sprintf(location, "%s/%s", ws_path, session_path);
			JANUS_LOG(LOG_ERR, "Invalid GET to %s, redirecting to %s\n", url, location);
			response = MHD_create_response_from_buffer(0, NULL, MHD_RESPMEM_PERSISTENT);
			MHD_add_response_header(response, "Location", location);
			MHD_add_response_header(response, "Access-Control-Allow-Origin", "*");
			if(msg->acrm)
				MHD_add_response_header(response, "Access-Control-Allow-Methods", msg->acrm);
			if(msg->acrh)
				MHD_add_response_header(response, "Access-Control-Allow-Headers", msg->acrh);
			ret = MHD_queue_response(connection, 302, response);
			MHD_destroy_response(response);
			g_free(location);
			goto done;
		}
		janus_mutex_lock(&sessions_mutex);
		janus_http_session *session = g_hash_table_lookup(sessions, &session_id);
		janus_mutex_unlock(&sessions_mutex);
		if(!session || g_atomic_int_get(&session->destroyed)) {
			JANUS_LOG(LOG_ERR, "Couldn't find any session %"SCNu64"...\n", session_id);
			response = MHD_create_response_from_buffer(0, NULL, MHD_RESPMEM_PERSISTENT);
			MHD_add_response_header(response, "Access-Control-Allow-Origin", "*");
			if(msg->acrm)
				MHD_add_response_header(response, "Access-Control-Allow-Methods", msg->acrm);
			if(msg->acrh)
				MHD_add_response_header(response, "Access-Control-Allow-Headers", msg->acrh);
			ret = MHD_queue_response(connection, MHD_HTTP_NOT_FOUND, response);
			MHD_destroy_response(response);
			goto done;
		}
		janus_refcount_increase(&ts->ref);
		janus_refcount_increase(&session->ref);
		/* How many messages can we send back in a single response? (just one by default) */
		int max_events = 1;
		const char *maxev = MHD_lookup_connection_value(connection, MHD_GET_ARGUMENT_KIND, "maxev");
		if(maxev != NULL) {
			max_events = atoi(maxev);
			if(max_events < 1) {
				JANUS_LOG(LOG_WARN, "Invalid maxev parameter passed (%d), defaulting to 1\n", max_events);
				max_events = 1;
			}
		}
		JANUS_LOG(LOG_VERB, "Session %"SCNu64" found... returning up to %d messages\n", session_id, max_events);
		/* Handle GET, taking the first message from the list */
		json_t *event = g_async_queue_try_pop(session->events);
		if(event != NULL) {
			if(max_events == 1) {
				/* Return just this message and leave */
				gchar *event_text = json_dumps(event, json_format);
				json_decref(event);
				ret = janus_http_return_success(ts, event_text);
			} else {
				/* The application is willing to receive more events at the same time, anything to report? */
				json_t *list = json_array();
				json_array_append_new(list, event);
				int events = 1;
				while(events < max_events) {
					event = g_async_queue_try_pop(session->events);
					if(event == NULL)
						break;
					json_array_append_new(list, event);
					events++;
				}
				/* Return the array of messages and leave */
				gchar *list_text = json_dumps(list, json_format);
				json_decref(list);
				ret = janus_http_return_success(ts, list_text);
			}
		} else {
			/* Still no message, wait */
			ret = janus_http_notifier(ts, session, max_events);
		}
		janus_refcount_decrease(&session->ref);
		janus_refcount_decrease(&ts->ref);
		goto done;
	}
	
	json_error_t error;
	/* Parse the JSON payload */
	root = json_loads(payload, 0, &error);
	if(!root) {
		ret = janus_http_return_error(ts, 0, NULL, JANUS_ERROR_INVALID_JSON, "JSON error: on line %d: %s", error.line, error.text);
		goto done;
	}
	if(!json_is_object(root)) {
		ret = janus_http_return_error(ts, 0, NULL, JANUS_ERROR_INVALID_JSON_OBJECT, "JSON error: not an object");
		json_decref(root);
		goto done;
	}

parsingdone:
	/* Check if we have session and handle identifiers */
	session_id = session_path ? g_ascii_strtoull(session_path, NULL, 10) : 0;
	handle_id = handle_path ? g_ascii_strtoull(handle_path, NULL, 10) : 0;
	if(session_id > 0)
		json_object_set_new(root, "session_id", json_integer(session_id));
	if(handle_id > 0)
		json_object_set_new(root, "handle_id", json_integer(handle_id));

	/* Suspend the connection and pass the ball to the core */
	JANUS_LOG(LOG_HUGE, "Forwarding request to the core (%p)\n", ts);
	gateway->incoming_request(&janus_http_transport, ts, ts, FALSE, root, &error);
	/* Wait for a response (but not forever) */
	struct timeval now;
	gettimeofday(&now, NULL);
	struct timespec wakeup;
	wakeup.tv_sec = now.tv_sec+10;	/* Wait at max 10 seconds for a response */
	wakeup.tv_nsec = now.tv_usec*1000UL;
	pthread_mutex_lock(&msg->wait_mutex);
	while(!msg->got_response) {
		int res = pthread_cond_timedwait(&msg->wait_cond, &msg->wait_mutex, &wakeup);
		if(msg->got_response || res == ETIMEDOUT)
			break;
	}
	pthread_mutex_unlock(&msg->wait_mutex);
	if(!msg->response) {
		ret = MHD_NO;
	} else {
		char *response_text = json_dumps(msg->response, json_format);
		json_decref(msg->response);
		msg->response = NULL;
		ret = janus_http_return_success(ts, response_text);
	}

done:
	g_strfreev(basepath);
	g_strfreev(path);
	g_free(session_path);
	g_free(handle_path);
	return ret;
}

/* Admin/monitor WebServer requests handler */
int janus_http_admin_handler(void *cls, struct MHD_Connection *connection, const char *url, const char *method, const char *version, const char *upload_data, size_t *upload_data_size, void **ptr)
{
	char *payload = NULL;
	json_t *root = NULL;
	struct MHD_Response *response = NULL;
	int ret = MHD_NO;
	gchar *session_path = NULL, *handle_path = NULL;
	gchar **basepath = NULL, **path = NULL;
	guint64 session_id = 0, handle_id = 0;

	/* Is this the first round? */
	int firstround = 0;
	janus_transport_session *ts = (janus_transport_session *)*ptr;
	janus_http_msg *msg = NULL;
	if (ts == NULL) {
		firstround = 1;
		JANUS_LOG(LOG_VERB, "Got an admin/monitor HTTP %s request on %s...\n", method, url);
		JANUS_LOG(LOG_DBG, " ... Just parsing headers for now...\n");
		msg = g_malloc0(sizeof(janus_http_msg));
		if(msg == NULL) {
			JANUS_LOG(LOG_FATAL, "Memory error!\n");
			ret = MHD_queue_response(connection, MHD_HTTP_INTERNAL_SERVER_ERROR, response);
			MHD_destroy_response(response);
			goto done;
		}
		msg->connection = connection;
		msg->acrh = NULL;
		msg->acrm = NULL;
		msg->payload = NULL;
		msg->len = 0;
		msg->session_id = 0;
		msg->got_response = FALSE;
		msg->response = NULL;
		janus_mutex_init(&msg->wait_mutex);
		janus_condition_init(&msg->wait_cond);
		ts = janus_transport_session_create(msg, janus_http_msg_destroy);
		janus_mutex_lock(&messages_mutex);
		g_hash_table_insert(messages, ts, ts);
		janus_mutex_unlock(&messages_mutex);
		*ptr = ts;
		MHD_get_connection_values(connection, MHD_HEADER_KIND, &janus_http_headers, msg);
		ret = MHD_YES;
		/* Notify handlers about this new transport instance */
		if(notify_events && gateway->events_is_enabled()) {
			json_t *info = json_object();
			json_object_set_new(info, "event", json_string("request"));
			json_object_set_new(info, "admin_api", json_true());
			const union MHD_ConnectionInfo *conninfo = MHD_get_connection_info(connection, MHD_CONNECTION_INFO_CLIENT_ADDRESS);
			if(conninfo != NULL) {
				janus_network_address addr;
				janus_network_address_string_buffer addr_buf;
				if(janus_network_address_from_sockaddr((struct sockaddr *)conninfo->client_addr, &addr) == 0 &&
						janus_network_address_to_string_buffer(&addr, &addr_buf) == 0) {
					const char *ip = janus_network_address_string_from_buffer(&addr_buf);
					json_object_set_new(info, "ip", json_string(ip));
				}
				uint16_t port = janus_http_sockaddr_to_port((struct sockaddr *)conninfo->client_addr);
				json_object_set_new(info, "port", json_integer(port));
			}
			gateway->notify_event(&janus_http_transport, ts, info);
		}
	} else {
		JANUS_LOG(LOG_DBG, "Processing HTTP %s request on %s...\n", method, url);
		msg = (janus_http_msg *)ts->transport_p;
	}
	/* Parse request */
	if (strcasecmp(method, "GET") && strcasecmp(method, "POST") && strcasecmp(method, "OPTIONS")) {
		JANUS_LOG(LOG_ERR, "Unsupported method...\n");
		response = MHD_create_response_from_buffer(0, NULL, MHD_RESPMEM_PERSISTENT);
		MHD_add_response_header(response, "Access-Control-Allow-Origin", "*");
		if(msg->acrm)
			MHD_add_response_header(response, "Access-Control-Allow-Methods", msg->acrm);
		if(msg->acrh)
			MHD_add_response_header(response, "Access-Control-Allow-Headers", msg->acrh);
		ret = MHD_queue_response(connection, MHD_HTTP_NOT_IMPLEMENTED, response);
		MHD_destroy_response(response);
		return ret;
	}
	if (!strcasecmp(method, "OPTIONS")) {
		response = MHD_create_response_from_buffer(0, NULL, MHD_RESPMEM_PERSISTENT);
		MHD_add_response_header(response, "Access-Control-Allow-Origin", "*");
		if(msg->acrm)
			MHD_add_response_header(response, "Access-Control-Allow-Methods", msg->acrm);
		if(msg->acrh)
			MHD_add_response_header(response, "Access-Control-Allow-Headers", msg->acrh);
		ret = MHD_queue_response(connection, MHD_HTTP_OK, response);
		MHD_destroy_response(response);
	}
	/* Get path components */
	if(strcasecmp(url, admin_ws_path)) {
		if(strlen(admin_ws_path) > 1) {
			basepath = g_strsplit(url, admin_ws_path, -1);
		} else {
			/* The base path is the web server too itself, we process the url itself */
			basepath = g_malloc0(3);
			basepath[0] = g_strdup("/");
			basepath[1] = g_strdup(url);
		}
		if(basepath[0] == NULL || basepath[1] == NULL || basepath[1][0] != '/') {
			JANUS_LOG(LOG_ERR, "Invalid url %s\n", url);
			response = MHD_create_response_from_buffer(0, NULL, MHD_RESPMEM_PERSISTENT);
			MHD_add_response_header(response, "Access-Control-Allow-Origin", "*");
			if(msg->acrm)
				MHD_add_response_header(response, "Access-Control-Allow-Methods", msg->acrm);
			if(msg->acrh)
				MHD_add_response_header(response, "Access-Control-Allow-Headers", msg->acrh);
			ret = MHD_queue_response(connection, MHD_HTTP_NOT_FOUND, response);
			MHD_destroy_response(response);
		}
		if(firstround) {
			g_strfreev(basepath);
			return ret;
		}
		path = g_strsplit(basepath[1], "/", -1);
		if(path == NULL || path[1] == NULL) {
			JANUS_LOG(LOG_ERR, "Invalid path %s (%s)\n", basepath[1], path[1]);
			response = MHD_create_response_from_buffer(0, NULL, MHD_RESPMEM_PERSISTENT);
			MHD_add_response_header(response, "Access-Control-Allow-Origin", "*");
			if(msg->acrm)
				MHD_add_response_header(response, "Access-Control-Allow-Methods", msg->acrm);
			if(msg->acrh)
				MHD_add_response_header(response, "Access-Control-Allow-Headers", msg->acrh);
			ret = MHD_queue_response(connection, MHD_HTTP_NOT_FOUND, response);
			MHD_destroy_response(response);
		}
	}
	if(firstround)
		return ret;
	JANUS_LOG(LOG_DBG, " ... parsing request...\n");
	if(path != NULL && path[1] != NULL && strlen(path[1]) > 0) {
		session_path = g_strdup(path[1]);
		if(session_path == NULL) {
			JANUS_LOG(LOG_FATAL, "Memory error!\n");
			ret = MHD_queue_response(connection, MHD_HTTP_INTERNAL_SERVER_ERROR, response);
			MHD_destroy_response(response);
			goto done;
		}
		JANUS_LOG(LOG_HUGE, "Session: %s\n", session_path);
	}
	if(session_path != NULL && path[2] != NULL && strlen(path[2]) > 0) {
		handle_path = g_strdup(path[2]);
		if(handle_path == NULL) {
			JANUS_LOG(LOG_FATAL, "Memory error!\n");
			ret = MHD_queue_response(connection, MHD_HTTP_INTERNAL_SERVER_ERROR, response);
			MHD_destroy_response(response);
			goto done;
		}
		JANUS_LOG(LOG_HUGE, "Handle: %s\n", handle_path);
	}
	if(session_path != NULL && handle_path != NULL && path[3] != NULL && strlen(path[3]) > 0) {
		JANUS_LOG(LOG_ERR, "Too many components...\n");
		response = MHD_create_response_from_buffer(0, NULL, MHD_RESPMEM_PERSISTENT);
		MHD_add_response_header(response, "Access-Control-Allow-Origin", "*");
		if(msg->acrm)
			MHD_add_response_header(response, "Access-Control-Allow-Methods", msg->acrm);
		if(msg->acrh)
			MHD_add_response_header(response, "Access-Control-Allow-Headers", msg->acrh);
		ret = MHD_queue_response(connection, MHD_HTTP_NOT_FOUND, response);
		MHD_destroy_response(response);
		goto done;
	}
	/* Get payload, if any */
	if(!strcasecmp(method, "POST")) {
		JANUS_LOG(LOG_HUGE, "Processing POST data (%s) (%zu bytes)...\n", msg->contenttype, *upload_data_size);
		if(*upload_data_size != 0) {
			if(msg->payload == NULL)
				msg->payload = g_malloc0(*upload_data_size+1);
			else
				msg->payload = g_realloc(msg->payload, msg->len+*upload_data_size+1);
			if(msg->payload == NULL) {
				JANUS_LOG(LOG_FATAL, "Memory error!\n");
				ret = MHD_queue_response(connection, MHD_HTTP_INTERNAL_SERVER_ERROR, response);
				MHD_destroy_response(response);
				goto done;
			}
			memcpy(msg->payload+msg->len, upload_data, *upload_data_size);
			msg->len += *upload_data_size;
			memset(msg->payload + msg->len, '\0', 1);
			JANUS_LOG(LOG_DBG, "  -- Data we have now (%zu bytes)\n", msg->len);
			*upload_data_size = 0;	/* Go on */
			ret = MHD_YES;
			goto done;
		}
		JANUS_LOG(LOG_DBG, "Done getting payload, we can answer\n");
		if(msg->payload == NULL) {
			JANUS_LOG(LOG_ERR, "No payload :-(\n");
			ret = MHD_NO;
			goto done;
		}
		payload = msg->payload;
		JANUS_LOG(LOG_HUGE, "%s\n", payload);
	}

	/* Is this a generic request for info? */
	if(session_path != NULL && !strcmp(session_path, "info")) {
		/* The info REST endpoint, if contacted through a GET, provides information on the gateway */
		if(strcasecmp(method, "GET")) {
			ret = janus_http_return_error(ts, 0, NULL, JANUS_ERROR_TRANSPORT_SPECIFIC, "Use GET for the info endpoint");
			goto done;
		}
		/* Turn this into a fake "info" request */
		method = "POST";
		char tr[12];
		janus_http_random_string(12, (char *)&tr);		
		root = json_object();
		json_object_set_new(root, "janus", json_string("info"));
		json_object_set_new(root, "transaction", json_string(tr));
		goto parsingdone;
	}
	
	/* Without a payload we don't know what to do */
	if(!payload) {
		ret = janus_http_return_error(ts, 0, NULL, JANUS_ERROR_INVALID_JSON, "Request payload missing");
		goto done;
	}
	json_error_t error;
	/* Parse the JSON payload */
	root = json_loads(payload, 0, &error);
	if(!root) {
		ret = janus_http_return_error(ts, 0, NULL, JANUS_ERROR_INVALID_JSON, "JSON error: on line %d: %s", error.line, error.text);
		goto done;
	}
	if(!json_is_object(root)) {
		ret = janus_http_return_error(ts, 0, NULL, JANUS_ERROR_INVALID_JSON_OBJECT, "JSON error: not an object");
		json_decref(root);
		goto done;
	}

parsingdone:
	/* Check if we have session and handle identifiers */
	session_id = session_path ? g_ascii_strtoull(session_path, NULL, 10) : 0;
	handle_id = handle_path ? g_ascii_strtoull(handle_path, NULL, 10) : 0;
	if(session_id > 0)
		json_object_set_new(root, "session_id", json_integer(session_id));
	if(handle_id > 0)
		json_object_set_new(root, "handle_id", json_integer(handle_id));

	/* Suspend the connection and pass the ball to the core */
	JANUS_LOG(LOG_HUGE, "Forwarding admin request to the core (%p)\n", msg);
	gateway->incoming_request(&janus_http_transport, ts, ts, TRUE, root, &error);
	/* Wait for a response (but not forever) */
	struct timeval now;
	gettimeofday(&now, NULL);
	struct timespec wakeup;
	wakeup.tv_sec = now.tv_sec+10;	/* Wait at max 10 seconds for a response */
	wakeup.tv_nsec = now.tv_usec*1000UL;
	pthread_mutex_lock(&msg->wait_mutex);
	while(!msg->got_response) {
		int res = pthread_cond_timedwait(&msg->wait_cond, &msg->wait_mutex, &wakeup);
		if(msg->got_response || res == ETIMEDOUT)
			break;
	}
	pthread_mutex_unlock(&msg->wait_mutex);
	if(!msg->response) {
		ret = MHD_NO;
	} else {
		char *response_text = json_dumps(msg->response, json_format);
		json_decref(msg->response);
		msg->response = NULL;
		ret = janus_http_return_success(ts, response_text);
	}

done:
	g_strfreev(basepath);
	g_strfreev(path);
	g_free(session_path);
	g_free(handle_path);
	return ret;
}

int janus_http_headers(void *cls, enum MHD_ValueKind kind, const char *key, const char *value) {
	janus_http_msg *request = (janus_http_msg *)cls;
	JANUS_LOG(LOG_DBG, "%s: %s\n", key, value);
	if(!strcasecmp(key, MHD_HTTP_HEADER_CONTENT_TYPE)) {
		if(request)
			request->contenttype = strdup(value);
	} else if(!strcasecmp(key, "Access-Control-Request-Method")) {
		if(request)
			request->acrm = strdup(value);
	} else if(!strcasecmp(key, "Access-Control-Request-Headers")) {
		if(request)
			request->acrh = strdup(value);
	}
	return MHD_YES;
}

void janus_http_request_completed(void *cls, struct MHD_Connection *connection, void **con_cls, enum MHD_RequestTerminationCode toe) {
	janus_transport_session *ts = (janus_transport_session *)*con_cls;
	if(!ts)
		return;
	janus_mutex_lock(&messages_mutex);
	g_hash_table_remove(messages, ts);
	janus_mutex_unlock(&messages_mutex);
	*con_cls = NULL;   
}

/* Worker to handle notifications */
int janus_http_notifier(janus_transport_session *ts, janus_http_session *session, int max_events) {
	if(!ts)
		return MHD_NO;
	janus_http_msg *msg = (janus_http_msg *)ts->transport_p;
	if(!msg || !msg->connection)
		return MHD_NO;
	if(max_events < 1)
		max_events = 1;
	JANUS_LOG(LOG_DBG, "... handling long poll...\n");
	int ret = MHD_NO;
	gint64 start = janus_get_monotonic_time();
	gint64 end = 0;
	json_t *event = NULL, *list = NULL;
	gboolean found = FALSE;
	/* We have a timeout for the long poll: 30 seconds */
	while(end-start < 30*G_USEC_PER_SEC) {
		if(g_atomic_int_get(&session->destroyed))
			break;
		event = g_async_queue_try_pop(session->events);
		if(g_atomic_int_get(&session->destroyed) || g_atomic_int_get(&stopping) || event != NULL) {
			if(event == NULL)
				break;
			/* Gotcha! */
			found = TRUE;
			if(max_events == 1) {
				break;
			} else {
				/* The application is willing to receive more events at the same time, anything to report? */
				list = json_array();
				json_array_append_new(list, event);
				int events = 1;
				while(events < max_events) {
					event = g_async_queue_try_pop(session->events);
					if(event == NULL)
						break;
					json_array_append_new(list, event);
					events++;
				}
				break;
			}
		}
		/* Sleep 100ms */
		g_usleep(100000);
		end = janus_get_monotonic_time();
	}
	if((max_events == 1 && event == NULL) || (max_events > 1 && list == NULL))
		found = FALSE;
	if(!found) {
		JANUS_LOG(LOG_VERB, "Long poll time out for session %"SCNu64"...\n", session->session_id);
		/* Turn this into a "keepalive" response */
		char tr[12];
		janus_http_random_string(12, (char *)&tr);
		if(max_events == 1) {
			event = json_object();
			json_object_set_new(event, "janus", json_string("keepalive"));
		} else {
			list = json_array();
			event = json_object();
			json_object_set_new(event, "janus", json_string("keepalive"));
			json_array_append_new(list, event);
		}
		/* FIXME Improve the Janus protocol keep-alive mechanism in JavaScript */
	}
	char *payload_text = json_dumps(max_events == 1 ? event : list, json_format);
	json_decref(max_events == 1 ? event : list);
	/* Finish the request by sending the response */
	JANUS_LOG(LOG_HUGE, "We have a message to serve...\n\t%s\n", payload_text);
	/* Send event */
	ret = janus_http_return_success(ts, payload_text);
	return ret;
}

/* Helper to quickly send a success response */
int janus_http_return_success(janus_transport_session *ts, char *payload) {
	if(!ts) {
		g_free(payload);
		return MHD_NO;
	}
	janus_http_msg *msg = (janus_http_msg *)ts->transport_p;
	if(!msg || !msg->connection) {
		if(payload)
			free(payload);
		return MHD_NO;
	}
	struct MHD_Response *response = MHD_create_response_from_buffer(
		payload ? strlen(payload) : 0,
		(void*)payload,
		MHD_RESPMEM_MUST_FREE);
	MHD_add_response_header(response, "Content-Type", "application/json");
	MHD_add_response_header(response, "Access-Control-Allow-Origin", "*");
	if(msg->acrm)
		MHD_add_response_header(response, "Access-Control-Allow-Methods", msg->acrm);
	if(msg->acrh)
		MHD_add_response_header(response, "Access-Control-Allow-Headers", msg->acrh);
	int ret = MHD_queue_response(msg->connection, MHD_HTTP_OK, response);
	MHD_destroy_response(response);
	return ret;
}

/* Helper to quickly send an error response */
int janus_http_return_error(janus_transport_session *ts, uint64_t session_id, const char *transaction, gint error, const char *format, ...) {
	gchar *error_string = NULL;
	gchar error_buf[512];
	if(format == NULL) {
		/* No error string provided, use the default one */
		error_string = (gchar *)janus_get_api_error(error);
	} else {
		/* This callback has variable arguments (error string) */
		va_list ap;
		va_start(ap, format);
		g_vsnprintf(error_buf, 512, format, ap);
		va_end(ap);
		error_string = error_buf;
	}
	/* Done preparing error */
	JANUS_LOG(LOG_VERB, "[%s] Returning error %d (%s)\n", transaction, error, error_string ? error_string : "no text");
	/* Prepare JSON error */
	json_t *reply = json_object();
	json_object_set_new(reply, "janus", json_string("error"));
	if(session_id > 0)
		json_object_set_new(reply, "session_id", json_integer(session_id));
	if(transaction != NULL)
		json_object_set_new(reply, "transaction", json_string(transaction));
	json_t *error_data = json_object();
	json_object_set_new(error_data, "code", json_integer(error));
	json_object_set_new(error_data, "reason", json_string(error_string));
	json_object_set_new(reply, "error", error_data);
	gchar *reply_text = json_dumps(reply, json_format);
	json_decref(reply);
	/* Use janus_http_return_error to send the error response */
	return janus_http_return_success(ts, reply_text);
}<|MERGE_RESOLUTION|>--- conflicted
+++ resolved
@@ -440,15 +440,11 @@
 			fseek(pem, 0L, SEEK_END);
 			size_t size = ftell(pem);
 			fseek(pem, 0L, SEEK_SET);
-<<<<<<< HEAD
-			cert_pem_bytes = g_malloc0(size);
+			cert_pem_bytes = g_malloc0(size+1);
 			if(cert_pem_bytes == NULL) {
 				JANUS_LOG(LOG_FATAL, "Memory error!\n");
 				return NULL;
 			}
-=======
-			cert_pem_bytes = g_malloc0(size+1);
->>>>>>> 137ab7d7
 			char *index = cert_pem_bytes;
 			int read = 0, tot = size;
 			while((read = fread(index, sizeof(char), tot, pem)) > 0) {
