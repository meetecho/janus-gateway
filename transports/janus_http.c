/*! \file   janus_http.c
 * \author Lorenzo Miniero <lorenzo@meetecho.com>
 * \copyright GNU General Public License v3
 * \brief  Janus RESTs transport plugin
 * \details  This is an implementation of a RESTs transport for the
 * Janus API, using the libmicrohttpd library (http://www.gnu.org/software/libmicrohttpd/).
 * This module allows browsers to make use of HTTP to talk to the gateway.
 * Since the gateway may be deployed on a different domain than the web
 * server hosting the web applications using it, the gateway automatically
 * handles OPTIONS request to comply with the CORS specification.
 * POST requests can be used to ask for the management of a session with
 * the gateway, to attach to a plugin, to send messages to the plugin
 * itself and so on. GET requests instead are used for getting events
 * associated to a gateway session (and as such to all its plugin handles
 * and the events plugins push in the session itself), using a long poll
 * approach. A JavaScript library (janus.js) implements all of this on
 * the client side automatically.
 * \note There's a well known bug in libmicrohttpd that may cause it to
 * spike to 100% of the CPU when using HTTPS on some distributions. In
 * case you're interested in HTTPS support, it's better to just rely on
 * HTTP in Janus, and put a frontend like Apache HTTPD or nginx to take
 * care of securing the traffic. More details are available in \ref deploy.
 * 
 * \ingroup transports
 * \ref transports
 */

#include "transport.h"

#include <arpa/inet.h>
#include <ifaddrs.h>
#include <net/if.h>
#include <sys/socket.h>
#include <sys/types.h>
#include <netdb.h>

#include <microhttpd.h>

#include "../debug.h"
#include "../apierror.h"
#include "../config.h"
#include "../mutex.h"
#include "../ip-utils.h"
#include "../utils.h"


/* Transport plugin information */
#define JANUS_REST_VERSION			2
#define JANUS_REST_VERSION_STRING	"0.0.2"
#define JANUS_REST_DESCRIPTION		"This transport plugin adds REST (HTTP/HTTPS) support to the Janus API via libmicrohttpd."
#define JANUS_REST_NAME				"JANUS REST (HTTP/HTTPS) transport plugin"
#define JANUS_REST_AUTHOR			"Meetecho s.r.l."
#define JANUS_REST_PACKAGE			"janus.transport.http"

/* Transport methods */
janus_transport *create(void);
int janus_http_init(janus_transport_callbacks *callback, const char *config_path);
void janus_http_destroy(void);
int janus_http_get_api_compatibility(void);
int janus_http_get_version(void);
const char *janus_http_get_version_string(void);
const char *janus_http_get_description(void);
const char *janus_http_get_name(void);
const char *janus_http_get_author(void);
const char *janus_http_get_package(void);
gboolean janus_http_is_janus_api_enabled(void);
gboolean janus_http_is_admin_api_enabled(void);
int janus_http_send_message(void *transport, void *request_id, gboolean admin, json_t *message);
void janus_http_session_created(void *transport, guint64 session_id);
void janus_http_session_over(void *transport, guint64 session_id, gboolean timeout);


/* Transport setup */
static janus_transport janus_http_transport =
	JANUS_TRANSPORT_INIT (
		.init = janus_http_init,
		.destroy = janus_http_destroy,

		.get_api_compatibility = janus_http_get_api_compatibility,
		.get_version = janus_http_get_version,
		.get_version_string = janus_http_get_version_string,
		.get_description = janus_http_get_description,
		.get_name = janus_http_get_name,
		.get_author = janus_http_get_author,
		.get_package = janus_http_get_package,

		.is_janus_api_enabled = janus_http_is_janus_api_enabled,
		.is_admin_api_enabled = janus_http_is_admin_api_enabled,

		.send_message = janus_http_send_message,
		.session_created = janus_http_session_created,
		.session_over = janus_http_session_over,
	);

/* Transport creator */
janus_transport *create(void) {
	JANUS_LOG(LOG_VERB, "%s created!\n", JANUS_REST_NAME);
	return &janus_http_transport;
}


/* Useful stuff */
static gint initialized = 0, stopping = 0;
static janus_transport_callbacks *gateway = NULL;
static gboolean http_janus_api_enabled = FALSE;
static gboolean http_admin_api_enabled = FALSE;
static gboolean notify_events = TRUE;

/* JSON serialization options */
static size_t json_format = JSON_INDENT(3) | JSON_PRESERVE_ORDER;


/* Incoming HTTP message */
typedef struct janus_http_msg {
	struct MHD_Connection *connection;	/* The MHD connection this message came from */
	volatile int suspended;				/* Whether this connection is currently suspended */
	volatile void *longpoll;			/* Whether this is a long poll connection for a session */
	int max_events;						/* In case this is a long poll, how many events we should send back */
	char *acrh;							/* Value of the Access-Control-Request-Headers HTTP header, if any (needed for CORS) */
	char *acrm;							/* Value of the Access-Control-Request-Method HTTP header, if any (needed for CORS) */
	char *contenttype;					/* Content-Type of the payload */
	char *payload;						/* Payload of the message */
	size_t len;							/* Length of the message in octets */
	gint64 session_id;					/* Gateway-Client session identifier this message belongs to */
	char *response;						/* The response from the core as a string */
	size_t resplen;						/* Length of the response in octets */
	GSource *timeout;					/* Timeout monitor, if any */
} janus_http_msg;
static GHashTable *messages = NULL;
static janus_mutex messages_mutex = JANUS_MUTEX_INITIALIZER;


/* Helper for long poll: HTTP events to push per session */
typedef struct janus_http_session {
	GAsyncQueue *events;	/* Events to notify for this session */
	GList *longpolls;		/* Long poll connection */
	janus_mutex mutex;		/* Mutex to lock this instance */
	gint64 destroyed;		/* Whether this session has been destroyed */
} janus_http_session;
/* We keep track of created sessions as we handle long polls */
static const char *keepalive_id = "keepalive";
static GHashTable *sessions = NULL;
static GList *old_sessions = NULL;
static GThread *sessions_watchdog = NULL;
static janus_mutex sessions_mutex = JANUS_MUTEX_INITIALIZER;


/* Callback (libmicrohttpd) invoked when a new connection is attempted on the REST API */
static int janus_http_client_connect(void *cls, const struct sockaddr *addr, socklen_t addrlen);
/* Callback (libmicrohttpd) invoked when a new connection is attempted on the admin/monitor webserver */
static int janus_http_admin_client_connect(void *cls, const struct sockaddr *addr, socklen_t addrlen);
/* Callback (libmicrohttpd) invoked when an HTTP message (GET, POST, OPTIONS, etc.) is available */
static int janus_http_handler(void *cls, struct MHD_Connection *connection,
	const char *url, const char *method, const char *version, const char *upload_data, size_t *upload_data_size, void **ptr);
/* Callback (libmicrohttpd) invoked when an admin/monitor HTTP message (GET, POST, OPTIONS, etc.) is available */
static int janus_http_admin_handler(void *cls, struct MHD_Connection *connection,
	const char *url, const char *method, const char *version, const char *upload_data, size_t *upload_data_size, void **ptr);
/* Callback (libmicrohttpd) invoked when headers of an incoming HTTP message have been parsed */
static int janus_http_headers(void *cls, enum MHD_ValueKind kind, const char *key, const char *value);
/* Callback (libmicrohttpd) invoked when a request has been processed and can be freed */
static void janus_http_request_completed(void *cls, struct MHD_Connection *connection,
	void **con_cls, enum MHD_RequestTerminationCode toe);
/* Callback to send data back after resuming a connection */
static ssize_t janus_http_response_callback(void *cls, uint64_t pos, char *buf, size_t max);
/* Worker to handle requests that are actually long polls */
static int janus_http_notifier(janus_http_msg *msg);
/* Helper to quickly send a success response */
static int janus_http_return_success(janus_http_msg *msg, char *payload);
/* Helper to quickly send an error response */
static int janus_http_return_error(janus_http_msg *msg, uint64_t session_id,
	const char *transaction, gint error, const char *format, ...) G_GNUC_PRINTF(5, 6);
/* Helper to handle timeouts */
static gboolean janus_http_timeout(gpointer user_data);


/* MHD Web Server */
static struct MHD_Daemon *ws = NULL, *sws = NULL;
static char *ws_path = NULL;
static char *cert_pem_bytes = NULL, *cert_key_bytes = NULL; 

/* Admin/Monitor MHD Web Server */
static struct MHD_Daemon *admin_ws = NULL, *admin_sws = NULL;
static char *admin_ws_path = NULL;

/* Custom Access-Control-Allow-Origin value, if specified */
static char *allow_origin = NULL;

/* REST and Admin/Monitor ACL list */
GList *janus_http_access_list = NULL, *janus_http_admin_access_list = NULL;
janus_mutex access_list_mutex;
static void janus_http_allow_address(const char *ip, gboolean admin) {
	if(ip == NULL)
		return;
	/* Is this an IP or an interface? */
	janus_mutex_lock(&access_list_mutex);
	if(!admin)
		janus_http_access_list = g_list_append(janus_http_access_list, (gpointer)ip);
	else
		janus_http_admin_access_list = g_list_append(janus_http_admin_access_list, (gpointer)ip);
	janus_mutex_unlock(&access_list_mutex);
}
static gboolean janus_http_is_allowed(const char *ip, gboolean admin) {
	if(ip == NULL)
		return FALSE;
	if(!admin && janus_http_access_list == NULL)
		return TRUE;
	if(admin && janus_http_admin_access_list == NULL)
		return TRUE;
	janus_mutex_lock(&access_list_mutex);
	GList *temp = admin ? janus_http_admin_access_list : janus_http_access_list;
	while(temp) {
		const char *allowed = (const char *)temp->data;
		if(allowed != NULL && strstr(ip, allowed)) {
			janus_mutex_unlock(&access_list_mutex);
			return TRUE;
		}
		temp = temp->next;
	}
	janus_mutex_unlock(&access_list_mutex);
	return FALSE;
}

/* Helper method to get the port from a struct sockaddr */
static uint16_t janus_http_sockaddr_to_port(struct sockaddr *address) {
	if(address == NULL)
		return 0;
	struct sockaddr_in *sin = NULL;
	struct sockaddr_in6 *sin6 = NULL;

	switch(address->sa_family) {
		case AF_INET:
			sin = (struct sockaddr_in *)address;
			return ntohs(sin->sin_port);
		case AF_INET6:
			sin6 = (struct sockaddr_in6 *)address;
			return ntohs(sin6->sin6_port);
		default:
			/* Unknown family */
			break;
	}
	return 0;
}

/* Random string helper (for transactions) */
static char charset[] = "abcdefghijklmnopqrstuvwxyzABCDEFGHIJKLMNOPQRSTUVWXYZ0123456789";
static void janus_http_random_string(int length, char *buffer) {
	if(length > 0 && buffer) {
		int l = (int)(sizeof(charset)-1);
		int i=0;
		for(i=0; i<length; i++) {
			int key = rand() % l;
			buffer[i] = charset[key];
		}
		buffer[length-1] = '\0';
	}
}

/* Event loop for timeout monitoring purposes */
static GThread *httptimer = NULL;
static GMainLoop *httploop = NULL;
static GMainContext *httpctx = NULL;
static gpointer janus_http_timer(gpointer user_data) {
	JANUS_LOG(LOG_INFO, "HTTP transport timer started\n");
	g_main_loop_run(httploop);
	return NULL;
}


/* Helper to create a MHD daemon */
static struct MHD_Daemon *janus_http_create_daemon(gboolean admin, char *path,
<<<<<<< HEAD
		const char *interface, const char *ip, int port,
		const char *server_pem, const char *server_key) {
=======
		const char *interface, const char *ip, int port, gint64 threads,
		const char *server_pem, const char *server_key, const char *password) {
>>>>>>> 1b65f36b
	struct MHD_Daemon *daemon = NULL;
	gboolean secure = server_pem && server_key;
	/* Any interface or IP address we need to limit ourselves to?
	 * NOTE WELL: specifying an interface does NOT bind to all IPs associated
	 * with that interface, but only to the first one that's detected */
	static struct sockaddr_in addr;
	struct sockaddr_in6 addr6;
	gboolean ipv6 = FALSE;
	if(ip && strstr(ip, ":"))
		ipv6 = TRUE;
	gboolean found = FALSE;
	if(ip) {
		/* Do a quick check to see if we need to bind on all addresses of a specific family */
		if(!strcasecmp(ip, "0.0.0.0")) {
			/* Bind on all IPv4 addresses */
			found = TRUE;
			memset(&addr, 0, sizeof (struct sockaddr_in));
			addr.sin_family = AF_INET;
			addr.sin_port = htons(port);
			addr.sin_addr.s_addr = INADDR_ANY;
		} else if(!strcasecmp(ip, "::")) {
			/* Bind on all IPv6 addresses */
			found = TRUE;
			memset(&addr6, 0, sizeof (struct sockaddr_in6));
			addr6.sin6_family = AF_INET6;
			addr6.sin6_port = htons(port);
			addr6.sin6_addr = in6addr_any;
		}
	}
	if(!found && (ip || interface)) {
		struct ifaddrs *ifaddr = NULL, *ifa = NULL;
		int family = 0, s = 0, n = 0;
		char host[NI_MAXHOST];
		if(getifaddrs(&ifaddr) == -1) {
			JANUS_LOG(LOG_ERR, "Error getting list of interfaces to bind %s API %s webserver...\n",
				admin ? "Admin" : "Janus", secure ? "HTTPS" : "HTTP");
			return NULL;
		} else {
			for(ifa = ifaddr, n = 0; ifa != NULL; ifa = ifa->ifa_next, n++) {
				if(ifa->ifa_addr == NULL)
					continue;
				family = ifa->ifa_addr->sa_family;
				if(interface && strcasecmp(ifa->ifa_name, interface))
					continue;
				if(ifa->ifa_addr == NULL)
					continue;
				/* Skip interfaces which are not up and running */
				if(!((ifa->ifa_flags & IFF_UP) && (ifa->ifa_flags & IFF_RUNNING)))
					continue;
				/* FIXME When being explicit about the interface only, we only bind IPv4 for now:
				 * specifying or adding a precise IPv6 address gets you an IPv6 binding instead */
				if(!ipv6 && family == AF_INET) {
					s = getnameinfo(ifa->ifa_addr, sizeof(struct sockaddr_in), host, NI_MAXHOST, NULL, 0, NI_NUMERICHOST);
					if(s != 0) {
						JANUS_LOG(LOG_ERR, "Error doing a getnameinfo() to bind %s API %s webserver to '%s'...\n",
							admin ? "Admin" : "Janus", secure ? "HTTPS" : "HTTP", ip ? ip : interface);
						return NULL;
					}
					if(ip && strcmp(host, ip))
						continue;
					found = TRUE;
					break;
				} else if(ipv6 && family == AF_INET6) {
					s = getnameinfo(ifa->ifa_addr, sizeof(struct sockaddr_in6), host, NI_MAXHOST, NULL, 0, NI_NUMERICHOST);
					if(s != 0) {
						JANUS_LOG(LOG_ERR, "Error doing a getnameinfo() to bind %s API %s webserver to '%s'...\n",
							admin ? "Admin" : "Janus", secure ? "HTTPS" : "HTTP", ip ? ip : interface);
						return NULL;
					}
					if(ip && strcmp(host, ip))
						continue;
					found = TRUE;
					break;
				}
			}
			freeifaddrs(ifaddr);
		}
		if(!found) {
			JANUS_LOG(LOG_ERR, "Error binding to %s '%s' for %s API %s webserver...\n",
				ip ? "IP" : "interface", ip ? ip : interface,
				admin ? "Admin" : "Janus", secure ? "HTTPS" : "HTTP");
			return NULL;
		}
		JANUS_LOG(LOG_VERB, "Going to bind the %s API %s webserver to %s (asked for %s)\n",
			admin ? "Admin" : "Janus", secure ? "HTTPS" : "HTTP", host, ip ? ip : interface);
		if(!ipv6) {
			memset(&addr, 0, sizeof(struct sockaddr_in));
			addr.sin_family = AF_INET;
			addr.sin_port = htons(port);
			int res = inet_pton(AF_INET, host, &addr.sin_addr);
			if(res != 1) {
				JANUS_LOG(LOG_ERR, "Failed to convert address '%s' (%d)\n", host, res);
				return NULL;
			}
		} else {
			memset(&addr6, 0, sizeof(struct sockaddr_in6));
			addr6.sin6_family = AF_INET6;
			addr6.sin6_port = htons(port);
			int res = inet_pton(AF_INET6, host, &addr6.sin6_addr);
			if(res != 1) {
				JANUS_LOG(LOG_ERR, "Failed to convert address '%s' (%d)\n", host, res);
				return NULL;
			}
		}
	}

	if(!secure) {
		/* HTTP web server */
		if(!interface && !ip) {
			/* Bind to all interfaces */
			JANUS_LOG(LOG_VERB, "Binding to all interfaces for the %s API %s webserver\n",
				admin ? "Admin" : "Janus", secure ? "HTTPS" : "HTTP");
			daemon = MHD_start_daemon(
#if MHD_VERSION >= 0x00095208
				MHD_USE_AUTO_INTERNAL_THREAD | MHD_USE_AUTO | MHD_USE_SUSPEND_RESUME | MHD_USE_DUAL_STACK,
#else
				MHD_USE_POLL_INTERNALLY | MHD_USE_POLL | MHD_USE_SUSPEND_RESUME | MHD_USE_DUAL_STACK,
#endif
				port,
				admin ? janus_http_admin_client_connect : janus_http_client_connect,
				NULL,
				admin ? &janus_http_admin_handler : &janus_http_handler,
				path,
				MHD_OPTION_NOTIFY_COMPLETED, &janus_http_request_completed, NULL,
				MHD_OPTION_END);
		} else {
			/* Bind to the interface that was specified */
			JANUS_LOG(LOG_VERB, "Binding to %s '%s' for the %s API %s webserver\n",
				ip ? "IP" : "interface", ip ? ip : interface,
				admin ? "Admin" : "Janus", secure ? "HTTPS" : "HTTP");
			daemon = MHD_start_daemon(
#if MHD_VERSION >= 0x00095208
				MHD_USE_AUTO_INTERNAL_THREAD | MHD_USE_AUTO | MHD_USE_SUSPEND_RESUME | (ipv6 ? MHD_USE_IPv6 : 0),
#else
				MHD_USE_POLL_INTERNALLY | MHD_USE_POLL | MHD_USE_SUSPEND_RESUME | (ipv6 ? MHD_USE_IPv6 : 0),
#endif
				port,
				admin ? janus_http_admin_client_connect : janus_http_client_connect,
				NULL,
				admin ? &janus_http_admin_handler : &janus_http_handler,
				path,
				MHD_OPTION_NOTIFY_COMPLETED, &janus_http_request_completed, NULL,
				MHD_OPTION_SOCK_ADDR, ipv6 ? (struct sockaddr *)&addr6 : (struct sockaddr *)&addr,
				MHD_OPTION_END);
		}
	} else {
		/* HTTPS web server, read certificate and key */
		g_file_get_contents(server_pem, &cert_pem_bytes, NULL, NULL);
		g_file_get_contents(server_key, &cert_key_bytes, NULL, NULL);

		/* Start webserver */
		if(!interface && !ip) {
			/* Bind to all interfaces */
			JANUS_LOG(LOG_VERB, "Binding to all interfaces for the %s API %s webserver\n",
				admin ? "Admin" : "Janus", secure ? "HTTPS" : "HTTP");
			daemon = MHD_start_daemon(
#if MHD_VERSION >= 0x00095208
				MHD_USE_SSL | MHD_USE_AUTO_INTERNAL_THREAD | MHD_USE_AUTO | MHD_USE_SUSPEND_RESUME | MHD_USE_DUAL_STACK,
#else
				MHD_USE_SSL | MHD_USE_POLL_INTERNALLY | MHD_USE_POLL | MHD_USE_SUSPEND_RESUME | MHD_USE_DUAL_STACK,
#endif
<<<<<<< HEAD
				port,
				admin ? janus_http_admin_client_connect : janus_http_client_connect,
				NULL,
				admin ? &janus_http_admin_handler : &janus_http_handler,
				path,
				MHD_OPTION_NOTIFY_COMPLETED, &janus_http_request_completed, NULL,
				MHD_OPTION_HTTPS_MEM_CERT, cert_pem_bytes,
				MHD_OPTION_HTTPS_MEM_KEY, cert_key_bytes,
				MHD_OPTION_END);
		} else {
			/* Bind to the interface that was specified */
			JANUS_LOG(LOG_VERB, "Binding to %s '%s' for the %s API %s webserver\n",
				ip ? "IP" : "interface", ip ? ip : interface,
				admin ? "Admin" : "Janus", secure ? "HTTPS" : "HTTP");
			daemon = MHD_start_daemon(
=======
					port,
					admin ? janus_http_admin_client_connect : janus_http_client_connect,
					NULL,
					admin ? &janus_http_admin_handler : &janus_http_handler,
					path,
					MHD_OPTION_NOTIFY_COMPLETED, &janus_http_request_completed, NULL,
					MHD_OPTION_HTTPS_MEM_CERT, cert_pem_bytes,
					MHD_OPTION_HTTPS_MEM_KEY, cert_key_bytes,
					MHD_OPTION_HTTPS_KEY_PASSWORD, password,
					MHD_OPTION_END);
			} else {
				/* Bind to the interface that was specified */
				JANUS_LOG(LOG_VERB, "Binding to %s '%s' for the %s API %s webserver\n",
					ip ? "IP" : "interface", ip ? ip : interface,
					admin ? "Admin" : "Janus", secure ? "HTTPS" : "HTTP");
				daemon = MHD_start_daemon(
>>>>>>> 1b65f36b
#if MHD_VERSION >= 0x00095208
				MHD_USE_SSL | MHD_USE_AUTO_INTERNAL_THREAD | MHD_USE_AUTO | MHD_USE_SUSPEND_RESUME | (ipv6 ? MHD_USE_IPv6 : 0),
#else
				MHD_USE_SSL | MHD_USE_POLL_INTERNALLY | MHD_USE_POLL | MHD_USE_SUSPEND_RESUME | (ipv6 ? MHD_USE_IPv6 : 0),
#endif
<<<<<<< HEAD
				port,
				admin ? janus_http_admin_client_connect : janus_http_client_connect,
				NULL,
				admin ? &janus_http_admin_handler : &janus_http_handler,
				path,
				MHD_OPTION_NOTIFY_COMPLETED, &janus_http_request_completed, NULL,
				MHD_OPTION_HTTPS_MEM_CERT, cert_pem_bytes,
				MHD_OPTION_HTTPS_MEM_KEY, cert_key_bytes,
				MHD_OPTION_SOCK_ADDR, ipv6 ? (struct sockaddr *)&addr6 : (struct sockaddr *)&addr,
				MHD_OPTION_END);
=======
					port,
					admin ? janus_http_admin_client_connect : janus_http_client_connect,
					NULL,
					admin ? &janus_http_admin_handler : &janus_http_handler,
					path,
					MHD_OPTION_NOTIFY_COMPLETED, &janus_http_request_completed, NULL,
					MHD_OPTION_HTTPS_MEM_CERT, cert_pem_bytes,
					MHD_OPTION_HTTPS_MEM_KEY, cert_key_bytes,
					MHD_OPTION_HTTPS_KEY_PASSWORD, password,
					MHD_OPTION_SOCK_ADDR, ipv6 ? (struct sockaddr *)&addr6 : (struct sockaddr *)&addr,
					MHD_OPTION_END);
			}
		} else {
			JANUS_LOG(LOG_VERB, "Using a thread pool of size %"SCNi64" the %s API %s webserver\n", threads,
				admin ? "Admin" : "Janus", secure ? "HTTPS" : "HTTP");
			if(!interface && !ip) {
				/* Bind to all interfaces */
				JANUS_LOG(LOG_VERB, "Binding to all interfaces for the %s API %s webserver\n",
					admin ? "Admin" : "Janus", secure ? "HTTPS" : "HTTP");
				daemon = MHD_start_daemon(
					MHD_USE_SSL | MHD_USE_SELECT_INTERNALLY | MHD_USE_DUAL_STACK,
					port,
					admin ? janus_http_admin_client_connect : janus_http_client_connect,
					NULL,
					admin ? &janus_http_admin_handler : &janus_http_handler,
					path,
					MHD_OPTION_THREAD_POOL_SIZE, threads,
					MHD_OPTION_NOTIFY_COMPLETED, &janus_http_request_completed, NULL,
					MHD_OPTION_HTTPS_MEM_CERT, cert_pem_bytes,
					MHD_OPTION_HTTPS_MEM_KEY, cert_key_bytes,
					MHD_OPTION_HTTPS_KEY_PASSWORD, password,
					MHD_OPTION_END);
			} else {
				/* Bind to the interface that was specified */
				JANUS_LOG(LOG_VERB, "Binding to %s '%s' for the %s API %s webserver\n",
					ip ? "IP" : "interface", ip ? ip : interface,
					admin ? "Admin" : "Janus", secure ? "HTTPS" : "HTTP");
				daemon = MHD_start_daemon(
					MHD_USE_SSL | MHD_USE_SELECT_INTERNALLY | (ipv6 ? MHD_USE_IPv6 : 0),
					port,
					admin ? janus_http_admin_client_connect : janus_http_client_connect,
					NULL,
					admin ? &janus_http_admin_handler : &janus_http_handler,
					path,
					MHD_OPTION_THREAD_POOL_SIZE, threads,
					MHD_OPTION_NOTIFY_COMPLETED, &janus_http_request_completed, NULL,
					MHD_OPTION_HTTPS_MEM_CERT, cert_pem_bytes,
					MHD_OPTION_HTTPS_MEM_KEY, cert_key_bytes,
					MHD_OPTION_HTTPS_KEY_PASSWORD, password,
					MHD_OPTION_SOCK_ADDR, ipv6 ? (struct sockaddr *)&addr6 : (struct sockaddr *)&addr,
					MHD_OPTION_END);
			}
>>>>>>> 1b65f36b
		}
	}
	return daemon;
}


/* HTTP/Janus sessions watchdog/garbage collector (sort of) */
static void *janus_http_sessions_watchdog(void *data) {
	JANUS_LOG(LOG_INFO, "HTTP/Janus sessions watchdog started\n");
	gint64 now = 0;
	while(g_atomic_int_get(&initialized) && !g_atomic_int_get(&stopping)) {
		janus_mutex_lock(&sessions_mutex);
		/* Iterate on all the sessions */
		now = janus_get_monotonic_time();
		if(old_sessions != NULL) {
			GList *sl = old_sessions;
			JANUS_LOG(LOG_HUGE, "Checking %d old HTTP/Janus sessions sessions...\n", g_list_length(old_sessions));
			while(sl) {
				janus_http_session *session = (janus_http_session *)sl->data;
				if(!session) {
					sl = sl->next;
					continue;
				}
				if(now-session->destroyed >= G_USEC_PER_SEC) {
					/* We're lazy and actually get rid of the stuff only after a few seconds */
					JANUS_LOG(LOG_VERB, "Freeing old HTTP/Janus session\n");
					GList *rm = sl->next;
					old_sessions = g_list_delete_link(old_sessions, sl);
					sl = rm;
					/* Remove all events */
					json_t *event = NULL;
					while((event = g_async_queue_try_pop(session->events)) != NULL)
						json_decref(event);
					g_async_queue_unref(session->events);
					g_free(session);
					continue;
				}
				sl = sl->next;
			}
		}
		janus_mutex_unlock(&sessions_mutex);
		g_usleep(500000);
	}
	JANUS_LOG(LOG_INFO, "HTTP/Janus sessions watchdog stopped\n");
	return NULL;
}


/* Static helper method to fill in the CORS headers */
static void janus_http_add_cors_headers(janus_http_msg *msg, struct MHD_Response *response) {
	if(msg == NULL || response == NULL)
		return;
	MHD_add_response_header(response, "Access-Control-Allow-Origin", allow_origin ? allow_origin : "*");
	if(allow_origin) {
		/* We need these two headers as well, in case Access-Control-Allow-Origin is custom */
		MHD_add_response_header(response, "Access-Control-Allow-Credentials", "true");
		MHD_add_response_header(response, "Vary", "Origin");
	}
	MHD_add_response_header(response, "Access-Control-Max-Age", "86400");
	if(msg->acrm)
		MHD_add_response_header(response, "Access-Control-Allow-Methods", msg->acrm);
	if(msg->acrh)
		MHD_add_response_header(response, "Access-Control-Allow-Headers", msg->acrh);
}

/* Static callback that we register to */
static void janus_http_mhd_panic(void *cls, const char *file, unsigned int line, const char *reason) {
	JANUS_LOG(LOG_WARN, "[%s]: Error in GNU libmicrohttpd %s:%u: %s\n",
		JANUS_REST_PACKAGE, file, line, reason);
}

/* Transport implementation */
int janus_http_init(janus_transport_callbacks *callback, const char *config_path) {
	if(g_atomic_int_get(&stopping)) {
		/* Still stopping from before */
		return -1;
	}
	if(callback == NULL || config_path == NULL) {
		/* Invalid arguments */
		return -1;
	}

#if MHD_VERSION >= 0x00095208
	JANUS_LOG(LOG_VERB, "The installed libmicrohttpd version supports MHD_USE_AUTO\n");
#endif

	/* This is the callback we'll need to invoke to contact the gateway */
	gateway = callback;

	/* Register a function to detect problems for which MHD would typically abort */
	MHD_set_panic_func(&janus_http_mhd_panic, NULL);

	/* Start the timer */
	httpctx = g_main_context_new();
	httploop = g_main_loop_new(httpctx, FALSE);
	GError *error = NULL;
	httptimer = g_thread_try_new("http timer", &janus_http_timer, NULL, &error);
	if(error != NULL) {
		JANUS_LOG(LOG_FATAL, "Got error %d (%s) trying to start HTTP timer...\n",
			error->code, error->message ? error->message : "??");
		return -1;
	}

	/* Read configuration */
	char filename[255];
	g_snprintf(filename, 255, "%s/%s.cfg", config_path, JANUS_REST_PACKAGE);
	JANUS_LOG(LOG_VERB, "Configuration file: %s\n", filename);
	janus_config *config = janus_config_parse(filename);
	if(config != NULL) {
		janus_config_print(config);

		/* Handle configuration */
		janus_config_item *item = janus_config_get_item_drilldown(config, "general", "json");
		if(item && item->value) {
			/* Check how we need to format/serialize the JSON output */
			if(!strcasecmp(item->value, "indented")) {
				/* Default: indented, we use three spaces for that */
				json_format = JSON_INDENT(3) | JSON_PRESERVE_ORDER;
			} else if(!strcasecmp(item->value, "plain")) {
				/* Not indented and no new lines, but still readable */
				json_format = JSON_INDENT(0) | JSON_PRESERVE_ORDER;
			} else if(!strcasecmp(item->value, "compact")) {
				/* Compact, so no spaces between separators */
				json_format = JSON_COMPACT | JSON_PRESERVE_ORDER;
			} else {
				JANUS_LOG(LOG_WARN, "Unsupported JSON format option '%s', using default (indented)\n", item->value);
				json_format = JSON_INDENT(3) | JSON_PRESERVE_ORDER;
			}
		}

		/* Check if we need to send events to handlers */
		janus_config_item *events = janus_config_get_item_drilldown(config, "general", "events");
		if(events != NULL && events->value != NULL)
			notify_events = janus_is_true(events->value);
		if(!notify_events && callback->events_is_enabled()) {
			JANUS_LOG(LOG_WARN, "Notification of events to handlers disabled for %s\n", JANUS_REST_NAME);
		}

		/* Check the base paths */
		item = janus_config_get_item_drilldown(config, "general", "base_path");
		if(item && item->value) {
			if(item->value[0] != '/') {
				JANUS_LOG(LOG_FATAL, "Invalid base path %s (it should start with a /, e.g., /janus\n", item->value);
				return -1;
			}
			ws_path = g_strdup(item->value);
			if(strlen(ws_path) > 1 && ws_path[strlen(ws_path)-1] == '/') {
				/* Remove the trailing slash, it makes things harder when we parse requests later */
				ws_path[strlen(ws_path)-1] = '\0';
			}
		} else {
			ws_path = g_strdup("/janus");
		}
		/* Do the same for the admin/monitor interface */
		item = janus_config_get_item_drilldown(config, "admin", "admin_base_path");
		if(item && item->value) {
			if(item->value[0] != '/') {
				JANUS_LOG(LOG_FATAL, "Invalid admin/monitor base path %s (it should start with a /, e.g., /admin\n", item->value);
				return -1;
			}
			admin_ws_path = g_strdup(item->value);
			if(strlen(admin_ws_path) > 1 && admin_ws_path[strlen(admin_ws_path)-1] == '/') {
				/* Remove the trailing slash, it makes things harder when we parse requests later */
				admin_ws_path[strlen(admin_ws_path)-1] = '\0';
			}
		} else {
			admin_ws_path = g_strdup("/admin");
		}

		/* Any ACL for either the Janus or Admin API? */
		item = janus_config_get_item_drilldown(config, "general", "acl");
		if(item && item->value) {
			char **list = g_strsplit(item->value, ",", -1);
			char *index = list[0];
			if(index != NULL) {
				int i=0;
				while(index != NULL) {
					if(strlen(index) > 0) {
						JANUS_LOG(LOG_INFO, "Adding '%s' to the Janus API allowed list...\n", index);
						janus_http_allow_address(g_strdup(index), FALSE);
					}
					i++;
					index = list[i];
				}
			}
			g_strfreev(list);
			list = NULL;
		}
		item = janus_config_get_item_drilldown(config, "admin", "admin_acl");
		if(item && item->value) {
			char **list = g_strsplit(item->value, ",", -1);
			char *index = list[0];
			if(index != NULL) {
				int i=0;
				while(index != NULL) {
					if(strlen(index) > 0) {
						JANUS_LOG(LOG_INFO, "Adding '%s' to the Admin/monitor allowed list...\n", index);
						janus_http_allow_address(g_strdup(index), TRUE);
					}
					i++;
					index = list[i];
				}
			}
			g_strfreev(list);
			list = NULL;
		}

		/* Any custom value for the Access-Control-Allow-Origin header? */
		item = janus_config_get_item_drilldown(config, "cors", "allow_origin");
		if(item && item->value) {
			allow_origin = g_strdup(item->value);
			JANUS_LOG(LOG_INFO, "Restricting Access-Control-Allow-Origin to '%s'\n", allow_origin);
		}

		/* Start with the Janus API web server now */
		item = janus_config_get_item_drilldown(config, "general", "http");
		if(!item || !item->value || !janus_is_true(item->value)) {
			JANUS_LOG(LOG_WARN, "HTTP webserver disabled\n");
		} else {
			int wsport = 8088;
			item = janus_config_get_item_drilldown(config, "general", "port");
			if(item && item->value)
				wsport = atoi(item->value);
			const char *interface = NULL;
			item = janus_config_get_item_drilldown(config, "general", "interface");
			if(item && item->value)
				interface = item->value;
			const char *ip = NULL;
			item = janus_config_get_item_drilldown(config, "general", "ip");
			if(item && item->value)
				ip = item->value;
<<<<<<< HEAD
			ws = janus_http_create_daemon(FALSE, ws_path, interface, ip, wsport, NULL, NULL);
=======
			ws = janus_http_create_daemon(FALSE, ws_path, interface, ip, wsport, threads, NULL, NULL, NULL);
>>>>>>> 1b65f36b
			if(ws == NULL) {
				JANUS_LOG(LOG_FATAL, "Couldn't start webserver on port %d...\n", wsport);
			} else {
				JANUS_LOG(LOG_INFO, "HTTP webserver started (port %d, %s path listener)...\n", wsport, ws_path);
			}
		}
		/* Do we also have to provide an HTTPS one? */
		char *server_pem = NULL;
		item = janus_config_get_item_drilldown(config, "certificates", "cert_pem");
		if(item && item->value)
			server_pem = (char *)item->value;
		char *server_key = NULL;
		item = janus_config_get_item_drilldown(config, "certificates", "cert_key");
		if(item && item->value)
			server_key = (char *)item->value;
		char *password = NULL;
		item = janus_config_get_item_drilldown(config, "certificates", "cert_pwd");
		if(item && item->value)
			password = (char *)item->value;
		if(server_key)
			JANUS_LOG(LOG_VERB, "Using certificates:\n\t%s\n\t%s\n", server_pem, server_key);
		item = janus_config_get_item_drilldown(config, "general", "https");
		if(!item || !item->value || !janus_is_true(item->value)) {
			JANUS_LOG(LOG_WARN, "HTTPS webserver disabled\n");
		} else {
			if(!server_key || !server_pem) {
				JANUS_LOG(LOG_FATAL, "Missing certificate/key path\n");
			} else {
				int swsport = 8089;
				item = janus_config_get_item_drilldown(config, "general", "secure_port");
				if(item && item->value)
					swsport = atoi(item->value);
				const char *interface = NULL;
				item = janus_config_get_item_drilldown(config, "general", "secure_interface");
				if(item && item->value)
					interface = item->value;
				const char *ip = NULL;
				item = janus_config_get_item_drilldown(config, "general", "secure_ip");
				if(item && item->value)
					ip = item->value;
<<<<<<< HEAD
				sws = janus_http_create_daemon(FALSE, ws_path, interface, ip, swsport, server_pem, server_key);
=======
				sws = janus_http_create_daemon(FALSE, ws_path, interface, ip, swsport, threads, server_pem, server_key, password);
>>>>>>> 1b65f36b
				if(sws == NULL) {
					JANUS_LOG(LOG_FATAL, "Couldn't start secure webserver on port %d...\n", swsport);
				} else {
					JANUS_LOG(LOG_INFO, "HTTPS webserver started (port %d, %s path listener)...\n", swsport, ws_path);
				}
			}
		}
		/* Admin/monitor time: start web server, if enabled */
		item = janus_config_get_item_drilldown(config, "admin", "admin_http");
		if(!item || !item->value || !janus_is_true(item->value)) {
			JANUS_LOG(LOG_WARN, "Admin/monitor HTTP webserver disabled\n");
		} else {
			int wsport = 7088;
			item = janus_config_get_item_drilldown(config, "admin", "admin_port");
			if(item && item->value)
				wsport = atoi(item->value);
			const char *interface = NULL;
			item = janus_config_get_item_drilldown(config, "admin", "admin_interface");
			if(item && item->value)
				interface = item->value;
			const char *ip = NULL;
			item = janus_config_get_item_drilldown(config, "admin", "admin_ip");
			if(item && item->value)
				ip = item->value;
<<<<<<< HEAD
			admin_ws = janus_http_create_daemon(TRUE, admin_ws_path, interface, ip, wsport, NULL, NULL);
=======
			admin_ws = janus_http_create_daemon(TRUE, admin_ws_path, interface, ip, wsport, threads, NULL, NULL, NULL);
>>>>>>> 1b65f36b
			if(admin_ws == NULL) {
				JANUS_LOG(LOG_FATAL, "Couldn't start admin/monitor webserver on port %d...\n", wsport);
			} else {
				JANUS_LOG(LOG_INFO, "Admin/monitor HTTP webserver started (port %d, %s path listener)...\n", wsport, admin_ws_path);
			}
		}
		/* Do we also have to provide an HTTPS one? */
		item = janus_config_get_item_drilldown(config, "admin", "admin_https");
		if(!item || !item->value || !janus_is_true(item->value)) {
			JANUS_LOG(LOG_WARN, "Admin/monitor HTTPS webserver disabled\n");
		} else {
			if(!server_key) {
				JANUS_LOG(LOG_FATAL, "Missing certificate/key path\n");
			} else {
				int swsport = 7889;
				item = janus_config_get_item_drilldown(config, "admin", "admin_secure_port");
				if(item && item->value)
					swsport = atoi(item->value);
				const char *interface = NULL;
				item = janus_config_get_item_drilldown(config, "admin", "admin_secure_interface");
				if(item && item->value)
					interface = item->value;
				const char *ip = NULL;
				item = janus_config_get_item_drilldown(config, "admin", "admin_secure_ip");
				if(item && item->value)
					ip = item->value;
<<<<<<< HEAD
				admin_sws = janus_http_create_daemon(TRUE, admin_ws_path, interface, ip, swsport, server_pem, server_key);
=======
				admin_sws = janus_http_create_daemon(TRUE, admin_ws_path, interface, ip, swsport, threads, server_pem, server_key, password);
>>>>>>> 1b65f36b
				if(admin_sws == NULL) {
					JANUS_LOG(LOG_FATAL, "Couldn't start secure admin/monitor webserver on port %d...\n", swsport);
				} else {
					JANUS_LOG(LOG_INFO, "Admin/monitor HTTPS webserver started (port %d, %s path listener)...\n",
						swsport, admin_ws_path);
				}
			}
		}
	}
	janus_config_destroy(config);
	config = NULL;
	if(!ws && !sws && !admin_ws && !admin_sws) {
		JANUS_LOG(LOG_WARN, "No HTTP/HTTPS server started, giving up...\n");
		return -1;	/* No point in keeping the plugin loaded */
	}
	http_janus_api_enabled = ws || sws;
	http_admin_api_enabled = admin_ws || admin_sws;

	messages = g_hash_table_new(NULL, NULL);
	sessions = g_hash_table_new_full(g_int64_hash, g_int64_equal, (GDestroyNotify)g_free, NULL);
	old_sessions = NULL;
	/* Start the HTTP/Janus sessions watchdog */
	sessions_watchdog = g_thread_try_new("http watchdog", &janus_http_sessions_watchdog, NULL, &error);
	if(error != NULL) {
		g_atomic_int_set(&initialized, 0);
		JANUS_LOG(LOG_ERR, "Got error %d (%s) trying to launch the HTTP/Janus sessions watchdog thread...\n",
			error->code, error->message ? error->message : "??");
		return -1;
	}
	
	/* Done */
	g_atomic_int_set(&initialized, 1);
	JANUS_LOG(LOG_INFO, "%s initialized!\n", JANUS_REST_NAME);
	return 0;
}

void janus_http_destroy(void) {
	if(!g_atomic_int_get(&initialized))
		return;
	g_atomic_int_set(&stopping, 1);

	g_main_loop_quit(httploop);
	g_thread_join(httptimer);
	g_main_context_unref(httpctx);

	JANUS_LOG(LOG_INFO, "Stopping webserver(s)...\n");
	if(ws)
		MHD_stop_daemon(ws);
	ws = NULL;
	if(sws)
		MHD_stop_daemon(sws);
	sws = NULL;
	if(admin_ws)
		MHD_stop_daemon(admin_ws);
	admin_ws = NULL;
	if(admin_sws)
		MHD_stop_daemon(admin_sws);
	admin_sws = NULL;
	if(cert_pem_bytes != NULL)
		g_free((gpointer)cert_pem_bytes);
	cert_pem_bytes = NULL;
	if(cert_key_bytes != NULL)
		g_free((gpointer)cert_key_bytes);
	cert_key_bytes = NULL;
	g_free(allow_origin);
	allow_origin = NULL;

	g_hash_table_destroy(messages);
	if(sessions_watchdog != NULL) {
		g_thread_join(sessions_watchdog);
		sessions_watchdog = NULL;
	}

	g_atomic_int_set(&initialized, 0);
	g_atomic_int_set(&stopping, 0);
	JANUS_LOG(LOG_INFO, "%s destroyed!\n", JANUS_REST_NAME);
}

int janus_http_get_api_compatibility(void) {
	/* Important! This is what your plugin MUST always return: don't lie here or bad things will happen */
	return JANUS_TRANSPORT_API_VERSION;
}

int janus_http_get_version(void) {
	return JANUS_REST_VERSION;
}

const char *janus_http_get_version_string(void) {
	return JANUS_REST_VERSION_STRING;
}

const char *janus_http_get_description(void) {
	return JANUS_REST_DESCRIPTION;
}

const char *janus_http_get_name(void) {
	return JANUS_REST_NAME;
}

const char *janus_http_get_author(void) {
	return JANUS_REST_AUTHOR;
}

const char *janus_http_get_package(void) {
	return JANUS_REST_PACKAGE;
}

gboolean janus_http_is_janus_api_enabled(void) {
	return http_janus_api_enabled;
}

gboolean janus_http_is_admin_api_enabled(void) {
	return http_admin_api_enabled;
}

int janus_http_send_message(void *transport, void *request_id, gboolean admin, json_t *message) {
	JANUS_LOG(LOG_HUGE, "Got a %s API %s to send (%p)\n", admin ? "admin" : "Janus", request_id ? "response" : "event", transport);
	if(message == NULL) {
		JANUS_LOG(LOG_ERR, "No message...\n");
		return -1;
	}
	if(request_id == NULL) {
		/* This is an event, add to the session queue */
		json_t *s = json_object_get(message, "session_id");
		if(!s || !json_is_integer(s)) {
			JANUS_LOG(LOG_ERR, "Can't notify event, no session_id...\n");
			json_decref(message);
			return -1;
		}
		guint64 session_id = json_integer_value(s);
		janus_mutex_lock(&sessions_mutex);
		janus_http_session *session = g_hash_table_lookup(sessions, &session_id);
		if(session == NULL || session->destroyed) {
			JANUS_LOG(LOG_ERR, "Can't notify event, no session object...\n");
			janus_mutex_unlock(&sessions_mutex);
			json_decref(message);
			return -1;
		}
		g_async_queue_push(session->events, message);
		janus_mutex_unlock(&sessions_mutex);
		/* Are there long polls waiting? */
		janus_mutex_lock(&session->mutex);
		while(session->longpolls) {
			janus_http_msg *msg = (janus_http_msg *)session->longpolls->data;
			/* Is this connection ready to send a response back? */
			if(g_atomic_pointer_compare_and_exchange(&msg->longpoll, session, NULL)) {
				/* Send the events back */
				if(msg->timeout != NULL)
					g_source_destroy(msg->timeout);
				msg->timeout = NULL;
				janus_http_notifier(msg);
			}
			session->longpolls = g_list_remove(session->longpolls, msg);
		}
		janus_mutex_unlock(&session->mutex);
	} else {
		if(request_id == keepalive_id) {
			/* It's a response from our fake long-poll related keepalive, ignore */
			json_decref(message);
			return 0;
		}
		/* This is a response, we need a valid transport instance */
		if(transport == NULL) {
			JANUS_LOG(LOG_ERR, "Invalid HTTP instance...\n");
			json_decref(message);
			return -1;
		}
		/* We have a response */
		janus_http_msg *msg = (janus_http_msg *)transport;
		janus_mutex_lock(&messages_mutex);
		if(g_hash_table_lookup(messages, msg) == NULL) {
			janus_mutex_unlock(&messages_mutex);
			JANUS_LOG(LOG_ERR, "Invalid HTTP connection...\n");
			json_decref(message);
			return -1;
		}
		janus_mutex_unlock(&messages_mutex);
		if(!msg->connection) {
			JANUS_LOG(LOG_ERR, "Invalid HTTP connection...\n");
			json_decref(message);
			return -1;
		}
		if(msg->timeout != NULL)
			g_source_destroy(msg->timeout);
		msg->timeout = NULL;
		char *response_text = json_dumps(message, json_format);
		json_decref(message);
		msg->response = response_text;
		msg->resplen = strlen(response_text);
		MHD_resume_connection(msg->connection);
	}
	return 0;
}

void janus_http_session_created(void *transport, guint64 session_id) {
	if(transport == NULL)
		return;
	JANUS_LOG(LOG_VERB, "Session created (%"SCNu64"), create a queue for the long poll\n", session_id);
	/* Create a queue of events for this session */
	janus_mutex_lock(&sessions_mutex);
	if(g_hash_table_lookup(sessions, &session_id) != NULL) {
		JANUS_LOG(LOG_WARN, "Ignoring created session, apparently we're already handling it?\n");
		janus_mutex_unlock(&sessions_mutex);
		return;
	}
	janus_http_session *session = g_malloc(sizeof(janus_http_session));
	session->events = g_async_queue_new();
	session->longpolls = NULL;
	janus_mutex_init(&session->mutex);
	session->destroyed = 0;
	g_hash_table_insert(sessions, janus_uint64_dup(session_id), session);
	janus_mutex_unlock(&sessions_mutex);
}

void janus_http_session_over(void *transport, guint64 session_id, gboolean timeout) {
	if(transport == NULL)
		return;
	JANUS_LOG(LOG_VERB, "Session %s (%"SCNu64"), getting rid of the queue for the long poll\n",
		timeout ? "has timed out" : "is over", session_id);
	/* Get rid of the session's queue of events */
	janus_mutex_lock(&sessions_mutex);
	janus_http_session *session = g_hash_table_lookup(sessions, &session_id);
	if(session == NULL || session->destroyed) {
		/* Nothing to do */
		janus_mutex_unlock(&sessions_mutex);
		return;
	}
	g_hash_table_remove(sessions, &session_id);
	/* We leave it to the watchdog to remove the session */
	session->destroyed = janus_get_monotonic_time();
	old_sessions = g_list_append(old_sessions, session);
	janus_mutex_unlock(&sessions_mutex);
	/* Were there a long polls waiting? */
	janus_mutex_lock(&session->mutex);
	while(session->longpolls) {
		janus_http_msg *msg = (janus_http_msg *)session->longpolls->data;
		if(msg != NULL) {
			if(msg->timeout != NULL)
				g_source_destroy(msg->timeout);
			msg->timeout = NULL;
			if(g_atomic_pointer_compare_and_exchange(&msg->longpoll, session, NULL)) {
				/* Add a new timeout that fires right away to return an error */
				msg->timeout = g_timeout_source_new_seconds(0);
				g_source_set_callback(msg->timeout, janus_http_timeout, msg, NULL);
				g_source_attach(msg->timeout, httpctx);
			}
		}
		session->longpolls = g_list_remove(session->longpolls, msg);
	}
	janus_mutex_unlock(&session->mutex);
}

/* Connection notifiers */
static int janus_http_client_connect(void *cls, const struct sockaddr *addr, socklen_t addrlen) {
	janus_network_address naddr;
	janus_network_address_string_buffer naddr_buf;
	if(janus_network_address_from_sockaddr((struct sockaddr *)addr, &naddr) != 0 ||
			janus_network_address_to_string_buffer(&naddr, &naddr_buf) != 0) {
		JANUS_LOG(LOG_WARN, "Error trying to resolve connection address...\n");
		/* Should this be MHD_NO instead? */
		return MHD_YES;
	}
	const char *ip = janus_network_address_string_from_buffer(&naddr_buf);
	JANUS_LOG(LOG_HUGE, "New connection on REST API: %s\n", ip);
	/* Any access limitation based on this IP address? */
	if(!janus_http_is_allowed(ip, FALSE)) {
		JANUS_LOG(LOG_ERR, "IP %s is unauthorized to connect to the Janus API interface\n", ip);
		return MHD_NO;
	}
	return MHD_YES;
}

static int janus_http_admin_client_connect(void *cls, const struct sockaddr *addr, socklen_t addrlen) {
	janus_network_address naddr;
	janus_network_address_string_buffer naddr_buf;
	if(janus_network_address_from_sockaddr((struct sockaddr *)addr, &naddr) != 0 ||
			janus_network_address_to_string_buffer(&naddr, &naddr_buf) != 0) {
		JANUS_LOG(LOG_WARN, "Error trying to resolve Admin connection address...\n");
		/* Should this be MHD_NO instead? */
		return MHD_YES;
	}
	const char *ip = janus_network_address_string_from_buffer(&naddr_buf);
	JANUS_LOG(LOG_HUGE, "New connection on admin/monitor: %s\n", ip);
	/* Any access limitation based on this IP address? */
	if(!janus_http_is_allowed(ip, TRUE)) {
		JANUS_LOG(LOG_ERR, "IP %s is unauthorized to connect to the admin/monitor interface\n", ip);
		return MHD_NO;
	}
	return MHD_YES;
}


/* WebServer requests handler */
static int janus_http_handler(void *cls, struct MHD_Connection *connection,
		const char *url, const char *method, const char *version,
		const char *upload_data, size_t *upload_data_size, void **ptr) {
	char *payload = NULL;
	json_t *root = NULL;
	struct MHD_Response *response = NULL;
	int ret = MHD_NO;
	char *session_path = NULL, *handle_path = NULL;
	char **basepath = NULL, **path = NULL;
	guint64 session_id = 0, handle_id = 0;

	/* Is this the first round? */
	int firstround = 0;
	janus_http_msg *msg = (janus_http_msg *)*ptr;
	if(msg == NULL) {
		firstround = 1;
		JANUS_LOG(LOG_DBG, "Got a HTTP %s request on %s...\n", method, url);
		JANUS_LOG(LOG_DBG, " ... Just parsing headers for now...\n");
		msg = g_malloc0(sizeof(janus_http_msg));
		msg->connection = connection;
		janus_mutex_lock(&messages_mutex);
		g_hash_table_insert(messages, msg, msg);
		janus_mutex_unlock(&messages_mutex);
		*ptr = msg;
		MHD_get_connection_values(connection, MHD_HEADER_KIND, &janus_http_headers, msg);
		ret = MHD_YES;
		/* Notify handlers about this new transport instance */
		if(notify_events && gateway->events_is_enabled()) {
			json_t *info = json_object();
			json_object_set_new(info, "event", json_string("request"));
			json_object_set_new(info, "admin_api", json_false());
			const union MHD_ConnectionInfo *conninfo = MHD_get_connection_info(connection, MHD_CONNECTION_INFO_CLIENT_ADDRESS);
			if(conninfo != NULL) {
				janus_network_address addr;
				janus_network_address_string_buffer addr_buf;
				if(janus_network_address_from_sockaddr((struct sockaddr *)conninfo->client_addr, &addr) == 0 &&
						janus_network_address_to_string_buffer(&addr, &addr_buf) == 0) {
					const char *ip = janus_network_address_string_from_buffer(&addr_buf);
					json_object_set_new(info, "ip", json_string(ip));
				}
				uint16_t port = janus_http_sockaddr_to_port((struct sockaddr *)conninfo->client_addr);
				json_object_set_new(info, "port", json_integer(port));
			}
			gateway->notify_event(&janus_http_transport, msg, info);
		}
	} else {
		JANUS_LOG(LOG_DBG, "Processing HTTP %s request on %s...\n", method, url);
	}
	/* Parse request */
	if(strcasecmp(method, "GET") && strcasecmp(method, "POST") && strcasecmp(method, "OPTIONS")) {
		ret = janus_http_return_error(msg, 0, NULL, JANUS_ERROR_TRANSPORT_SPECIFIC, "Unsupported method %s", method);
		goto done;
	}
	if(!strcasecmp(method, "OPTIONS")) {
		response = MHD_create_response_from_buffer(0, NULL, MHD_RESPMEM_PERSISTENT);
		janus_http_add_cors_headers(msg, response);
		ret = MHD_queue_response(connection, MHD_HTTP_OK, response);
		MHD_destroy_response(response);
	}
	/* Get path components */
	if(strcasecmp(url, ws_path)) {
		if(strlen(ws_path) > 1) {
			basepath = g_strsplit(url, ws_path, -1);
		} else {
			/* The base path is the web server too itself, we process the url itself */
			basepath = g_malloc_n(3, sizeof(char *));
			basepath[0] = g_strdup("/");
			basepath[1] = g_strdup(url);
			basepath[2] = NULL;
		}
		if(basepath[0] == NULL || basepath[1] == NULL || basepath[1][0] != '/') {
			JANUS_LOG(LOG_ERR, "Invalid url %s\n", url);
			response = MHD_create_response_from_buffer(0, NULL, MHD_RESPMEM_PERSISTENT);
			janus_http_add_cors_headers(msg, response);
			ret = MHD_queue_response(connection, MHD_HTTP_NOT_FOUND, response);
			MHD_destroy_response(response);
		}
		if(firstround) {
			g_strfreev(basepath);
			return ret;
		}
		path = g_strsplit(basepath[1], "/", -1);
		if(path == NULL || path[1] == NULL) {
			JANUS_LOG(LOG_ERR, "Invalid path %s (%s)\n", basepath[1], path ? path[1] : "");
			response = MHD_create_response_from_buffer(0, NULL, MHD_RESPMEM_PERSISTENT);
			janus_http_add_cors_headers(msg, response);
			ret = MHD_queue_response(connection, MHD_HTTP_NOT_FOUND, response);
			MHD_destroy_response(response);
			g_strfreev(basepath);
			g_strfreev(path);
			return ret;
		}
	}
	if(firstround) {
		g_strfreev(basepath);
		g_strfreev(path);
		return ret;
	}
	JANUS_LOG(LOG_DBG, " ... parsing request...\n");
	if(path != NULL && path[1] != NULL && strlen(path[1]) > 0) {
		session_path = g_strdup(path[1]);
		JANUS_LOG(LOG_HUGE, "Session: %s\n", session_path);
	}
	if(session_path != NULL && path[2] != NULL && strlen(path[2]) > 0) {
		handle_path = g_strdup(path[2]);
		JANUS_LOG(LOG_HUGE, "Handle: %s\n", handle_path);
	}
	if(session_path != NULL && handle_path != NULL && path[3] != NULL && strlen(path[3]) > 0) {
		JANUS_LOG(LOG_ERR, "Too many components...\n");
		response = MHD_create_response_from_buffer(0, NULL, MHD_RESPMEM_PERSISTENT);
		janus_http_add_cors_headers(msg, response);
		ret = MHD_queue_response(connection, MHD_HTTP_NOT_FOUND, response);
		MHD_destroy_response(response);
		goto done;
	}
	/* Get payload, if any */
	if(!strcasecmp(method, "POST")) {
		JANUS_LOG(LOG_HUGE, "Processing POST data (%s) (%zu bytes)...\n", msg->contenttype, *upload_data_size);
		if(*upload_data_size != 0) {
			msg->payload = g_realloc(msg->payload, msg->len+*upload_data_size+1);
			memcpy(msg->payload+msg->len, upload_data, *upload_data_size);
			msg->len += *upload_data_size;
			memset(msg->payload + msg->len, '\0', 1);
			JANUS_LOG(LOG_DBG, "  -- Data we have now (%zu bytes)\n", msg->len);
			*upload_data_size = 0;	/* Go on */
			ret = MHD_YES;
			goto done;
		}
		JANUS_LOG(LOG_DBG, "Done getting payload, we can answer\n");
		if(msg->payload == NULL) {
			JANUS_LOG(LOG_ERR, "No payload :-(\n");
			ret = MHD_NO;
			goto done;
		}
		payload = msg->payload;
		JANUS_LOG(LOG_HUGE, "%s\n", payload);
	}

	/* Is this a generic request for info? */
	if(session_path != NULL && !strcmp(session_path, "info")) {
		/* The info REST endpoint, if contacted through a GET, provides information on the gateway */
		if(strcasecmp(method, "GET")) {
			response = MHD_create_response_from_buffer(0, NULL, MHD_RESPMEM_PERSISTENT);
			janus_http_add_cors_headers(msg, response);
			ret = MHD_queue_response(connection, MHD_HTTP_BAD_REQUEST, response);
			MHD_destroy_response(response);
			goto done;
		}
		/* Turn this into a fake "info" request */
		method = "POST";
		char tr[12];
		janus_http_random_string(12, (char *)&tr);		
		root = json_object();
		json_object_set_new(root, "janus", json_string("info"));
		json_object_set_new(root, "transaction", json_string(tr));
		goto parsingdone;
	}
	
	/* Or maybe a long poll */
	if(!strcasecmp(method, "GET") || !payload) {
		session_id = session_path ? g_ascii_strtoull(session_path, NULL, 10) : 0;
		if(session_id < 1) {
			JANUS_LOG(LOG_ERR, "Invalid session %s\n", session_path);
			response = MHD_create_response_from_buffer(0, NULL, MHD_RESPMEM_PERSISTENT);
			janus_http_add_cors_headers(msg, response);
			ret = MHD_queue_response(connection, MHD_HTTP_NOT_FOUND, response);
			MHD_destroy_response(response);
			goto done;
		}
		msg->session_id = session_id;

		/* Since we handle long polls ourselves, the core isn't involved (if not for providing us with events)
		 * A long poll, though, can act as a keepalive, so we pass a fake one to the core to avoid undesirable timeouts */

		/* First of all, though, API secret and token based authentication may be enabled in the core, so since
		 * we're bypassing it for notifications we'll have to check those ourselves */
		const char *secret = MHD_lookup_connection_value(connection, MHD_GET_ARGUMENT_KIND, "apisecret");
		const char *token = MHD_lookup_connection_value(connection, MHD_GET_ARGUMENT_KIND, "token");
		gboolean secret_authorized = FALSE, token_authorized = FALSE;
		if(!gateway->is_api_secret_needed(&janus_http_transport) && !gateway->is_auth_token_needed(&janus_http_transport)) {
			/* Nothing to check */
			secret_authorized = TRUE;
			token_authorized = TRUE;
		} else {
			if(gateway->is_api_secret_valid(&janus_http_transport, secret)) {
				/* API secret is valid */
				secret_authorized = TRUE;
			}
			if(gateway->is_auth_token_valid(&janus_http_transport, token)) {
				/* Token is valid */
				token_authorized = TRUE;
			}
			/* We consider a request authorized if either the proper API secret or a valid token has been provided */
			if(!secret_authorized && !token_authorized) {
				response = MHD_create_response_from_buffer(0, NULL, MHD_RESPMEM_PERSISTENT);
				janus_http_add_cors_headers(msg, response);
				ret = MHD_queue_response(connection, MHD_HTTP_FORBIDDEN, response);
				MHD_destroy_response(response);
				goto done;
			}
		}
		/* Ok, go on with the keepalive */
		char tr[12];
		janus_http_random_string(12, (char *)&tr);		
		root = json_object();
		json_object_set_new(root, "janus", json_string("keepalive"));
		json_object_set_new(root, "session_id", json_integer(session_id));
		json_object_set_new(root, "transaction", json_string(tr));
		if(secret)
			json_object_set_new(root, "apisecret", json_string(secret));
		if(token)
			json_object_set_new(root, "token", json_string(token));
		gateway->incoming_request(&janus_http_transport, msg, (void *)keepalive_id, FALSE, root, NULL);
		/* Ok, go on */
		if(handle_path) {
			char *location = g_malloc(strlen(ws_path) + strlen(session_path) + 2);
			g_sprintf(location, "%s/%s", ws_path, session_path);
			JANUS_LOG(LOG_ERR, "Invalid GET to %s, redirecting to %s\n", url, location);
			response = MHD_create_response_from_buffer(0, NULL, MHD_RESPMEM_PERSISTENT);
			MHD_add_response_header(response, "Location", location);
			janus_http_add_cors_headers(msg, response);
			ret = MHD_queue_response(connection, 302, response);
			MHD_destroy_response(response);
			g_free(location);
			goto done;
		}
		janus_mutex_lock(&sessions_mutex);
		janus_http_session *session = g_hash_table_lookup(sessions, &session_id);
		janus_mutex_unlock(&sessions_mutex);
		if(!session || session->destroyed) {
			JANUS_LOG(LOG_ERR, "Couldn't find any session %"SCNu64"...\n", session_id);
			response = MHD_create_response_from_buffer(0, NULL, MHD_RESPMEM_PERSISTENT);
			janus_http_add_cors_headers(msg, response);
			ret = MHD_queue_response(connection, MHD_HTTP_NOT_FOUND, response);
			MHD_destroy_response(response);
			goto done;
		}
		/* How many messages can we send back in a single response? (just one by default) */
		int max_events = 1;
		const char *maxev = MHD_lookup_connection_value(connection, MHD_GET_ARGUMENT_KIND, "maxev");
		if(maxev != NULL) {
			max_events = atoi(maxev);
			if(max_events < 1) {
				JANUS_LOG(LOG_WARN, "Invalid maxev parameter passed (%d), defaulting to 1\n", max_events);
				max_events = 1;
			}
		}
		JANUS_LOG(LOG_VERB, "Session %"SCNu64" found... returning up to %d messages\n", session_id, max_events);
		/* Handle GET, taking the first message from the list */
		janus_mutex_lock(&session->mutex);
		json_t *event = g_async_queue_try_pop(session->events);
		if(event != NULL) {
			if(max_events == 1) {
				/* Return just this message and leave */
				char *event_text = json_dumps(event, json_format);
				json_decref(event);
				ret = janus_http_return_success(msg, event_text);
			} else {
				/* The application is willing to receive more events at the same time, anything to report? */
				json_t *list = json_array();
				json_array_append_new(list, event);
				int events = 1;
				while(events < max_events) {
					event = g_async_queue_try_pop(session->events);
					if(event == NULL)
						break;
					json_array_append_new(list, event);
					events++;
				}
				/* Return the array of messages and leave */
				char *list_text = json_dumps(list, json_format);
				json_decref(list);
				ret = janus_http_return_success(msg, list_text);
			}
		} else {
			/* Still no message, wait */
			response = MHD_create_response_from_callback(MHD_SIZE_UNKNOWN,
				500, &janus_http_response_callback, msg, NULL);
			if(response == NULL) {
				ret = MHD_NO;
			} else {
				g_atomic_int_set(&msg->suspended, 1);
				MHD_suspend_connection(msg->connection);
				MHD_add_response_header(response, "Content-Type", "application/json");
				janus_http_add_cors_headers(msg, response);
				ret = MHD_queue_response(msg->connection, MHD_HTTP_OK, response);
				MHD_destroy_response(response);
				/* We won't wait forever for an answer (about 30 seconds) */
				msg->timeout = g_timeout_source_new_seconds(30);
				g_source_set_callback(msg->timeout, janus_http_timeout, msg, NULL);
				g_source_attach(msg->timeout, httpctx);
				/* Mark this connection as the long poll for this session */
				msg->max_events = max_events;
				session->longpolls = g_list_append(session->longpolls, msg);
				g_atomic_pointer_set(&msg->longpoll, session);
			}
		}
		janus_mutex_unlock(&session->mutex);
		goto done;
	}
	
	json_error_t error;
	/* Parse the JSON payload */
	root = json_loads(payload, 0, &error);
	if(!root) {
		ret = janus_http_return_error(msg, 0, NULL, JANUS_ERROR_INVALID_JSON, "JSON error: on line %d: %s",
			error.line, error.text);
		goto done;
	}
	if(!json_is_object(root)) {
		ret = janus_http_return_error(msg, 0, NULL, JANUS_ERROR_INVALID_JSON_OBJECT, "JSON error: not an object");
		json_decref(root);
		goto done;
	}

parsingdone:
	/* Check if we have session and handle identifiers */
	session_id = session_path ? g_ascii_strtoull(session_path, NULL, 10) : 0;
	handle_id = handle_path ? g_ascii_strtoull(handle_path, NULL, 10) : 0;
	if(session_id > 0)
		json_object_set_new(root, "session_id", json_integer(session_id));
	if(handle_id > 0)
		json_object_set_new(root, "handle_id", json_integer(handle_id));

	/* Suspend the connection and pass the ball to the core */
	JANUS_LOG(LOG_HUGE, "Forwarding request to the core (%p)\n", msg);
	gateway->incoming_request(&janus_http_transport, msg, msg, FALSE, root, &error);
	response = MHD_create_response_from_callback(MHD_SIZE_UNKNOWN,
		500, &janus_http_response_callback, msg, NULL);
	if(response == NULL) {
		ret = MHD_NO;
	} else {
		g_atomic_int_set(&msg->suspended, 1);
		MHD_suspend_connection(msg->connection);
		MHD_add_response_header(response, "Content-Type", "application/json");
		janus_http_add_cors_headers(msg, response);
		ret = MHD_queue_response(msg->connection, MHD_HTTP_OK, response);
		MHD_destroy_response(response);
		/* We won't wait forever for an answer (about 10 seconds) */
		msg->timeout = g_timeout_source_new_seconds(10);
		g_source_set_callback(msg->timeout, janus_http_timeout, msg, NULL);
		g_source_attach(msg->timeout, httpctx);
	}

done:
	g_strfreev(basepath);
	g_strfreev(path);
	g_free(session_path);
	g_free(handle_path);
	return ret;
}

/* Admin/monitor WebServer requests handler */
static int janus_http_admin_handler(void *cls, struct MHD_Connection *connection,
		const char *url, const char *method, const char *version,
		const char *upload_data, size_t *upload_data_size, void **ptr) {
	char *payload = NULL;
	json_t *root = NULL;
	struct MHD_Response *response = NULL;
	int ret = MHD_NO;
	char *session_path = NULL, *handle_path = NULL;
	char **basepath = NULL, **path = NULL;
	guint64 session_id = 0, handle_id = 0;

	/* Is this the first round? */
	int firstround = 0;
	janus_http_msg *msg = (janus_http_msg *)*ptr;
	if(msg == NULL) {
		firstround = 1;
		JANUS_LOG(LOG_VERB, "Got an admin/monitor HTTP %s request on %s...\n", method, url);
		JANUS_LOG(LOG_DBG, " ... Just parsing headers for now...\n");
		msg = g_malloc0(sizeof(janus_http_msg));
		msg->connection = connection;
		janus_mutex_lock(&messages_mutex);
		g_hash_table_insert(messages, msg, msg);
		janus_mutex_unlock(&messages_mutex);
		*ptr = msg;
		MHD_get_connection_values(connection, MHD_HEADER_KIND, &janus_http_headers, msg);
		ret = MHD_YES;
		/* Notify handlers about this new transport instance */
		if(notify_events && gateway->events_is_enabled()) {
			json_t *info = json_object();
			json_object_set_new(info, "event", json_string("request"));
			json_object_set_new(info, "admin_api", json_true());
			const union MHD_ConnectionInfo *conninfo = MHD_get_connection_info(connection, MHD_CONNECTION_INFO_CLIENT_ADDRESS);
			if(conninfo != NULL) {
				janus_network_address addr;
				janus_network_address_string_buffer addr_buf;
				if(janus_network_address_from_sockaddr((struct sockaddr *)conninfo->client_addr, &addr) == 0 &&
						janus_network_address_to_string_buffer(&addr, &addr_buf) == 0) {
					const char *ip = janus_network_address_string_from_buffer(&addr_buf);
					json_object_set_new(info, "ip", json_string(ip));
				}
				uint16_t port = janus_http_sockaddr_to_port((struct sockaddr *)conninfo->client_addr);
				json_object_set_new(info, "port", json_integer(port));
			}
			gateway->notify_event(&janus_http_transport, msg, info);
		}
	}
	/* Parse request */
	if(strcasecmp(method, "GET") && strcasecmp(method, "POST") && strcasecmp(method, "OPTIONS")) {
		JANUS_LOG(LOG_ERR, "Unsupported method...\n");
		response = MHD_create_response_from_buffer(0, NULL, MHD_RESPMEM_PERSISTENT);
		janus_http_add_cors_headers(msg, response);
		ret = MHD_queue_response(connection, MHD_HTTP_NOT_IMPLEMENTED, response);
		MHD_destroy_response(response);
		return ret;
	}
	if(!strcasecmp(method, "OPTIONS")) {
		response = MHD_create_response_from_buffer(0, NULL, MHD_RESPMEM_PERSISTENT);
		janus_http_add_cors_headers(msg, response);
		ret = MHD_queue_response(connection, MHD_HTTP_OK, response);
		MHD_destroy_response(response);
	}
	/* Get path components */
	if(strcasecmp(url, admin_ws_path)) {
		if(strlen(admin_ws_path) > 1) {
			basepath = g_strsplit(url, admin_ws_path, -1);
		} else {
			/* The base path is the web server too itself, we process the url itself */
			basepath = g_malloc_n(3, sizeof(char *));
			basepath[0] = g_strdup("/");
			basepath[1] = g_strdup(url);
			basepath[2] = NULL;
		}
		if(basepath[0] == NULL || basepath[1] == NULL || basepath[1][0] != '/') {
			JANUS_LOG(LOG_ERR, "Invalid url %s\n", url);
			response = MHD_create_response_from_buffer(0, NULL, MHD_RESPMEM_PERSISTENT);
			janus_http_add_cors_headers(msg, response);
			ret = MHD_queue_response(connection, MHD_HTTP_NOT_FOUND, response);
			MHD_destroy_response(response);
		}
		if(firstround) {
			g_strfreev(basepath);
			return ret;
		}
		path = g_strsplit(basepath[1], "/", -1);
		if(path == NULL || path[1] == NULL) {
			JANUS_LOG(LOG_ERR, "Invalid path %s (%s)\n", basepath[1], path ? path[1] : "");
			response = MHD_create_response_from_buffer(0, NULL, MHD_RESPMEM_PERSISTENT);
			janus_http_add_cors_headers(msg, response);
			ret = MHD_queue_response(connection, MHD_HTTP_NOT_FOUND, response);
			MHD_destroy_response(response);
			g_strfreev(basepath);
			g_strfreev(path);
			return ret;
		}
	}
	if(firstround) {
		g_strfreev(basepath);
		g_strfreev(path);
		return ret;
	}
	JANUS_LOG(LOG_DBG, " ... parsing request...\n");
	if(path != NULL && path[1] != NULL && strlen(path[1]) > 0) {
		session_path = g_strdup(path[1]);
		JANUS_LOG(LOG_HUGE, "Session: %s\n", session_path);
	}
	if(session_path != NULL && path[2] != NULL && strlen(path[2]) > 0) {
		handle_path = g_strdup(path[2]);
		JANUS_LOG(LOG_HUGE, "Handle: %s\n", handle_path);
	}
	if(session_path != NULL && handle_path != NULL && path[3] != NULL && strlen(path[3]) > 0) {
		JANUS_LOG(LOG_ERR, "Too many components...\n");
		response = MHD_create_response_from_buffer(0, NULL, MHD_RESPMEM_PERSISTENT);
		janus_http_add_cors_headers(msg, response);
		ret = MHD_queue_response(connection, MHD_HTTP_NOT_FOUND, response);
		MHD_destroy_response(response);
		goto done;
	}
	/* Get payload, if any */
	if(!strcasecmp(method, "POST")) {
		JANUS_LOG(LOG_HUGE, "Processing POST data (%s) (%zu bytes)...\n", msg->contenttype, *upload_data_size);
		if(*upload_data_size != 0) {
			msg->payload = g_realloc(msg->payload, msg->len+*upload_data_size+1);
			memcpy(msg->payload+msg->len, upload_data, *upload_data_size);
			msg->len += *upload_data_size;
			memset(msg->payload + msg->len, '\0', 1);
			JANUS_LOG(LOG_DBG, "  -- Data we have now (%zu bytes)\n", msg->len);
			*upload_data_size = 0;	/* Go on */
			ret = MHD_YES;
			goto done;
		}
		JANUS_LOG(LOG_DBG, "Done getting payload, we can answer\n");
		if(msg->payload == NULL) {
			JANUS_LOG(LOG_ERR, "No payload :-(\n");
			ret = MHD_NO;
			goto done;
		}
		payload = msg->payload;
		JANUS_LOG(LOG_HUGE, "%s\n", payload);
	}

	/* Is this a generic request for info? */
	if(session_path != NULL && !strcmp(session_path, "info")) {
		/* The info REST endpoint, if contacted through a GET, provides information on the gateway */
		if(strcasecmp(method, "GET")) {
			ret = janus_http_return_error(msg, 0, NULL, JANUS_ERROR_TRANSPORT_SPECIFIC, "Use GET for the info endpoint");
			goto done;
		}
		/* Turn this into a fake "info" request */
		method = "POST";
		char tr[12];
		janus_http_random_string(12, (char *)&tr);		
		root = json_object();
		json_object_set_new(root, "janus", json_string("info"));
		json_object_set_new(root, "transaction", json_string(tr));
		goto parsingdone;
	}
	
	/* Without a payload we don't know what to do */
	if(!payload) {
		ret = janus_http_return_error(msg, 0, NULL, JANUS_ERROR_INVALID_JSON, "Request payload missing");
		goto done;
	}
	json_error_t error;
	/* Parse the JSON payload */
	root = json_loads(payload, 0, &error);
	if(!root) {
		ret = janus_http_return_error(msg, 0, NULL, JANUS_ERROR_INVALID_JSON, "JSON error: on line %d: %s",
			error.line, error.text);
		goto done;
	}
	if(!json_is_object(root)) {
		ret = janus_http_return_error(msg, 0, NULL, JANUS_ERROR_INVALID_JSON_OBJECT, "JSON error: not an object");
		json_decref(root);
		goto done;
	}

parsingdone:
	/* Check if we have session and handle identifiers */
	session_id = session_path ? g_ascii_strtoull(session_path, NULL, 10) : 0;
	handle_id = handle_path ? g_ascii_strtoull(handle_path, NULL, 10) : 0;
	if(session_id > 0)
		json_object_set_new(root, "session_id", json_integer(session_id));
	if(handle_id > 0)
		json_object_set_new(root, "handle_id", json_integer(handle_id));

	/* Suspend the connection and pass the ball to the core */
	JANUS_LOG(LOG_HUGE, "Forwarding admin request to the core (%p)\n", msg);
	gateway->incoming_request(&janus_http_transport, msg, msg, TRUE, root, &error);
	response = MHD_create_response_from_callback(MHD_SIZE_UNKNOWN,
		500, &janus_http_response_callback, msg, NULL);
	if(response == NULL) {
		ret = MHD_NO;
	} else {
		g_atomic_int_set(&msg->suspended, 1);
		MHD_suspend_connection(msg->connection);
		MHD_add_response_header(response, "Content-Type", "application/json");
		janus_http_add_cors_headers(msg, response);
		ret = MHD_queue_response(msg->connection, MHD_HTTP_OK, response);
		MHD_destroy_response(response);
		/* We won't wait forever for an answer (about 10 seconds) */
		msg->timeout = g_timeout_source_new_seconds(10);
		g_source_set_callback(msg->timeout, janus_http_timeout, msg, NULL);
		g_source_attach(msg->timeout, httpctx);
	}

done:
	g_strfreev(basepath);
	g_strfreev(path);
	g_free(session_path);
	g_free(handle_path);
	return ret;
}

static int janus_http_headers(void *cls, enum MHD_ValueKind kind, const char *key, const char *value) {
	janus_http_msg *request = cls;
	JANUS_LOG(LOG_DBG, "%s: %s\n", key, value);
	if(!strcasecmp(key, MHD_HTTP_HEADER_CONTENT_TYPE)) {
		if(request)
			request->contenttype = g_strdup(value);
	} else if(!strcasecmp(key, "Access-Control-Request-Method")) {
		if(request)
			request->acrm = g_strdup(value);
	} else if(!strcasecmp(key, "Access-Control-Request-Headers")) {
		if(request)
			request->acrh = g_strdup(value);
	}
	return MHD_YES;
}

static void janus_http_request_completed(void *cls, struct MHD_Connection *connection,
		void **con_cls, enum MHD_RequestTerminationCode toe) {
	JANUS_LOG(LOG_DBG, "Request completed, freeing data\n");
	janus_http_msg *request = *con_cls;
	if(!request)
		return;
	janus_mutex_lock(&messages_mutex);
	g_hash_table_remove(messages, request);
	janus_mutex_unlock(&messages_mutex);
	if(request->timeout != NULL)
		g_source_destroy(request->timeout);
	request->timeout = NULL;
	janus_http_session *session = (janus_http_session *)g_atomic_pointer_get(&request->longpoll);
	if(session) {
		janus_mutex_lock(&session->mutex);
		session->longpolls = g_list_remove(session->longpolls, request);
		janus_mutex_unlock(&session->mutex);
	}
	g_free(request->payload);
	g_free(request->contenttype);
	g_free(request->acrh);
	g_free(request->acrm);
	g_free(request->response);
	g_free(request);
	*con_cls = NULL;   
}

static ssize_t janus_http_response_callback(void *cls, uint64_t pos, char *buf, size_t max) {
	janus_http_msg *request = (janus_http_msg *)cls;
	if(request == NULL || request->response == NULL)
		return MHD_CONTENT_READER_END_WITH_ERROR;
	if(pos >= request->resplen)
		return MHD_CONTENT_READER_END_OF_STREAM;
	size_t bytes = request->resplen - pos;
	if(bytes > max)
		bytes = max;
	memcpy(buf, request->response + pos, bytes);
	return bytes;
}

/* Worker to handle notifications */
static int janus_http_notifier(janus_http_msg *msg) {
	if(!msg || !msg->connection)
		return MHD_NO;
	int max_events = msg->max_events;
	if(max_events < 1)
		max_events = 1;
	JANUS_LOG(LOG_DBG, "... handling long poll...\n");
	guint64 session_id = msg->session_id;
	janus_mutex_lock(&sessions_mutex);
	janus_http_session *session = g_hash_table_lookup(sessions, &session_id);
	janus_mutex_unlock(&sessions_mutex);
	if(!session || session->destroyed) {
		JANUS_LOG(LOG_ERR, "Couldn't find any session %"SCNu64"...\n", session_id);
		/* TODO return error */
		MHD_resume_connection(msg->connection);
		return -1;
	}
	json_t *event = NULL, *list = NULL;
	while((event = g_async_queue_try_pop(session->events)) != NULL) {
		if(session->destroyed || g_atomic_int_get(&stopping)) {
			/* TODO return error */
			JANUS_LOG(LOG_ERR, "Session %"SCNu64" destroyed...\n", session_id);
			MHD_resume_connection(msg->connection);
			return -1;
		}
		if(max_events == 1) {
			break;
		} else {
			/* The application is willing to receive more events at the same time, anything to report? */
			list = json_array();
			json_array_append_new(list, event);
			int events = 1;
			if(events == max_events)
				break;
		}
	}
	if(event == NULL && list == NULL) {
		JANUS_LOG(LOG_VERB, "No events available for session %"SCNu64"...\n", session_id);
		/* Turn this into a "keepalive" response */
		char tr[12];
		janus_http_random_string(12, (char *)&tr);
		if(max_events == 1) {
			event = json_object();
			json_object_set_new(event, "janus", json_string("keepalive"));
		} else {
			list = json_array();
			event = json_object();
			json_object_set_new(event, "janus", json_string("keepalive"));
			json_array_append_new(list, event);
		}
		/* FIXME Improve the Janus protocol keep-alive mechanism in JavaScript */
	}
	char *payload_text = json_dumps(max_events == 1 ? event : list, json_format);
	json_decref(max_events == 1 ? event : list);
	/* Finish the request by sending the response */
	JANUS_LOG(LOG_HUGE, "We have a message to serve...\n\t%s\n", payload_text);
	/* Send event back */
	msg->response = payload_text;
	msg->resplen = strlen(payload_text);
	MHD_resume_connection(msg->connection);
	return 0;
}

/* Helper to quickly send a success response */
int janus_http_return_success(janus_http_msg *msg, char *payload) {
	if(!msg || !msg->connection) {
		if(payload)
			free(payload);
		return MHD_NO;
	}
	struct MHD_Response *response = MHD_create_response_from_buffer(
		payload ? strlen(payload) : 0,
		(void*)payload,
		MHD_RESPMEM_MUST_FREE);
	MHD_add_response_header(response, "Content-Type", "application/json");
	janus_http_add_cors_headers(msg, response);
	int ret = MHD_queue_response(msg->connection, MHD_HTTP_OK, response);
	MHD_destroy_response(response);
	return ret;
}

/* Helper to quickly send an error response */
int janus_http_return_error(janus_http_msg *msg, uint64_t session_id,
		const char *transaction, gint error, const char *format, ...) {
	if(!msg || !msg->connection)
		return MHD_NO;
	char *error_string = NULL;
	char error_buf[512];
	if(format == NULL) {
		/* No error string provided, use the default one */
		error_string = (char *)janus_get_api_error(error);
	} else {
		/* This callback has variable arguments (error string) */
		va_list ap;
		va_start(ap, format);
		g_vsnprintf(error_buf, 512, format, ap);
		va_end(ap);
		error_string = error_buf;
	}
	/* Done preparing error */
	JANUS_LOG(LOG_VERB, "[%s] Returning error %d (%s)\n", transaction, error, error_string ? error_string : "no text");
	/* Prepare JSON error */
	json_t *reply = json_object();
	json_object_set_new(reply, "janus", json_string("error"));
	if(session_id > 0)
		json_object_set_new(reply, "session_id", json_integer(session_id));
	if(transaction != NULL)
		json_object_set_new(reply, "transaction", json_string(transaction));
	json_t *error_data = json_object();
	json_object_set_new(error_data, "code", json_integer(error));
	json_object_set_new(error_data, "reason", json_string(error_string));
	json_object_set_new(reply, "error", error_data);
	char *reply_text = json_dumps(reply, json_format);
	json_decref(reply);
	/* Use janus_http_return_error to send the error response */
	return janus_http_return_success(msg, reply_text);
}

/* Helper to handle timeouts */
static gboolean janus_http_timeout(gpointer user_data) {
	janus_http_msg *request = (janus_http_msg *)user_data;
	request->timeout = NULL;
	/* Is this a long poll timeout, simply meaning we had nothing to send so far? */
	janus_http_session *session = (janus_http_session *)g_atomic_pointer_get(&request->longpoll);
	if(session != NULL) {
		g_atomic_pointer_set(&request->longpoll, NULL);
		/* Long poll, turn this into a "keepalive" response */
		json_t *event = NULL;
		if(request->max_events == 1) {
			event = json_object();
			json_object_set_new(event, "janus", json_string("keepalive"));
		} else {
			json_t *list = json_array();
			event = json_object();
			json_object_set_new(event, "janus", json_string("keepalive"));
			json_array_append_new(list, event);
			event = list;
		}
		char *payload_text = json_dumps(event, json_format);
		json_decref(event);
		/* Finish the request by sending the response */
		JANUS_LOG(LOG_HUGE, "We have a message to serve...\n\t%s\n", payload_text);
		/* Send event back */
		request->response = payload_text;
		request->resplen = strlen(payload_text);
		MHD_resume_connection(request->connection);
		janus_mutex_lock(&session->mutex);
		session->longpolls = g_list_remove(session->longpolls, request);
		janus_mutex_unlock(&session->mutex);
	} else {
		/* Not a long poll, a request is taking way too much time */
		g_free(request->response);
		request->response = NULL;
		request->resplen = 0;
		MHD_resume_connection(request->connection);
	}
	return G_SOURCE_REMOVE;
}<|MERGE_RESOLUTION|>--- conflicted
+++ resolved
@@ -268,13 +268,8 @@
 
 /* Helper to create a MHD daemon */
 static struct MHD_Daemon *janus_http_create_daemon(gboolean admin, char *path,
-<<<<<<< HEAD
 		const char *interface, const char *ip, int port,
-		const char *server_pem, const char *server_key) {
-=======
-		const char *interface, const char *ip, int port, gint64 threads,
 		const char *server_pem, const char *server_key, const char *password) {
->>>>>>> 1b65f36b
 	struct MHD_Daemon *daemon = NULL;
 	gboolean secure = server_pem && server_key;
 	/* Any interface or IP address we need to limit ourselves to?
@@ -436,7 +431,6 @@
 #else
 				MHD_USE_SSL | MHD_USE_POLL_INTERNALLY | MHD_USE_POLL | MHD_USE_SUSPEND_RESUME | MHD_USE_DUAL_STACK,
 #endif
-<<<<<<< HEAD
 				port,
 				admin ? janus_http_admin_client_connect : janus_http_client_connect,
 				NULL,
@@ -445,6 +439,7 @@
 				MHD_OPTION_NOTIFY_COMPLETED, &janus_http_request_completed, NULL,
 				MHD_OPTION_HTTPS_MEM_CERT, cert_pem_bytes,
 				MHD_OPTION_HTTPS_MEM_KEY, cert_key_bytes,
+				MHD_OPTION_HTTPS_KEY_PASSWORD, password,
 				MHD_OPTION_END);
 		} else {
 			/* Bind to the interface that was specified */
@@ -452,30 +447,11 @@
 				ip ? "IP" : "interface", ip ? ip : interface,
 				admin ? "Admin" : "Janus", secure ? "HTTPS" : "HTTP");
 			daemon = MHD_start_daemon(
-=======
-					port,
-					admin ? janus_http_admin_client_connect : janus_http_client_connect,
-					NULL,
-					admin ? &janus_http_admin_handler : &janus_http_handler,
-					path,
-					MHD_OPTION_NOTIFY_COMPLETED, &janus_http_request_completed, NULL,
-					MHD_OPTION_HTTPS_MEM_CERT, cert_pem_bytes,
-					MHD_OPTION_HTTPS_MEM_KEY, cert_key_bytes,
-					MHD_OPTION_HTTPS_KEY_PASSWORD, password,
-					MHD_OPTION_END);
-			} else {
-				/* Bind to the interface that was specified */
-				JANUS_LOG(LOG_VERB, "Binding to %s '%s' for the %s API %s webserver\n",
-					ip ? "IP" : "interface", ip ? ip : interface,
-					admin ? "Admin" : "Janus", secure ? "HTTPS" : "HTTP");
-				daemon = MHD_start_daemon(
->>>>>>> 1b65f36b
 #if MHD_VERSION >= 0x00095208
 				MHD_USE_SSL | MHD_USE_AUTO_INTERNAL_THREAD | MHD_USE_AUTO | MHD_USE_SUSPEND_RESUME | (ipv6 ? MHD_USE_IPv6 : 0),
 #else
 				MHD_USE_SSL | MHD_USE_POLL_INTERNALLY | MHD_USE_POLL | MHD_USE_SUSPEND_RESUME | (ipv6 ? MHD_USE_IPv6 : 0),
 #endif
-<<<<<<< HEAD
 				port,
 				admin ? janus_http_admin_client_connect : janus_http_client_connect,
 				NULL,
@@ -484,62 +460,9 @@
 				MHD_OPTION_NOTIFY_COMPLETED, &janus_http_request_completed, NULL,
 				MHD_OPTION_HTTPS_MEM_CERT, cert_pem_bytes,
 				MHD_OPTION_HTTPS_MEM_KEY, cert_key_bytes,
+				MHD_OPTION_HTTPS_KEY_PASSWORD, password,
 				MHD_OPTION_SOCK_ADDR, ipv6 ? (struct sockaddr *)&addr6 : (struct sockaddr *)&addr,
 				MHD_OPTION_END);
-=======
-					port,
-					admin ? janus_http_admin_client_connect : janus_http_client_connect,
-					NULL,
-					admin ? &janus_http_admin_handler : &janus_http_handler,
-					path,
-					MHD_OPTION_NOTIFY_COMPLETED, &janus_http_request_completed, NULL,
-					MHD_OPTION_HTTPS_MEM_CERT, cert_pem_bytes,
-					MHD_OPTION_HTTPS_MEM_KEY, cert_key_bytes,
-					MHD_OPTION_HTTPS_KEY_PASSWORD, password,
-					MHD_OPTION_SOCK_ADDR, ipv6 ? (struct sockaddr *)&addr6 : (struct sockaddr *)&addr,
-					MHD_OPTION_END);
-			}
-		} else {
-			JANUS_LOG(LOG_VERB, "Using a thread pool of size %"SCNi64" the %s API %s webserver\n", threads,
-				admin ? "Admin" : "Janus", secure ? "HTTPS" : "HTTP");
-			if(!interface && !ip) {
-				/* Bind to all interfaces */
-				JANUS_LOG(LOG_VERB, "Binding to all interfaces for the %s API %s webserver\n",
-					admin ? "Admin" : "Janus", secure ? "HTTPS" : "HTTP");
-				daemon = MHD_start_daemon(
-					MHD_USE_SSL | MHD_USE_SELECT_INTERNALLY | MHD_USE_DUAL_STACK,
-					port,
-					admin ? janus_http_admin_client_connect : janus_http_client_connect,
-					NULL,
-					admin ? &janus_http_admin_handler : &janus_http_handler,
-					path,
-					MHD_OPTION_THREAD_POOL_SIZE, threads,
-					MHD_OPTION_NOTIFY_COMPLETED, &janus_http_request_completed, NULL,
-					MHD_OPTION_HTTPS_MEM_CERT, cert_pem_bytes,
-					MHD_OPTION_HTTPS_MEM_KEY, cert_key_bytes,
-					MHD_OPTION_HTTPS_KEY_PASSWORD, password,
-					MHD_OPTION_END);
-			} else {
-				/* Bind to the interface that was specified */
-				JANUS_LOG(LOG_VERB, "Binding to %s '%s' for the %s API %s webserver\n",
-					ip ? "IP" : "interface", ip ? ip : interface,
-					admin ? "Admin" : "Janus", secure ? "HTTPS" : "HTTP");
-				daemon = MHD_start_daemon(
-					MHD_USE_SSL | MHD_USE_SELECT_INTERNALLY | (ipv6 ? MHD_USE_IPv6 : 0),
-					port,
-					admin ? janus_http_admin_client_connect : janus_http_client_connect,
-					NULL,
-					admin ? &janus_http_admin_handler : &janus_http_handler,
-					path,
-					MHD_OPTION_THREAD_POOL_SIZE, threads,
-					MHD_OPTION_NOTIFY_COMPLETED, &janus_http_request_completed, NULL,
-					MHD_OPTION_HTTPS_MEM_CERT, cert_pem_bytes,
-					MHD_OPTION_HTTPS_MEM_KEY, cert_key_bytes,
-					MHD_OPTION_HTTPS_KEY_PASSWORD, password,
-					MHD_OPTION_SOCK_ADDR, ipv6 ? (struct sockaddr *)&addr6 : (struct sockaddr *)&addr,
-					MHD_OPTION_END);
-			}
->>>>>>> 1b65f36b
 		}
 	}
 	return daemon;
@@ -771,11 +694,7 @@
 			item = janus_config_get_item_drilldown(config, "general", "ip");
 			if(item && item->value)
 				ip = item->value;
-<<<<<<< HEAD
-			ws = janus_http_create_daemon(FALSE, ws_path, interface, ip, wsport, NULL, NULL);
-=======
-			ws = janus_http_create_daemon(FALSE, ws_path, interface, ip, wsport, threads, NULL, NULL, NULL);
->>>>>>> 1b65f36b
+			ws = janus_http_create_daemon(FALSE, ws_path, interface, ip, wsport, NULL, NULL, NULL);
 			if(ws == NULL) {
 				JANUS_LOG(LOG_FATAL, "Couldn't start webserver on port %d...\n", wsport);
 			} else {
@@ -816,11 +735,7 @@
 				item = janus_config_get_item_drilldown(config, "general", "secure_ip");
 				if(item && item->value)
 					ip = item->value;
-<<<<<<< HEAD
-				sws = janus_http_create_daemon(FALSE, ws_path, interface, ip, swsport, server_pem, server_key);
-=======
-				sws = janus_http_create_daemon(FALSE, ws_path, interface, ip, swsport, threads, server_pem, server_key, password);
->>>>>>> 1b65f36b
+				sws = janus_http_create_daemon(FALSE, ws_path, interface, ip, swsport, server_pem, server_key, password);
 				if(sws == NULL) {
 					JANUS_LOG(LOG_FATAL, "Couldn't start secure webserver on port %d...\n", swsport);
 				} else {
@@ -845,11 +760,7 @@
 			item = janus_config_get_item_drilldown(config, "admin", "admin_ip");
 			if(item && item->value)
 				ip = item->value;
-<<<<<<< HEAD
-			admin_ws = janus_http_create_daemon(TRUE, admin_ws_path, interface, ip, wsport, NULL, NULL);
-=======
-			admin_ws = janus_http_create_daemon(TRUE, admin_ws_path, interface, ip, wsport, threads, NULL, NULL, NULL);
->>>>>>> 1b65f36b
+			admin_ws = janus_http_create_daemon(TRUE, admin_ws_path, interface, ip, wsport, NULL, NULL, NULL);
 			if(admin_ws == NULL) {
 				JANUS_LOG(LOG_FATAL, "Couldn't start admin/monitor webserver on port %d...\n", wsport);
 			} else {
@@ -876,11 +787,7 @@
 				item = janus_config_get_item_drilldown(config, "admin", "admin_secure_ip");
 				if(item && item->value)
 					ip = item->value;
-<<<<<<< HEAD
-				admin_sws = janus_http_create_daemon(TRUE, admin_ws_path, interface, ip, swsport, server_pem, server_key);
-=======
-				admin_sws = janus_http_create_daemon(TRUE, admin_ws_path, interface, ip, swsport, threads, server_pem, server_key, password);
->>>>>>> 1b65f36b
+				admin_sws = janus_http_create_daemon(TRUE, admin_ws_path, interface, ip, swsport, server_pem, server_key, password);
 				if(admin_sws == NULL) {
 					JANUS_LOG(LOG_FATAL, "Couldn't start secure admin/monitor webserver on port %d...\n", swsport);
 				} else {
