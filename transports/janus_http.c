--- conflicted
+++ resolved
@@ -299,13 +299,8 @@
 
 /* Helper to create a MHD daemon */
 static struct MHD_Daemon *janus_http_create_daemon(gboolean admin, char *path,
-<<<<<<< HEAD
 		const char *interface, const char *ip, int port,
-		const char *server_pem, const char *server_key, const char *password) {
-=======
-		const char *interface, const char *ip, int port, gint64 threads,
 		const char *server_pem, const char *server_key, const char *password, const char *ciphers) {
->>>>>>> 19c1e5fa
 	struct MHD_Daemon *daemon = NULL;
 	gboolean secure = server_pem && server_key;
 	/* Any interface or IP address we need to limit ourselves to?
@@ -453,7 +448,6 @@
 			/* Bind to all interfaces */
 			JANUS_LOG(LOG_VERB, "Binding to all interfaces for the %s API %s webserver\n",
 				admin ? "Admin" : "Janus", secure ? "HTTPS" : "HTTP");
-<<<<<<< HEAD
 			daemon = MHD_start_daemon(
 				MHD_USE_SSL | MHD_USE_AUTO_INTERNAL_THREAD | MHD_USE_AUTO | MHD_USE_SUSPEND_RESUME | MHD_USE_DUAL_STACK,
 				port,
@@ -462,67 +456,16 @@
 				admin ? &janus_http_admin_handler : &janus_http_handler,
 				path,
 				MHD_OPTION_NOTIFY_COMPLETED, &janus_http_request_completed, NULL,
+				MHD_OPTION_HTTPS_PRIORITIES, ciphers,
 				MHD_OPTION_HTTPS_MEM_CERT, cert_pem_bytes,
 				MHD_OPTION_HTTPS_MEM_KEY, cert_key_bytes,
 				MHD_OPTION_HTTPS_KEY_PASSWORD, password,
 				MHD_OPTION_END);
-=======
-			if(!interface && !ip) {
-				/* Bind to all interfaces */
-				JANUS_LOG(LOG_VERB, "Binding to all interfaces for the %s API %s webserver\n",
-					admin ? "Admin" : "Janus", secure ? "HTTPS" : "HTTP");
-				daemon = MHD_start_daemon(
-#if MHD_VERSION >= 0x00095208
-					MHD_USE_SSL | MHD_USE_THREAD_PER_CONNECTION | MHD_USE_AUTO_INTERNAL_THREAD | MHD_USE_AUTO | MHD_USE_DUAL_STACK,
-#else
-					MHD_USE_SSL | MHD_USE_THREAD_PER_CONNECTION | MHD_USE_POLL_INTERNALLY | MHD_USE_POLL | MHD_USE_DUAL_STACK,
-#endif
-					port,
-					admin ? janus_http_admin_client_connect : janus_http_client_connect,
-					NULL,
-					admin ? &janus_http_admin_handler : &janus_http_handler,
-					path,
-					MHD_OPTION_NOTIFY_COMPLETED, &janus_http_request_completed, NULL,
-					MHD_OPTION_HTTPS_PRIORITIES, ciphers,
-					MHD_OPTION_HTTPS_MEM_CERT, cert_pem_bytes,
-					MHD_OPTION_HTTPS_MEM_KEY, cert_key_bytes,
-#if MHD_VERSION >= 0x00093903
-					MHD_OPTION_HTTPS_KEY_PASSWORD, password,
-#endif
-					MHD_OPTION_END);
-			} else {
-				/* Bind to the interface that was specified */
-				JANUS_LOG(LOG_VERB, "Binding to %s '%s' for the %s API %s webserver\n",
-					ip ? "IP" : "interface", ip ? ip : interface,
-					admin ? "Admin" : "Janus", secure ? "HTTPS" : "HTTP");
-				daemon = MHD_start_daemon(
-#if MHD_VERSION >= 0x00095208
-					MHD_USE_SSL | MHD_USE_THREAD_PER_CONNECTION | MHD_USE_AUTO_INTERNAL_THREAD | MHD_USE_AUTO | (ipv6 ? MHD_USE_IPv6 : 0),
-#else
-					MHD_USE_SSL | MHD_USE_THREAD_PER_CONNECTION | MHD_USE_POLL_INTERNALLY | MHD_USE_POLL | (ipv6 ? MHD_USE_IPv6 : 0),
-#endif
-					port,
-					admin ? janus_http_admin_client_connect : janus_http_client_connect,
-					NULL,
-					admin ? &janus_http_admin_handler : &janus_http_handler,
-					path,
-					MHD_OPTION_NOTIFY_COMPLETED, &janus_http_request_completed, NULL,
-					MHD_OPTION_HTTPS_PRIORITIES, ciphers,
-					MHD_OPTION_HTTPS_MEM_CERT, cert_pem_bytes,
-					MHD_OPTION_HTTPS_MEM_KEY, cert_key_bytes,
-#if MHD_VERSION >= 0x00093903
-					MHD_OPTION_HTTPS_KEY_PASSWORD, password,
-#endif
-					MHD_OPTION_SOCK_ADDR, ipv6 ? (struct sockaddr *)&addr6 : (struct sockaddr *)&addr,
-					MHD_OPTION_END);
-			}
->>>>>>> 19c1e5fa
 		} else {
 			/* Bind to the interface that was specified */
 			JANUS_LOG(LOG_VERB, "Binding to %s '%s' for the %s API %s webserver\n",
 				ip ? "IP" : "interface", ip ? ip : interface,
 				admin ? "Admin" : "Janus", secure ? "HTTPS" : "HTTP");
-<<<<<<< HEAD
 			daemon = MHD_start_daemon(
 				MHD_USE_SSL | MHD_USE_AUTO_INTERNAL_THREAD | MHD_USE_AUTO | MHD_USE_SUSPEND_RESUME | (ipv6 ? MHD_USE_IPv6 : 0),
 				port,
@@ -531,56 +474,12 @@
 				admin ? &janus_http_admin_handler : &janus_http_handler,
 				path,
 				MHD_OPTION_NOTIFY_COMPLETED, &janus_http_request_completed, NULL,
+				MHD_OPTION_HTTPS_PRIORITIES, ciphers,
 				MHD_OPTION_HTTPS_MEM_CERT, cert_pem_bytes,
 				MHD_OPTION_HTTPS_MEM_KEY, cert_key_bytes,
 				MHD_OPTION_HTTPS_KEY_PASSWORD, password,
 				MHD_OPTION_SOCK_ADDR, ipv6 ? (struct sockaddr *)&addr6 : (struct sockaddr *)&addr,
 				MHD_OPTION_END);
-=======
-			if(!interface && !ip) {
-				/* Bind to all interfaces */
-				JANUS_LOG(LOG_VERB, "Binding to all interfaces for the %s API %s webserver\n",
-					admin ? "Admin" : "Janus", secure ? "HTTPS" : "HTTP");
-				daemon = MHD_start_daemon(
-					MHD_USE_SSL | MHD_USE_SELECT_INTERNALLY | MHD_USE_DUAL_STACK,
-					port,
-					admin ? janus_http_admin_client_connect : janus_http_client_connect,
-					NULL,
-					admin ? &janus_http_admin_handler : &janus_http_handler,
-					path,
-					MHD_OPTION_THREAD_POOL_SIZE, threads,
-					MHD_OPTION_NOTIFY_COMPLETED, &janus_http_request_completed, NULL,
-					MHD_OPTION_HTTPS_PRIORITIES, ciphers,
-					MHD_OPTION_HTTPS_MEM_CERT, cert_pem_bytes,
-					MHD_OPTION_HTTPS_MEM_KEY, cert_key_bytes,
-#if MHD_VERSION >= 0x00093903
-					MHD_OPTION_HTTPS_KEY_PASSWORD, password,
-#endif
-					MHD_OPTION_END);
-			} else {
-				/* Bind to the interface that was specified */
-				JANUS_LOG(LOG_VERB, "Binding to %s '%s' for the %s API %s webserver\n",
-					ip ? "IP" : "interface", ip ? ip : interface,
-					admin ? "Admin" : "Janus", secure ? "HTTPS" : "HTTP");
-				daemon = MHD_start_daemon(
-					MHD_USE_SSL | MHD_USE_SELECT_INTERNALLY | (ipv6 ? MHD_USE_IPv6 : 0),
-					port,
-					admin ? janus_http_admin_client_connect : janus_http_client_connect,
-					NULL,
-					admin ? &janus_http_admin_handler : &janus_http_handler,
-					path,
-					MHD_OPTION_THREAD_POOL_SIZE, threads,
-					MHD_OPTION_NOTIFY_COMPLETED, &janus_http_request_completed, NULL,
-					MHD_OPTION_HTTPS_PRIORITIES, ciphers,
-					MHD_OPTION_HTTPS_MEM_CERT, cert_pem_bytes,
-					MHD_OPTION_HTTPS_MEM_KEY, cert_key_bytes,
-#if MHD_VERSION >= 0x00093903
-					MHD_OPTION_HTTPS_KEY_PASSWORD, password,
-#endif
-					MHD_OPTION_SOCK_ADDR, ipv6 ? (struct sockaddr *)&addr6 : (struct sockaddr *)&addr,
-					MHD_OPTION_END);
-			}
->>>>>>> 19c1e5fa
 		}
 	}
 	return daemon;
@@ -765,12 +664,8 @@
 			item = janus_config_get_item_drilldown(config, "general", "ip");
 			if(item && item->value)
 				ip = item->value;
-<<<<<<< HEAD
-			ws = janus_http_create_daemon(FALSE, ws_path, interface, ip, wsport, NULL, NULL, NULL);
-=======
-			ws = janus_http_create_daemon(FALSE, ws_path, interface, ip, wsport, threads,
+			ws = janus_http_create_daemon(FALSE, ws_path, interface, ip, wsport,
 				NULL, NULL, NULL, NULL);
->>>>>>> 19c1e5fa
 			if(ws == NULL) {
 				JANUS_LOG(LOG_FATAL, "Couldn't start webserver on port %d...\n", wsport);
 			} else {
@@ -815,12 +710,8 @@
 				item = janus_config_get_item_drilldown(config, "general", "secure_ip");
 				if(item && item->value)
 					ip = item->value;
-<<<<<<< HEAD
-				sws = janus_http_create_daemon(FALSE, ws_path, interface, ip, swsport, server_pem, server_key, password);
-=======
-				sws = janus_http_create_daemon(FALSE, ws_path, interface, ip, swsport, threads,
+				sws = janus_http_create_daemon(FALSE, ws_path, interface, ip, swsport,
 					server_pem, server_key, password, ciphers);
->>>>>>> 19c1e5fa
 				if(sws == NULL) {
 					JANUS_LOG(LOG_FATAL, "Couldn't start secure webserver on port %d...\n", swsport);
 				} else {
@@ -845,12 +736,8 @@
 			item = janus_config_get_item_drilldown(config, "admin", "admin_ip");
 			if(item && item->value)
 				ip = item->value;
-<<<<<<< HEAD
-			admin_ws = janus_http_create_daemon(TRUE, admin_ws_path, interface, ip, wsport, NULL, NULL, NULL);
-=======
-			admin_ws = janus_http_create_daemon(TRUE, admin_ws_path, interface, ip, wsport, threads,
+			admin_ws = janus_http_create_daemon(TRUE, admin_ws_path, interface, ip, wsport,
 				NULL, NULL, NULL, NULL);
->>>>>>> 19c1e5fa
 			if(admin_ws == NULL) {
 				JANUS_LOG(LOG_FATAL, "Couldn't start admin/monitor webserver on port %d...\n", wsport);
 			} else {
@@ -877,12 +764,8 @@
 				item = janus_config_get_item_drilldown(config, "admin", "admin_secure_ip");
 				if(item && item->value)
 					ip = item->value;
-<<<<<<< HEAD
-				admin_sws = janus_http_create_daemon(TRUE, admin_ws_path, interface, ip, swsport, server_pem, server_key, password);
-=======
-				admin_sws = janus_http_create_daemon(TRUE, admin_ws_path, interface, ip, swsport, threads,
+				admin_sws = janus_http_create_daemon(TRUE, admin_ws_path, interface, ip, swsport,
 					server_pem, server_key, password, ciphers);
->>>>>>> 19c1e5fa
 				if(admin_sws == NULL) {
 					JANUS_LOG(LOG_FATAL, "Couldn't start secure admin/monitor webserver on port %d...\n", swsport);
 				} else {
