--- conflicted
+++ resolved
@@ -124,17 +124,9 @@
 	char *payload;						/* Payload of the message */
 	size_t len;							/* Length of the message in octets */
 	gint64 session_id;					/* Janus-Client session identifier this message belongs to */
-<<<<<<< HEAD
 	char *response;						/* The response from the core as a string */
 	size_t resplen;						/* Length of the response in octets */
 	GSource *timeout;					/* Timeout monitor, if any */
-=======
-	janus_mutex wait_mutex;				/* Mutex to wait on the response condition */
-	janus_condition wait_cond;			/* Response condition */
-	gboolean got_response;				/* Whether this message got a response from the core */
-	json_t *response;					/* The response from the core */
-	volatile gint timeout;				/* Whether the request to the core timed out */
->>>>>>> a71354b8
 } janus_http_msg;
 static GHashTable *messages = NULL;
 static janus_mutex messages_mutex = JANUS_MUTEX_INITIALIZER;
@@ -984,7 +976,6 @@
 			json_decref(message);
 			return -1;
 		}
-<<<<<<< HEAD
 		if(msg->timeout != NULL) {
 			g_source_destroy(msg->timeout);
 			janus_refcount_decrease(&transport->ref);
@@ -995,18 +986,6 @@
 		msg->response = response_text;
 		msg->resplen = strlen(response_text);
 		MHD_resume_connection(msg->connection);
-=======
-		if(g_atomic_int_get(&msg->timeout)) {
-			JANUS_LOG(LOG_ERR, "Request timed out...\n");
-			json_decref(message);
-			return -1;
-		}
-		janus_mutex_lock(&msg->wait_mutex);
-		msg->response = message;
-		msg->got_response = TRUE;
-		janus_condition_signal(&msg->wait_cond);
-		janus_mutex_unlock(&msg->wait_mutex);
->>>>>>> a71354b8
 	}
 	return 0;
 }
@@ -1474,44 +1453,9 @@
 			json_object_set_new(root, "handle_id", json_integer(handle_id));
 	}
 
-<<<<<<< HEAD
 	response = MHD_create_response_from_callback(MHD_SIZE_UNKNOWN,
 		500, &janus_http_response_callback, msg, NULL);
 	if(response == NULL) {
-=======
-	/* Suspend the connection and pass the ball to the core */
-	JANUS_LOG(LOG_HUGE, "Forwarding request to the core (%p)\n", ts);
-	gateway->incoming_request(&janus_http_transport, ts, ts, FALSE, root, &error);
-	/* Wait for a response (but not forever) */
-#ifndef USE_PTHREAD_MUTEX
-	gint64 wakeup = janus_get_monotonic_time() + 10*G_TIME_SPAN_SECOND;
-	janus_mutex_lock(&msg->wait_mutex);
-	while(!msg->got_response) {
-		int res = janus_condition_wait_until(&msg->wait_cond, &msg->wait_mutex, wakeup);
-		if(msg->got_response || !res) {
-			g_atomic_int_set(&msg->timeout, !msg->got_response);
-			break;
-		}
-	}
-	janus_mutex_unlock(&msg->wait_mutex);
-#else
-	struct timeval now;
-	gettimeofday(&now, NULL);
-	struct timespec wakeup;
-	wakeup.tv_sec = now.tv_sec+10;	/* Wait at max 10 seconds for a response */
-	wakeup.tv_nsec = now.tv_usec*1000UL;
-	janus_mutex_lock(&msg->wait_mutex);
-	while(!msg->got_response) {
-		int res = janus_condition_timedwait(&msg->wait_cond, &msg->wait_mutex, &wakeup);
-		if(msg->got_response || res == ETIMEDOUT) {
-			g_atomic_int_set(&msg->timeout, !msg->got_response);
-			break;
-		}
-	}
-	janus_mutex_unlock(&msg->wait_mutex);
-#endif
-	if(!msg->response) {
->>>>>>> a71354b8
 		ret = MHD_NO;
 	} else {
 		g_atomic_int_set(&msg->suspended, 1);
@@ -1752,44 +1696,9 @@
 			json_object_set_new(root, "handle_id", json_integer(handle_id));
 	}
 
-<<<<<<< HEAD
 	response = MHD_create_response_from_callback(MHD_SIZE_UNKNOWN,
 		500, &janus_http_response_callback, msg, NULL);
 	if(response == NULL) {
-=======
-	/* Suspend the connection and pass the ball to the core */
-	JANUS_LOG(LOG_HUGE, "Forwarding admin request to the core (%p)\n", msg);
-	gateway->incoming_request(&janus_http_transport, ts, ts, TRUE, root, &error);
-	/* Wait for a response (but not forever) */
-#ifndef USE_PTHREAD_MUTEX
-	gint64 wakeup = janus_get_monotonic_time() + 10*G_TIME_SPAN_SECOND;
-	janus_mutex_lock(&msg->wait_mutex);
-	while(!msg->got_response) {
-		int res = janus_condition_wait_until(&msg->wait_cond, &msg->wait_mutex, wakeup);
-		if(msg->got_response || !res) {
-			g_atomic_int_set(&msg->timeout, !msg->got_response);
-			break;
-		}
-	}
-	janus_mutex_unlock(&msg->wait_mutex);
-#else
-	struct timeval now;
-	gettimeofday(&now, NULL);
-	struct timespec wakeup;
-	wakeup.tv_sec = now.tv_sec+10;	/* Wait at max 10 seconds for a response */
-	wakeup.tv_nsec = now.tv_usec*1000UL;
-	janus_mutex_lock(&msg->wait_mutex);
-	while(!msg->got_response) {
-		int res = janus_condition_timedwait(&msg->wait_cond, &msg->wait_mutex, &wakeup);
-		if(msg->got_response || res == ETIMEDOUT) {
-			g_atomic_int_set(&msg->timeout, !msg->got_response);
-			break;
-		}
-	}
-	janus_mutex_unlock(&msg->wait_mutex);
-#endif
-	if(!msg->response) {
->>>>>>> a71354b8
 		ret = MHD_NO;
 	} else {
 		g_atomic_int_set(&msg->suspended, 1);
