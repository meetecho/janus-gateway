/*! \file    rtp.c
 * \author   Lorenzo Miniero <lorenzo@meetecho.com>
 * \copyright GNU General Public License v3
 * \brief    RTP processing
 * \details  Implementation of the RTP header. Since the server does not
 * much more than relaying frames around, the only thing we're interested
 * in is the RTP header and how to get its payload, and parsing extensions.
 *
 * \ingroup protocols
 * \ref protocols
 */

#include <string.h>
#include "rtp.h"
#include "rtpsrtp.h"
#include "debug.h"
#include "utils.h"

gboolean janus_is_rtp(char *buf, guint len) {
	if (len < 12)
		return FALSE;
	janus_rtp_header *header = (janus_rtp_header *)buf;
	return ((header->type < 64) || (header->type >= 96));
}

char *janus_rtp_payload(char *buf, int len, int *plen) {
	if(!buf || len < 12)
		return NULL;
	janus_rtp_header *rtp = (janus_rtp_header *)buf;
	if (rtp->version != 2) {
		return NULL;
	}
	int hlen = 12;
	if(rtp->csrccount)	/* Skip CSRC if needed */
		hlen += rtp->csrccount*4;

	if(rtp->extension) {
		janus_rtp_header_extension *ext = (janus_rtp_header_extension*)(buf+hlen);
		int extlen = ntohs(ext->length)*4;
		hlen += 4;
		if(len > (hlen + extlen))
			hlen += extlen;
	}
	if (len-hlen <= 0) {
		return NULL;
	}
	if(plen)
		*plen = len-hlen;
	return buf+hlen;
}

int janus_rtp_header_extension_get_id(const char *sdp, const char *extension) {
	if(!sdp || !extension)
		return -1;
	char extmap[100];
	g_snprintf(extmap, 100, "a=extmap:%%d %s", extension);
	/* Look for the extmap */
	const char *line = strstr(sdp, "m=");
	while(line) {
		char *next = strchr(line, '\n');
		if(next) {
			*next = '\0';
			if(strstr(line, "a=extmap") && strstr(line, extension)) {
				/* Gotcha! */
				int id = 0;
#pragma GCC diagnostic ignored "-Wformat-nonliteral"
				if(sscanf(line, extmap, &id) == 1) {
#pragma GCC diagnostic warning "-Wformat-nonliteral"
					*next = '\n';
					return id;
				}
			}
			*next = '\n';
		}
		line = next ? (next+1) : NULL;
	}
	return -2;
}

const char *janus_rtp_header_extension_get_from_id(const char *sdp, int id) {
	if(!sdp || id < 0)
		return NULL;
	/* Look for the mapping */
	char extmap[100];
	g_snprintf(extmap, 100, "a=extmap:%d ", id);
	const char *line = strstr(sdp, "m=");
	while(line) {
		char *next = strchr(line, '\n');
		if(next) {
			*next = '\0';
			if(strstr(line, extmap)) {
				/* Gotcha! */
				char extension[100];
				if(sscanf(line, "a=extmap:%d %99s", &id, extension) == 2) {
					*next = '\n';
					if(strstr(extension, JANUS_RTP_EXTMAP_AUDIO_LEVEL))
						return JANUS_RTP_EXTMAP_AUDIO_LEVEL;
					if(strstr(extension, JANUS_RTP_EXTMAP_VIDEO_ORIENTATION))
						return JANUS_RTP_EXTMAP_VIDEO_ORIENTATION;
					if(strstr(extension, JANUS_RTP_EXTMAP_PLAYOUT_DELAY))
						return JANUS_RTP_EXTMAP_PLAYOUT_DELAY;
					if(strstr(extension, JANUS_RTP_EXTMAP_TOFFSET))
						return JANUS_RTP_EXTMAP_TOFFSET;
					if(strstr(extension, JANUS_RTP_EXTMAP_ABS_SEND_TIME))
						return JANUS_RTP_EXTMAP_ABS_SEND_TIME;
					if(strstr(extension, JANUS_RTP_EXTMAP_TRANSPORT_WIDE_CC))
						return JANUS_RTP_EXTMAP_TRANSPORT_WIDE_CC;
					if(strstr(extension, JANUS_RTP_EXTMAP_MID))
						return JANUS_RTP_EXTMAP_MID;
					if(strstr(extension, JANUS_RTP_EXTMAP_RID))
						return JANUS_RTP_EXTMAP_RID;
					if(strstr(extension, JANUS_RTP_EXTMAP_REPAIRED_RID))
						return JANUS_RTP_EXTMAP_REPAIRED_RID;
					JANUS_LOG(LOG_ERR, "Unsupported extension '%s'\n", extension);
					return NULL;
				}
			}
			*next = '\n';
		}
		line = next ? (next+1) : NULL;
	}
	return NULL;
}

/* Static helper to quickly find the extension data */
static int janus_rtp_header_extension_find(char *buf, int len, int id,
		uint8_t *byte, uint32_t *word, char **ref) {
	if(!buf || len < 12)
		return -1;
	janus_rtp_header *rtp = (janus_rtp_header *)buf;
	if (rtp->version != 2) {
		return -1;
	}
	int hlen = 12;
	if(rtp->csrccount)	/* Skip CSRC if needed */
		hlen += rtp->csrccount*4;
	if(rtp->extension) {
		janus_rtp_header_extension *ext = (janus_rtp_header_extension *)(buf+hlen);
		int extlen = ntohs(ext->length)*4;
		hlen += 4;
		if(len > (hlen + extlen)) {
			/* 1-Byte extension */
			if(ntohs(ext->type) == 0xBEDE) {
				const uint8_t padding = 0x00, reserved = 0xF;
				uint8_t extid = 0, idlen;
				int i = 0;
				while(i < extlen) {
					extid = (uint8_t)buf[hlen+i] >> 4;
					if(extid == reserved) {
						break;
					} else if(extid == padding) {
						i++;
						continue;
					}
					idlen = ((uint8_t)buf[hlen+i] & 0xF)+1;
					if(extid == id) {
						/* Found! */
						if(byte)
							*byte = (uint8_t)buf[hlen+i+1];
						if(word && idlen >= 3 && (i+3) < extlen) {
							memcpy(word, buf+hlen+i, sizeof(uint32_t));
							*word = ntohl(*word);
						}
						if(ref)
							*ref = &buf[hlen+i];
						return 0;
					}
					i += 1 + idlen;
				}
			}
			hlen += extlen;
		}
	}
	return -1;
}

int janus_rtp_header_extension_parse_audio_level(char *buf, int len, int id, gboolean *vad, int *level) {
	uint8_t byte = 0;
	if(janus_rtp_header_extension_find(buf, len, id, &byte, NULL, NULL) < 0)
		return -1;
	/* a=extmap:1 urn:ietf:params:rtp-hdrext:ssrc-audio-level */
	gboolean v = (byte & 0x80) >> 7;
	int value = byte & 0x7F;
	JANUS_LOG(LOG_DBG, "%02x --> v=%d, level=%d\n", byte, v, value);
	if(vad)
		*vad = v;
	if(level)
		*level = value;
	return 0;
}

int janus_rtp_header_extension_parse_video_orientation(char *buf, int len, int id,
		gboolean *c, gboolean *f, gboolean *r1, gboolean *r0) {
	uint8_t byte = 0;
	if(janus_rtp_header_extension_find(buf, len, id, &byte, NULL, NULL) < 0)
		return -1;
	/* a=extmap:4 urn:3gpp:video-orientation */
	gboolean cbit = (byte & 0x08) >> 3;
	gboolean fbit = (byte & 0x04) >> 2;
	gboolean r1bit = (byte & 0x02) >> 1;
	gboolean r0bit = byte & 0x01;
	JANUS_LOG(LOG_DBG, "%02x --> c=%d, f=%d, r1=%d, r0=%d\n", byte, cbit, fbit, r1bit, r0bit);
	if(c)
		*c = cbit;
	if(f)
		*f = fbit;
	if(r1)
		*r1 = r1bit;
	if(r0)
		*r0 = r0bit;
	return 0;
}

int janus_rtp_header_extension_parse_playout_delay(char *buf, int len, int id,
		uint16_t *min_delay, uint16_t *max_delay) {
	uint32_t bytes = 0;
	if(janus_rtp_header_extension_find(buf, len, id, NULL, &bytes, NULL) < 0)
		return -1;
	/* a=extmap:6 http://www.webrtc.org/experiments/rtp-hdrext/playout-delay */
	uint16_t min = (bytes & 0x00FFF000) >> 12;
	uint16_t max = bytes & 0x00000FFF;
	JANUS_LOG(LOG_DBG, "%"SCNu32"x --> min=%"SCNu16", max=%"SCNu16"\n", bytes, min, max);
	if(min_delay)
		*min_delay = min;
	if(max_delay)
		*max_delay = max;
	return 0;
}

int janus_rtp_header_extension_parse_mid(char *buf, int len, int id,
		char *sdes_item, int sdes_len) {
	char *ext = NULL;
	if(janus_rtp_header_extension_find(buf, len, id, NULL, NULL, &ext) < 0)
		return -1;
	/* a=extmap:3 urn:ietf:params:rtp-hdrext:sdes:mid */
	if(ext == NULL)
		return -2;
	int val_len = (*ext & 0x0F) + 1;
	if(val_len > (sdes_len-1)) {
		JANUS_LOG(LOG_WARN, "SDES buffer is too small (%d < %d), MID will be cut\n", val_len, sdes_len);
		val_len = sdes_len-1;
	}
	if (val_len > len-(ext-buf)-1 ) {
		return -3;
	}
	memcpy(sdes_item, ext+1, val_len);
	*(sdes_item+val_len) = '\0';
	return 0;
}

int janus_rtp_header_extension_parse_rid(char *buf, int len, int id,
		char *sdes_item, int sdes_len) {
	char *ext = NULL;
	if(janus_rtp_header_extension_find(buf, len, id, NULL, NULL, &ext) < 0)
		return -1;
	/* a=extmap:4 urn:ietf:params:rtp-hdrext:sdes:rtp-stream-id */
	/* a=extmap:5 urn:ietf:params:rtp-hdrext:sdes:repaired-rtp-stream-id */
	if(ext == NULL)
		return -2;
	int val_len = (*ext & 0x0F) + 1;
	if(val_len > (sdes_len-1)) {
		JANUS_LOG(LOG_WARN, "SDES buffer is too small (%d < %d), RTP stream ID will be cut\n", val_len, sdes_len);
		val_len = sdes_len-1;
	}
	if (val_len > len-(ext-buf)-1 ) {
		return -3;
	}
	memcpy(sdes_item, ext+1, val_len);
	*(sdes_item+val_len) = '\0';
	return 0;
}

int janus_rtp_header_extension_parse_abs_sent_time(char *buf, int len, int id, uint32_t *abs_ts) {
	char *ext = NULL;
	if(janus_rtp_header_extension_find(buf, len, id, NULL, NULL, &ext) < 0)
		return -1;
	/* a=extmap:4 http://www.webrtc.org/experiments/rtp-hdrext/abs-send-time */
	if(ext == NULL)
		return -2;
	int val_len = (*ext & 0x0F) + 1;
	if(val_len < 3 || val_len > len-(ext-buf)-1)
		return -3;
	uint32_t abs24 = 0;
	memcpy(&abs24, ext+1, 3);
	if(abs_ts)
		*abs_ts = ntohl(abs24 << 8);
	return 0;
}

int janus_rtp_header_extension_set_abs_send_time(char *buf, int len, int id, uint32_t abs_ts) {
	char *ext = NULL;
	if(janus_rtp_header_extension_find(buf, len, id, NULL, NULL, &ext) < 0)
		return -1;
	if(ext == NULL)
		return -2;
	int val_len = (*ext & 0x0F) + 1;
	if(val_len < 3 || val_len > len-(ext-buf)-1)
		return -3;
	uint32_t abs24 = htonl(abs_ts) >> 8;
	memcpy(ext+1, &abs24, 3);
	return 0;
}

int janus_rtp_header_extension_parse_transport_wide_cc(char *buf, int len, int id, uint16_t *transSeqNum) {
	char *ext = NULL;
	if(janus_rtp_header_extension_find(buf, len, id, NULL, NULL, &ext) < 0)
		return -1;
	/*  0                   1                   2                   3
	    0 1 2 3 4 5 6 7 8 9 0 1 2 3 4 5 6 7 8 9 0 1 2 3 4 5 6 7 8 9 0 1
	   +-+-+-+-+-+-+-+-+-+-+-+-+-+-+-+-+-+-+-+-+-+-+-+-+-+-+-+-+-+-+-+-+
	   |  ID   | L=1   |transport-wide sequence number | zero padding  |
	   +-+-+-+-+-+-+-+-+-+-+-+-+-+-+-+-+-+-+-+-+-+-+-+-+-+-+-+-+-+-+-+-+
	*/
	if(ext == NULL)
		return -2;
	int val_len = (*ext & 0x0F) + 1;
	if (val_len < 2 || val_len > len-(ext-buf)-1)
		return -3;
	memcpy(transSeqNum, ext+1, sizeof(uint16_t));
	*transSeqNum = ntohs(*transSeqNum);
	return 0;
}

int janus_rtp_header_extension_set_transport_wide_cc(char *buf, int len, int id, uint16_t transSeqNum) {
	char *ext = NULL;
	if(janus_rtp_header_extension_find(buf, len, id, NULL, NULL, &ext) < 0)
		return -1;
	if(ext == NULL)
		return -2;
	int val_len = (*ext & 0x0F) + 1;
	if (val_len < 2 || val_len > len-(ext-buf)-1)
		return -3;
	transSeqNum = htons(transSeqNum);
	memcpy(ext+1, &transSeqNum, sizeof(uint16_t));
	return 0;
}

int janus_rtp_header_extension_replace_id(char *buf, int len, int id, int new_id) {
	if(!buf || len < 12)
		return -1;
	janus_rtp_header *rtp = (janus_rtp_header *)buf;
	if (rtp->version != 2) {
		return -2;
	}
	int hlen = 12;
	if(rtp->csrccount)	/* Skip CSRC if needed */
		hlen += rtp->csrccount*4;
	if(rtp->extension) {
		janus_rtp_header_extension *ext = (janus_rtp_header_extension *)(buf+hlen);
		int extlen = ntohs(ext->length)*4;
		hlen += 4;
		if(len > (hlen + extlen)) {
			/* 1-Byte extension */
			if(ntohs(ext->type) == 0xBEDE) {
				const uint8_t padding = 0x00, reserved = 0xF;
				uint8_t extid = 0, idlen = 0;
				int i = 0;
				while(i < extlen) {
					extid = buf[hlen+i] >> 4;
					if(extid == reserved) {
						break;
					} else if(extid == padding) {
						i++;
						continue;
					}
					idlen = (buf[hlen+i] & 0xF)+1;
					if(extid == id) {
						/* Found! */
						buf[hlen+i] = (new_id << 4) + (idlen - 1);
						return 0;
					}
					i += 1 + idlen;
				}
			}
			hlen += extlen;
		}
	}
	return -3;
}

int janus_rtp_extension_id(const char *type) {
	if(type == NULL)
		return 0;
	if(!strcasecmp(type, JANUS_RTP_EXTMAP_AUDIO_LEVEL))
		return 1;
	else if(!strcasecmp(type, JANUS_RTP_EXTMAP_TOFFSET))
		return 14;
	else if(!strcasecmp(type, JANUS_RTP_EXTMAP_ABS_SEND_TIME))
		return 2;
	else if(!strcasecmp(type, JANUS_RTP_EXTMAP_VIDEO_ORIENTATION))
		return 13;
	else if(!strcasecmp(type, JANUS_RTP_EXTMAP_TRANSPORT_WIDE_CC))
		return 3;
	else if(!strcasecmp(type, JANUS_RTP_EXTMAP_PLAYOUT_DELAY))
		return 12;
	else if(!strcasecmp(type, JANUS_RTP_EXTMAP_MID))
		return 4;
	else if(!strcasecmp(type, JANUS_RTP_EXTMAP_RID))
		return 5;
	else if(!strcasecmp(type, JANUS_RTP_EXTMAP_REPAIRED_RID))
		return 6;
	return 0;
}

/* RTP context related methods */
void janus_rtp_switching_context_reset(janus_rtp_switching_context *context) {
	if(context == NULL)
		return;
	/* Reset the context values */
	memset(context, 0, sizeof(*context));
}

int janus_rtp_skew_compensate_audio(janus_rtp_header *header, janus_rtp_switching_context *context, gint64 now) {
	/* Reset values if a new ssrc has been detected */
	if(context->new_ssrc) {
		JANUS_LOG(LOG_VERB, "audio skew SSRC=%"SCNu32" resetting status\n", context->last_ssrc);
		context->reference_time = now;
		context->start_time = 0;
		context->evaluating_start_time = 0;
		context->start_ts = 0;
		context->active_delay = 0;
		context->prev_delay = 0;
		context->seq_offset = 0;
		context->ts_offset = 0;
		context->target_ts = 0;
		context->new_ssrc = FALSE;
	}

	/* N 	: a N sequence number jump has been performed */
	/* 0  	: any new skew compensation has been applied */
	/* -N  	: a N packet drop must be performed */
	int exit_status = 0;

	/* Do not execute skew analysis in the first seconds */
	if(now-context->reference_time < SKEW_DETECTION_WAIT_TIME_SECS/2 * G_USEC_PER_SEC) {
		return 0;
	} else if(!context->start_time) {
		JANUS_LOG(LOG_VERB, "audio skew SSRC=%"SCNu32" evaluation phase start\n", context->last_ssrc);
		context->start_time = now;
		context->evaluating_start_time = now;
		context->start_ts = context->last_ts;
	}

	/* Skew analysis */
	/* Are we waiting for a target timestamp? (a negative skew has been evaluated in a previous iteration) */
	if(context->target_ts > 0 && (gint32)(context->target_ts - context->last_ts) > 0) {
		context->seq_offset--;
		exit_status = -1;
	} else {
		context->target_ts = 0;
		/* Do not execute analysis for out of order packets or multi-packets frame */
		if(context->last_seq == context->prev_seq + 1 && context->last_ts != context->prev_ts) {
			/* Set the sample rate according to the header */
			guint32 akhz = 48; /* 48khz for Opus */
			if(header->type == 0 || header->type == 8 || header->type == 9)
				akhz = 8;
			/* Evaluate the local RTP timestamp according to the local clock */
			guint32 expected_ts = ((now - context->start_time)*akhz)/1000 + context->start_ts;
			/* Evaluate current delay */
			gint32 delay_now = context->last_ts - expected_ts;
			/* Exponentially weighted moving average estimation */
			gint32 delay_estimate = (63*context->prev_delay + delay_now)/64;
			/* Save previous delay for the next iteration*/
			context->prev_delay = delay_estimate;
			/* Evaluate the distance between active delay and current delay estimate */
			gint32 offset = context->active_delay - delay_estimate;
			JANUS_LOG(LOG_HUGE, "audio skew status SSRC=%"SCNu32" RECVD_TS=%"SCNu32" EXPTD_TS=%"SCNu32" OFFSET=%"SCNi32" TS_OFFSET=%"SCNi32" SEQ_OFFSET=%"SCNi16"\n", context->last_ssrc, context->last_ts, expected_ts, offset, context->ts_offset, context->seq_offset);
			gint32 skew_th = RTP_AUDIO_SKEW_TH_MS*akhz;
			/* Evaluation phase */
			if(context->evaluating_start_time > 0) {
				/* Check if the offset has surpassed half the threshold during the evaluating phase */
				if(now-context->evaluating_start_time <= SKEW_DETECTION_WAIT_TIME_SECS/2 * G_USEC_PER_SEC) {
					if(abs(offset) <= skew_th/2) {
						JANUS_LOG(LOG_HUGE, "audio skew SSRC=%"SCNu32" evaluation phase continue\n", context->last_ssrc);
					} else {
						JANUS_LOG(LOG_VERB, "audio skew SSRC=%"SCNu32" evaluation phase reset\n", context->last_ssrc);
						context->start_time = now;
						context->evaluating_start_time = now;
						context->start_ts = context->last_ts;
					}
				} else {
					JANUS_LOG(LOG_VERB, "audio skew SSRC=%"SCNu32" evaluation phase stop\n", context->last_ssrc);
					context->evaluating_start_time = 0;
				}
				return 0;
			}
			/* Check if the offset has surpassed the threshold */
			if(offset >= skew_th) {
				/* The source is slowing down */
				/* Update active delay */
				context->active_delay = delay_estimate;
				/* Adjust ts offset */
				context->ts_offset += skew_th;
				/* Calculate last ts increase */
				guint32 ts_incr = context->last_ts-context->prev_ts;
				/* Evaluate sequence number jump */
				guint16 jump = (skew_th+ts_incr-1)/ts_incr;
				/* Adjust seq num offset */
				context->seq_offset += jump;
				exit_status = jump;
			} else if(offset <= -skew_th) {
				/* The source is speeding up*/
				/* Update active delay */
				context->active_delay = delay_estimate;
				/* Adjust ts offset */
				context->ts_offset -= skew_th;
				/* Set target ts */
				context->target_ts = context->last_ts + skew_th;
				if (context->target_ts == 0)
					context->target_ts = 1;
				/* Adjust seq num offset */
				context->seq_offset--;
				exit_status = -1;
			}
		}
	}

	/* Skew compensation */
	/* Fix header timestamp considering the active offset */
	guint32 fixed_rtp_ts = context->last_ts + context->ts_offset;
	header->timestamp = htonl(fixed_rtp_ts);
	/* Fix header sequence number considering the total offset */
	guint16 fixed_rtp_seq = context->last_seq + context->seq_offset;
	header->seq_number = htons(fixed_rtp_seq);

	return exit_status;
}

int janus_rtp_skew_compensate_video(janus_rtp_header *header, janus_rtp_switching_context *context, gint64 now) {
	/* Reset values if a new ssrc has been detected */
	if(context->new_ssrc) {
		JANUS_LOG(LOG_VERB, "video skew SSRC=%"SCNu32" resetting status\n", context->last_ssrc);
		context->reference_time = now;
		context->start_time = 0;
		context->evaluating_start_time = 0;
		context->start_ts = 0;
		context->active_delay = 0;
		context->prev_delay = 0;
		context->seq_offset = 0;
		context->ts_offset = 0;
		context->target_ts = 0;
		context->new_ssrc = FALSE;
	}

	/* N 	: a N sequence numbers jump has been performed */
	/* 0  	: any new skew compensation has been applied */
	/* -N  	: a N packets drop must be performed */
	int exit_status = 0;

	/* Do not execute skew analysis in the first seconds */
	if(now-context->reference_time < SKEW_DETECTION_WAIT_TIME_SECS/2 *G_USEC_PER_SEC) {
		return 0;
	} else if(!context->start_time) {
		JANUS_LOG(LOG_VERB, "video skew SSRC=%"SCNu32" evaluation phase start\n", context->last_ssrc);
		context->start_time = now;
		context->evaluating_start_time = now;
		context->start_ts = context->last_ts;
	}

	/* Skew analysis */
	/* Are we waiting for a target timestamp? (a negative skew has been evaluated in a previous iteration) */
	if(context->target_ts > 0 && (gint32)(context->target_ts - context->last_ts) > 0) {
		context->seq_offset--;
		exit_status = -1;
	} else {
		context->target_ts = 0;
		/* Do not execute analysis for out of order packets or multi-packets frame */
		if(context->last_seq == context->prev_seq + 1 && context->last_ts != context->prev_ts) {
			/* Set the sample rate */
			guint32 vkhz = 90; /* 90khz */
			/* Evaluate the local RTP timestamp according to the local clock */
			guint32 expected_ts = ((now - context->start_time)*vkhz)/1000 + context->start_ts;
			/* Evaluate current delay */
			gint32 delay_now = context->last_ts - expected_ts;
			/* Exponentially weighted moving average estimation */
			gint32 delay_estimate = (63*context->prev_delay + delay_now)/64;
			/* Save previous delay for the next iteration*/
			context->prev_delay = delay_estimate;
			/* Evaluate the distance between active delay and current delay estimate */
			gint32 offset = context->active_delay - delay_estimate;
			JANUS_LOG(LOG_HUGE, "video skew status SSRC=%"SCNu32" RECVD_TS=%"SCNu32" EXPTD_TS=%"SCNu32" OFFSET=%"SCNi32" TS_OFFSET=%"SCNi32" SEQ_OFFSET=%"SCNi16"\n", context->last_ssrc, context->last_ts, expected_ts, offset, context->ts_offset, context->seq_offset);
			gint32 skew_th = RTP_VIDEO_SKEW_TH_MS*vkhz;
			/* Evaluation phase */
			if(context->evaluating_start_time > 0) {
				/* Check if the offset has surpassed half the threshold during the evaluating phase */
				if(now-context->evaluating_start_time <= SKEW_DETECTION_WAIT_TIME_SECS/2 * G_USEC_PER_SEC) {
					if(abs(offset) <= skew_th/2) {
						JANUS_LOG(LOG_HUGE, "video skew SSRC=%"SCNu32" evaluation phase continue\n", context->last_ssrc);
					} else {
						JANUS_LOG(LOG_VERB, "video skew SSRC=%"SCNu32" evaluation phase reset\n", context->last_ssrc);
						context->start_time = now;
						context->evaluating_start_time = now;
						context->start_ts = context->last_ts;
					}
				} else {
					JANUS_LOG(LOG_VERB, "video skew SSRC=%"SCNu32" evaluation phase stop\n", context->last_ssrc);
					context->evaluating_start_time = 0;
				}
				return 0;
			}
			/* Check if the offset has surpassed the threshold */
			if(offset >= skew_th) {
				/* The source is slowing down */
				/* Update active delay */
				context->active_delay = delay_estimate;
				/* Adjust ts offset */
				context->ts_offset += skew_th;
				/* Calculate last ts increase */
				guint32 ts_incr = context->last_ts-context->prev_ts;
				/* Evaluate sequence number jump */
				guint16 jump = (skew_th+ts_incr-1)/ts_incr;
				/* Adjust seq num offset */
				context->seq_offset += jump;
				exit_status = jump;
			} else if(offset <= -skew_th) {
				/* The source is speeding up*/
				/* Update active delay */
				context->active_delay = delay_estimate;
				/* Adjust ts offset */
				context->ts_offset -= skew_th;
				/* Set target ts */
				context->target_ts = context->last_ts + skew_th;
				if(context->target_ts == 0)
					context->target_ts = 1;
				/* Adjust seq num offset */
				context->seq_offset--;
				exit_status = -1;
			}
		}
	}

	/* Skew compensation */
	/* Fix header timestamp considering the active offset */
	guint32 fixed_rtp_ts = context->last_ts + context->ts_offset;
	header->timestamp = htonl(fixed_rtp_ts);
	/* Fix header sequence number considering the total offset */
	guint16 fixed_rtp_seq = context->last_seq + context->seq_offset;
	header->seq_number = htons(fixed_rtp_seq);

	return exit_status;
}

void janus_rtp_header_update(janus_rtp_header *header, janus_rtp_switching_context *context, gboolean video, int step) {
	if(header == NULL || context == NULL)
		return;
	/* Note: while the step property is still there for compatibility reasons, to
	 * keep the signature as it was before, it's ignored: whenever there's a switch
	 * to take into account, we compute how much time passed between the last RTP
	 * packet with the old SSRC and this new one, and prepare a timestamp accordingly */
	uint32_t ssrc = ntohl(header->ssrc);
	uint32_t timestamp = ntohl(header->timestamp);
	uint16_t seq = ntohs(header->seq_number);
<<<<<<< HEAD
	if(ssrc != context->last_ssrc) {
		/* Audio SSRC changed: update both sequence number and timestamp */
		JANUS_LOG(LOG_VERB, "SSRC changed, %"SCNu32" --> %"SCNu32"\n",
			context->last_ssrc, ssrc);
		context->last_ssrc = ssrc;
		context->base_ts_prev = context->last_ts;
		context->base_ts = timestamp;
		context->base_seq_prev = context->last_seq;
		context->base_seq = seq;
		/* How much time since the last audio RTP packet? We compute an offset accordingly */
		if(context->last_time > 0) {
			gint64 time_diff = janus_get_monotonic_time() - context->last_time;
			/* We're assuming 90khz for video and 48khz for audio, here */
			int khz = video ? 90 : 48;
			if(!video && (header->type == 0 || header->type == 8 || header->type == 9))
				khz = 8;	/* We're assuming 48khz here (Opus), unless it's G.711/G.722 (8khz) */
			time_diff = (time_diff*khz)/1000;
			if(time_diff == 0)
				time_diff = 1;
			context->base_ts_prev += (guint32)time_diff;
			context->prev_ts += (guint32)time_diff;
			context->last_ts += (guint32)time_diff;
			JANUS_LOG(LOG_VERB, "Computed offset for RTP timestamp: %"SCNu32"\n", (guint32)time_diff);
		}
		/* Reset skew compensation data */
		context->new_ssrc = TRUE;
	}
	if(context->seq_reset) {
		/* Audio sequence number was paused for a while: just update that */
		context->seq_reset = FALSE;
		context->base_seq_prev = context->last_seq;
		context->base_seq = seq;
=======
	if(video) {
		if(ssrc != context->v_last_ssrc) {
			/* Video SSRC changed: update both sequence number and timestamp */
			JANUS_LOG(LOG_VERB, "Video SSRC changed, %"SCNu32" --> %"SCNu32"\n",
				context->v_last_ssrc, ssrc);
			context->v_last_ssrc = ssrc;
			context->v_ts_reset = TRUE;
			context->v_seq_reset = TRUE;
			/* Reset skew compensation data */
			context->v_new_ssrc = TRUE;
		}
		if(context->v_ts_reset) {
			/* Video timestamp was paused for a while */
			JANUS_LOG(LOG_HUGE, "Video RTP timestamp reset requested");
			context->v_ts_reset = FALSE;
			context->v_base_ts_prev = context->v_last_ts;
			context->v_base_ts = timestamp;
			/* How much time since the last video RTP packet? We compute an offset accordingly */
			if(context->v_last_time > 0) {
				gint64 time_diff = janus_get_monotonic_time() - context->v_last_time;
				time_diff = (time_diff*90)/1000; 	/* We're assuming 90khz here */
				if(time_diff == 0)
					time_diff = 1;
				context->v_base_ts_prev += (guint32)time_diff;
				context->v_last_ts += (guint32)time_diff;
				JANUS_LOG(LOG_HUGE, "Computed offset for video RTP timestamp: %"SCNu32"\n", (guint32)time_diff);
			}
		}
		if(context->v_seq_reset) {
			/* Video sequence number was paused for a while */
			JANUS_LOG(LOG_HUGE, "Video RTP sequence number reset requested");
			context->v_seq_reset = FALSE;
			context->v_base_seq_prev = context->v_last_seq;
			context->v_base_seq = seq;
		}
		/* Compute a coherent timestamp and sequence number */
		context->v_prev_ts = context->v_last_ts;
		context->v_last_ts = (timestamp-context->v_base_ts) + context->v_base_ts_prev;
		context->v_prev_seq = context->v_last_seq;
		context->v_last_seq = (seq-context->v_base_seq)+context->v_base_seq_prev+1;
		/* Update the timestamp and sequence number in the RTP packet */
		header->timestamp = htonl(context->v_last_ts);
		header->seq_number = htons(context->v_last_seq);
		/* Take note of when we last handled this RTP packet */
		context->v_last_time = janus_get_monotonic_time();
	} else {
		if(ssrc != context->a_last_ssrc) {
			/* Audio SSRC changed: update both sequence number and timestamp */
			JANUS_LOG(LOG_VERB, "Audio SSRC changed, %"SCNu32" --> %"SCNu32"\n",
				context->a_last_ssrc, ssrc);
			context->a_last_ssrc = ssrc;
			context->a_ts_reset = TRUE;
			context->a_seq_reset = TRUE;
			/* Reset skew compensation data */
			context->a_new_ssrc = TRUE;
		}
		if(context->a_ts_reset) {
			/* Audio timestamp was paused for a while */
			JANUS_LOG(LOG_HUGE, "Audio RTP timestamp reset requested");
			context->a_ts_reset = FALSE;
			context->a_base_ts_prev = context->a_last_ts;
			context->a_base_ts = timestamp;
			/* How much time since the last audio RTP packet? We compute an offset accordingly */
			if(context->a_last_time > 0) {
				gint64 time_diff = janus_get_monotonic_time() - context->a_last_time;
				int akhz = 48;
				if(header->type == 0 || header->type == 8 || header->type == 9)
					akhz = 8;	/* We're assuming 48khz here (Opus), unless it's G.711/G.722 (8khz) */
				time_diff = (time_diff*akhz)/1000;
				if(time_diff == 0)
					time_diff = 1;
				context->a_base_ts_prev += (guint32)time_diff;
				context->a_prev_ts += (guint32)time_diff;
				context->a_last_ts += (guint32)time_diff;
				JANUS_LOG(LOG_HUGE, "Computed offset for audio RTP timestamp: %"SCNu32"\n", (guint32)time_diff);
			}
		}
		if(context->a_seq_reset) {
			/* Audio sequence number was paused for a while */
			JANUS_LOG(LOG_HUGE, "Audio RTP sequence number reset requested");
			context->a_seq_reset = FALSE;
			context->a_base_seq_prev = context->a_last_seq;
			context->a_base_seq = seq;
		}
		/* Compute a coherent timestamp and sequence number */
		context->a_prev_ts = context->a_last_ts;
		context->a_last_ts = (timestamp-context->a_base_ts) + context->a_base_ts_prev;
		context->a_prev_seq = context->a_last_seq;
		context->a_last_seq = (seq-context->a_base_seq)+context->a_base_seq_prev+1;
		/* Update the timestamp and sequence number in the RTP packet */
		header->timestamp = htonl(context->a_last_ts);
		header->seq_number = htons(context->a_last_seq);
		/* Take note of when we last handled this RTP packet */
		context->a_last_time = janus_get_monotonic_time();
>>>>>>> 0bb2064d
	}
	/* Compute a coherent timestamp and sequence number */
	context->prev_ts = context->last_ts;
	context->last_ts = (timestamp-context->base_ts) + context->base_ts_prev;
	context->prev_seq = context->last_seq;
	context->last_seq = (seq-context->base_seq)+context->base_seq_prev+1;
	/* Update the timestamp and sequence number in the RTP packet */
	header->timestamp = htonl(context->last_ts);
	header->seq_number = htons(context->last_seq);
	/* Take note of when we last handled this RTP packet */
	context->last_time = janus_get_monotonic_time();
}


/* SRTP stuff: we may need our own randomizer */
#ifdef HAVE_SRTP_2
int srtp_crypto_get_random(uint8_t *key, int len) {
#ifndef FUZZING_BUILD_MODE_UNSAFE_FOR_PRODUCTION
	/* libsrtp 2.0 doesn't have crypto_get_random, we use OpenSSL's RAND_* to replace it:
	 * 		https://wiki.openssl.org/index.php/Random_Numbers */
	int rc = RAND_bytes(key, len);
	if(rc != 1) {
		/* Error generating */
		return -1;
	}
#endif
	return 0;
}
#endif
/* SRTP error codes as a string array */
static const char *janus_srtp_error[] =
{
#ifdef HAVE_SRTP_2
	"srtp_err_status_ok",
	"srtp_err_status_fail",
	"srtp_err_status_bad_param",
	"srtp_err_status_alloc_fail",
	"srtp_err_status_dealloc_fail",
	"srtp_err_status_init_fail",
	"srtp_err_status_terminus",
	"srtp_err_status_auth_fail",
	"srtp_err_status_cipher_fail",
	"srtp_err_status_replay_fail",
	"srtp_err_status_replay_old",
	"srtp_err_status_algo_fail",
	"srtp_err_status_no_such_op",
	"srtp_err_status_no_ctx",
	"srtp_err_status_cant_check",
	"srtp_err_status_key_expired",
	"srtp_err_status_socket_err",
	"srtp_err_status_signal_err",
	"srtp_err_status_nonce_bad",
	"srtp_err_status_read_fail",
	"srtp_err_status_write_fail",
	"srtp_err_status_parse_err",
	"srtp_err_status_encode_err",
	"srtp_err_status_semaphore_err",
	"srtp_err_status_pfkey_err",
#else
	"err_status_ok",
	"err_status_fail",
	"err_status_bad_param",
	"err_status_alloc_fail",
	"err_status_dealloc_fail",
	"err_status_init_fail",
	"err_status_terminus",
	"err_status_auth_fail",
	"err_status_cipher_fail",
	"err_status_replay_fail",
	"err_status_replay_old",
	"err_status_algo_fail",
	"err_status_no_such_op",
	"err_status_no_ctx",
	"err_status_cant_check",
	"err_status_key_expired",
	"err_status_socket_err",
	"err_status_signal_err",
	"err_status_nonce_bad",
	"err_status_read_fail",
	"err_status_write_fail",
	"err_status_parse_err",
	"err_status_encode_err",
	"err_status_semaphore_err",
	"err_status_pfkey_err",
#endif
};
const char *janus_srtp_error_str(int error) {
	if(error < 0 || error > 24)
		return NULL;
	return janus_srtp_error[error];
}

/* Payload types we'll offer internally */
#define OPUS_PT		111
#define MULTIOPUS_PT	OPUS_PT
#define ISAC32_PT	104
#define ISAC16_PT	103
#define PCMU_PT		0
#define PCMA_PT		8
#define G722_PT		9
#define VP8_PT		96
#define VP9_PT		101
#define H264_PT		107
#define AV1_PT		98
#define H265_PT		100
const char *janus_audiocodec_name(janus_audiocodec acodec) {
	switch(acodec) {
		case JANUS_AUDIOCODEC_NONE:
			return "none";
		case JANUS_AUDIOCODEC_OPUS:
			return "opus";
		case JANUS_AUDIOCODEC_MULTIOPUS:
			return "multiopus";
		case JANUS_AUDIOCODEC_PCMU:
			return "pcmu";
		case JANUS_AUDIOCODEC_PCMA:
			return "pcma";
		case JANUS_AUDIOCODEC_G722:
			return "g722";
		case JANUS_AUDIOCODEC_ISAC_32K:
			return "isac32";
		case JANUS_AUDIOCODEC_ISAC_16K:
			return "isac16";
		default:
			/* Shouldn't happen */
			return "opus";
	}
}
janus_audiocodec janus_audiocodec_from_name(const char *name) {
	if(name == NULL)
		return JANUS_AUDIOCODEC_NONE;
	else if(!strcasecmp(name, "opus"))
		return JANUS_AUDIOCODEC_OPUS;
	else if(!strcasecmp(name, "multiopus"))
		return JANUS_AUDIOCODEC_MULTIOPUS;
	else if(!strcasecmp(name, "isac32"))
		return JANUS_AUDIOCODEC_ISAC_32K;
	else if(!strcasecmp(name, "isac16"))
		return JANUS_AUDIOCODEC_ISAC_16K;
	else if(!strcasecmp(name, "pcmu"))
		return JANUS_AUDIOCODEC_PCMU;
	else if(!strcasecmp(name, "pcma"))
		return JANUS_AUDIOCODEC_PCMA;
	else if(!strcasecmp(name, "g722"))
		return JANUS_AUDIOCODEC_G722;
	JANUS_LOG(LOG_WARN, "Unsupported audio codec '%s'\n", name);
	return JANUS_AUDIOCODEC_NONE;
}
int janus_audiocodec_pt(janus_audiocodec acodec) {
	switch(acodec) {
		case JANUS_AUDIOCODEC_NONE:
			return -1;
		case JANUS_AUDIOCODEC_OPUS:
			return OPUS_PT;
		case JANUS_AUDIOCODEC_MULTIOPUS:
			return MULTIOPUS_PT;
		case JANUS_AUDIOCODEC_ISAC_32K:
			return ISAC32_PT;
		case JANUS_AUDIOCODEC_ISAC_16K:
			return ISAC16_PT;
		case JANUS_AUDIOCODEC_PCMU:
			return PCMU_PT;
		case JANUS_AUDIOCODEC_PCMA:
			return PCMA_PT;
		case JANUS_AUDIOCODEC_G722:
			return G722_PT;
		default:
			/* Shouldn't happen */
			return OPUS_PT;
	}
}

const char *janus_videocodec_name(janus_videocodec vcodec) {
	switch(vcodec) {
		case JANUS_VIDEOCODEC_NONE:
			return "none";
		case JANUS_VIDEOCODEC_VP8:
			return "vp8";
		case JANUS_VIDEOCODEC_VP9:
			return "vp9";
		case JANUS_VIDEOCODEC_H264:
			return "h264";
		case JANUS_VIDEOCODEC_AV1:
			return "av1";
		case JANUS_VIDEOCODEC_H265:
			return "h265";
		default:
			/* Shouldn't happen */
			return "vp8";
	}
}
janus_videocodec janus_videocodec_from_name(const char *name) {
	if(name == NULL)
		return JANUS_VIDEOCODEC_NONE;
	else if(!strcasecmp(name, "vp8"))
		return JANUS_VIDEOCODEC_VP8;
	else if(!strcasecmp(name, "vp9"))
		return JANUS_VIDEOCODEC_VP9;
	else if(!strcasecmp(name, "h264"))
		return JANUS_VIDEOCODEC_H264;
	else if(!strcasecmp(name, "av1"))
		return JANUS_VIDEOCODEC_AV1;
	else if(!strcasecmp(name, "h265"))
		return JANUS_VIDEOCODEC_H265;
	JANUS_LOG(LOG_WARN, "Unsupported video codec '%s'\n", name);
	return JANUS_VIDEOCODEC_NONE;
}
int janus_videocodec_pt(janus_videocodec vcodec) {
	switch(vcodec) {
		case JANUS_VIDEOCODEC_NONE:
			return -1;
		case JANUS_VIDEOCODEC_VP8:
			return VP8_PT;
		case JANUS_VIDEOCODEC_VP9:
			return VP9_PT;
		case JANUS_VIDEOCODEC_H264:
			return H264_PT;
		case JANUS_VIDEOCODEC_AV1:
			return AV1_PT;
		case JANUS_VIDEOCODEC_H265:
			return H265_PT;
		default:
			/* Shouldn't happen */
			return VP8_PT;
	}
}

void janus_rtp_simulcasting_context_reset(janus_rtp_simulcasting_context *context) {
	if(context == NULL)
		return;
	/* Reset the context values */
	memset(context, 0, sizeof(*context));
	context->rid_ext_id = -1;
	context->substream = -1;
	context->substream_target_temp = -1;
	context->templayer = -1;
}

void janus_rtp_simulcasting_prepare(json_t *simulcast, int *rid_ext_id, uint32_t *ssrcs, char **rids) {
	if(simulcast == NULL)
		return;
	json_t *r = json_object_get(simulcast, "rids");
	json_t *s = json_object_get(simulcast, "ssrcs");
	if(r && json_array_size(r) > 0) {
		JANUS_LOG(LOG_VERB, "  -- Simulcasting is rid based\n");
		size_t i = 0;
		int count = json_array_size(r);
		for(i=count; i > 0; i--) {
			json_t *rid = json_array_get(r, i-1);
			if(rid && json_is_string(rid) && rids)
				rids[count-i] = g_strdup(json_string_value(rid));
		}
		json_t *rid_ext = json_object_get(simulcast, "rid-ext");
		if(rid_ext_id != NULL)
			*rid_ext_id = json_integer_value(rid_ext);
	} else if(s && json_array_size(s) > 0) {
		JANUS_LOG(LOG_VERB, "  -- Simulcasting is SSRC based\n");
		size_t i = 0;
		for(i=0; i<json_array_size(s); i++) {
			if(i == 3)
				break;
			json_t *ssrc = json_array_get(s, i);
			if(ssrc && json_is_integer(ssrc) && ssrcs)
				ssrcs[i] = json_integer_value(ssrc);
		}
	}
}

gboolean janus_rtp_simulcasting_context_process_rtp(janus_rtp_simulcasting_context *context,
		char *buf, int len, uint32_t *ssrcs, char **rids,
		janus_videocodec vcodec, janus_rtp_switching_context *sc) {
	if(!context || !buf || len < 1)
		return FALSE;
	janus_rtp_header *header = (janus_rtp_header *)buf;
	uint32_t ssrc = ntohl(header->ssrc);
	int substream = -1;
	if(ssrc == *(ssrcs)) {
		substream = 0;
	} else if(ssrc == *(ssrcs+1)) {
		substream = 1;
	} else if(ssrc == *(ssrcs+2)) {
		substream = 2;
	} else {
		/* We don't recognize this SSRC, check if rid can help us */
		if(context->rid_ext_id < 1 || rids == NULL)
			return FALSE;
		char sdes_item[16];
		if(janus_rtp_header_extension_parse_rid(buf, len, context->rid_ext_id, sdes_item, sizeof(sdes_item)) != 0)
			return FALSE;
		if(rids[0] != NULL && !strcmp(rids[0], sdes_item)) {
			JANUS_LOG(LOG_VERB, "Simulcasting: rid=%s --> ssrc=%"SCNu32"\n", sdes_item, ssrc);
			*(ssrcs) = ssrc;
			substream = 0;
		} else if(rids[1] != NULL && !strcmp(rids[1], sdes_item)) {
			JANUS_LOG(LOG_VERB, "Simulcasting: rid=%s --> ssrc=%"SCNu32"\n", sdes_item, ssrc);
			*(ssrcs+1) = ssrc;
			substream = 1;
		} else if(rids[2] != NULL && !strcmp(rids[2], sdes_item)) {
			JANUS_LOG(LOG_VERB, "Simulcasting: rid=%s --> ssrc=%"SCNu32"\n", sdes_item, ssrc);
			*(ssrcs+2) = ssrc;
			substream = 2;
		} else {
			JANUS_LOG(LOG_WARN, "Simulcasting: unknown rid '%s'...\n", sdes_item);
			return FALSE;
		}
	}
	/* Reset the flags */
	context->changed_substream = FALSE;
	context->changed_temporal = FALSE;
	context->need_pli = FALSE;
	gint64 now = janus_get_monotonic_time();
	/* Access the packet payload */
	int plen = 0;
	char *payload = janus_rtp_payload(buf, len, &plen);
	if(payload == NULL)
		return FALSE;
	/* Check what's our target */
	if(context->substream_target_temp != -1 && (substream > context->substream_target_temp ||
			context->substream_target <= context->substream_target_temp)) {
		/* We either just received media on a substream that is higher than
		 * the target we dropped to (which means the one we want is now flowing
		 * again) or we've been requested a lower substream target instead */
		context->substream_target_temp = -1;
	}
	int target = (context->substream_target_temp == -1) ? context->substream_target : context->substream_target_temp;
	/* Check what we need to do with the packet */
	if(context->substream == -1) {
		if((vcodec == JANUS_VIDEOCODEC_VP8 && janus_vp8_is_keyframe(payload, plen)) ||
				(vcodec == JANUS_VIDEOCODEC_H264 && janus_h264_is_keyframe(payload, plen))) {
			context->substream = substream;
			/* Notify the caller that the substream changed */
			context->changed_substream = TRUE;
			context->last_relayed = now;
		} else {
			/* Don't relay anything until we get a keyframe */
			return FALSE;
		}
	} else if(context->substream != target) {
		/* We're not on the substream we'd like: let's wait for a keyframe on the target */
		if(((context->substream < target && substream > context->substream) ||
				(context->substream > target && substream < context->substream)) &&
					((vcodec == JANUS_VIDEOCODEC_VP8 && janus_vp8_is_keyframe(payload, plen)) ||
					(vcodec == JANUS_VIDEOCODEC_H264 && janus_h264_is_keyframe(payload, plen)))) {
			JANUS_LOG(LOG_VERB, "Received keyframe on #%d (SSRC %"SCNu32"), switching (was #%d/%"SCNu32")\n",
				substream, ssrc, context->substream, *(ssrcs + context->substream));
			context->substream = substream;
			/* Notify the caller that the substream changed */
			context->changed_substream = TRUE;
			context->last_relayed = now;
		}
	}
	/* If we haven't received our desired substream yet, let's drop temporarily */
	if(context->last_relayed == 0) {
		/* Let's start slow */
		context->last_relayed = now;
	} else if(context->substream > 0) {
		/* Check if too much time went by with no packet relayed */
		if((now - context->last_relayed) > (context->drop_trigger ? context->drop_trigger : 250000)) {
			context->last_relayed = now;
			if(context->substream != substream && context->substream_target_temp != 0) {
				if(context->substream_target > substream) {
					int prev_target = context->substream_target_temp;
					if(context->substream_target_temp == -1)
						context->substream_target_temp = context->substream_target - 1;
					else
						context->substream_target_temp--;
					if(context->substream_target_temp < 0)
						context->substream_target_temp = 0;
					if(context->substream_target_temp != prev_target) {
						JANUS_LOG(LOG_WARN, "No packet received on substream %d for a while, falling back to %d\n",
							context->substream, context->substream_target_temp);
						/* Notify the caller that we (still) need a PLI */
						context->need_pli = TRUE;
					}
				}
			}
		}
	}
	/* Do we need to drop this? */
	if(context->substream < 0)
		return FALSE;
	if(substream != context->substream) {
		JANUS_LOG(LOG_HUGE, "Dropping packet (it's from SSRC %"SCNu32", but we're only relaying SSRC %"SCNu32" now\n",
			ssrc, *(ssrcs + context->substream));
		return FALSE;
	}
	context->last_relayed = janus_get_monotonic_time();
	/* Temporal layers are only available for VP8, so don't do anything else for other codecs */
	if(vcodec == JANUS_VIDEOCODEC_VP8) {
		/* Check if there's any temporal scalability to take into account */
		uint16_t picid = 0;
		uint8_t tlzi = 0;
		uint8_t tid = 0;
		uint8_t ybit = 0;
		uint8_t keyidx = 0;
		if(janus_vp8_parse_descriptor(payload, plen, &picid, &tlzi, &tid, &ybit, &keyidx) == 0) {
			//~ JANUS_LOG(LOG_WARN, "%"SCNu16", %u, %u, %u, %u\n", picid, tlzi, tid, ybit, keyidx);
			if(context->templayer != context->templayer_target && tid == context->templayer_target) {
				/* FIXME We should be smarter in deciding when to switch */
				context->templayer = context->templayer_target;
				/* Notify the caller that the temporal layer changed */
				context->changed_temporal = TRUE;
			}
			if(context->templayer != -1 && tid > context->templayer) {
				JANUS_LOG(LOG_HUGE, "Dropping packet (it's temporal layer %d, but we're capping at %d)\n",
					tid, context->templayer);
				/* We increase the base sequence number, or there will be gaps when delivering later */
				if(sc)
					sc->base_seq++;
				return FALSE;
			}
		}
	}
	/* If we got here, the packet can be relayed */
	return TRUE;
}<|MERGE_RESOLUTION|>--- conflicted
+++ resolved
@@ -650,16 +650,22 @@
 	uint32_t ssrc = ntohl(header->ssrc);
 	uint32_t timestamp = ntohl(header->timestamp);
 	uint16_t seq = ntohs(header->seq_number);
-<<<<<<< HEAD
 	if(ssrc != context->last_ssrc) {
 		/* Audio SSRC changed: update both sequence number and timestamp */
 		JANUS_LOG(LOG_VERB, "SSRC changed, %"SCNu32" --> %"SCNu32"\n",
 			context->last_ssrc, ssrc);
 		context->last_ssrc = ssrc;
+		context->ts_reset = TRUE;
+		context->seq_reset = TRUE;
+		/* Reset skew compensation data */
+		context->new_ssrc = TRUE;
+	}
+	if(context->ts_reset) {
+		/* Video timestamp was paused for a while */
+		JANUS_LOG(LOG_HUGE, "Video RTP timestamp reset requested");
+		context->ts_reset = FALSE;
 		context->base_ts_prev = context->last_ts;
 		context->base_ts = timestamp;
-		context->base_seq_prev = context->last_seq;
-		context->base_seq = seq;
 		/* How much time since the last audio RTP packet? We compute an offset accordingly */
 		if(context->last_time > 0) {
 			gint64 time_diff = janus_get_monotonic_time() - context->last_time;
@@ -675,110 +681,12 @@
 			context->last_ts += (guint32)time_diff;
 			JANUS_LOG(LOG_VERB, "Computed offset for RTP timestamp: %"SCNu32"\n", (guint32)time_diff);
 		}
-		/* Reset skew compensation data */
-		context->new_ssrc = TRUE;
 	}
 	if(context->seq_reset) {
 		/* Audio sequence number was paused for a while: just update that */
 		context->seq_reset = FALSE;
 		context->base_seq_prev = context->last_seq;
 		context->base_seq = seq;
-=======
-	if(video) {
-		if(ssrc != context->v_last_ssrc) {
-			/* Video SSRC changed: update both sequence number and timestamp */
-			JANUS_LOG(LOG_VERB, "Video SSRC changed, %"SCNu32" --> %"SCNu32"\n",
-				context->v_last_ssrc, ssrc);
-			context->v_last_ssrc = ssrc;
-			context->v_ts_reset = TRUE;
-			context->v_seq_reset = TRUE;
-			/* Reset skew compensation data */
-			context->v_new_ssrc = TRUE;
-		}
-		if(context->v_ts_reset) {
-			/* Video timestamp was paused for a while */
-			JANUS_LOG(LOG_HUGE, "Video RTP timestamp reset requested");
-			context->v_ts_reset = FALSE;
-			context->v_base_ts_prev = context->v_last_ts;
-			context->v_base_ts = timestamp;
-			/* How much time since the last video RTP packet? We compute an offset accordingly */
-			if(context->v_last_time > 0) {
-				gint64 time_diff = janus_get_monotonic_time() - context->v_last_time;
-				time_diff = (time_diff*90)/1000; 	/* We're assuming 90khz here */
-				if(time_diff == 0)
-					time_diff = 1;
-				context->v_base_ts_prev += (guint32)time_diff;
-				context->v_last_ts += (guint32)time_diff;
-				JANUS_LOG(LOG_HUGE, "Computed offset for video RTP timestamp: %"SCNu32"\n", (guint32)time_diff);
-			}
-		}
-		if(context->v_seq_reset) {
-			/* Video sequence number was paused for a while */
-			JANUS_LOG(LOG_HUGE, "Video RTP sequence number reset requested");
-			context->v_seq_reset = FALSE;
-			context->v_base_seq_prev = context->v_last_seq;
-			context->v_base_seq = seq;
-		}
-		/* Compute a coherent timestamp and sequence number */
-		context->v_prev_ts = context->v_last_ts;
-		context->v_last_ts = (timestamp-context->v_base_ts) + context->v_base_ts_prev;
-		context->v_prev_seq = context->v_last_seq;
-		context->v_last_seq = (seq-context->v_base_seq)+context->v_base_seq_prev+1;
-		/* Update the timestamp and sequence number in the RTP packet */
-		header->timestamp = htonl(context->v_last_ts);
-		header->seq_number = htons(context->v_last_seq);
-		/* Take note of when we last handled this RTP packet */
-		context->v_last_time = janus_get_monotonic_time();
-	} else {
-		if(ssrc != context->a_last_ssrc) {
-			/* Audio SSRC changed: update both sequence number and timestamp */
-			JANUS_LOG(LOG_VERB, "Audio SSRC changed, %"SCNu32" --> %"SCNu32"\n",
-				context->a_last_ssrc, ssrc);
-			context->a_last_ssrc = ssrc;
-			context->a_ts_reset = TRUE;
-			context->a_seq_reset = TRUE;
-			/* Reset skew compensation data */
-			context->a_new_ssrc = TRUE;
-		}
-		if(context->a_ts_reset) {
-			/* Audio timestamp was paused for a while */
-			JANUS_LOG(LOG_HUGE, "Audio RTP timestamp reset requested");
-			context->a_ts_reset = FALSE;
-			context->a_base_ts_prev = context->a_last_ts;
-			context->a_base_ts = timestamp;
-			/* How much time since the last audio RTP packet? We compute an offset accordingly */
-			if(context->a_last_time > 0) {
-				gint64 time_diff = janus_get_monotonic_time() - context->a_last_time;
-				int akhz = 48;
-				if(header->type == 0 || header->type == 8 || header->type == 9)
-					akhz = 8;	/* We're assuming 48khz here (Opus), unless it's G.711/G.722 (8khz) */
-				time_diff = (time_diff*akhz)/1000;
-				if(time_diff == 0)
-					time_diff = 1;
-				context->a_base_ts_prev += (guint32)time_diff;
-				context->a_prev_ts += (guint32)time_diff;
-				context->a_last_ts += (guint32)time_diff;
-				JANUS_LOG(LOG_HUGE, "Computed offset for audio RTP timestamp: %"SCNu32"\n", (guint32)time_diff);
-			}
-		}
-		if(context->a_seq_reset) {
-			/* Audio sequence number was paused for a while */
-			JANUS_LOG(LOG_HUGE, "Audio RTP sequence number reset requested");
-			context->a_seq_reset = FALSE;
-			context->a_base_seq_prev = context->a_last_seq;
-			context->a_base_seq = seq;
-		}
-		/* Compute a coherent timestamp and sequence number */
-		context->a_prev_ts = context->a_last_ts;
-		context->a_last_ts = (timestamp-context->a_base_ts) + context->a_base_ts_prev;
-		context->a_prev_seq = context->a_last_seq;
-		context->a_last_seq = (seq-context->a_base_seq)+context->a_base_seq_prev+1;
-		/* Update the timestamp and sequence number in the RTP packet */
-		header->timestamp = htonl(context->a_last_ts);
-		header->seq_number = htons(context->a_last_seq);
-		/* Take note of when we last handled this RTP packet */
-		context->a_last_time = janus_get_monotonic_time();
->>>>>>> 0bb2064d
 	}
 	/* Compute a coherent timestamp and sequence number */
 	context->prev_ts = context->last_ts;
