--- conflicted
+++ resolved
@@ -12,12 +12,9 @@
 # default_prebuffering = number of packets to buffer before decoding each particiant (default=6)
 # record = true|false (whether this room should be recorded, default=false)
 # record_file = "/path/to/recording.wav" (where to save the recording)
-<<<<<<< HEAD
-# groups = optional, non-hierarchical, array of groups to tag participants, for external forwarding purposes only
-=======
 # allow_rtp_participants = true|false (whether participants should be allowed to join
 #		via plain RTP as well, rather than just WebRTC, default=false)
->>>>>>> a08a042d
+# groups = optional, non-hierarchical, array of groups to tag participants, for external forwarding purposes only
 #
 #     The following lines are only needed if you want the mixed audio
 #     to be automatically forwarded via plain RTP to an external component
