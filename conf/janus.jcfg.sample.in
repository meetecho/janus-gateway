--- conflicted
+++ resolved
@@ -131,16 +131,9 @@
 }
 
 # Media-related stuff: you can configure whether if you want
-<<<<<<< HEAD
-# to enable IPv6 support, if RFC4588 support for retransmissions
-# should be negotiated or not (off by default), the minimum size of the
-# NACK queue (in ms, defaults to 200ms) for retransmissions no matter the RTT, the
-# range of ports to use for RTP and RTCP (by default, no range is envisaged), the
-=======
-# to enable IPv6 support, the maximum size of the NACK queue (in
-# milliseconds, defaults to 500ms) for retransmissions, the range of
+# to enable IPv6 support, the minimum size of the NACK queue (in ms,
+# defaults to 200ms) for retransmissions no matter the RTT, the range of
 # ports to use for RTP and RTCP (by default, no range is envisaged), the
->>>>>>> 62224e69
 # starting MTU for DTLS (1200 by default, it adapts automatically),
 # how much time, in seconds, should pass with no media (audio or
 # video) being received before Janus notifies you about this (default=1s,
@@ -155,12 +148,7 @@
 # you should pick a reasonable trade-off (usually 2*max expected RTT).
 media: {
 	#ipv6 = true
-<<<<<<< HEAD
 	#min_nack_queue = 500
-	#rfc_4588 = true
-=======
-	#max_nack_queue = 500
->>>>>>> 62224e69
 	#rtp_port_range = "20000-40000"
 	#dtls_mtu = 1200
 	#no_media_timer = 1
