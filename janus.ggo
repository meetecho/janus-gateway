<<<<<<< HEAD
#Janus 0.9.4 gengetopt file
=======
#Janus 0.10.8 gengetopt file
>>>>>>> 2aa3b05e
option "daemon" b "Launch Janus in background as a daemon" flag off
option "pid-file" p "Open the specified PID file when starting Janus (default=none)" string typestr="path" optional
option "disable-stdout" N "Disable stdout based logging" flag off
option "log-file" L "Log to the specified file (default=stdout only)" string typestr="path" optional
option "cwd-path" H "Working directory for Janus daemon process (default=/)" string typestr="path" optional
option "interface" i "Interface to use (will be the public IP)" string typestr="ipaddress" optional
option "plugins-folder" P "Plugins folder (default=./plugins)" string typestr="path" optional
option "config" C "Configuration file to use" string typestr="filename" optional
option "configs-folder" F "Configuration files folder (default=./conf)" string typestr="path" optional
option "cert-pem" c "DTLS certificate" string typestr="filename" optional
option "cert-key" k "DTLS certificate key" string typestr="filename" optional
option "cert-pwd" K "DTLS certificate key passphrase (if needed)" string typestr="text" optional
option "stun-server" S "STUN server(:port) to use, if needed (e.g., Janus behind NAT, default=none)" string typestr="ip:port" optional
option "nat-1-1" 1 "Comma-separated list of public IPs to put in all host candidates, assuming a 1:1 NAT is in place (e.g., Amazon EC2 instances, default=none)" string typestr="ips" optional
option "keep-private-host" 2 "When nat-1-1 is used (e.g., Amazon EC2 instances), don't remove the private host, but keep both to simulate STUN" flag off
option "ice-enforce-list" E "Comma-separated list of the only interfaces to use for ICE gathering; partial strings are supported (e.g., eth0 or eno1,wlan0, default=none)" string typestr="list" optional
option "ice-ignore-list" X "Comma-separated list of interfaces or IP addresses to ignore for ICE gathering; partial strings are supported (e.g., vmnet8,192.168.0.1,10.0.0.1 or vmnet,192.168., default=vmnet)" string typestr="list" optional
option "ipv6-candidates" 6 "Whether to enable IPv6 candidates or not (experimental)" flag off
option "libnice-debug" l "Whether to enable libnice debugging or not" flag off
option "full-trickle" f "Do full-trickle instead of half-trickle" flag off
option "ice-lite" I "Whether to enable the ICE Lite mode or not" flag off
option "ice-tcp" T "Whether to enable ICE-TCP or not (warning: only works with ICE Lite)" flag off
option "min-nack-queue" Q "Minimum size of the NACK queue (in ms) per user for retransmissions, no matter the RTT" int typestr="number" optional
option "no-media-timer" t "Time (in s) that should pass with no media (audio or video) being received before Janus notifies you about this" int typestr="number" optional
option "slowlink-threshold" W "Number of lost packets (per s) that should trigger a 'slowlink' Janus API event to users" int typestr="number" optional
option "rtp-port-range" r "Port range to use for RTP/RTCP" string typestr="min-max" optional
option "twcc-period" B "How often (in ms) to send TWCC feedback back to senders, if negotiated (default=200ms)" int typestr="number" optional
option "server-name" n "Public name of this Janus instance (default=MyJanusInstance)" string typestr="name" optional
option "session-timeout" s "Session timeout value, in seconds (default=60)" int typestr="number" optional
option "reclaim-session-timeout" m "Reclaim session timeout value, in seconds (default=0)" int typestr="number" optional
option "debug-level" d "Debug/logging level (0=disable debugging, 7=maximum debug level; default=4)" int typestr="1-7" optional
option "debug-timestamps" D "Enable debug/logging timestamps" flag off
option "disable-colors" o "Disable color in the logging" flag off
option "debug-locks" M "Enable debugging of locks/mutexes (very verbose!)" flag off
option "apisecret" a "API secret all requests need to pass in order to be accepted by Janus (useful when wrapping Janus API requests in a server, none by default)" string typestr="randomstring" optional
option "token-auth" A "Enable token-based authentication for all requests" flag off
option "token-auth-secret" - "Secret to verify HMAC-signed tokens with, to be used with -A" string typestr="randomstring" optional
option "event-handlers" e "Enable event handlers" flag off
option "no-webrtc-encryption" w "Disable WebRTC encryption, so no DTLS or SRTP (only for debugging!)" flag off<|MERGE_RESOLUTION|>--- conflicted
+++ resolved
@@ -1,8 +1,4 @@
-<<<<<<< HEAD
-#Janus 0.9.4 gengetopt file
-=======
 #Janus 0.10.8 gengetopt file
->>>>>>> 2aa3b05e
 option "daemon" b "Launch Janus in background as a daemon" flag off
 option "pid-file" p "Open the specified PID file when starting Janus (default=none)" string typestr="path" optional
 option "disable-stdout" N "Disable stdout based logging" flag off
