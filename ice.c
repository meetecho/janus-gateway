--- conflicted
+++ resolved
@@ -2899,16 +2899,12 @@
 void janus_ice_incoming_data(janus_ice_handle *handle, char *label, gboolean textdata, char *buffer, int length) {
 	if(handle == NULL || buffer == NULL || length <= 0)
 		return;
-	janus_plugin_data data = { .label = label, .buffer = buffer, .length = length };
+	janus_plugin_data data = { .label = label, .binary = !textdata, .buffer = buffer, .length = length };
 	janus_plugin *plugin = (janus_plugin *)handle->app;
 	if(plugin && plugin->incoming_data && handle->app_handle &&
 			!g_atomic_int_get(&handle->app_handle->stopped) &&
 			!g_atomic_int_get(&handle->destroyed))
-<<<<<<< HEAD
 		plugin->incoming_data(handle->app_handle, &data);
-=======
-		plugin->incoming_data(handle->app_handle, label, textdata, buffer, length);
->>>>>>> 11d78977
 }
 
 
@@ -4517,7 +4513,6 @@
 }
 
 #ifdef HAVE_SCTP
-<<<<<<< HEAD
 void janus_ice_relay_data(janus_ice_handle *handle, janus_plugin_data *packet) {
 	if(!handle || handle->queued_packets == NULL || packet == NULL || packet->buffer == NULL || packet->length < 1)
 		return;
@@ -4526,18 +4521,7 @@
 	pkt->data = g_malloc(packet->length);
 	memcpy(pkt->data, packet->buffer, packet->length);
 	pkt->length = packet->length;
-	pkt->type = JANUS_ICE_PACKET_DATA;
-=======
-void janus_ice_relay_data(janus_ice_handle *handle, char *label, gboolean textdata, char *buf, int len) {
-	if(!handle || handle->queued_packets == NULL || buf == NULL || len < 1)
-		return;
-	/* Queue this packet */
-	janus_ice_queued_packet *pkt = g_malloc(sizeof(janus_ice_queued_packet));
-	pkt->data = g_malloc(len);
-	memcpy(pkt->data, buf, len);
-	pkt->length = len;
-	pkt->type = textdata ? JANUS_ICE_PACKET_TEXT : JANUS_ICE_PACKET_BINARY;
->>>>>>> 11d78977
+	pkt->type = packet->binary ? JANUS_ICE_PACKET_BINARY : JANUS_ICE_PACKET_TEXT;
 	pkt->control = FALSE;
 	pkt->encrypted = FALSE;
 	pkt->retransmission = FALSE;
