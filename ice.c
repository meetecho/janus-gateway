/*! \file    ice.c
 * \author   Lorenzo Miniero <lorenzo@meetecho.com>
 * \copyright GNU General Public License v3
 * \brief    ICE/STUN/TURN processing
 * \details  Implementation (based on libnice) of the ICE process. The
 * code handles the whole ICE process, from the gathering of candidates
 * to the final setup of a virtual channel RTP and RTCP can be transported
 * on. Incoming RTP and RTCP packets from peers are relayed to the associated
 * plugins by means of the incoming_rtp and incoming_rtcp callbacks. Packets
 * to be sent to peers are relayed by peers invoking the relay_rtp and
 * relay_rtcp gateway callbacks instead.
 *
 * \ingroup protocols
 * \ref protocols
 */

#include <ifaddrs.h>
#include <net/if.h>
#include <sys/socket.h>
#include <sys/time.h>
#include <netdb.h>
#include <fcntl.h>
#include <stun/usages/bind.h>
#include <nice/debug.h>

#include "janus.h"
#include "debug.h"
#include "ice.h"
#include "turnrest.h"
#include "dtls.h"
#include "sdp.h"
#include "rtp.h"
#include "rtcp.h"
#include "apierror.h"
#include "ip-utils.h"
#include "events.h"

/* STUN server/port, if any */
static char *janus_stun_server = NULL;
static uint16_t janus_stun_port = 0;

char *janus_ice_get_stun_server(void) {
	return janus_stun_server;
}
uint16_t janus_ice_get_stun_port(void) {
	return janus_stun_port;
}


/* TURN server/port and credentials, if any */
static char *janus_turn_server = NULL;
static uint16_t janus_turn_port = 0;
static char *janus_turn_user = NULL, *janus_turn_pwd = NULL;
static NiceRelayType janus_turn_type = NICE_RELAY_TYPE_TURN_UDP;

char *janus_ice_get_turn_server(void) {
	return janus_turn_server;
}
uint16_t janus_ice_get_turn_port(void) {
	return janus_turn_port;
}


/* TURN REST API support, if any */
char *janus_ice_get_turn_rest_api(void) {
#ifndef HAVE_LIBCURL
	return NULL;
#else
	return (char *)janus_turnrest_get_backend();
#endif
}


/* ICE-Lite status */
static gboolean janus_ice_lite_enabled;
gboolean janus_ice_is_ice_lite_enabled(void) {
	return janus_ice_lite_enabled;
}

/* ICE-TCP support (only libnice >= 0.1.8, currently broken) */
static gboolean janus_ice_tcp_enabled;
gboolean janus_ice_is_ice_tcp_enabled(void) {
	return janus_ice_tcp_enabled;
}

/* IPv6 support (still mostly WIP) */
static gboolean janus_ipv6_enabled;
gboolean janus_ice_is_ipv6_enabled(void) {
	return janus_ipv6_enabled;
}

/* Whether BUNDLE support is mandatory or not (false by default) */
static gboolean janus_force_bundle;
void janus_ice_force_bundle(gboolean forced) {
	janus_force_bundle = forced;
	JANUS_LOG(LOG_INFO, "BUNDLE %s going to be forced\n", janus_force_bundle ? "is" : "is NOT");
}
gboolean janus_ice_is_bundle_forced(void) {
	return janus_force_bundle;
}

/* Whether rtcp-mux support is mandatory or not (false by default) */
static gboolean janus_force_rtcpmux;
static gint janus_force_rtcpmux_blackhole_port = 1234;
static gint janus_force_rtcpmux_blackhole_fd = -1;
void janus_ice_force_rtcpmux(gboolean forced) {
	janus_force_rtcpmux = forced;
	JANUS_LOG(LOG_INFO, "rtcp-mux %s going to be forced\n", janus_force_rtcpmux ? "is" : "is NOT");
	if(!janus_force_rtcpmux) {
		/*
		 * Since rtcp-mux is NOT going to be forced, we need to do some magic to get rid of unneeded
		 * RTCP components when rtcp-mux is indeed negotiated when creating a PeerConnection. In
		 * particular, there's no way to remove a component in libnice (you can only remove streams),
		 * and you can read why this is a problem here:
		 * 		https://github.com/meetecho/janus-gateway/issues/154
		 * 		https://github.com/meetecho/janus-gateway/pull/362
		 * This means that, to effectively do that without just ignoring the component, we need
		 * to set a dummy candidate on it to "trick" libnice into thinking ICE is done for it.
		 * Since libnice will still occasionally send keepalives to the dummy peer, and we don't
		 * want it to send messages to a service that might not like it, we create a "blackhole"
		 * UDP server to receive all those keepalives and then just discard them.
		 */
		int blackhole = socket(AF_INET, SOCK_DGRAM, 0);
		if(blackhole < 0) {
			JANUS_LOG(LOG_WARN, "Error creating RTCP component blackhole socket, using port %d instead\n", janus_force_rtcpmux_blackhole_port);
			return;
		}
		fcntl(blackhole, F_SETFL, O_NONBLOCK);
		struct sockaddr_in serveraddr;
		serveraddr.sin_family = AF_INET;
		serveraddr.sin_addr.s_addr = htonl(INADDR_ANY);
		serveraddr.sin_port = htons(0);		/* Choose a random port, that works for us */
		if(bind(blackhole, (struct sockaddr *)&serveraddr, sizeof(serveraddr)) < 0) {
			JANUS_LOG(LOG_WARN, "Error binding RTCP component blackhole socket, using port %d instead\n", janus_force_rtcpmux_blackhole_port);
			close(blackhole);
			return;
		}
		socklen_t len = sizeof(serveraddr);
		if(getsockname(blackhole, (struct sockaddr *)&serveraddr, &len) < 0) {
			JANUS_LOG(LOG_WARN, "Error retrieving port assigned to RTCP component blackhole socket, using port %d instead\n", janus_force_rtcpmux_blackhole_port);
			close(blackhole);
			return;
		}
		janus_force_rtcpmux_blackhole_port = ntohs(serveraddr.sin_port);
		JANUS_LOG(LOG_VERB, "  -- RTCP component blackhole socket bound to port %d\n", janus_force_rtcpmux_blackhole_port);
		janus_force_rtcpmux_blackhole_fd = blackhole;
	}
}
gint janus_ice_get_rtcpmux_blackhole_port(void) {
	return janus_force_rtcpmux_blackhole_port;
}
gboolean janus_ice_is_rtcpmux_forced(void) {
	return janus_force_rtcpmux;
}


/* libnice debugging */
static gboolean janus_ice_debugging_enabled;
gboolean janus_ice_is_ice_debugging_enabled(void) {
	return janus_ice_debugging_enabled;
}
void janus_ice_debugging_enable(void) {
	JANUS_LOG(LOG_VERB, "Enabling libnice debugging...\n");
	if(g_getenv("NICE_DEBUG") == NULL) {
		JANUS_LOG(LOG_WARN, "No NICE_DEBUG environment variable set, setting maximum debug\n");
		g_setenv("NICE_DEBUG", "all", TRUE);
	}
	if(g_getenv("G_MESSAGES_DEBUG") == NULL) {
		JANUS_LOG(LOG_WARN, "No G_MESSAGES_DEBUG environment variable set, setting maximum debug\n");
		g_setenv("G_MESSAGES_DEBUG", "all", TRUE);
	}
	JANUS_LOG(LOG_VERB, "Debugging NICE_DEBUG=%s G_MESSAGES_DEBUG=%s\n",
		g_getenv("NICE_DEBUG"), g_getenv("G_MESSAGES_DEBUG"));
	janus_ice_debugging_enabled = TRUE;
	nice_debug_enable(strstr(g_getenv("NICE_DEBUG"), "all") || strstr(g_getenv("NICE_DEBUG"), "stun"));
}
void janus_ice_debugging_disable(void) {
	JANUS_LOG(LOG_VERB, "Disabling libnice debugging...\n");
	janus_ice_debugging_enabled = FALSE;
	nice_debug_disable(TRUE);
}


/* NAT 1:1 stuff */
static gboolean nat_1_1_enabled = FALSE;
void janus_ice_enable_nat_1_1(void) {
	nat_1_1_enabled = TRUE;
}

/* Interface/IP enforce/ignore lists */
GList *janus_ice_enforce_list = NULL, *janus_ice_ignore_list = NULL;
janus_mutex ice_list_mutex;

void janus_ice_enforce_interface(const char *ip) {
	if(ip == NULL)
		return;
	/* Is this an IP or an interface? */
	janus_mutex_lock(&ice_list_mutex);
	janus_ice_enforce_list = g_list_append(janus_ice_enforce_list, (gpointer)ip);
	janus_mutex_unlock(&ice_list_mutex);
}
gboolean janus_ice_is_enforced(const char *ip) {
	if(ip == NULL || janus_ice_enforce_list == NULL)
		return false;
	janus_mutex_lock(&ice_list_mutex);
	GList *temp = janus_ice_enforce_list;
	while(temp) {
		const char *enforced = (const char *)temp->data;
		if(enforced != NULL && strstr(ip, enforced)) {
			janus_mutex_unlock(&ice_list_mutex);
			return true;
		}
		temp = temp->next;
	}
	janus_mutex_unlock(&ice_list_mutex);
	return false;
}

void janus_ice_ignore_interface(const char *ip) {
	if(ip == NULL)
		return;
	/* Is this an IP or an interface? */
	janus_mutex_lock(&ice_list_mutex);
	janus_ice_ignore_list = g_list_append(janus_ice_ignore_list, (gpointer)ip);
	if(janus_ice_enforce_list != NULL) {
		JANUS_LOG(LOG_WARN, "Added %s to the ICE ignore list, but the ICE enforce list is not empty: the ICE ignore list will not be used\n", ip);
	}
	janus_mutex_unlock(&ice_list_mutex);
}
gboolean janus_ice_is_ignored(const char *ip) {
	if(ip == NULL || janus_ice_ignore_list == NULL)
		return false;
	janus_mutex_lock(&ice_list_mutex);
	GList *temp = janus_ice_ignore_list;
	while(temp) {
		const char *ignored = (const char *)temp->data;
		if(ignored != NULL && strstr(ip, ignored)) {
			janus_mutex_unlock(&ice_list_mutex);
			return true;
		}
		temp = temp->next;
	}
	janus_mutex_unlock(&ice_list_mutex);
	return false;
}


/* Frequency of statistics via event handlers (one second by default) */
static int janus_ice_event_stats_period = 1;
void janus_ice_set_event_stats_period(int period) {
	janus_ice_event_stats_period = period;
}
int janus_ice_get_event_stats_period(void) {
	return janus_ice_event_stats_period;
}


/* RTP/RTCP port range */
uint16_t rtp_range_min = 0;
uint16_t rtp_range_max = 0;


/* Helpers to demultiplex protocols */
static gboolean janus_is_dtls(gchar *buf) {
	return ((*buf >= 20) && (*buf <= 64));
}

static gboolean janus_is_rtp(gchar *buf) {
	rtp_header *header = (rtp_header *)buf;
	return ((header->type < 64) || (header->type >= 96));
}

static gboolean janus_is_rtcp(gchar *buf) {
	rtp_header *header = (rtp_header *)buf;
	return ((header->type >= 64) && (header->type < 96));
}


#define JANUS_ICE_PACKET_AUDIO	0
#define JANUS_ICE_PACKET_VIDEO	1
#define JANUS_ICE_PACKET_DATA	2
/* Janus enqueued (S)RTP/(S)RTCP packet to send */
typedef struct janus_ice_queued_packet {
	char *data;
	gint length;
	gint type;
	gboolean control;
	gboolean encrypted;
} janus_ice_queued_packet;
/* This is a static, fake, message we use as a trigger to send a DTLS alert */
static janus_ice_queued_packet janus_ice_dtls_alert;


/* Time, in seconds, that should pass with no media (audio or video) being
 * received before Janus notifies you about this with a receiving=false */
#define DEFAULT_NO_MEDIA_TIMER	1
static uint no_media_timer = DEFAULT_NO_MEDIA_TIMER;
void janus_set_no_media_timer(uint timer) {
	no_media_timer = timer;
	if(no_media_timer == 0)
		JANUS_LOG(LOG_VERB, "Disabling no-media timer\n");
	else
		JANUS_LOG(LOG_VERB, "Setting no-media timer to %ds\n", no_media_timer);
}
uint janus_get_no_media_timer(void) {
	return no_media_timer;
}


/* Maximum value, in milliseconds, for the NACK queue/retransmissions (default=300ms) */
#define DEFAULT_MAX_NACK_QUEUE	300
/* Maximum ignore count after retransmission (100ms) */
#define MAX_NACK_IGNORE			100000

static uint max_nack_queue = DEFAULT_MAX_NACK_QUEUE;
void janus_set_max_nack_queue(uint mnq) {
	max_nack_queue = mnq;
	if(max_nack_queue == 0)
		JANUS_LOG(LOG_VERB, "Disabling NACK queue\n");
	else
		JANUS_LOG(LOG_VERB, "Setting max NACK queue to %ds\n", max_nack_queue);
}
uint janus_get_max_nack_queue(void) {
	return max_nack_queue;
}
/* Helper to clean old NACK packets in the buffer when they exceed the queue time limit */
static void janus_cleanup_nack_buffer(gint64 now, janus_ice_stream *stream) {
	if(stream && stream->rtp_component) {
		janus_ice_component *component = stream->rtp_component;
		janus_mutex_lock(&component->mutex);
		if(component->retransmit_buffer) {
			GList *first = g_list_first(component->retransmit_buffer);
			janus_rtp_packet *p = (janus_rtp_packet *)first->data;
			while(p && (now - p->created >= (gint64)max_nack_queue*1000)) {
				/* Packet is too old, get rid of it */
				first->data = NULL;
				component->retransmit_buffer = g_list_delete_link(component->retransmit_buffer, first);
				g_free(p->data);
				p->data = NULL;
				g_free(p);
				first = g_list_first(component->retransmit_buffer);
				p = (janus_rtp_packet *)(first ? first->data : NULL);
			}
		}
		janus_mutex_unlock(&component->mutex);
	}
}


#define SEQ_MISSING_WAIT 12000 /*  12ms */
#define SEQ_NACKED_WAIT 155000 /* 155ms */
/* janus_seq_info list functions */
static void janus_seq_append(janus_seq_info **head, janus_seq_info *new_seq) {
	if(*head == NULL) {
		new_seq->prev = new_seq;
		new_seq->next = new_seq;
		*head = new_seq;
	} else {
		janus_seq_info *last_seq = (*head)->prev;
		new_seq->prev = last_seq;
		new_seq->next = *head;
		(*head)->prev = new_seq;
		last_seq->next = new_seq;
	}
}
static janus_seq_info *janus_seq_pop_head(janus_seq_info **head) {
	janus_seq_info *pop_seq = *head;
	if(pop_seq) {
		janus_seq_info *new_head = pop_seq->next;
		if(pop_seq == new_head || new_head == NULL) {
			*head = NULL;
		} else {
			*head = new_head;
			new_head->prev = pop_seq->prev;
			new_head->prev->next = new_head;
		}
	}
	return pop_seq;
}
static void janus_seq_list_free(janus_seq_info **head) {
	if(!*head)
		return;
	janus_seq_info *cur = *head;
	do {
		janus_seq_info *next = cur->next;
		g_free(cur);
		cur = next;
	} while(cur != *head);
	*head = NULL;
}
static int janus_seq_in_range(guint16 seqn, guint16 start, guint16 len) {
	/* Supports wrapping sequence (easier with int range) */
	int n = seqn;
	int nh = (1<<16) + n;
	int s = start;
	int e = s + len;
	return (s <= n && n < e) || (s <= nh && nh < e);
}


/* Internal method for relaying RTCP messages, optionally filtering them in case they come from plugins */
void janus_ice_relay_rtcp_internal(janus_ice_handle *handle, int video, char *buf, int len, gboolean filter_rtcp);


/* Map of old plugin sessions that have been closed */
static GHashTable *old_plugin_sessions;
static janus_mutex old_plugin_sessions_mutex;
gboolean janus_plugin_session_is_alive(janus_plugin_session *plugin_session) {
	/* Make sure this plugin session is still alive */
	janus_mutex_lock_nodebug(&old_plugin_sessions_mutex);
	janus_plugin_session *result = g_hash_table_lookup(old_plugin_sessions, plugin_session);
	janus_mutex_unlock_nodebug(&old_plugin_sessions_mutex);
	if(result != NULL) {
		JANUS_LOG(LOG_ERR, "Invalid plugin session (%p)\n", plugin_session);
	}
	return (result == NULL);
}

/* Watchdog for removing old handles */
static GHashTable *old_handles = NULL;
static GMainContext *handles_watchdog_context = NULL;
GMainLoop *handles_watchdog_loop = NULL;
GThread *handles_watchdog = NULL;
static janus_mutex old_handles_mutex;

static gboolean janus_ice_handles_cleanup(gpointer user_data) {
	janus_ice_handle *handle = (janus_ice_handle *) user_data;

	JANUS_LOG(LOG_INFO, "Cleaning up handle %"SCNu64"...\n", handle->handle_id);
	janus_ice_free(handle);

	return G_SOURCE_REMOVE;
}

static gboolean janus_ice_handles_check(gpointer user_data) {
	GMainContext *watchdog_context = (GMainContext *) user_data;
	janus_mutex_lock(&old_handles_mutex);
	if(old_handles && g_hash_table_size(old_handles) > 0) {
		GHashTableIter iter;
		gpointer value;
		g_hash_table_iter_init(&iter, old_handles);
		while (g_hash_table_iter_next(&iter, NULL, &value)) {
			janus_ice_handle *handle = (janus_ice_handle *) value;
			if (!handle) {
				continue;
			}
			/* Schedule the ICE handle for deletion */
			g_hash_table_iter_remove(&iter);
			GSource *timeout_source = g_timeout_source_new_seconds(3);
			g_source_set_callback(timeout_source, janus_ice_handles_cleanup, handle, NULL);
			g_source_attach(timeout_source, watchdog_context);
			g_source_unref(timeout_source);
		}
	}
	janus_mutex_unlock(&old_handles_mutex);

	if(janus_force_rtcpmux_blackhole_fd > -1) {
		/* Also read the blackhole socket (unneeded RTCP components keepalives) and dump the packets */
		char buffer[1500];
		struct sockaddr_storage addr;
		socklen_t len = sizeof(addr);
		ssize_t res = 0;
		do {
			/* Read and ignore */
			res = recvfrom(janus_force_rtcpmux_blackhole_fd, buffer, sizeof(buffer), 0, (struct sockaddr*)&addr, &len);
		} while(res > -1);
	}

	return G_SOURCE_CONTINUE;
}

static gpointer janus_ice_handles_watchdog(gpointer user_data) {
	GMainLoop *loop = (GMainLoop *) user_data;
	GMainContext *watchdog_context = g_main_loop_get_context(loop);
	GSource *timeout_source;

	timeout_source = g_timeout_source_new_seconds(1);
	g_source_set_callback(timeout_source, janus_ice_handles_check, watchdog_context, NULL);
	g_source_attach(timeout_source, watchdog_context);
	g_source_unref(timeout_source);

	JANUS_LOG(LOG_INFO, "ICE handles watchdog started\n");

	g_main_loop_run(loop);

	return NULL;
}


static void janus_ice_notify_media(janus_ice_handle *handle, gboolean video, gboolean up) {
	if(handle == NULL)
		return;
	/* Prepare JSON event to notify user/application */
	JANUS_LOG(LOG_VERB, "[%"SCNu64"] Notifying that we %s receiving %s\n",
		handle->handle_id, up ? "are" : "are NOT", video ? "video" : "audio");
	janus_session *session = (janus_session *)handle->session;
	if(session == NULL)
		return;
	json_t *event = json_object();
	json_object_set_new(event, "janus", json_string("media"));
	json_object_set_new(event, "session_id", json_integer(session->session_id));
	json_object_set_new(event, "sender", json_integer(handle->handle_id));
	json_object_set_new(event, "type", json_string(video ? "video" : "audio"));
	json_object_set_new(event, "receiving", up ? json_true() : json_false());
	if(!up && no_media_timer > 1)
		json_object_set_new(event, "seconds", json_integer(no_media_timer));
	/* Send the event */
	JANUS_LOG(LOG_VERB, "[%"SCNu64"] Sending event to transport...\n", handle->handle_id);
	janus_session_notify_event(session, event);
	/* Notify event handlers as well */
	if(janus_events_is_enabled()) {
		json_t *info = json_object();
		json_object_set_new(info, "media", json_string(video ? "video" : "audio"));
		json_object_set_new(info, "receiving", up ? json_true() : json_false());
		if(!up && no_media_timer > 1)
			json_object_set_new(info, "seconds", json_integer(no_media_timer));
		janus_events_notify_handlers(JANUS_EVENT_TYPE_MEDIA, session->session_id, handle->handle_id, info);
	}
}

void janus_ice_notify_hangup(janus_ice_handle *handle, const char *reason) {
	if(handle == NULL)
		return;
	/* Prepare JSON event to notify user/application */
	JANUS_LOG(LOG_VERB, "[%"SCNu64"] Notifying WebRTC hangup\n", handle->handle_id);
	janus_session *session = (janus_session *)handle->session;
	if(session == NULL)
		return;
	json_t *event = json_object();
	json_object_set_new(event, "janus", json_string("hangup"));
	json_object_set_new(event, "session_id", json_integer(session->session_id));
	json_object_set_new(event, "sender", json_integer(handle->handle_id));
	if(reason != NULL)
		json_object_set_new(event, "reason", json_string(reason));
	/* Send the event */
	JANUS_LOG(LOG_VERB, "[%"SCNu64"] Sending event to transport...\n", handle->handle_id);
	janus_session_notify_event(session, event);
	/* Notify event handlers as well */
	if(janus_events_is_enabled()) {
		json_t *info = json_object();
		json_object_set_new(info, "connection", json_string("hangup"));
		janus_events_notify_handlers(JANUS_EVENT_TYPE_WEBRTC, session->session_id, handle->handle_id, info);
	}
}


/* Trickle helpers */
janus_ice_trickle *janus_ice_trickle_new(janus_ice_handle *handle, const char *transaction, json_t *candidate) {
	if(transaction == NULL || candidate == NULL)
		return NULL;
	janus_ice_trickle *trickle = g_malloc0(sizeof(janus_ice_trickle));
	trickle->handle = handle;
	trickle->received = janus_get_monotonic_time();
	trickle->transaction = g_strdup(transaction);
	trickle->candidate = json_deep_copy(candidate);
	return trickle;
}

gint janus_ice_trickle_parse(janus_ice_handle *handle, json_t *candidate, const char **error) {
	const char *ignore_error = NULL;
	if (error == NULL) {
		error = &ignore_error;
	}
	if(handle == NULL) {
		*error = "Invalid handle";
		return JANUS_ERROR_HANDLE_NOT_FOUND;
	}
	/* Parse trickle candidate */
	if(!json_is_object(candidate) || json_object_get(candidate, "completed") != NULL) {
		JANUS_LOG(LOG_VERB, "No more remote candidates for handle %"SCNu64"!\n", handle->handle_id);
		janus_flags_set(&handle->webrtc_flags, JANUS_ICE_HANDLE_WEBRTC_ALL_TRICKLES);
	} else {
		/* Handle remote candidate */
		json_t *mid = json_object_get(candidate, "sdpMid");
		if(!mid) {
			*error = "Trickle error: missing mandatory element (sdpMid)";
			return JANUS_ERROR_MISSING_MANDATORY_ELEMENT;
		}
		if(!json_is_string(mid)) {
			*error = "Trickle error: invalid element type (sdpMid should be a string)";
			return JANUS_ERROR_INVALID_ELEMENT_TYPE;
		}
		json_t *mline = json_object_get(candidate, "sdpMLineIndex");
		if(!mline) {
			*error = "Trickle error: missing mandatory element (sdpMLineIndex)";
			return JANUS_ERROR_MISSING_MANDATORY_ELEMENT;
		}
		if(!json_is_integer(mline) || json_integer_value(mline) < 0) {
			*error = "Trickle error: invalid element type (sdpMLineIndex should be an integer)";
			return JANUS_ERROR_INVALID_ELEMENT_TYPE;
		}
		json_t *rc = json_object_get(candidate, "candidate");
		if(!rc) {
			*error = "Trickle error: missing mandatory element (candidate)";
			return JANUS_ERROR_MISSING_MANDATORY_ELEMENT;
		}
		if(!json_is_string(rc)) {
			*error = "Trickle error: invalid element type (candidate should be a string)";
			return JANUS_ERROR_INVALID_ELEMENT_TYPE;
		}
		JANUS_LOG(LOG_VERB, "[%"SCNu64"] Trickle candidate (%s): %s\n", handle->handle_id, json_string_value(mid), json_string_value(rc));
		/* Parse it */
		int sdpMLineIndex = json_integer_value(mline);
		int video = 0, data = 0;
		/* FIXME badly, we should have an array of m-lines in the handle object */
		switch(sdpMLineIndex) {
			case 0:
				if(handle->audio_stream == NULL) {
					video = handle->video_stream ? 1 : 0;
					data = !video;
				}
				break;
			case 1:
				if(handle->audio_stream == NULL) {
					data = 1;
				} else {
					video = handle->video_stream ? 1 : 0;
					data = !video;
				}
				break;
			case 2:
				data = 1;
				break;
			default:
				/* FIXME We don't support more than 3 m-lines right now */
				*error = "Trickle error: invalid element type (sdpMLineIndex not [0,2])";
				return JANUS_ERROR_INVALID_ELEMENT_TYPE;
		}
#ifndef HAVE_SCTP
		data = 0;
#endif
		if(janus_flags_is_set(&handle->webrtc_flags, JANUS_ICE_HANDLE_WEBRTC_BUNDLE)
				&& sdpMLineIndex != 0) {
			JANUS_LOG(LOG_VERB, "[%"SCNu64"] Got a %s candidate but we're bundling, ignoring...\n", handle->handle_id, json_string_value(mid));
		} else {
			janus_ice_stream *stream = video ? handle->video_stream : (data ? handle->data_stream : handle->audio_stream);
			if(stream == NULL) {
				*error = "Trickle error: invalid element type (no such stream)";
				return JANUS_ERROR_TRICKE_INVALID_STREAM;
			}
			int res = janus_sdp_parse_candidate(stream, json_string_value(rc), 1);
			if(res != 0) {
				JANUS_LOG(LOG_ERR, "[%"SCNu64"] Failed to parse candidate... (%d)\n", handle->handle_id, res);
				/* FIXME Should we return an error? */
			}
		}
	}
	return 0;
}

void janus_ice_trickle_destroy(janus_ice_trickle *trickle) {
	if(trickle == NULL)
		return;
	trickle->handle = NULL;
	if(trickle->transaction)
		g_free(trickle->transaction);
	trickle->transaction = NULL;
	if(trickle->candidate)
		json_decref(trickle->candidate);
	trickle->candidate = NULL;
	g_free(trickle);
}


/* libnice initialization */
void janus_ice_init(gboolean ice_lite, gboolean ice_tcp, gboolean ipv6, uint16_t rtp_min_port, uint16_t rtp_max_port) {
	janus_ice_lite_enabled = ice_lite;
	janus_ice_tcp_enabled = ice_tcp;
	janus_ipv6_enabled = ipv6;
	JANUS_LOG(LOG_INFO, "Initializing ICE stuff (%s mode, ICE-TCP candidates %s, IPv6 support %s)\n",
		janus_ice_lite_enabled ? "Lite" : "Full",
		janus_ice_tcp_enabled ? "enabled" : "disabled",
		janus_ipv6_enabled ? "enabled" : "disabled");
	if(janus_ice_tcp_enabled) {
#ifndef HAVE_LIBNICE_TCP
		JANUS_LOG(LOG_WARN, "libnice version < 0.1.8, disabling ICE-TCP support\n");
		janus_ice_tcp_enabled = FALSE;
#else
		if(!janus_ice_lite_enabled) {
			JANUS_LOG(LOG_WARN, "ICE-TCP only works in libnice if you enable ICE Lite too: disabling ICE-TCP support\n");
			janus_ice_tcp_enabled = FALSE;
		}
#endif
	}
	/* libnice debugging is disabled unless explicitly stated */
	nice_debug_disable(TRUE);

	/*! \note The RTP/RTCP port range configuration may be just a placeholder: for
	 * instance, libnice supports this since 0.1.0, but the 0.1.3 on Fedora fails
	 * when linking with an undefined reference to \c nice_agent_set_port_range 
	 * so this is checked by the install.sh script in advance. */
	rtp_range_min = rtp_min_port;
	rtp_range_max = rtp_max_port;
	if(rtp_range_max < rtp_range_min) {
		JANUS_LOG(LOG_WARN, "Invalid ICE port range: %"SCNu16" > %"SCNu16"\n", rtp_range_min, rtp_range_max);
	} else if(rtp_range_min > 0 || rtp_range_max > 0) {
#ifndef HAVE_PORTRANGE
		JANUS_LOG(LOG_WARN, "nice_agent_set_port_range unavailable, port range disabled\n");
#else
		JANUS_LOG(LOG_INFO, "ICE port range: %"SCNu16"-%"SCNu16"\n", rtp_range_min, rtp_range_max);
#endif
	}

	/* We keep track of old plugin sessions to avoid problems */
	old_plugin_sessions = g_hash_table_new(NULL, NULL);
	janus_mutex_init(&old_plugin_sessions_mutex);

	/* Start the handles watchdog */
	janus_mutex_init(&old_handles_mutex);
	old_handles = g_hash_table_new_full(g_int64_hash, g_int64_equal, (GDestroyNotify)g_free, NULL);
	handles_watchdog_context = g_main_context_new();
	handles_watchdog_loop = g_main_loop_new(handles_watchdog_context, FALSE);
	GError *error = NULL;
	handles_watchdog = g_thread_try_new("handles watchdog", &janus_ice_handles_watchdog, handles_watchdog_loop, &error);
	if(error != NULL) {
		JANUS_LOG(LOG_FATAL, "Got error %d (%s) trying to start handles watchdog...\n", error->code, error->message ? error->message : "??");
		exit(1);
	}
	
#ifdef HAVE_LIBCURL
	/* Initialize the TURN REST API client stack, whether we're going to use it or not */
	janus_turnrest_init();
#endif

}

void janus_ice_deinit(void) {
	JANUS_LOG(LOG_INFO, "Ending ICE handles watchdog mainloop...\n");
	g_main_loop_quit(handles_watchdog_loop);
	g_thread_join(handles_watchdog);
	handles_watchdog = NULL;
	g_main_loop_unref(handles_watchdog_loop);
	g_main_context_unref(handles_watchdog_context);
	janus_mutex_lock(&old_handles_mutex);
	if(old_handles != NULL)
		g_hash_table_destroy(old_handles);
	if(janus_force_rtcpmux_blackhole_fd > -1)
		close(janus_force_rtcpmux_blackhole_fd);
	old_handles = NULL;
	janus_mutex_unlock(&old_handles_mutex);
#ifdef HAVE_LIBCURL
	janus_turnrest_deinit();
#endif
}

int janus_ice_set_stun_server(gchar *stun_server, uint16_t stun_port) {
	if(stun_server == NULL)
		return 0;	/* No initialization needed */
	if(stun_port == 0)
		stun_port = 3478;
	JANUS_LOG(LOG_INFO, "STUN server to use: %s:%u\n", stun_server, stun_port);
	/* Resolve address to get an IP */
	struct addrinfo *res = NULL;
	janus_network_address addr;
	janus_network_address_string_buffer addr_buf;
	if(getaddrinfo(stun_server, NULL, NULL, &res) != 0 ||
			janus_network_address_from_sockaddr(res->ai_addr, &addr) != 0 ||
			janus_network_address_to_string_buffer(&addr, &addr_buf) != 0) {
		JANUS_LOG(LOG_ERR, "Could not resolve %s...\n", stun_server);
		if(res)
			freeaddrinfo(res);
		return -1;
	}
	freeaddrinfo(res);
	janus_stun_server = g_strdup(janus_network_address_string_from_buffer(&addr_buf));
	if(janus_stun_server == NULL) {
		JANUS_LOG(LOG_ERR, "Could not resolve %s...\n", stun_server);
		return -1;
	}
	janus_stun_port = stun_port;
	JANUS_LOG(LOG_VERB, "  >> %s:%u\n", janus_stun_server, janus_stun_port);
	/* Test the STUN server */
	StunAgent stun;
	stun_agent_init (&stun, STUN_ALL_KNOWN_ATTRIBUTES, STUN_COMPATIBILITY_RFC5389, 0);
	StunMessage msg;
	uint8_t buf[1500];
	size_t len = stun_usage_bind_create(&stun, &msg, buf, 1500);
	JANUS_LOG(LOG_INFO, "Testing STUN server: message is of %zu bytes\n", len);
	/* TODO Use the janus_network_address info to drive the socket creation */
	int fd = socket(AF_INET, SOCK_DGRAM, 0);
	if(fd < 0) {
		JANUS_LOG(LOG_FATAL, "Error creating socket for STUN BINDING test\n");
		return -1;
	}
	struct sockaddr_in address, remote;
	address.sin_family = AF_INET;
	address.sin_port = 0;
	address.sin_addr.s_addr = INADDR_ANY;
	remote.sin_family = AF_INET;
	remote.sin_port = htons(janus_stun_port);
	remote.sin_addr.s_addr = inet_addr(janus_stun_server);
	if(bind(fd, (struct sockaddr *)(&address), sizeof(struct sockaddr)) < 0) {
		JANUS_LOG(LOG_FATAL, "Bind failed for STUN BINDING test\n");
		close(fd);
		return -1;
	}
	int bytes = sendto(fd, buf, len, 0, (struct sockaddr*)&remote, sizeof(remote));
	if(bytes < 0) {
		JANUS_LOG(LOG_FATAL, "Error sending STUN BINDING test\n");
		close(fd);
		return -1;
	}
	JANUS_LOG(LOG_VERB, "  >> Sent %d bytes %s:%u, waiting for reply...\n", bytes, janus_stun_server, janus_stun_port);
	struct timeval timeout;
	fd_set readfds;
	FD_ZERO(&readfds);
	FD_SET(fd, &readfds);
	timeout.tv_sec = 5;	/* FIXME Don't wait forever */
	timeout.tv_usec = 0;
	select(fd+1, &readfds, NULL, NULL, &timeout);
	if(!FD_ISSET(fd, &readfds)) {
		JANUS_LOG(LOG_FATAL, "No response to our STUN BINDING test\n");
		close(fd);
		return -1;
	}
	socklen_t addrlen = sizeof(remote);
	bytes = recvfrom(fd, buf, 1500, 0, (struct sockaddr*)&remote, &addrlen);
	JANUS_LOG(LOG_VERB, "  >> Got %d bytes...\n", bytes);
	if(stun_agent_validate (&stun, &msg, buf, bytes, NULL, NULL) != STUN_VALIDATION_SUCCESS) {
		JANUS_LOG(LOG_FATAL, "Failed to validate STUN BINDING response\n");
		close(fd);
		return -1;
	}
	StunClass class = stun_message_get_class(&msg);
	StunMethod method = stun_message_get_method(&msg);
	if(class != STUN_RESPONSE || method != STUN_BINDING) {
		JANUS_LOG(LOG_FATAL, "Unexpected STUN response: %d/%d\n", class, method);
		close(fd);
		return -1;
	}
	StunMessageReturn ret = stun_message_find_xor_addr(&msg, STUN_ATTRIBUTE_XOR_MAPPED_ADDRESS, (struct sockaddr_storage *)&address, &addrlen);
	JANUS_LOG(LOG_VERB, "  >> XOR-MAPPED-ADDRESS: %d\n", ret);
	if(ret == STUN_MESSAGE_RETURN_SUCCESS) {
		if(janus_network_address_from_sockaddr((struct sockaddr *)&address, &addr) != 0 ||
				janus_network_address_to_string_buffer(&addr, &addr_buf) != 0) {
			JANUS_LOG(LOG_ERR, "Could not resolve XOR-MAPPED-ADDRESS...\n");
		} else {
			const char *public_ip = janus_network_address_string_from_buffer(&addr_buf);
			JANUS_LOG(LOG_INFO, "  >> Our public address is %s\n", public_ip);
			janus_set_public_ip(public_ip);
			close(fd);
		}
		return 0;
	}
	ret = stun_message_find_addr(&msg, STUN_ATTRIBUTE_MAPPED_ADDRESS, (struct sockaddr_storage *)&address, &addrlen);
	JANUS_LOG(LOG_VERB, "  >> MAPPED-ADDRESS: %d\n", ret);
	if(ret == STUN_MESSAGE_RETURN_SUCCESS) {
		if(janus_network_address_from_sockaddr((struct sockaddr *)&address, &addr) != 0 ||
				janus_network_address_to_string_buffer(&addr, &addr_buf) != 0) {
			JANUS_LOG(LOG_ERR, "Could not resolve MAPPED-ADDRESS...\n");
		} else {
			const char *public_ip = janus_network_address_string_from_buffer(&addr_buf);
			JANUS_LOG(LOG_INFO, "  >> Our public address is %s\n", public_ip);
			janus_set_public_ip(public_ip);
			close(fd);
		}
		return 0;
	}
	close(fd);
	return -1;
}

int janus_ice_set_turn_server(gchar *turn_server, uint16_t turn_port, gchar *turn_type, gchar *turn_user, gchar *turn_pwd) {
	if(turn_server == NULL)
		return 0;	/* No initialization needed */
	if(turn_type == NULL)
		turn_type = (char *)"udp";
	if(turn_port == 0)
		turn_port = 3478;
	JANUS_LOG(LOG_INFO, "TURN server to use: %s:%u (%s)\n", turn_server, turn_port, turn_type);
	if(!strcasecmp(turn_type, "udp")) {
		janus_turn_type = NICE_RELAY_TYPE_TURN_UDP;
	} else if(!strcasecmp(turn_type, "tcp")) {
		janus_turn_type = NICE_RELAY_TYPE_TURN_TCP;
	} else if(!strcasecmp(turn_type, "tls")) {
		janus_turn_type = NICE_RELAY_TYPE_TURN_TLS;
	} else {
		JANUS_LOG(LOG_ERR, "Unsupported relay type '%s'...\n", turn_type);
		return -1;
	}
	/* Resolve address to get an IP */
	struct addrinfo *res = NULL;
	janus_network_address addr;
	janus_network_address_string_buffer addr_buf;
	if(getaddrinfo(turn_server, NULL, NULL, &res) != 0 ||
			janus_network_address_from_sockaddr(res->ai_addr, &addr) != 0 ||
			janus_network_address_to_string_buffer(&addr, &addr_buf) != 0) {
		JANUS_LOG(LOG_ERR, "Could not resolve %s...\n", turn_server);
		if(res)
			freeaddrinfo(res);
		return -1;
	}
	freeaddrinfo(res);
	janus_turn_server = g_strdup(janus_network_address_string_from_buffer(&addr_buf));
	if(janus_turn_server == NULL) {
		JANUS_LOG(LOG_ERR, "Could not resolve %s...\n", turn_server);
		return -1;
	}
	janus_turn_port = turn_port;
	JANUS_LOG(LOG_VERB, "  >> %s:%u\n", janus_turn_server, janus_turn_port);
	if(janus_turn_user != NULL)
		g_free(janus_turn_user);
	janus_turn_user = NULL;
	if(turn_user)
		janus_turn_user = g_strdup(turn_user);
	if(janus_turn_pwd != NULL)
		g_free(janus_turn_pwd);
	janus_turn_pwd = NULL;
	if(turn_pwd)
		janus_turn_pwd = g_strdup(turn_pwd);
	return 0;
}

int janus_ice_set_turn_rest_api(gchar *api_server, gchar *api_key, gchar *api_method) {
#ifndef HAVE_LIBCURL
	JANUS_LOG(LOG_ERR, "Janus has been nuilt with no libcurl support, TURN REST API unavailable\n");
	return -1; 
#else
	if(api_server != NULL &&
			(strstr(api_server, "http://") != api_server && strstr(api_server, "https://") != api_server)) {
		JANUS_LOG(LOG_ERR, "Invalid TURN REST API backend: not an HTTP address\n");
		return -1;
	}
	janus_turnrest_set_backend(api_server, api_key, api_method);
	JANUS_LOG(LOG_INFO, "TURN REST API backend: %s\n", api_server ? api_server : "(disabled)");
#endif
	return 0;
}


/* ICE stuff */
static const gchar *janus_ice_state_name[] = 
{
	"disconnected",
	"gathering",
	"connecting",
	"connected",
	"ready",
	"failed"
};
const gchar *janus_get_ice_state_name(gint state) {
	if(state < 0 || state > 5)
		return NULL;
	return janus_ice_state_name[state];
}

/* Stats */
static void janus_ice_stats_queue_free(gpointer data) {
	janus_ice_stats_item *s = (janus_ice_stats_item *)data;
	g_free(s);
}

void janus_ice_stats_reset(janus_ice_stats *stats) {
	if(stats == NULL)
		return;
	stats->audio_packets = 0;
	stats->audio_bytes = 0;
	if(stats->audio_bytes_lastsec)
		g_list_free_full(stats->audio_bytes_lastsec, &janus_ice_stats_queue_free);
	stats->audio_bytes_lastsec = NULL;
	stats->audio_notified_lastsec = FALSE;
	stats->audio_nacks = 0;
	stats->video_packets = 0;
	stats->video_bytes = 0;
	if(stats->video_bytes_lastsec)
		g_list_free_full(stats->video_bytes_lastsec, &janus_ice_stats_queue_free);
	stats->video_bytes_lastsec = NULL;
	stats->video_notified_lastsec = FALSE;
	stats->video_nacks = 0;
	stats->data_packets = 0;
	stats->data_bytes = 0;
	stats->last_slowlink_time = 0;
	stats->sl_nack_period_ts = 0;
	stats->sl_nack_recent_cnt = 0;
}


/* ICE Handles */
janus_ice_handle *janus_ice_handle_create(void *gateway_session, const char *opaque_id) {
	if(gateway_session == NULL)
		return NULL;
	janus_session *session = (janus_session *)gateway_session;
	guint64 handle_id = 0;
	while(handle_id == 0) {
		handle_id = janus_random_uint64();
		if(janus_ice_handle_find(gateway_session, handle_id) != NULL) {
			/* Handle ID already taken, try another one */
			handle_id = 0;
		}
	}
	JANUS_LOG(LOG_INFO, "Creating new handle in session %"SCNu64": %"SCNu64"\n", session->session_id, handle_id);
	janus_ice_handle *handle = (janus_ice_handle *)g_malloc0(sizeof(janus_ice_handle));
	if(handle == NULL) {
		JANUS_LOG(LOG_FATAL, "Memory error!\n");
		return NULL;
	}
	handle->session = gateway_session;
	if(opaque_id)
		handle->opaque_id = g_strdup(opaque_id);
	handle->created = janus_get_monotonic_time();
	handle->handle_id = handle_id;
	handle->app = NULL;
	handle->app_handle = NULL;
	handle->queued_packets = g_async_queue_new();
	janus_mutex_init(&handle->mutex);

	/* Set up other stuff. */
	if(session->ice_handles == NULL)
		session->ice_handles = g_hash_table_new_full(g_int64_hash, g_int64_equal, (GDestroyNotify)g_free, NULL);
	g_hash_table_insert(session->ice_handles, janus_uint64_dup(handle->handle_id), handle);

	return handle;
}

janus_ice_handle *janus_ice_handle_find(void *gateway_session, guint64 handle_id) {
	if(gateway_session == NULL)
		return NULL;
	janus_session *session = (janus_session *)gateway_session;
	janus_ice_handle *handle = session->ice_handles ? g_hash_table_lookup(session->ice_handles, &handle_id) : NULL;
	return handle;
}

gint janus_ice_handle_attach_plugin(void *gateway_session, guint64 handle_id, janus_plugin *plugin) {
	if(gateway_session == NULL)
		return JANUS_ERROR_SESSION_NOT_FOUND;
	if(plugin == NULL)
		return JANUS_ERROR_PLUGIN_NOT_FOUND;
	janus_session *session = (janus_session *)gateway_session;
	if(session->destroy)
		return JANUS_ERROR_SESSION_NOT_FOUND;
	janus_ice_handle *handle = janus_ice_handle_find(session, handle_id);
	if(handle == NULL)
		return JANUS_ERROR_HANDLE_NOT_FOUND;
	if(handle->app != NULL) {
		/* This handle is already attached to a plugin */
		return JANUS_ERROR_PLUGIN_ATTACH;
	}
	int error = 0;
	janus_plugin_session *session_handle = g_malloc0(sizeof(janus_plugin_session));
	if(session_handle == NULL) {
		JANUS_LOG(LOG_FATAL, "Memory error!\n");
		return JANUS_ERROR_UNKNOWN;	/* FIXME Do we need something like "Internal Server Error"? */
	}
	session_handle->gateway_handle = handle;
	session_handle->plugin_handle = NULL;
	session_handle->stopped = 0;
	plugin->create_session(session_handle, &error);
	if(error) {
		/* TODO Make error struct to pass verbose information */
		return error;
	}
	handle->app = plugin;
	handle->app_handle = session_handle;
	/* Make sure this plugin session is not in the old sessions list */
	janus_mutex_lock(&old_plugin_sessions_mutex);
	g_hash_table_remove(old_plugin_sessions, session_handle);
	janus_mutex_unlock(&old_plugin_sessions_mutex);
	/* Notify event handlers */
	if(janus_events_is_enabled())
		janus_events_notify_handlers(JANUS_EVENT_TYPE_HANDLE,
			session->session_id, handle_id, "attached", plugin->get_package(), handle->opaque_id);
	return 0;
}

gint janus_ice_handle_destroy(void *gateway_session, guint64 handle_id) {
	if(gateway_session == NULL)
		return JANUS_ERROR_SESSION_NOT_FOUND;
	janus_session *session = (janus_session *)gateway_session;
	janus_ice_handle *handle = janus_ice_handle_find(session, handle_id);
	if(handle == NULL)
		return JANUS_ERROR_HANDLE_NOT_FOUND;
	janus_plugin *plugin_t = (janus_plugin *)handle->app;
	if(plugin_t == NULL) {
		/* There was no plugin attached, probably something went wrong there */
		janus_flags_set(&handle->webrtc_flags, JANUS_ICE_HANDLE_WEBRTC_ALERT);
		janus_flags_set(&handle->webrtc_flags, JANUS_ICE_HANDLE_WEBRTC_STOP);
		if(handle->iceloop != NULL && g_main_loop_is_running(handle->iceloop)) {
			if(handle->audio_id > 0) {
				nice_agent_attach_recv(handle->agent, handle->audio_id, 1, g_main_loop_get_context (handle->iceloop), NULL, NULL);
				if(!janus_flags_is_set(&handle->webrtc_flags, JANUS_ICE_HANDLE_WEBRTC_RTCPMUX))
					nice_agent_attach_recv(handle->agent, handle->audio_id, 2, g_main_loop_get_context (handle->iceloop), NULL, NULL);
			}
			if(handle->video_id > 0) {
				nice_agent_attach_recv(handle->agent, handle->video_id, 1, g_main_loop_get_context (handle->iceloop), NULL, NULL);
				if(!janus_flags_is_set(&handle->webrtc_flags, JANUS_ICE_HANDLE_WEBRTC_RTCPMUX))
					nice_agent_attach_recv(handle->agent, handle->video_id, 2, g_main_loop_get_context (handle->iceloop), NULL, NULL);
			}
			if(handle->data_id > 0) {
				nice_agent_attach_recv(handle->agent, handle->data_id, 1, g_main_loop_get_context (handle->iceloop), NULL, NULL);
			}
			g_main_loop_quit(handle->iceloop);
		}
		return 0;
	}
	JANUS_LOG(LOG_INFO, "Detaching handle from %s\n", plugin_t->get_name());
	/* Actually detach handle... */
	int error = 0;
	janus_mutex_lock(&old_plugin_sessions_mutex);
	/* This is to tell the plugin to stop using this session: we'll get rid of it later */
	handle->app_handle->stopped = 1;
	/* And this is to put the plugin session in the old sessions list, to avoid it being used */
	g_hash_table_insert(old_plugin_sessions, handle->app_handle, handle->app_handle);
	janus_mutex_unlock(&old_plugin_sessions_mutex);
	/* Notify the plugin that the session's over */
	plugin_t->destroy_session(handle->app_handle, &error);
	/* Get rid of the handle now */
	if(g_atomic_int_compare_and_exchange(&handle->dump_packets, 1, 0)) {
		janus_text2pcap_close(handle->text2pcap);
		g_clear_pointer(&handle->text2pcap, janus_text2pcap_free);
	}
	janus_flags_set(&handle->webrtc_flags, JANUS_ICE_HANDLE_WEBRTC_ALERT);
	janus_flags_set(&handle->webrtc_flags, JANUS_ICE_HANDLE_WEBRTC_STOP);
	if(handle->iceloop != NULL && g_main_loop_is_running(handle->iceloop)) {
		if(handle->audio_id > 0) {
			nice_agent_attach_recv(handle->agent, handle->audio_id, 1, g_main_loop_get_context (handle->iceloop), NULL, NULL);
			if(!janus_flags_is_set(&handle->webrtc_flags, JANUS_ICE_HANDLE_WEBRTC_RTCPMUX))
				nice_agent_attach_recv(handle->agent, handle->audio_id, 2, g_main_loop_get_context (handle->iceloop), NULL, NULL);
		}
		if(handle->video_id > 0) {
			nice_agent_attach_recv(handle->agent, handle->video_id, 1, g_main_loop_get_context (handle->iceloop), NULL, NULL);
			if(!janus_flags_is_set(&handle->webrtc_flags, JANUS_ICE_HANDLE_WEBRTC_RTCPMUX))
				nice_agent_attach_recv(handle->agent, handle->video_id, 2, g_main_loop_get_context (handle->iceloop), NULL, NULL);
		}
		if(handle->data_id > 0) {
			nice_agent_attach_recv(handle->agent, handle->data_id, 1, g_main_loop_get_context (handle->iceloop), NULL, NULL);
		}
		g_main_loop_quit(handle->iceloop);
	}

	/* Prepare JSON event to notify user/application */
	json_t *event = json_object();
	json_object_set_new(event, "janus", json_string("detached"));
	json_object_set_new(event, "session_id", json_integer(session->session_id));
	json_object_set_new(event, "sender", json_integer(handle_id));
	/* Send the event */
	JANUS_LOG(LOG_VERB, "[%"SCNu64"] Sending event to transport...\n", handle->handle_id);
	janus_session_notify_event(session, event);
	/* We only actually destroy the handle later */
	JANUS_LOG(LOG_VERB, "[%"SCNu64"] Handle detached (error=%d), scheduling destruction\n", handle_id, error);
	janus_mutex_lock(&old_handles_mutex);
	g_hash_table_insert(old_handles, janus_uint64_dup(handle->handle_id), handle);
	janus_mutex_unlock(&old_handles_mutex);
	/* Notify event handlers as well */
	if(janus_events_is_enabled())
		janus_events_notify_handlers(JANUS_EVENT_TYPE_HANDLE,
			session->session_id, handle_id, "detached", plugin_t->get_package(), NULL);
	return error;
}

void janus_ice_free(janus_ice_handle *handle) {
	if(handle == NULL)
		return;
	janus_mutex_lock(&handle->mutex);
	janus_ice_queued_packet *pkt = NULL;
	while(g_async_queue_length(handle->queued_packets) > 0) {
		pkt = g_async_queue_try_pop(handle->queued_packets);
		if(pkt != NULL && pkt != &janus_ice_dtls_alert) {
			g_free(pkt->data);
			g_free(pkt);
		}
	}
	g_async_queue_unref(handle->queued_packets);
	handle->queued_packets = NULL;
	handle->session = NULL;
	handle->app = NULL;
	if(handle->app_handle != NULL) {
		janus_mutex_lock(&old_plugin_sessions_mutex);
		handle->app_handle->stopped = 1;
		g_hash_table_insert(old_plugin_sessions, handle->app_handle, handle->app_handle);
		handle->app_handle->gateway_handle = NULL;
		handle->app_handle->plugin_handle = NULL;
		g_free(handle->app_handle);
		handle->app_handle = NULL;
		janus_mutex_unlock(&old_plugin_sessions_mutex);
	}
	janus_mutex_unlock(&handle->mutex);
	janus_ice_webrtc_free(handle);
	JANUS_LOG(LOG_INFO, "[%"SCNu64"] Handle and related resources freed\n", handle->handle_id);
	g_free(handle->opaque_id);
	g_free(handle);
	handle = NULL;
}

void janus_ice_webrtc_hangup(janus_ice_handle *handle, const char *reason) {
	if(handle == NULL)
		return;
	janus_flags_set(&handle->webrtc_flags, JANUS_ICE_HANDLE_WEBRTC_CLEANING);
	if(janus_flags_is_set(&handle->webrtc_flags, JANUS_ICE_HANDLE_WEBRTC_ALERT))
		return;
	janus_flags_set(&handle->webrtc_flags, JANUS_ICE_HANDLE_WEBRTC_ALERT);
	janus_plugin *plugin = (janus_plugin *)handle->app;
	if(plugin != NULL) {
		JANUS_LOG(LOG_VERB, "[%"SCNu64"] Telling the plugin about the hangup because of a %s (%s)\n",
			handle->handle_id, reason, plugin->get_name());
		if(plugin && plugin->hangup_media)
			plugin->hangup_media(handle->app_handle);
		janus_ice_notify_hangup(handle, reason);
	}
	if(handle->queued_packets != NULL)
		g_async_queue_push(handle->queued_packets, &janus_ice_dtls_alert);
	if(handle->send_thread == NULL) {
		/* Get rid of the loop */
		if(handle->iceloop != NULL && g_main_loop_is_running(handle->iceloop)) {
			if(handle->audio_id > 0) {
				nice_agent_attach_recv(handle->agent, handle->audio_id, 1, g_main_loop_get_context (handle->iceloop), NULL, NULL);
				if(!janus_flags_is_set(&handle->webrtc_flags, JANUS_ICE_HANDLE_WEBRTC_RTCPMUX))
					nice_agent_attach_recv(handle->agent, handle->audio_id, 2, g_main_loop_get_context (handle->iceloop), NULL, NULL);
			}
			if(handle->video_id > 0) {
				nice_agent_attach_recv(handle->agent, handle->video_id, 1, g_main_loop_get_context (handle->iceloop), NULL, NULL);
				if(!janus_flags_is_set(&handle->webrtc_flags, JANUS_ICE_HANDLE_WEBRTC_RTCPMUX))
					nice_agent_attach_recv(handle->agent, handle->video_id, 2, g_main_loop_get_context (handle->iceloop), NULL, NULL);
			}
			if(handle->data_id > 0) {
				nice_agent_attach_recv(handle->agent, handle->data_id, 1, g_main_loop_get_context (handle->iceloop), NULL, NULL);
			}
			gint64 waited = 0;
			while(handle->iceloop && !g_main_loop_is_running(handle->iceloop)) {
				JANUS_LOG(LOG_VERB, "[%"SCNu64"] ICE loop exists but is not running, waiting for it to run\n", handle->handle_id);
				g_usleep (100000);
				waited += 100000;
				if(waited >= G_USEC_PER_SEC) {
					JANUS_LOG(LOG_VERB, "[%"SCNu64"]   -- Waited a second, that's enough!\n", handle->handle_id);
					break;
				}
			}
			if(handle->iceloop != NULL && g_main_loop_is_running(handle->iceloop)) {
				JANUS_LOG(LOG_VERB, "[%"SCNu64"] Forcing ICE loop to quit (%s)\n", handle->handle_id, g_main_loop_is_running(handle->iceloop) ? "running" : "NOT running");
				g_main_loop_quit(handle->iceloop);
				g_main_context_wakeup(handle->icectx);
			}
		}
	}
	handle->icethread = NULL;
}

void janus_ice_webrtc_free(janus_ice_handle *handle) {
	if(handle == NULL)
		return;
	janus_mutex_lock(&handle->mutex);
	janus_flags_clear(&handle->webrtc_flags, JANUS_ICE_HANDLE_WEBRTC_READY);
	if(handle->iceloop != NULL) {
		g_main_loop_unref (handle->iceloop);
		handle->iceloop = NULL;
	}
	if(handle->icectx != NULL) {
		g_main_context_unref (handle->icectx);
		handle->icectx = NULL;
	}
	handle->icethread = NULL;
	if(handle->streams != NULL) {
		janus_ice_stream_free(handle->streams, handle->audio_stream);
		handle->audio_stream = NULL;
		janus_ice_stream_free(handle->streams, handle->video_stream);
		handle->video_stream = NULL;
		janus_ice_stream_free(handle->streams, handle->data_stream);
		handle->data_stream = NULL;
		g_hash_table_destroy(handle->streams);
		handle->streams = NULL;
	}
	if(handle->agent != NULL) {
		if(G_IS_OBJECT(handle->agent))
			g_object_unref(handle->agent);
		handle->agent = NULL;
	}
	handle->agent_created = 0;
	if(handle->pending_trickles) {
		while(handle->pending_trickles) {
			GList *temp = g_list_first(handle->pending_trickles);
			handle->pending_trickles = g_list_remove_link(handle->pending_trickles, temp);
			janus_ice_trickle *trickle = (janus_ice_trickle *)temp->data;
			g_list_free(temp);
			janus_ice_trickle_destroy(trickle);
		}
	}
	handle->pending_trickles = NULL;
	g_free(handle->rtp_profile);
	handle->rtp_profile = NULL;
	g_free(handle->local_sdp);
	handle->local_sdp = NULL;
	g_free(handle->remote_sdp);
	handle->remote_sdp = NULL;
	if(handle->audio_mid != NULL) {
		g_free(handle->audio_mid);
		handle->audio_mid = NULL;
	}
	if(handle->video_mid != NULL) {
		g_free(handle->video_mid);
		handle->video_mid = NULL;
	}
	if(handle->data_mid != NULL) {
		g_free(handle->data_mid);
		handle->data_mid = NULL;
	}
	janus_flags_clear(&handle->webrtc_flags, JANUS_ICE_HANDLE_WEBRTC_CLEANING);
	janus_flags_clear(&handle->webrtc_flags, JANUS_ICE_HANDLE_WEBRTC_HAS_AGENT);
	janus_mutex_unlock(&handle->mutex);
	JANUS_LOG(LOG_INFO, "[%"SCNu64"] WebRTC resources freed\n", handle->handle_id);
}

void janus_ice_stream_free(GHashTable *streams, janus_ice_stream *stream) {
	if(stream == NULL)
		return;
	if(streams != NULL)
		g_hash_table_remove(streams, GUINT_TO_POINTER(stream->stream_id));
	if(stream->components != NULL) {
		janus_ice_component_free(stream->components, stream->rtp_component);
		stream->rtp_component = NULL;
		janus_ice_component_free(stream->components, stream->rtcp_component);
		stream->rtcp_component = NULL;
		g_hash_table_destroy(stream->components);
	}
	stream->handle = NULL;
	if(stream->remote_hashing != NULL) {
		g_free(stream->remote_hashing);
		stream->remote_hashing = NULL;
	}
	if(stream->remote_fingerprint != NULL) {
		g_free(stream->remote_fingerprint);
		stream->remote_fingerprint = NULL;
	}
	if(stream->ruser != NULL) {
		g_free(stream->ruser);
		stream->ruser = NULL;
	}
	if(stream->rpass != NULL) {
		g_free(stream->rpass);
		stream->rpass = NULL;
	}
	g_free(stream->rid[0]);
	stream->rid[0] = NULL;
	g_free(stream->rid[1]);
	stream->rid[1] = NULL;
	g_free(stream->rid[2]);
	stream->rid[2] = NULL;
	g_list_free(stream->audio_payload_types);
	stream->audio_payload_types = NULL;
	g_list_free(stream->video_payload_types);
	stream->video_payload_types = NULL;
	g_free(stream->audio_rtcp_ctx);
	stream->audio_rtcp_ctx = NULL;
	g_free(stream->video_rtcp_ctx);
	stream->video_rtcp_ctx = NULL;
	stream->audio_first_ntp_ts = 0;
	stream->audio_first_rtp_ts = 0;
	stream->video_first_ntp_ts = 0;
	stream->video_first_rtp_ts = 0;
	stream->audio_last_ts = 0;
	stream->video_last_ts = 0;
	g_free(stream);
	stream = NULL;
}

void janus_ice_component_free(GHashTable *components, janus_ice_component *component) {
	if(component == NULL)
		return;
	janus_ice_stream *stream = component->stream;
	if(stream == NULL)
		return;
	janus_ice_handle *handle = stream->handle;
	if(handle == NULL)
		return;
	//~ janus_mutex_lock(&handle->mutex);
	if(components != NULL)
		g_hash_table_remove(components, GUINT_TO_POINTER(component->component_id));
	component->stream = NULL;
	if(component->icestate_source != NULL) {
		g_source_destroy(component->icestate_source);
		g_source_unref(component->icestate_source);
		component->icestate_source = NULL;
	}
	if(component->dtlsrt_source != NULL) {
		g_source_destroy(component->dtlsrt_source);
		g_source_unref(component->dtlsrt_source);
		component->dtlsrt_source = NULL;
	}
	if(component->dtls != NULL) {
		janus_dtls_srtp_destroy(component->dtls);
		component->dtls = NULL;
	}
	if(component->retransmit_buffer != NULL) {
		janus_rtp_packet *p = NULL;
		GList *first = g_list_first(component->retransmit_buffer);
		while(first != NULL) {
			p = (janus_rtp_packet *)first->data;
			first->data = NULL;
			component->retransmit_buffer = g_list_delete_link(component->retransmit_buffer, first);
			g_free(p->data);
			p->data = NULL;
			g_free(p);
			first = g_list_first(component->retransmit_buffer);
		}
	}
	if(component->candidates != NULL) {
		GSList *i = NULL, *candidates = component->candidates;
		for (i = candidates; i; i = i->next) {
			NiceCandidate *c = (NiceCandidate *) i->data;
			if(c != NULL) {
				nice_candidate_free(c);
				c = NULL;
			}
		}
		g_slist_free(candidates);
		candidates = NULL;
	}
	component->candidates = NULL;
	if(component->local_candidates != NULL) {
		GSList *i = NULL, *candidates = component->local_candidates;
		for (i = candidates; i; i = i->next) {
			gchar *c = (gchar *) i->data;
			if(c != NULL) {
				g_free(c);
				c = NULL;
			}
		}
		g_slist_free(candidates);
		candidates = NULL;
	}
	component->local_candidates = NULL;
	if(component->remote_candidates != NULL) {
		GSList *i = NULL, *candidates = component->remote_candidates;
		for (i = candidates; i; i = i->next) {
			gchar *c = (gchar *) i->data;
			if(c != NULL) {
				g_free(c);
				c = NULL;
			}
		}
		g_slist_free(candidates);
		candidates = NULL;
	}
	component->remote_candidates = NULL;
	if(component->selected_pair != NULL)
		g_free(component->selected_pair);
	component->selected_pair = NULL;
	if(component->last_seqs_audio)
		janus_seq_list_free(&component->last_seqs_audio);
	if(component->last_seqs_video)
		janus_seq_list_free(&component->last_seqs_video);
	janus_ice_stats_reset(&component->in_stats);
	janus_ice_stats_reset(&component->out_stats);
	g_free(component);
	//~ janus_mutex_unlock(&handle->mutex);
}

/* Call plugin slow_link callback if enough NACKs within a second */
#define SLOW_LINK_NACKS_PER_SEC 8
static void
janus_slow_link_update(janus_ice_component *component, janus_ice_handle *handle,
		guint nacks, int video, int uplink, gint64 now) {
	/* We keep the counters in different janus_ice_stats objects, depending on the direction */
	gint64 sl_nack_period_ts = uplink ? component->in_stats.sl_nack_period_ts : component->out_stats.sl_nack_period_ts;
	/* Is the NACK too old? */
	if(now-sl_nack_period_ts > 2*G_USEC_PER_SEC) {
		/* Old nacks too old, don't count them */
		if(uplink) {
			component->in_stats.sl_nack_period_ts = now;
			component->in_stats.sl_nack_recent_cnt = 0;
		} else {
			component->out_stats.sl_nack_period_ts = now;
			component->out_stats.sl_nack_recent_cnt = 0;
		}
	}
	if(uplink) {
		component->in_stats.sl_nack_recent_cnt += nacks;
	} else {
		component->out_stats.sl_nack_recent_cnt += nacks;
	}
	gint64 last_slowlink_time = uplink ? component->in_stats.last_slowlink_time : component->out_stats.last_slowlink_time;
	guint sl_nack_recent_cnt = uplink ? component->in_stats.sl_nack_recent_cnt : component->out_stats.sl_nack_recent_cnt;
	if((sl_nack_recent_cnt >= SLOW_LINK_NACKS_PER_SEC) && (now-last_slowlink_time > 1*G_USEC_PER_SEC)) {
		/* Tell the plugin */
		janus_plugin *plugin = (janus_plugin *)handle->app;
		if(plugin && plugin->slow_link && janus_plugin_session_is_alive(handle->app_handle))
			plugin->slow_link(handle->app_handle, uplink, video);
		/* Notify the user/application too */
		janus_session *session = (janus_session *)handle->session;
		if(session != NULL) {
			json_t *event = json_object();
			json_object_set_new(event, "janus", json_string("slowlink"));
			json_object_set_new(event, "session_id", json_integer(session->session_id));
			json_object_set_new(event, "sender", json_integer(handle->handle_id));
			json_object_set_new(event, "uplink", uplink ? json_true() : json_false());
			json_object_set_new(event, "nacks", json_integer(sl_nack_recent_cnt));
			/* Send the event */
			JANUS_LOG(LOG_VERB, "[%"SCNu64"] Sending event to transport...\n", handle->handle_id);
			janus_session_notify_event(session, event);
			/* Finally, notify event handlers */
			if(janus_events_is_enabled()) {
				json_t *info = json_object();
				json_object_set_new(info, "media", json_string(video ? "video" : "audio"));
				json_object_set_new(info, "slow_link", json_string(uplink ? "uplink" : "downlink"));
				json_object_set_new(info, "nacks_lastsec", json_integer(sl_nack_recent_cnt));
				janus_events_notify_handlers(JANUS_EVENT_TYPE_MEDIA, session->session_id, handle->handle_id, info);
			}
		}
		/* Update the counters */
		if(uplink) {
			component->in_stats.last_slowlink_time = now;
			component->in_stats.sl_nack_period_ts = now;
			component->in_stats.sl_nack_recent_cnt = 0;
		} else {
			component->out_stats.last_slowlink_time = now;
			component->out_stats.sl_nack_period_ts = now;
			component->out_stats.sl_nack_recent_cnt = 0;
		}
	}
}


/* ICE state check timer (needed to check if a failed really is definitive or if things can still improve) */
static gboolean janus_ice_check_failed(gpointer data) {
	janus_ice_component *component = (janus_ice_component *)data;
	if(component == NULL)
		return FALSE;
	janus_ice_stream *stream = component->stream;
	if(!stream)
		goto stoptimer;
	janus_ice_handle *handle = stream->handle;
	if(!handle)
		goto stoptimer;
	if(janus_flags_is_set(&handle->webrtc_flags, JANUS_ICE_HANDLE_WEBRTC_STOP) ||
			janus_flags_is_set(&handle->webrtc_flags, JANUS_ICE_HANDLE_WEBRTC_ALERT))
		goto stoptimer;
	if(component->state == NICE_COMPONENT_STATE_CONNECTED || component->state == NICE_COMPONENT_STATE_READY) {
		/* ICE succeeded in the meanwhile, get rid of this timer */
		JANUS_LOG(LOG_VERB, "[%"SCNu64"] ICE succeeded, disabling ICE state check timer!\n", handle->handle_id);
		goto stoptimer;
	}
	/* Still in the failed state, how much time passed since we first detected it? */
	if(janus_get_monotonic_time() - component->icefailed_detected < 5*G_USEC_PER_SEC) {
		/* Let's wait a little longer */
		return TRUE;
	}
	/* If we got here it means the timer expired, and we should check if this is a failure */
	gboolean trickle_recv = (!janus_flags_is_set(&handle->webrtc_flags, JANUS_ICE_HANDLE_WEBRTC_TRICKLE) || janus_flags_is_set(&handle->webrtc_flags, JANUS_ICE_HANDLE_WEBRTC_ALL_TRICKLES));
	gboolean answer_recv = janus_flags_is_set(&handle->webrtc_flags, JANUS_ICE_HANDLE_WEBRTC_GOT_ANSWER);
	gboolean alert_set = janus_flags_is_set(&handle->webrtc_flags, JANUS_ICE_HANDLE_WEBRTC_ALERT);
	/* We may still be waiting for something... but we don't wait forever */
	gboolean do_wait = TRUE;
	if(janus_get_monotonic_time() - component->icefailed_detected >= 15*G_USEC_PER_SEC) {
		do_wait = FALSE;
	}
	if(!do_wait || (handle && trickle_recv && answer_recv && !alert_set)) {
		/* FIXME Should we really give up for what may be a failure in only one of the media? */
		if(stream->disabled) {
			JANUS_LOG(LOG_WARN, "[%"SCNu64"] ICE failed for component %d in stream %d, but stream is disabled so we don't care...\n",
				handle->handle_id, component->component_id, stream->stream_id);
			goto stoptimer;
		}
		JANUS_LOG(LOG_ERR, "[%"SCNu64"] ICE failed for component %d in stream %d...\n",
			handle->handle_id, component->component_id, stream->stream_id);
		janus_flags_set(&handle->webrtc_flags, JANUS_ICE_HANDLE_WEBRTC_ALERT);
		janus_plugin *plugin = (janus_plugin *)handle->app;
		if(plugin != NULL) {
			JANUS_LOG(LOG_VERB, "[%"SCNu64"] Telling the plugin about it (%s)\n", handle->handle_id, plugin->get_name());
			if(plugin && plugin->hangup_media)
				plugin->hangup_media(handle->app_handle);
		}
		janus_ice_notify_hangup(handle, "ICE failed");
		goto stoptimer;
	}
	/* Let's wait a little longer */
	JANUS_LOG(LOG_WARN, "[%"SCNu64"] ICE failed for component %d in stream %d, but we're still waiting for some info so we don't care... (trickle %s, answer %s, alert %s)\n",
		handle->handle_id, component->component_id, stream->stream_id,
		trickle_recv ? "received" : "pending",
		answer_recv ? "received" : "pending",
		alert_set ? "set" : "not set");
	return TRUE;

stoptimer:
	if(component->icestate_source != NULL) {
		g_source_destroy(component->icestate_source);
		g_source_unref(component->icestate_source);
		component->icestate_source = NULL;
	}
	return FALSE;
}

/* Callbacks */
static void janus_ice_cb_candidate_gathering_done(NiceAgent *agent, guint stream_id, gpointer user_data) {
	janus_ice_handle *handle = (janus_ice_handle *)user_data;
	if(!handle)
		return;
	JANUS_LOG(LOG_VERB, "[%"SCNu64"] Gathering done for stream %d\n", handle->handle_id, stream_id);
	handle->cdone++;
	janus_ice_stream *stream = g_hash_table_lookup(handle->streams, GUINT_TO_POINTER(stream_id));
	if(!stream) {
		JANUS_LOG(LOG_ERR, "[%"SCNu64"]  No stream %d??\n", handle->handle_id, stream_id);
		return;
	}
	stream->cdone = 1;
}

static void janus_ice_cb_component_state_changed(NiceAgent *agent, guint stream_id, guint component_id, guint state, gpointer ice) {
	janus_ice_handle *handle = (janus_ice_handle *)ice;
	if(!handle)
		return;
	if(component_id > 1 && janus_flags_is_set(&handle->webrtc_flags, JANUS_ICE_HANDLE_WEBRTC_RTCPMUX)) {
		/* State changed for a component we don't need anymore (rtcp-mux) */
		return;
	}
	JANUS_LOG(LOG_VERB, "[%"SCNu64"] Component state changed for component %d in stream %d: %d (%s)\n",
		handle->handle_id, component_id, stream_id, state, janus_get_ice_state_name(state));
	janus_ice_stream *stream = g_hash_table_lookup(handle->streams, GUINT_TO_POINTER(stream_id));
	if(!stream) {
		JANUS_LOG(LOG_ERR, "[%"SCNu64"]     No stream %d??\n", handle->handle_id, stream_id);
		return;
	}
	janus_ice_component *component = g_hash_table_lookup(stream->components, GUINT_TO_POINTER(component_id));
	if(!component) {
		JANUS_LOG(LOG_ERR, "[%"SCNu64"]     No component %d in stream %d??\n", handle->handle_id, component_id, stream_id);
		return;
	}
	component->state = state;
	/* Notify event handlers */
	if(janus_events_is_enabled()) {
		janus_session *session = (janus_session *)handle->session;
		json_t *info = json_object();
		json_object_set_new(info, "ice", json_string(janus_get_ice_state_name(state)));
		json_object_set_new(info, "stream_id", json_integer(stream_id));
		json_object_set_new(info, "component_id", json_integer(component_id));
		janus_events_notify_handlers(JANUS_EVENT_TYPE_WEBRTC, session->session_id, handle->handle_id, info);
	}
	/* Handle new state */
	if((state == NICE_COMPONENT_STATE_CONNECTED || state == NICE_COMPONENT_STATE_READY)
			&& handle->send_thread == NULL) {
		/* Make sure we're not trying to start the thread more than once */
		if(!g_atomic_int_compare_and_exchange(&handle->send_thread_created, 0, 1)) {
			return;
		}
		/* Start the outgoing data thread */
		GError *error = NULL;
		char tname[16];
		g_snprintf(tname, sizeof(tname), "icesend %"SCNu64, handle->handle_id);
		handle->send_thread = g_thread_try_new(tname, &janus_ice_send_thread, handle, &error);
		if(error != NULL) {
			/* FIXME We should clear some resources... */
			JANUS_LOG(LOG_ERR, "[%"SCNu64"] Got error %d (%s) trying to launch the ICE send thread...\n", handle->handle_id, error->code, error->message ? error->message : "??");
			return;
		}
	}
	/* FIXME Even in case the state is 'connected', we wait for the 'new-selected-pair' callback to do anything */
	if(state == NICE_COMPONENT_STATE_FAILED) {
		/* Failed doesn't mean necessarily we need to give up: we may be trickling */
		gboolean alert_set = janus_flags_is_set(&handle->webrtc_flags, JANUS_ICE_HANDLE_WEBRTC_ALERT);
		if(alert_set)
			return;
		gboolean trickle_recv = (!janus_flags_is_set(&handle->webrtc_flags, JANUS_ICE_HANDLE_WEBRTC_TRICKLE) || janus_flags_is_set(&handle->webrtc_flags, JANUS_ICE_HANDLE_WEBRTC_ALL_TRICKLES));
		gboolean answer_recv = janus_flags_is_set(&handle->webrtc_flags, JANUS_ICE_HANDLE_WEBRTC_GOT_ANSWER);
		JANUS_LOG(LOG_WARN, "[%"SCNu64"] ICE failed for component %d in stream %d, but let's give it some time... (trickle %s, answer %s, alert %s)\n",
			handle->handle_id, component_id, stream_id,
			trickle_recv ? "received" : "pending",
			answer_recv ? "received" : "pending",
			alert_set ? "set" : "not set");
		/* In case we haven't started a timer yet, let's do it now */
		if(component->icestate_source == NULL && component->icefailed_detected == 0) {
			component->icefailed_detected = janus_get_monotonic_time();
			component->icestate_source = g_timeout_source_new(500);
			g_source_set_callback(component->icestate_source, janus_ice_check_failed, component, NULL);
			guint id = g_source_attach(component->icestate_source, handle->icectx);
			JANUS_LOG(LOG_VERB, "[%"SCNu64"] Creating ICE state check timer with ID %u\n", handle->handle_id, id);
		}
	}
}

#ifndef HAVE_LIBNICE_TCP
static void janus_ice_cb_new_selected_pair (NiceAgent *agent, guint stream_id, guint component_id, gchar *local, gchar *remote, gpointer ice) {
#else
static void janus_ice_cb_new_selected_pair (NiceAgent *agent, guint stream_id, guint component_id, NiceCandidate *local, NiceCandidate *remote, gpointer ice) {
#endif
	janus_ice_handle *handle = (janus_ice_handle *)ice;
	if(!handle)
		return;
	if(component_id > 1 && janus_flags_is_set(&handle->webrtc_flags, JANUS_ICE_HANDLE_WEBRTC_RTCPMUX)) {
		/* New selected pair for a component we don't need anymore (rtcp-mux) */
		return;
	}
#ifndef HAVE_LIBNICE_TCP
	JANUS_LOG(LOG_VERB, "[%"SCNu64"] New selected pair for component %d in stream %d: %s <-> %s\n", handle ? handle->handle_id : 0, component_id, stream_id, local, remote);
#else
	JANUS_LOG(LOG_VERB, "[%"SCNu64"] New selected pair for component %d in stream %d: %s <-> %s\n", handle ? handle->handle_id : 0, component_id, stream_id, local->foundation, remote->foundation);
#endif
	janus_ice_stream *stream = g_hash_table_lookup(handle->streams, GUINT_TO_POINTER(stream_id));
	if(!stream) {
		JANUS_LOG(LOG_ERR, "[%"SCNu64"]     No stream %d??\n", handle->handle_id, stream_id);
		return;
	}
	janus_ice_component *component = g_hash_table_lookup(stream->components, GUINT_TO_POINTER(component_id));
	if(!component) {
		JANUS_LOG(LOG_ERR, "[%"SCNu64"]     No component %d in stream %d??\n", handle->handle_id, component_id, stream_id);
		return;
	}
	char sp[200];
#ifndef HAVE_LIBNICE_TCP
	g_snprintf(sp, 200, "%s <-> %s", local, remote);
#else
	gchar laddress[NICE_ADDRESS_STRING_LEN], raddress[NICE_ADDRESS_STRING_LEN];
	gint lport = 0, rport = 0;
	nice_address_to_string(&(local->addr), (gchar *)&laddress);
	nice_address_to_string(&(remote->addr), (gchar *)&raddress);
	lport = nice_address_get_port(&(local->addr));
	rport = nice_address_get_port(&(remote->addr));
	const char *ltype = NULL, *rtype = NULL; 
	switch(local->type) {
		case NICE_CANDIDATE_TYPE_HOST:
			ltype = "host";
			break;
		case NICE_CANDIDATE_TYPE_SERVER_REFLEXIVE:
			ltype = "srflx";
			break;
		case NICE_CANDIDATE_TYPE_PEER_REFLEXIVE:
			ltype = "prflx";
			break;
		case NICE_CANDIDATE_TYPE_RELAYED:
			ltype = "relay";
			break;
		default:
			break;
	}
	switch(remote->type) {
		case NICE_CANDIDATE_TYPE_HOST:
			rtype = "host";
			break;
		case NICE_CANDIDATE_TYPE_SERVER_REFLEXIVE:
			rtype = "srflx";
			break;
		case NICE_CANDIDATE_TYPE_PEER_REFLEXIVE:
			rtype = "prflx";
			break;
		case NICE_CANDIDATE_TYPE_RELAYED:
			rtype = "relay";
			break;
		default:
			break;
	}
	g_snprintf(sp, 200, "%s:%d [%s,%s] <-> %s:%d [%s,%s]",
		laddress, lport, ltype, local->transport == NICE_CANDIDATE_TRANSPORT_UDP ? "udp" : "tcp",
		raddress, rport, rtype, remote->transport == NICE_CANDIDATE_TRANSPORT_UDP ? "udp" : "tcp");
#endif
	gchar *prev_selected_pair = component->selected_pair;
	component->selected_pair = g_strdup(sp);
	g_clear_pointer(&prev_selected_pair, g_free);
	/* Notify event handlers */
	if(janus_events_is_enabled()) {
		janus_session *session = (janus_session *)handle->session;
		json_t *info = json_object();
		json_object_set_new(info, "selected-pair", json_string(sp));
		json_object_set_new(info, "stream_id", json_integer(stream_id));
		json_object_set_new(info, "component_id", json_integer(component_id));
		janus_events_notify_handlers(JANUS_EVENT_TYPE_WEBRTC, session->session_id, handle->handle_id, info);
	}
	/* Now we can start the DTLS handshake (FIXME This was on the 'connected' state notification, before) */
	JANUS_LOG(LOG_VERB, "[%"SCNu64"]   Component is ready enough, starting DTLS handshake...\n", handle->handle_id);
	/* Have we been here before? (might happen, when trickling) */
	if(component->dtls != NULL)
		return;
	component->component_connected = janus_get_monotonic_time();
	/* Create DTLS-SRTP context, at last */
	component->dtls = janus_dtls_srtp_create(component, stream->dtls_role);
	if(!component->dtls) {
		JANUS_LOG(LOG_ERR, "[%"SCNu64"]     No component DTLS-SRTP session??\n", handle->handle_id);
		return;
	}
	janus_dtls_srtp_handshake(component->dtls);
	/* Create retransmission timer */
	component->dtlsrt_source = g_timeout_source_new(100);
	g_source_set_callback(component->dtlsrt_source, janus_dtls_retry, component->dtls, NULL);
	guint id = g_source_attach(component->dtlsrt_source, handle->icectx);
	JANUS_LOG(LOG_VERB, "[%"SCNu64"] Creating retransmission timer with ID %u\n", handle->handle_id, id);
}

#ifndef HAVE_LIBNICE_TCP
static void janus_ice_cb_new_remote_candidate (NiceAgent *agent, guint stream_id, guint component_id, gchar *foundation, gpointer ice) {
#else
static void janus_ice_cb_new_remote_candidate (NiceAgent *agent, NiceCandidate *candidate, gpointer ice) {
#endif
	janus_ice_handle *handle = (janus_ice_handle *)ice;
#ifndef HAVE_LIBNICE_TCP
	JANUS_LOG(LOG_VERB, "[%"SCNu64"] Discovered new remote candidate for component %d in stream %d: foundation=%s\n", handle ? handle->handle_id : 0, component_id, stream_id, foundation);
#else
	const char *ctype = NULL;
	switch(candidate->type) {
		case NICE_CANDIDATE_TYPE_HOST:
			ctype = "host";
			break;
		case NICE_CANDIDATE_TYPE_SERVER_REFLEXIVE:
			ctype = "srflx";
			break;
		case NICE_CANDIDATE_TYPE_PEER_REFLEXIVE:
			ctype = "prflx";
			break;
		case NICE_CANDIDATE_TYPE_RELAYED:
			ctype = "relay";
			break;
		default:
			break;
	}
	guint stream_id = candidate->stream_id;
	guint component_id = candidate->component_id;
	JANUS_LOG(LOG_VERB, "[%"SCNu64"] Discovered new remote candidate for component %d in stream %d: type=%s\n", handle ? handle->handle_id : 0, component_id, stream_id, ctype);
#endif
	if(!handle)
		return;
	if(component_id > 1 && janus_flags_is_set(&handle->webrtc_flags, JANUS_ICE_HANDLE_WEBRTC_RTCPMUX)) {
		/* New remote candidate for a component we don't need anymore (rtcp-mux) */
		return;
	}
	janus_ice_stream *stream = g_hash_table_lookup(handle->streams, GUINT_TO_POINTER(stream_id));
	if(!stream) {
		JANUS_LOG(LOG_ERR, "[%"SCNu64"]     No stream %d??\n", handle->handle_id, stream_id);
		return;
	}
	janus_ice_component *component = g_hash_table_lookup(stream->components, GUINT_TO_POINTER(component_id));
	if(!component) {
		JANUS_LOG(LOG_ERR, "[%"SCNu64"]     No component %d in stream %d??\n", handle->handle_id, component_id, stream_id);
		return;
	}
#ifndef HAVE_LIBNICE_TCP
	/* Get remote candidates and look for the related foundation */
	NiceCandidate *candidate = NULL;
	GSList *candidates = nice_agent_get_remote_candidates(agent, component_id, stream_id), *tmp = candidates;
	while(tmp) {
		NiceCandidate *c = (NiceCandidate *)tmp->data;
		if(candidate == NULL) {
			/* Check if this is what we're looking for */
			if(!strcasecmp(c->foundation, foundation)) {
				/* It is! */
				candidate = c;
				tmp = tmp->next;
				continue;
			}
		}
		nice_candidate_free(c);
		tmp = tmp->next;
	}
	g_slist_free(candidates);
	if(candidate == NULL) {
		JANUS_LOG(LOG_WARN, "Candidate with foundation %s not found?\n", foundation);
		return;
	}
#endif
	/* Render the candidate and add it to the remote_candidates cache for the admin API */
	if(candidate->type != NICE_CANDIDATE_TYPE_PEER_REFLEXIVE) {
		/* ... but only if it's 'prflx', the others we add ourselves */
		goto candidatedone;
	}
	JANUS_LOG(LOG_VERB, "[%"SCNu64"] Stream #%d, Component #%d\n", handle->handle_id, candidate->stream_id, candidate->component_id);
	gchar address[NICE_ADDRESS_STRING_LEN], base_address[NICE_ADDRESS_STRING_LEN];
	gint port = 0, base_port = 0;
	nice_address_to_string(&(candidate->addr), (gchar *)&address);
	port = nice_address_get_port(&(candidate->addr));
	nice_address_to_string(&(candidate->base_addr), (gchar *)&base_address);
	base_port = nice_address_get_port(&(candidate->base_addr));
	JANUS_LOG(LOG_VERB, "[%"SCNu64"]   Address:    %s:%d\n", handle->handle_id, address, port);
	JANUS_LOG(LOG_VERB, "[%"SCNu64"]   Priority:   %d\n", handle->handle_id, candidate->priority);
	JANUS_LOG(LOG_VERB, "[%"SCNu64"]   Foundation: %s\n", handle->handle_id, candidate->foundation);
	char buffer[100];
	if(candidate->transport == NICE_CANDIDATE_TRANSPORT_UDP) {
		g_snprintf(buffer, 100,
			"%s %d %s %d %s %d typ prflx raddr %s rport %d\r\n", 
				candidate->foundation,
				candidate->component_id,
				"udp",
				candidate->priority,
				address,
				port,
				base_address,
				base_port);
	} else {
		if(!janus_ice_tcp_enabled) {
			/* ICETCP support disabled */
			JANUS_LOG(LOG_WARN, "[%"SCNu64"] Skipping prflx TCP candidate, ICETCP support disabled...\n", handle->handle_id);
			goto candidatedone;
		}
#ifndef HAVE_LIBNICE_TCP
		/* TCP candidates are only supported since libnice 0.1.8 */
		JANUS_LOG(LOG_WARN, "[%"SCNu64"] Skipping prflx TCP candidate, the libnice version doesn't support it...\n", handle->handle_id);
			goto candidatedone;
#else
		const char *type = NULL;
		switch(candidate->transport) {
			case NICE_CANDIDATE_TRANSPORT_TCP_ACTIVE:
				type = "active";
				break;
			case NICE_CANDIDATE_TRANSPORT_TCP_PASSIVE:
				type = "passive";
				break;
			case NICE_CANDIDATE_TRANSPORT_TCP_SO:
				type = "so";
				break;
			default:
				break;
		}
		if(type == NULL) {
			/* FIXME Unsupported transport */
			JANUS_LOG(LOG_WARN, "[%"SCNu64"] Unsupported transport, skipping nonUDP/TCP prflx candidate...\n", handle->handle_id);
			goto candidatedone;
		} else {
			g_snprintf(buffer, 100,
				"%s %d %s %d %s %d typ prflx raddr %s rport %d tcptype %s\r\n",
					candidate->foundation,
					candidate->component_id,
					"tcp",
					candidate->priority,
					address,
					port,
					base_address,
					base_port,
					type);
		}
#endif
	}

	/* Save for the summary, in case we need it */
	component->remote_candidates = g_slist_append(component->remote_candidates, g_strdup(buffer));

	/* Notify event handlers */
	if(janus_events_is_enabled()) {
		janus_session *session = (janus_session *)handle->session;
		json_t *info = json_object();
		json_object_set_new(info, "remote-candidate", json_string(buffer));
		json_object_set_new(info, "stream_id", json_integer(stream_id));
		json_object_set_new(info, "component_id", json_integer(component_id));
		janus_events_notify_handlers(JANUS_EVENT_TYPE_WEBRTC, session->session_id, handle->handle_id, info);
	}

candidatedone:
#ifndef HAVE_LIBNICE_TCP
	nice_candidate_free(candidate);
#endif
	return;
}

static void janus_ice_cb_nice_recv(NiceAgent *agent, guint stream_id, guint component_id, guint len, gchar *buf, gpointer ice) {
	janus_ice_component *component = (janus_ice_component *)ice;
	if(!component) {
		JANUS_LOG(LOG_ERR, "No component %d in stream %d??\n", component_id, stream_id);
		return;
	}
	janus_ice_stream *stream = component->stream;
	if(!stream) {
		JANUS_LOG(LOG_ERR, "No stream %d??\n", stream_id);
		return;
	}
	janus_ice_handle *handle = stream->handle;
	if(!handle) {
		JANUS_LOG(LOG_ERR, "No handle for stream %d??\n", stream_id);
		return;
	}
	janus_session *session = (janus_session *)handle->session;
	if(!component->dtls) {	/* Still waiting for the DTLS stack */
		JANUS_LOG(LOG_WARN, "[%"SCNu64"] Still waiting for the DTLS stack for component %d in stream %d...\n", handle->handle_id, component_id, stream_id);
		return;
	}
	/* What is this? */
	if (janus_is_dtls(buf) || (!janus_is_rtp(buf) && !janus_is_rtcp(buf))) {
		/* This is DTLS: either handshake stuff, or data coming from SCTP DataChannels */
		JANUS_LOG(LOG_HUGE, "[%"SCNu64"] Looks like DTLS!\n", handle->handle_id);
		janus_dtls_srtp_incoming_msg(component->dtls, buf, len);
		/* Update stats (TODO Do the same for the last second window as well) */
		component->in_stats.data_packets++;
		component->in_stats.data_bytes += len;
		return;
	}
	/* Not DTLS... RTP or RTCP? (http://tools.ietf.org/html/rfc5761#section-4) */
	if(len < 12)
		return;	/* Definitely nothing useful */
	if(component_id == 1 && (!janus_flags_is_set(&handle->webrtc_flags, JANUS_ICE_HANDLE_WEBRTC_RTCPMUX) || janus_is_rtp(buf))) {
		/* FIXME If rtcp-mux is not used, a first component is always RTP; otherwise, we need to check */
		//~ JANUS_LOG(LOG_HUGE, "[%"SCNu64"]  Got an RTP packet (%s stream)!\n", handle->handle_id,
			//~ janus_flags_is_set(&handle->webrtc_flags, JANUS_ICE_HANDLE_WEBRTC_BUNDLE) ? "bundled" : (stream->stream_id == handle->audio_id ? "audio" : "video"));
		if(!component->dtls || !component->dtls->srtp_valid || !component->dtls->srtp_in) {
			JANUS_LOG(LOG_WARN, "[%"SCNu64"]     Missing valid SRTP session (packet arrived too early?), skipping...\n", handle->handle_id);
		} else {
			rtp_header *header = (rtp_header *)buf;
			/* Is this audio or video? */
			int video = 0;
			if(!janus_flags_is_set(&handle->webrtc_flags, JANUS_ICE_HANDLE_WEBRTC_BUNDLE)) {
				/* Easy enough */
				video = (stream->stream_id == handle->video_id ? 1 : 0);
			} else {
				/* Bundled streams, check SSRC */
				guint32 packet_ssrc = ntohl(header->ssrc);
				video = ((stream->video_ssrc_peer == packet_ssrc
					|| stream->video_ssrc_peer_rtx == packet_ssrc
					|| stream->video_ssrc_peer_sim_1 == packet_ssrc
					|| stream->video_ssrc_peer_sim_2 == packet_ssrc) ? 1 : 0);
				if(!video && stream->audio_ssrc_peer != packet_ssrc) {
					/* FIXME In case it happens, we should check what it is */
					if(stream->audio_ssrc_peer == 0 || stream->video_ssrc_peer == 0) {
						/* Apparently we were not told the peer SSRCs, try to guess from the payload type */
						gboolean found = FALSE;
						guint16 pt = header->type;
						if(stream->audio_ssrc_peer == 0 && stream->audio_payload_types) {
							GList *pts = stream->audio_payload_types;
							while(pts) {
								guint16 audio_pt = GPOINTER_TO_UINT(pts->data);
								if(pt == audio_pt) {
									JANUS_LOG(LOG_VERB, "[%"SCNu64"] Unadvertized SSRC (%"SCNu32") is audio! (payload type %"SCNu16")\n", handle->handle_id, packet_ssrc, pt);
									video = 0;
									stream->audio_ssrc_peer = packet_ssrc;
									found = TRUE;
									break;
								}
								pts = pts->next;
							}
						}
						if(!found && stream->video_ssrc_peer == 0 && stream->video_payload_types) {
							GList *pts = stream->video_payload_types;
							while(pts) {
								guint16 video_pt = GPOINTER_TO_UINT(pts->data);
								if(pt == video_pt) {
									JANUS_LOG(LOG_VERB, "[%"SCNu64"] Unadvertized SSRC (%"SCNu32") is video! (payload type %"SCNu16")\n", handle->handle_id, packet_ssrc, pt);
									video = 1;
									stream->video_ssrc_peer = packet_ssrc;
									found = TRUE;
									break;
								}
								pts = pts->next;
							}
						}
					}
					if(!video && stream->audio_ssrc_peer != packet_ssrc) {
						JANUS_LOG(LOG_WARN, "[%"SCNu64"] Not video and not audio? dropping (SSRC %"SCNu32")...\n", handle->handle_id, packet_ssrc);
						return;
					}
				}
				if(stream->video_ssrc_peer_rtx == packet_ssrc) {
					/* FIXME This is a video retransmission: set the regular peer SSRC so
					 * that we avoid outgoing SRTP errors in case we got the packet already */
					header->ssrc = htonl(stream->video_ssrc_peer);
				} else if(stream->video_ssrc_peer_sim_1 == packet_ssrc) {
					/* FIXME Simulcast (1) */
					JANUS_LOG(LOG_HUGE, "[%"SCNu64"] Simulcast #1 (SSRC %"SCNu32")...\n", handle->handle_id, packet_ssrc);
				} else if(stream->video_ssrc_peer_sim_2 == packet_ssrc) {
					/* FIXME Simulcast (2) */
					JANUS_LOG(LOG_HUGE, "[%"SCNu64"] Simulcast #2 (SSRC %"SCNu32")...\n", handle->handle_id, packet_ssrc);
				}
				//~ JANUS_LOG(LOG_VERB, "[RTP] Bundling: this is %s (video=%"SCNu64", audio=%"SCNu64", got %ld)\n",
					//~ video ? "video" : "audio", stream->video_ssrc_peer, stream->audio_ssrc_peer, ntohl(header->ssrc));
			}

			int buflen = len;
			srtp_err_status_t res = srtp_unprotect(component->dtls->srtp_in, buf, &buflen);
			if(res != srtp_err_status_ok) {
				if(res != srtp_err_status_replay_fail && res != srtp_err_status_replay_old) {
					/* Only print the error if it's not a 'replay fail' or 'replay old' (which is probably just the result of us NACKing a packet) */
					rtp_header *header = (rtp_header *)buf;
					guint32 timestamp = ntohl(header->timestamp);
					guint16 seq = ntohs(header->seq_number);
					JANUS_LOG(LOG_ERR, "[%"SCNu64"]     SRTP unprotect error: %s (len=%d-->%d, ts=%"SCNu32", seq=%"SCNu16")\n", handle->handle_id, janus_srtp_error_str(res), len, buflen, timestamp, seq);
				}
			} else {
				if(video) {
					if(stream->video_ssrc_peer == 0) {
						stream->video_ssrc_peer = ntohl(header->ssrc);
						JANUS_LOG(LOG_VERB, "[%"SCNu64"]     Peer video SSRC: %u\n", handle->handle_id, stream->video_ssrc_peer);
					}
				} else {
					if(stream->audio_ssrc_peer == 0) {
						stream->audio_ssrc_peer = ntohl(header->ssrc);
						JANUS_LOG(LOG_VERB, "[%"SCNu64"]     Peer audio SSRC: %u\n", handle->handle_id, stream->audio_ssrc_peer);
					}
				}
				/* Do we need to dump this packet for debugging? */
				if(g_atomic_int_get(&handle->dump_packets))
					janus_text2pcap_dump(handle->text2pcap, JANUS_TEXT2PCAP_RTP, TRUE, buf, buflen,
						"[session=%"SCNu64"][handle=%"SCNu64"]", session->session_id, handle->handle_id);
				/* Pass the data to the responsible plugin */
				janus_plugin *plugin = (janus_plugin *)handle->app;
				if(plugin && plugin->incoming_rtp)
					plugin->incoming_rtp(handle->app_handle, video, buf, buflen);
				/* Update stats (TODO Do the same for the last second window as well) */
				if(buflen > 0) {
					/* Update the last sec queue as well */
					janus_ice_stats_item *s = g_malloc0(sizeof(janus_ice_stats_item));
					s->bytes = buflen;
					s->when = janus_get_monotonic_time();
					janus_mutex_lock(&component->mutex);
					if(!video) {
						if(component->in_stats.audio_bytes == 0 || component->in_stats.audio_notified_lastsec) {
							/* We either received our first audio packet, or we started receiving it again after missing more than a second */
							component->in_stats.audio_notified_lastsec = FALSE;
							janus_ice_notify_media(handle, FALSE, TRUE);
						}
						component->in_stats.audio_packets++;
						component->in_stats.audio_bytes += buflen;
						component->in_stats.audio_bytes_lastsec = g_list_append(component->in_stats.audio_bytes_lastsec, s);
						if(g_list_length(component->in_stats.audio_bytes_lastsec) > 100) {
							GList *first = g_list_first(component->in_stats.audio_bytes_lastsec);
							s = (janus_ice_stats_item *)first->data;
							first->data = NULL;
							component->in_stats.audio_bytes_lastsec = g_list_delete_link(component->in_stats.audio_bytes_lastsec, first);
							g_free(s);
						}
					} else {
						if(component->in_stats.video_bytes == 0 || component->in_stats.video_notified_lastsec) {
							/* We either received our first video packet, or we started receiving it again after missing more than a second */
							component->in_stats.video_notified_lastsec = FALSE;
							janus_ice_notify_media(handle, TRUE, TRUE);
						}
						component->in_stats.video_packets++;
						component->in_stats.video_bytes += buflen;
						component->in_stats.video_bytes_lastsec = g_list_append(component->in_stats.video_bytes_lastsec, s);
						if(g_list_length(component->in_stats.video_bytes_lastsec) > 100) {
							GList *first = g_list_first(component->in_stats.video_bytes_lastsec);
							s = (janus_ice_stats_item *)first->data;
							first->data = NULL;
							component->in_stats.video_bytes_lastsec = g_list_delete_link(component->in_stats.video_bytes_lastsec, first);
							g_free(s);
						}
					}
					janus_mutex_unlock(&component->mutex);
				}

				/* FIXME Don't handle RTCP or stats for the simulcasted SSRCs, for now */
				if(video && ntohl(header->ssrc) != stream->video_ssrc_peer)
					return;

				/* Update the RTCP context as well */
				rtcp_context *rtcp_ctx = video ? stream->video_rtcp_ctx : stream->audio_rtcp_ctx;
				janus_rtcp_process_incoming_rtp(rtcp_ctx, buf, buflen);

				/* Keep track of RTP sequence numbers, in case we need to NACK them */
				/* 	Note: unsigned int overflow/underflow wraps (defined behavior) */
				if((!video && !component->do_audio_nacks) || (video && !component->do_video_nacks)) {
					/* ... unless NACKs are disabled for this medium */
					return;
				}
				guint16 new_seqn = ntohs(header->seq_number);
				guint16 cur_seqn;
				int last_seqs_len = 0;
				janus_mutex_lock(&component->mutex);
				janus_seq_info **last_seqs = video ? &component->last_seqs_video : &component->last_seqs_audio;
				janus_seq_info *cur_seq = *last_seqs;
				if(cur_seq) {
					cur_seq = cur_seq->prev;
					cur_seqn = cur_seq->seq;
				} else {
					/* First seq, set up to add one seq */
					cur_seqn = new_seqn - (guint16)1; /* Can wrap */
				}
				if(!janus_seq_in_range(new_seqn, cur_seqn, LAST_SEQS_MAX_LEN) &&
						!janus_seq_in_range(cur_seqn, new_seqn, 1000)) {
					/* Jump too big, start fresh */
					JANUS_LOG(LOG_WARN, "[%"SCNu64"] Big sequence number jump %hu -> %hu (%s stream)\n",
						handle->handle_id, cur_seqn, new_seqn, video ? "video" : "audio");
					janus_seq_list_free(last_seqs);
					cur_seq = NULL;
					cur_seqn = new_seqn - (guint16)1;
				}

				GSList *nacks = NULL;
				gint64 now = janus_get_monotonic_time();

				if(janus_seq_in_range(new_seqn, cur_seqn, LAST_SEQS_MAX_LEN)) {
					/* Add new seq objs forward */
					while(cur_seqn != new_seqn) {
						cur_seqn += (guint16)1; /* can wrap */
						janus_seq_info *seq_obj = g_malloc0(sizeof(janus_seq_info));
						seq_obj->seq = cur_seqn;
						seq_obj->ts = now;
						seq_obj->state = (cur_seqn == new_seqn) ? SEQ_RECVED : SEQ_MISSING;
						janus_seq_append(last_seqs, seq_obj);
						last_seqs_len++;
					}
				}
				if(cur_seq) {
					/* Scan old seq objs backwards */
					while(cur_seq != NULL) {
						last_seqs_len++;
						if(cur_seq->seq == new_seqn) {
							JANUS_LOG(LOG_HUGE, "[%"SCNu64"] Received missed sequence number %"SCNu16"\n", handle->handle_id, cur_seq->seq);
							cur_seq->state = SEQ_RECVED;
						} else if(cur_seq->state == SEQ_MISSING && now - cur_seq->ts > SEQ_MISSING_WAIT) {
							JANUS_LOG(LOG_HUGE, "[%"SCNu64"] Missed sequence number %"SCNu16", sending 1st NACK\n", handle->handle_id, cur_seq->seq);
							nacks = g_slist_append(nacks, GUINT_TO_POINTER(cur_seq->seq));
							cur_seq->state = SEQ_NACKED;
						} else if(cur_seq->state == SEQ_NACKED  && now - cur_seq->ts > SEQ_NACKED_WAIT) {
							JANUS_LOG(LOG_HUGE, "[%"SCNu64"] Missed sequence number %"SCNu16", sending 2nd NACK\n", handle->handle_id, cur_seq->seq);
							nacks = g_slist_append(nacks, GUINT_TO_POINTER(cur_seq->seq));
							cur_seq->state = SEQ_GIVEUP;
						}
						if(cur_seq == *last_seqs) {
							/* Just processed head */
							break;
						}
						cur_seq = cur_seq->prev;
					}
				}
				while(last_seqs_len > LAST_SEQS_MAX_LEN) {
					janus_seq_info *node = janus_seq_pop_head(last_seqs);
					g_free(node);
					last_seqs_len--;
				}

				guint nacks_count = g_slist_length(nacks);
				if(nacks_count) {
					/* Generate a NACK and send it */
					JANUS_LOG(LOG_DBG, "[%"SCNu64"] now sending NACK for %u missed packets\n", handle->handle_id, nacks_count);
					char nackbuf[120];
					int res = janus_rtcp_nacks(nackbuf, sizeof(nackbuf), nacks);
					if(res > 0)
						janus_ice_relay_rtcp_internal(handle, video, nackbuf, res, FALSE);
					/* Update stats */
					component->nack_sent_recent_cnt += nacks_count;
					if(video) {
						component->out_stats.video_nacks += nacks_count;
					} else {
						component->out_stats.audio_nacks += nacks_count;
					}
					/* Inform the plugin about the slow downlink in case it's needed */
					janus_slow_link_update(component, handle, nacks_count, video, 0, now);
				}
				if (component->nack_sent_recent_cnt &&
				    now - component->nack_sent_log_ts > 5 * G_USEC_PER_SEC) {
					JANUS_LOG(LOG_VERB, "[%10"SCNu64"]  sent NACKs for %u missing packets\n",
					                      handle->handle_id, component->nack_sent_recent_cnt);
					component->nack_sent_recent_cnt = 0;
					component->nack_sent_log_ts = now;
				}
				janus_mutex_unlock(&component->mutex);
				g_slist_free(nacks);
				nacks = NULL;
			}
		}
		return;
	}
	if(component_id == 2 || (component_id == 1 && janus_flags_is_set(&handle->webrtc_flags, JANUS_ICE_HANDLE_WEBRTC_RTCPMUX) && janus_is_rtcp(buf))) {
		/* FIXME A second component is always RTCP; in case of rtcp-mux, we need to check */
		JANUS_LOG(LOG_HUGE, "[%"SCNu64"]  Got an RTCP packet (%s stream)!\n", handle->handle_id,
			janus_flags_is_set(&handle->webrtc_flags, JANUS_ICE_HANDLE_WEBRTC_BUNDLE) ? "bundled" : (stream->stream_id == handle->audio_id ? "audio" : "video"));
		if(!component->dtls || !component->dtls->srtp_valid || !component->dtls->srtp_in) {
			JANUS_LOG(LOG_WARN, "[%"SCNu64"]     Missing valid SRTP session (packet arrived too early?), skipping...\n", handle->handle_id);
		} else {
			int buflen = len;
			srtp_err_status_t res = srtp_unprotect_rtcp(component->dtls->srtp_in, buf, &buflen);
			if(res != srtp_err_status_ok) {
				JANUS_LOG(LOG_ERR, "[%"SCNu64"]     SRTCP unprotect error: %s (len=%d-->%d)\n", handle->handle_id, janus_srtp_error_str(res), len, buflen);
			} else {
				/* Do we need to dump this packet for debugging? */
				if(g_atomic_int_get(&handle->dump_packets))
					janus_text2pcap_dump(handle->text2pcap, JANUS_TEXT2PCAP_RTCP, TRUE, buf, buflen,
						"[session=%"SCNu64"][handle=%"SCNu64"]", session->session_id, handle->handle_id);
				/* Check if there's an RTCP BYE: in case, let's wrap up */
				if(janus_rtcp_has_bye(buf, buflen)) {
					JANUS_LOG(LOG_VERB, "[%"SCNu64"] Got RTCP BYE on stream %"SCNu16" (component %"SCNu16"), closing...\n", handle->handle_id, stream->stream_id, component->component_id);
					janus_ice_webrtc_hangup(handle, "RTCP BYE");
					return;
				}
				/* Is this audio or video? */
				int video = 0;
				if(!janus_flags_is_set(&handle->webrtc_flags, JANUS_ICE_HANDLE_WEBRTC_BUNDLE)) {
					/* Easy enough */
					video = (stream->stream_id == handle->video_id ? 1 : 0);
				} else {
					/* Bundled streams, should we check the SSRCs? */
					if(!janus_flags_is_set(&handle->webrtc_flags, JANUS_ICE_HANDLE_WEBRTC_HAS_AUDIO)) {
						/* No audio has been negotiated, definitely video */
						JANUS_LOG(LOG_HUGE, "[%"SCNu64"] Incoming RTCP, bundling: this is video (no audio has been negotiated)\n", handle->handle_id);
						video = 1;
					} else if(!janus_flags_is_set(&handle->webrtc_flags, JANUS_ICE_HANDLE_WEBRTC_HAS_VIDEO)) {
						/* No video has been negotiated, definitely audio */
						JANUS_LOG(LOG_HUGE, "[%"SCNu64"] Incoming RTCP, bundling: this is audio (no video has been negotiated)\n", handle->handle_id);
						video = 0;
					} else {
						if(stream->audio_ssrc_peer == 0 || stream->video_ssrc_peer == 0) {
							/* We don't know the remote SSRC: this can happen for recvonly clients
							 * (see https://groups.google.com/forum/#!topic/discuss-webrtc/5yuZjV7lkNc)
							 * Check the local SSRC, compare it to what we have */
							guint32 rtcp_ssrc = janus_rtcp_get_receiver_ssrc(buf, len);
							if(rtcp_ssrc == stream->audio_ssrc) {
								video = 0;
							} else if(rtcp_ssrc == stream->video_ssrc) {
								video = 1;
							} else {
								/* Mh, no SR or RR? Try checking if there's any FIR, PLI or REMB */
								if(janus_rtcp_has_fir(buf, len) || janus_rtcp_has_pli(buf, len) || janus_rtcp_get_remb(buf, len)) {
									video = 1;
								}
							}
							JANUS_LOG(LOG_HUGE, "[%"SCNu64"] Incoming RTCP, bundling: this is %s (local SSRC: video=%"SCNu32", audio=%"SCNu32", got %"SCNu32")\n",
								handle->handle_id, video ? "video" : "audio", stream->video_ssrc, stream->audio_ssrc, rtcp_ssrc);
						} else {
							/* Check the remote SSRC, compare it to what we have */
							guint32 rtcp_ssrc = janus_rtcp_get_sender_ssrc(buf, len);
							if(rtcp_ssrc == stream->audio_ssrc_peer) {
								video = 0;
							} else if(rtcp_ssrc == stream->video_ssrc_peer) {
								video = 1;
							} else {
								/* If we're simulcasting, let's compare to the other SSRCs too */
								if((stream->video_ssrc_peer_sim_1 && rtcp_ssrc == stream->video_ssrc_peer_sim_1) ||
										(stream->video_ssrc_peer_sim_2 && rtcp_ssrc == stream->video_ssrc_peer_sim_2)) {
									/* FIXME RTCP for simulcasting SSRC, let's drop it for now... */
									JANUS_LOG(LOG_HUGE, "Dropping RTCP packet for SSRC %"SCNu32"\n", rtcp_ssrc);
									return;
								}
							}
							JANUS_LOG(LOG_HUGE, "[%"SCNu64"] Incoming RTCP, bundling: this is %s (remote SSRC: video=%"SCNu32", audio=%"SCNu32", got %"SCNu32")\n",
								handle->handle_id, video ? "video" : "audio", stream->video_ssrc_peer, stream->audio_ssrc_peer, rtcp_ssrc);
						}
					}
				}

				/* Let's process this RTCP (compound?) packet, and update the RTCP context for this stream in case */
				rtcp_context *rtcp_ctx = video ? stream->video_rtcp_ctx : stream->audio_rtcp_ctx;
				janus_rtcp_parse(rtcp_ctx, buf, buflen);

				/* Now let's see if there are any NACKs to handle */
				gint64 now = janus_get_monotonic_time();
				GSList *nacks = janus_rtcp_get_nacks(buf, buflen);
				guint nacks_count = g_slist_length(nacks);
				if(nacks_count && ((!video && component->do_audio_nacks) || (video && component->do_video_nacks))) {
					/* Handle NACK */
					JANUS_LOG(LOG_HUGE, "[%"SCNu64"]     Just got some NACKS (%d) we should handle...\n", handle->handle_id, nacks_count);
					GSList *list = nacks;
					int retransmits_cnt = 0;
					janus_mutex_lock(&component->mutex);
					while(list) {
						unsigned int seqnr = GPOINTER_TO_UINT(list->data);
						JANUS_LOG(LOG_DBG, "[%"SCNu64"]   >> %u\n", handle->handle_id, seqnr);
						GList *rp = component->retransmit_buffer;
						while(rp) {
							janus_rtp_packet *p = (janus_rtp_packet *)rp->data;
							if(p) {
								rtp_header *rh = (rtp_header *)p->data;
								if(ntohs(rh->seq_number) == seqnr) {
									/* Should we retransmit this packet? */
									if((p->last_retransmit > 0) && (now-p->last_retransmit < MAX_NACK_IGNORE)) {
										JANUS_LOG(LOG_HUGE, "[%"SCNu64"]   >> >> Packet %u was retransmitted just %"SCNi64"ms ago, skipping\n", handle->handle_id, seqnr, now-p->last_retransmit);
										break;
									}
									JANUS_LOG(LOG_HUGE, "[%"SCNu64"]   >> >> Scheduling %u for retransmission due to NACK\n", handle->handle_id, seqnr);
									p->last_retransmit = now;
									retransmits_cnt++;
									/* Enqueue it */
									janus_ice_queued_packet *pkt = (janus_ice_queued_packet *)g_malloc0(sizeof(janus_ice_queued_packet));
									pkt->data = g_malloc0(p->length);
									memcpy(pkt->data, p->data, p->length);
									pkt->length = p->length;
									pkt->type = video ? JANUS_ICE_PACKET_VIDEO : JANUS_ICE_PACKET_AUDIO;
									pkt->control = FALSE;
									pkt->encrypted = TRUE;	/* This was already encrypted before */
									if(handle->queued_packets != NULL)
										g_async_queue_push(handle->queued_packets, pkt);
									break;
								}
							}
							rp = rp->next;
						}
						list = list->next;
					}
					component->retransmit_recent_cnt += retransmits_cnt;
					/* FIXME Remove the NACK compound packet, we've handled it */
					buflen = janus_rtcp_remove_nacks(buf, buflen);
					/* Update stats */
					if(video) {
						component->in_stats.video_nacks += nacks_count;
					} else {
						component->in_stats.audio_nacks += nacks_count;
					}
					/* Inform the plugin about the slow uplink in case it's needed */
					janus_slow_link_update(component, handle, retransmits_cnt, video, 1, now);
					janus_mutex_unlock(&component->mutex);
					g_slist_free(nacks);
					nacks = NULL;
				}
				if (component->retransmit_recent_cnt &&
				    now - component->retransmit_log_ts > 5 * G_USEC_PER_SEC) {
					JANUS_LOG(LOG_VERB, "[%10"SCNu64"]  retransmitted %u packets due to NACK\n",
					                      handle->handle_id,    component->retransmit_recent_cnt);
					component->retransmit_recent_cnt = 0;
					component->retransmit_log_ts = now;
				}

				janus_plugin *plugin = (janus_plugin *)handle->app;
				if(plugin && plugin->incoming_rtcp)
					plugin->incoming_rtcp(handle->app_handle, video, buf, buflen);
			}
		}
		return;
	}
	if(component_id == 3 || (janus_flags_is_set(&handle->webrtc_flags, JANUS_ICE_HANDLE_WEBRTC_RTCPMUX)
			&& janus_flags_is_set(&handle->webrtc_flags, JANUS_ICE_HANDLE_WEBRTC_DATA_CHANNELS))) {
		JANUS_LOG(LOG_VERB, "[%"SCNu64"] Not RTP and not RTCP... may these be data channels?\n", handle->handle_id);
		janus_dtls_srtp_incoming_msg(component->dtls, buf, len);
		/* Update stats (TODO Do the same for the last second window as well) */
		if(len > 0) {
			component->in_stats.data_packets++;
			component->in_stats.data_bytes += len;
		}
		return;
	}
}

void janus_ice_incoming_data(janus_ice_handle *handle, char *buffer, int length) {
	if(handle == NULL || buffer == NULL || length <= 0)
		return;
	janus_plugin *plugin = (janus_plugin *)handle->app;
	if(plugin && plugin->incoming_data)
		plugin->incoming_data(handle->app_handle, buffer, length);
}


/* Thread to create agent */
void *janus_ice_thread(void *data) {
	janus_ice_handle *handle = data;
	JANUS_LOG(LOG_VERB, "[%"SCNu64"] ICE thread started\n", handle->handle_id);
	GMainLoop *loop = handle->iceloop;
	if(loop == NULL) {
		JANUS_LOG(LOG_ERR, "[%"SCNu64"] Invalid loop...\n", handle->handle_id);
		g_thread_unref(g_thread_self());
		return NULL;
	}
	g_usleep (100000);
	JANUS_LOG(LOG_DBG, "[%"SCNu64"] Looping (ICE)...\n", handle->handle_id);
	g_main_loop_run (loop);
	janus_flags_set(&handle->webrtc_flags, JANUS_ICE_HANDLE_WEBRTC_CLEANING);
	if(handle->cdone == 0)
		handle->cdone = -1;
	JANUS_LOG(LOG_VERB, "[%"SCNu64"] ICE thread ended!\n", handle->handle_id);
	/* This handle has been destroyed, wait a bit and then free all the resources */
	g_usleep (1*G_USEC_PER_SEC);
	if(janus_flags_is_set(&handle->webrtc_flags, JANUS_ICE_HANDLE_WEBRTC_STOP)) {
		//~ janus_ice_free(handle);
	} else {
		janus_ice_webrtc_free(handle);
	}
	g_thread_unref(g_thread_self());
	return NULL;
}

/* Helper: candidates */
void janus_ice_candidates_to_sdp(janus_ice_handle *handle, janus_sdp_mline *mline, guint stream_id, guint component_id)
{
	if(!handle || !handle->agent || !mline)
		return;
	janus_ice_stream *stream = g_hash_table_lookup(handle->streams, GUINT_TO_POINTER(stream_id));
	if(!stream) {
		JANUS_LOG(LOG_ERR, "[%"SCNu64"]     No stream %d??\n", handle->handle_id, stream_id);
		return;
	}
	janus_ice_component *component = g_hash_table_lookup(stream->components, GUINT_TO_POINTER(component_id));
	if(!component) {
		JANUS_LOG(LOG_ERR, "[%"SCNu64"]     No component %d in stream %d??\n", handle->handle_id, component_id, stream_id);
		return;
	}
	NiceAgent* agent = handle->agent;
	/* adding a stream should cause host candidates to be generated */
	char *host_ip = NULL;
	if(nat_1_1_enabled) {
		/* A 1:1 NAT mapping was specified, overwrite all the host addresses with the public IP */
		host_ip = janus_get_public_ip();
		JANUS_LOG(LOG_VERB, "[%"SCNu64"] Public IP specified and 1:1 NAT mapping enabled (%s), using that as host address in the candidates\n", handle->handle_id, host_ip);
	}
	GSList *candidates, *i;
	candidates = nice_agent_get_local_candidates (agent, stream_id, component_id);
	JANUS_LOG(LOG_VERB, "[%"SCNu64"] We have %d candidates for Stream #%d, Component #%d\n", handle->handle_id, g_slist_length(candidates), stream_id, component_id);
	gboolean log_candidates = (component->local_candidates == NULL);
	for (i = candidates; i; i = i->next) {
		NiceCandidate *c = (NiceCandidate *) i->data;
		JANUS_LOG(LOG_VERB, "[%"SCNu64"] Stream #%d, Component #%d\n", handle->handle_id, c->stream_id, c->component_id);
		gchar address[NICE_ADDRESS_STRING_LEN], base_address[NICE_ADDRESS_STRING_LEN];
		gint port = 0, base_port = 0;
		nice_address_to_string(&(c->addr), (gchar *)&address);
		port = nice_address_get_port(&(c->addr));
		nice_address_to_string(&(c->base_addr), (gchar *)&base_address);
		base_port = nice_address_get_port(&(c->base_addr));
		JANUS_LOG(LOG_VERB, "[%"SCNu64"]   Address:    %s:%d\n", handle->handle_id, address, port);
		JANUS_LOG(LOG_VERB, "[%"SCNu64"]   Priority:   %d\n", handle->handle_id, c->priority);
		JANUS_LOG(LOG_VERB, "[%"SCNu64"]   Foundation: %s\n", handle->handle_id, c->foundation);
		/* SDP time */
		gchar buffer[200];
		if(c->type == NICE_CANDIDATE_TYPE_HOST) {
			/* 'host' candidate */
			if(c->transport == NICE_CANDIDATE_TRANSPORT_UDP) {
				g_snprintf(buffer, sizeof(buffer),
					"%s %d %s %d %s %d typ host",
						c->foundation,
						c->component_id,
						"udp",
						c->priority,
						host_ip ? host_ip : address,
						port);
			} else {
				if(!janus_ice_tcp_enabled) {
					/* ICE-TCP support disabled */
					JANUS_LOG(LOG_VERB, "[%"SCNu64"] Skipping host TCP candidate, ICE-TCP support disabled...\n", handle->handle_id);
					nice_candidate_free(c);
					continue;
				}
#ifndef HAVE_LIBNICE_TCP
				/* TCP candidates are only supported since libnice 0.1.8 */
				JANUS_LOG(LOG_VERB, "[%"SCNu64"] Skipping host TCP candidate, the libnice version doesn't support it...\n", handle->handle_id);
				nice_candidate_free(c);
				continue;
#else
				const char *type = NULL;
				switch(c->transport) {
					case NICE_CANDIDATE_TRANSPORT_TCP_ACTIVE:
						type = "active";
						break;
					case NICE_CANDIDATE_TRANSPORT_TCP_PASSIVE:
						type = "passive";
						break;
					case NICE_CANDIDATE_TRANSPORT_TCP_SO:
						type = "so";
						break;
					default:
						break;
				}
				if(type == NULL) {
					/* FIXME Unsupported transport */
					JANUS_LOG(LOG_WARN, "[%"SCNu64"] Unsupported transport, skipping non-UDP/TCP host candidate...\n", handle->handle_id);
					nice_candidate_free(c);
					continue;
				} else {
					g_snprintf(buffer, sizeof(buffer),
						"%s %d %s %d %s %d typ host tcptype %s",
							c->foundation,
							c->component_id,
							"tcp",
							c->priority,
							host_ip ? host_ip : address,
							port,
							type);
				}
#endif
			}
		} else if(c->type == NICE_CANDIDATE_TYPE_SERVER_REFLEXIVE) {
			/* 'srflx' candidate */
			if(c->transport == NICE_CANDIDATE_TRANSPORT_UDP) {
				nice_address_to_string(&(c->base_addr), (gchar *)&base_address);
				gint base_port = nice_address_get_port(&(c->base_addr));
				g_snprintf(buffer, sizeof(buffer),
					"%s %d %s %d %s %d typ srflx raddr %s rport %d",
						c->foundation,
						c->component_id,
						"udp",
						c->priority,
						address,
						port,
						base_address,
						base_port);
			} else {
				if(!janus_ice_tcp_enabled) {
					/* ICE-TCP support disabled */
					JANUS_LOG(LOG_VERB, "[%"SCNu64"] Skipping srflx TCP candidate, ICE-TCP support disabled...\n", handle->handle_id);
					nice_candidate_free(c);
					continue;
				}
#ifndef HAVE_LIBNICE_TCP
				/* TCP candidates are only supported since libnice 0.1.8 */
				JANUS_LOG(LOG_VERB, "[%"SCNu64"] Skipping srflx TCP candidate, the libnice version doesn't support it...\n", handle->handle_id);
				nice_candidate_free(c);
				continue;
#else
				const char *type = NULL;
				switch(c->transport) {
					case NICE_CANDIDATE_TRANSPORT_TCP_ACTIVE:
						type = "active";
						break;
					case NICE_CANDIDATE_TRANSPORT_TCP_PASSIVE:
						type = "passive";
						break;
					case NICE_CANDIDATE_TRANSPORT_TCP_SO:
						type = "so";
						break;
					default:
						break;
				}
				if(type == NULL) {
					/* FIXME Unsupported transport */
					JANUS_LOG(LOG_WARN, "[%"SCNu64"] Unsupported transport, skipping non-UDP/TCP srflx candidate...\n", handle->handle_id);
					nice_candidate_free(c);
					continue;
				} else {
					g_snprintf(buffer, sizeof(buffer),
						"%s %d %s %d %s %d typ srflx raddr %s rport %d tcptype %s",
							c->foundation,
							c->component_id,
							"tcp",
							c->priority,
							address,
							port,
							base_address,
							base_port,
							type);
				}
#endif
			}
		} else if(c->type == NICE_CANDIDATE_TYPE_PEER_REFLEXIVE) {
			/* 'prflx' candidate: skip it, we don't add them to the SDP */
			JANUS_LOG(LOG_VERB, "[%"SCNu64"] Skipping prflx candidate...\n", handle->handle_id);
			nice_candidate_free(c);
			continue;
		} else if(c->type == NICE_CANDIDATE_TYPE_RELAYED) {
			/* 'relay' candidate */
			if(c->transport == NICE_CANDIDATE_TRANSPORT_UDP) {
				g_snprintf(buffer, sizeof(buffer),
					"%s %d %s %d %s %d typ relay raddr %s rport %d",
						c->foundation,
						c->component_id,
						"udp",
						c->priority,
						address,
						port,
						base_address,
						base_port);
			} else {
				if(!janus_ice_tcp_enabled) {
					/* ICE-TCP support disabled */
					JANUS_LOG(LOG_VERB, "[%"SCNu64"] Skipping relay TCP candidate, ICE-TCP support disabled...\n", handle->handle_id);
					nice_candidate_free(c);
					continue;
				}
#ifndef HAVE_LIBNICE_TCP
				/* TCP candidates are only supported since libnice 0.1.8 */
				JANUS_LOG(LOG_VERB, "[%"SCNu64"] Skipping relay TCP candidate, the libnice version doesn't support it...\n", handle->handle_id);
				nice_candidate_free(c);
				continue;
#else
				const char *type = NULL;
				switch(c->transport) {
					case NICE_CANDIDATE_TRANSPORT_TCP_ACTIVE:
						type = "active";
						break;
					case NICE_CANDIDATE_TRANSPORT_TCP_PASSIVE:
						type = "passive";
						break;
					case NICE_CANDIDATE_TRANSPORT_TCP_SO:
						type = "so";
						break;
					default:
						break;
				}
				if(type == NULL) {
					/* FIXME Unsupported transport */
					JANUS_LOG(LOG_WARN, "[%"SCNu64"] Unsupported transport, skipping non-UDP/TCP relay candidate...\n", handle->handle_id);
					nice_candidate_free(c);
					continue;
				} else {
					g_snprintf(buffer, sizeof(buffer),
						"%s %d %s %d %s %d typ relay raddr %s rport %d tcptype %s",
							c->foundation,
							c->component_id,
							"tcp",
							c->priority,
							address,
							port,
							base_address,
							base_port,
							type);
				}
#endif
			}
		}
		janus_sdp_attribute *a = janus_sdp_attribute_create("candidate", "%s", buffer);
		mline->attributes = g_list_append(mline->attributes, a);
		JANUS_LOG(LOG_VERB, "[%"SCNu64"]     %s", handle->handle_id, buffer); /* buffer already newline terminated */
		if(log_candidates) {
			/* Save for the summary, in case we need it */
			component->local_candidates = g_slist_append(component->local_candidates, g_strdup(buffer));
			/* Notify event handlers */
			if(janus_events_is_enabled()) {
				janus_session *session = (janus_session *)handle->session;
				json_t *info = json_object();
				json_object_set_new(info, "local-candidate", json_string(buffer));
				json_object_set_new(info, "stream_id", json_integer(stream_id));
				json_object_set_new(info, "component_id", json_integer(component_id));
				janus_events_notify_handlers(JANUS_EVENT_TYPE_WEBRTC, session->session_id, handle->handle_id, info);
			}
		}
		nice_candidate_free(c);
	}
	/* Done */
	g_slist_free(candidates);
}

void janus_ice_setup_remote_candidates(janus_ice_handle *handle, guint stream_id, guint component_id) {
	if(!handle || !handle->agent || !handle->streams)
		return;
	janus_ice_stream *stream = g_hash_table_lookup(handle->streams, GUINT_TO_POINTER(stream_id));
	if(!stream || !stream->components) {
		JANUS_LOG(LOG_ERR, "[%"SCNu64"] No such stream %d: cannot setup remote candidates for component %d\n", handle->handle_id, stream_id, component_id);
		return;
	}
	if(stream->disabled) {
		JANUS_LOG(LOG_VERB, "[%"SCNu64"] Stream %d is disabled, skipping remote candidates for component %d\n", handle->handle_id, stream_id, component_id);
		return;
	}
	janus_ice_component *component = g_hash_table_lookup(stream->components, GUINT_TO_POINTER(component_id));
	if(!component) {
		JANUS_LOG(LOG_ERR, "[%"SCNu64"] No such component %d in stream %d: cannot setup remote candidates\n", handle->handle_id, component_id, stream_id);
		return;
	}
	if(component->process_started) {
		JANUS_LOG(LOG_VERB, "[%"SCNu64"] Component %d in stream %d has already been set up\n", handle->handle_id, component_id, stream_id);
		return;
	}
	if(!component->candidates || !component->candidates->data) {
		if(!janus_flags_is_set(&handle->webrtc_flags, JANUS_ICE_HANDLE_WEBRTC_TRICKLE)
				|| janus_flags_is_set(&handle->webrtc_flags, JANUS_ICE_HANDLE_WEBRTC_ALL_TRICKLES)) { 
			JANUS_LOG(LOG_ERR, "[%"SCNu64"] No remote candidates for component %d in stream %d: was the remote SDP parsed?\n", handle->handle_id, component_id, stream_id);
		}
		return;
	}
	JANUS_LOG(LOG_VERB, "[%"SCNu64"] ## Setting remote candidates: stream %d, component %d (%u in the list)\n",
		handle->handle_id, stream_id, component_id, g_slist_length(component->candidates));
	/* Add all candidates */
	NiceCandidate *c = NULL;
	GSList *gsc = component->candidates;
	gchar *rufrag = NULL, *rpwd = NULL;
	while(gsc) {
		c = (NiceCandidate *) gsc->data;
		JANUS_LOG(LOG_VERB, "[%"SCNu64"] >> Remote Stream #%d, Component #%d\n", handle->handle_id, c->stream_id, c->component_id);
		if(c->username && !rufrag)
			rufrag = c->username;
		if(c->password && !rpwd)
			rpwd = c->password;
		gchar address[NICE_ADDRESS_STRING_LEN];
		nice_address_to_string(&(c->addr), (gchar *)&address);
		gint port = nice_address_get_port(&(c->addr));
		JANUS_LOG(LOG_VERB, "[%"SCNu64"]   Address:    %s:%d\n", handle->handle_id, address, port);
		JANUS_LOG(LOG_VERB, "[%"SCNu64"]   Priority:   %d\n", handle->handle_id, c->priority);
		JANUS_LOG(LOG_VERB, "[%"SCNu64"]   Foundation: %s\n", handle->handle_id, c->foundation);
		JANUS_LOG(LOG_VERB, "[%"SCNu64"]   Username:   %s\n", handle->handle_id, c->username);
		JANUS_LOG(LOG_VERB, "[%"SCNu64"]   Password:   %s\n", handle->handle_id, c->password);
		gsc = gsc->next;
	}
	if(rufrag && rpwd) {
		JANUS_LOG(LOG_VERB, "[%"SCNu64"]  Setting remote credentials...\n", handle->handle_id);
		if(!nice_agent_set_remote_credentials(handle->agent, stream_id, rufrag, rpwd)) {
			JANUS_LOG(LOG_ERR, "[%"SCNu64"]  failed to set remote credentials!\n", handle->handle_id);
		}
	}
	guint added = nice_agent_set_remote_candidates(handle->agent, stream_id, component_id, component->candidates);
	if(added < g_slist_length(component->candidates)) {
		JANUS_LOG(LOG_ERR, "[%"SCNu64"] Failed to set remote candidates :-( (added %u, expected %u)\n",
			handle->handle_id, added, g_slist_length(component->candidates));
	} else {
		JANUS_LOG(LOG_VERB, "[%"SCNu64"] Remote candidates set!\n", handle->handle_id);
		component->process_started = TRUE;
	}
}

int janus_ice_setup_local(janus_ice_handle *handle, int offer, int audio, int video, int data, int bundle, int rtcpmux, int trickle) {
	if(!handle)
		return -1;
	if(janus_flags_is_set(&handle->webrtc_flags, JANUS_ICE_HANDLE_WEBRTC_HAS_AGENT)) {
		JANUS_LOG(LOG_WARN, "[%"SCNu64"] Agent already exists?\n", handle->handle_id);
		return -2;
	}
	JANUS_LOG(LOG_VERB, "[%"SCNu64"] Setting ICE locally: got %s (%d audios, %d videos)\n", handle->handle_id, offer ? "OFFER" : "ANSWER", audio, video);
	janus_flags_set(&handle->webrtc_flags, JANUS_ICE_HANDLE_WEBRTC_HAS_AGENT);
	janus_flags_clear(&handle->webrtc_flags, JANUS_ICE_HANDLE_WEBRTC_START);
	janus_flags_clear(&handle->webrtc_flags, JANUS_ICE_HANDLE_WEBRTC_READY);
	janus_flags_clear(&handle->webrtc_flags, JANUS_ICE_HANDLE_WEBRTC_STOP);
	janus_flags_clear(&handle->webrtc_flags, JANUS_ICE_HANDLE_WEBRTC_ALERT);
	janus_flags_clear(&handle->webrtc_flags, JANUS_ICE_HANDLE_WEBRTC_CLEANING);
	janus_flags_clear(&handle->webrtc_flags, JANUS_ICE_HANDLE_WEBRTC_HAS_AUDIO);
	janus_flags_clear(&handle->webrtc_flags, JANUS_ICE_HANDLE_WEBRTC_HAS_VIDEO);

	/* Note: in case this is not an OFFER, we don't know whether any medium are supported on the other side or not yet */
	if(audio) {
		janus_flags_set(&handle->webrtc_flags, JANUS_ICE_HANDLE_WEBRTC_HAS_AUDIO);
	} else {
		janus_flags_clear(&handle->webrtc_flags, JANUS_ICE_HANDLE_WEBRTC_HAS_AUDIO);
	}
	if(video) {
		janus_flags_set(&handle->webrtc_flags, JANUS_ICE_HANDLE_WEBRTC_HAS_VIDEO);
	} else {
		janus_flags_clear(&handle->webrtc_flags, JANUS_ICE_HANDLE_WEBRTC_HAS_VIDEO);
	}
	if(data) {
		janus_flags_set(&handle->webrtc_flags, JANUS_ICE_HANDLE_WEBRTC_DATA_CHANNELS);
	} else {
		janus_flags_clear(&handle->webrtc_flags, JANUS_ICE_HANDLE_WEBRTC_DATA_CHANNELS);
	}
	/* Note: in case this is not an OFFER, we don't know whether BUNDLE is supported on the other side or not yet,
	 * unless Janus was configured to force BUNDLE in which case we enable it on our side anyway */
	if((offer && bundle) || janus_force_bundle || handle->force_bundle) {
		janus_flags_set(&handle->webrtc_flags, JANUS_ICE_HANDLE_WEBRTC_BUNDLE);
	} else {
		janus_flags_clear(&handle->webrtc_flags, JANUS_ICE_HANDLE_WEBRTC_BUNDLE);
	}
	/* Note: in case this is not an OFFER, we don't know whether rtcp-mux is supported on the other side or not yet,
	 * unless Janus was configured to force rtcp-mux in which case we enable it on our side anyway */
	if((offer && rtcpmux) || janus_force_rtcpmux || handle->force_rtcp_mux) {
		janus_flags_set(&handle->webrtc_flags, JANUS_ICE_HANDLE_WEBRTC_RTCPMUX);
	} else {
		janus_flags_clear(&handle->webrtc_flags, JANUS_ICE_HANDLE_WEBRTC_RTCPMUX);
	}
	/* Note: in case this is not an OFFER, we don't know whether ICE trickling is supported on the other side or not yet */
	if(offer && trickle) {
		janus_flags_set(&handle->webrtc_flags, JANUS_ICE_HANDLE_WEBRTC_TRICKLE);
	} else {
		janus_flags_clear(&handle->webrtc_flags, JANUS_ICE_HANDLE_WEBRTC_TRICKLE);
	}
	janus_flags_clear(&handle->webrtc_flags, JANUS_ICE_HANDLE_WEBRTC_ALL_TRICKLES);
	janus_flags_clear(&handle->webrtc_flags, JANUS_ICE_HANDLE_WEBRTC_TRICKLE_SYNCED);

	handle->icectx = g_main_context_new();
	handle->iceloop = g_main_loop_new(handle->icectx, FALSE);
	GError *error = NULL;
	char tname[16];
	g_snprintf(tname, sizeof(tname), "iceloop %"SCNu64, handle->handle_id);
	handle->icethread = g_thread_try_new(tname, &janus_ice_thread, handle, &error);
	if(error != NULL) {
		/* FIXME We should clear some resources... */
		JANUS_LOG(LOG_ERR, "[%"SCNu64"] Got error %d (%s) trying to launch the ICE thread...\n", handle->handle_id, error->code, error->message ? error->message : "??");
		janus_flags_clear(&handle->webrtc_flags, JANUS_ICE_HANDLE_WEBRTC_HAS_AGENT);
		return -1;
	}
	/* Note: NICE_COMPATIBILITY_RFC5245 is only available in more recent versions of libnice */
	handle->controlling = janus_ice_lite_enabled ? FALSE : !offer;
	JANUS_LOG(LOG_INFO, "[%"SCNu64"] Creating ICE agent (ICE %s mode, %s)\n", handle->handle_id,
<<<<<<< HEAD
            janus_ice_lite_enabled ? "Lite" : "Full", handle->controlling ? "controlling" : "controlled");
	g_atomic_int_set(&handle->send_thread_created, 0);
=======
		janus_ice_lite_enabled ? "Lite" : "Full", handle->controlling ? "controlling" : "controlled");
>>>>>>> 5847345c
	handle->agent = g_object_new(NICE_TYPE_AGENT,
		"compatibility", NICE_COMPATIBILITY_DRAFT19,
		"main-context", handle->icectx,
		"reliable", FALSE,
		"full-mode", janus_ice_lite_enabled ? FALSE : TRUE,
#ifdef HAVE_LIBNICE_TCP
		"ice-udp", TRUE,
		"ice-tcp", janus_ice_tcp_enabled ? TRUE : FALSE,
#endif
		NULL);
	handle->agent_created = janus_get_monotonic_time();
	handle->srtp_errors_count = 0;
	handle->last_srtp_error = 0;
	/* Any STUN server to use? */
	if(janus_stun_server != NULL && janus_stun_port > 0) {
		g_object_set(G_OBJECT(handle->agent),
			"stun-server", janus_stun_server,
			"stun-server-port", janus_stun_port,
			NULL);
	}
	/* Any dynamic TURN credentials to retrieve via REST API? */
	gboolean have_turnrest_credentials = FALSE;
#ifdef HAVE_LIBCURL
	janus_turnrest_response *turnrest_credentials = janus_turnrest_request();
	if(turnrest_credentials != NULL) {
		have_turnrest_credentials = TRUE;
		JANUS_LOG(LOG_VERB, "[%"SCNu64"] Got credentials from the TURN REST API backend!\n", handle->handle_id);
		JANUS_LOG(LOG_HUGE, "  -- Username: %s\n", turnrest_credentials->username);
		JANUS_LOG(LOG_HUGE, "  -- Password: %s\n", turnrest_credentials->password);
		JANUS_LOG(LOG_HUGE, "  -- TTL:      %"SCNu32"\n", turnrest_credentials->ttl);
		JANUS_LOG(LOG_HUGE, "  -- Servers:  %d\n", g_list_length(turnrest_credentials->servers));
		GList *server = turnrest_credentials->servers;
		while(server != NULL) {
			janus_turnrest_instance *instance = (janus_turnrest_instance *)server->data;
			JANUS_LOG(LOG_HUGE, "  -- -- URI: %s:%"SCNu16" (%d)\n", instance->server, instance->port, instance->transport);
			server = server->next;
		}
	}
#endif
	g_object_set(G_OBJECT(handle->agent), "upnp", FALSE, NULL);
	g_object_set(G_OBJECT(handle->agent), "controlling-mode", handle->controlling, NULL);
  JANUS_LOG(LOG_VERB, "[CONNCHECK] Setting keepalive_conncheck to TRUE\n");
  g_object_set(G_OBJECT(handle->agent), "keepalive-conncheck", TRUE, NULL);
	g_signal_connect (G_OBJECT (handle->agent), "candidate-gathering-done",
		G_CALLBACK (janus_ice_cb_candidate_gathering_done), handle);
	g_signal_connect (G_OBJECT (handle->agent), "component-state-changed",
		G_CALLBACK (janus_ice_cb_component_state_changed), handle);
#ifndef HAVE_LIBNICE_TCP
	g_signal_connect (G_OBJECT (handle->agent), "new-selected-pair",
#else
	g_signal_connect (G_OBJECT (handle->agent), "new-selected-pair-full",
#endif
		G_CALLBACK (janus_ice_cb_new_selected_pair), handle);
#ifndef HAVE_LIBNICE_TCP
	g_signal_connect (G_OBJECT (handle->agent), "new-remote-candidate",
#else
	g_signal_connect (G_OBJECT (handle->agent), "new-remote-candidate-full",
#endif
		G_CALLBACK (janus_ice_cb_new_remote_candidate), handle);

	/* Add all local addresses, except those in the ignore list */
	struct ifaddrs *ifaddr, *ifa;
	int family, s, n;
	char host[NI_MAXHOST];
	if(getifaddrs(&ifaddr) == -1) {
		JANUS_LOG(LOG_ERR, "[%"SCNu64"] Error getting list of interfaces...", handle->handle_id);
	} else {
		for(ifa = ifaddr, n = 0; ifa != NULL; ifa = ifa->ifa_next, n++) {
			if(ifa->ifa_addr == NULL)
				continue;
			/* Skip interfaces which are not up and running */
			if (!((ifa->ifa_flags & IFF_UP) && (ifa->ifa_flags & IFF_RUNNING)))
				continue;
			/* Skip loopback interfaces */
			if (ifa->ifa_flags & IFF_LOOPBACK)
				continue;
			family = ifa->ifa_addr->sa_family;
			if(family != AF_INET && family != AF_INET6)
				continue;
			/* We only add IPv6 addresses if support for them has been explicitly enabled (still WIP, mostly) */
			if(family == AF_INET6 && !janus_ipv6_enabled)
				continue;
			/* Check the interface name first, we can ignore that as well: enforce list would be checked later */
			if(janus_ice_enforce_list == NULL && ifa->ifa_name != NULL && janus_ice_is_ignored(ifa->ifa_name))
				continue;
			s = getnameinfo(ifa->ifa_addr,
					(family == AF_INET) ? sizeof(struct sockaddr_in) : sizeof(struct sockaddr_in6),
					host, NI_MAXHOST, NULL, 0, NI_NUMERICHOST);
			if(s != 0) {
				JANUS_LOG(LOG_ERR, "[%"SCNu64"] getnameinfo() failed: %s\n", handle->handle_id, gai_strerror(s));
				continue;
			}
			/* Skip 0.0.0.0, :: and local scoped addresses  */
			if(!strcmp(host, "0.0.0.0") || !strcmp(host, "::") || !strncmp(host, "fe80:", 5))
				continue;
			/* Check if this IP address is in the ignore/enforce list, now: the enforce list has the precedence */
			if(janus_ice_enforce_list != NULL) {
				if(ifa->ifa_name != NULL && !janus_ice_is_enforced(ifa->ifa_name) && !janus_ice_is_enforced(host))
					continue;
			} else {
				if(janus_ice_is_ignored(host))
					continue;
			}
			/* Ok, add interface to the ICE agent */
			JANUS_LOG(LOG_VERB, "[%"SCNu64"] Adding %s to the addresses to gather candidates for\n", handle->handle_id, host);
			NiceAddress addr_local;
			nice_address_init (&addr_local);
			if(!nice_address_set_from_string (&addr_local, host)) {
				JANUS_LOG(LOG_WARN, "[%"SCNu64"] Skipping invalid address %s\n", handle->handle_id, host);
				continue;
			}
			nice_agent_add_local_address (handle->agent, &addr_local);
		}
		freeifaddrs(ifaddr);
	}

	handle->cdone = 0;
	handle->streams_num = 0;
	handle->streams = g_hash_table_new(NULL, NULL);
	if(audio) {
		/* Add an audio stream */
		handle->streams_num++;
		handle->audio_id = nice_agent_add_stream (handle->agent, janus_flags_is_set(&handle->webrtc_flags, JANUS_ICE_HANDLE_WEBRTC_RTCPMUX) ? 1 : 2);
		janus_ice_stream *audio_stream = (janus_ice_stream *)g_malloc0(sizeof(janus_ice_stream));
		if(audio_stream == NULL) {
			JANUS_LOG(LOG_FATAL, "Memory error!\n");
			return -1;
		}
		handle->audio_mid = NULL;
		audio_stream->stream_id = handle->audio_id;
		audio_stream->handle = handle;
		audio_stream->cdone = 0;
		audio_stream->payload_type = -1;
		audio_stream->disabled = FALSE;
		/* FIXME By default, if we're being called we're DTLS clients, but this may be changed by ICE... */
		audio_stream->dtls_role = offer ? JANUS_DTLS_ROLE_CLIENT : JANUS_DTLS_ROLE_ACTPASS;
		audio_stream->audio_ssrc = janus_random_uint32();	/* FIXME Should we look for conflicts? */
		audio_stream->audio_ssrc_peer = 0;	/* FIXME Right now we don't know what this will be */
		audio_stream->video_ssrc = 0;
		if(janus_flags_is_set(&handle->webrtc_flags, JANUS_ICE_HANDLE_WEBRTC_BUNDLE)) {
			/* If we're bundling, this stream is going to be used for video as well */
			audio_stream->video_ssrc = janus_random_uint32();	/* FIXME Should we look for conflicts? */
		}
		audio_stream->video_ssrc_peer = 0;	/* FIXME Right now we don't know what this will be */
		audio_stream->video_ssrc_peer_rtx = 0;		/* FIXME Right now we don't know if and what this will be */
		audio_stream->video_ssrc_peer_sim_1 = 0;	/* FIXME Right now we don't know if and what this will be */
		audio_stream->video_ssrc_peer_sim_2 = 0;	/* FIXME Right now we don't know if and what this will be */
		audio_stream->audio_rtcp_ctx = g_malloc0(sizeof(rtcp_context));
		audio_stream->audio_rtcp_ctx->tb = 48000;	/* May change later */
		audio_stream->video_rtcp_ctx = g_malloc0(sizeof(rtcp_context));
		audio_stream->video_rtcp_ctx->tb = 90000;
		audio_stream->noerrorlog = FALSE;
		janus_mutex_init(&audio_stream->mutex);
		audio_stream->components = g_hash_table_new(NULL, NULL);
		g_hash_table_insert(handle->streams, GUINT_TO_POINTER(handle->audio_id), audio_stream);
		if(!have_turnrest_credentials) {
			/* No TURN REST API server and credentials, any static ones? */
			if(janus_turn_server != NULL) {
				/* We need relay candidates as well */
				gboolean ok = nice_agent_set_relay_info(handle->agent, handle->audio_id, 1,
					janus_turn_server, janus_turn_port, janus_turn_user, janus_turn_pwd, janus_turn_type);
				if(!ok) {
					JANUS_LOG(LOG_WARN, "Could not set TURN server, is the address correct? (%s:%"SCNu16")\n",
						janus_turn_server, janus_turn_port);
				}
			}
#ifdef HAVE_LIBCURL
		} else {
			/* We need relay candidates as well: add all those we got */
			GList *server = turnrest_credentials->servers;
			while(server != NULL) {
				janus_turnrest_instance *instance = (janus_turnrest_instance *)server->data;
				gboolean ok = nice_agent_set_relay_info(handle->agent, handle->audio_id, 1,
					instance->server, instance->port,
					turnrest_credentials->username, turnrest_credentials->password,
					instance->transport);
				if(!ok) {
					JANUS_LOG(LOG_WARN, "Could not set TURN server, is the address correct? (%s:%"SCNu16")\n",
						instance->server, instance->port);
				}
				server = server->next;
			}
#endif
		}
		handle->audio_stream = audio_stream;
		janus_ice_component *audio_rtp = (janus_ice_component *)g_malloc0(sizeof(janus_ice_component));
		if(audio_rtp == NULL) {
			JANUS_LOG(LOG_FATAL, "Memory error!\n");
			return -1;
		}
		audio_rtp->stream = audio_stream;
		audio_rtp->stream_id = audio_stream->stream_id;
		audio_rtp->component_id = 1;
		audio_rtp->candidates = NULL;
		audio_rtp->local_candidates = NULL;
		audio_rtp->remote_candidates = NULL;
		audio_rtp->selected_pair = NULL;
		audio_rtp->process_started = FALSE;
		audio_rtp->icestate_source = NULL;
		audio_rtp->icefailed_detected = 0;
		audio_rtp->dtlsrt_source = NULL;
		audio_rtp->dtls = NULL;
		audio_rtp->do_audio_nacks = FALSE;
		audio_rtp->do_video_nacks = FALSE;
		audio_rtp->retransmit_buffer = NULL;
		audio_rtp->retransmit_log_ts = 0;
		audio_rtp->retransmit_recent_cnt = 0;
		audio_rtp->nack_sent_log_ts = 0;
		audio_rtp->nack_sent_recent_cnt = 0;
		audio_rtp->last_seqs_audio = NULL;
		audio_rtp->last_seqs_video = NULL;
		janus_ice_stats_reset(&audio_rtp->in_stats);
		janus_ice_stats_reset(&audio_rtp->out_stats);
		janus_mutex_init(&audio_rtp->mutex);
		g_hash_table_insert(audio_stream->components, GUINT_TO_POINTER(1), audio_rtp);
		audio_stream->rtp_component = audio_rtp;
#ifdef HAVE_PORTRANGE
		/* FIXME: libnice supports this since 0.1.0, but the 0.1.3 on Fedora fails with an undefined reference! */
		nice_agent_set_port_range(handle->agent, handle->audio_id, 1, rtp_range_min, rtp_range_max);
#endif
		janus_ice_component *audio_rtcp = NULL;
		if(!janus_flags_is_set(&handle->webrtc_flags, JANUS_ICE_HANDLE_WEBRTC_RTCPMUX)) {
			audio_rtcp = (janus_ice_component *)g_malloc0(sizeof(janus_ice_component));
			if(audio_rtcp == NULL) {
				JANUS_LOG(LOG_FATAL, "Memory error!\n");
				return -1;
			}
			if(!have_turnrest_credentials) {
				/* No TURN REST API server and credentials, any static ones? */
				if(janus_turn_server != NULL) {
					/* We need relay candidates as well */
					gboolean ok = nice_agent_set_relay_info(handle->agent, handle->audio_id, 2,
						janus_turn_server, janus_turn_port, janus_turn_user, janus_turn_pwd, janus_turn_type);
					if(!ok) {
						JANUS_LOG(LOG_WARN, "Could not set TURN server, is the address correct? (%s:%"SCNu16")\n",
							janus_turn_server, janus_turn_port);
					}
				}
#ifdef HAVE_LIBCURL
			} else {
				/* We need relay candidates as well: add all those we got */
				GList *server = turnrest_credentials->servers;
				while(server != NULL) {
					janus_turnrest_instance *instance = (janus_turnrest_instance *)server->data;
					gboolean ok = nice_agent_set_relay_info(handle->agent, handle->audio_id, 2,
						instance->server, instance->port,
						turnrest_credentials->username, turnrest_credentials->password,
						instance->transport);
					if(!ok) {
						JANUS_LOG(LOG_WARN, "Could not set TURN server, is the address correct? (%s:%"SCNu16")\n",
							instance->server, instance->port);
					}
					server = server->next;
				}
#endif
			}
			audio_rtcp->stream = audio_stream;
			audio_rtcp->stream_id = audio_stream->stream_id;
			audio_rtcp->component_id = 2;
			audio_rtcp->candidates = NULL;
			audio_rtcp->local_candidates = NULL;
			audio_rtcp->remote_candidates = NULL;
			audio_rtcp->selected_pair = NULL;
			audio_rtcp->process_started = FALSE;
			audio_rtcp->icestate_source = NULL;
			audio_rtcp->icefailed_detected = 0;
			audio_rtcp->dtlsrt_source = NULL;
			audio_rtcp->dtls = NULL;
			audio_rtcp->do_audio_nacks = FALSE;
			audio_rtcp->do_video_nacks = FALSE;
			audio_rtcp->retransmit_buffer = NULL;
			audio_rtcp->retransmit_log_ts = 0;
			audio_rtcp->retransmit_recent_cnt = 0;
			janus_ice_stats_reset(&audio_rtcp->in_stats);
			janus_ice_stats_reset(&audio_rtcp->out_stats);
			janus_mutex_init(&audio_rtcp->mutex);
			g_hash_table_insert(audio_stream->components, GUINT_TO_POINTER(2), audio_rtcp);
			audio_stream->rtcp_component = audio_rtcp;
#ifdef HAVE_PORTRANGE
		/* FIXME: libnice supports this since 0.1.0, but the 0.1.3 on Fedora fails with an undefined reference! */
			nice_agent_set_port_range(handle->agent, handle->audio_id, 2, rtp_range_min, rtp_range_max);
#endif
		}
		nice_agent_gather_candidates(handle->agent, handle->audio_id);
		nice_agent_attach_recv(handle->agent, handle->audio_id, 1, g_main_loop_get_context (handle->iceloop), janus_ice_cb_nice_recv, audio_rtp);
		if(!janus_flags_is_set(&handle->webrtc_flags, JANUS_ICE_HANDLE_WEBRTC_RTCPMUX) && audio_rtcp != NULL)
			nice_agent_attach_recv(handle->agent, handle->audio_id, 2, g_main_loop_get_context (handle->iceloop), janus_ice_cb_nice_recv, audio_rtcp);
	}
	if(video && (!audio || !janus_flags_is_set(&handle->webrtc_flags, JANUS_ICE_HANDLE_WEBRTC_BUNDLE))) {
		/* Add a video stream */
		handle->streams_num++;
		handle->video_id = nice_agent_add_stream (handle->agent, janus_flags_is_set(&handle->webrtc_flags, JANUS_ICE_HANDLE_WEBRTC_RTCPMUX) ? 1 : 2);
		janus_ice_stream *video_stream = (janus_ice_stream *)g_malloc0(sizeof(janus_ice_stream));
		if(video_stream == NULL) {
			JANUS_LOG(LOG_FATAL, "Memory error!\n");
			return -1;
		}
		handle->video_mid = NULL;
		video_stream->handle = handle;
		video_stream->stream_id = handle->video_id;
		video_stream->cdone = 0;
		video_stream->payload_type = -1;
		video_stream->disabled = FALSE;
		/* FIXME By default, if we're being called we're DTLS clients, but this may be changed by ICE... */
		video_stream->dtls_role = offer ? JANUS_DTLS_ROLE_CLIENT : JANUS_DTLS_ROLE_ACTPASS;
		video_stream->video_ssrc = janus_random_uint32();	/* FIXME Should we look for conflicts? */
		video_stream->video_ssrc_peer = 0;	/* FIXME Right now we don't know what this will be */
		video_stream->video_ssrc_peer_rtx = 0;		/* FIXME Right now we don't know if and what this will be */
		video_stream->video_ssrc_peer_sim_1 = 0;	/* FIXME Right now we don't know if and what this will be */
		video_stream->video_ssrc_peer_sim_2 = 0;	/* FIXME Right now we don't know if and what this will be */
		video_stream->audio_ssrc = 0;
		video_stream->audio_ssrc_peer = 0;
		video_stream->video_rtcp_ctx = g_malloc0(sizeof(rtcp_context));
		video_stream->video_rtcp_ctx->tb = 90000;
		video_stream->components = g_hash_table_new(NULL, NULL);
		video_stream->noerrorlog = FALSE;
		janus_mutex_init(&video_stream->mutex);
		g_hash_table_insert(handle->streams, GUINT_TO_POINTER(handle->video_id), video_stream);
		if(!have_turnrest_credentials) {
			/* No TURN REST API server and credentials, any static ones? */
			if(janus_turn_server != NULL) {
				/* We need relay candidates as well */
				gboolean ok = nice_agent_set_relay_info(handle->agent, handle->video_id, 1,
					janus_turn_server, janus_turn_port, janus_turn_user, janus_turn_pwd, janus_turn_type);
				if(!ok) {
					JANUS_LOG(LOG_WARN, "Could not set TURN server, is the address correct? (%s:%"SCNu16")\n",
						janus_turn_server, janus_turn_port);
				}
			}
#ifdef HAVE_LIBCURL
		} else {
			/* We need relay candidates as well: add all those we got */
			GList *server = turnrest_credentials->servers;
			while(server != NULL) {
				janus_turnrest_instance *instance = (janus_turnrest_instance *)server->data;
				gboolean ok = nice_agent_set_relay_info(handle->agent, handle->video_id, 1,
					instance->server, instance->port,
					turnrest_credentials->username, turnrest_credentials->password,
					instance->transport);
				if(!ok) {
					JANUS_LOG(LOG_WARN, "Could not set TURN server, is the address correct? (%s:%"SCNu16")\n",
						instance->server, instance->port);
				}
				server = server->next;
			}
#endif
		}
		handle->video_stream = video_stream;
		janus_ice_component *video_rtp = (janus_ice_component *)g_malloc0(sizeof(janus_ice_component));
		if(video_rtp == NULL) {
			JANUS_LOG(LOG_FATAL, "Memory error!\n");
			return -1;
		}
		video_rtp->stream = video_stream;
		video_rtp->stream_id = video_stream->stream_id;
		video_rtp->component_id = 1;
		video_rtp->candidates = NULL;
		video_rtp->local_candidates = NULL;
		video_rtp->remote_candidates = NULL;
		video_rtp->selected_pair = NULL;
		video_rtp->process_started = FALSE;
		video_rtp->icestate_source = NULL;
		video_rtp->icefailed_detected = 0;
		video_rtp->dtlsrt_source = NULL;
		video_rtp->dtls = NULL;
		video_rtp->do_audio_nacks = FALSE;
		video_rtp->do_video_nacks = FALSE;
		video_rtp->retransmit_buffer = NULL;
		video_rtp->retransmit_log_ts = 0;
		video_rtp->retransmit_recent_cnt = 0;
		video_rtp->nack_sent_log_ts = 0;
		video_rtp->nack_sent_recent_cnt = 0;
		video_rtp->last_seqs_audio = NULL;
		video_rtp->last_seqs_video = NULL;
		janus_ice_stats_reset(&video_rtp->in_stats);
		janus_ice_stats_reset(&video_rtp->out_stats);
		janus_mutex_init(&video_rtp->mutex);
		g_hash_table_insert(video_stream->components, GUINT_TO_POINTER(1), video_rtp);
		video_stream->rtp_component = video_rtp;
#ifdef HAVE_PORTRANGE
		/* FIXME: libnice supports this since 0.1.0, but the 0.1.3 on Fedora fails with an undefined reference! */
		nice_agent_set_port_range(handle->agent, handle->video_id, 1, rtp_range_min, rtp_range_max);
#endif
		janus_ice_component *video_rtcp = NULL;
		if(!janus_flags_is_set(&handle->webrtc_flags, JANUS_ICE_HANDLE_WEBRTC_RTCPMUX)) {
			video_rtcp = (janus_ice_component *)g_malloc0(sizeof(janus_ice_component));
			if(video_rtcp == NULL) {
				JANUS_LOG(LOG_FATAL, "Memory error!\n");
				return -1;
			}
			if(!have_turnrest_credentials) {
				/* No TURN REST API server and credentials, any static ones? */
				if(janus_turn_server != NULL) {
					/* We need relay candidates as well */
					gboolean ok = nice_agent_set_relay_info(handle->agent, handle->video_id, 2,
						janus_turn_server, janus_turn_port, janus_turn_user, janus_turn_pwd, janus_turn_type);
					if(!ok) {
						JANUS_LOG(LOG_WARN, "Could not set TURN server, is the address correct? (%s:%"SCNu16")\n",
							janus_turn_server, janus_turn_port);
					}
				}
#ifdef HAVE_LIBCURL
			} else {
				/* We need relay candidates as well: add all those we got */
				GList *server = turnrest_credentials->servers;
				while(server != NULL) {
					janus_turnrest_instance *instance = (janus_turnrest_instance *)server->data;
					gboolean ok = nice_agent_set_relay_info(handle->agent, handle->video_id, 2,
						instance->server, instance->port,
						turnrest_credentials->username, turnrest_credentials->password,
						instance->transport);
					if(!ok) {
						JANUS_LOG(LOG_WARN, "Could not set TURN server, is the address correct? (%s:%"SCNu16")\n",
							instance->server, instance->port);
					}
					server = server->next;
				}
#endif
			}
			video_rtcp->stream = video_stream;
			video_rtcp->stream_id = video_stream->stream_id;
			video_rtcp->component_id = 2;
			video_rtcp->candidates = NULL;
			video_rtcp->local_candidates = NULL;
			video_rtcp->remote_candidates = NULL;
			video_rtcp->selected_pair = NULL;
			video_rtcp->process_started = FALSE;
			video_rtcp->icestate_source = NULL;
			video_rtcp->icefailed_detected = 0;
			video_rtcp->dtlsrt_source = NULL;
			video_rtcp->dtls = NULL;
			video_rtcp->do_audio_nacks = FALSE;
			video_rtcp->do_video_nacks = FALSE;
			video_rtcp->retransmit_buffer = NULL;
			video_rtcp->retransmit_log_ts = 0;
			video_rtcp->retransmit_recent_cnt = 0;
			janus_ice_stats_reset(&video_rtcp->in_stats);
			janus_ice_stats_reset(&video_rtcp->out_stats);
			janus_mutex_init(&video_rtcp->mutex);
			g_hash_table_insert(video_stream->components, GUINT_TO_POINTER(2), video_rtcp);
			video_stream->rtcp_component = video_rtcp;
#ifdef HAVE_PORTRANGE
			/* FIXME: libnice supports this since 0.1.0, but the 0.1.3 on Fedora fails with an undefined reference! */
			nice_agent_set_port_range(handle->agent, handle->video_id, 2, rtp_range_min, rtp_range_max);
#endif
		}
		nice_agent_gather_candidates(handle->agent, handle->video_id);
		nice_agent_attach_recv(handle->agent, handle->video_id, 1, g_main_loop_get_context (handle->iceloop), janus_ice_cb_nice_recv, video_rtp);
		if(!janus_flags_is_set(&handle->webrtc_flags, JANUS_ICE_HANDLE_WEBRTC_RTCPMUX) && video_rtcp != NULL)
			nice_agent_attach_recv(handle->agent, handle->video_id, 2, g_main_loop_get_context (handle->iceloop), janus_ice_cb_nice_recv, video_rtcp);
	}
#ifndef HAVE_SCTP
	handle->data_id = 0;
	handle->data_stream = NULL;
#else
	if(data && ((!audio && !video) || !janus_flags_is_set(&handle->webrtc_flags, JANUS_ICE_HANDLE_WEBRTC_BUNDLE))) {
		/* Add a SCTP/DataChannel stream */
		handle->streams_num++;
		handle->data_id = nice_agent_add_stream (handle->agent, 1);
		janus_ice_stream *data_stream = (janus_ice_stream *)g_malloc0(sizeof(janus_ice_stream));
		if(data_stream == NULL) {
			JANUS_LOG(LOG_FATAL, "Memory error!\n");
			return -1;
		}
		handle->data_mid = NULL;
		if(!have_turnrest_credentials) {
			/* No TURN REST API server and credentials, any static ones? */
			if(janus_turn_server != NULL) {
				/* We need relay candidates as well */
				gboolean ok = nice_agent_set_relay_info(handle->agent, handle->data_id, 1,
					janus_turn_server, janus_turn_port, janus_turn_user, janus_turn_pwd, janus_turn_type);
				if(!ok) {
					JANUS_LOG(LOG_WARN, "Could not set TURN server, is the address correct? (%s:%"SCNu16")\n",
						janus_turn_server, janus_turn_port);
				}
			}
#ifdef HAVE_LIBCURL
		} else {
			/* We need relay candidates as well: add all those we got */
			GList *server = turnrest_credentials->servers;
			while(server != NULL) {
				janus_turnrest_instance *instance = (janus_turnrest_instance *)server->data;
				gboolean ok = nice_agent_set_relay_info(handle->agent, handle->data_id, 1,
					instance->server, instance->port,
					turnrest_credentials->username, turnrest_credentials->password,
					instance->transport);
				if(!ok) {
					JANUS_LOG(LOG_WARN, "Could not set TURN server, is the address correct? (%s:%"SCNu16")\n",
						instance->server, instance->port);
				}
				server = server->next;
			}
#endif
		}
		data_stream->handle = handle;
		data_stream->stream_id = handle->data_id;
		data_stream->cdone = 0;
		data_stream->payload_type = -1;
		data_stream->disabled = FALSE;
		/* FIXME By default, if we're being called we're DTLS clients, but this may be changed by ICE... */
		data_stream->dtls_role = offer ? JANUS_DTLS_ROLE_CLIENT : JANUS_DTLS_ROLE_ACTPASS;
		data_stream->components = g_hash_table_new(NULL, NULL);
		data_stream->noerrorlog = FALSE;
		janus_mutex_init(&data_stream->mutex);
		g_hash_table_insert(handle->streams, GUINT_TO_POINTER(handle->data_id), data_stream);
		handle->data_stream = data_stream;
		janus_ice_component *data_component = (janus_ice_component *)g_malloc0(sizeof(janus_ice_component));
		if(data_component == NULL) {
			JANUS_LOG(LOG_FATAL, "Memory error!\n");
			return -1;
		}
		data_component->stream = data_stream;
		data_component->stream_id = data_stream->stream_id;
		data_component->component_id = 1;
		data_component->candidates = NULL;
		data_component->local_candidates = NULL;
		data_component->remote_candidates = NULL;
		data_component->selected_pair = NULL;
		data_component->process_started = FALSE;
		data_component->icestate_source = NULL;
		data_component->icefailed_detected = 0;
		data_component->dtlsrt_source = NULL;
		data_component->dtls = NULL;
		data_component->do_audio_nacks = FALSE;
		data_component->do_video_nacks = FALSE;
		data_component->retransmit_buffer = NULL;
		data_component->retransmit_log_ts = 0;
		data_component->retransmit_recent_cnt = 0;
		janus_ice_stats_reset(&data_component->in_stats);
		janus_ice_stats_reset(&data_component->out_stats);
		janus_mutex_init(&data_component->mutex);
		g_hash_table_insert(data_stream->components, GUINT_TO_POINTER(1), data_component);
		data_stream->rtp_component = data_component;	/* We use the component called 'RTP' for data */
#ifdef HAVE_PORTRANGE
		/* FIXME: libnice supports this since 0.1.0, but the 0.1.3 on Fedora fails with an undefined reference! */
		nice_agent_set_port_range(handle->agent, handle->data_id, 1, rtp_range_min, rtp_range_max);
#endif
		nice_agent_gather_candidates(handle->agent, handle->data_id);
		nice_agent_attach_recv(handle->agent, handle->data_id, 1, g_main_loop_get_context (handle->iceloop), janus_ice_cb_nice_recv, data_component);
	}
#endif
#ifdef HAVE_LIBCURL
	if(turnrest_credentials != NULL) {
		janus_turnrest_response_destroy(turnrest_credentials);
		turnrest_credentials = NULL;
	}
#endif
	return 0;
}

void *janus_ice_send_thread(void *data) {
	janus_ice_handle *handle = (janus_ice_handle *)data;
	janus_session *session = (janus_session *)handle->session;
	JANUS_LOG(LOG_VERB, "[%"SCNu64"] ICE send thread started...\n", handle->handle_id);
	janus_ice_queued_packet *pkt = NULL;
	gint64 before = janus_get_monotonic_time(),
		audio_rtcp_last_rr = before, audio_rtcp_last_sr = before, audio_last_event = before,
		video_rtcp_last_rr = before, video_rtcp_last_sr = before, video_last_event = before,
		last_srtp_summary = before, last_nack_cleanup = before;
	while(!janus_flags_is_set(&handle->webrtc_flags, JANUS_ICE_HANDLE_WEBRTC_STOP)) {
		if(handle->queued_packets != NULL) {
			pkt = g_async_queue_timeout_pop(handle->queued_packets, 500000);
		} else {
			g_usleep(100000);
		}
		if(pkt == &janus_ice_dtls_alert) {
			/* The session is over, send an alert on all streams and components */
			if(handle->streams != NULL) {
				if(handle->audio_stream) {
					janus_ice_stream *stream = handle->audio_stream;
					if(stream->rtp_component)
						janus_dtls_srtp_send_alert(stream->rtp_component->dtls);
					if(stream->rtcp_component)
						janus_dtls_srtp_send_alert(stream->rtcp_component->dtls);
				}
				if(handle->video_stream) {
					janus_ice_stream *stream = handle->video_stream;
					if(stream->rtp_component)
						janus_dtls_srtp_send_alert(stream->rtp_component->dtls);
					if(stream->rtcp_component)
						janus_dtls_srtp_send_alert(stream->rtcp_component->dtls);
				}
				if(handle->data_stream) {
					janus_ice_stream *stream = handle->data_stream;
					if(stream->rtp_component)
						janus_dtls_srtp_send_alert(stream->rtp_component->dtls);
					if(stream->rtcp_component)
						janus_dtls_srtp_send_alert(stream->rtcp_component->dtls);
				}
			}
			while(g_async_queue_length(handle->queued_packets) > 0) {
				pkt = g_async_queue_try_pop(handle->queued_packets);
				if(pkt != NULL && pkt != &janus_ice_dtls_alert) {
					g_free(pkt->data);
					pkt->data = NULL;
					g_free(pkt);
					pkt = NULL;
				}
			}
			if(handle->iceloop != NULL && g_main_loop_is_running(handle->iceloop)) {
				g_main_loop_quit(handle->iceloop);
				g_main_context_wakeup(handle->icectx);
			}
			continue;
		}
		if(!janus_flags_is_set(&handle->webrtc_flags, JANUS_ICE_HANDLE_WEBRTC_READY)) {
			if(pkt)
				g_free(pkt->data);
			g_free(pkt);
			pkt = NULL;
			continue;
		}
		/* First of all, let's see if everything's fine on the recv side */
		gint64 now = janus_get_monotonic_time();
		if(no_media_timer > 0 && now-before >= G_USEC_PER_SEC) {
			if(handle->audio_stream && handle->audio_stream->rtp_component) {
				janus_ice_component *component = handle->audio_stream->rtp_component;
				GList *lastitem = g_list_last(component->in_stats.audio_bytes_lastsec);
				janus_ice_stats_item *last = lastitem ? ((janus_ice_stats_item *)lastitem->data) : NULL;
				if(!component->in_stats.audio_notified_lastsec && last && now-last->when >= (gint64)no_media_timer*G_USEC_PER_SEC) {
					/* We missed more than no_second_timer seconds of audio! */
					component->in_stats.audio_notified_lastsec = TRUE;
					JANUS_LOG(LOG_WARN, "[%"SCNu64"] Didn't receive audio for more than %d seconds...\n", handle->handle_id, no_media_timer);
					janus_ice_notify_media(handle, FALSE, FALSE);
				}
				if(!component->in_stats.video_notified_lastsec && janus_flags_is_set(&handle->webrtc_flags, JANUS_ICE_HANDLE_WEBRTC_BUNDLE)) {
					lastitem = g_list_last(component->in_stats.video_bytes_lastsec);
					last = lastitem ? ((janus_ice_stats_item *)lastitem->data) : NULL;
					if(last && now-last->when >= (gint64)no_media_timer*G_USEC_PER_SEC) {
						/* We missed more than no_second_timer seconds of video! */
						component->in_stats.video_notified_lastsec = TRUE;
						JANUS_LOG(LOG_WARN, "[%"SCNu64"] Didn't receive video for more than %d seconds...\n", handle->handle_id, no_media_timer);
						janus_ice_notify_media(handle, TRUE, FALSE);
					}
				}
			}
			if(handle->video_stream && handle->video_stream->rtp_component) {
				janus_ice_component *component = handle->video_stream->rtp_component;
				GList *lastitem = g_list_last(component->in_stats.video_bytes_lastsec);
				janus_ice_stats_item *last = lastitem ? ((janus_ice_stats_item *)lastitem->data) : NULL;
				if(!component->in_stats.video_notified_lastsec && last && now-last->when >= (gint64)no_media_timer*G_USEC_PER_SEC) {
					/* We missed more than no_second_timer seconds of video! */
					component->in_stats.video_notified_lastsec = TRUE;
					JANUS_LOG(LOG_WARN, "[%"SCNu64"] Didn't receive video for more than a second...\n", handle->handle_id);
					janus_ice_notify_media(handle, TRUE, FALSE);
				}
			}
			before = now;
		}
		/* Let's check if it's time to send a RTCP RR as well */
		if(now-audio_rtcp_last_rr >= 5*G_USEC_PER_SEC) {
			janus_ice_stream *stream = handle->audio_stream;
			if(handle->audio_stream && stream->audio_rtcp_ctx && stream->audio_rtcp_ctx->rtp_recvd) {
				/* Create a RR */
				int rrlen = 32;
				char rtcpbuf[32];
				memset(rtcpbuf, 0, sizeof(rtcpbuf));
				rtcp_rr *rr = (rtcp_rr *)&rtcpbuf;
				rr->header.version = 2;
				rr->header.type = RTCP_RR;
				rr->header.rc = 1;
				rr->header.length = htons((rrlen/4)-1);
				janus_rtcp_report_block(stream->audio_rtcp_ctx, &rr->rb[0]);
				/* Enqueue it, we'll send it later */
				janus_ice_relay_rtcp_internal(handle, 0, rtcpbuf, 32, FALSE);
			}
			audio_rtcp_last_rr = now;
		}
		if(now-video_rtcp_last_rr >= 5*G_USEC_PER_SEC) {
			janus_ice_stream *stream = janus_flags_is_set(&handle->webrtc_flags, JANUS_ICE_HANDLE_WEBRTC_BUNDLE) ? (handle->audio_stream ? handle->audio_stream : handle->video_stream) : (handle->video_stream);
			if(stream) {
				if(stream->video_rtcp_ctx && stream->video_rtcp_ctx->rtp_recvd) {
					/* Create a RR */
					int rrlen = 32;
					char rtcpbuf[32];
					memset(rtcpbuf, 0, sizeof(rtcpbuf));
					rtcp_rr *rr = (rtcp_rr *)&rtcpbuf;
					rr->header.version = 2;
					rr->header.type = RTCP_RR;
					rr->header.rc = 1;
					rr->header.length = htons((rrlen/4)-1);
					janus_rtcp_report_block(stream->video_rtcp_ctx, &rr->rb[0]);
					/* Enqueue it, we'll send it later */
					janus_ice_relay_rtcp_internal(handle, 1, rtcpbuf, 32, FALSE);
				}
			}
			video_rtcp_last_rr = now;
		}
<<<<<<< HEAD

    janus_ice_stream *stream = handle->audio_stream;
    if (stream) {
      rtcp_context *rtcp_ctx = stream->audio_rtcp_ctx;
      /* Do the same with SR/SDES */
      if(now-audio_rtcp_last_sr >= 500000 || (rtcp_ctx && (rtcp_ctx->fsr_ts == 0))) {
        if(stream->rtp_component && stream->rtp_component->out_stats.audio_packets > 0) {
          /* Create a SR/SDES compound */
          int srlen = 28;
          int sdeslen = 20;
          char rtcpbuf[srlen+sdeslen];
          rtcp_sr *sr = (rtcp_sr *)&rtcpbuf;
          sr->header.version = 2;
          sr->header.type = RTCP_SR;
          sr->header.rc = 0;
          sr->header.length = htons((srlen/4)-1);
          struct timeval tv;
          gettimeofday(&tv, NULL);
          uint32_t s = tv.tv_sec + 2208988800u;
          uint32_t u = tv.tv_usec;
          uint32_t f = (u << 12) + (u << 8) - ((u * 3650) >> 6);
          sr->si.ntp_ts_msw = htonl(s);
          sr->si.ntp_ts_lsw = htonl(f);
          /* Compute an RTP timestamp coherent with the NTP one */
          if(rtcp_ctx == NULL) {
            sr->si.rtp_ts = htonl(stream->audio_last_ts);	/* FIXME */
          } else {
            int64_t ntp = tv.tv_sec*G_USEC_PER_SEC + tv.tv_usec;
            if(rtcp_ctx->fsr_ts == 0)
              rtcp_ctx->fsr_ts = ntp;
            uint32_t rtp_ts = ((ntp-rtcp_ctx->fsr_ts)/1000)*(rtcp_ctx->tb/1000) +
              rtcp_ctx->base_timestamp;
            sr->si.rtp_ts = htonl(rtp_ts);
          }
          sr->si.s_packets = htonl(stream->rtp_component->out_stats.audio_packets);
          sr->si.s_octets = htonl(stream->rtp_component->out_stats.audio_bytes);
          rtcp_sdes *sdes = (rtcp_sdes *)&rtcpbuf[28];
          janus_rtcp_sdes((char *)sdes, sdeslen, "janusaudio", 10);
          /* Enqueue it, we'll send it later */
          janus_ice_relay_rtcp_internal(handle, 0, rtcpbuf, srlen+sdeslen, FALSE);
        }
        audio_rtcp_last_sr = now;
      }
    }

    stream = janus_flags_is_set(&handle->webrtc_flags, JANUS_ICE_HANDLE_WEBRTC_BUNDLE) ? (handle->audio_stream ? handle->audio_stream : handle->video_stream) : (handle->video_stream);
    if (stream) {
      rtcp_context *rtcp_ctx = stream->video_rtcp_ctx;
      if(now-video_rtcp_last_sr >= 500000 || (rtcp_ctx && (rtcp_ctx->fsr_ts == 0))) {
        if(stream->rtp_component && stream->rtp_component->out_stats.video_packets > 0) {
          /* Create a SR/SDES compound */
          int srlen = 28;
          int sdeslen = 20;
          char rtcpbuf[srlen+sdeslen];
          rtcp_sr *sr = (rtcp_sr *)&rtcpbuf;
          sr->header.version = 2;
          sr->header.type = RTCP_SR;
          sr->header.rc = 0;
          sr->header.length = htons((srlen/4)-1);
          struct timeval tv;
          gettimeofday(&tv, NULL);
          uint32_t s = tv.tv_sec + 2208988800u;
          uint32_t u = tv.tv_usec;
          uint32_t f = (u << 12) + (u << 8) - ((u * 3650) >> 6);
          sr->si.ntp_ts_msw = htonl(s);
          sr->si.ntp_ts_lsw = htonl(f);
          /* Compute an RTP timestamp coherent with the NTP one */
          if(rtcp_ctx == NULL) {
            sr->si.rtp_ts = htonl(stream->video_last_ts);	/* FIXME */
          } else {
            int64_t ntp = tv.tv_sec*G_USEC_PER_SEC + tv.tv_usec;
            if(rtcp_ctx->fsr_ts == 0)
              rtcp_ctx->fsr_ts = ntp;
            uint32_t rtp_ts = ((ntp-rtcp_ctx->fsr_ts)/1000)*(rtcp_ctx->tb/1000) +
              rtcp_ctx->base_timestamp;
            sr->si.rtp_ts = htonl(rtp_ts);
          }
          sr->si.s_packets = htonl(stream->rtp_component->out_stats.video_packets);
          sr->si.s_octets = htonl(stream->rtp_component->out_stats.video_bytes);
          rtcp_sdes *sdes = (rtcp_sdes *)&rtcpbuf[28];
          janus_rtcp_sdes((char *)sdes, sdeslen, "janusvideo", 10);
          /* Enqueue it, we'll send it later */
          janus_ice_relay_rtcp_internal(handle, 1, rtcpbuf, srlen+sdeslen, FALSE);
        }
        video_rtcp_last_sr = now;
      }
    }

    /* Should we clean up old NACK buffers? (we check each 1/4 of the max_nack_queue time) */
    if(max_nack_queue > 0 && (now-last_nack_cleanup >= (max_nack_queue*250))) {
      /* Check if we do for both streams */
      if (handle->audio_stream)
        janus_cleanup_nack_buffer(now, handle->audio_stream);
      if (handle->video_stream)
        janus_cleanup_nack_buffer(now, handle->video_stream);
      last_nack_cleanup = now;
    }

    /* Now let's get on with the packets */
    if(pkt == NULL) {
      continue;
    }
		if(pkt == &janus_ice_dtls_alert) {
			/* The session is over, send an alert on all streams and components */
			if(handle->streams != NULL) {
				if(handle->audio_stream) {
					janus_ice_stream *stream = handle->audio_stream;
					if(stream->rtp_component)
						janus_dtls_srtp_send_alert(stream->rtp_component->dtls);
					if(stream->rtcp_component)
						janus_dtls_srtp_send_alert(stream->rtcp_component->dtls);
				}
				if(handle->video_stream) {
					janus_ice_stream *stream = handle->video_stream;
					if(stream->rtp_component)
						janus_dtls_srtp_send_alert(stream->rtp_component->dtls);
					if(stream->rtcp_component)
						janus_dtls_srtp_send_alert(stream->rtcp_component->dtls);
				}
				if(handle->data_stream) {
					janus_ice_stream *stream = handle->data_stream;
					if(stream->rtp_component)
						janus_dtls_srtp_send_alert(stream->rtp_component->dtls);
					if(stream->rtcp_component)
						janus_dtls_srtp_send_alert(stream->rtcp_component->dtls);
				}
			}
=======
		/* Do the same with SR/SDES */
		if(now-audio_rtcp_last_sr >= 5*G_USEC_PER_SEC) {
			janus_ice_stream *stream = handle->audio_stream;
			if(stream && stream->rtp_component && stream->rtp_component->out_stats.audio_packets > 0) {
				/* Create a SR/SDES compound */
				int srlen = 28;
				int sdeslen = 20;
				char rtcpbuf[srlen+sdeslen];
				memset(rtcpbuf, 0, sizeof(rtcpbuf));
				rtcp_sr *sr = (rtcp_sr *)&rtcpbuf;
				sr->header.version = 2;
				sr->header.type = RTCP_SR;
				sr->header.rc = 0;
				sr->header.length = htons((srlen/4)-1);
				struct timeval tv;
				gettimeofday(&tv, NULL);
				uint32_t s = tv.tv_sec + 2208988800u;
				uint32_t u = tv.tv_usec;
				uint32_t f = (u << 12) + (u << 8) - ((u * 3650) >> 6);
				sr->si.ntp_ts_msw = htonl(s);
				sr->si.ntp_ts_lsw = htonl(f);
				/* Compute an RTP timestamp coherent with the NTP one */
				rtcp_context *rtcp_ctx = stream->audio_rtcp_ctx;
				if(rtcp_ctx == NULL) {
					sr->si.rtp_ts = htonl(stream->audio_last_ts);	/* FIXME */
				} else {
					int64_t ntp = tv.tv_sec*G_USEC_PER_SEC + tv.tv_usec;
					uint32_t rtp_ts = ((ntp-stream->audio_first_ntp_ts)/1000)*(rtcp_ctx->tb/1000) + stream->audio_first_rtp_ts;
					sr->si.rtp_ts = htonl(rtp_ts);
				}
				sr->si.s_packets = htonl(stream->rtp_component->out_stats.audio_packets);
				sr->si.s_octets = htonl(stream->rtp_component->out_stats.audio_bytes);
				rtcp_sdes *sdes = (rtcp_sdes *)&rtcpbuf[28];
				janus_rtcp_sdes((char *)sdes, sdeslen, "janusaudio", 10);
				/* Enqueue it, we'll send it later */
				janus_ice_relay_rtcp_internal(handle, 0, rtcpbuf, srlen+sdeslen, FALSE);
			}
			audio_rtcp_last_sr = now;
		}
		if(now-video_rtcp_last_sr >= 5*G_USEC_PER_SEC) {
			janus_ice_stream *stream = janus_flags_is_set(&handle->webrtc_flags, JANUS_ICE_HANDLE_WEBRTC_BUNDLE) ? (handle->audio_stream ? handle->audio_stream : handle->video_stream) : (handle->video_stream);
			if(stream && stream->rtp_component && stream->rtp_component->out_stats.video_packets > 0) {
				/* Create a SR/SDES compound */
				int srlen = 28;
				int sdeslen = 20;
				char rtcpbuf[srlen+sdeslen];
				memset(rtcpbuf, 0, sizeof(rtcpbuf));
				rtcp_sr *sr = (rtcp_sr *)&rtcpbuf;
				sr->header.version = 2;
				sr->header.type = RTCP_SR;
				sr->header.rc = 0;
				sr->header.length = htons((srlen/4)-1);
				struct timeval tv;
				gettimeofday(&tv, NULL);
				uint32_t s = tv.tv_sec + 2208988800u;
				uint32_t u = tv.tv_usec;
				uint32_t f = (u << 12) + (u << 8) - ((u * 3650) >> 6);
				sr->si.ntp_ts_msw = htonl(s);
				sr->si.ntp_ts_lsw = htonl(f);
				/* Compute an RTP timestamp coherent with the NTP one */
				rtcp_context *rtcp_ctx = stream->video_rtcp_ctx;
				if(rtcp_ctx == NULL) {
					sr->si.rtp_ts = htonl(stream->video_last_ts);	/* FIXME */
				} else {
					int64_t ntp = tv.tv_sec*G_USEC_PER_SEC + tv.tv_usec;
					uint32_t rtp_ts = ((ntp-stream->video_first_ntp_ts)/1000)*(rtcp_ctx->tb/1000) + stream->video_first_rtp_ts;
					sr->si.rtp_ts = htonl(rtp_ts);
				}
				sr->si.s_packets = htonl(stream->rtp_component->out_stats.video_packets);
				sr->si.s_octets = htonl(stream->rtp_component->out_stats.video_bytes);
				rtcp_sdes *sdes = (rtcp_sdes *)&rtcpbuf[28];
				janus_rtcp_sdes((char *)sdes, sdeslen, "janusvideo", 10);
				/* Enqueue it, we'll send it later */
				janus_ice_relay_rtcp_internal(handle, 1, rtcpbuf, srlen+sdeslen, FALSE);
			}
			video_rtcp_last_sr = now;
		}
		/* We tell event handlers once per second about RTCP-related stuff
		 * FIXME Should we really do this here? Would this slow down this thread and add delay? */
		if(janus_ice_event_stats_period > 0 && now-audio_last_event >= (gint64)janus_ice_event_stats_period*G_USEC_PER_SEC) {
			if(janus_events_is_enabled() && janus_flags_is_set(&handle->webrtc_flags, JANUS_ICE_HANDLE_WEBRTC_HAS_AUDIO)) {
				janus_ice_stream *stream = handle->audio_stream;
				if(stream && stream->audio_rtcp_ctx) {
					json_t *info = json_object();
					json_object_set_new(info, "media", json_string("audio"));
					json_object_set_new(info, "base", json_integer(stream->audio_rtcp_ctx->tb));
					json_object_set_new(info, "lsr", json_integer(janus_rtcp_context_get_lsr(stream->audio_rtcp_ctx)));
					json_object_set_new(info, "lost", json_integer(janus_rtcp_context_get_lost_all(stream->audio_rtcp_ctx, FALSE)));
					json_object_set_new(info, "lost-by-remote", json_integer(janus_rtcp_context_get_lost_all(stream->audio_rtcp_ctx, TRUE)));
					json_object_set_new(info, "jitter-local", json_integer(janus_rtcp_context_get_jitter(stream->audio_rtcp_ctx, FALSE)));
					json_object_set_new(info, "jitter-remote", json_integer(janus_rtcp_context_get_jitter(stream->audio_rtcp_ctx, TRUE)));
					if(stream->rtp_component) {
						json_object_set_new(info, "packets-received", json_integer(stream->rtp_component->in_stats.audio_packets));
						json_object_set_new(info, "packets-sent", json_integer(stream->rtp_component->out_stats.audio_packets));
						json_object_set_new(info, "bytes-received", json_integer(stream->rtp_component->in_stats.audio_bytes));
						json_object_set_new(info, "bytes-sent", json_integer(stream->rtp_component->out_stats.audio_bytes));
						json_object_set_new(info, "nacks-received", json_integer(stream->rtp_component->in_stats.audio_nacks));
						json_object_set_new(info, "nacks-sent", json_integer(stream->rtp_component->out_stats.audio_nacks));
					}
					janus_events_notify_handlers(JANUS_EVENT_TYPE_MEDIA, session->session_id, handle->handle_id, info);
				}
			}
			audio_last_event = now;
		}
		if(janus_ice_event_stats_period > 0 && now-video_last_event >= (gint64)janus_ice_event_stats_period*G_USEC_PER_SEC) {
			if(janus_events_is_enabled() && janus_flags_is_set(&handle->webrtc_flags, JANUS_ICE_HANDLE_WEBRTC_HAS_VIDEO)) {
				janus_ice_stream *stream = janus_flags_is_set(&handle->webrtc_flags, JANUS_ICE_HANDLE_WEBRTC_BUNDLE) ? (handle->audio_stream ? handle->audio_stream : handle->video_stream) : (handle->video_stream);
				if(stream && stream->video_rtcp_ctx) {
					json_t *info = json_object();
					json_object_set_new(info, "media", json_string("video"));
					json_object_set_new(info, "base", json_integer(stream->video_rtcp_ctx->tb));
					json_object_set_new(info, "lsr", json_integer(janus_rtcp_context_get_lsr(stream->video_rtcp_ctx)));
					json_object_set_new(info, "lost", json_integer(janus_rtcp_context_get_lost_all(stream->video_rtcp_ctx, FALSE)));
					json_object_set_new(info, "lost-by-remote", json_integer(janus_rtcp_context_get_lost_all(stream->video_rtcp_ctx, TRUE)));
					json_object_set_new(info, "jitter-local", json_integer(janus_rtcp_context_get_jitter(stream->video_rtcp_ctx, FALSE)));
					json_object_set_new(info, "jitter-remote", json_integer(janus_rtcp_context_get_jitter(stream->video_rtcp_ctx, TRUE)));
					if(stream->rtp_component) {
						json_object_set_new(info, "packets-received", json_integer(stream->rtp_component->in_stats.video_packets));
						json_object_set_new(info, "packets-sent", json_integer(stream->rtp_component->out_stats.video_packets));
						json_object_set_new(info, "bytes-received", json_integer(stream->rtp_component->in_stats.video_bytes));
						json_object_set_new(info, "bytes-sent", json_integer(stream->rtp_component->out_stats.video_bytes));
						json_object_set_new(info, "nacks-received", json_integer(stream->rtp_component->in_stats.video_nacks));
						json_object_set_new(info, "nacks-sent", json_integer(stream->rtp_component->out_stats.video_nacks));
					}
					janus_events_notify_handlers(JANUS_EVENT_TYPE_MEDIA, session->session_id, handle->handle_id, info);
				}
			}
			video_last_event = now;
		}
		/* Should we clean up old NACK buffers? (we check each 1/4 of the max_nack_queue time) */
		if(max_nack_queue > 0 && (now-last_nack_cleanup >= (max_nack_queue*250))) {
			/* Check if we do for both streams */
			janus_cleanup_nack_buffer(now, handle->audio_stream);
			janus_cleanup_nack_buffer(now, handle->video_stream);
			last_nack_cleanup = now;
		}
		/* Check if we should also print a summary of SRTP-related errors */
		if(now-last_srtp_summary >= (2*G_USEC_PER_SEC)) {
			if(handle->srtp_errors_count > 0) {
				JANUS_LOG(LOG_ERR, "[%"SCNu64"] Got %d SRTP/SRTCP errors in the last few seconds (last error: %s)\n",
					handle->handle_id, handle->srtp_errors_count, janus_srtp_error_str(handle->last_srtp_error));
				handle->srtp_errors_count = 0;
				handle->last_srtp_error = 0;
			}
			last_srtp_summary = now;
		}

		/* Now let's get on with the packets */
		if(pkt == NULL) {
>>>>>>> 5847345c
			continue;
		}
		if(pkt->data == NULL) {
			g_free(pkt);
			pkt = NULL;
			continue;
		}
		if(pkt->control) {
			/* RTCP */
			int video = (pkt->type == JANUS_ICE_PACKET_VIDEO);
			janus_ice_stream *stream = janus_flags_is_set(&handle->webrtc_flags, JANUS_ICE_HANDLE_WEBRTC_BUNDLE) ? (handle->audio_stream ? handle->audio_stream : handle->video_stream) : (video ? handle->video_stream : handle->audio_stream);
			if(!stream) {
				g_free(pkt->data);
				pkt->data = NULL;
				g_free(pkt);
				pkt = NULL;
				continue;
			}
			janus_ice_component *component = janus_flags_is_set(&handle->webrtc_flags, JANUS_ICE_HANDLE_WEBRTC_RTCPMUX) ? stream->rtp_component : stream->rtcp_component;
			if(!component) {
				g_free(pkt->data);
				pkt->data = NULL;
				g_free(pkt);
				pkt = NULL;
				continue;
			}
			if(!stream->cdone) {
				if(!janus_flags_is_set(&handle->webrtc_flags, JANUS_ICE_HANDLE_WEBRTC_ALERT) && !stream->noerrorlog) {
					JANUS_LOG(LOG_ERR, "[%"SCNu64"]     %s candidates not gathered yet for stream??\n", handle->handle_id, video ? "video" : "audio");
					stream->noerrorlog = TRUE;	/* Don't flood with the same error all over again */
				}
				g_free(pkt->data);
				pkt->data = NULL;
				g_free(pkt);
				pkt = NULL;
				continue;
			}
			stream->noerrorlog = FALSE;
			if(!component->dtls || !component->dtls->srtp_valid || !component->dtls->srtp_out) {
				if(!janus_flags_is_set(&handle->webrtc_flags, JANUS_ICE_HANDLE_WEBRTC_ALERT) && !component->noerrorlog) {
					JANUS_LOG(LOG_WARN, "[%"SCNu64"]     %s stream (#%u) component has no valid SRTP session (yet?)\n", handle->handle_id, video ? "video" : "audio", stream->stream_id);
					component->noerrorlog = TRUE;	/* Don't flood with the same error all over again */
				}
				g_free(pkt->data);
				pkt->data = NULL;
				g_free(pkt);
				pkt = NULL;
				continue;
			}
			component->noerrorlog = FALSE;
			if(pkt->encrypted) {
				/* Already SRTCP */
				int sent = nice_agent_send(handle->agent, stream->stream_id, component->component_id, pkt->length, (const gchar *)pkt->data);
				if(sent < pkt->length) {
					JANUS_LOG(LOG_ERR, "[%"SCNu64"] ... only sent %d bytes? (was %d)\n", handle->handle_id, sent, pkt->length);
				}
			} else {
				/* Check if there's anything we need to do before sending */
				uint32_t bitrate = janus_rtcp_get_remb(pkt->data, pkt->length);
				if(bitrate > 0) {
					/* There's a REMB, prepend a RR as it won't work otherwise */
					int rrlen = 32;
					char *rtcpbuf = g_malloc0(rrlen+pkt->length);
					memset(rtcpbuf, 0, rrlen+pkt->length);
					rtcp_rr *rr = (rtcp_rr *)rtcpbuf;
					rr->header.version = 2;
					rr->header.type = RTCP_RR;
					rr->header.rc = 0;
					rr->header.length = htons((rrlen/4)-1);
					janus_ice_stream *stream = janus_flags_is_set(&handle->webrtc_flags, JANUS_ICE_HANDLE_WEBRTC_BUNDLE) ? (handle->audio_stream ? handle->audio_stream : handle->video_stream) : (handle->video_stream);
					if(stream && stream->video_rtcp_ctx && stream->video_rtcp_ctx->rtp_recvd) {
						rr->header.rc = 1;
						janus_rtcp_report_block(stream->video_rtcp_ctx, &rr->rb[0]);
					}
					/* Append REMB */
					memcpy(rtcpbuf+rrlen, pkt->data, pkt->length);
					/* If we're simulcasting, set the extra SSRCs (the first one will be set by janus_rtcp_fix_ssrc) */
					if(stream->video_ssrc_peer_sim_1 && pkt->length >= 28) {
						rtcp_fb *rtcpfb = (rtcp_fb *)(rtcpbuf+rrlen);
						rtcp_remb *remb = (rtcp_remb *)rtcpfb->fci;
						remb->ssrc[1] = htonl(stream->video_ssrc_peer_sim_1);
						if(stream->video_ssrc_peer_sim_2 && pkt->length >= 32) {
							remb->ssrc[2] = htonl(stream->video_ssrc_peer_sim_2);
						}
					}
					/* Free old packet and update */
					char *prev_data = pkt->data;
					pkt->data = rtcpbuf;
					pkt->length = rrlen+pkt->length;
					g_clear_pointer(&prev_data, g_free);
				}
				/* FIXME Copy in a buffer and fix SSRC */
				char sbuf[JANUS_BUFSIZE];
				memcpy(sbuf, pkt->data, pkt->length);
				/* Fix all SSRCs! */
				if(!janus_flags_is_set(&handle->webrtc_flags, JANUS_ICE_HANDLE_WEBRTC_PLAN_B)) {
					JANUS_LOG(LOG_HUGE, "[%"SCNu64"] Fixing SSRCs (local %u, peer %u)\n", handle->handle_id,
						video ? stream->video_ssrc : stream->audio_ssrc,
						video ? stream->video_ssrc_peer : stream->audio_ssrc_peer);
					janus_rtcp_fix_ssrc(NULL, sbuf, pkt->length, 1,
						video ? stream->video_ssrc : stream->audio_ssrc,
						video ? stream->video_ssrc_peer : stream->audio_ssrc_peer);
				} else {
					/* Plan B involved, we trust the plugin to set the right 'local' SSRC and we don't mess with it */
					JANUS_LOG(LOG_HUGE, "[%"SCNu64"] Fixing peer SSRC (Plan B, peer %u)\n", handle->handle_id,
						video ? stream->video_ssrc_peer : stream->audio_ssrc_peer);
					janus_rtcp_fix_ssrc(NULL, sbuf, pkt->length, 1, 0,
						video ? stream->video_ssrc_peer : stream->audio_ssrc_peer);
				}
				/* Do we need to dump this packet for debugging? */
				if(g_atomic_int_get(&handle->dump_packets))
					janus_text2pcap_dump(handle->text2pcap, JANUS_TEXT2PCAP_RTCP, FALSE, sbuf, pkt->length,
						"[session=%"SCNu64"][handle=%"SCNu64"]", session->session_id, handle->handle_id);
				/* Encrypt SRTCP */
				int protected = pkt->length;
				int res = 0;
				if(!janus_flags_is_set(&handle->webrtc_flags, JANUS_ICE_HANDLE_WEBRTC_PLAN_B)) {
					res = srtp_protect_rtcp(component->dtls->srtp_out, sbuf, &protected);
				} else {
					/* We need to make sure different sources don't use the SRTP context at the same time */
					janus_mutex_lock(&component->dtls->srtp_mutex);
					res = srtp_protect_rtcp(component->dtls->srtp_out, sbuf, &protected);
					janus_mutex_unlock(&component->dtls->srtp_mutex);
				}
				if(res != srtp_err_status_ok) {
					/* We don't spam the logs for every SRTP error: just take note of this, and print a summary later */
					handle->srtp_errors_count++;
					handle->last_srtp_error = res;
					/* If we're debugging, though, print every occurrence */
					JANUS_LOG(LOG_DBG, "[%"SCNu64"] ... SRTCP protect error... %s (len=%d-->%d)...\n", handle->handle_id, janus_srtp_error_str(res), pkt->length, protected);
				} else {
					/* Shoot! */
<<<<<<< HEAD
					//~JANUS_LOG(LOG_VERB, "[%"SCNu64"] ... Sending SRTCP packet (pt=%u, seq=%u, ts=%u)...\n", handle->handle_id,
						//~header->paytype, ntohs(header->seq_number), ntohl(header->timestamp));
=======
>>>>>>> 5847345c
					int sent = nice_agent_send(handle->agent, stream->stream_id, component->component_id, protected, sbuf);
					if(sent < protected) {
						JANUS_LOG(LOG_ERR, "[%"SCNu64"] ... only sent %d bytes? (was %d)\n", handle->handle_id, sent, protected);
					}
				}
			}
			g_free(pkt->data);
			g_free(pkt);
			continue;
		} else {
			/* RTP or data */
			if(pkt->type == JANUS_ICE_PACKET_AUDIO || pkt->type == JANUS_ICE_PACKET_VIDEO) {
				/* RTP */
				int video = (pkt->type == JANUS_ICE_PACKET_VIDEO);
				janus_ice_stream *stream = janus_flags_is_set(&handle->webrtc_flags, JANUS_ICE_HANDLE_WEBRTC_BUNDLE) ? (handle->audio_stream ? handle->audio_stream : handle->video_stream) : (video ? handle->video_stream : handle->audio_stream);
				if(!stream) {
					g_free(pkt->data);
					pkt->data = NULL;
					g_free(pkt);
					pkt = NULL;
					continue;
				}
				janus_ice_component *component = stream->rtp_component;
				if(!component) {
					g_free(pkt->data);
					pkt->data = NULL;
					g_free(pkt);
					pkt = NULL;
					continue;
				}
				if(!stream->cdone) {
					if(!janus_flags_is_set(&handle->webrtc_flags, JANUS_ICE_HANDLE_WEBRTC_ALERT) && !stream->noerrorlog) {
						JANUS_LOG(LOG_ERR, "[%"SCNu64"]     %s candidates not gathered yet for stream??\n", handle->handle_id, video ? "video" : "audio");
						stream->noerrorlog = TRUE;	/* Don't flood with the same error all over again */
					}
					g_free(pkt->data);
					pkt->data = NULL;
					g_free(pkt);
					pkt = NULL;
					continue;
				}
				stream->noerrorlog = FALSE;
				if(!component->dtls || !component->dtls->srtp_valid || !component->dtls->srtp_out) {
					if(!janus_flags_is_set(&handle->webrtc_flags, JANUS_ICE_HANDLE_WEBRTC_ALERT) && !component->noerrorlog) {
						JANUS_LOG(LOG_WARN, "[%"SCNu64"]     %s stream component has no valid SRTP session (yet?)\n", handle->handle_id, video ? "video" : "audio");
						component->noerrorlog = TRUE;	/* Don't flood with the same error all over again */
					}
					g_free(pkt->data);
					pkt->data = NULL;
					g_free(pkt);
					pkt = NULL;
					continue;
				}
				component->noerrorlog = FALSE;
				if(pkt->encrypted) {
					/* Already RTP (probably a retransmission?) */
					rtp_header *header = (rtp_header *)pkt->data;
					JANUS_LOG(LOG_HUGE, "[%"SCNu64"] ... Retransmitting seq.nr %"SCNu16"\n\n", handle->handle_id, ntohs(header->seq_number));
					int sent = nice_agent_send(handle->agent, stream->stream_id, component->component_id, pkt->length, (const gchar *)pkt->data);
					if(sent < pkt->length) {
						JANUS_LOG(LOG_ERR, "[%"SCNu64"] ... only sent %d bytes? (was %d)\n", handle->handle_id, sent, pkt->length);
					}
				} else {
					/* FIXME Copy in a buffer and fix SSRC */
					char sbuf[JANUS_BUFSIZE];
					memcpy(sbuf, pkt->data, pkt->length);
					if(!janus_flags_is_set(&handle->webrtc_flags, JANUS_ICE_HANDLE_WEBRTC_PLAN_B)) {
						/* Overwrite SSRC */
						rtp_header *header = (rtp_header *)sbuf;
						header->ssrc = htonl(video ? stream->video_ssrc : stream->audio_ssrc);
					}
					/* Do we need to dump this packet for debugging? */
					if(g_atomic_int_get(&handle->dump_packets))
						janus_text2pcap_dump(handle->text2pcap, JANUS_TEXT2PCAP_RTP, FALSE, sbuf, pkt->length,
							"[session=%"SCNu64"][handle=%"SCNu64"]", session->session_id, handle->handle_id);
					/* Encrypt SRTP */
					int protected = pkt->length;
<<<<<<< HEAD
          int res = srtp_protect(component->dtls->srtp_out, sbuf, &protected);
          //int res = err_status_ok;
					//~ JANUS_LOG(LOG_VERB, "[%"SCNu64"] ... SRTP protect %s (len=%d-->%d)...\n", handle->handle_id, janus_get_srtp_error(res), pkt->length, protected);
					if(res != err_status_ok) {
=======
					int res = srtp_protect(component->dtls->srtp_out, sbuf, &protected);
					if(res != srtp_err_status_ok) {
						/* We don't spam the logs for every SRTP error: just take note of this, and print a summary later */
						handle->srtp_errors_count++;
						handle->last_srtp_error = res;
						/* If we're debugging, though, print every occurrence */
>>>>>>> 5847345c
						rtp_header *header = (rtp_header *)sbuf;
						guint32 timestamp = ntohl(header->timestamp);
						guint16 seq = ntohs(header->seq_number);
						JANUS_LOG(LOG_DBG, "[%"SCNu64"] ... SRTP protect error... %s (len=%d-->%d, ts=%"SCNu32", seq=%"SCNu16")...\n", handle->handle_id, janus_srtp_error_str(res), pkt->length, protected, timestamp, seq);
					} else {
						/* Shoot! */
						int sent = nice_agent_send(handle->agent, stream->stream_id, component->component_id, protected, sbuf);
						if(sent < protected) {
							JANUS_LOG(LOG_ERR, "[%"SCNu64"] ... only sent %d bytes? (was %d)\n", handle->handle_id, sent, protected);
						}
						/* Update stats */
						if(sent > 0) {
							/* Update the RTCP context as well */
							rtp_header *header = (rtp_header *)sbuf;
							guint32 timestamp = ntohl(header->timestamp);
							if(pkt->type == JANUS_ICE_PACKET_AUDIO) {
								component->out_stats.audio_packets++;
								component->out_stats.audio_bytes += sent;
								stream->audio_last_ts = timestamp;
								if(stream->audio_first_ntp_ts == 0) {
									struct timeval tv;
									gettimeofday(&tv, NULL);
									stream->audio_first_ntp_ts = (gint64)tv.tv_sec*G_USEC_PER_SEC + tv.tv_usec;
									stream->audio_first_rtp_ts = timestamp;
								}
								/* Let's check if this was G.711: in case we may need to change the timestamp base */
								rtcp_context *rtcp_ctx = video ? stream->video_rtcp_ctx : stream->audio_rtcp_ctx;
								int pt = header->type;
								if((pt == 0 || pt == 8) && (rtcp_ctx->tb == 48000))
									rtcp_ctx->tb = 8000;
							} else if(pkt->type == JANUS_ICE_PACKET_VIDEO) {
								component->out_stats.video_packets++;
								component->out_stats.video_bytes += sent;
								stream->video_last_ts = timestamp;
								if(stream->video_first_ntp_ts == 0) {
									struct timeval tv;
									gettimeofday(&tv, NULL);
									stream->video_first_ntp_ts = (gint64)tv.tv_sec*G_USEC_PER_SEC + tv.tv_usec;
									stream->video_first_rtp_ts = timestamp;
								}
							}
						}
						if(max_nack_queue > 0) {
							/* Save the packet for retransmissions that may be needed later */
							if((pkt->type == JANUS_ICE_PACKET_AUDIO && !component->do_audio_nacks) ||
									(pkt->type == JANUS_ICE_PACKET_VIDEO && !component->do_video_nacks)) {
								/* ... unless NACKs are disabled for this medium */
								g_free(pkt->data);
								pkt->data = NULL;
								g_free(pkt);
								pkt = NULL;
								continue;
							}
							janus_rtp_packet *p = (janus_rtp_packet *)g_malloc0(sizeof(janus_rtp_packet));
							p->data = (char *)g_malloc0(protected);
							memcpy(p->data, sbuf, protected);
							p->length = protected;
							p->created = janus_get_monotonic_time();
							p->last_retransmit = 0;
							janus_mutex_lock(&component->mutex);
							component->retransmit_buffer = g_list_append(component->retransmit_buffer, p);
							janus_mutex_unlock(&component->mutex);
						}
					}
				}
			} else {
				/* Data */
				if(!janus_flags_is_set(&handle->webrtc_flags, JANUS_ICE_HANDLE_WEBRTC_DATA_CHANNELS)) {
					g_free(pkt->data);
					pkt->data = NULL;
					g_free(pkt);
					pkt = NULL;
					continue;
				}
#ifdef HAVE_SCTP
				janus_ice_stream *stream = handle->data_stream ? handle->data_stream : (handle->audio_stream ? handle->audio_stream : handle->video_stream);
				if(!stream) {
					g_free(pkt->data);
					pkt->data = NULL;
					g_free(pkt);
					pkt = NULL;
					continue;
				}
				janus_ice_component *component = stream->rtp_component;
				if(!component) {
					g_free(pkt->data);
					pkt->data = NULL;
					g_free(pkt);
					pkt = NULL;
					continue;
				}
				if(!stream->cdone) {
					if(!janus_flags_is_set(&handle->webrtc_flags, JANUS_ICE_HANDLE_WEBRTC_ALERT) && !stream->noerrorlog) {
						JANUS_LOG(LOG_ERR, "[%"SCNu64"]     SCTP candidates not gathered yet for stream??\n", handle->handle_id);
						stream->noerrorlog = TRUE;	/* Don't flood with the same error all over again */
					}
					g_free(pkt->data);
					pkt->data = NULL;
					g_free(pkt);
					pkt = NULL;
					continue;
				}
				stream->noerrorlog = FALSE;
				if(!component->dtls) {
					if(!janus_flags_is_set(&handle->webrtc_flags, JANUS_ICE_HANDLE_WEBRTC_ALERT) && !component->noerrorlog) {
						JANUS_LOG(LOG_WARN, "[%"SCNu64"]     SCTP stream component has no valid DTLS session (yet?)\n", handle->handle_id);
						component->noerrorlog = TRUE;	/* Don't flood with the same error all over again */
					}
					g_free(pkt->data);
					pkt->data = NULL;
					g_free(pkt);
					pkt = NULL;
					continue;
				}
				component->noerrorlog = FALSE;
				janus_dtls_wrap_sctp_data(component->dtls, pkt->data, pkt->length);
#endif
			}
			g_free(pkt->data);
			pkt->data = NULL;
			g_free(pkt);
			pkt = NULL;
			continue;
		}
	}
	JANUS_LOG(LOG_VERB, "[%"SCNu64"] ICE send thread leaving...\n", handle->handle_id);
	g_thread_unref(g_thread_self());
	return NULL;
}

void janus_ice_relay_rtp(janus_ice_handle *handle, int video, char *buf, int len) {
	if(!handle || buf == NULL || len < 1)
		return;
	if((!video && !janus_flags_is_set(&handle->webrtc_flags, JANUS_ICE_HANDLE_WEBRTC_HAS_AUDIO))
			|| (video && !janus_flags_is_set(&handle->webrtc_flags, JANUS_ICE_HANDLE_WEBRTC_HAS_VIDEO)))
		return;
	/* Queue this packet */
	janus_ice_queued_packet *pkt = (janus_ice_queued_packet *)g_malloc0(sizeof(janus_ice_queued_packet));
	pkt->data = g_malloc0(len);
	memcpy(pkt->data, buf, len);
	pkt->length = len;
	pkt->type = video ? JANUS_ICE_PACKET_VIDEO : JANUS_ICE_PACKET_AUDIO;
	pkt->control = FALSE;
	pkt->encrypted = FALSE;
	if(handle->queued_packets != NULL)
		g_async_queue_push(handle->queued_packets, pkt);
}

void janus_ice_relay_rtcp_internal(janus_ice_handle *handle, int video, char *buf, int len, gboolean filter_rtcp) {
	if(!handle || buf == NULL || len < 1)
		return;
	/* We use this internal method to check whether we need to filter RTCP (e.g., to make
	 * sure we don't just forward any SR/RR from peers/plugins, but use our own) or it has
	 * already been done, and so this is actually a packet added by the ICE send thread */
	char *rtcp_buf = buf;
	int rtcp_len = len;
	if(filter_rtcp) {
		/* FIXME Strip RR/SR/SDES/NACKs/etc. */
		rtcp_buf = janus_rtcp_filter(buf, len, &rtcp_len);
		if(rtcp_buf == NULL)
			return;
	}
	if(rtcp_len < 1)
		return;
	/* Queue this packet */
	janus_ice_queued_packet *pkt = (janus_ice_queued_packet *)g_malloc0(sizeof(janus_ice_queued_packet));
	pkt->data = g_malloc0(len);
	memcpy(pkt->data, rtcp_buf, rtcp_len);
	pkt->length = rtcp_len;
	pkt->type = video ? JANUS_ICE_PACKET_VIDEO : JANUS_ICE_PACKET_AUDIO;
	pkt->control = TRUE;
	pkt->encrypted = FALSE;
	if(handle->queued_packets != NULL)
		g_async_queue_push(handle->queued_packets, pkt);
	if(rtcp_buf != buf) {
		/* We filtered the original packet, deallocate it */
		g_free(rtcp_buf);
	}
}

void janus_ice_relay_rtcp(janus_ice_handle *handle, int video, char *buf, int len) {
	janus_ice_relay_rtcp_internal(handle, video, buf, len, TRUE);
}

void janus_ice_set_audio_base_timestamp(struct janus_ice_handle *handle,
                                        uint32_t audio_ts)
{
  if (handle->audio_stream && handle->audio_stream->audio_rtcp_ctx) {
    handle->audio_stream->audio_rtcp_ctx->base_timestamp = audio_ts;
    JANUS_LOG(LOG_VERB, "[%"SCNu64"] Setting audio base timestamp : %u\n",
              handle->handle_id,
              handle->audio_stream->audio_rtcp_ctx->base_timestamp);
  } else {
    JANUS_LOG(LOG_ERR, "[%"SCNu64"] Ice stream not configured yet\n",
              handle->handle_id);
  }
}

void janus_ice_set_video_base_timestamp(struct janus_ice_handle *handle,
                                        uint32_t video_ts)
{
  struct janus_ice_stream *video_stream =
    janus_flags_is_set(&handle->webrtc_flags, JANUS_ICE_HANDLE_WEBRTC_BUNDLE) ?
    (handle->audio_stream ? handle->audio_stream : handle->video_stream) :
    (handle->video_stream);

  if (video_stream && video_stream->video_rtcp_ctx) {
    video_stream->video_rtcp_ctx->base_timestamp = video_ts;
    JANUS_LOG(LOG_VERB, "[%"SCNu64"] Setting video base timestamp : %u\n",
              handle->handle_id,
              video_stream->video_rtcp_ctx->base_timestamp);
  } else {
    JANUS_LOG(LOG_ERR, "[%"SCNu64"] Ice stream not configured yet\n",
              handle->handle_id);
  }
}

void janus_ice_set_av_base_timestamps(struct janus_ice_handle *handle,
                                      uint32_t video_ts,
                                      uint32_t audio_ts)
{
  janus_ice_set_video_base_timestamp(handle, video_ts);
  janus_ice_set_audio_base_timestamp(handle, audio_ts);
}

void janus_ice_reset_video_rtcp_fsr_ts(struct janus_ice_handle *handle)
{
  struct janus_ice_stream *video_stream =
    janus_flags_is_set(&handle->webrtc_flags, JANUS_ICE_HANDLE_WEBRTC_BUNDLE) ?
    (handle->audio_stream ? handle->audio_stream : handle->video_stream) :
    (handle->video_stream);

  if (video_stream && video_stream->video_rtcp_ctx) {
    video_stream->video_rtcp_ctx->fsr_ts = 0;
    JANUS_LOG(LOG_VERB, "[%"SCNu64"] Video RTCP fSR reset\n",
              handle->handle_id);
  }
}

inline void janus_ice_reset_audio_rtcp_fsr_ts(struct janus_ice_handle *handle)
{
  if (handle->audio_stream && handle->audio_stream->audio_rtcp_ctx) {
    handle->audio_stream->audio_rtcp_ctx->fsr_ts = 0;
    JANUS_LOG(LOG_VERB, "[%"SCNu64"] Audio RTCP fSR reset\n",
              handle->handle_id);
  }
}

#ifdef HAVE_SCTP
void janus_ice_relay_data(janus_ice_handle *handle, char *buf, int len) {
	if(!handle || buf == NULL || len < 1)
		return;
	/* Queue this packet */
	janus_ice_queued_packet *pkt = (janus_ice_queued_packet *)g_malloc0(sizeof(janus_ice_queued_packet));
	pkt->data = g_malloc0(len);
	memcpy(pkt->data, buf, len);
	pkt->length = len;
	pkt->type = JANUS_ICE_PACKET_DATA;
	pkt->control = FALSE;
	pkt->encrypted = FALSE;
	if(handle->queued_packets != NULL)
		g_async_queue_push(handle->queued_packets, pkt);
}
#endif

void janus_ice_dtls_handshake_done(janus_ice_handle *handle, janus_ice_component *component) {
	if(!handle || !component)
		return;
	JANUS_LOG(LOG_VERB, "[%"SCNu64"] The DTLS handshake for the component %d in stream %d has been completed\n",
		handle->handle_id, component->component_id, component->stream_id);
	/* Check if all components are ready */
	janus_mutex_lock(&handle->mutex);
	if(handle->audio_stream && !handle->audio_stream->disabled) {
		if(handle->audio_stream->rtp_component && (!handle->audio_stream->rtp_component->dtls ||
				!handle->audio_stream->rtp_component->dtls->srtp_valid)) {
			/* Still waiting for this component to become ready */
			janus_mutex_unlock(&handle->mutex);
			return;
		}
		if(handle->audio_stream->rtcp_component && (!handle->audio_stream->rtcp_component->dtls ||
				!handle->audio_stream->rtcp_component->dtls->srtp_valid)) {
			/* Still waiting for this component to become ready */
			janus_mutex_unlock(&handle->mutex);
			return;
		}
	}
	if(handle->video_stream && !handle->video_stream->disabled) {
		if(handle->video_stream->rtp_component && (!handle->video_stream->rtp_component->dtls ||
				!handle->video_stream->rtp_component->dtls->srtp_valid)) {
			/* Still waiting for this component to become ready */
			janus_mutex_unlock(&handle->mutex);
			return;
		}
		if(handle->video_stream->rtcp_component && (!handle->video_stream->rtcp_component->dtls ||
				!handle->video_stream->rtcp_component->dtls->srtp_valid)) {
			/* Still waiting for this component to become ready */
			janus_mutex_unlock(&handle->mutex);
			return;
		}
	}
	if(handle->data_stream && !handle->data_stream->disabled) {
		if(handle->data_stream->rtp_component && (!handle->data_stream->rtp_component->dtls ||
				!handle->data_stream->rtp_component->dtls->srtp_valid)) {
			/* Still waiting for this component to become ready */
			janus_mutex_unlock(&handle->mutex);
			return;
		}
	}
	/* Clear the queue before we wake the send thread */
	janus_ice_queued_packet *pkt = NULL;
	while(g_async_queue_length(handle->queued_packets) > 0) {
		pkt = g_async_queue_try_pop(handle->queued_packets);
		if(pkt != NULL && pkt != &janus_ice_dtls_alert) {
			g_free(pkt->data);
			g_free(pkt);
		}
	}
	if(janus_flags_is_set(&handle->webrtc_flags, JANUS_ICE_HANDLE_WEBRTC_READY)) {
		/* Already notified */
		janus_mutex_unlock(&handle->mutex);
		return;
	}
	janus_flags_set(&handle->webrtc_flags, JANUS_ICE_HANDLE_WEBRTC_READY);
	janus_mutex_unlock(&handle->mutex);
	JANUS_LOG(LOG_INFO, "[%"SCNu64"] The DTLS handshake has been completed\n", handle->handle_id);
	/* Notify the plugin that the WebRTC PeerConnection is ready to be used */
	janus_plugin *plugin = (janus_plugin *)handle->app;
	if(plugin != NULL) {
		JANUS_LOG(LOG_VERB, "[%"SCNu64"] Telling the plugin about it (%s)\n", handle->handle_id, plugin->get_name());
		if(plugin && plugin->setup_media && janus_plugin_session_is_alive(handle->app_handle))
			plugin->setup_media(handle->app_handle);
	}
	/* Also prepare JSON event to notify user/application */
	janus_session *session = (janus_session *)handle->session;
	if(session == NULL)
		return;
	json_t *event = json_object();
	json_object_set_new(event, "janus", json_string("webrtcup"));
	json_object_set_new(event, "session_id", json_integer(session->session_id));
	json_object_set_new(event, "sender", json_integer(handle->handle_id));
	/* Send the event */
	JANUS_LOG(LOG_VERB, "[%"SCNu64"] Sending event to transport...\n", handle->handle_id);
	janus_session_notify_event(session, event);
	/* Notify event handlers as well */
	if(janus_events_is_enabled()) {
		json_t *info = json_object();
		json_object_set_new(info, "connection", json_string("webrtcup"));
		janus_events_notify_handlers(JANUS_EVENT_TYPE_WEBRTC, session->session_id, handle->handle_id, info);
	}
}<|MERGE_RESOLUTION|>--- conflicted
+++ resolved
@@ -2817,12 +2817,7 @@
 	/* Note: NICE_COMPATIBILITY_RFC5245 is only available in more recent versions of libnice */
 	handle->controlling = janus_ice_lite_enabled ? FALSE : !offer;
 	JANUS_LOG(LOG_INFO, "[%"SCNu64"] Creating ICE agent (ICE %s mode, %s)\n", handle->handle_id,
-<<<<<<< HEAD
-            janus_ice_lite_enabled ? "Lite" : "Full", handle->controlling ? "controlling" : "controlled");
-	g_atomic_int_set(&handle->send_thread_created, 0);
-=======
 		janus_ice_lite_enabled ? "Lite" : "Full", handle->controlling ? "controlling" : "controlled");
->>>>>>> 5847345c
 	handle->agent = g_object_new(NICE_TYPE_AGENT,
 		"compatibility", NICE_COMPATIBILITY_DRAFT19,
 		"main-context", handle->icectx,
@@ -3511,135 +3506,7 @@
 			}
 			video_rtcp_last_rr = now;
 		}
-<<<<<<< HEAD
-
-    janus_ice_stream *stream = handle->audio_stream;
-    if (stream) {
-      rtcp_context *rtcp_ctx = stream->audio_rtcp_ctx;
-      /* Do the same with SR/SDES */
-      if(now-audio_rtcp_last_sr >= 500000 || (rtcp_ctx && (rtcp_ctx->fsr_ts == 0))) {
-        if(stream->rtp_component && stream->rtp_component->out_stats.audio_packets > 0) {
-          /* Create a SR/SDES compound */
-          int srlen = 28;
-          int sdeslen = 20;
-          char rtcpbuf[srlen+sdeslen];
-          rtcp_sr *sr = (rtcp_sr *)&rtcpbuf;
-          sr->header.version = 2;
-          sr->header.type = RTCP_SR;
-          sr->header.rc = 0;
-          sr->header.length = htons((srlen/4)-1);
-          struct timeval tv;
-          gettimeofday(&tv, NULL);
-          uint32_t s = tv.tv_sec + 2208988800u;
-          uint32_t u = tv.tv_usec;
-          uint32_t f = (u << 12) + (u << 8) - ((u * 3650) >> 6);
-          sr->si.ntp_ts_msw = htonl(s);
-          sr->si.ntp_ts_lsw = htonl(f);
-          /* Compute an RTP timestamp coherent with the NTP one */
-          if(rtcp_ctx == NULL) {
-            sr->si.rtp_ts = htonl(stream->audio_last_ts);	/* FIXME */
-          } else {
-            int64_t ntp = tv.tv_sec*G_USEC_PER_SEC + tv.tv_usec;
-            if(rtcp_ctx->fsr_ts == 0)
-              rtcp_ctx->fsr_ts = ntp;
-            uint32_t rtp_ts = ((ntp-rtcp_ctx->fsr_ts)/1000)*(rtcp_ctx->tb/1000) +
-              rtcp_ctx->base_timestamp;
-            sr->si.rtp_ts = htonl(rtp_ts);
-          }
-          sr->si.s_packets = htonl(stream->rtp_component->out_stats.audio_packets);
-          sr->si.s_octets = htonl(stream->rtp_component->out_stats.audio_bytes);
-          rtcp_sdes *sdes = (rtcp_sdes *)&rtcpbuf[28];
-          janus_rtcp_sdes((char *)sdes, sdeslen, "janusaudio", 10);
-          /* Enqueue it, we'll send it later */
-          janus_ice_relay_rtcp_internal(handle, 0, rtcpbuf, srlen+sdeslen, FALSE);
-        }
-        audio_rtcp_last_sr = now;
-      }
-    }
-
-    stream = janus_flags_is_set(&handle->webrtc_flags, JANUS_ICE_HANDLE_WEBRTC_BUNDLE) ? (handle->audio_stream ? handle->audio_stream : handle->video_stream) : (handle->video_stream);
-    if (stream) {
-      rtcp_context *rtcp_ctx = stream->video_rtcp_ctx;
-      if(now-video_rtcp_last_sr >= 500000 || (rtcp_ctx && (rtcp_ctx->fsr_ts == 0))) {
-        if(stream->rtp_component && stream->rtp_component->out_stats.video_packets > 0) {
-          /* Create a SR/SDES compound */
-          int srlen = 28;
-          int sdeslen = 20;
-          char rtcpbuf[srlen+sdeslen];
-          rtcp_sr *sr = (rtcp_sr *)&rtcpbuf;
-          sr->header.version = 2;
-          sr->header.type = RTCP_SR;
-          sr->header.rc = 0;
-          sr->header.length = htons((srlen/4)-1);
-          struct timeval tv;
-          gettimeofday(&tv, NULL);
-          uint32_t s = tv.tv_sec + 2208988800u;
-          uint32_t u = tv.tv_usec;
-          uint32_t f = (u << 12) + (u << 8) - ((u * 3650) >> 6);
-          sr->si.ntp_ts_msw = htonl(s);
-          sr->si.ntp_ts_lsw = htonl(f);
-          /* Compute an RTP timestamp coherent with the NTP one */
-          if(rtcp_ctx == NULL) {
-            sr->si.rtp_ts = htonl(stream->video_last_ts);	/* FIXME */
-          } else {
-            int64_t ntp = tv.tv_sec*G_USEC_PER_SEC + tv.tv_usec;
-            if(rtcp_ctx->fsr_ts == 0)
-              rtcp_ctx->fsr_ts = ntp;
-            uint32_t rtp_ts = ((ntp-rtcp_ctx->fsr_ts)/1000)*(rtcp_ctx->tb/1000) +
-              rtcp_ctx->base_timestamp;
-            sr->si.rtp_ts = htonl(rtp_ts);
-          }
-          sr->si.s_packets = htonl(stream->rtp_component->out_stats.video_packets);
-          sr->si.s_octets = htonl(stream->rtp_component->out_stats.video_bytes);
-          rtcp_sdes *sdes = (rtcp_sdes *)&rtcpbuf[28];
-          janus_rtcp_sdes((char *)sdes, sdeslen, "janusvideo", 10);
-          /* Enqueue it, we'll send it later */
-          janus_ice_relay_rtcp_internal(handle, 1, rtcpbuf, srlen+sdeslen, FALSE);
-        }
-        video_rtcp_last_sr = now;
-      }
-    }
-
-    /* Should we clean up old NACK buffers? (we check each 1/4 of the max_nack_queue time) */
-    if(max_nack_queue > 0 && (now-last_nack_cleanup >= (max_nack_queue*250))) {
-      /* Check if we do for both streams */
-      if (handle->audio_stream)
-        janus_cleanup_nack_buffer(now, handle->audio_stream);
-      if (handle->video_stream)
-        janus_cleanup_nack_buffer(now, handle->video_stream);
-      last_nack_cleanup = now;
-    }
-
-    /* Now let's get on with the packets */
-    if(pkt == NULL) {
-      continue;
-    }
-		if(pkt == &janus_ice_dtls_alert) {
-			/* The session is over, send an alert on all streams and components */
-			if(handle->streams != NULL) {
-				if(handle->audio_stream) {
-					janus_ice_stream *stream = handle->audio_stream;
-					if(stream->rtp_component)
-						janus_dtls_srtp_send_alert(stream->rtp_component->dtls);
-					if(stream->rtcp_component)
-						janus_dtls_srtp_send_alert(stream->rtcp_component->dtls);
-				}
-				if(handle->video_stream) {
-					janus_ice_stream *stream = handle->video_stream;
-					if(stream->rtp_component)
-						janus_dtls_srtp_send_alert(stream->rtp_component->dtls);
-					if(stream->rtcp_component)
-						janus_dtls_srtp_send_alert(stream->rtcp_component->dtls);
-				}
-				if(handle->data_stream) {
-					janus_ice_stream *stream = handle->data_stream;
-					if(stream->rtp_component)
-						janus_dtls_srtp_send_alert(stream->rtp_component->dtls);
-					if(stream->rtcp_component)
-						janus_dtls_srtp_send_alert(stream->rtcp_component->dtls);
-				}
-			}
-=======
+
 		/* Do the same with SR/SDES */
 		if(now-audio_rtcp_last_sr >= 5*G_USEC_PER_SEC) {
 			janus_ice_stream *stream = handle->audio_stream;
@@ -3789,7 +3656,6 @@
 
 		/* Now let's get on with the packets */
 		if(pkt == NULL) {
->>>>>>> 5847345c
 			continue;
 		}
 		if(pkt->data == NULL) {
@@ -3922,11 +3788,6 @@
 					JANUS_LOG(LOG_DBG, "[%"SCNu64"] ... SRTCP protect error... %s (len=%d-->%d)...\n", handle->handle_id, janus_srtp_error_str(res), pkt->length, protected);
 				} else {
 					/* Shoot! */
-<<<<<<< HEAD
-					//~JANUS_LOG(LOG_VERB, "[%"SCNu64"] ... Sending SRTCP packet (pt=%u, seq=%u, ts=%u)...\n", handle->handle_id,
-						//~header->paytype, ntohs(header->seq_number), ntohl(header->timestamp));
-=======
->>>>>>> 5847345c
 					int sent = nice_agent_send(handle->agent, stream->stream_id, component->component_id, protected, sbuf);
 					if(sent < protected) {
 						JANUS_LOG(LOG_ERR, "[%"SCNu64"] ... only sent %d bytes? (was %d)\n", handle->handle_id, sent, protected);
@@ -4004,19 +3865,12 @@
 							"[session=%"SCNu64"][handle=%"SCNu64"]", session->session_id, handle->handle_id);
 					/* Encrypt SRTP */
 					int protected = pkt->length;
-<<<<<<< HEAD
-          int res = srtp_protect(component->dtls->srtp_out, sbuf, &protected);
-          //int res = err_status_ok;
-					//~ JANUS_LOG(LOG_VERB, "[%"SCNu64"] ... SRTP protect %s (len=%d-->%d)...\n", handle->handle_id, janus_get_srtp_error(res), pkt->length, protected);
-					if(res != err_status_ok) {
-=======
 					int res = srtp_protect(component->dtls->srtp_out, sbuf, &protected);
 					if(res != srtp_err_status_ok) {
 						/* We don't spam the logs for every SRTP error: just take note of this, and print a summary later */
 						handle->srtp_errors_count++;
 						handle->last_srtp_error = res;
 						/* If we're debugging, though, print every occurrence */
->>>>>>> 5847345c
 						rtp_header *header = (rtp_header *)sbuf;
 						guint32 timestamp = ntohl(header->timestamp);
 						guint16 seq = ntohs(header->seq_number);
@@ -4201,6 +4055,7 @@
 	janus_ice_relay_rtcp_internal(handle, video, buf, len, TRUE);
 }
 
+#if 0
 void janus_ice_set_audio_base_timestamp(struct janus_ice_handle *handle,
                                         uint32_t audio_ts)
 {
@@ -4264,6 +4119,7 @@
               handle->handle_id);
   }
 }
+#endif
 
 #ifdef HAVE_SCTP
 void janus_ice_relay_data(janus_ice_handle *handle, char *buf, int len) {
