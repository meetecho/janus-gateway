/*! \file    ice.c
 * \author   Lorenzo Miniero <lorenzo@meetecho.com>
 * \copyright GNU General Public License v3
 * \brief    ICE/STUN/TURN processing
 * \details  Implementation (based on libnice) of the ICE process. The
 * code handles the whole ICE process, from the gathering of candidates
 * to the final setup of a virtual channel RTP and RTCP can be transported
 * on. Incoming RTP and RTCP packets from peers are relayed to the associated
 * plugins by means of the incoming_rtp and incoming_rtcp callbacks. Packets
 * to be sent to peers are relayed by peers invoking the relay_rtp and
 * relay_rtcp gateway callbacks instead. 
 * 
 * \ingroup protocols
 * \ref protocols
 */
 
#include <ifaddrs.h>
#include <poll.h>
#include <net/if.h>
#include <sys/socket.h>
#include <netdb.h>
#include <fcntl.h>
#include <stun/usages/bind.h>
#include <nice/debug.h>

#include "janus.h"
#include "debug.h"
#include "ice.h"
#include "turnrest.h"
#include "sdp.h"
#include "rtp.h"
#include "rtcp.h"
#include "apierror.h"
#include "events.h"

/* STUN server/port, if any */
static char *janus_stun_server = NULL;
static uint16_t janus_stun_port = 0;

char *janus_ice_get_stun_server(void) {
	return janus_stun_server;
}
uint16_t janus_ice_get_stun_port(void) {
	return janus_stun_port;
}


/* TURN server/port and credentials, if any */
static char *janus_turn_server = NULL;
static uint16_t janus_turn_port = 0;
static char *janus_turn_user = NULL, *janus_turn_pwd = NULL;
static NiceRelayType janus_turn_type = NICE_RELAY_TYPE_TURN_UDP;

char *janus_ice_get_turn_server(void) {
	return janus_turn_server;
}
uint16_t janus_ice_get_turn_port(void) {
	return janus_turn_port;
}


/* TURN REST API support, if any */
char *janus_ice_get_turn_rest_api(void) {
#ifndef HAVE_LIBCURL
	return NULL;
#else
	return (char *)janus_turnrest_get_backend();
#endif
}


/* ICE-Lite status */
static gboolean janus_ice_lite_enabled;
gboolean janus_ice_is_ice_lite_enabled(void) {
	return janus_ice_lite_enabled;
}

/* ICE-TCP support (only libnice >= 0.1.8, currently broken) */
static gboolean janus_ice_tcp_enabled;
gboolean janus_ice_is_ice_tcp_enabled(void) {
	return janus_ice_tcp_enabled;
}

/* IPv6 support (still mostly WIP) */
static gboolean janus_ipv6_enabled;
gboolean janus_ice_is_ipv6_enabled(void) {
	return janus_ipv6_enabled;
}

/* Whether BUNDLE support is mandatory or not (false by default) */
static gboolean janus_force_bundle;
void janus_ice_force_bundle(gboolean forced) {
	janus_force_bundle = forced;
	JANUS_LOG(LOG_INFO, "BUNDLE %s going to be forced\n", janus_force_bundle ? "is" : "is NOT");
}
gboolean janus_ice_is_bundle_forced(void) {
	return janus_force_bundle;
}

/* Whether rtcp-mux support is mandatory or not (false by default) */
static gboolean janus_force_rtcpmux;
static gint janus_force_rtcpmux_blackhole_port = 1234;
static gint janus_force_rtcpmux_blackhole_fd = -1;
void janus_ice_force_rtcpmux(gboolean forced) {
	janus_force_rtcpmux = forced;
	JANUS_LOG(LOG_INFO, "rtcp-mux %s going to be forced\n", janus_force_rtcpmux ? "is" : "is NOT");
	if(!janus_force_rtcpmux) {
		/*
		 * Since rtcp-mux is NOT going to be forced, we need to do some magic to get rid of unneeded
		 * RTCP components when rtcp-mux is indeed negotiated when creating a PeerConnection. In
		 * particular, there's no way to remove a component in libnice (you can only remove streams),
		 * and you can read why this is a problem here:
		 * 		https://github.com/meetecho/janus-gateway/issues/154
		 * 		https://github.com/meetecho/janus-gateway/pull/362
		 * This means that, to effectively do that without just ignoring the component, we need
		 * to set a dummy candidate on it to "trick" libnice into thinking ICE is done for it.
		 * Since libnice will still occasionally send keepalives to the dummy peer, and we don't
		 * want it to send messages to a service that might not like it, we create a "blackhole"
		 * UDP server to receive all those keepalives and then just discard them.
		 */
		int blackhole = socket(AF_INET, SOCK_DGRAM, 0);
		if(blackhole < 0) {
			JANUS_LOG(LOG_WARN, "Error creating RTCP component blackhole socket, using port %d instead\n", janus_force_rtcpmux_blackhole_port);
			return;
		}
		fcntl(blackhole, F_SETFL, O_NONBLOCK);
		struct sockaddr_in serveraddr;
		serveraddr.sin_family = AF_INET;
		serveraddr.sin_addr.s_addr = htonl(INADDR_ANY);
		serveraddr.sin_port = htons(0);		/* Choose a random port, that works for us */
		if(bind(blackhole, (struct sockaddr *)&serveraddr, sizeof(serveraddr)) < 0) {
			JANUS_LOG(LOG_WARN, "Error binding RTCP component blackhole socket, using port %d instead\n", janus_force_rtcpmux_blackhole_port);
			close(blackhole);
			return;
		}
		socklen_t len = sizeof(serveraddr);
		if(getsockname(blackhole, (struct sockaddr *)&serveraddr, &len) < 0) {
			JANUS_LOG(LOG_WARN, "Error retrieving port assigned to RTCP component blackhole socket, using port %d instead\n", janus_force_rtcpmux_blackhole_port);
			close(blackhole);
			return;
		}
		janus_force_rtcpmux_blackhole_port = ntohs(serveraddr.sin_port);
		JANUS_LOG(LOG_VERB, "  -- RTCP component blackhole socket bound to port %d\n", janus_force_rtcpmux_blackhole_port);
		janus_force_rtcpmux_blackhole_fd = blackhole;
	}
}
gint janus_ice_get_rtcpmux_blackhole_port(void) {
	return janus_force_rtcpmux_blackhole_port;
}
gboolean janus_ice_is_rtcpmux_forced(void) {
	return janus_force_rtcpmux;
}


/* libnice debugging */
static gboolean janus_ice_debugging_enabled;
gboolean janus_ice_is_ice_debugging_enabled(void) {
	return janus_ice_debugging_enabled;
}
void janus_ice_debugging_enable(void) {
	JANUS_LOG(LOG_VERB, "Enabling libnice debugging...\n");
	if(g_getenv("NICE_DEBUG") == NULL) {
		JANUS_LOG(LOG_WARN, "No NICE_DEBUG environment variable set, setting maximum debug\n");
		g_setenv("NICE_DEBUG", "all", TRUE);
	}
	if(g_getenv("G_MESSAGES_DEBUG") == NULL) {
		JANUS_LOG(LOG_WARN, "No G_MESSAGES_DEBUG environment variable set, setting maximum debug\n");
		g_setenv("G_MESSAGES_DEBUG", "all", TRUE);
	}
	JANUS_LOG(LOG_VERB, "Debugging NICE_DEBUG=%s G_MESSAGES_DEBUG=%s\n",
		g_getenv("NICE_DEBUG"), g_getenv("G_MESSAGES_DEBUG"));
	janus_ice_debugging_enabled = TRUE;
	nice_debug_enable(strstr(g_getenv("NICE_DEBUG"), "all") || strstr(g_getenv("NICE_DEBUG"), "stun"));
}
void janus_ice_debugging_disable(void) {
	JANUS_LOG(LOG_VERB, "Disabling libnice debugging...\n");
	janus_ice_debugging_enabled = FALSE;
	nice_debug_disable(TRUE);
}


/* NAT 1:1 stuff */
static gboolean nat_1_1_enabled = FALSE;
void janus_ice_enable_nat_1_1(void) {
	nat_1_1_enabled = TRUE;
}

/* Interface/IP enforce/ignore lists */
GList *janus_ice_enforce_list = NULL, *janus_ice_ignore_list = NULL;
janus_mutex ice_list_mutex;

void janus_ice_enforce_interface(const char *ip) {
	if(ip == NULL)
		return;
	/* Is this an IP or an interface? */
	janus_mutex_lock(&ice_list_mutex);
	janus_ice_enforce_list = g_list_append(janus_ice_enforce_list, (gpointer)ip);
	janus_mutex_unlock(&ice_list_mutex);
}
gboolean janus_ice_is_enforced(const char *ip) {
	if(ip == NULL || janus_ice_enforce_list == NULL)
		return false;
	janus_mutex_lock(&ice_list_mutex);
	GList *temp = janus_ice_enforce_list;
	while(temp) {
		const char *enforced = (const char *)temp->data;
		if(enforced != NULL && strstr(ip, enforced)) {
			janus_mutex_unlock(&ice_list_mutex);
			return true;
		}
		temp = temp->next;
	}
	janus_mutex_unlock(&ice_list_mutex);
	return false;
}

void janus_ice_ignore_interface(const char *ip) {
	if(ip == NULL)
		return;
	/* Is this an IP or an interface? */
	janus_mutex_lock(&ice_list_mutex);
	janus_ice_ignore_list = g_list_append(janus_ice_ignore_list, (gpointer)ip);
	if(janus_ice_enforce_list != NULL) {
		JANUS_LOG(LOG_WARN, "Added %s to the ICE ignore list, but the ICE enforce list is not empty: the ICE ignore list will not be used\n", ip);
	}
	janus_mutex_unlock(&ice_list_mutex);
}
gboolean janus_ice_is_ignored(const char *ip) {
	if(ip == NULL || janus_ice_ignore_list == NULL)
		return false;
	janus_mutex_lock(&ice_list_mutex);
	GList *temp = janus_ice_ignore_list;
	while(temp) {
		const char *ignored = (const char *)temp->data;
		if(ignored != NULL && strstr(ip, ignored)) {
			janus_mutex_unlock(&ice_list_mutex);
			return true;
		}
		temp = temp->next;
	}
	janus_mutex_unlock(&ice_list_mutex);
	return false;
}


/* RTP/RTCP port range */
uint16_t rtp_range_min = 0;
uint16_t rtp_range_max = 0;


/* Helpers to demultiplex protocols */
static gboolean janus_is_dtls(gchar *buf) {
	return ((*buf >= 20) && (*buf <= 64));
}

static gboolean janus_is_rtp(gchar *buf) {
	rtp_header *header = (rtp_header *)buf;
	return ((header->type < 64) || (header->type >= 96));
}

static gboolean janus_is_rtcp(gchar *buf) {
	rtp_header *header = (rtp_header *)buf;
	return ((header->type >= 64) && (header->type < 96));
}


#define JANUS_ICE_PACKET_AUDIO	0
#define JANUS_ICE_PACKET_VIDEO	1
#define JANUS_ICE_PACKET_DATA	2
/* Janus enqueued (S)RTP/(S)RTCP packet to send */
typedef struct janus_ice_queued_packet {
	char *data;
	gint length;
	gint type;
	gboolean control;
	gboolean encrypted;
} janus_ice_queued_packet;
/* This is a static, fake, message we use as a trigger to send a DTLS alert */
static janus_ice_queued_packet janus_ice_dtls_alert;


/* Maximum value, in milliseconds, for the NACK queue/retransmissions (default=1000ms=1s) */
#define DEFAULT_MAX_NACK_QUEUE	1000
/* Maximum ignore count after retransmission (100ms) */
#define MAX_NACK_IGNORE			100000

static uint max_nack_queue = DEFAULT_MAX_NACK_QUEUE;
void janus_set_max_nack_queue(uint mnq) {
	max_nack_queue = mnq;
	if(max_nack_queue == 0)
		JANUS_LOG(LOG_VERB, "Disabling NACK queue\n");
	else
		JANUS_LOG(LOG_VERB, "Setting max NACK queue to %ds\n", max_nack_queue);
}
uint janus_get_max_nack_queue(void) {
	return max_nack_queue;
}
/* Helper to clean old NACK packets in the buffer when they exceed the queue time limit */
static void janus_cleanup_nack_buffer(gint64 now, janus_ice_stream *stream) {
	if(stream && stream->rtp_component) {
		janus_ice_component *component = stream->rtp_component;
		janus_mutex_lock(&component->mutex);
		if(component->retransmit_buffer) {
			GList *first = g_list_first(component->retransmit_buffer);
			janus_rtp_packet *p = (janus_rtp_packet *)first->data;
			while(p && (now - p->created >= max_nack_queue*1000)) {
				/* Packet is too old, get rid of it */
				first->data = NULL;
				component->retransmit_buffer = g_list_delete_link(component->retransmit_buffer, first);
				g_free(p->data);
				p->data = NULL;
				g_free(p);
				first = g_list_first(component->retransmit_buffer);
				p = (janus_rtp_packet *)(first ? first->data : NULL);
			}
		}
		janus_mutex_unlock(&component->mutex);
	}
}


#define SEQ_MISSING_WAIT 12000 /*  12ms */
#define SEQ_NACKED_WAIT 155000 /* 155ms */
/* seq_info_t list functions */
static void janus_seq_append(seq_info_t **head, seq_info_t *new_seq) {
	if(*head == NULL) {
		new_seq->prev = new_seq;
		new_seq->next = new_seq;
		*head = new_seq;
	} else {
		seq_info_t *last_seq = (*head)->prev;
		new_seq->prev = last_seq;
		new_seq->next = *head;
		(*head)->prev = new_seq;
		last_seq->next = new_seq;
	}
}
static seq_info_t *janus_seq_pop_head(seq_info_t **head) {
	seq_info_t *pop_seq = *head;
	if(pop_seq) {
		seq_info_t *new_head = pop_seq->next;
		if (pop_seq == new_head) {
			*head = NULL;
		} else {
			*head = new_head;
			new_head->prev = pop_seq->prev;
			new_head->prev->next = new_head;
		}
	}
	return pop_seq;
}
static void janus_seq_list_free(seq_info_t **head) {
	if(!*head) return;
	seq_info_t *cur = *head;
	do {
		seq_info_t *next = cur->next;
		g_free(cur);
		cur = next;
	} while(cur != *head);
	*head = NULL;
}
static int janus_seq_in_range(guint16 seqn, guint16 start, guint16 len) {
	/* Supports wrapping sequence (easier with int range) */
	int n = seqn;
	int nh = (1<<16) + n;
	int s = start;
	int e = s + len;
	return (s <= n && n < e) || (s <= nh && nh < e);
}


/* Internal method for relaying RTCP messages, optionally filtering them in case they come from plugins */
void janus_ice_relay_rtcp_internal(janus_ice_handle *handle, int video, char *buf, int len, gboolean filter_rtcp);


/* Map of old plugin sessions that have been closed */
static GHashTable *old_plugin_sessions;
static janus_mutex old_plugin_sessions_mutex;
gboolean janus_plugin_session_is_alive(janus_plugin_session *plugin_session) {
	/* Make sure this plugin session is still alive */
	janus_mutex_lock(&old_plugin_sessions_mutex);
	janus_plugin_session *result = g_hash_table_lookup(old_plugin_sessions, plugin_session);
	janus_mutex_unlock(&old_plugin_sessions_mutex);
	if(result != NULL) {
		JANUS_LOG(LOG_ERR, "Invalid plugin session (%p)\n", plugin_session);
	}
	return (result == NULL);
}

static void janus_ice_notify_media(janus_ice_handle *handle, gboolean video, gboolean up) {
	if(handle == NULL)
		return;
	/* Prepare JSON event to notify user/application */
	JANUS_LOG(LOG_VERB, "[%"SCNu64"] Notifying that we %s receiving %s\n",
		handle->handle_id, up ? "are" : "are NOT", video ? "video" : "audio");
	janus_session *session = (janus_session *)handle->session;
	if(session == NULL)
		return;
	json_t *event = json_object();
	json_object_set_new(event, "janus", json_string("media"));
	json_object_set_new(event, "session_id", json_integer(session->session_id));
	json_object_set_new(event, "sender", json_integer(handle->handle_id));
	json_object_set_new(event, "type", json_string(video ? "video" : "audio"));
	json_object_set_new(event, "receiving", up ? json_true() : json_false());
	/* Send the event */
	JANUS_LOG(LOG_VERB, "[%"SCNu64"] Sending event to transport...\n", handle->handle_id);
	janus_session_notify_event(session, event);
	/* Notify event handlers as well */
	if(janus_events_is_enabled()) {
		json_t *info = json_object();
		json_object_set_new(info, "media", json_string(video ? "video" : "audio"));
		json_object_set_new(info, "receiving", up ? json_true() : json_false());
		janus_events_notify_handlers(JANUS_EVENT_TYPE_MEDIA, session->session_id, handle->handle_id, info);
	}
}

void janus_ice_notify_hangup(janus_ice_handle *handle, const char *reason) {
	if(handle == NULL)
		return;
	/* Prepare JSON event to notify user/application */
	JANUS_LOG(LOG_VERB, "[%"SCNu64"] Notifying WebRTC hangup; %p\n", handle->handle_id, handle);
	janus_session *session = (janus_session *)handle->session;
	if(session == NULL)
		return;
	json_t *event = json_object();
	json_object_set_new(event, "janus", json_string("hangup"));
	json_object_set_new(event, "session_id", json_integer(session->session_id));
	json_object_set_new(event, "sender", json_integer(handle->handle_id));
	if(reason != NULL)
		json_object_set_new(event, "reason", json_string(reason));
	/* Send the event */
	JANUS_LOG(LOG_VERB, "[%"SCNu64"] Sending event to transport...; %p\n", handle->handle_id, handle);
	janus_session_notify_event(session, event);
	/* Notify event handlers as well */
	if(janus_events_is_enabled()) {
		json_t *info = json_object();
		json_object_set_new(info, "connection", json_string("hangup"));
		janus_events_notify_handlers(JANUS_EVENT_TYPE_WEBRTC, session->session_id, handle->handle_id, info);
	}
}


/* Trickle helpers */
janus_ice_trickle *janus_ice_trickle_new(janus_ice_handle *handle, const char *transaction, json_t *candidate) {
	if(transaction == NULL || candidate == NULL)
		return NULL;
	janus_ice_trickle *trickle = g_malloc0(sizeof(janus_ice_trickle));
	trickle->handle = handle;
	janus_refcount_increase(&handle->ref);
	trickle->received = janus_get_monotonic_time();
	trickle->transaction = g_strdup(transaction);
	trickle->candidate = json_deep_copy(candidate);
	return trickle;
}

gint janus_ice_trickle_parse(janus_ice_handle *handle, json_t *candidate, const char **error) {
	const char *ignore_error = NULL;
	if (error == NULL) {
		error = &ignore_error;
	}
	if(handle == NULL) {
		*error = "Invalid handle";
		return JANUS_ERROR_HANDLE_NOT_FOUND;
	}
	/* Parse trickle candidate */
	if(!json_is_object(candidate) || json_object_get(candidate, "completed") != NULL) {
		JANUS_LOG(LOG_VERB, "No more remote candidates for handle %"SCNu64"!\n", handle->handle_id);
		janus_flags_set(&handle->webrtc_flags, JANUS_ICE_HANDLE_WEBRTC_ALL_TRICKLES);
	} else {
		/* Handle remote candidate */
		json_t *mid = json_object_get(candidate, "sdpMid");
		if(!mid) {
			*error = "Trickle error: missing mandatory element (sdpMid)";
			return JANUS_ERROR_MISSING_MANDATORY_ELEMENT;
		}
		if(!json_is_string(mid)) {
			*error = "Trickle error: invalid element type (sdpMid should be a string)";
			return JANUS_ERROR_INVALID_ELEMENT_TYPE;
		}
		json_t *mline = json_object_get(candidate, "sdpMLineIndex");
		if(!mline) {
			*error = "Trickle error: missing mandatory element (sdpMLineIndex)";
			return JANUS_ERROR_MISSING_MANDATORY_ELEMENT;
		}
		if(!json_is_integer(mline) || json_integer_value(mline) < 0) {
			*error = "Trickle error: invalid element type (sdpMLineIndex should be an integer)";
			return JANUS_ERROR_INVALID_ELEMENT_TYPE;
		}
		json_t *rc = json_object_get(candidate, "candidate");
		if(!rc) {
			*error = "Trickle error: missing mandatory element (candidate)";
			return JANUS_ERROR_MISSING_MANDATORY_ELEMENT;
		}
		if(!json_is_string(rc)) {
			*error = "Trickle error: invalid element type (candidate should be a string)";
			return JANUS_ERROR_INVALID_ELEMENT_TYPE;
		}
		JANUS_LOG(LOG_VERB, "[%"SCNu64"] Trickle candidate (%s): %s\n", handle->handle_id, json_string_value(mid), json_string_value(rc));
		/* Parse it */
		int sdpMLineIndex = json_integer_value(mline);
		if(janus_flags_is_set(&handle->webrtc_flags, JANUS_ICE_HANDLE_WEBRTC_BUNDLE) && sdpMLineIndex != 0) {
			JANUS_LOG(LOG_VERB, "[%"SCNu64"] Got a %s candidate but we're bundling, ignoring...\n", handle->handle_id, json_string_value(mid));
			return 0;
		}
		int video = 0, data = 0;
		/* FIXME badly, we should have an array of m-lines in the handle object */
		switch(sdpMLineIndex) {
			case 0:
				if(handle->audio_stream == NULL) {
					video = handle->video_stream ? 1 : 0;
					data = !video;
				}
				break;
			case 1:
				if(handle->audio_stream == NULL) {
					data = 1;
				} else {
					video = handle->video_stream ? 1 : 0;
					data = !video;
				}
				break;
			case 2:
				data = 1;
				break;
			default:
				/* FIXME We don't support more than 3 m-lines right now */
				*error = "Trickle error: invalid element type (sdpMLineIndex not [0,2])";
				return JANUS_ERROR_INVALID_ELEMENT_TYPE;
		}
#ifndef HAVE_SCTP
		data = 0;
#endif
		janus_ice_stream *stream = video ? handle->video_stream : (data ? handle->data_stream : handle->audio_stream);
		if(stream == NULL) {
			*error = "Trickle error: invalid element type (no such stream)";
			return JANUS_ERROR_TRICKE_INVALID_STREAM;
		}
		int res = janus_sdp_parse_candidate(stream, json_string_value(rc), 1);
		if(res != 0) {
			JANUS_LOG(LOG_ERR, "[%"SCNu64"] Failed to parse candidate... (%d)\n", handle->handle_id, res);
			/* FIXME Should we return an error? */
		}
	}
	return 0;
}

void janus_ice_trickle_destroy(janus_ice_trickle *trickle) {
	if(trickle == NULL)
		return;
	janus_refcount_decrease(&trickle->handle->ref);
	trickle->handle = NULL;
	g_free(trickle->transaction);
	trickle->transaction = NULL;
	if(trickle->candidate)
		json_decref(trickle->candidate);
	trickle->candidate = NULL;
	g_free(trickle);
}


/* libnice initialization */
void janus_ice_init(gboolean ice_lite, gboolean ice_tcp, gboolean ipv6, uint16_t rtp_min_port, uint16_t rtp_max_port) {
	janus_ice_lite_enabled = ice_lite;
	janus_ice_tcp_enabled = ice_tcp;
	janus_ipv6_enabled = ipv6;
	JANUS_LOG(LOG_INFO, "Initializing ICE stuff (%s mode, ICE-TCP candidates %s, IPv6 support %s)\n",
		janus_ice_lite_enabled ? "Lite" : "Full",
		janus_ice_tcp_enabled ? "enabled" : "disabled",
		janus_ipv6_enabled ? "enabled" : "disabled");
	if(janus_ice_tcp_enabled) {
#ifndef HAVE_LIBNICE_TCP
		JANUS_LOG(LOG_WARN, "libnice version < 0.1.8, disabling ICE-TCP support\n");
		janus_ice_tcp_enabled = FALSE;
#else
		if(!janus_ice_lite_enabled) {
			JANUS_LOG(LOG_WARN, "ICE-TCP only works in libnice if you enable ICE Lite too: disabling ICE-TCP support\n");
			janus_ice_tcp_enabled = FALSE;
		}
#endif
	}
	/* libnice debugging is disabled unless explicitly stated */
	nice_debug_disable(TRUE);

	/*! \note The RTP/RTCP port range configuration may be just a placeholder: for
	 * instance, libnice supports this since 0.1.0, but the 0.1.3 on Fedora fails
	 * when linking with an undefined reference to \c nice_agent_set_port_range 
	 * so this is checked by the install.sh script in advance. */
	rtp_range_min = rtp_min_port;
	rtp_range_max = rtp_max_port;
	if(rtp_range_max < rtp_range_min) {
		JANUS_LOG(LOG_WARN, "Invalid ICE port range: %"SCNu16" > %"SCNu16"\n", rtp_range_min, rtp_range_max);
	} else if(rtp_range_min > 0 || rtp_range_max > 0) {
#ifndef HAVE_PORTRANGE
		JANUS_LOG(LOG_WARN, "nice_agent_set_port_range unavailable, port range disabled\n");
#else
		JANUS_LOG(LOG_INFO, "ICE port range: %"SCNu16"-%"SCNu16"\n", rtp_range_min, rtp_range_max);
#endif
	}

	/* We keep track of old plugin sessions to avoid problems */
	old_plugin_sessions = g_hash_table_new(NULL, NULL);
	janus_mutex_init(&old_plugin_sessions_mutex);

#ifdef HAVE_LIBCURL
	/* Initialize the TURN REST API client stack, whether we're going to use it or not */
	janus_turnrest_init();
#endif

}

void janus_ice_deinit(void) {
	if(janus_force_rtcpmux_blackhole_fd >= 0)
		close(janus_force_rtcpmux_blackhole_fd);
#ifdef HAVE_LIBCURL
	janus_turnrest_deinit();
#endif
}

int janus_ice_set_stun_server(gchar *stun_server, uint16_t stun_port) {
	if(stun_server == NULL)
		return 0;	/* No initialization needed */
	if(stun_port == 0)
		stun_port = 3478;
	JANUS_LOG(LOG_INFO, "STUN server to use: %s:%u\n", stun_server, stun_port);
	/* Resolve address to get an IP */
	struct addrinfo *res = NULL;
	if(getaddrinfo(stun_server, NULL, NULL, &res) != 0) {
		JANUS_LOG(LOG_ERR, "Could not resolve %s...\n", stun_server);
		if(res)
			freeaddrinfo(res);
		return -1;
	}
	janus_stun_server = janus_address_to_ip(res->ai_addr);
	freeaddrinfo(res);
	if(janus_stun_server == NULL) {
		JANUS_LOG(LOG_ERR, "Could not resolve %s...\n", stun_server);
		return -1;
	}
	janus_stun_port = stun_port;
	JANUS_LOG(LOG_VERB, "  >> %s:%u\n", janus_stun_server, janus_stun_port);
	/* Test the STUN server */
	StunAgent stun;
	stun_agent_init (&stun, STUN_ALL_KNOWN_ATTRIBUTES, STUN_COMPATIBILITY_RFC5389, 0);
	StunMessage msg;
	uint8_t buf[1500];
	size_t len = stun_usage_bind_create(&stun, &msg, buf, 1500);
	JANUS_LOG(LOG_INFO, "Testing STUN server: message is of %zu bytes\n", len);
	int fd = socket(AF_INET, SOCK_DGRAM, 0);
	struct sockaddr_in address, remote;
	address.sin_family = AF_INET;
	address.sin_port = 0;
	address.sin_addr.s_addr = INADDR_ANY;
	remote.sin_family = AF_INET;
	remote.sin_port = htons(janus_stun_port);
	remote.sin_addr.s_addr = inet_addr(janus_stun_server);
	if(bind(fd, (struct sockaddr *)(&address), sizeof(struct sockaddr)) < 0) {
		JANUS_LOG(LOG_FATAL, "Bind failed for STUN BINDING test\n");
		close(fd);
		return -1;
	}
	int bytes = sendto(fd, buf, len, 0, (struct sockaddr*)&remote, sizeof(remote));
	if(bytes < 0) {
		JANUS_LOG(LOG_FATAL, "Error sending STUN BINDING test\n");
		close(fd);
		return -1;
	}
	JANUS_LOG(LOG_VERB, "  >> Sent %d bytes %s:%u, waiting for reply...\n", bytes, janus_stun_server, janus_stun_port);
	struct timeval timeout;
	fd_set readfds;
	FD_ZERO(&readfds);
	FD_SET(fd, &readfds);
	timeout.tv_sec = 5;	/* FIXME Don't wait forever */
	timeout.tv_usec = 0;
	select(fd+1, &readfds, NULL, NULL, &timeout);
	if(!FD_ISSET(fd, &readfds)) {
		JANUS_LOG(LOG_FATAL, "No response to our STUN BINDING test\n");
		close(fd);
		return -1;
	}
	socklen_t addrlen = sizeof(remote);
	bytes = recvfrom(fd, buf, 1500, 0, (struct sockaddr*)&remote, &addrlen);
	JANUS_LOG(LOG_VERB, "  >> Got %d bytes...\n", bytes);
	if(stun_agent_validate (&stun, &msg, buf, bytes, NULL, NULL) != STUN_VALIDATION_SUCCESS) {
		JANUS_LOG(LOG_FATAL, "Failed to validate STUN BINDING response\n");
		close(fd);
		return -1;
	}
	StunClass class = stun_message_get_class(&msg);
	StunMethod method = stun_message_get_method(&msg);
	if(class != STUN_RESPONSE || method != STUN_BINDING) {
		JANUS_LOG(LOG_FATAL, "Unexpected STUN response: %d/%d\n", class, method);
		close(fd);
		return -1;
	}
	StunMessageReturn ret = stun_message_find_xor_addr(&msg, STUN_ATTRIBUTE_XOR_MAPPED_ADDRESS, (struct sockaddr_storage *)&address, &addrlen);
	JANUS_LOG(LOG_VERB, "  >> XOR-MAPPED-ADDRESS: %d\n", ret);
	if(ret == STUN_MESSAGE_RETURN_SUCCESS) {
		char *public_ip = janus_address_to_ip((struct sockaddr *)&address);
		JANUS_LOG(LOG_INFO, "  >> Our public address is %s\n", public_ip);
		janus_set_public_ip(public_ip);
		g_free(public_ip);
		close(fd);
		return 0;
	}
	ret = stun_message_find_addr(&msg, STUN_ATTRIBUTE_MAPPED_ADDRESS, (struct sockaddr_storage *)&address, &addrlen);
	JANUS_LOG(LOG_VERB, "  >> MAPPED-ADDRESS: %d\n", ret);
	if(ret == STUN_MESSAGE_RETURN_SUCCESS) {
		char *public_ip = janus_address_to_ip((struct sockaddr *)&address);
		JANUS_LOG(LOG_INFO, "  >> Our public address is %s\n", public_ip);
		janus_set_public_ip(public_ip);
		g_free(public_ip);
		close(fd);
		return 0;
	}
	close(fd);
	return -1;
}

int janus_ice_set_turn_server(gchar *turn_server, uint16_t turn_port, gchar *turn_type, gchar *turn_user, gchar *turn_pwd) {
	if(turn_server == NULL)
		return 0;	/* No initialization needed */
	if(turn_type == NULL)
		turn_type = (char *)"udp";
	if(turn_port == 0)
		turn_port = 3478;
	JANUS_LOG(LOG_INFO, "TURN server to use: %s:%u (%s)\n", turn_server, turn_port, turn_type);
	if(!strcasecmp(turn_type, "udp")) {
		janus_turn_type = NICE_RELAY_TYPE_TURN_UDP;
	} else if(!strcasecmp(turn_type, "tcp")) {
		janus_turn_type = NICE_RELAY_TYPE_TURN_TCP;
	} else if(!strcasecmp(turn_type, "tls")) {
		janus_turn_type = NICE_RELAY_TYPE_TURN_TLS;
	} else {
		JANUS_LOG(LOG_ERR, "Unsupported relay type '%s'...\n", turn_type);
		return -1;
	}
	/* Resolve address to get an IP */
	struct addrinfo *res = NULL;
	if(getaddrinfo(turn_server, NULL, NULL, &res) != 0) {
		JANUS_LOG(LOG_ERR, "Could not resolve %s...\n", turn_server);
		if(res)
			freeaddrinfo(res);
		return -1;
	}
	g_free(janus_turn_server);
	janus_turn_server = janus_address_to_ip(res->ai_addr);
	freeaddrinfo(res);
	if(janus_turn_server == NULL) {
		JANUS_LOG(LOG_ERR, "Could not resolve %s...\n", turn_server);
		return -1;
	}
	janus_turn_port = turn_port;
	JANUS_LOG(LOG_VERB, "  >> %s:%u\n", janus_turn_server, janus_turn_port);
	g_free(janus_turn_user);
	janus_turn_user = NULL;
	if(turn_user)
		janus_turn_user = g_strdup(turn_user);
	g_free(janus_turn_pwd);
	janus_turn_pwd = NULL;
	if(turn_pwd)
		janus_turn_pwd = g_strdup(turn_pwd);
	return 0;
}

int janus_ice_set_turn_rest_api(gchar *api_server, gchar *api_key, gchar *api_method) {
#ifndef HAVE_LIBCURL
	JANUS_LOG(LOG_ERR, "Janus has been nuilt with no libcurl support, TURN REST API unavailable\n");
	return -1; 
#else
	if(api_server != NULL &&
			(strstr(api_server, "http://") != api_server && strstr(api_server, "https://") != api_server)) {
		JANUS_LOG(LOG_ERR, "Invalid TURN REST API backend: not an HTTP address\n");
		return -1;
	}
	janus_turnrest_set_backend(api_server, api_key, api_method);
	JANUS_LOG(LOG_INFO, "TURN REST API backend: %s\n", api_server ? api_server : "(disabled)");
#endif
	return 0;
}


/* ICE stuff */
static const gchar *janus_ice_state_name[] = 
{
	"disconnected",
	"gathering",
	"connecting",
	"connected",
	"ready",
	"failed"
};
const gchar *janus_get_ice_state_name(gint state) {
	if(state < 0 || state > 5)
		return NULL;
	return janus_ice_state_name[state];
}

/* Stats */
static void janus_ice_stats_queue_free(gpointer data) {
	janus_ice_stats_item *s = (janus_ice_stats_item *)data;
	g_free(s);
}

void janus_ice_stats_reset(janus_ice_stats *stats) {
	if(stats == NULL)
		return;
	stats->audio_packets = 0;
	stats->audio_bytes = 0;
	if(stats->audio_bytes_lastsec)
		g_list_free_full(stats->audio_bytes_lastsec, &janus_ice_stats_queue_free);
	stats->audio_bytes_lastsec = NULL;
	stats->audio_notified_lastsec = FALSE;
	stats->audio_nacks = 0;
	stats->video_packets = 0;
	stats->video_bytes = 0;
	if(stats->video_bytes_lastsec)
		g_list_free_full(stats->video_bytes_lastsec, &janus_ice_stats_queue_free);
	stats->video_bytes_lastsec = NULL;
	stats->video_notified_lastsec = FALSE;
	stats->video_nacks = 0;
	stats->data_packets = 0;
	stats->data_bytes = 0;
	stats->last_slowlink_time = 0;
	stats->sl_nack_period_ts = 0;
	stats->sl_nack_recent_cnt = 0;
}


/* ICE Handles */
<<<<<<< HEAD
void janus_ice_free(const janus_refcount *handle_ref);
void janus_ice_plugin_session_free(const janus_refcount *app_handle_ref);
void janus_ice_stream_free(const janus_refcount *handle_ref);
void janus_ice_component_free(const janus_refcount *handle_ref);

janus_ice_handle *janus_ice_handle_create(void *core_session) {
	if(core_session == NULL)
=======
janus_ice_handle *janus_ice_handle_create(void *gateway_session, const char *opaque_id) {
	if(gateway_session == NULL)
>>>>>>> 408ceb9d
		return NULL;
	janus_session *session = (janus_session *)core_session;
	janus_ice_handle *handle = NULL;
	guint64 handle_id = 0;
	while(handle_id == 0) {
		handle_id = janus_random_uint64();
		handle = janus_session_handles_find(session, handle_id);
		if(handle != NULL) {
			/* Handle ID already taken, try another one */
			janus_refcount_decrease(&handle->ref);	/* janus_session_handles_find increases it */
			handle_id = 0;
		}
	}
	handle = (janus_ice_handle *)g_malloc0(sizeof(janus_ice_handle));
	JANUS_LOG(LOG_INFO, "Creating new handle in session %"SCNu64": %"SCNu64"; %p %p\n", session->session_id, handle_id, core_session, handle);
	if(handle == NULL) {
		JANUS_LOG(LOG_FATAL, "Memory error!\n");
		return NULL;
	}
<<<<<<< HEAD
	janus_refcount_init(&handle->ref, janus_ice_free);
	janus_refcount_increase(&session->ref);
	handle->session = core_session;
=======
	handle->session = gateway_session;
	if(opaque_id)
		handle->opaque_id = g_strdup(opaque_id);
>>>>>>> 408ceb9d
	handle->created = janus_get_monotonic_time();
	handle->handle_id = handle_id;
	handle->app = NULL;
	handle->app_handle = NULL;
	janus_mutex_init(&handle->mutex);
	janus_session_handles_insert(session, handle);
	return handle;
}

gint janus_ice_handle_attach_plugin(void *core_session, janus_ice_handle *handle, janus_plugin *plugin) {
	if(core_session == NULL)
		return JANUS_ERROR_SESSION_NOT_FOUND;
	janus_session *session = (janus_session *)core_session;
	if(plugin == NULL)
		return JANUS_ERROR_PLUGIN_NOT_FOUND;
	if(handle == NULL)
		return JANUS_ERROR_HANDLE_NOT_FOUND;
	janus_mutex_lock(&session->mutex);
	if(handle->app != NULL) {
		/* This handle is already attached to a plugin */
		janus_mutex_unlock(&session->mutex);
		return JANUS_ERROR_PLUGIN_ATTACH;
	}
	int error = 0;
	janus_plugin_session *session_handle = g_malloc0(sizeof(janus_plugin_session));
	if(session_handle == NULL) {
		JANUS_LOG(LOG_FATAL, "Memory error!\n");
		janus_mutex_unlock(&session->mutex);
		return JANUS_ERROR_UNKNOWN;	/* FIXME Do we need something like "Internal Server Error"? */
	}
	session_handle->gateway_handle = handle;
	session_handle->plugin_handle = NULL;
	g_atomic_int_set(&session_handle->stopped, 0);
	plugin->create_session(session_handle, &error);
	if(error) {
		/* TODO Make error struct to pass verbose information */
		g_free(session_handle);
		janus_mutex_unlock(&session->mutex);
		return error;
	}
	janus_refcount_init(&session_handle->ref, janus_ice_plugin_session_free);
	/* Handle and plugin session reference each other */
	janus_refcount_increase(&session_handle->ref);
	//~ janus_refcount_increase(&handle->ref);
	handle->app = plugin;
	handle->app_handle = session_handle;
	/* Make sure this plugin session is not in the old sessions list */
	janus_mutex_lock(&old_plugin_sessions_mutex);
	g_hash_table_remove(old_plugin_sessions, session_handle);
	janus_mutex_unlock(&old_plugin_sessions_mutex);
	janus_mutex_unlock(&session->mutex);
	/* Notify event handlers */
	if(janus_events_is_enabled())
<<<<<<< HEAD
		janus_events_notify_handlers(JANUS_EVENT_TYPE_HANDLE, session->session_id, handle->handle_id, "attached", plugin->get_package());
=======
		janus_events_notify_handlers(JANUS_EVENT_TYPE_HANDLE,
			session->session_id, handle_id, "attached", plugin->get_package(), handle->opaque_id);
>>>>>>> 408ceb9d
	return 0;
}

gint janus_ice_handle_destroy(void *core_session, janus_ice_handle *handle) {
	/* session->mutex has to be locked when calling this function */
	if(core_session == NULL)
		return JANUS_ERROR_SESSION_NOT_FOUND;
	janus_session *session = (janus_session *)core_session;
	if(handle == NULL)
		return JANUS_ERROR_HANDLE_NOT_FOUND;
	if(!g_atomic_int_compare_and_exchange(&handle->destroyed, 0, 1))
		return 0;
	janus_plugin *plugin_t = (janus_plugin *)handle->app;
	if(plugin_t == NULL) {
		/* There was no plugin attached, probably something went wrong there */
		janus_refcount_decrease(&handle->ref);
		janus_flags_set(&handle->webrtc_flags, JANUS_ICE_HANDLE_WEBRTC_ALERT);
		janus_flags_set(&handle->webrtc_flags, JANUS_ICE_HANDLE_WEBRTC_STOP);
		if(handle->iceloop) {
			if(handle->audio_id > 0) {
				nice_agent_attach_recv(handle->agent, handle->audio_id, 1, g_main_loop_get_context (handle->iceloop), NULL, NULL);
				if(!janus_flags_is_set(&handle->webrtc_flags, JANUS_ICE_HANDLE_WEBRTC_RTCPMUX))
					nice_agent_attach_recv(handle->agent, handle->audio_id, 2, g_main_loop_get_context (handle->iceloop), NULL, NULL);
			}
			if(handle->video_id > 0) {
				nice_agent_attach_recv(handle->agent, handle->video_id, 1, g_main_loop_get_context (handle->iceloop), NULL, NULL);
				if(!janus_flags_is_set(&handle->webrtc_flags, JANUS_ICE_HANDLE_WEBRTC_RTCPMUX))
					nice_agent_attach_recv(handle->agent, handle->video_id, 2, g_main_loop_get_context (handle->iceloop), NULL, NULL);
			}
			if(handle->data_id > 0) {
				nice_agent_attach_recv(handle->agent, handle->data_id, 1, g_main_loop_get_context (handle->iceloop), NULL, NULL);
			}
			g_main_loop_quit(handle->iceloop);
		}
		return 0;
	}
	JANUS_LOG(LOG_INFO, "Detaching handle from %s; %p %p %p %p\n", plugin_t->get_name(), handle, handle->app_handle, handle->app_handle->gateway_handle, handle->app_handle->plugin_handle);
	/* TODO Actually detach handle... */
	int error = 0;
	if(g_atomic_int_compare_and_exchange(&handle->app_handle->stopped, 0, 1)) {
		handle->app_handle->gateway_handle = NULL;
		/* Put the plugin session in the old sessions list, to avoid it being used */
		janus_mutex_lock(&old_plugin_sessions_mutex);
		g_hash_table_insert(old_plugin_sessions, handle->app_handle, handle->app_handle);
		janus_mutex_unlock(&old_plugin_sessions_mutex);
		/* Notify the plugin that the session's over */
		plugin_t->destroy_session(handle->app_handle, &error);
		/* We only unref when actually freeing the ICE handle */
	}
	/* Get rid of the handle now */
	janus_flags_set(&handle->webrtc_flags, JANUS_ICE_HANDLE_WEBRTC_ALERT);
	janus_flags_set(&handle->webrtc_flags, JANUS_ICE_HANDLE_WEBRTC_STOP);
	if(handle->iceloop) {
		if(handle->audio_id > 0) {
			nice_agent_attach_recv(handle->agent, handle->audio_id, 1, g_main_loop_get_context (handle->iceloop), NULL, NULL);
			if(!janus_flags_is_set(&handle->webrtc_flags, JANUS_ICE_HANDLE_WEBRTC_RTCPMUX))
				nice_agent_attach_recv(handle->agent, handle->audio_id, 2, g_main_loop_get_context (handle->iceloop), NULL, NULL);
		}
		if(handle->video_id > 0) {
			nice_agent_attach_recv(handle->agent, handle->video_id, 1, g_main_loop_get_context (handle->iceloop), NULL, NULL);
			if(!janus_flags_is_set(&handle->webrtc_flags, JANUS_ICE_HANDLE_WEBRTC_RTCPMUX))
				nice_agent_attach_recv(handle->agent, handle->video_id, 2, g_main_loop_get_context (handle->iceloop), NULL, NULL);
		}
		if(handle->data_id > 0) {
			nice_agent_attach_recv(handle->agent, handle->data_id, 1, g_main_loop_get_context (handle->iceloop), NULL, NULL);
		}
		g_main_loop_quit(handle->iceloop);
	}

	/* Prepare JSON event to notify user/application */
	json_t *event = json_object();
	json_object_set_new(event, "janus", json_string("detached"));
	json_object_set_new(event, "session_id", json_integer(session->session_id));
	json_object_set_new(event, "sender", json_integer(handle->handle_id));
	/* Send the event */
	JANUS_LOG(LOG_VERB, "[%"SCNu64"] Sending event to transport...; %p\n", handle->handle_id, handle);
	janus_session_notify_event(session, event);
	/* We only actually destroy the handle later */
	JANUS_LOG(LOG_VERB, "[%"SCNu64"] Handle detached (error=%d), scheduling destruction\n", handle->handle_id, error);
	/* Notify event handlers as well */
	if(janus_events_is_enabled())
<<<<<<< HEAD
		janus_events_notify_handlers(JANUS_EVENT_TYPE_HANDLE, session->session_id, handle->handle_id, "detached", plugin_t->get_package());
	/* Unref the handle: we only unref the session too when actually freeing the handle, so that it is freed before that */
	janus_refcount_decrease(&handle->ref);
=======
		janus_events_notify_handlers(JANUS_EVENT_TYPE_HANDLE,
			session->session_id, handle_id, "detached", plugin_t->get_package(), NULL);
>>>>>>> 408ceb9d
	return error;
}

void janus_ice_free(const janus_refcount *handle_ref) {
	janus_ice_handle *handle = janus_refcount_containerof(handle_ref, janus_ice_handle, ref);
	/* This stack can be destroyed, free all the resources */
	janus_mutex_lock(&handle->mutex);
	if(handle->app_handle != NULL)
		janus_refcount_decrease(&handle->app_handle->ref);
	janus_mutex_unlock(&handle->mutex);
	janus_ice_webrtc_free(handle);
	JANUS_LOG(LOG_INFO, "[%"SCNu64"] Handle and related resources freed; %p %p\n", handle->handle_id, handle, handle->session);
	/* Finally, unref the session and free the handle */
	if(handle->session != NULL) {
		janus_session *session = (janus_session *)handle->session;
		janus_refcount_decrease(&session->ref);
	}
	g_free(handle);
}

void janus_ice_plugin_session_free(const janus_refcount *app_handle_ref) {
	janus_plugin_session *app_handle = janus_refcount_containerof(app_handle_ref, janus_plugin_session, ref);
	/* This app handle can be destroyed, free all the resources */
	g_free(app_handle);
}

void janus_ice_webrtc_hangup(janus_ice_handle *handle) {
	if(handle == NULL)
		return;
	if(handle->queued_packets != NULL)
		g_async_queue_push(handle->queued_packets, &janus_ice_dtls_alert);
	if(handle->send_thread == NULL) {
		/* Get rid of the loop */
		if(handle->iceloop) {
			if(handle->audio_id > 0) {
				nice_agent_attach_recv(handle->agent, handle->audio_id, 1, g_main_loop_get_context (handle->iceloop), NULL, NULL);
				if(!janus_flags_is_set(&handle->webrtc_flags, JANUS_ICE_HANDLE_WEBRTC_RTCPMUX))
					nice_agent_attach_recv(handle->agent, handle->audio_id, 2, g_main_loop_get_context (handle->iceloop), NULL, NULL);
			}
			if(handle->video_id > 0) {
				nice_agent_attach_recv(handle->agent, handle->video_id, 1, g_main_loop_get_context (handle->iceloop), NULL, NULL);
				if(!janus_flags_is_set(&handle->webrtc_flags, JANUS_ICE_HANDLE_WEBRTC_RTCPMUX))
					nice_agent_attach_recv(handle->agent, handle->video_id, 2, g_main_loop_get_context (handle->iceloop), NULL, NULL);
			}
			if(handle->data_id > 0) {
				nice_agent_attach_recv(handle->agent, handle->data_id, 1, g_main_loop_get_context (handle->iceloop), NULL, NULL);
			}
			gint64 waited = 0;
			while(handle->iceloop && !g_main_loop_is_running(handle->iceloop)) {
				JANUS_LOG(LOG_VERB, "[%"SCNu64"] ICE loop exists but is not running, waiting for it to run\n", handle->handle_id);
				g_usleep (100000);
				waited += 100000;
				if(waited >= G_USEC_PER_SEC) {
					JANUS_LOG(LOG_VERB, "[%"SCNu64"]   -- Waited a second, that's enough!\n", handle->handle_id);
					break;
				}
			}
			if(handle->iceloop && g_main_loop_is_running(handle->iceloop)) {
				JANUS_LOG(LOG_VERB, "[%"SCNu64"] Forcing ICE loop to quit (%s)\n", handle->handle_id, g_main_loop_is_running(handle->iceloop) ? "running" : "NOT running");
				g_main_loop_quit(handle->iceloop);
				g_main_context_wakeup(handle->icectx);
			}
		}
	}
}

void janus_ice_webrtc_free(janus_ice_handle *handle) {
	if(handle == NULL)
		return;
	if(handle->send_thread)
		g_thread_join(handle->send_thread);
	janus_mutex_lock(&handle->mutex);
	if(handle->iceloop != NULL) {
		g_main_loop_unref (handle->iceloop);
		handle->iceloop = NULL;
	}
	if(handle->icectx != NULL) {
		g_main_context_unref (handle->icectx);
		handle->icectx = NULL;
	}
	if(handle->streams != NULL) {
		janus_ice_stream_destroy(handle->streams, handle->audio_stream);
		handle->audio_stream = NULL;
		janus_ice_stream_destroy(handle->streams, handle->video_stream);
		handle->video_stream = NULL;
		janus_ice_stream_destroy(handle->streams, handle->data_stream);
		handle->data_stream = NULL;
		g_hash_table_destroy(handle->streams);
		handle->streams = NULL;
	}
	if(handle->agent != NULL) {
		if(G_IS_OBJECT(handle->agent))
			g_object_unref(handle->agent);
		handle->agent = NULL;
	}
	handle->agent_created = 0;
	if(handle->pending_trickles) {
		while(handle->pending_trickles) {
			GList *temp = g_list_first(handle->pending_trickles);
			handle->pending_trickles = g_list_remove_link(handle->pending_trickles, temp);
			janus_ice_trickle *trickle = (janus_ice_trickle *)temp->data;
			g_list_free(temp);
			janus_ice_trickle_destroy(trickle);
		}
	}
	handle->pending_trickles = NULL;
	g_free(handle->rtp_profile);
	handle->rtp_profile = NULL;
	g_free(handle->local_sdp);
	handle->local_sdp = NULL;
	g_free(handle->remote_sdp);
	handle->remote_sdp = NULL;
	if(handle->queued_packets != NULL) {
		janus_ice_queued_packet *pkt = NULL;
		while(g_async_queue_length(handle->queued_packets) > 0) {
			pkt = g_async_queue_try_pop(handle->queued_packets);
			if(pkt != NULL && pkt != &janus_ice_dtls_alert) {
				g_free(pkt->data);
				pkt->data = NULL;
				g_free(pkt);
				pkt = NULL;
			}
		}
		g_async_queue_unref(handle->queued_packets);
		handle->queued_packets = NULL;
	}
	g_free(handle->audio_mid);
	handle->audio_mid = NULL;
	g_free(handle->video_mid);
	handle->video_mid = NULL;
	g_free(handle->data_mid);
	handle->data_mid = NULL;
	handle->icethread = NULL;
	janus_flags_clear(&handle->webrtc_flags, JANUS_ICE_HANDLE_WEBRTC_READY);
	janus_flags_clear(&handle->webrtc_flags, JANUS_ICE_HANDLE_WEBRTC_CLEANING);
	g_atomic_int_set(&handle->send_thread_created, 0);
	janus_mutex_unlock(&handle->mutex);
	JANUS_LOG(LOG_INFO, "[%"SCNu64"] WebRTC resources freed; %p %p\n", handle->handle_id, handle, handle->session);
}

void janus_ice_stream_destroy(GHashTable *container, janus_ice_stream *stream) {
	if(!stream || !g_atomic_int_compare_and_exchange(&stream->destroyed, 0, 1))
		return;
	if(container != NULL)
		g_hash_table_remove(container, GUINT_TO_POINTER(stream->stream_id));
	if(stream->components != NULL) {
		janus_ice_component_destroy(stream->components, stream->rtp_component);
		stream->rtp_component = NULL;
		janus_ice_component_destroy(stream->components, stream->rtcp_component);
		stream->rtcp_component = NULL;
		g_hash_table_destroy(stream->components);
	}
	janus_ice_handle *handle = stream->handle;
	if(handle != NULL) {
		janus_refcount_decrease(&handle->ref);
		stream->handle = NULL;
	}
	janus_refcount_decrease(&stream->ref);
}

void janus_ice_stream_free(const janus_refcount *stream_ref) {
	janus_ice_stream *stream = janus_refcount_containerof(stream_ref, janus_ice_stream, ref);
	/* This stream can be destroyed, free all the resources */
	stream->handle = NULL;
	g_free(stream->remote_hashing);
	stream->remote_hashing = NULL;
	g_free(stream->remote_fingerprint);
	stream->remote_fingerprint = NULL;
	g_free(stream->ruser);
	stream->ruser = NULL;
	g_free(stream->rpass);
	stream->rpass = NULL;
	g_list_free(stream->audio_payload_types);
	stream->audio_payload_types = NULL;
	g_list_free(stream->video_payload_types);
	stream->video_payload_types = NULL;
	g_free(stream->audio_rtcp_ctx);
	stream->audio_rtcp_ctx = NULL;
	g_free(stream->video_rtcp_ctx);
	stream->video_rtcp_ctx = NULL;
	stream->audio_last_ts = 0;
	stream->video_last_ts = 0;
	g_free(stream);
	stream = NULL;
}

void janus_ice_component_destroy(GHashTable *container, janus_ice_component *component) {
	if(!component || !g_atomic_int_compare_and_exchange(&component->destroyed, 0, 1))
		return;
	if(container != NULL)
		g_hash_table_remove(container, GUINT_TO_POINTER(component->component_id));
	janus_ice_stream *stream = component->stream;
	if(stream != NULL) {
		janus_refcount_decrease(&stream->ref);
		component->stream = NULL;
	}
	janus_refcount_decrease(&component->ref);
}

void janus_ice_component_free(const janus_refcount *component_ref) {
	janus_ice_component *component = janus_refcount_containerof(component_ref, janus_ice_component, ref);
	if(component->source != NULL) {
		g_source_destroy(component->source);
		g_source_unref(component->source);
		component->source = NULL;
	}
	if(component->dtls != NULL) {
		janus_dtls_srtp_destroy(component->dtls);
		janus_refcount_decrease(&component->dtls->ref);
		component->dtls = NULL;
	}
	if(component->retransmit_buffer != NULL) {
		janus_rtp_packet *p = NULL;
		GList *first = g_list_first(component->retransmit_buffer);
		while(first != NULL) {
			p = (janus_rtp_packet *)first->data;
			first->data = NULL;
			component->retransmit_buffer = g_list_delete_link(component->retransmit_buffer, first);
			g_free(p->data);
			p->data = NULL;
			g_free(p);
			first = g_list_first(component->retransmit_buffer);
		}
	}
	if(component->candidates != NULL) {
		GSList *i = NULL, *candidates = component->candidates;
		for (i = candidates; i; i = i->next) {
			NiceCandidate *c = (NiceCandidate *) i->data;
			if(c != NULL) {
				nice_candidate_free(c);
				c = NULL;
			}
		}
		g_slist_free(candidates);
		candidates = NULL;
	}
	component->candidates = NULL;
	if(component->local_candidates != NULL) {
		GSList *i = NULL, *candidates = component->local_candidates;
		for (i = candidates; i; i = i->next) {
			gchar *c = (gchar *) i->data;
			g_free(c);
		}
		g_slist_free(candidates);
		candidates = NULL;
	}
	component->local_candidates = NULL;
	if(component->remote_candidates != NULL) {
		GSList *i = NULL, *candidates = component->remote_candidates;
		for (i = candidates; i; i = i->next) {
			gchar *c = (gchar *) i->data;
			g_free(c);
		}
		g_slist_free(candidates);
		candidates = NULL;
	}
	component->remote_candidates = NULL;
	g_free(component->selected_pair);
	component->selected_pair = NULL;
	if(component->last_seqs_audio)
		janus_seq_list_free(&component->last_seqs_audio);
	if(component->last_seqs_video)
		janus_seq_list_free(&component->last_seqs_video);
	janus_ice_stats_reset(&component->in_stats);
	janus_ice_stats_reset(&component->out_stats);
	g_free(component);
	//~ janus_mutex_unlock(&handle->mutex);
}

/* Call plugin slow_link callback if enough NACKs within a second */
#define SLOW_LINK_NACKS_PER_SEC 8
static void
janus_slow_link_update(janus_ice_component *component, janus_ice_handle *handle,
		guint nacks, int video, int uplink, gint64 now) {
	/* We keep the counters in different janus_ice_stats objects, depending on the direction */
	gint64 sl_nack_period_ts = uplink ? component->in_stats.sl_nack_period_ts : component->out_stats.sl_nack_period_ts;
	/* Is the NACK too old? */
	if(now-sl_nack_period_ts > 2*G_USEC_PER_SEC) {
		/* Old nacks too old, don't count them */
		if(uplink) {
			component->in_stats.sl_nack_period_ts = now;
			component->in_stats.sl_nack_recent_cnt = 0;
		} else {
			component->out_stats.sl_nack_period_ts = now;
			component->out_stats.sl_nack_recent_cnt = 0;
		}
	}
	if(uplink) {
		component->in_stats.sl_nack_recent_cnt += nacks;
	} else {
		component->out_stats.sl_nack_recent_cnt += nacks;
	}
	gint64 last_slowlink_time = uplink ? component->in_stats.last_slowlink_time : component->out_stats.last_slowlink_time;
	guint sl_nack_recent_cnt = uplink ? component->in_stats.sl_nack_recent_cnt : component->out_stats.sl_nack_recent_cnt;
	if((sl_nack_recent_cnt >= SLOW_LINK_NACKS_PER_SEC) && (now-last_slowlink_time > 1*G_USEC_PER_SEC)) {
		/* Tell the plugin */
		janus_plugin *plugin = (janus_plugin *)handle->app;
		if(plugin && plugin->slow_link && janus_plugin_session_is_alive(handle->app_handle) &&
				!g_atomic_int_get(&handle->app_handle->stopped) &&
				!g_atomic_int_get(&handle->destroyed))
			plugin->slow_link(handle->app_handle, uplink, video);
		/* Notify the user/application too */
		janus_session *session = (janus_session *)handle->session;
		if(session != NULL) {
			json_t *event = json_object();
			json_object_set_new(event, "janus", json_string("slowlink"));
			json_object_set_new(event, "session_id", json_integer(session->session_id));
			json_object_set_new(event, "sender", json_integer(handle->handle_id));
			json_object_set_new(event, "uplink", uplink ? json_true() : json_false());
			json_object_set_new(event, "nacks", json_integer(sl_nack_recent_cnt));
			/* Send the event */
			JANUS_LOG(LOG_VERB, "[%"SCNu64"] Sending event to transport...; %p\n", handle->handle_id, handle);
			janus_session_notify_event(session, event);
			/* Finally, notify event handlers */
			if(janus_events_is_enabled()) {
				json_t *info = json_object();
				json_object_set_new(info, "media", json_string(video ? "video" : "audio"));
				json_object_set_new(info, "slow_link", json_string(uplink ? "uplink" : "downlink"));
				json_object_set_new(info, "nacks_lastsec", json_integer(sl_nack_recent_cnt));
				janus_events_notify_handlers(JANUS_EVENT_TYPE_MEDIA, session->session_id, handle->handle_id, info);
			}
		}
		/* Update the counters */
		if(uplink) {
			component->in_stats.last_slowlink_time = now;
			component->in_stats.sl_nack_period_ts = now;
			component->in_stats.sl_nack_recent_cnt = 0;
		} else {
			component->out_stats.last_slowlink_time = now;
			component->out_stats.sl_nack_period_ts = now;
			component->out_stats.sl_nack_recent_cnt = 0;
		}
	}
}


/* Callbacks */
void janus_ice_cb_candidate_gathering_done(NiceAgent *agent, guint stream_id, gpointer user_data) {
	janus_ice_handle *handle = (janus_ice_handle *)user_data;
	if(!handle)
		return;
	JANUS_LOG(LOG_VERB, "[%"SCNu64"] Gathering done for stream %d\n", handle->handle_id, stream_id);
	handle->cdone++;
	janus_ice_stream *stream = g_hash_table_lookup(handle->streams, GUINT_TO_POINTER(stream_id));
	if(!stream) {
		JANUS_LOG(LOG_ERR, "[%"SCNu64"]  No stream %d??\n", handle->handle_id, stream_id);
		return;
	}
	stream->cdone = 1;
}

void janus_ice_cb_component_state_changed(NiceAgent *agent, guint stream_id, guint component_id, guint state, gpointer ice) {
	janus_ice_handle *handle = (janus_ice_handle *)ice;
	if(!handle)
		return;
	if(component_id > 1 && janus_flags_is_set(&handle->webrtc_flags, JANUS_ICE_HANDLE_WEBRTC_RTCPMUX)) {
		/* State changed for a component we don't need anymore (rtcp-mux) */
		return;
	}
	JANUS_LOG(LOG_VERB, "[%"SCNu64"] Component state changed for component %d in stream %d: %d (%s)\n",
		handle->handle_id, component_id, stream_id, state, janus_get_ice_state_name(state));
	janus_ice_stream *stream = g_hash_table_lookup(handle->streams, GUINT_TO_POINTER(stream_id));
	if(!stream) {
		JANUS_LOG(LOG_ERR, "[%"SCNu64"]     No stream %d??\n", handle->handle_id, stream_id);
		return;
	}
	janus_ice_component *component = g_hash_table_lookup(stream->components, GUINT_TO_POINTER(component_id));
	if(!component) {
		JANUS_LOG(LOG_ERR, "[%"SCNu64"]     No component %d in stream %d??\n", handle->handle_id, component_id, stream_id);
		return;
	}
	component->state = state;
	/* Notify event handlers */
	if(janus_events_is_enabled()) {
		janus_session *session = (janus_session *)handle->session;
		json_t *info = json_object();
		json_object_set_new(info, "ice", json_string(janus_get_ice_state_name(state)));
		json_object_set_new(info, "stream_id", json_integer(stream_id));
		json_object_set_new(info, "component_id", json_integer(component_id));
		janus_events_notify_handlers(JANUS_EVENT_TYPE_WEBRTC, session->session_id, handle->handle_id, info);
	}
	/* Handle new state */
	if((state == NICE_COMPONENT_STATE_CONNECTED || state == NICE_COMPONENT_STATE_READY)
			&& handle->send_thread == NULL) {
		/* Make sure we're not trying to start the thread more than once */
		if(!g_atomic_int_compare_and_exchange(&handle->send_thread_created, 0, 1)) {
			return;
		}
		/* Start the outgoing data thread */
		GError *error = NULL;
		char tname[16];
		g_snprintf(tname, sizeof(tname), "icesend %"SCNu64, handle->handle_id);
		handle->send_thread = g_thread_try_new(tname, &janus_ice_send_thread, handle, &error);
		if(error != NULL) {
			/* FIXME We should clear some resources... */
			JANUS_LOG(LOG_ERR, "[%"SCNu64"] Got error %d (%s) trying to launch the ICE send thread...\n", handle->handle_id, error->code, error->message ? error->message : "??");
			return;
		}
	}
	/* FIXME Even in case the state is 'connected', we wait for the 'new-selected-pair' callback to do anything */
	if(state == NICE_COMPONENT_STATE_FAILED) {
		/* Failed doesn't mean necessarily we need to give up: we may be trickling */
		gboolean trickle_recv = (!janus_flags_is_set(&handle->webrtc_flags, JANUS_ICE_HANDLE_WEBRTC_TRICKLE) || janus_flags_is_set(&handle->webrtc_flags, JANUS_ICE_HANDLE_WEBRTC_ALL_TRICKLES));
		gboolean answer_recv = janus_flags_is_set(&handle->webrtc_flags, JANUS_ICE_HANDLE_WEBRTC_GOT_ANSWER);
		gboolean alert_set = janus_flags_is_set(&handle->webrtc_flags, JANUS_ICE_HANDLE_WEBRTC_ALERT);
		if(handle && trickle_recv && answer_recv && !alert_set) {
			/* FIXME Should we really give up for what may be a failure in only one of the media? */
			if(stream->disabled) {
				JANUS_LOG(LOG_WARN, "[%"SCNu64"] ICE failed for component %d in stream %d, but stream is disabled so we don't care...\n", handle->handle_id, component_id, stream_id);
				return;
			}
			JANUS_LOG(LOG_ERR, "[%"SCNu64"] ICE failed for component %d in stream %d...\n", handle->handle_id, component_id, stream_id);
			janus_flags_set(&handle->webrtc_flags, JANUS_ICE_HANDLE_WEBRTC_ALERT);
			janus_plugin *plugin = (janus_plugin *)handle->app;
			if(plugin != NULL) {
				JANUS_LOG(LOG_VERB, "[%"SCNu64"] Telling the plugin about it (%s)\n", handle->handle_id, plugin->get_name());
				if(plugin && plugin->hangup_media)
					plugin->hangup_media(handle->app_handle);
			}
			janus_ice_notify_hangup(handle, "ICE failed");
		} else {
			JANUS_LOG(LOG_WARN, "[%"SCNu64"] ICE failed for component %d in stream %d, but we're still waiting for some info so we don't care... (trickle %s, answer %s, alert %s)\n",
				handle->handle_id, component_id, stream_id,
				trickle_recv ? "received" : "pending",
				answer_recv ? "received" : "pending",
				alert_set ? "set" : "not set");
		}
	}
}

#ifndef HAVE_LIBNICE_TCP
void janus_ice_cb_new_selected_pair (NiceAgent *agent, guint stream_id, guint component_id, gchar *local, gchar *remote, gpointer ice) {
#else
void janus_ice_cb_new_selected_pair (NiceAgent *agent, guint stream_id, guint component_id, NiceCandidate *local, NiceCandidate *remote, gpointer ice) {
#endif
	janus_ice_handle *handle = (janus_ice_handle *)ice;
	if(!handle)
		return;
	if(component_id > 1 && janus_flags_is_set(&handle->webrtc_flags, JANUS_ICE_HANDLE_WEBRTC_RTCPMUX)) {
		/* New selected pair for a component we don't need anymore (rtcp-mux) */
		return;
	}
#ifndef HAVE_LIBNICE_TCP
	JANUS_LOG(LOG_VERB, "[%"SCNu64"] New selected pair for component %d in stream %d: %s <-> %s\n", handle ? handle->handle_id : 0, component_id, stream_id, local, remote);
#else
	JANUS_LOG(LOG_VERB, "[%"SCNu64"] New selected pair for component %d in stream %d: %s <-> %s\n", handle ? handle->handle_id : 0, component_id, stream_id, local->foundation, remote->foundation);
#endif
	janus_ice_stream *stream = g_hash_table_lookup(handle->streams, GUINT_TO_POINTER(stream_id));
	if(!stream) {
		JANUS_LOG(LOG_ERR, "[%"SCNu64"]     No stream %d??\n", handle->handle_id, stream_id);
		return;
	}
	janus_ice_component *component = g_hash_table_lookup(stream->components, GUINT_TO_POINTER(component_id));
	if(!component) {
		JANUS_LOG(LOG_ERR, "[%"SCNu64"]     No component %d in stream %d??\n", handle->handle_id, component_id, stream_id);
		return;
	}
	char sp[200];
#ifndef HAVE_LIBNICE_TCP
	g_snprintf(sp, 200, "%s <-> %s", local, remote);
#else
	gchar laddress[NICE_ADDRESS_STRING_LEN], raddress[NICE_ADDRESS_STRING_LEN];
	gint lport = 0, rport = 0;
	nice_address_to_string(&(local->addr), (gchar *)&laddress);
	nice_address_to_string(&(remote->addr), (gchar *)&raddress);
	lport = nice_address_get_port(&(local->addr));
	rport = nice_address_get_port(&(remote->addr));
	const char *ltype = NULL, *rtype = NULL; 
	switch(local->type) {
		case NICE_CANDIDATE_TYPE_HOST:
			ltype = "host";
			break;
		case NICE_CANDIDATE_TYPE_SERVER_REFLEXIVE:
			ltype = "srflx";
			break;
		case NICE_CANDIDATE_TYPE_PEER_REFLEXIVE:
			ltype = "prflx";
			break;
		case NICE_CANDIDATE_TYPE_RELAYED:
			ltype = "relay";
			break;
		default:
			break;
	}
	switch(remote->type) {
		case NICE_CANDIDATE_TYPE_HOST:
			rtype = "host";
			break;
		case NICE_CANDIDATE_TYPE_SERVER_REFLEXIVE:
			rtype = "srflx";
			break;
		case NICE_CANDIDATE_TYPE_PEER_REFLEXIVE:
			rtype = "prflx";
			break;
		case NICE_CANDIDATE_TYPE_RELAYED:
			rtype = "relay";
			break;
		default:
			break;
	}
	g_snprintf(sp, 200, "%s:%d [%s,%s] <-> %s:%d [%s,%s]",
		laddress, lport, ltype, local->transport == NICE_CANDIDATE_TRANSPORT_UDP ? "udp" : "tcp",
		raddress, rport, rtype, remote->transport == NICE_CANDIDATE_TRANSPORT_UDP ? "udp" : "tcp");
#endif
	gchar *prev_selected_pair = component->selected_pair;
	component->selected_pair = g_strdup(sp);
	g_clear_pointer(&prev_selected_pair, g_free);
	/* Notify event handlers */
	if(janus_events_is_enabled()) {
		janus_session *session = (janus_session *)handle->session;
		json_t *info = json_object();
		json_object_set_new(info, "selected-pair", json_string(sp));
		json_object_set_new(info, "stream_id", json_integer(stream_id));
		json_object_set_new(info, "component_id", json_integer(component_id));
		janus_events_notify_handlers(JANUS_EVENT_TYPE_WEBRTC, session->session_id, handle->handle_id, info);
	}
	/* Now we can start the DTLS handshake (FIXME This was on the 'connected' state notification, before) */
	JANUS_LOG(LOG_VERB, "[%"SCNu64"]   Component is ready enough, starting DTLS handshake...\n", handle->handle_id);
	/* Have we been here before? (might happen, when trickling) */
	if(component->dtls != NULL)
		return;
	component->component_connected = janus_get_monotonic_time();
	/* Create DTLS-SRTP context, at last */
	component->dtls = janus_dtls_srtp_create(component, stream->dtls_role);
	if(!component->dtls) {
		JANUS_LOG(LOG_ERR, "[%"SCNu64"]     No component DTLS-SRTP session??\n", handle->handle_id);
		return;
	}
	janus_refcount_increase(&component->dtls->ref);
	janus_dtls_srtp_handshake(component->dtls);
	/* Create retransmission timer */
	component->source = g_timeout_source_new(100);
	g_source_set_callback(component->source, janus_dtls_retry, component->dtls, NULL);
	guint id = g_source_attach(component->source, handle->icectx);
	JANUS_LOG(LOG_VERB, "[%"SCNu64"] Creating retransmission timer with ID %u\n", handle->handle_id, id);
}

#ifndef HAVE_LIBNICE_TCP
void janus_ice_cb_new_remote_candidate (NiceAgent *agent, guint stream_id, guint component_id, gchar *foundation, gpointer ice) {
#else
void janus_ice_cb_new_remote_candidate (NiceAgent *agent, NiceCandidate *candidate, gpointer ice) {
#endif
	janus_ice_handle *handle = (janus_ice_handle *)ice;
#ifndef HAVE_LIBNICE_TCP
	JANUS_LOG(LOG_VERB, "[%"SCNu64"] Discovered new remote candidate for component %d in stream %d: foundation=%s\n", handle ? handle->handle_id : 0, component_id, stream_id, foundation);
#else
	const char *ctype = NULL;
	switch(candidate->type) {
		case NICE_CANDIDATE_TYPE_HOST:
			ctype = "host";
			break;
		case NICE_CANDIDATE_TYPE_SERVER_REFLEXIVE:
			ctype = "srflx";
			break;
		case NICE_CANDIDATE_TYPE_PEER_REFLEXIVE:
			ctype = "prflx";
			break;
		case NICE_CANDIDATE_TYPE_RELAYED:
			ctype = "relay";
			break;
		default:
			break;
	}
	guint stream_id = candidate->stream_id;
	guint component_id = candidate->component_id;
	JANUS_LOG(LOG_VERB, "[%"SCNu64"] Discovered new remote candidate for component %d in stream %d: type=%s\n", handle ? handle->handle_id : 0, component_id, stream_id, ctype);
#endif
	if(!handle)
		return;
	if(component_id > 1 && janus_flags_is_set(&handle->webrtc_flags, JANUS_ICE_HANDLE_WEBRTC_RTCPMUX)) {
		/* New remote candidate for a component we don't need anymore (rtcp-mux) */
		return;
	}
	janus_ice_stream *stream = g_hash_table_lookup(handle->streams, GUINT_TO_POINTER(stream_id));
	if(!stream) {
		JANUS_LOG(LOG_ERR, "[%"SCNu64"]     No stream %d??\n", handle->handle_id, stream_id);
		return;
	}
	janus_ice_component *component = g_hash_table_lookup(stream->components, GUINT_TO_POINTER(component_id));
	if(!component) {
		JANUS_LOG(LOG_ERR, "[%"SCNu64"]     No component %d in stream %d??\n", handle->handle_id, component_id, stream_id);
		return;
	}
#ifndef HAVE_LIBNICE_TCP
	/* Get remote candidates and look for the related foundation */
	NiceCandidate *candidate = NULL;
	GSList *candidates = nice_agent_get_remote_candidates(agent, component_id, stream_id), *tmp = candidates;
	while(tmp) {
		NiceCandidate *c = (NiceCandidate *)tmp->data;
		if(candidate == NULL) {
			/* Check if this is what we're looking for */
			if(!strcasecmp(c->foundation, foundation)) {
				/* It is! */
				candidate = c;
				tmp = tmp->next;
				continue;
			}
		}
		nice_candidate_free(c);
		tmp = tmp->next;
	}
	g_slist_free(candidates);
	if(candidate == NULL) {
		JANUS_LOG(LOG_WARN, "Candidate with foundation %s not found?\n", foundation);
		return;
	}
#endif
	/* Render the candidate and add it to the remote_candidates cache for the admin API */
	if(candidate->type != NICE_CANDIDATE_TYPE_PEER_REFLEXIVE) {
		/* ... but only if it's 'prflx', the others we add ourselves */
		goto candidatedone;
	}
	JANUS_LOG(LOG_VERB, "[%"SCNu64"] Stream #%d, Component #%d\n", handle->handle_id, candidate->stream_id, candidate->component_id);
	gchar address[NICE_ADDRESS_STRING_LEN], base_address[NICE_ADDRESS_STRING_LEN];
	gint port = 0, base_port = 0;
	nice_address_to_string(&(candidate->addr), (gchar *)&address);
	port = nice_address_get_port(&(candidate->addr));
	nice_address_to_string(&(candidate->base_addr), (gchar *)&base_address);
	base_port = nice_address_get_port(&(candidate->base_addr));
	JANUS_LOG(LOG_VERB, "[%"SCNu64"]   Address:    %s:%d\n", handle->handle_id, address, port);
	JANUS_LOG(LOG_VERB, "[%"SCNu64"]   Priority:   %d\n", handle->handle_id, candidate->priority);
	JANUS_LOG(LOG_VERB, "[%"SCNu64"]   Foundation: %s\n", handle->handle_id, candidate->foundation);
	char buffer[100];
	if(candidate->transport == NICE_CANDIDATE_TRANSPORT_UDP) {
		g_snprintf(buffer, 100,
			"%s %d %s %d %s %d typ prflx raddr %s rport %d\r\n", 
				candidate->foundation,
				candidate->component_id,
				"udp",
				candidate->priority,
				address,
				port,
				base_address,
				base_port);
	} else {
		if(!janus_ice_tcp_enabled) {
			/* ICETCP support disabled */
			JANUS_LOG(LOG_WARN, "[%"SCNu64"] Skipping prflx TCP candidate, ICETCP support disabled...\n", handle->handle_id);
			goto candidatedone;
		}
#ifndef HAVE_LIBNICE_TCP
		/* TCP candidates are only supported since libnice 0.1.8 */
		JANUS_LOG(LOG_WARN, "[%"SCNu64"] Skipping prflx TCP candidate, the libnice version doesn't support it...\n", handle->handle_id);
			goto candidatedone;
#else
		const char *type = NULL;
		switch(candidate->transport) {
			case NICE_CANDIDATE_TRANSPORT_TCP_ACTIVE:
				type = "active";
				break;
			case NICE_CANDIDATE_TRANSPORT_TCP_PASSIVE:
				type = "passive";
				break;
			case NICE_CANDIDATE_TRANSPORT_TCP_SO:
				type = "so";
				break;
			default:
				break;
		}
		if(type == NULL) {
			/* FIXME Unsupported transport */
			JANUS_LOG(LOG_WARN, "[%"SCNu64"] Unsupported transport, skipping nonUDP/TCP prflx candidate...\n", handle->handle_id);
			goto candidatedone;
		} else {
			g_snprintf(buffer, 100,
				"%s %d %s %d %s %d typ prflx raddr %s rport %d tcptype %s\r\n",
					candidate->foundation,
					candidate->component_id,
					"tcp",
					candidate->priority,
					address,
					port,
					base_address,
					base_port,
					type);
		}
#endif
	}

	/* Save for the summary, in case we need it */
	component->remote_candidates = g_slist_append(component->remote_candidates, g_strdup(buffer));

candidatedone:
#ifndef HAVE_LIBNICE_TCP
	nice_candidate_free(candidate);
#endif
	return;
}

void janus_ice_cb_nice_recv(NiceAgent *agent, guint stream_id, guint component_id, guint len, gchar *buf, gpointer ice) {
	janus_ice_component *component = (janus_ice_component *)ice;
	if(!component) {
		JANUS_LOG(LOG_ERR, "No component %d in stream %d??\n", component_id, stream_id);
		return;
	}
	janus_ice_stream *stream = component->stream;
	if(!stream) {
		JANUS_LOG(LOG_ERR, "No stream %d??\n", stream_id);
		return;
	}
	janus_ice_handle *handle = stream->handle;
	if(!handle) {
		JANUS_LOG(LOG_ERR, "No handle for stream %d??\n", stream_id);
		return;
	}
	if(!component->dtls) {	/* Still waiting for the DTLS stack */
		JANUS_LOG(LOG_WARN, "[%"SCNu64"] Still waiting for the DTLS stack for component %d in stream %d...\n", handle->handle_id, component_id, stream_id);
		return;
	}
	/* What is this? */
	if (janus_is_dtls(buf) || (!janus_is_rtp(buf) && !janus_is_rtcp(buf))) {
		/* This is DTLS: either handshake stuff, or data coming from SCTP DataChannels */
		JANUS_LOG(LOG_HUGE, "[%"SCNu64"] Looks like DTLS!\n", handle->handle_id);
		janus_dtls_srtp_incoming_msg(component->dtls, buf, len);
		/* Update stats (TODO Do the same for the last second window as well) */
		component->in_stats.data_packets++;
		component->in_stats.data_bytes += len;
		return;
	}
	/* Not DTLS... RTP or RTCP? (http://tools.ietf.org/html/rfc5761#section-4) */
	if(len < 12)
		return;	/* Definitely nothing useful */
	if(component_id == 1 && (!janus_flags_is_set(&handle->webrtc_flags, JANUS_ICE_HANDLE_WEBRTC_RTCPMUX) || janus_is_rtp(buf))) {
		/* FIXME If rtcp-mux is not used, a first component is always RTP; otherwise, we need to check */
		//~ JANUS_LOG(LOG_HUGE, "[%"SCNu64"]  Got an RTP packet (%s stream)!\n", handle->handle_id,
			//~ janus_flags_is_set(&handle->webrtc_flags, JANUS_ICE_HANDLE_WEBRTC_BUNDLE) ? "bundled" : (stream->stream_id == handle->audio_id ? "audio" : "video"));
		if(!component->dtls || !component->dtls->srtp_valid || !component->dtls->srtp_in) {
			JANUS_LOG(LOG_WARN, "[%"SCNu64"]     Missing valid SRTP session (packet arrived too early?), skipping...\n", handle->handle_id);
		} else {
			rtp_header *header = (rtp_header *)buf;
			/* Is this audio or video? */
			int video = 0;
			if(!janus_flags_is_set(&handle->webrtc_flags, JANUS_ICE_HANDLE_WEBRTC_BUNDLE)) {
				/* Easy enough */
				video = (stream->stream_id == handle->video_id ? 1 : 0);
			} else {
				/* Bundled streams, check SSRC */
				guint32 packet_ssrc = ntohl(header->ssrc);
				video = ((stream->video_ssrc_peer == packet_ssrc || stream->video_ssrc_peer_rtx == packet_ssrc) ? 1 : 0);
				if(!video && stream->audio_ssrc_peer != packet_ssrc) {
					/* FIXME In case it happens, we should check what it is */
					if(stream->audio_ssrc_peer == 0 || stream->video_ssrc_peer == 0) {
						/* Apparently we were not told the peer SSRCs, try to guess from the payload type */
						gboolean found = FALSE;
						guint16 pt = header->type;
						if(stream->audio_ssrc_peer == 0 && stream->audio_payload_types) {
							GList *pts = stream->audio_payload_types;
							while(pts) {
								guint16 audio_pt = GPOINTER_TO_UINT(pts->data);
								if(pt == audio_pt) {
									JANUS_LOG(LOG_VERB, "[%"SCNu64"] Unadvertized SSRC (%"SCNu32") is audio! (payload type %"SCNu16")\n", handle->handle_id, packet_ssrc, pt);
									video = 0;
									stream->audio_ssrc_peer = packet_ssrc;
									found = TRUE;
									break;
								}
								pts = pts->next;
							}
						}
						if(!found && stream->video_ssrc_peer == 0 && stream->video_payload_types) {
							GList *pts = stream->video_payload_types;
							while(pts) {
								guint16 video_pt = GPOINTER_TO_UINT(pts->data);
								if(pt == video_pt) {
									JANUS_LOG(LOG_VERB, "[%"SCNu64"] Unadvertized SSRC (%"SCNu32") is video! (payload type %"SCNu16")\n", handle->handle_id, packet_ssrc, pt);
									video = 1;
									stream->video_ssrc_peer = packet_ssrc;
									found = TRUE;
									break;
								}
								pts = pts->next;
							}
						}
					}
					if(!video && stream->audio_ssrc_peer != packet_ssrc) {
						JANUS_LOG(LOG_WARN, "[%"SCNu64"] Not video and not audio? dropping (SSRC %"SCNu32")...\n", handle->handle_id, packet_ssrc);
						return;
					}
				}
				if(stream->video_ssrc_peer_rtx == packet_ssrc) {
					/* FIXME This is a video retransmission: set the regular peer SSRC so
					 * that we avoid outgoing SRTP errors in case we got the packet already */
					header->ssrc = htonl(stream->video_ssrc_peer);
				}
				//~ JANUS_LOG(LOG_VERB, "[RTP] Bundling: this is %s (video=%"SCNu64", audio=%"SCNu64", got %ld)\n",
					//~ video ? "video" : "audio", stream->video_ssrc_peer, stream->audio_ssrc_peer, ntohl(header->ssrc));
			}

			int buflen = len;
			srtp_err_status_t res = srtp_unprotect(component->dtls->srtp_in, buf, &buflen);
			if(res != srtp_err_status_ok) {
				if(res != srtp_err_status_replay_fail && res != srtp_err_status_replay_old) {
					/* Only print the error if it's not a 'replay fail' or 'replay old' (which is probably just the result of us NACKing a packet) */
					rtp_header *header = (rtp_header *)buf;
					guint32 timestamp = ntohl(header->timestamp);
					guint16 seq = ntohs(header->seq_number);
					JANUS_LOG(LOG_ERR, "[%"SCNu64"]     SRTP unprotect error: %s (len=%d-->%d, ts=%"SCNu32", seq=%"SCNu16")\n", handle->handle_id, janus_get_srtp_error(res), len, buflen, timestamp, seq);
				}
			} else {
				if(video) {
					if(stream->video_ssrc_peer == 0) {
						stream->video_ssrc_peer = ntohl(header->ssrc);
						JANUS_LOG(LOG_VERB, "[%"SCNu64"]     Peer video SSRC: %u\n", handle->handle_id, stream->video_ssrc_peer);
					}
				} else {
					if(stream->audio_ssrc_peer == 0) {
						stream->audio_ssrc_peer = ntohl(header->ssrc);
						JANUS_LOG(LOG_VERB, "[%"SCNu64"]     Peer audio SSRC: %u\n", handle->handle_id, stream->audio_ssrc_peer);
					}
				}
				/* Pass the data to the responsible plugin */
				janus_plugin *plugin = (janus_plugin *)handle->app;
				if(plugin && plugin->incoming_rtp &&
						!g_atomic_int_get(&handle->app_handle->stopped) &&
						!g_atomic_int_get(&handle->destroyed))
					plugin->incoming_rtp(handle->app_handle, video, buf, buflen);
				/* Update stats (TODO Do the same for the last second window as well) */
				if(buflen > 0) {
					/* Update the last sec queue as well */
					janus_ice_stats_item *s = g_malloc0(sizeof(janus_ice_stats_item));
					s->bytes = buflen;
					s->when = janus_get_monotonic_time();
					janus_mutex_lock(&component->mutex);
					if(!video) {
						if(component->in_stats.audio_bytes == 0 || component->in_stats.audio_notified_lastsec) {
							/* We either received our first audio packet, or we started receiving it again after missing more than a second */
							component->in_stats.audio_notified_lastsec = FALSE;
							janus_ice_notify_media(handle, FALSE, TRUE);
						}
						component->in_stats.audio_packets++;
						component->in_stats.audio_bytes += buflen;
						component->in_stats.audio_bytes_lastsec = g_list_append(component->in_stats.audio_bytes_lastsec, s);
						if(g_list_length(component->in_stats.audio_bytes_lastsec) > 100) {
							GList *first = g_list_first(component->in_stats.audio_bytes_lastsec);
							s = (janus_ice_stats_item *)first->data;
							first->data = NULL;
							component->in_stats.audio_bytes_lastsec = g_list_delete_link(component->in_stats.audio_bytes_lastsec, first);
							g_free(s);
						}
					} else {
						if(component->in_stats.video_bytes == 0 || component->in_stats.video_notified_lastsec) {
							/* We either received our first video packet, or we started receiving it again after missing more than a second */
							component->in_stats.video_notified_lastsec = FALSE;
							janus_ice_notify_media(handle, TRUE, TRUE);
						}
						component->in_stats.video_packets++;
						component->in_stats.video_bytes += buflen;
						component->in_stats.video_bytes_lastsec = g_list_append(component->in_stats.video_bytes_lastsec, s);
						if(g_list_length(component->in_stats.video_bytes_lastsec) > 100) {
							GList *first = g_list_first(component->in_stats.video_bytes_lastsec);
							s = (janus_ice_stats_item *)first->data;
							first->data = NULL;
							component->in_stats.video_bytes_lastsec = g_list_delete_link(component->in_stats.video_bytes_lastsec, first);
							g_free(s);
						}
					}
					janus_mutex_unlock(&component->mutex);
				}

				/* Update the RTCP context as well */
				rtcp_context *rtcp_ctx = video ? stream->video_rtcp_ctx : stream->audio_rtcp_ctx;
				janus_rtcp_process_incoming_rtp(rtcp_ctx, buf, buflen);

				/* Keep track of RTP sequence numbers, in case we need to NACK them */
				/* 	Note: unsigned int overflow/underflow wraps (defined behavior) */
				guint16 new_seqn = ntohs(header->seq_number);
				guint16 cur_seqn;
				int last_seqs_len = 0;
				janus_mutex_lock(&component->mutex);
				seq_info_t **last_seqs = video ? &component->last_seqs_video : &component->last_seqs_audio;
				seq_info_t *cur_seq = *last_seqs;
				if(cur_seq) {
					cur_seq = cur_seq->prev;
					cur_seqn = cur_seq->seq;
				} else {
					/* First seq, set up to add one seq */
					cur_seqn = new_seqn - (guint16)1; /* Can wrap */
				}
				if(!janus_seq_in_range(new_seqn, cur_seqn, LAST_SEQS_MAX_LEN) &&
						!janus_seq_in_range(cur_seqn, new_seqn, 1000)) {
					/* Jump too big, start fresh */
					JANUS_LOG(LOG_WARN, "[%"SCNu64"] Big sequence number jump %hu -> %hu (%s stream)\n",
						handle->handle_id, cur_seqn, new_seqn, video ? "video" : "audio");
					janus_seq_list_free(last_seqs);
					cur_seq = NULL;
					cur_seqn = new_seqn - (guint16)1;
				}

				GSList *nacks = NULL;
				gint64 now = janus_get_monotonic_time();

				if(janus_seq_in_range(new_seqn, cur_seqn, LAST_SEQS_MAX_LEN)) {
					/* Add new seq objs forward */
					while(cur_seqn != new_seqn) {
						cur_seqn += (guint16)1; /* can wrap */
						seq_info_t *seq_obj = g_malloc0(sizeof(seq_info_t));
						seq_obj->seq = cur_seqn;
						seq_obj->ts = now;
						seq_obj->state = (cur_seqn == new_seqn) ? SEQ_RECVED : SEQ_MISSING;
						janus_seq_append(last_seqs, seq_obj);
						last_seqs_len++;
					}
				}
				if(cur_seq) {
					/* Scan old seq objs backwards */
					for (;;) {
						last_seqs_len++;
						if(cur_seq->seq == new_seqn) {
							JANUS_LOG(LOG_HUGE, "[%"SCNu64"] Received missed sequence number %"SCNu16"\n", handle->handle_id, cur_seq->seq);
							cur_seq->state = SEQ_RECVED;
						} else if(cur_seq->state == SEQ_MISSING && now - cur_seq->ts > SEQ_MISSING_WAIT) {
							JANUS_LOG(LOG_HUGE, "[%"SCNu64"] Missed sequence number %"SCNu16", sending 1st NACK\n", handle->handle_id, cur_seq->seq);
							nacks = g_slist_append(nacks, GUINT_TO_POINTER(cur_seq->seq));
							cur_seq->state = SEQ_NACKED;
						} else if(cur_seq->state == SEQ_NACKED  && now - cur_seq->ts > SEQ_NACKED_WAIT) {
							JANUS_LOG(LOG_HUGE, "[%"SCNu64"] Missed sequence number %"SCNu16", sending 2nd NACK\n", handle->handle_id, cur_seq->seq);
							nacks = g_slist_append(nacks, GUINT_TO_POINTER(cur_seq->seq));
							cur_seq->state = SEQ_GIVEUP;
						}
						if(cur_seq == *last_seqs) {
							/* Just processed head */
							break;
						}
						cur_seq = cur_seq->prev;
					}
				}
				while(last_seqs_len > LAST_SEQS_MAX_LEN) {
					seq_info_t *node = janus_seq_pop_head(last_seqs);
					g_free(node);
					last_seqs_len--;
				}

				guint nacks_count = g_slist_length(nacks);
				if(nacks_count) {
					/* Generate a NACK and send it */
					JANUS_LOG(LOG_DBG, "[%"SCNu64"] now sending NACK for %u missed packets\n", handle->handle_id, nacks_count);
					char nackbuf[120];
					int res = janus_rtcp_nacks(nackbuf, sizeof(nackbuf), nacks);
					if(res > 0)
						janus_ice_relay_rtcp_internal(handle, video, nackbuf, res, FALSE);
					/* Update stats */
					component->nack_sent_recent_cnt += nacks_count;
					if(video) {
						component->out_stats.video_nacks += nacks_count;
					} else {
						component->out_stats.audio_nacks += nacks_count;
					}
					/* Inform the plugin about the slow downlink in case it's needed */
					janus_slow_link_update(component, handle, nacks_count, video, 0, now);
				}
				if (component->nack_sent_recent_cnt &&
				    now - component->nack_sent_log_ts > 5 * G_USEC_PER_SEC) {
					JANUS_LOG(LOG_VERB, "[%10"SCNu64"]  sent NACKs for %u missing packets\n",
					                      handle->handle_id, component->nack_sent_recent_cnt);
					component->nack_sent_recent_cnt = 0;
					component->nack_sent_log_ts = now;
				}
				janus_mutex_unlock(&component->mutex);
				g_slist_free(nacks);
				nacks = NULL;
			}
		}
		return;
	}
	if(component_id == 2 || (component_id == 1 && janus_flags_is_set(&handle->webrtc_flags, JANUS_ICE_HANDLE_WEBRTC_RTCPMUX) && janus_is_rtcp(buf))) {
		/* FIXME A second component is always RTCP; in case of rtcp-mux, we need to check */
		JANUS_LOG(LOG_HUGE, "[%"SCNu64"]  Got an RTCP packet (%s stream)!\n", handle->handle_id,
			janus_flags_is_set(&handle->webrtc_flags, JANUS_ICE_HANDLE_WEBRTC_BUNDLE) ? "bundled" : (stream->stream_id == handle->audio_id ? "audio" : "video"));
		if(!component->dtls || !component->dtls->srtp_valid || !component->dtls->srtp_in) {
			JANUS_LOG(LOG_WARN, "[%"SCNu64"]     Missing valid SRTP session (packet arrived too early?), skipping...\n", handle->handle_id);
		} else {
			int buflen = len;
			srtp_err_status_t res = srtp_unprotect_rtcp(component->dtls->srtp_in, buf, &buflen);
			if(res != srtp_err_status_ok) {
				JANUS_LOG(LOG_ERR, "[%"SCNu64"]     SRTCP unprotect error: %s (len=%d-->%d)\n", handle->handle_id, janus_get_srtp_error(res), len, buflen);
			} else {
				/* Is this audio or video? */
				int video = 0;
				if(!janus_flags_is_set(&handle->webrtc_flags, JANUS_ICE_HANDLE_WEBRTC_BUNDLE)) {
					/* Easy enough */
					video = (stream->stream_id == handle->video_id ? 1 : 0);
				} else {
					/* Bundled streams, should we check the SSRCs? */
					if(!janus_flags_is_set(&handle->webrtc_flags, JANUS_ICE_HANDLE_WEBRTC_HAS_AUDIO)) {
						/* No audio has been negotiated, definitely video */
						JANUS_LOG(LOG_HUGE, "[%"SCNu64"] Incoming RTCP, bundling: this is video (no audio has been negotiated)\n", handle->handle_id);
						video = 1;
					} else if(!janus_flags_is_set(&handle->webrtc_flags, JANUS_ICE_HANDLE_WEBRTC_HAS_VIDEO)) {
						/* No video has been negotiated, definitely audio */
						JANUS_LOG(LOG_HUGE, "[%"SCNu64"] Incoming RTCP, bundling: this is audio (no video has been negotiated)\n", handle->handle_id);
						video = 0;
					} else {
						if(stream->audio_ssrc_peer == 0 || stream->video_ssrc_peer == 0) {
							/* We don't know the remote SSRC: this can happen for recvonly clients
							 * (see https://groups.google.com/forum/#!topic/discuss-webrtc/5yuZjV7lkNc)
							 * Check the local SSRC, compare it to what we have */
							guint32 rtcp_ssrc = janus_rtcp_get_receiver_ssrc(buf, len);
							if(rtcp_ssrc == stream->audio_ssrc) {
								video = 0;
							} else if(rtcp_ssrc == stream->video_ssrc) {
								video = 1;
							} else {
								/* Mh, no SR or RR? Try checking if there's any FIR, PLI or REMB */
								if(janus_rtcp_has_fir(buf, len) || janus_rtcp_has_pli(buf, len) || janus_rtcp_get_remb(buf, len)) {
									video = 1;
								}
							}
							JANUS_LOG(LOG_HUGE, "[%"SCNu64"] Incoming RTCP, bundling: this is %s (local SSRC: video=%"SCNu32", audio=%"SCNu32", got %"SCNu32")\n",
								handle->handle_id, video ? "video" : "audio", stream->video_ssrc, stream->audio_ssrc, rtcp_ssrc);
						} else {
							/* Check the remote SSRC, compare it to what we have */
							guint32 rtcp_ssrc = janus_rtcp_get_sender_ssrc(buf, len);
							video = (stream->video_ssrc_peer == rtcp_ssrc ? 1 : 0);
							JANUS_LOG(LOG_HUGE, "[%"SCNu64"] Incoming RTCP, bundling: this is %s (remote SSRC: video=%"SCNu32", audio=%"SCNu32", got %"SCNu32")\n",
								handle->handle_id, video ? "video" : "audio", stream->video_ssrc_peer, stream->audio_ssrc_peer, rtcp_ssrc);
						}
					}
				}
				/* Let's process this RTCP (compound?) packet, and update the RTCP context for this stream in case */
				rtcp_context *rtcp_ctx = video ? stream->video_rtcp_ctx : stream->audio_rtcp_ctx;
				janus_rtcp_parse(rtcp_ctx, buf, buflen);

				/* Now let's see if there are any NACKs to handle */
				gint64 now = janus_get_monotonic_time();
				GSList *nacks = janus_rtcp_get_nacks(buf, buflen);
				guint nacks_count = g_slist_length(nacks);
				if(nacks_count) {
					/* Handle NACK */
					JANUS_LOG(LOG_HUGE, "[%"SCNu64"]     Just got some NACKS (%d) we should handle...\n", handle->handle_id, nacks_count);
					GSList *list = nacks;
					int retransmits_cnt = 0;
					janus_mutex_lock(&component->mutex);
					while(list) {
						unsigned int seqnr = GPOINTER_TO_UINT(list->data);
						JANUS_LOG(LOG_DBG, "[%"SCNu64"]   >> %u\n", handle->handle_id, seqnr);
						GList *rp = component->retransmit_buffer;
						while(rp) {
							janus_rtp_packet *p = (janus_rtp_packet *)rp->data;
							if(p) {
								rtp_header *rh = (rtp_header *)p->data;
								if(ntohs(rh->seq_number) == seqnr) {
									/* Should we retransmit this packet? */
									if((p->last_retransmit > 0) && (now-p->last_retransmit < MAX_NACK_IGNORE)) {
										JANUS_LOG(LOG_HUGE, "[%"SCNu64"]   >> >> Packet %u was retransmitted just %"SCNi64"ms ago, skipping\n", handle->handle_id, seqnr, now-p->last_retransmit);
										break;
									}
									JANUS_LOG(LOG_HUGE, "[%"SCNu64"]   >> >> Scheduling %u for retransmission due to NACK\n", handle->handle_id, seqnr);
									p->last_retransmit = now;
									retransmits_cnt++;
									/* Enqueue it */
									janus_ice_queued_packet *pkt = (janus_ice_queued_packet *)g_malloc0(sizeof(janus_ice_queued_packet));
									pkt->data = g_malloc0(p->length);
									memcpy(pkt->data, p->data, p->length);
									pkt->length = p->length;
									pkt->type = video ? JANUS_ICE_PACKET_VIDEO : JANUS_ICE_PACKET_AUDIO;
									pkt->control = FALSE;
									pkt->encrypted = TRUE;	/* This was already encrypted before */
									if(handle->queued_packets != NULL)
										g_async_queue_push(handle->queued_packets, pkt);
									break;
								}
							}
							rp = rp->next;
						}
						list = list->next;
					}
					component->retransmit_recent_cnt += retransmits_cnt;
					/* FIXME Remove the NACK compound packet, we've handled it */
					buflen = janus_rtcp_remove_nacks(buf, buflen);
					/* Update stats */
					if(video) {
						component->in_stats.video_nacks += nacks_count;
					} else {
						component->in_stats.audio_nacks += nacks_count;
					}
					/* Inform the plugin about the slow uplink in case it's needed */
					janus_slow_link_update(component, handle, retransmits_cnt, video, 1, now);
					janus_mutex_unlock(&component->mutex);
					g_slist_free(nacks);
					nacks = NULL;
				}
				if (component->retransmit_recent_cnt &&
				    now - component->retransmit_log_ts > 5 * G_USEC_PER_SEC) {
					JANUS_LOG(LOG_VERB, "[%10"SCNu64"]  retransmitted %u packets due to NACK\n",
					                      handle->handle_id,    component->retransmit_recent_cnt);
					component->retransmit_recent_cnt = 0;
					component->retransmit_log_ts = now;
				}

				janus_plugin *plugin = (janus_plugin *)handle->app;
				if(plugin && plugin->incoming_rtcp &&
						!g_atomic_int_get(&handle->app_handle->stopped) &&
						!g_atomic_int_get(&handle->destroyed))
					plugin->incoming_rtcp(handle->app_handle, video, buf, buflen);
			}
		}
		return;
	}
	if(component_id == 3 || (janus_flags_is_set(&handle->webrtc_flags, JANUS_ICE_HANDLE_WEBRTC_RTCPMUX)
			&& janus_flags_is_set(&handle->webrtc_flags, JANUS_ICE_HANDLE_WEBRTC_DATA_CHANNELS))) {
		JANUS_LOG(LOG_VERB, "[%"SCNu64"] Not RTP and not RTCP... may these be data channels?\n", handle->handle_id);
		janus_dtls_srtp_incoming_msg(component->dtls, buf, len);
		/* Update stats (TODO Do the same for the last second window as well) */
		if(len > 0) {
			component->in_stats.data_packets++;
			component->in_stats.data_bytes += len;
		}
		return;
	}
}

void janus_ice_incoming_data(janus_ice_handle *handle, char *buffer, int length) {
	if(handle == NULL || buffer == NULL || length <= 0)
		return;
	janus_plugin *plugin = (janus_plugin *)handle->app;
	if(plugin && plugin->incoming_data &&
			!g_atomic_int_get(&handle->app_handle->stopped) &&
			!g_atomic_int_get(&handle->destroyed))
		plugin->incoming_data(handle->app_handle, buffer, length);
}


/* Thread to create agent */
void *janus_ice_thread(void *data) {
	janus_ice_handle *handle = data;
	janus_refcount_increase(&handle->ref);
	JANUS_LOG(LOG_VERB, "[%"SCNu64"] ICE thread started; %p\n", handle->handle_id, handle);
	GMainLoop *loop = handle->iceloop;
	if(loop == NULL) {
		JANUS_LOG(LOG_ERR, "[%"SCNu64"] Invalid loop...\n", handle->handle_id);
		janus_refcount_decrease(&handle->ref);
		g_thread_unref(g_thread_self());
		return NULL;
	}
	g_usleep (100000);
	JANUS_LOG(LOG_DBG, "[%"SCNu64"] Looping (ICE)...\n", handle->handle_id);
	g_main_loop_run (loop);
	janus_flags_set(&handle->webrtc_flags, JANUS_ICE_HANDLE_WEBRTC_CLEANING);
	if(handle->cdone == 0)
		handle->cdone = -1;
	JANUS_LOG(LOG_VERB, "[%"SCNu64"] ICE thread ended! %p\n", handle->handle_id, handle);
	janus_ice_webrtc_free(handle);
	/* This ICE session is over, unref it */
	janus_refcount_decrease(&handle->ref);
	g_thread_unref(g_thread_self());
	return NULL;
}

/* Helper: candidates */
void janus_ice_candidates_to_sdp(janus_ice_handle *handle, janus_sdp_mline *mline, guint stream_id, guint component_id)
{
	if(!handle || !handle->agent || !mline)
		return;
	janus_ice_stream *stream = g_hash_table_lookup(handle->streams, GUINT_TO_POINTER(stream_id));
	if(!stream) {
		JANUS_LOG(LOG_ERR, "[%"SCNu64"]     No stream %d??\n", handle->handle_id, stream_id);
		return;
	}
	janus_ice_component *component = g_hash_table_lookup(stream->components, GUINT_TO_POINTER(component_id));
	if(!component) {
		JANUS_LOG(LOG_ERR, "[%"SCNu64"]     No component %d in stream %d??\n", handle->handle_id, component_id, stream_id);
		return;
	}
	NiceAgent* agent = handle->agent;
	/* adding a stream should cause host candidates to be generated */
	char *host_ip = NULL;
	if(nat_1_1_enabled) {
		/* A 1:1 NAT mapping was specified, overwrite all the host addresses with the public IP */
		host_ip = janus_get_public_ip();
		JANUS_LOG(LOG_VERB, "[%"SCNu64"] Public IP specified and 1:1 NAT mapping enabled (%s), using that as host address in the candidates\n", handle->handle_id, host_ip);
	}
	GSList *candidates, *i;
	candidates = nice_agent_get_local_candidates (agent, stream_id, component_id);
	JANUS_LOG(LOG_VERB, "[%"SCNu64"] We have %d candidates for Stream #%d, Component #%d\n", handle->handle_id, g_slist_length(candidates), stream_id, component_id);
	gboolean log_candidates = (component->local_candidates == NULL);
	for (i = candidates; i; i = i->next) {
		NiceCandidate *c = (NiceCandidate *) i->data;
		JANUS_LOG(LOG_VERB, "[%"SCNu64"] Stream #%d, Component #%d\n", handle->handle_id, c->stream_id, c->component_id);
		gchar address[NICE_ADDRESS_STRING_LEN], base_address[NICE_ADDRESS_STRING_LEN];
		gint port = 0, base_port = 0;
		nice_address_to_string(&(c->addr), (gchar *)&address);
		port = nice_address_get_port(&(c->addr));
		nice_address_to_string(&(c->base_addr), (gchar *)&base_address);
		base_port = nice_address_get_port(&(c->base_addr));
		JANUS_LOG(LOG_VERB, "[%"SCNu64"]   Address:    %s:%d\n", handle->handle_id, address, port);
		JANUS_LOG(LOG_VERB, "[%"SCNu64"]   Priority:   %d\n", handle->handle_id, c->priority);
		JANUS_LOG(LOG_VERB, "[%"SCNu64"]   Foundation: %s\n", handle->handle_id, c->foundation);
		/* SDP time */
		gchar buffer[200];
		if(c->type == NICE_CANDIDATE_TYPE_HOST) {
			/* 'host' candidate */
			if(c->transport == NICE_CANDIDATE_TRANSPORT_UDP) {
				g_snprintf(buffer, sizeof(buffer),
					"%s %d %s %d %s %d typ host",
						c->foundation,
						c->component_id,
						"udp",
						c->priority,
						host_ip ? host_ip : address,
						port);
			} else {
				if(!janus_ice_tcp_enabled) {
					/* ICE-TCP support disabled */
					JANUS_LOG(LOG_VERB, "[%"SCNu64"] Skipping host TCP candidate, ICE-TCP support disabled...\n", handle->handle_id);
					nice_candidate_free(c);
					continue;
				}
#ifndef HAVE_LIBNICE_TCP
				/* TCP candidates are only supported since libnice 0.1.8 */
				JANUS_LOG(LOG_VERB, "[%"SCNu64"] Skipping host TCP candidate, the libnice version doesn't support it...\n", handle->handle_id);
				nice_candidate_free(c);
				continue;
#else
				const char *type = NULL;
				switch(c->transport) {
					case NICE_CANDIDATE_TRANSPORT_TCP_ACTIVE:
						type = "active";
						break;
					case NICE_CANDIDATE_TRANSPORT_TCP_PASSIVE:
						type = "passive";
						break;
					case NICE_CANDIDATE_TRANSPORT_TCP_SO:
						type = "so";
						break;
					default:
						break;
				}
				if(type == NULL) {
					/* FIXME Unsupported transport */
					JANUS_LOG(LOG_WARN, "[%"SCNu64"] Unsupported transport, skipping non-UDP/TCP host candidate...\n", handle->handle_id);
					nice_candidate_free(c);
					continue;
				} else {
					g_snprintf(buffer, sizeof(buffer),
						"%s %d %s %d %s %d typ host tcptype %s",
							c->foundation,
							c->component_id,
							"tcp",
							c->priority,
							host_ip ? host_ip : address,
							port,
							type);
				}
#endif
			}
		} else if(c->type == NICE_CANDIDATE_TYPE_SERVER_REFLEXIVE) {
			/* 'srflx' candidate */
			if(c->transport == NICE_CANDIDATE_TRANSPORT_UDP) {
				nice_address_to_string(&(c->base_addr), (gchar *)&base_address);
				gint base_port = nice_address_get_port(&(c->base_addr));
				g_snprintf(buffer, sizeof(buffer),
					"%s %d %s %d %s %d typ srflx raddr %s rport %d",
						c->foundation,
						c->component_id,
						"udp",
						c->priority,
						address,
						port,
						base_address,
						base_port);
			} else {
				if(!janus_ice_tcp_enabled) {
					/* ICE-TCP support disabled */
					JANUS_LOG(LOG_VERB, "[%"SCNu64"] Skipping srflx TCP candidate, ICE-TCP support disabled...\n", handle->handle_id);
					nice_candidate_free(c);
					continue;
				}
#ifndef HAVE_LIBNICE_TCP
				/* TCP candidates are only supported since libnice 0.1.8 */
				JANUS_LOG(LOG_VERB, "[%"SCNu64"] Skipping srflx TCP candidate, the libnice version doesn't support it...\n", handle->handle_id);
				nice_candidate_free(c);
				continue;
#else
				const char *type = NULL;
				switch(c->transport) {
					case NICE_CANDIDATE_TRANSPORT_TCP_ACTIVE:
						type = "active";
						break;
					case NICE_CANDIDATE_TRANSPORT_TCP_PASSIVE:
						type = "passive";
						break;
					case NICE_CANDIDATE_TRANSPORT_TCP_SO:
						type = "so";
						break;
					default:
						break;
				}
				if(type == NULL) {
					/* FIXME Unsupported transport */
					JANUS_LOG(LOG_WARN, "[%"SCNu64"] Unsupported transport, skipping non-UDP/TCP srflx candidate...\n", handle->handle_id);
					nice_candidate_free(c);
					continue;
				} else {
					g_snprintf(buffer, sizeof(buffer),
						"%s %d %s %d %s %d typ srflx raddr %s rport %d tcptype %s",
							c->foundation,
							c->component_id,
							"tcp",
							c->priority,
							address,
							port,
							base_address,
							base_port,
							type);
				}
#endif
			}
		} else if(c->type == NICE_CANDIDATE_TYPE_PEER_REFLEXIVE) {
			/* 'prflx' candidate: skip it, we don't add them to the SDP */
			JANUS_LOG(LOG_VERB, "[%"SCNu64"] Skipping prflx candidate...\n", handle->handle_id);
			nice_candidate_free(c);
			continue;
		} else if(c->type == NICE_CANDIDATE_TYPE_RELAYED) {
			/* 'relay' candidate */
			if(c->transport == NICE_CANDIDATE_TRANSPORT_UDP) {
				g_snprintf(buffer, sizeof(buffer),
					"%s %d %s %d %s %d typ relay raddr %s rport %d",
						c->foundation,
						c->component_id,
						"udp",
						c->priority,
						address,
						port,
						base_address,
						base_port);
			} else {
				if(!janus_ice_tcp_enabled) {
					/* ICE-TCP support disabled */
					JANUS_LOG(LOG_VERB, "[%"SCNu64"] Skipping relay TCP candidate, ICE-TCP support disabled...\n", handle->handle_id);
					nice_candidate_free(c);
					continue;
				}
#ifndef HAVE_LIBNICE_TCP
				/* TCP candidates are only supported since libnice 0.1.8 */
				JANUS_LOG(LOG_VERB, "[%"SCNu64"] Skipping relay TCP candidate, the libnice version doesn't support it...\n", handle->handle_id);
				nice_candidate_free(c);
				continue;
#else
				const char *type = NULL;
				switch(c->transport) {
					case NICE_CANDIDATE_TRANSPORT_TCP_ACTIVE:
						type = "active";
						break;
					case NICE_CANDIDATE_TRANSPORT_TCP_PASSIVE:
						type = "passive";
						break;
					case NICE_CANDIDATE_TRANSPORT_TCP_SO:
						type = "so";
						break;
					default:
						break;
				}
				if(type == NULL) {
					/* FIXME Unsupported transport */
					JANUS_LOG(LOG_WARN, "[%"SCNu64"] Unsupported transport, skipping non-UDP/TCP relay candidate...\n", handle->handle_id);
					nice_candidate_free(c);
					continue;
				} else {
					g_snprintf(buffer, sizeof(buffer),
						"%s %d %s %d %s %d typ relay raddr %s rport %d tcptype %s",
							c->foundation,
							c->component_id,
							"tcp",
							c->priority,
							address,
							port,
							base_address,
							base_port,
							type);
				}
#endif
			}
		}
		janus_sdp_attribute *a = janus_sdp_attribute_create("candidate", "%s", buffer);
		mline->attributes = g_list_append(mline->attributes, a);
		JANUS_LOG(LOG_VERB, "[%"SCNu64"]     %s", handle->handle_id, buffer); /* buffer already newline terminated */
		if(log_candidates) {
			/* Save for the summary, in case we need it */
			component->local_candidates = g_slist_append(component->local_candidates, g_strdup(buffer));
		}
		nice_candidate_free(c);
	}
	g_slist_free(candidates);
}

void janus_ice_setup_remote_candidates(janus_ice_handle *handle, guint stream_id, guint component_id) {
	if(!handle || !handle->agent || !handle->streams)
		return;
	janus_ice_stream *stream = g_hash_table_lookup(handle->streams, GUINT_TO_POINTER(stream_id));
	if(!stream || !stream->components) {
		JANUS_LOG(LOG_ERR, "[%"SCNu64"] No such stream %d: cannot setup remote candidates for component %d\n", handle->handle_id, stream_id, component_id);
		return;
	}
	if(stream->disabled) {
		JANUS_LOG(LOG_VERB, "[%"SCNu64"] Stream %d is disabled, skipping remote candidates for component %d\n", handle->handle_id, stream_id, component_id);
		return;
	}
	janus_ice_component *component = g_hash_table_lookup(stream->components, GUINT_TO_POINTER(component_id));
	if(!component) {
		JANUS_LOG(LOG_ERR, "[%"SCNu64"] No such component %d in stream %d: cannot setup remote candidates\n", handle->handle_id, component_id, stream_id);
		return;
	}
	if(component->process_started) {
		JANUS_LOG(LOG_VERB, "[%"SCNu64"] Component %d in stream %d has already been set up\n", handle->handle_id, component_id, stream_id);
		return;
	}
	if(!component->candidates || !component->candidates->data) {
		if(!janus_flags_is_set(&handle->webrtc_flags, JANUS_ICE_HANDLE_WEBRTC_TRICKLE)
				|| janus_flags_is_set(&handle->webrtc_flags, JANUS_ICE_HANDLE_WEBRTC_ALL_TRICKLES)) { 
			JANUS_LOG(LOG_ERR, "[%"SCNu64"] No remote candidates for component %d in stream %d: was the remote SDP parsed?\n", handle->handle_id, component_id, stream_id);
		}
		return;
	}
	JANUS_LOG(LOG_VERB, "[%"SCNu64"] ## Setting remote candidates: stream %d, component %d (%u in the list)\n",
		handle->handle_id, stream_id, component_id, g_slist_length(component->candidates));
	/* Add all candidates */
	NiceCandidate *c = NULL;
	GSList *gsc = component->candidates;
	gchar *rufrag = NULL, *rpwd = NULL;
	while(gsc) {
		c = (NiceCandidate *) gsc->data;
		JANUS_LOG(LOG_VERB, "[%"SCNu64"] >> Remote Stream #%d, Component #%d\n", handle->handle_id, c->stream_id, c->component_id);
		if(c->username && !rufrag)
			rufrag = c->username;
		if(c->password && !rpwd)
			rpwd = c->password;
		gchar address[NICE_ADDRESS_STRING_LEN];
		nice_address_to_string(&(c->addr), (gchar *)&address);
		gint port = nice_address_get_port(&(c->addr));
		JANUS_LOG(LOG_VERB, "[%"SCNu64"]   Address:    %s:%d\n", handle->handle_id, address, port);
		JANUS_LOG(LOG_VERB, "[%"SCNu64"]   Priority:   %d\n", handle->handle_id, c->priority);
		JANUS_LOG(LOG_VERB, "[%"SCNu64"]   Foundation: %s\n", handle->handle_id, c->foundation);
		JANUS_LOG(LOG_VERB, "[%"SCNu64"]   Username:   %s\n", handle->handle_id, c->username);
		JANUS_LOG(LOG_VERB, "[%"SCNu64"]   Password:   %s\n", handle->handle_id, c->password);
		gsc = gsc->next;
	}
	if(rufrag && rpwd) {
		JANUS_LOG(LOG_VERB, "[%"SCNu64"]  Setting remote credentials...\n", handle->handle_id);
		if(!nice_agent_set_remote_credentials(handle->agent, stream_id, rufrag, rpwd)) {
			JANUS_LOG(LOG_ERR, "[%"SCNu64"]  failed to set remote credentials!\n", handle->handle_id);
		}
	}
	guint added = nice_agent_set_remote_candidates(handle->agent, stream_id, component_id, component->candidates);
	if(added < g_slist_length(component->candidates)) {
		JANUS_LOG(LOG_ERR, "[%"SCNu64"] Failed to set remote candidates :-( (added %u, expected %u)\n",
			handle->handle_id, added, g_slist_length(component->candidates));
	} else {
		JANUS_LOG(LOG_VERB, "[%"SCNu64"] Remote candidates set!\n", handle->handle_id);
		component->process_started = TRUE;
	}
}

int janus_ice_setup_local(janus_ice_handle *handle, int offer, int audio, int video, int data, int bundle, int rtcpmux, int trickle) {
	if(!handle)
		return -1;
	JANUS_LOG(LOG_VERB, "[%"SCNu64"] Setting ICE locally: got %s (%d audios, %d videos)\n", handle->handle_id, offer ? "OFFER" : "ANSWER", audio, video);
	janus_flags_clear(&handle->webrtc_flags, JANUS_ICE_HANDLE_WEBRTC_START);
	janus_flags_clear(&handle->webrtc_flags, JANUS_ICE_HANDLE_WEBRTC_READY);
	janus_flags_clear(&handle->webrtc_flags, JANUS_ICE_HANDLE_WEBRTC_STOP);
	janus_flags_clear(&handle->webrtc_flags, JANUS_ICE_HANDLE_WEBRTC_ALERT);
	janus_flags_clear(&handle->webrtc_flags, JANUS_ICE_HANDLE_WEBRTC_CLEANING);
	janus_flags_clear(&handle->webrtc_flags, JANUS_ICE_HANDLE_WEBRTC_HAS_AUDIO);
	janus_flags_clear(&handle->webrtc_flags, JANUS_ICE_HANDLE_WEBRTC_HAS_VIDEO);

	/* Note: in case this is not an OFFER, we don't know whether any medium are supported on the other side or not yet */
	if(audio) {
		janus_flags_set(&handle->webrtc_flags, JANUS_ICE_HANDLE_WEBRTC_HAS_AUDIO);
	} else {
		janus_flags_clear(&handle->webrtc_flags, JANUS_ICE_HANDLE_WEBRTC_HAS_AUDIO);
	}
	if(video) {
		janus_flags_set(&handle->webrtc_flags, JANUS_ICE_HANDLE_WEBRTC_HAS_VIDEO);
	} else {
		janus_flags_clear(&handle->webrtc_flags, JANUS_ICE_HANDLE_WEBRTC_HAS_VIDEO);
	}
	if(data) {
		janus_flags_set(&handle->webrtc_flags, JANUS_ICE_HANDLE_WEBRTC_DATA_CHANNELS);
	} else {
		janus_flags_clear(&handle->webrtc_flags, JANUS_ICE_HANDLE_WEBRTC_DATA_CHANNELS);
	}
	/* Note: in case this is not an OFFER, we don't know whether BUNDLE is supported on the other side or not yet,
	 * unless Janus was configured to force BUNDLE in which case we enable it on our side anyway */
	if((offer && bundle) || janus_force_bundle) {
		janus_flags_set(&handle->webrtc_flags, JANUS_ICE_HANDLE_WEBRTC_BUNDLE);
	} else {
		janus_flags_clear(&handle->webrtc_flags, JANUS_ICE_HANDLE_WEBRTC_BUNDLE);
	}
	/* Note: in case this is not an OFFER, we don't know whether rtcp-mux is supported on the other side or not yet,
	 * unless Janus was configured to force rtcp-mux in which case we enable it on our side anyway */
	if((offer && rtcpmux) || janus_force_rtcpmux) {
		janus_flags_set(&handle->webrtc_flags, JANUS_ICE_HANDLE_WEBRTC_RTCPMUX);
	} else {
		janus_flags_clear(&handle->webrtc_flags, JANUS_ICE_HANDLE_WEBRTC_RTCPMUX);
	}
	/* Note: in case this is not an OFFER, we don't know whether ICE trickling is supported on the other side or not yet */
	if(offer && trickle) {
		janus_flags_set(&handle->webrtc_flags, JANUS_ICE_HANDLE_WEBRTC_TRICKLE);
	} else {
		janus_flags_clear(&handle->webrtc_flags, JANUS_ICE_HANDLE_WEBRTC_TRICKLE);
	}
	janus_flags_clear(&handle->webrtc_flags, JANUS_ICE_HANDLE_WEBRTC_ALL_TRICKLES);
	janus_flags_clear(&handle->webrtc_flags, JANUS_ICE_HANDLE_WEBRTC_TRICKLE_SYNCED);

	handle->icectx = g_main_context_new();
	handle->iceloop = g_main_loop_new(handle->icectx, FALSE);
	GError *error = NULL;
	char tname[16];
	g_snprintf(tname, sizeof(tname), "iceloop %"SCNu64, handle->handle_id);
	handle->icethread = g_thread_try_new(tname, &janus_ice_thread, handle, &error);
	if(error != NULL) {
		/* FIXME We should clear some resources... */
		JANUS_LOG(LOG_ERR, "[%"SCNu64"] Got error %d (%s) trying to launch the ICE thread...\n", handle->handle_id, error->code, error->message ? error->message : "??");
		return -1;
 	}
	handle->queued_packets = g_async_queue_new();
	/* We wait for ICE to succeed before creating the related thread */
	handle->send_thread = NULL;
	/* Note: NICE_COMPATIBILITY_RFC5245 is only available in more recent versions of libnice */
	handle->controlling = janus_ice_lite_enabled ? FALSE : !offer;
	JANUS_LOG(LOG_INFO, "[%"SCNu64"] Creating ICE agent (ICE %s mode, %s)\n", handle->handle_id,
		janus_ice_lite_enabled ? "Lite" : "Full", handle->controlling ? "controlling" : "controlled");
	g_atomic_int_set(&handle->send_thread_created, 0);
	handle->agent = g_object_new(NICE_TYPE_AGENT,
		"compatibility", NICE_COMPATIBILITY_DRAFT19,
		"main-context", handle->icectx,
		"reliable", FALSE,
		"full-mode", janus_ice_lite_enabled ? FALSE : TRUE,
#ifdef HAVE_LIBNICE_TCP
		"ice-udp", TRUE,
		"ice-tcp", janus_ice_tcp_enabled ? TRUE : FALSE,
#endif
		NULL);
	handle->agent_created = janus_get_monotonic_time();
	/* Any STUN server to use? */
	if(janus_stun_server != NULL && janus_stun_port > 0) {
		g_object_set(G_OBJECT(handle->agent),
			"stun-server", janus_stun_server,
			"stun-server-port", janus_stun_port,
			NULL);
	}
	/* Any dynamic TURN credentials to retrieve via REST API? */
	gboolean have_turnrest_credentials = FALSE;
#ifdef HAVE_LIBCURL
	janus_turnrest_response *turnrest_credentials = janus_turnrest_request();
	if(turnrest_credentials != NULL) {
		have_turnrest_credentials = TRUE;
		JANUS_LOG(LOG_VERB, "[%"SCNu64"] Got credentials from the TURN REST API backend!\n", handle->handle_id);
		JANUS_LOG(LOG_HUGE, "  -- Username: %s\n", turnrest_credentials->username);
		JANUS_LOG(LOG_HUGE, "  -- Password: %s\n", turnrest_credentials->password);
		JANUS_LOG(LOG_HUGE, "  -- TTL:      %"SCNu32"\n", turnrest_credentials->ttl);
		JANUS_LOG(LOG_HUGE, "  -- Servers:  %d\n", g_list_length(turnrest_credentials->servers));
		GList *server = turnrest_credentials->servers;
		while(server != NULL) {
			janus_turnrest_instance *instance = (janus_turnrest_instance *)server->data;
			JANUS_LOG(LOG_HUGE, "  -- -- URI: %s:%"SCNu16" (%d)\n", instance->server, instance->port, instance->transport);
			server = server->next;
		}
	}
#endif
	g_object_set(G_OBJECT(handle->agent), "upnp", FALSE, NULL);
	g_object_set(G_OBJECT(handle->agent), "controlling-mode", handle->controlling, NULL);
	g_signal_connect (G_OBJECT (handle->agent), "candidate-gathering-done",
		G_CALLBACK (janus_ice_cb_candidate_gathering_done), handle);
	g_signal_connect (G_OBJECT (handle->agent), "component-state-changed",
		G_CALLBACK (janus_ice_cb_component_state_changed), handle);
#ifndef HAVE_LIBNICE_TCP
	g_signal_connect (G_OBJECT (handle->agent), "new-selected-pair",
#else
	g_signal_connect (G_OBJECT (handle->agent), "new-selected-pair-full",
#endif
		G_CALLBACK (janus_ice_cb_new_selected_pair), handle);
#ifndef HAVE_LIBNICE_TCP
	g_signal_connect (G_OBJECT (handle->agent), "new-remote-candidate",
#else
	g_signal_connect (G_OBJECT (handle->agent), "new-remote-candidate-full",
#endif
		G_CALLBACK (janus_ice_cb_new_remote_candidate), handle);

	/* Add all local addresses, except those in the ignore list */
	struct ifaddrs *ifaddr, *ifa;
	int family, s, n;
	char host[NI_MAXHOST];
	if(getifaddrs(&ifaddr) == -1) {
		JANUS_LOG(LOG_ERR, "[%"SCNu64"] Error getting list of interfaces...", handle->handle_id);
	} else {
		for(ifa = ifaddr, n = 0; ifa != NULL; ifa = ifa->ifa_next, n++) {
			if(ifa->ifa_addr == NULL)
				continue;
			/* Skip interfaces which are not up and running */
			if (!((ifa->ifa_flags & IFF_UP) && (ifa->ifa_flags & IFF_RUNNING)))
				continue;
			/* Skip loopback interfaces */
			if (ifa->ifa_flags & IFF_LOOPBACK)
				continue;
			family = ifa->ifa_addr->sa_family;
			if(family != AF_INET && family != AF_INET6)
				continue;
			/* We only add IPv6 addresses if support for them has been explicitly enabled (still WIP, mostly) */
			if(family == AF_INET6 && !janus_ipv6_enabled)
				continue;
			/* Check the interface name first, we can ignore that as well: enforce list would be checked later */
			if(janus_ice_enforce_list == NULL && ifa->ifa_name != NULL && janus_ice_is_ignored(ifa->ifa_name))
				continue;
			s = getnameinfo(ifa->ifa_addr,
					(family == AF_INET) ? sizeof(struct sockaddr_in) : sizeof(struct sockaddr_in6),
					host, NI_MAXHOST, NULL, 0, NI_NUMERICHOST);
			if(s != 0) {
				JANUS_LOG(LOG_ERR, "[%"SCNu64"] getnameinfo() failed: %s\n", handle->handle_id, gai_strerror(s));
				continue;
			}
			/* Skip 0.0.0.0, :: and local scoped addresses  */
			if(!strcmp(host, "0.0.0.0") || !strcmp(host, "::") || !strncmp(host, "fe80:", 5))
				continue;
			/* Check if this IP address is in the ignore/enforce list, now: the enforce list has the precedence */
			if(janus_ice_enforce_list != NULL) {
				if(ifa->ifa_name != NULL && !janus_ice_is_enforced(ifa->ifa_name) && !janus_ice_is_enforced(host))
					continue;
			} else {
				if(janus_ice_is_ignored(host))
					continue;
			}
			/* Ok, add interface to the ICE agent */
			JANUS_LOG(LOG_VERB, "[%"SCNu64"] Adding %s to the addresses to gather candidates for\n", handle->handle_id, host);
			NiceAddress addr_local;
			nice_address_init (&addr_local);
			if(!nice_address_set_from_string (&addr_local, host)) {
				JANUS_LOG(LOG_WARN, "[%"SCNu64"] Skipping invalid address %s\n", handle->handle_id, host);
				continue;
			}
			nice_agent_add_local_address (handle->agent, &addr_local);
		}
		freeifaddrs(ifaddr);
	}

	handle->cdone = 0;
	handle->streams_num = 0;
	handle->streams = g_hash_table_new(NULL, NULL);
	if(audio) {
		/* Add an audio stream */
		handle->streams_num++;
		handle->audio_id = nice_agent_add_stream (handle->agent, janus_flags_is_set(&handle->webrtc_flags, JANUS_ICE_HANDLE_WEBRTC_RTCPMUX) ? 1 : 2);
		janus_ice_stream *audio_stream = (janus_ice_stream *)g_malloc0(sizeof(janus_ice_stream));
		if(audio_stream == NULL) {
			JANUS_LOG(LOG_FATAL, "Memory error!\n");
			return -1;
		}
		g_atomic_int_set(&audio_stream->destroyed, 0);
		janus_refcount_init(&audio_stream->ref, janus_ice_stream_free);
		handle->audio_mid = NULL;
		audio_stream->stream_id = handle->audio_id;
		audio_stream->handle = handle;
		janus_refcount_increase(&handle->ref);
		audio_stream->cdone = 0;
		audio_stream->payload_type = -1;
		audio_stream->disabled = FALSE;
		/* FIXME By default, if we're being called we're DTLS clients, but this may be changed by ICE... */
		audio_stream->dtls_role = offer ? JANUS_DTLS_ROLE_CLIENT : JANUS_DTLS_ROLE_ACTPASS;
		audio_stream->audio_ssrc = janus_random_uint32();	/* FIXME Should we look for conflicts? */
		audio_stream->audio_ssrc_peer = 0;	/* FIXME Right now we don't know what this will be */
		audio_stream->video_ssrc = 0;
		if(janus_flags_is_set(&handle->webrtc_flags, JANUS_ICE_HANDLE_WEBRTC_BUNDLE)) {
			/* If we're bundling, this stream is going to be used for video as well */
			audio_stream->video_ssrc = janus_random_uint32();	/* FIXME Should we look for conflicts? */
		}
		audio_stream->video_ssrc_peer = 0;	/* FIXME Right now we don't know what this will be */
		audio_stream->video_ssrc_peer_rtx = 0;	/* FIXME Right now we don't know what this will be */
		audio_stream->audio_rtcp_ctx = g_malloc0(sizeof(rtcp_context));
		audio_stream->audio_rtcp_ctx->tb = 48000;	/* May change later */
		audio_stream->video_rtcp_ctx = g_malloc0(sizeof(rtcp_context));
		audio_stream->video_rtcp_ctx->tb = 90000;
		janus_mutex_init(&audio_stream->mutex);
		audio_stream->components = g_hash_table_new(NULL, NULL);
		g_hash_table_insert(handle->streams, GUINT_TO_POINTER(handle->audio_id), audio_stream);
		if(!have_turnrest_credentials) {
			/* No TURN REST API server and credentials, any static ones? */
			if(janus_turn_server != NULL) {
				/* We need relay candidates as well */
				gboolean ok = nice_agent_set_relay_info(handle->agent, handle->audio_id, 1,
					janus_turn_server, janus_turn_port, janus_turn_user, janus_turn_pwd, janus_turn_type);
				if(!ok) {
					JANUS_LOG(LOG_WARN, "Could not set TURN server, is the address correct? (%s:%"SCNu16")\n",
						janus_turn_server, janus_turn_port);
				}
			}
#ifdef HAVE_LIBCURL
		} else {
			/* We need relay candidates as well: add all those we got */
			GList *server = turnrest_credentials->servers;
			while(server != NULL) {
				janus_turnrest_instance *instance = (janus_turnrest_instance *)server->data;
				gboolean ok = nice_agent_set_relay_info(handle->agent, handle->audio_id, 1,
					instance->server, instance->port,
					turnrest_credentials->username, turnrest_credentials->password,
					instance->transport);
				if(!ok) {
					JANUS_LOG(LOG_WARN, "Could not set TURN server, is the address correct? (%s:%"SCNu16")\n",
						instance->server, instance->port);
				}
				server = server->next;
			}
#endif
		}
		handle->audio_stream = audio_stream;
		janus_ice_component *audio_rtp = (janus_ice_component *)g_malloc0(sizeof(janus_ice_component));
		if(audio_rtp == NULL) {
			JANUS_LOG(LOG_FATAL, "Memory error!\n");
			return -1;
		}
		g_atomic_int_set(&audio_rtp->destroyed, 0);
		janus_refcount_init(&audio_rtp->ref, janus_ice_component_free);
		audio_rtp->stream = audio_stream;
		janus_refcount_increase(&audio_stream->ref);
		audio_rtp->stream_id = audio_stream->stream_id;
		audio_rtp->component_id = 1;
		audio_rtp->candidates = NULL;
		audio_rtp->local_candidates = NULL;
		audio_rtp->remote_candidates = NULL;
		audio_rtp->selected_pair = NULL;
		audio_rtp->process_started = FALSE;
		audio_rtp->source = NULL;
		audio_rtp->dtls = NULL;
		audio_rtp->retransmit_buffer = NULL;
		audio_rtp->retransmit_log_ts = 0;
		audio_rtp->retransmit_recent_cnt = 0;
		audio_rtp->nack_sent_log_ts = 0;
		audio_rtp->nack_sent_recent_cnt = 0;
		audio_rtp->last_seqs_audio = NULL;
		audio_rtp->last_seqs_video = NULL;
		janus_ice_stats_reset(&audio_rtp->in_stats);
		janus_ice_stats_reset(&audio_rtp->out_stats);
		janus_mutex_init(&audio_rtp->mutex);
		g_hash_table_insert(audio_stream->components, GUINT_TO_POINTER(1), audio_rtp);
		audio_stream->rtp_component = audio_rtp;
#ifdef HAVE_PORTRANGE
		/* FIXME: libnice supports this since 0.1.0, but the 0.1.3 on Fedora fails with an undefined reference! */
		nice_agent_set_port_range(handle->agent, handle->audio_id, 1, rtp_range_min, rtp_range_max);
#endif
		janus_ice_component *audio_rtcp = NULL;
		if(!janus_flags_is_set(&handle->webrtc_flags, JANUS_ICE_HANDLE_WEBRTC_RTCPMUX)) {
			audio_rtcp = (janus_ice_component *)g_malloc0(sizeof(janus_ice_component));
			if(audio_rtcp == NULL) {
				JANUS_LOG(LOG_FATAL, "Memory error!\n");
				return -1;
			}
			g_atomic_int_set(&audio_rtcp->destroyed, 0);
			janus_refcount_init(&audio_rtcp->ref, janus_ice_component_free);
			if(!have_turnrest_credentials) {
				/* No TURN REST API server and credentials, any static ones? */
				if(janus_turn_server != NULL) {
					/* We need relay candidates as well */
					gboolean ok = nice_agent_set_relay_info(handle->agent, handle->audio_id, 2,
						janus_turn_server, janus_turn_port, janus_turn_user, janus_turn_pwd, janus_turn_type);
					if(!ok) {
						JANUS_LOG(LOG_WARN, "Could not set TURN server, is the address correct? (%s:%"SCNu16")\n",
							janus_turn_server, janus_turn_port);
					}
				}
#ifdef HAVE_LIBCURL
			} else {
				/* We need relay candidates as well: add all those we got */
				GList *server = turnrest_credentials->servers;
				while(server != NULL) {
					janus_turnrest_instance *instance = (janus_turnrest_instance *)server->data;
					gboolean ok = nice_agent_set_relay_info(handle->agent, handle->audio_id, 2,
						instance->server, instance->port,
						turnrest_credentials->username, turnrest_credentials->password,
						instance->transport);
					if(!ok) {
						JANUS_LOG(LOG_WARN, "Could not set TURN server, is the address correct? (%s:%"SCNu16")\n",
							instance->server, instance->port);
					}
					server = server->next;
				}
#endif
			}
			audio_rtcp->stream = audio_stream;
			janus_refcount_increase(&audio_stream->ref);
			audio_rtcp->stream_id = audio_stream->stream_id;
			audio_rtcp->component_id = 2;
			audio_rtcp->candidates = NULL;
			audio_rtcp->local_candidates = NULL;
			audio_rtcp->remote_candidates = NULL;
			audio_rtcp->selected_pair = NULL;
			audio_rtcp->process_started = FALSE;
			audio_rtcp->source = NULL;
			audio_rtcp->dtls = NULL;
			audio_rtcp->retransmit_buffer = NULL;
			audio_rtcp->retransmit_log_ts = 0;
			audio_rtcp->retransmit_recent_cnt = 0;
			janus_ice_stats_reset(&audio_rtcp->in_stats);
			janus_ice_stats_reset(&audio_rtcp->out_stats);
			janus_mutex_init(&audio_rtcp->mutex);
			g_hash_table_insert(audio_stream->components, GUINT_TO_POINTER(2), audio_rtcp);
			audio_stream->rtcp_component = audio_rtcp;
#ifdef HAVE_PORTRANGE
		/* FIXME: libnice supports this since 0.1.0, but the 0.1.3 on Fedora fails with an undefined reference! */
			nice_agent_set_port_range(handle->agent, handle->audio_id, 2, rtp_range_min, rtp_range_max);
#endif
		}
		nice_agent_gather_candidates(handle->agent, handle->audio_id);
		nice_agent_attach_recv(handle->agent, handle->audio_id, 1, g_main_loop_get_context (handle->iceloop), janus_ice_cb_nice_recv, audio_rtp);
		if(!janus_flags_is_set(&handle->webrtc_flags, JANUS_ICE_HANDLE_WEBRTC_RTCPMUX) && audio_rtcp != NULL)
			nice_agent_attach_recv(handle->agent, handle->audio_id, 2, g_main_loop_get_context (handle->iceloop), janus_ice_cb_nice_recv, audio_rtcp);
	}
	if(video && (!audio || !janus_flags_is_set(&handle->webrtc_flags, JANUS_ICE_HANDLE_WEBRTC_BUNDLE))) {
		/* Add a video stream */
		handle->streams_num++;
		handle->video_id = nice_agent_add_stream (handle->agent, janus_flags_is_set(&handle->webrtc_flags, JANUS_ICE_HANDLE_WEBRTC_RTCPMUX) ? 1 : 2);
		janus_ice_stream *video_stream = (janus_ice_stream *)g_malloc0(sizeof(janus_ice_stream));
		if(video_stream == NULL) {
			JANUS_LOG(LOG_FATAL, "Memory error!\n");
			return -1;
		}
		g_atomic_int_set(&video_stream->destroyed, 0);
		janus_refcount_init(&video_stream->ref, janus_ice_stream_free);
		handle->video_mid = NULL;
		video_stream->handle = handle;
		janus_refcount_increase(&handle->ref);
		video_stream->stream_id = handle->video_id;
		video_stream->cdone = 0;
		video_stream->payload_type = -1;
		video_stream->disabled = FALSE;
		/* FIXME By default, if we're being called we're DTLS clients, but this may be changed by ICE... */
		video_stream->dtls_role = offer ? JANUS_DTLS_ROLE_CLIENT : JANUS_DTLS_ROLE_ACTPASS;
		video_stream->video_ssrc = janus_random_uint32();	/* FIXME Should we look for conflicts? */
		video_stream->video_ssrc_peer = 0;	/* FIXME Right now we don't know what this will be */
		video_stream->video_ssrc_peer_rtx = 0;	/* FIXME Right now we don't know what this will be */
		video_stream->audio_ssrc = 0;
		video_stream->audio_ssrc_peer = 0;
		video_stream->video_rtcp_ctx = g_malloc0(sizeof(rtcp_context));
		video_stream->video_rtcp_ctx->tb = 90000;
		video_stream->components = g_hash_table_new(NULL, NULL);
		janus_mutex_init(&video_stream->mutex);
		g_hash_table_insert(handle->streams, GUINT_TO_POINTER(handle->video_id), video_stream);
		if(!have_turnrest_credentials) {
			/* No TURN REST API server and credentials, any static ones? */
			if(janus_turn_server != NULL) {
				/* We need relay candidates as well */
				gboolean ok = nice_agent_set_relay_info(handle->agent, handle->video_id, 1,
					janus_turn_server, janus_turn_port, janus_turn_user, janus_turn_pwd, janus_turn_type);
				if(!ok) {
					JANUS_LOG(LOG_WARN, "Could not set TURN server, is the address correct? (%s:%"SCNu16")\n",
						janus_turn_server, janus_turn_port);
				}
			}
#ifdef HAVE_LIBCURL
		} else {
			/* We need relay candidates as well: add all those we got */
			GList *server = turnrest_credentials->servers;
			while(server != NULL) {
				janus_turnrest_instance *instance = (janus_turnrest_instance *)server->data;
				gboolean ok = nice_agent_set_relay_info(handle->agent, handle->video_id, 1,
					instance->server, instance->port,
					turnrest_credentials->username, turnrest_credentials->password,
					instance->transport);
				if(!ok) {
					JANUS_LOG(LOG_WARN, "Could not set TURN server, is the address correct? (%s:%"SCNu16")\n",
						instance->server, instance->port);
				}
				server = server->next;
			}
#endif
		}
		handle->video_stream = video_stream;
		janus_ice_component *video_rtp = (janus_ice_component *)g_malloc0(sizeof(janus_ice_component));
		if(video_rtp == NULL) {
			JANUS_LOG(LOG_FATAL, "Memory error!\n");
			return -1;
		}
		g_atomic_int_set(&video_rtp->destroyed, 0);
		janus_refcount_init(&video_rtp->ref, janus_ice_component_free);
		video_rtp->stream = video_stream;
		janus_refcount_increase(&video_stream->ref);
		video_rtp->stream_id = video_stream->stream_id;
		video_rtp->component_id = 1;
		video_rtp->candidates = NULL;
		video_rtp->local_candidates = NULL;
		video_rtp->remote_candidates = NULL;
		video_rtp->selected_pair = NULL;
		video_rtp->process_started = FALSE;
		video_rtp->source = NULL;
		video_rtp->dtls = NULL;
		video_rtp->retransmit_buffer = NULL;
		video_rtp->retransmit_log_ts = 0;
		video_rtp->retransmit_recent_cnt = 0;
		video_rtp->nack_sent_log_ts = 0;
		video_rtp->nack_sent_recent_cnt = 0;
		video_rtp->last_seqs_audio = NULL;
		video_rtp->last_seqs_video = NULL;
		janus_ice_stats_reset(&video_rtp->in_stats);
		janus_ice_stats_reset(&video_rtp->out_stats);
		janus_mutex_init(&video_rtp->mutex);
		g_hash_table_insert(video_stream->components, GUINT_TO_POINTER(1), video_rtp);
		video_stream->rtp_component = video_rtp;
#ifdef HAVE_PORTRANGE
		/* FIXME: libnice supports this since 0.1.0, but the 0.1.3 on Fedora fails with an undefined reference! */
		nice_agent_set_port_range(handle->agent, handle->video_id, 1, rtp_range_min, rtp_range_max);
#endif
		janus_ice_component *video_rtcp = NULL;
		if(!janus_flags_is_set(&handle->webrtc_flags, JANUS_ICE_HANDLE_WEBRTC_RTCPMUX)) {
			video_rtcp = (janus_ice_component *)g_malloc0(sizeof(janus_ice_component));
			if(video_rtcp == NULL) {
				JANUS_LOG(LOG_FATAL, "Memory error!\n");
				return -1;
			}
			g_atomic_int_set(&video_rtcp->destroyed, 0);
			janus_refcount_init(&video_rtcp->ref, janus_ice_component_free);
			if(!have_turnrest_credentials) {
				/* No TURN REST API server and credentials, any static ones? */
				if(janus_turn_server != NULL) {
					/* We need relay candidates as well */
					gboolean ok = nice_agent_set_relay_info(handle->agent, handle->video_id, 2,
						janus_turn_server, janus_turn_port, janus_turn_user, janus_turn_pwd, janus_turn_type);
					if(!ok) {
						JANUS_LOG(LOG_WARN, "Could not set TURN server, is the address correct? (%s:%"SCNu16")\n",
							janus_turn_server, janus_turn_port);
					}
				}
#ifdef HAVE_LIBCURL
			} else {
				/* We need relay candidates as well: add all those we got */
				GList *server = turnrest_credentials->servers;
				while(server != NULL) {
					janus_turnrest_instance *instance = (janus_turnrest_instance *)server->data;
					gboolean ok = nice_agent_set_relay_info(handle->agent, handle->video_id, 2,
						instance->server, instance->port,
						turnrest_credentials->username, turnrest_credentials->password,
						instance->transport);
					if(!ok) {
						JANUS_LOG(LOG_WARN, "Could not set TURN server, is the address correct? (%s:%"SCNu16")\n",
							instance->server, instance->port);
					}
					server = server->next;
				}
#endif
			}
			video_rtcp->stream = video_stream;
			janus_refcount_increase(&video_stream->ref);
			video_rtcp->stream_id = video_stream->stream_id;
			video_rtcp->component_id = 2;
			video_rtcp->candidates = NULL;
			video_rtcp->local_candidates = NULL;
			video_rtcp->remote_candidates = NULL;
			video_rtcp->selected_pair = NULL;
			video_rtcp->process_started = FALSE;
			video_rtcp->source = NULL;
			video_rtcp->dtls = NULL;
			video_rtcp->retransmit_buffer = NULL;
			video_rtcp->retransmit_log_ts = 0;
			video_rtcp->retransmit_recent_cnt = 0;
			janus_ice_stats_reset(&video_rtcp->in_stats);
			janus_ice_stats_reset(&video_rtcp->out_stats);
			janus_mutex_init(&video_rtcp->mutex);
			g_hash_table_insert(video_stream->components, GUINT_TO_POINTER(2), video_rtcp);
			video_stream->rtcp_component = video_rtcp;
#ifdef HAVE_PORTRANGE
			/* FIXME: libnice supports this since 0.1.0, but the 0.1.3 on Fedora fails with an undefined reference! */
			nice_agent_set_port_range(handle->agent, handle->video_id, 2, rtp_range_min, rtp_range_max);
#endif
		}
		nice_agent_gather_candidates(handle->agent, handle->video_id);
		nice_agent_attach_recv(handle->agent, handle->video_id, 1, g_main_loop_get_context (handle->iceloop), janus_ice_cb_nice_recv, video_rtp);
		if(!janus_flags_is_set(&handle->webrtc_flags, JANUS_ICE_HANDLE_WEBRTC_RTCPMUX) && video_rtcp != NULL)
			nice_agent_attach_recv(handle->agent, handle->video_id, 2, g_main_loop_get_context (handle->iceloop), janus_ice_cb_nice_recv, video_rtcp);
	}
#ifndef HAVE_SCTP
	handle->data_id = 0;
	handle->data_stream = NULL;
#else
	if(data && ((!audio && !video) || !janus_flags_is_set(&handle->webrtc_flags, JANUS_ICE_HANDLE_WEBRTC_BUNDLE))) {
		/* Add a SCTP/DataChannel stream */
		handle->streams_num++;
		handle->data_id = nice_agent_add_stream (handle->agent, 1);
		janus_ice_stream *data_stream = (janus_ice_stream *)g_malloc0(sizeof(janus_ice_stream));
		if(data_stream == NULL) {
			JANUS_LOG(LOG_FATAL, "Memory error!\n");
			return -1;
		}
		g_atomic_int_set(&data_stream->destroyed, 0);
		janus_refcount_init(&data_stream->ref, janus_ice_stream_free);
		handle->data_mid = NULL;
		if(!have_turnrest_credentials) {
			/* No TURN REST API server and credentials, any static ones? */
			if(janus_turn_server != NULL) {
				/* We need relay candidates as well */
				gboolean ok = nice_agent_set_relay_info(handle->agent, handle->data_id, 1,
					janus_turn_server, janus_turn_port, janus_turn_user, janus_turn_pwd, janus_turn_type);
				if(!ok) {
					JANUS_LOG(LOG_WARN, "Could not set TURN server, is the address correct? (%s:%"SCNu16")\n",
						janus_turn_server, janus_turn_port);
				}
			}
#ifdef HAVE_LIBCURL
		} else {
			/* We need relay candidates as well: add all those we got */
			GList *server = turnrest_credentials->servers;
			while(server != NULL) {
				janus_turnrest_instance *instance = (janus_turnrest_instance *)server->data;
				gboolean ok = nice_agent_set_relay_info(handle->agent, handle->data_id, 1,
					instance->server, instance->port,
					turnrest_credentials->username, turnrest_credentials->password,
					instance->transport);
				if(!ok) {
					JANUS_LOG(LOG_WARN, "Could not set TURN server, is the address correct? (%s:%"SCNu16")\n",
						instance->server, instance->port);
				}
				server = server->next;
			}
#endif
		}
		data_stream->handle = handle;
		janus_refcount_increase(&handle->ref);
		data_stream->stream_id = handle->data_id;
		data_stream->cdone = 0;
		data_stream->payload_type = -1;
		data_stream->disabled = FALSE;
		/* FIXME By default, if we're being called we're DTLS clients, but this may be changed by ICE... */
		data_stream->dtls_role = offer ? JANUS_DTLS_ROLE_CLIENT : JANUS_DTLS_ROLE_ACTPASS;
		data_stream->components = g_hash_table_new(NULL, NULL);
		janus_mutex_init(&data_stream->mutex);
		g_hash_table_insert(handle->streams, GUINT_TO_POINTER(handle->data_id), data_stream);
		handle->data_stream = data_stream;
		janus_ice_component *data_component = (janus_ice_component *)g_malloc0(sizeof(janus_ice_component));
		if(data_component == NULL) {
			JANUS_LOG(LOG_FATAL, "Memory error!\n");
			return -1;
		}
		g_atomic_int_set(&data_component->destroyed, 0);
		janus_refcount_init(&data_component->ref, janus_ice_component_free);
		data_component->stream = data_stream;
		janus_refcount_increase(&data_stream->ref);
		data_component->stream_id = data_component->stream_id;
		data_component->component_id = 1;
		data_component->candidates = NULL;
		data_component->local_candidates = NULL;
		data_component->remote_candidates = NULL;
		data_component->selected_pair = NULL;
		data_component->process_started = FALSE;
		data_component->source = NULL;
		data_component->dtls = NULL;
		data_component->retransmit_buffer = NULL;
		data_component->retransmit_log_ts = 0;
		data_component->retransmit_recent_cnt = 0;
		janus_ice_stats_reset(&data_component->in_stats);
		janus_ice_stats_reset(&data_component->out_stats);
		janus_mutex_init(&data_component->mutex);
		g_hash_table_insert(data_stream->components, GUINT_TO_POINTER(1), data_component);
		data_stream->rtp_component = data_component;	/* We use the component called 'RTP' for data */
#ifdef HAVE_PORTRANGE
		/* FIXME: libnice supports this since 0.1.0, but the 0.1.3 on Fedora fails with an undefined reference! */
		nice_agent_set_port_range(handle->agent, handle->data_id, 1, rtp_range_min, rtp_range_max);
#endif
		nice_agent_gather_candidates(handle->agent, handle->data_id);
		nice_agent_attach_recv(handle->agent, handle->data_id, 1, g_main_loop_get_context (handle->iceloop), janus_ice_cb_nice_recv, data_component);
	}
#endif
#ifdef HAVE_LIBCURL
	if(turnrest_credentials != NULL) {
		janus_turnrest_response_destroy(turnrest_credentials);
		turnrest_credentials = NULL;
	}
#endif
	return 0;
}

void *janus_ice_send_thread(void *data) {
	janus_ice_handle *handle = (janus_ice_handle *)data;
	janus_refcount_increase(&handle->ref);
	janus_session *session = (janus_session *)handle->session;
	JANUS_LOG(LOG_VERB, "[%"SCNu64"] ICE send thread started...; %p\n", handle->handle_id, handle);
	janus_ice_queued_packet *pkt = NULL;
	gint64 before = janus_get_monotonic_time(),
		audio_rtcp_last_rr = before, audio_rtcp_last_sr = before, audio_last_event = before,
		video_rtcp_last_rr = before, video_rtcp_last_sr = before, video_last_event = before,
		last_nack_cleanup = before;
	while(!janus_flags_is_set(&handle->webrtc_flags, JANUS_ICE_HANDLE_WEBRTC_ALERT)) {
		if(handle->queued_packets != NULL) {
			pkt = g_async_queue_timeout_pop(handle->queued_packets, 500000);
		} else {
			g_usleep(100000);
		}
		/* First of all, let's see if everything's fine on the recv side */
		gint64 now = janus_get_monotonic_time();
		if(now-before >= G_USEC_PER_SEC) {
			if(handle->audio_stream && handle->audio_stream->rtp_component) {
				janus_ice_component *component = handle->audio_stream->rtp_component;
				GList *lastitem = g_list_last(component->in_stats.audio_bytes_lastsec);
				janus_ice_stats_item *last = lastitem ? ((janus_ice_stats_item *)lastitem->data) : NULL;
				if(!component->in_stats.audio_notified_lastsec && last && now-last->when >= G_USEC_PER_SEC) {
					/* Notify that we missed more than a second of audio! */
					component->in_stats.audio_notified_lastsec = TRUE;
					JANUS_LOG(LOG_WARN, "[%"SCNu64"] Didn't receive audio for more than a second...\n", handle->handle_id);
					janus_ice_notify_media(handle, FALSE, FALSE);
				}
				if(!component->in_stats.video_notified_lastsec && janus_flags_is_set(&handle->webrtc_flags, JANUS_ICE_HANDLE_WEBRTC_BUNDLE)) {
					lastitem = g_list_last(component->in_stats.video_bytes_lastsec);
					last = lastitem ? ((janus_ice_stats_item *)lastitem->data) : NULL;
					if(last && now-last->when >= G_USEC_PER_SEC) {
						/* Notify that we missed more than a second of video! */
						component->in_stats.video_notified_lastsec = TRUE;
						JANUS_LOG(LOG_WARN, "[%"SCNu64"] Didn't receive video for more than a second...\n", handle->handle_id);
						janus_ice_notify_media(handle, TRUE, FALSE);
					}
				}
			}
			if(handle->video_stream && handle->video_stream->rtp_component) {
				janus_ice_component *component = handle->video_stream->rtp_component;
				GList *lastitem = g_list_last(component->in_stats.video_bytes_lastsec);
				janus_ice_stats_item *last = lastitem ? ((janus_ice_stats_item *)lastitem->data) : NULL;
				if(!component->in_stats.video_notified_lastsec && last && now-last->when >= G_USEC_PER_SEC) {
					/* Notify that we missed more than a second of video! */
					component->in_stats.video_notified_lastsec = TRUE;
					JANUS_LOG(LOG_WARN, "[%"SCNu64"] Didn't receive video for more than a second...\n", handle->handle_id);
					janus_ice_notify_media(handle, TRUE, FALSE);
				}
			}
			before = now;
		}
		/* Let's check if it's time to send a RTCP RR as well */
		if(now-audio_rtcp_last_rr >= 5*G_USEC_PER_SEC) {
			janus_ice_stream *stream = handle->audio_stream;
			if(handle->audio_stream && stream->audio_rtcp_ctx && stream->audio_rtcp_ctx->rtp_recvd) {
				/* Create a RR */
				int rrlen = 32;
				char rtcpbuf[32];
				rtcp_rr *rr = (rtcp_rr *)&rtcpbuf;
				rr->header.version = 2;
				rr->header.type = RTCP_RR;
				rr->header.rc = 1;
				rr->header.length = htons((rrlen/4)-1);
				janus_rtcp_report_block(stream->audio_rtcp_ctx, &rr->rb[0]);
				/* Enqueue it, we'll send it later */
				janus_ice_relay_rtcp_internal(handle, 0, rtcpbuf, 32, FALSE);
			}
			audio_rtcp_last_rr = now;
		}
		if(now-video_rtcp_last_rr >= 5*G_USEC_PER_SEC) {
			janus_ice_stream *stream = janus_flags_is_set(&handle->webrtc_flags, JANUS_ICE_HANDLE_WEBRTC_BUNDLE) ? (handle->audio_stream ? handle->audio_stream : handle->video_stream) : (handle->video_stream);
			if(stream) {
				if(stream->video_rtcp_ctx && stream->video_rtcp_ctx->rtp_recvd) {
					/* Create a RR */
					int rrlen = 32;
					char rtcpbuf[32];
					rtcp_rr *rr = (rtcp_rr *)&rtcpbuf;
					rr->header.version = 2;
					rr->header.type = RTCP_RR;
					rr->header.rc = 1;
					rr->header.length = htons((rrlen/4)-1);
					janus_rtcp_report_block(stream->video_rtcp_ctx, &rr->rb[0]);
					/* Enqueue it, we'll send it later */
					janus_ice_relay_rtcp_internal(handle, 1, rtcpbuf, 32, FALSE);
				}
			}
			video_rtcp_last_rr = now;
		}
		/* Do the same with SR/SDES */
		if(now-audio_rtcp_last_sr >= 500000) {
			janus_ice_stream *stream = handle->audio_stream;
			if(stream && stream->rtp_component && stream->rtp_component->out_stats.audio_packets > 0) {
				/* Create a SR/SDES compound */
				int srlen = 28;
				int sdeslen = 20;
				char rtcpbuf[srlen+sdeslen];
				rtcp_sr *sr = (rtcp_sr *)&rtcpbuf;
				sr->header.version = 2;
				sr->header.type = RTCP_SR;
				sr->header.rc = 0;
				sr->header.length = htons((srlen/4)-1);
				struct timeval tv;
				gettimeofday(&tv, NULL);
				uint32_t s = tv.tv_sec + 2208988800u;
				uint32_t u = tv.tv_usec;
				uint32_t f = (u << 12) + (u << 8) - ((u * 3650) >> 6);
				sr->si.ntp_ts_msw = htonl(s);
				sr->si.ntp_ts_lsw = htonl(f);
				/* Compute an RTP timestamp coherent with the NTP one */
				rtcp_context *rtcp_ctx = stream->audio_rtcp_ctx;
				if(rtcp_ctx == NULL) {
					sr->si.rtp_ts = htonl(stream->audio_last_ts);	/* FIXME */
				} else {
					int64_t ntp = tv.tv_sec*G_USEC_PER_SEC + tv.tv_usec;
					if(rtcp_ctx->fsr_ts == 0)
						rtcp_ctx->fsr_ts = ntp;
					uint32_t rtp_ts = ((ntp-rtcp_ctx->fsr_ts)/1000)*(rtcp_ctx->tb/1000);
					sr->si.rtp_ts = htonl(rtp_ts);
				}
				sr->si.s_packets = htonl(stream->rtp_component->out_stats.audio_packets);
				sr->si.s_octets = htonl(stream->rtp_component->out_stats.audio_bytes);
				rtcp_sdes *sdes = (rtcp_sdes *)&rtcpbuf[28];
				janus_rtcp_sdes((char *)sdes, sdeslen, "janusaudio", 10);
				/* Enqueue it, we'll send it later */
				janus_ice_relay_rtcp_internal(handle, 0, rtcpbuf, srlen+sdeslen, FALSE);
			}
			audio_rtcp_last_sr = now;
		}
		if(now-video_rtcp_last_sr >= 500000) {
			janus_ice_stream *stream = janus_flags_is_set(&handle->webrtc_flags, JANUS_ICE_HANDLE_WEBRTC_BUNDLE) ? (handle->audio_stream ? handle->audio_stream : handle->video_stream) : (handle->video_stream);
			if(stream && stream->rtp_component && stream->rtp_component->out_stats.video_packets > 0) {
				/* Create a SR/SDES compound */
				int srlen = 28;
				int sdeslen = 20;
				char rtcpbuf[srlen+sdeslen];
				rtcp_sr *sr = (rtcp_sr *)&rtcpbuf;
				sr->header.version = 2;
				sr->header.type = RTCP_SR;
				sr->header.rc = 0;
				sr->header.length = htons((srlen/4)-1);
				struct timeval tv;
				gettimeofday(&tv, NULL);
				uint32_t s = tv.tv_sec + 2208988800u;
				uint32_t u = tv.tv_usec;
				uint32_t f = (u << 12) + (u << 8) - ((u * 3650) >> 6);
				sr->si.ntp_ts_msw = htonl(s);
				sr->si.ntp_ts_lsw = htonl(f);
				/* Compute an RTP timestamp coherent with the NTP one */
				rtcp_context *rtcp_ctx = stream->video_rtcp_ctx;
				if(rtcp_ctx == NULL) {
					sr->si.rtp_ts = htonl(stream->video_last_ts);	/* FIXME */
				} else {
					int64_t ntp = tv.tv_sec*G_USEC_PER_SEC + tv.tv_usec;
					if(rtcp_ctx->fsr_ts == 0)
						rtcp_ctx->fsr_ts = ntp;
					uint32_t rtp_ts = ((ntp-rtcp_ctx->fsr_ts)/1000)*(rtcp_ctx->tb/1000);
					sr->si.rtp_ts = htonl(rtp_ts);
				}
				sr->si.s_packets = htonl(stream->rtp_component->out_stats.video_packets);
				sr->si.s_octets = htonl(stream->rtp_component->out_stats.video_bytes);
				rtcp_sdes *sdes = (rtcp_sdes *)&rtcpbuf[28];
				janus_rtcp_sdes((char *)sdes, sdeslen, "janusvideo", 10);
				/* Enqueue it, we'll send it later */
				janus_ice_relay_rtcp_internal(handle, 1, rtcpbuf, srlen+sdeslen, FALSE);
			}
			video_rtcp_last_sr = now;
		}
		/* We tell event handlers once per second about RTCP-related stuff
		 * FIXME Should we really do this here? Would this slow down this thread and add delay? */
		if(now-audio_last_event >= G_USEC_PER_SEC) {
			if(janus_events_is_enabled() && janus_flags_is_set(&handle->webrtc_flags, JANUS_ICE_HANDLE_WEBRTC_HAS_AUDIO)) {
				janus_ice_stream *stream = handle->audio_stream;
				if(stream && stream->audio_rtcp_ctx) {
					json_t *info = json_object();
					json_object_set_new(info, "media", json_string("audio"));
					json_object_set_new(info, "base", json_integer(stream->audio_rtcp_ctx->tb));
					json_object_set_new(info, "lsr", json_integer(janus_rtcp_context_get_lsr(stream->audio_rtcp_ctx)));
					json_object_set_new(info, "lost", json_integer(janus_rtcp_context_get_lost_all(stream->audio_rtcp_ctx, FALSE)));
					json_object_set_new(info, "lost-by-remote", json_integer(janus_rtcp_context_get_lost_all(stream->audio_rtcp_ctx, TRUE)));
					json_object_set_new(info, "jitter-local", json_integer(janus_rtcp_context_get_jitter(stream->audio_rtcp_ctx, FALSE)));
					json_object_set_new(info, "jitter-remote", json_integer(janus_rtcp_context_get_jitter(stream->audio_rtcp_ctx, TRUE)));
					if(stream->rtp_component) {
						json_object_set_new(info, "packets-received", json_integer(stream->rtp_component->in_stats.audio_packets));
						json_object_set_new(info, "packets-sent", json_integer(stream->rtp_component->out_stats.audio_packets));
						json_object_set_new(info, "bytes-received", json_integer(stream->rtp_component->in_stats.audio_bytes));
						json_object_set_new(info, "bytes-sent", json_integer(stream->rtp_component->out_stats.audio_bytes));
						json_object_set_new(info, "nacks-received", json_integer(stream->rtp_component->in_stats.audio_nacks));
						json_object_set_new(info, "nacks-sent", json_integer(stream->rtp_component->out_stats.audio_nacks));
					}
					janus_events_notify_handlers(JANUS_EVENT_TYPE_MEDIA, session->session_id, handle->handle_id, info);
				}
			}
			audio_last_event = now;
		}
		if(now-video_last_event >= G_USEC_PER_SEC) {
			if(janus_events_is_enabled() && janus_flags_is_set(&handle->webrtc_flags, JANUS_ICE_HANDLE_WEBRTC_HAS_VIDEO)) {
				janus_ice_stream *stream = janus_flags_is_set(&handle->webrtc_flags, JANUS_ICE_HANDLE_WEBRTC_BUNDLE) ? (handle->audio_stream ? handle->audio_stream : handle->video_stream) : (handle->video_stream);
				if(stream && stream->video_rtcp_ctx) {
					json_t *info = json_object();
					json_object_set_new(info, "media", json_string("video"));
					json_object_set_new(info, "base", json_integer(stream->video_rtcp_ctx->tb));
					json_object_set_new(info, "lsr", json_integer(janus_rtcp_context_get_lsr(stream->video_rtcp_ctx)));
					json_object_set_new(info, "lost", json_integer(janus_rtcp_context_get_lost_all(stream->video_rtcp_ctx, FALSE)));
					json_object_set_new(info, "lost-by-remote", json_integer(janus_rtcp_context_get_lost_all(stream->video_rtcp_ctx, TRUE)));
					json_object_set_new(info, "jitter-local", json_integer(janus_rtcp_context_get_jitter(stream->video_rtcp_ctx, FALSE)));
					json_object_set_new(info, "jitter-remote", json_integer(janus_rtcp_context_get_jitter(stream->video_rtcp_ctx, TRUE)));
					if(stream->rtp_component) {
						json_object_set_new(info, "packets-received", json_integer(stream->rtp_component->in_stats.video_packets));
						json_object_set_new(info, "packets-sent", json_integer(stream->rtp_component->out_stats.video_packets));
						json_object_set_new(info, "bytes-received", json_integer(stream->rtp_component->in_stats.video_bytes));
						json_object_set_new(info, "bytes-sent", json_integer(stream->rtp_component->out_stats.video_bytes));
						json_object_set_new(info, "nacks-received", json_integer(stream->rtp_component->in_stats.video_nacks));
						json_object_set_new(info, "nacks-sent", json_integer(stream->rtp_component->out_stats.video_nacks));
					}
					janus_events_notify_handlers(JANUS_EVENT_TYPE_MEDIA, session->session_id, handle->handle_id, info);
				}
			}
			video_last_event = now;
		}
		/* Should we clean up old NACK buffers? (we check each 1/4 of the max_nack_queue time) */
		if(max_nack_queue > 0 && (now-last_nack_cleanup >= (max_nack_queue*250))) {
			/* Check if we do for both streams */
			janus_cleanup_nack_buffer(now, handle->audio_stream);
			janus_cleanup_nack_buffer(now, handle->video_stream);
			last_nack_cleanup = now;
		}

		/* Now let's get on with the packets */
		if(pkt == NULL) {
			continue;
		}
		if(pkt == &janus_ice_dtls_alert) {
			/* The session is over, send an alert on all streams and components */
			if(handle->streams != NULL) {
				if(handle->audio_stream) {
					janus_ice_stream *stream = handle->audio_stream;
					if(stream->rtp_component)
						janus_dtls_srtp_send_alert(stream->rtp_component->dtls);
					if(stream->rtcp_component)
						janus_dtls_srtp_send_alert(stream->rtcp_component->dtls);
				}
				if(handle->video_stream) {
					janus_ice_stream *stream = handle->video_stream;
					if(stream->rtp_component)
						janus_dtls_srtp_send_alert(stream->rtp_component->dtls);
					if(stream->rtcp_component)
						janus_dtls_srtp_send_alert(stream->rtcp_component->dtls);
				}
				if(handle->data_stream) {
					janus_ice_stream *stream = handle->data_stream;
					if(stream->rtp_component)
						janus_dtls_srtp_send_alert(stream->rtp_component->dtls);
					if(stream->rtcp_component)
						janus_dtls_srtp_send_alert(stream->rtcp_component->dtls);
				}
			}
			continue;
		}
		if(pkt->data == NULL) {
			g_free(pkt);
			pkt = NULL;
			continue;
		}
		if(pkt->control) {
			/* RTCP */
			int video = (pkt->type == JANUS_ICE_PACKET_VIDEO);
			janus_ice_stream *stream = janus_flags_is_set(&handle->webrtc_flags, JANUS_ICE_HANDLE_WEBRTC_BUNDLE) ? (handle->audio_stream ? handle->audio_stream : handle->video_stream) : (video ? handle->video_stream : handle->audio_stream);
			if(!stream) {
				g_free(pkt->data);
				pkt->data = NULL;
				g_free(pkt);
				pkt = NULL;
				continue;
			}
			janus_ice_component *component = janus_flags_is_set(&handle->webrtc_flags, JANUS_ICE_HANDLE_WEBRTC_RTCPMUX) ? stream->rtp_component : stream->rtcp_component;
			if(!component) {
				g_free(pkt->data);
				pkt->data = NULL;
				g_free(pkt);
				pkt = NULL;
				continue;
			}
			if(!stream->cdone) {
				if(!janus_flags_is_set(&handle->webrtc_flags, JANUS_ICE_HANDLE_WEBRTC_ALERT) && !stream->noerrorlog) {
					JANUS_LOG(LOG_ERR, "[%"SCNu64"]     %s candidates not gathered yet for stream??\n", handle->handle_id, video ? "video" : "audio");
					stream->noerrorlog = 1;	/* Don't flood with the same error all over again */
				}
				g_free(pkt->data);
				pkt->data = NULL;
				g_free(pkt);
				pkt = NULL;
				continue;
			}
			stream->noerrorlog = 0;
			if(!component->dtls || !component->dtls->srtp_valid || !component->dtls->srtp_out) {
				if(!janus_flags_is_set(&handle->webrtc_flags, JANUS_ICE_HANDLE_WEBRTC_ALERT) && !component->noerrorlog) {
					JANUS_LOG(LOG_WARN, "[%"SCNu64"]     %s stream (#%u) component has no valid SRTP session (yet?)\n", handle->handle_id, video ? "video" : "audio", stream->stream_id);
					component->noerrorlog = 1;	/* Don't flood with the same error all over again */
				}
				g_free(pkt->data);
				pkt->data = NULL;
				g_free(pkt);
				pkt = NULL;
				continue;
			}
			component->noerrorlog = 0;
			if(pkt->encrypted) {
				/* Already SRTCP */
				int sent = nice_agent_send(handle->agent, stream->stream_id, component->component_id, pkt->length, (const gchar *)pkt->data);
				if(sent < pkt->length) {
					JANUS_LOG(LOG_ERR, "[%"SCNu64"] ... only sent %d bytes? (was %d)\n", handle->handle_id, sent, pkt->length);
				}
			} else {
				/* Check if there's anything we need to do before sending */
				uint64_t bitrate = janus_rtcp_get_remb(pkt->data, pkt->length);
				if(bitrate > 0) {
					/* There's a REMB, prepend a RR as it won't work otherwise */
					int rrlen = 32;
					char *rtcpbuf = g_malloc0(rrlen+pkt->length);
					rtcp_rr *rr = (rtcp_rr *)rtcpbuf;
					rr->header.version = 2;
					rr->header.type = RTCP_RR;
					rr->header.rc = 1;
					rr->header.length = htons((rrlen/4)-1);
					janus_ice_stream *stream = janus_flags_is_set(&handle->webrtc_flags, JANUS_ICE_HANDLE_WEBRTC_BUNDLE) ? (handle->audio_stream ? handle->audio_stream : handle->video_stream) : (handle->video_stream);
					if(stream && stream->video_rtcp_ctx && stream->video_rtcp_ctx->rtp_recvd)
						janus_rtcp_report_block(stream->video_rtcp_ctx, &rr->rb[0]);
					/* Append REMB */
					memcpy(rtcpbuf+rrlen, pkt->data, pkt->length);
					/* Free old packet and update */
					char *prev_data = pkt->data;
					pkt->data = rtcpbuf;
					pkt->length = rrlen+pkt->length;
					g_clear_pointer(&prev_data, g_free);
				}
				/* FIXME Copy in a buffer and fix SSRC */
				char sbuf[JANUS_BUFSIZE];
				memcpy(sbuf, pkt->data, pkt->length);
				/* Fix all SSRCs! */
				if(!janus_flags_is_set(&handle->webrtc_flags, JANUS_ICE_HANDLE_WEBRTC_PLAN_B)) {
					JANUS_LOG(LOG_HUGE, "[%"SCNu64"] Fixing SSRCs (local %u, peer %u)\n", handle->handle_id,
						video ? stream->video_ssrc : stream->audio_ssrc,
						video ? stream->video_ssrc_peer : stream->audio_ssrc_peer);
					janus_rtcp_fix_ssrc(NULL, sbuf, pkt->length, 1,
						video ? stream->video_ssrc : stream->audio_ssrc,
						video ? stream->video_ssrc_peer : stream->audio_ssrc_peer);
				} else {
					/* Plan B involved, we trust the plugin to set the right 'local' SSRC and we don't mess with it */
					JANUS_LOG(LOG_HUGE, "[%"SCNu64"] Fixing peer SSRC (Plan B, peer %u)\n", handle->handle_id,
						video ? stream->video_ssrc_peer : stream->audio_ssrc_peer);
					janus_rtcp_fix_ssrc(NULL, sbuf, pkt->length, 1, 0,
						video ? stream->video_ssrc_peer : stream->audio_ssrc_peer);
				}

				int protected = pkt->length;
				int res = 0;
				if(!janus_flags_is_set(&handle->webrtc_flags, JANUS_ICE_HANDLE_WEBRTC_PLAN_B)) {
					res = srtp_protect_rtcp(component->dtls->srtp_out, sbuf, &protected);
				} else {
					/* We need to make sure different sources don't use the SRTP context at the same time */
					janus_mutex_lock(&component->dtls->srtp_mutex);
					res = srtp_protect_rtcp(component->dtls->srtp_out, sbuf, &protected);
					janus_mutex_unlock(&component->dtls->srtp_mutex);
				}
				//~ JANUS_LOG(LOG_VERB, "[%"SCNu64"] ... SRTCP protect %s (len=%d-->%d)...\n", handle->handle_id, janus_get_srtp_error(res), pkt->length, protected);
				if(res != srtp_err_status_ok) {
					JANUS_LOG(LOG_ERR, "[%"SCNu64"] ... SRTCP protect error... %s (len=%d-->%d)...\n", handle->handle_id, janus_get_srtp_error(res), pkt->length, protected);
				} else {
					/* Shoot! */
					//~ JANUS_LOG(LOG_VERB, "[%"SCNu64"] ... Sending SRTCP packet (pt=%u, seq=%u, ts=%u)...\n", handle->handle_id,
						//~ header->paytype, ntohs(header->seq_number), ntohl(header->timestamp));
					int sent = nice_agent_send(handle->agent, stream->stream_id, component->component_id, protected, sbuf);
					if(sent < protected) {
						JANUS_LOG(LOG_ERR, "[%"SCNu64"] ... only sent %d bytes? (was %d)\n", handle->handle_id, sent, protected);
					}
				}
			}
			g_free(pkt->data);
			g_free(pkt);
			continue;
		} else {
			/* RTP or data */
			if(pkt->type == JANUS_ICE_PACKET_AUDIO || pkt->type == JANUS_ICE_PACKET_VIDEO) {
				/* RTP */
				int video = (pkt->type == JANUS_ICE_PACKET_VIDEO);
				janus_ice_stream *stream = janus_flags_is_set(&handle->webrtc_flags, JANUS_ICE_HANDLE_WEBRTC_BUNDLE) ? (handle->audio_stream ? handle->audio_stream : handle->video_stream) : (video ? handle->video_stream : handle->audio_stream);
				if(!stream) {
					g_free(pkt->data);
					pkt->data = NULL;
					g_free(pkt);
					pkt = NULL;
					continue;
				}
				janus_ice_component *component = stream->rtp_component;
				if(!component) {
					g_free(pkt->data);
					pkt->data = NULL;
					g_free(pkt);
					pkt = NULL;
					continue;
				}
				if(!stream->cdone) {
					if(!janus_flags_is_set(&handle->webrtc_flags, JANUS_ICE_HANDLE_WEBRTC_ALERT) && !stream->noerrorlog) {
						JANUS_LOG(LOG_ERR, "[%"SCNu64"]     %s candidates not gathered yet for stream??\n", handle->handle_id, video ? "video" : "audio");
						stream->noerrorlog = 1;	/* Don't flood with the same error all over again */
					}
					g_free(pkt->data);
					pkt->data = NULL;
					g_free(pkt);
					pkt = NULL;
					continue;
				}
				stream->noerrorlog = 0;
				if(!component->dtls || !component->dtls->srtp_valid || !component->dtls->srtp_out) {
					if(!janus_flags_is_set(&handle->webrtc_flags, JANUS_ICE_HANDLE_WEBRTC_ALERT) && !component->noerrorlog) {
						JANUS_LOG(LOG_WARN, "[%"SCNu64"]     %s stream component has no valid SRTP session (yet?)\n", handle->handle_id, video ? "video" : "audio");
						component->noerrorlog = 1;	/* Don't flood with the same error all over again */
					}
					g_free(pkt->data);
					pkt->data = NULL;
					g_free(pkt);
					pkt = NULL;
					continue;
				}
				component->noerrorlog = 0;
				if(pkt->encrypted) {
					/* Already RTP (probably a retransmission?) */
					rtp_header *header = (rtp_header *)pkt->data;
					JANUS_LOG(LOG_HUGE, "[%"SCNu64"] ... Retransmitting seq.nr %"SCNu16"\n\n", handle->handle_id, ntohs(header->seq_number));
					int sent = nice_agent_send(handle->agent, stream->stream_id, component->component_id, pkt->length, (const gchar *)pkt->data);
					if(sent < pkt->length) {
						JANUS_LOG(LOG_ERR, "[%"SCNu64"] ... only sent %d bytes? (was %d)\n", handle->handle_id, sent, pkt->length);
					}
				} else {
					/* FIXME Copy in a buffer and fix SSRC */
					char sbuf[JANUS_BUFSIZE];
					memcpy(sbuf, pkt->data, pkt->length);
					if(!janus_flags_is_set(&handle->webrtc_flags, JANUS_ICE_HANDLE_WEBRTC_PLAN_B)) {
						/* Overwrite SSRC */
						rtp_header *header = (rtp_header *)sbuf;
						header->ssrc = htonl(video ? stream->video_ssrc : stream->audio_ssrc);
					}
					int protected = pkt->length;
					int res = srtp_protect(component->dtls->srtp_out, sbuf, &protected);
					//~ JANUS_LOG(LOG_VERB, "[%"SCNu64"] ... SRTP protect %s (len=%d-->%d)...\n", handle->handle_id, janus_get_srtp_error(res), pkt->length, protected);
					if(res != srtp_err_status_ok) {
						rtp_header *header = (rtp_header *)sbuf;
						guint32 timestamp = ntohl(header->timestamp);
						guint16 seq = ntohs(header->seq_number);
						JANUS_LOG(LOG_ERR, "[%"SCNu64"] ... SRTP protect error... %s (len=%d-->%d, ts=%"SCNu32", seq=%"SCNu16")...\n", handle->handle_id, janus_get_srtp_error(res), pkt->length, protected, timestamp, seq);
					} else {
						/* Shoot! */
						//~ JANUS_LOG(LOG_VERB, "[%"SCNu64"] ... Sending SRTP packet (pt=%u, ssrc=%u, seq=%u, ts=%u)...\n", handle->handle_id,
							//~ header->type, ntohl(header->ssrc), ntohs(header->seq_number), ntohl(header->timestamp));
						int sent = nice_agent_send(handle->agent, stream->stream_id, component->component_id, protected, sbuf);
						if(sent < protected) {
							JANUS_LOG(LOG_ERR, "[%"SCNu64"] ... only sent %d bytes? (was %d)\n", handle->handle_id, sent, protected);
						}
						/* Update stats */
						if(sent > 0) {
							/* Update the RTCP context as well */
							rtp_header *header = (rtp_header *)sbuf;
							guint32 timestamp = ntohl(header->timestamp);
							if(pkt->type == JANUS_ICE_PACKET_AUDIO) {
								component->out_stats.audio_packets++;
								component->out_stats.audio_bytes += sent;
								stream->audio_last_ts = timestamp;
								/* Let's check if this was G.711: in case we may need to change the timestamp base */
								rtcp_context *rtcp_ctx = video ? stream->video_rtcp_ctx : stream->audio_rtcp_ctx;
								int pt = header->type;
								if((pt == 0 || pt == 8) && (rtcp_ctx->tb == 48000))
									rtcp_ctx->tb = 8000;
							} else if(pkt->type == JANUS_ICE_PACKET_VIDEO) {
								component->out_stats.video_packets++;
								component->out_stats.video_bytes += sent;
								stream->video_last_ts = timestamp;
							}
						}
						if(max_nack_queue > 0) {
							/* Save the packet for retransmissions that may be needed later */
							janus_rtp_packet *p = (janus_rtp_packet *)g_malloc0(sizeof(janus_rtp_packet));
							p->data = (char *)g_malloc0(protected);
							memcpy(p->data, sbuf, protected);
							p->length = protected;
							p->created = janus_get_monotonic_time();
							p->last_retransmit = 0;
							janus_mutex_lock(&component->mutex);
							component->retransmit_buffer = g_list_append(component->retransmit_buffer, p);
							janus_mutex_unlock(&component->mutex);
						}
					}
				}
			} else {
				/* Data */
				if(!janus_flags_is_set(&handle->webrtc_flags, JANUS_ICE_HANDLE_WEBRTC_DATA_CHANNELS)) {
					g_free(pkt->data);
					pkt->data = NULL;
					g_free(pkt);
					pkt = NULL;
					continue;
				}
#ifdef HAVE_SCTP
				janus_ice_stream *stream = handle->data_stream ? handle->data_stream : (handle->audio_stream ? handle->audio_stream : handle->video_stream);
				if(!stream) {
					g_free(pkt->data);
					pkt->data = NULL;
					g_free(pkt);
					pkt = NULL;
					continue;
				}
				janus_ice_component *component = stream->rtp_component;
				if(!component) {
					g_free(pkt->data);
					pkt->data = NULL;
					g_free(pkt);
					pkt = NULL;
					continue;
				}
				if(!stream->cdone) {
					if(!janus_flags_is_set(&handle->webrtc_flags, JANUS_ICE_HANDLE_WEBRTC_ALERT) && !stream->noerrorlog) {
						JANUS_LOG(LOG_ERR, "[%"SCNu64"]     SCTP candidates not gathered yet for stream??\n", handle->handle_id);
						stream->noerrorlog = 1;	/* Don't flood with the same error all over again */
					}
					g_free(pkt->data);
					pkt->data = NULL;
					g_free(pkt);
					pkt = NULL;
					continue;
				}
				stream->noerrorlog = 0;
				if(!component->dtls) {
					if(!janus_flags_is_set(&handle->webrtc_flags, JANUS_ICE_HANDLE_WEBRTC_ALERT) && !component->noerrorlog) {
						JANUS_LOG(LOG_WARN, "[%"SCNu64"]     SCTP stream component has no valid DTLS session (yet?)\n", handle->handle_id);
						component->noerrorlog = 1;	/* Don't flood with the same error all over again */
					}
					g_free(pkt->data);
					pkt->data = NULL;
					g_free(pkt);
					pkt = NULL;
					continue;
				}
				component->noerrorlog = 0;
				janus_dtls_wrap_sctp_data(component->dtls, pkt->data, pkt->length);
#endif
			}
			g_free(pkt->data);
			pkt->data = NULL;
			g_free(pkt);
			pkt = NULL;
			continue;
		}
	}
	JANUS_LOG(LOG_VERB, "[%"SCNu64"] ICE send thread leaving...; %p\n", handle->handle_id, handle);
	if(handle->iceloop) {
		g_main_loop_quit(handle->iceloop);
		g_main_context_wakeup(handle->icectx);
	}
	handle->send_thread = NULL;
	janus_refcount_decrease(&handle->ref);
	return NULL;
}

void janus_ice_relay_rtp(janus_ice_handle *handle, int video, char *buf, int len) {
	if(!handle || buf == NULL || len < 1)
		return;
	if((!video && !janus_flags_is_set(&handle->webrtc_flags, JANUS_ICE_HANDLE_WEBRTC_HAS_AUDIO))
			|| (video && !janus_flags_is_set(&handle->webrtc_flags, JANUS_ICE_HANDLE_WEBRTC_HAS_VIDEO)))
		return;
	/* Queue this packet */
	janus_ice_queued_packet *pkt = (janus_ice_queued_packet *)g_malloc0(sizeof(janus_ice_queued_packet));
	pkt->data = g_malloc0(len);
	memcpy(pkt->data, buf, len);
	pkt->length = len;
	pkt->type = video ? JANUS_ICE_PACKET_VIDEO : JANUS_ICE_PACKET_AUDIO;
	pkt->control = FALSE;
	pkt->encrypted = FALSE;
	if(handle->queued_packets != NULL)
		g_async_queue_push(handle->queued_packets, pkt);
}

void janus_ice_relay_rtcp_internal(janus_ice_handle *handle, int video, char *buf, int len, gboolean filter_rtcp) {
	if(!handle || buf == NULL || len < 1)
		return;
	/* We use this internal method to check whether we need to filter RTCP (e.g., to make
	 * sure we don't just forward any SR/RR from peers/plugins, but use our own) or it has
	 * already been done, and so this is actually a packet added by the ICE send thread */
	char *rtcp_buf = buf;
	int rtcp_len = len;
	if(filter_rtcp) {
		/* FIXME Strip RR/SR/SDES/NACKs/etc. */
		rtcp_buf = janus_rtcp_filter(buf, len, &rtcp_len);
		if(rtcp_buf == NULL)
			return;
	}
	if(rtcp_len < 1)
		return;
	/* Queue this packet */
	janus_ice_queued_packet *pkt = (janus_ice_queued_packet *)g_malloc0(sizeof(janus_ice_queued_packet));
	pkt->data = g_malloc0(len);
	memcpy(pkt->data, rtcp_buf, rtcp_len);
	pkt->length = rtcp_len;
	pkt->type = video ? JANUS_ICE_PACKET_VIDEO : JANUS_ICE_PACKET_AUDIO;
	pkt->control = TRUE;
	pkt->encrypted = FALSE;
	if(handle->queued_packets != NULL)
		g_async_queue_push(handle->queued_packets, pkt);
	if(rtcp_buf != buf) {
		/* We filtered the original packet, deallocate it */
		g_free(rtcp_buf);
	}
}

void janus_ice_relay_rtcp(janus_ice_handle *handle, int video, char *buf, int len) {
	janus_ice_relay_rtcp_internal(handle, video, buf, len, TRUE);
}

#ifdef HAVE_SCTP
void janus_ice_relay_data(janus_ice_handle *handle, char *buf, int len) {
	if(!handle || buf == NULL || len < 1)
		return;
	/* Queue this packet */
	janus_ice_queued_packet *pkt = (janus_ice_queued_packet *)g_malloc0(sizeof(janus_ice_queued_packet));
	pkt->data = g_malloc0(len);
	memcpy(pkt->data, buf, len);
	pkt->length = len;
	pkt->type = JANUS_ICE_PACKET_DATA;
	pkt->control = FALSE;
	pkt->encrypted = FALSE;
	if(handle->queued_packets != NULL)
		g_async_queue_push(handle->queued_packets, pkt);
}
#endif

void janus_ice_dtls_handshake_done(janus_ice_handle *handle, janus_ice_component *component) {
	if(!handle || !component)
		return;
	JANUS_LOG(LOG_VERB, "[%"SCNu64"] The DTLS handshake for the component %d in stream %d has been completed\n",
		handle->handle_id, component->component_id, component->stream_id);
	/* Check if all components are ready */
	janus_mutex_lock(&handle->mutex);
	if(handle->audio_stream && !handle->audio_stream->disabled) {
		if(handle->audio_stream->rtp_component && (!handle->audio_stream->rtp_component->dtls ||
				!handle->audio_stream->rtp_component->dtls->srtp_valid)) {
			/* Still waiting for this component to become ready */
			janus_mutex_unlock(&handle->mutex);
			return;
		}
		if(handle->audio_stream->rtcp_component && (!handle->audio_stream->rtcp_component->dtls ||
				!handle->audio_stream->rtcp_component->dtls->srtp_valid)) {
			/* Still waiting for this component to become ready */
			janus_mutex_unlock(&handle->mutex);
			return;
		}
	}
	if(handle->video_stream && !handle->video_stream->disabled) {
		if(handle->video_stream->rtp_component && (!handle->video_stream->rtp_component->dtls ||
				!handle->video_stream->rtp_component->dtls->srtp_valid)) {
			/* Still waiting for this component to become ready */
			janus_mutex_unlock(&handle->mutex);
			return;
		}
		if(handle->video_stream->rtcp_component && (!handle->video_stream->rtcp_component->dtls ||
				!handle->video_stream->rtcp_component->dtls->srtp_valid)) {
			/* Still waiting for this component to become ready */
			janus_mutex_unlock(&handle->mutex);
			return;
		}
	}
	if(handle->data_stream && !handle->data_stream->disabled) {
		if(handle->data_stream->rtp_component && (!handle->data_stream->rtp_component->dtls ||
				!handle->data_stream->rtp_component->dtls->srtp_valid)) {
			/* Still waiting for this component to become ready */
			janus_mutex_unlock(&handle->mutex);
			return;
		}
	}
	if(janus_flags_is_set(&handle->webrtc_flags, JANUS_ICE_HANDLE_WEBRTC_READY)) {
		/* Already notified */
		janus_mutex_unlock(&handle->mutex);
		return;
	}
	janus_flags_set(&handle->webrtc_flags, JANUS_ICE_HANDLE_WEBRTC_READY);
	janus_mutex_unlock(&handle->mutex);
	JANUS_LOG(LOG_INFO, "[%"SCNu64"] The DTLS handshake has been completed\n", handle->handle_id);
	/* Notify the plugin that the WebRTC PeerConnection is ready to be used */
	janus_plugin *plugin = (janus_plugin *)handle->app;
	if(plugin != NULL) {
		JANUS_LOG(LOG_VERB, "[%"SCNu64"] Telling the plugin about it (%s)\n", handle->handle_id, plugin->get_name());
		if(plugin && plugin->setup_media && janus_plugin_session_is_alive(handle->app_handle))
			plugin->setup_media(handle->app_handle);
	}
	/* Also prepare JSON event to notify user/application */
	janus_session *session = (janus_session *)handle->session;
	if(session == NULL)
		return;
	json_t *event = json_object();
	json_object_set_new(event, "janus", json_string("webrtcup"));
	json_object_set_new(event, "session_id", json_integer(session->session_id));
	json_object_set_new(event, "sender", json_integer(handle->handle_id));
	/* Send the event */
	JANUS_LOG(LOG_VERB, "[%"SCNu64"] Sending event to transport...; %p\n", handle->handle_id, handle);
	janus_session_notify_event(session, event);
	/* Notify event handlers as well */
	if(janus_events_is_enabled()) {
		json_t *info = json_object();
		json_object_set_new(info, "connection", json_string("webrtcup"));
		janus_events_notify_handlers(JANUS_EVENT_TYPE_WEBRTC, session->session_id, handle->handle_id, info);
	}
}<|MERGE_RESOLUTION|>--- conflicted
+++ resolved
@@ -827,18 +827,13 @@
 
 
 /* ICE Handles */
-<<<<<<< HEAD
 void janus_ice_free(const janus_refcount *handle_ref);
 void janus_ice_plugin_session_free(const janus_refcount *app_handle_ref);
 void janus_ice_stream_free(const janus_refcount *handle_ref);
 void janus_ice_component_free(const janus_refcount *handle_ref);
 
-janus_ice_handle *janus_ice_handle_create(void *core_session) {
+janus_ice_handle *janus_ice_handle_create(void *core_session, const char *opaque_id) {
 	if(core_session == NULL)
-=======
-janus_ice_handle *janus_ice_handle_create(void *gateway_session, const char *opaque_id) {
-	if(gateway_session == NULL)
->>>>>>> 408ceb9d
 		return NULL;
 	janus_session *session = (janus_session *)core_session;
 	janus_ice_handle *handle = NULL;
@@ -858,15 +853,11 @@
 		JANUS_LOG(LOG_FATAL, "Memory error!\n");
 		return NULL;
 	}
-<<<<<<< HEAD
 	janus_refcount_init(&handle->ref, janus_ice_free);
 	janus_refcount_increase(&session->ref);
 	handle->session = core_session;
-=======
-	handle->session = gateway_session;
 	if(opaque_id)
 		handle->opaque_id = g_strdup(opaque_id);
->>>>>>> 408ceb9d
 	handle->created = janus_get_monotonic_time();
 	handle->handle_id = handle_id;
 	handle->app = NULL;
@@ -920,12 +911,8 @@
 	janus_mutex_unlock(&session->mutex);
 	/* Notify event handlers */
 	if(janus_events_is_enabled())
-<<<<<<< HEAD
-		janus_events_notify_handlers(JANUS_EVENT_TYPE_HANDLE, session->session_id, handle->handle_id, "attached", plugin->get_package());
-=======
 		janus_events_notify_handlers(JANUS_EVENT_TYPE_HANDLE,
-			session->session_id, handle_id, "attached", plugin->get_package(), handle->opaque_id);
->>>>>>> 408ceb9d
+			session->session_id, handle->handle_id, "attached", plugin->get_package(), handle->opaque_id);
 	return 0;
 }
 
@@ -1007,14 +994,10 @@
 	JANUS_LOG(LOG_VERB, "[%"SCNu64"] Handle detached (error=%d), scheduling destruction\n", handle->handle_id, error);
 	/* Notify event handlers as well */
 	if(janus_events_is_enabled())
-<<<<<<< HEAD
-		janus_events_notify_handlers(JANUS_EVENT_TYPE_HANDLE, session->session_id, handle->handle_id, "detached", plugin_t->get_package());
+		janus_events_notify_handlers(JANUS_EVENT_TYPE_HANDLE,
+			session->session_id, handle->handle_id, "detached", plugin_t->get_package(), NULL);
 	/* Unref the handle: we only unref the session too when actually freeing the handle, so that it is freed before that */
 	janus_refcount_decrease(&handle->ref);
-=======
-		janus_events_notify_handlers(JANUS_EVENT_TYPE_HANDLE,
-			session->session_id, handle_id, "detached", plugin_t->get_package(), NULL);
->>>>>>> 408ceb9d
 	return error;
 }
 
@@ -1032,6 +1015,7 @@
 		janus_session *session = (janus_session *)handle->session;
 		janus_refcount_decrease(&session->ref);
 	}
+	g_free(handle->opaque_id);
 	g_free(handle);
 }
 
