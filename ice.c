/*! \file    ice.c
 * \author   Lorenzo Miniero <lorenzo@meetecho.com>
 * \copyright GNU General Public License v3
 * \brief    Janus handles and ICE/STUN/TURN processing
 * \details  A Janus handle represents an abstraction of the communication
 * between a user and a specific plugin, within a Janus session. This is
 * particularly important in terms of media connectivity, as each handle
 * can be associated with a single WebRTC PeerConnection. This code also
 * contains the implementation (based on libnice) of a WebRTC PeerConnection.
 * The code handles the whole ICE process, from the gathering of candidates
 * to the final setup of a virtual channel RTP and RTCP can be transported
 * on. Incoming RTP and RTCP packets from peers are relayed to the associated
 * plugins by means of the incoming_rtp and incoming_rtcp callbacks. Packets
 * to be sent to peers are relayed by peers invoking the relay_rtp and
 * relay_rtcp core callbacks instead.
 *
 * \ingroup protocols
 * \ref protocols
 */

#include <ifaddrs.h>
#include <poll.h>
#include <net/if.h>
#include <sys/socket.h>
#include <sys/time.h>
#include <netdb.h>
#include <fcntl.h>
#include <stun/usages/bind.h>
#include <nice/debug.h>

#include "janus.h"
#include "debug.h"
#include "ice.h"
#include "turnrest.h"
#include "sdp.h"
#include "rtpsrtp.h"
#include "rtcp.h"
#include "apierror.h"
#include "ip-utils.h"
#include "events.h"

/* STUN server/port, if any */
static char *janus_stun_server = NULL;
static uint16_t janus_stun_port = 0;

char *janus_ice_get_stun_server(void) {
	return janus_stun_server;
}
uint16_t janus_ice_get_stun_port(void) {
	return janus_stun_port;
}


/* TURN server/port and credentials, if any */
static char *janus_turn_server = NULL;
static uint16_t janus_turn_port = 0;
static char *janus_turn_user = NULL, *janus_turn_pwd = NULL;
static NiceRelayType janus_turn_type = NICE_RELAY_TYPE_TURN_UDP;

char *janus_ice_get_turn_server(void) {
	return janus_turn_server;
}
uint16_t janus_ice_get_turn_port(void) {
	return janus_turn_port;
}


/* TURN REST API support, if any */
char *janus_ice_get_turn_rest_api(void) {
#ifndef HAVE_TURNRESTAPI
	return NULL;
#else
	return (char *)janus_turnrest_get_backend();
#endif
}

/* Force relay settings */
static gboolean force_relay_allowed = FALSE;
void janus_ice_allow_force_relay(void) {
	force_relay_allowed = TRUE;
}
gboolean janus_ice_is_force_relay_allowed(void) {
	return force_relay_allowed;
}

/* ICE-Lite status */
static gboolean janus_ice_lite_enabled;
gboolean janus_ice_is_ice_lite_enabled(void) {
	return janus_ice_lite_enabled;
}

/* ICE-TCP support (only libnice >= 0.1.8, currently broken) */
static gboolean janus_ice_tcp_enabled;
gboolean janus_ice_is_ice_tcp_enabled(void) {
	return janus_ice_tcp_enabled;
}

/* Full-trickle support */
static gboolean janus_full_trickle_enabled;
gboolean janus_ice_is_full_trickle_enabled(void) {
	return janus_full_trickle_enabled;
}

/* mDNS resolution support */
static gboolean janus_mdns_enabled;
gboolean janus_ice_is_mdns_enabled(void) {
	return janus_mdns_enabled;
}

/* IPv6 support */
static gboolean janus_ipv6_enabled;
static gboolean janus_ipv6_linklocal_enabled;
gboolean janus_ice_is_ipv6_enabled(void) {
	return janus_ipv6_enabled;
}
static gboolean janus_ipv6_linklocal_enabled;
gboolean janus_ice_is_ipv6_linklocal_enabled(void) {
	return janus_ipv6_linklocal_enabled;
}

#ifdef HAVE_ICE_NOMINATION
/* Since libnice 0.1.15, we can configure the ICE nomination mode: it was
 * always "aggressive" before, so we set it to "aggressive" by default as well */
static NiceNominationMode janus_ice_nomination = NICE_NOMINATION_MODE_AGGRESSIVE;
void janus_ice_set_nomination_mode(const char *nomination) {
	if(nomination == NULL) {
		JANUS_LOG(LOG_WARN, "Invalid ICE nomination mode, falling back to 'aggressive'\n");
	} else if(!strcasecmp(nomination, "regular")) {
		JANUS_LOG(LOG_INFO, "Configuring Janus to use ICE regular nomination\n");
		janus_ice_nomination = NICE_NOMINATION_MODE_REGULAR;
	} else if(!strcasecmp(nomination, "aggressive")) {
		JANUS_LOG(LOG_INFO, "Configuring Janus to use ICE aggressive nomination\n");
		janus_ice_nomination = NICE_NOMINATION_MODE_AGGRESSIVE;
	} else {
		JANUS_LOG(LOG_WARN, "Unsupported ICE nomination mode '%s', falling back to 'aggressive'\n", nomination);
	}
}
const char *janus_ice_get_nomination_mode(void) {
	return (janus_ice_nomination == NICE_NOMINATION_MODE_REGULAR ? "regular" : "aggressive");
}
#endif

/* Keepalive via connectivity checks */
static gboolean janus_ice_keepalive_connchecks = FALSE;
void janus_ice_set_keepalive_conncheck_enabled(gboolean enabled) {
	janus_ice_keepalive_connchecks = enabled;
	if(janus_ice_keepalive_connchecks) {
		JANUS_LOG(LOG_INFO, "Using connectivity checks as PeerConnection keep-alives\n");
		JANUS_LOG(LOG_WARN, "Notice that the current libnice master is breaking connections after 50s when keepalive-conncheck enabled. As such, better to stick to 0.1.18 until the issue is addressed upstream\n");
	}
}
gboolean janus_ice_is_keepalive_conncheck_enabled(void) {
	return janus_ice_keepalive_connchecks;
}

/* Opaque IDs set by applications are by default only passed to event handlers
 * for correlation purposes, but not sent back to the user or application in
 * the related Janus API responses or events, unless configured otherwise */
static gboolean opaqueid_in_api = FALSE;
void janus_enable_opaqueid_in_api(void) {
	opaqueid_in_api = TRUE;
}
gboolean janus_is_opaqueid_in_api_enabled(void) {
	return opaqueid_in_api;
}

/* Only needed in case we're using static event loops spawned at startup (disabled by default) */
typedef struct janus_ice_static_event_loop {
	int id;
	GMainContext *mainctx;
	GMainLoop *mainloop;
	GThread *thread;
} janus_ice_static_event_loop;
static int static_event_loops = 0;
static gboolean allow_loop_indication = FALSE;
static GSList *event_loops = NULL, *current_loop = NULL;
static janus_mutex event_loops_mutex = JANUS_MUTEX_INITIALIZER;
static void *janus_ice_static_event_loop_thread(void *data) {
	janus_ice_static_event_loop *loop = data;
	JANUS_LOG(LOG_VERB, "[loop#%d] Event loop thread started\n", loop->id);
	if(loop->mainloop == NULL) {
		JANUS_LOG(LOG_ERR, "[loop#%d] Invalid loop...\n", loop->id);
		g_thread_unref(g_thread_self());
		return NULL;
	}
	JANUS_LOG(LOG_DBG, "[loop#%d] Looping...\n", loop->id);
	g_main_loop_run(loop->mainloop);
	/* When the loop quits, we can unref it */
	g_main_loop_unref(loop->mainloop);
	g_main_context_unref(loop->mainctx);
	JANUS_LOG(LOG_VERB, "[loop#%d] Event loop thread ended!\n", loop->id);
	return NULL;
}
int janus_ice_get_static_event_loops(void) {
	return static_event_loops;
}
gboolean janus_ice_is_loop_indication_allowed(void) {
	return allow_loop_indication;
}
void janus_ice_set_static_event_loops(int loops, gboolean allow_api) {
	if(loops == 0)
		return;
	else if(loops < 1) {
		JANUS_LOG(LOG_WARN, "Invalid number of static event loops (%d), disabling\n", loops);
		return;
	}
	/* Create a pool of new event loops */
	int i = 0;
	for(i=0; i<loops; i++) {
		janus_ice_static_event_loop *loop = g_malloc0(sizeof(janus_ice_static_event_loop));
		loop->id = static_event_loops;
		loop->mainctx = g_main_context_new();
		loop->mainloop = g_main_loop_new(loop->mainctx, FALSE);
		/* Now spawn a thread for this loop */
		GError *error = NULL;
		char tname[16];
		g_snprintf(tname, sizeof(tname), "hloop %d", loop->id);
		loop->thread = g_thread_try_new(tname, &janus_ice_static_event_loop_thread, loop, &error);
		if(error != NULL) {
			g_main_loop_unref(loop->mainloop);
			g_main_context_unref(loop->mainctx);
			g_free(loop);
			JANUS_LOG(LOG_ERR, "Got error %d (%s) trying to launch a new event loop thread...\n",
				error->code, error->message ? error->message : "??");
			g_error_free(error);
		} else {
			event_loops = g_slist_append(event_loops, loop);
			static_event_loops++;
		}
	}
	current_loop = event_loops;
	JANUS_LOG(LOG_INFO, "Spawned %d static event loops (handles won't have a dedicated loop)\n", static_event_loops);
	allow_loop_indication = allow_api;
	JANUS_LOG(LOG_INFO, "  -- Janus API %s be able to drive the loop choice for new handles\n",
		allow_loop_indication ? "will" : "will NOT");
	return;
}
void janus_ice_stop_static_event_loops(void) {
	if(static_event_loops < 1)
		return;
	/* Quit all the static loops and wait for the threads to leave */
	janus_mutex_lock(&event_loops_mutex);
	GSList *l = event_loops;
	while(l) {
		janus_ice_static_event_loop *loop = (janus_ice_static_event_loop *)l->data;
		if(loop->mainloop != NULL && g_main_loop_is_running(loop->mainloop))
			g_main_loop_quit(loop->mainloop);
		g_thread_join(loop->thread);
		l = l->next;
	}
	g_slist_free_full(event_loops, (GDestroyNotify)g_free);
	janus_mutex_unlock(&event_loops_mutex);
}

/* libnice debugging */
static gboolean janus_ice_debugging_enabled;
gboolean janus_ice_is_ice_debugging_enabled(void) {
	return janus_ice_debugging_enabled;
}
void janus_ice_debugging_enable(void) {
	JANUS_LOG(LOG_VERB, "Enabling libnice debugging...\n");
	if(g_getenv("NICE_DEBUG") == NULL) {
		JANUS_LOG(LOG_WARN, "No NICE_DEBUG environment variable set, setting maximum debug\n");
		g_setenv("NICE_DEBUG", "all", TRUE);
	}
	if(g_getenv("G_MESSAGES_DEBUG") == NULL) {
		JANUS_LOG(LOG_WARN, "No G_MESSAGES_DEBUG environment variable set, setting maximum debug\n");
		g_setenv("G_MESSAGES_DEBUG", "all", TRUE);
	}
	JANUS_LOG(LOG_VERB, "Debugging NICE_DEBUG=%s G_MESSAGES_DEBUG=%s\n",
		g_getenv("NICE_DEBUG"), g_getenv("G_MESSAGES_DEBUG"));
	janus_ice_debugging_enabled = TRUE;
	nice_debug_enable(strstr(g_getenv("NICE_DEBUG"), "all") || strstr(g_getenv("NICE_DEBUG"), "stun"));
}
void janus_ice_debugging_disable(void) {
	JANUS_LOG(LOG_VERB, "Disabling libnice debugging...\n");
	janus_ice_debugging_enabled = FALSE;
	nice_debug_disable(TRUE);
}


/* NAT 1:1 stuff */
static gboolean nat_1_1_enabled = FALSE;
static gboolean keep_private_host = FALSE;
void janus_ice_enable_nat_1_1(gboolean kph) {
	nat_1_1_enabled = TRUE;
	keep_private_host = kph;
}

/* Interface/IP enforce/ignore lists */
GList *janus_ice_enforce_list = NULL, *janus_ice_ignore_list = NULL;
janus_mutex ice_list_mutex;

void janus_ice_enforce_interface(const char *ip) {
	if(ip == NULL)
		return;
	/* Is this an IP or an interface? */
	janus_mutex_lock(&ice_list_mutex);
	janus_ice_enforce_list = g_list_append(janus_ice_enforce_list, (gpointer)ip);
	janus_mutex_unlock(&ice_list_mutex);
}
gboolean janus_ice_is_enforced(const char *ip) {
	if(ip == NULL || janus_ice_enforce_list == NULL)
		return false;
	janus_mutex_lock(&ice_list_mutex);
	GList *temp = janus_ice_enforce_list;
	while(temp) {
		const char *enforced = (const char *)temp->data;
		if(enforced != NULL && strstr(ip, enforced) == ip) {
			janus_mutex_unlock(&ice_list_mutex);
			return true;
		}
		temp = temp->next;
	}
	janus_mutex_unlock(&ice_list_mutex);
	return false;
}

void janus_ice_ignore_interface(const char *ip) {
	if(ip == NULL)
		return;
	/* Is this an IP or an interface? */
	janus_mutex_lock(&ice_list_mutex);
	janus_ice_ignore_list = g_list_append(janus_ice_ignore_list, (gpointer)ip);
	if(janus_ice_enforce_list != NULL) {
		JANUS_LOG(LOG_WARN, "Added %s to the ICE ignore list, but the ICE enforce list is not empty: the ICE ignore list will not be used\n", ip);
	}
	janus_mutex_unlock(&ice_list_mutex);
}
gboolean janus_ice_is_ignored(const char *ip) {
	if(ip == NULL || janus_ice_ignore_list == NULL)
		return false;
	janus_mutex_lock(&ice_list_mutex);
	GList *temp = janus_ice_ignore_list;
	while(temp) {
		const char *ignored = (const char *)temp->data;
		if(ignored != NULL && strstr(ip, ignored) == ip) {
			janus_mutex_unlock(&ice_list_mutex);
			return true;
		}
		temp = temp->next;
	}
	janus_mutex_unlock(&ice_list_mutex);
	return false;
}


/* Frequency of statistics via event handlers (one second by default) */
static int janus_ice_event_stats_period = 1;
void janus_ice_set_event_stats_period(int period) {
	janus_ice_event_stats_period = period;
}
int janus_ice_get_event_stats_period(void) {
	return janus_ice_event_stats_period;
}

/* How to handle media statistic events (one per media or one per peerConnection) */
static gboolean janus_ice_event_combine_media_stats = false;
void janus_ice_event_set_combine_media_stats(gboolean combine_media_stats_to_one_event) {
	janus_ice_event_combine_media_stats = combine_media_stats_to_one_event;
}
gboolean janus_ice_event_get_combine_media_stats(void) {
	return janus_ice_event_combine_media_stats;
}

/* RTP/RTCP port range */
uint16_t rtp_range_min = 0;
uint16_t rtp_range_max = 0;


#define JANUS_ICE_PACKET_AUDIO	0
#define JANUS_ICE_PACKET_VIDEO	1
#define JANUS_ICE_PACKET_TEXT	2
#define JANUS_ICE_PACKET_BINARY	3
#define JANUS_ICE_PACKET_SCTP	4
/* Janus enqueued (S)RTP/(S)RTCP packet to send */
typedef struct janus_ice_queued_packet {
	gint mindex;
	char *data;
	char *label;
	char *protocol;
	gint length;
	gint type;
	gboolean control;
	gboolean retransmission;
	gboolean encrypted;
	gint64 added;
} janus_ice_queued_packet;
/* A few static, fake, messages we use as a trigger: e.g., to start a
 * new DTLS handshake, hangup a PeerConnection or close a handle */
static janus_ice_queued_packet
	janus_ice_start_gathering,
	janus_ice_add_candidates,
	janus_ice_dtls_handshake,
	janus_ice_hangup_peerconnection,
	janus_ice_detach_handle,
	janus_ice_data_ready;

/* Janus NACKed packet we're tracking (to avoid duplicates) */
typedef struct janus_ice_nacked_packet {
	janus_ice_peerconnection_medium *medium;
	int vindex;
	guint16 seq_number;
	guint source_id;
} janus_ice_nacked_packet;
static gboolean janus_ice_nacked_packet_cleanup(gpointer user_data) {
	janus_ice_nacked_packet *pkt = (janus_ice_nacked_packet *)user_data;

	if(pkt->medium && pkt->medium->pc && pkt->medium->pc->handle) {
		JANUS_LOG(LOG_HUGE, "[%"SCNu64"] Cleaning up NACKed packet %"SCNu16" (SSRC %"SCNu32", vindex %d)...\n",
			pkt->medium->pc->handle->handle_id, pkt->seq_number, pkt->medium->ssrc_peer[pkt->vindex], pkt->vindex);
		g_hash_table_remove(pkt->medium->rtx_nacked[pkt->vindex], GUINT_TO_POINTER(pkt->seq_number));
		g_hash_table_remove(pkt->medium->pending_nacked_cleanup, GUINT_TO_POINTER(pkt->source_id));
	}

	return G_SOURCE_REMOVE;
}

/* Deallocation helpers for handles and related structs */
static void janus_ice_handle_free(const janus_refcount *handle_ref);
static void janus_ice_webrtc_free(janus_ice_handle *handle);
static void janus_ice_plugin_session_free(const janus_refcount *app_handle_ref);
static void janus_ice_peerconnection_free(const janus_refcount *pc_ref);
static void janus_ice_peerconnection_medium_free(const janus_refcount *medium_ref);

/* Custom GSource for outgoing traffic */
typedef struct janus_ice_outgoing_traffic {
	GSource parent;
	janus_ice_handle *handle;
	GDestroyNotify destroy;
} janus_ice_outgoing_traffic;
static gboolean janus_ice_outgoing_rtcp_handle(gpointer user_data);
static gboolean janus_ice_outgoing_stats_handle(gpointer user_data);
static gboolean janus_ice_outgoing_traffic_handle(janus_ice_handle *handle, janus_ice_queued_packet *pkt);
static gboolean janus_ice_outgoing_traffic_prepare(GSource *source, gint *timeout) {
	janus_ice_outgoing_traffic *t = (janus_ice_outgoing_traffic *)source;
	return (g_async_queue_length(t->handle->queued_packets) > 0);
}
static gboolean janus_ice_outgoing_traffic_dispatch(GSource *source, GSourceFunc callback, gpointer user_data) {
	janus_ice_outgoing_traffic *t = (janus_ice_outgoing_traffic *)source;
	int ret = G_SOURCE_CONTINUE;
	janus_ice_queued_packet *pkt = NULL;
	while((pkt = g_async_queue_try_pop(t->handle->queued_packets)) != NULL) {
		if(janus_ice_outgoing_traffic_handle(t->handle, pkt) == G_SOURCE_REMOVE)
			ret = G_SOURCE_REMOVE;
	}
	return ret;
}
static void janus_ice_outgoing_traffic_finalize(GSource *source) {
	janus_ice_outgoing_traffic *t = (janus_ice_outgoing_traffic *)source;
	JANUS_LOG(LOG_VERB, "[%"SCNu64"] Finalizing loop source\n", t->handle->handle_id);
	if(static_event_loops > 0) {
		/* This handle was sharing an event loop with others */
		janus_ice_webrtc_free(t->handle);
		janus_refcount_decrease(&t->handle->ref);
	} else if(t->handle->mainloop != NULL && g_main_loop_is_running(t->handle->mainloop)) {
		/* This handle had a dedicated event loop, quit it */
		g_main_loop_quit(t->handle->mainloop);
	}
	janus_refcount_decrease(&t->handle->ref);
}
static GSourceFuncs janus_ice_outgoing_traffic_funcs = {
	janus_ice_outgoing_traffic_prepare,
	NULL,	/* We don't need check */
	janus_ice_outgoing_traffic_dispatch,
	janus_ice_outgoing_traffic_finalize,
	NULL, NULL
};
static GSource *janus_ice_outgoing_traffic_create(janus_ice_handle *handle, GDestroyNotify destroy) {
	GSource *source = g_source_new(&janus_ice_outgoing_traffic_funcs, sizeof(janus_ice_outgoing_traffic));
	janus_ice_outgoing_traffic *t = (janus_ice_outgoing_traffic *)source;
	char name[255];
	g_snprintf(name, sizeof(name), "source-%"SCNu64, handle->handle_id);
	g_source_set_name(source, name);
	janus_refcount_increase(&handle->ref);
	t->handle = handle;
	t->destroy = destroy;
	return source;
}

/* Time, in seconds, that should pass with no media (audio or video) being
 * received before Janus notifies you about this with a receiving=false */
#define DEFAULT_NO_MEDIA_TIMER	1
static uint no_media_timer = DEFAULT_NO_MEDIA_TIMER;
void janus_set_no_media_timer(uint timer) {
	no_media_timer = timer;
	if(no_media_timer == 0)
		JANUS_LOG(LOG_VERB, "Disabling no-media timer\n");
	else
		JANUS_LOG(LOG_VERB, "Setting no-media timer to %us\n", no_media_timer);
}
uint janus_get_no_media_timer(void) {
	return no_media_timer;
}

/* Number of lost packets per seconds on a media stream (uplink or downlink,
 * audio or video), that should result in a slow-link event to the iser */
#define DEFAULT_SLOWLINK_THRESHOLD	4
static uint slowlink_threshold = DEFAULT_SLOWLINK_THRESHOLD;
void janus_set_slowlink_threshold(uint packets) {
	slowlink_threshold = packets;
	if(slowlink_threshold == 0)
		JANUS_LOG(LOG_VERB, "Disabling slow-link events\n");
	else
		JANUS_LOG(LOG_VERB, "Setting slowlink-threshold to %u packets\n", slowlink_threshold);
}
uint janus_get_slowlink_threshold(void) {
	return slowlink_threshold;
}

/* Period, in milliseconds, to refer to for sending TWCC feedback */
#define DEFAULT_TWCC_PERIOD		200
static uint twcc_period = DEFAULT_TWCC_PERIOD;
void janus_set_twcc_period(uint period) {
	twcc_period = period;
	if(twcc_period == 0) {
		JANUS_LOG(LOG_WARN, "Invalid TWCC period, falling back to default\n");
		twcc_period = DEFAULT_TWCC_PERIOD;
	} else {
		JANUS_LOG(LOG_VERB, "Setting TWCC period to %ds\n", twcc_period);
	}
}
uint janus_get_twcc_period(void) {
	return twcc_period;
}

/* DSCP value, which we can set via libnice: it's disabled by default */
static int dscp_ef = 0;
void janus_set_dscp(int dscp) {
	dscp_ef = dscp;
	if(dscp_ef > 0) {
		JANUS_LOG(LOG_VERB, "Setting DSCP EF to %d\n", dscp_ef);
	}
}
int janus_get_dscp(void) {
	return dscp_ef;
}


static inline void janus_ice_free_rtp_packet(janus_rtp_packet *pkt) {
	if(pkt == NULL) {
		return;
	}

	g_free(pkt->data);
	g_free(pkt);
}

static void janus_ice_free_queued_packet(janus_ice_queued_packet *pkt) {
	if(pkt == NULL || pkt == &janus_ice_start_gathering ||
			pkt == &janus_ice_add_candidates ||
			pkt == &janus_ice_dtls_handshake ||
			pkt == &janus_ice_hangup_peerconnection ||
			pkt == &janus_ice_detach_handle ||
			pkt == &janus_ice_data_ready) {
		return;
	}
	g_free(pkt->data);
	g_free(pkt->label);
	g_free(pkt->protocol);
	g_free(pkt);
}

/* Minimum and maximum value, in milliseconds, for the NACK queue/retransmissions (default=200ms/1000ms) */
#define DEFAULT_MIN_NACK_QUEUE	200
#define DEFAULT_MAX_NACK_QUEUE	1000
/* Maximum ignore count after retransmission (200ms) */
#define MAX_NACK_IGNORE			200000

static gboolean nack_optimizations = FALSE;
void janus_set_nack_optimizations_enabled(gboolean optimize) {
	nack_optimizations = optimize;
}
gboolean janus_is_nack_optimizations_enabled(void) {
	return nack_optimizations;
}

static uint16_t min_nack_queue = DEFAULT_MIN_NACK_QUEUE;
void janus_set_min_nack_queue(uint16_t mnq) {
	min_nack_queue = mnq < DEFAULT_MAX_NACK_QUEUE ? mnq : DEFAULT_MAX_NACK_QUEUE;
	if(min_nack_queue == 0)
		JANUS_LOG(LOG_VERB, "Disabling NACK queue\n");
	else
		JANUS_LOG(LOG_VERB, "Setting min NACK queue to %dms\n", min_nack_queue);
}
uint16_t janus_get_min_nack_queue(void) {
	return min_nack_queue;
}
/* Helper to clean old NACK packets in the buffer when they exceed the queue time limit */
static void janus_cleanup_nack_buffer(gint64 now, janus_ice_peerconnection *pc, gboolean audio, gboolean video) {
	/* Iterate on all media */
	janus_ice_peerconnection_medium *medium = NULL;
	uint mi=0;
	for(mi=0; mi<g_hash_table_size(pc->media); mi++) {
		medium = g_hash_table_lookup(pc->media, GUINT_TO_POINTER(mi));
		if(!medium)
			continue;
		if((medium->type == JANUS_MEDIA_AUDIO && !audio) || (medium->type == JANUS_MEDIA_VIDEO && !video))
			continue;
		if(medium->retransmit_buffer) {
			janus_rtp_packet *p = (janus_rtp_packet *)g_queue_peek_head(medium->retransmit_buffer);
			while(p && (!now || (now - p->created >= (gint64)medium->nack_queue_ms*1000))) {
				/* Packet is too old, get rid of it */
				g_queue_pop_head(medium->retransmit_buffer);
				/* Remove from hashtable too */
				janus_rtp_header *header = (janus_rtp_header *)p->data;
				guint16 seq = ntohs(header->seq_number);
				g_hash_table_remove(medium->retransmit_seqs, GUINT_TO_POINTER(seq));
				/* Free the packet */
				janus_ice_free_rtp_packet(p);
				p = (janus_rtp_packet *)g_queue_peek_head(medium->retransmit_buffer);
			}
		}
	}
}


#define SEQ_MISSING_WAIT 12000 /*  12ms */
#define SEQ_NACKED_WAIT 155000 /* 155ms */
/* janus_seq_info list functions */
static void janus_seq_append(janus_seq_info **head, janus_seq_info *new_seq) {
	if(*head == NULL) {
		new_seq->prev = new_seq;
		new_seq->next = new_seq;
		*head = new_seq;
	} else {
		janus_seq_info *last_seq = (*head)->prev;
		new_seq->prev = last_seq;
		new_seq->next = *head;
		(*head)->prev = new_seq;
		last_seq->next = new_seq;
	}
}
static janus_seq_info *janus_seq_pop_head(janus_seq_info **head) {
	janus_seq_info *pop_seq = *head;
	if(pop_seq) {
		janus_seq_info *new_head = pop_seq->next;
		if(pop_seq == new_head || new_head == NULL) {
			*head = NULL;
		} else {
			*head = new_head;
			new_head->prev = pop_seq->prev;
			new_head->prev->next = new_head;
		}
	}
	return pop_seq;
}
void janus_seq_list_free(janus_seq_info **head) {
	if(!*head)
		return;
	janus_seq_info *cur = *head;
	do {
		janus_seq_info *next = cur->next;
		g_free(cur);
		cur = next;
	} while(cur != *head);
	*head = NULL;
}
static int janus_seq_in_range(guint16 seqn, guint16 start, guint16 len) {
	/* Supports wrapping sequence (easier with int range) */
	int n = seqn;
	int nh = (1<<16) + n;
	int s = start;
	int e = s + len;
	return (s <= n && n < e) || (s <= nh && nh < e);
}


/* Internal method for relaying RTCP messages, optionally filtering them in case they come from plugins */
void janus_ice_relay_rtcp_internal(janus_ice_handle *handle, janus_plugin_rtcp *packet, gboolean filter_rtcp);


/* Map of active plugin sessions */
static GHashTable *plugin_sessions;
static janus_mutex plugin_sessions_mutex;
gboolean janus_plugin_session_is_alive(janus_plugin_session *plugin_session) {
	if(plugin_session == NULL || plugin_session < (janus_plugin_session *)0x1000 ||
			g_atomic_int_get(&plugin_session->stopped))
		return FALSE;
	/* Make sure this plugin session is still alive */
	janus_mutex_lock_nodebug(&plugin_sessions_mutex);
	janus_plugin_session *result = g_hash_table_lookup(plugin_sessions, plugin_session);
	janus_mutex_unlock_nodebug(&plugin_sessions_mutex);
	if(result == NULL) {
		JANUS_LOG(LOG_ERR, "Invalid plugin session (%p)\n", plugin_session);
	}
	return (result != NULL);
}
static void janus_plugin_session_dereference(janus_plugin_session *plugin_session) {
	if(plugin_session)
		janus_refcount_decrease(&plugin_session->ref);
}


static void janus_ice_clear_queued_candidates(janus_ice_handle *handle) {
	if(handle == NULL || handle->queued_candidates == NULL) {
		return;
	}
	while(g_async_queue_length(handle->queued_candidates) > 0) {
		(void)g_async_queue_try_pop(handle->queued_candidates);
	}
}

static void janus_ice_clear_queued_packets(janus_ice_handle *handle) {
	if(handle == NULL || handle->queued_packets == NULL) {
		return;
	}
	janus_ice_queued_packet *pkt = NULL;
	while(g_async_queue_length(handle->queued_packets) > 0) {
		pkt = g_async_queue_try_pop(handle->queued_packets);
		janus_ice_free_queued_packet(pkt);
	}
}


static void janus_ice_notify_trickle(janus_ice_handle *handle, char *buffer) {
	if(handle == NULL)
		return;
	char cbuffer[200];
	if(buffer != NULL)
		g_snprintf(cbuffer, sizeof(cbuffer), "candidate:%s", buffer);
	/* Send a "trickle" event to the browser */
	janus_session *session = (janus_session *)handle->session;
	if(session == NULL)
		return;
	json_t *event = json_object();
	json_object_set_new(event, "janus", json_string("trickle"));
	json_object_set_new(event, "session_id", json_integer(session->session_id));
	json_object_set_new(event, "sender", json_integer(handle->handle_id));
	if(opaqueid_in_api && handle->opaque_id != NULL)
		json_object_set_new(event, "opaque_id", json_string(handle->opaque_id));
	json_t *candidate = json_object();
	if(buffer != NULL) {
		json_object_set_new(candidate, "sdpMid", json_string(handle->pc_mid));
		json_object_set_new(candidate, "sdpMLineIndex", json_integer(0));
		json_object_set_new(candidate, "candidate", json_string(cbuffer));
	} else {
		json_object_set_new(candidate, "completed", json_true());
	}
	json_object_set_new(event, "candidate", candidate);
	/* Send the event */
	JANUS_LOG(LOG_VERB, "[%"SCNu64"] Sending trickle event (%s) to transport...\n",
		handle->handle_id, buffer ? "candidate" : "end-of-candidates");
	janus_session_notify_event(session, event);
}

static void janus_ice_notify_media(janus_ice_handle *handle, char *mid, gboolean video, gboolean simulcast, int substream, gboolean up) {
	if(handle == NULL)
		return;
	/* Prepare JSON event to notify user/application */
	JANUS_LOG(LOG_VERB, "[%"SCNu64"] Notifying that we %s receiving %s on mid %s\n",
		handle->handle_id, up ? "are" : "are NOT", video ? "video" : "audio", mid);
	janus_session *session = (janus_session *)handle->session;
	if(session == NULL)
		return;
	json_t *event = json_object();
	json_object_set_new(event, "janus", json_string("media"));
	json_object_set_new(event, "session_id", json_integer(session->session_id));
	json_object_set_new(event, "sender", json_integer(handle->handle_id));
	if(opaqueid_in_api && handle->opaque_id != NULL)
		json_object_set_new(event, "opaque_id", json_string(handle->opaque_id));
	json_object_set_new(event, "mid", json_string(mid));
	json_object_set_new(event, "type", json_string(video ? "video" : "audio"));
	if(simulcast)
		json_object_set_new(event, "substream", json_integer(substream));
	json_object_set_new(event, "receiving", up ? json_true() : json_false());
	if(!up && no_media_timer > 1)
		json_object_set_new(event, "seconds", json_integer(no_media_timer));
	/* Send the event */
	JANUS_LOG(LOG_VERB, "[%"SCNu64"] Sending event to transport...\n", handle->handle_id);
	janus_session_notify_event(session, event);
	/* Notify event handlers as well */
	if(janus_events_is_enabled()) {
		json_t *info = json_object();
		json_object_set_new(info, "media", json_string(video ? "video" : "audio"));
		json_object_set_new(info, "mid", json_string(mid));
		if(simulcast)
			json_object_set_new(info, "substream", json_integer(substream));
		json_object_set_new(info, "receiving", up ? json_true() : json_false());
		if(!up && no_media_timer > 1)
			json_object_set_new(info, "seconds", json_integer(no_media_timer));
		janus_events_notify_handlers(JANUS_EVENT_TYPE_MEDIA, JANUS_EVENT_SUBTYPE_MEDIA_STATE,
			session->session_id, handle->handle_id, handle->opaque_id, info);
	}
}

void janus_ice_notify_hangup(janus_ice_handle *handle, const char *reason) {
	if(handle == NULL)
		return;
	/* Prepare JSON event to notify user/application */
	JANUS_LOG(LOG_VERB, "[%"SCNu64"] Notifying WebRTC hangup; %p\n", handle->handle_id, handle);
	janus_session *session = (janus_session *)handle->session;
	if(session == NULL)
		return;
	json_t *event = json_object();
	json_object_set_new(event, "janus", json_string("hangup"));
	json_object_set_new(event, "session_id", json_integer(session->session_id));
	json_object_set_new(event, "sender", json_integer(handle->handle_id));
	if(opaqueid_in_api && handle->opaque_id != NULL)
		json_object_set_new(event, "opaque_id", json_string(handle->opaque_id));
	if(reason != NULL)
		json_object_set_new(event, "reason", json_string(reason));
	/* Send the event */
	JANUS_LOG(LOG_VERB, "[%"SCNu64"] Sending event to transport...; %p\n", handle->handle_id, handle);
	janus_session_notify_event(session, event);
	/* Notify event handlers as well */
	if(janus_events_is_enabled()) {
		json_t *info = json_object();
		json_object_set_new(info, "connection", json_string("hangup"));
		if(reason != NULL)
			json_object_set_new(info, "reason", json_string(reason));
		janus_events_notify_handlers(JANUS_EVENT_TYPE_WEBRTC, JANUS_EVENT_SUBTYPE_WEBRTC_STATE,
			session->session_id, handle->handle_id, handle->opaque_id, info);
	}
}


/* Trickle helpers */
janus_ice_trickle *janus_ice_trickle_new(const char *transaction, json_t *candidate) {
	if(transaction == NULL || candidate == NULL)
		return NULL;
	janus_ice_trickle *trickle = g_malloc(sizeof(janus_ice_trickle));
	trickle->handle = NULL;
	trickle->received = janus_get_monotonic_time();
	trickle->transaction = g_strdup(transaction);
	trickle->candidate = json_deep_copy(candidate);
	return trickle;
}

gint janus_ice_trickle_parse(janus_ice_handle *handle, json_t *candidate, const char **error) {
	const char *ignore_error = NULL;
	if(error == NULL) {
		error = &ignore_error;
	}
	if(handle == NULL) {
		*error = "Invalid handle";
		return JANUS_ERROR_HANDLE_NOT_FOUND;
	}
	/* Parse trickle candidate */
	if(!json_is_object(candidate) || json_object_get(candidate, "completed") != NULL) {
		JANUS_LOG(LOG_VERB, "No more remote candidates for handle %"SCNu64"!\n", handle->handle_id);
		janus_flags_set(&handle->webrtc_flags, JANUS_ICE_HANDLE_WEBRTC_ALL_TRICKLES);
	} else {
		/* Handle remote candidate */
		json_t *mid = json_object_get(candidate, "sdpMid");
		if(mid && !json_is_string(mid)) {
			*error = "Trickle error: invalid element type (sdpMid should be a string)";
			return JANUS_ERROR_INVALID_ELEMENT_TYPE;
		}
		json_t *mline = json_object_get(candidate, "sdpMLineIndex");
		if(mline && (!json_is_integer(mline) || json_integer_value(mline) < 0)) {
			*error = "Trickle error: invalid element type (sdpMLineIndex should be a positive integer)";
			return JANUS_ERROR_INVALID_ELEMENT_TYPE;
		}
		if(!mid && !mline) {
			*error = "Trickle error: missing mandatory element (sdpMid or sdpMLineIndex)";
			return JANUS_ERROR_MISSING_MANDATORY_ELEMENT;
		}
		json_t *rc = json_object_get(candidate, "candidate");
		if(!rc) {
			*error = "Trickle error: missing mandatory element (candidate)";
			return JANUS_ERROR_MISSING_MANDATORY_ELEMENT;
		}
		if(!json_is_string(rc)) {
			*error = "Trickle error: invalid element type (candidate should be a string)";
			return JANUS_ERROR_INVALID_ELEMENT_TYPE;
		}
		JANUS_LOG(LOG_VERB, "[%"SCNu64"] Trickle candidate (%s): %s\n", handle->handle_id, json_string_value(mid), json_string_value(rc));
		/* Parse it */
		int sdpMLineIndex = mline ? json_integer_value(mline) : -1;
		const char *sdpMid = json_string_value(mid);
		if(sdpMLineIndex > 0 || (handle->pc_mid && sdpMid && strcmp(handle->pc_mid, sdpMid))) {
			/* FIXME We bundle everything, so we ignore candidates for anything beyond the first m-line */
			JANUS_LOG(LOG_VERB, "[%"SCNu64"] Got a mid='%s' candidate (index %d) but we're bundling, ignoring...\n",
				handle->handle_id, json_string_value(mid), sdpMLineIndex);
			return 0;
		}
		janus_ice_peerconnection *pc = handle->pc;
		if(pc == NULL) {
			*error = "Trickle error: invalid element type (no such PeerConnection)";
			return JANUS_ERROR_TRICKE_INVALID_STREAM;
		}
		int res = janus_sdp_parse_candidate(pc, json_string_value(rc), 1);
		if(res != 0) {
			JANUS_LOG(LOG_ERR, "[%"SCNu64"] Failed to parse candidate... (%d)\n", handle->handle_id, res);
			/* FIXME Should we return an error? */
		}
	}
	return 0;
}

void janus_ice_trickle_destroy(janus_ice_trickle *trickle) {
	if(trickle == NULL)
		return;
	g_free(trickle->transaction);
	trickle->transaction = NULL;
	if(trickle->candidate)
		json_decref(trickle->candidate);
	trickle->candidate = NULL;
	g_free(trickle);
}


/* libnice initialization */
void janus_ice_init(gboolean ice_lite, gboolean ice_tcp, gboolean full_trickle, gboolean ignore_mdns,
		gboolean ipv6, gboolean ipv6_linklocal, uint16_t rtp_min_port, uint16_t rtp_max_port) {
	janus_ice_lite_enabled = ice_lite;
	janus_ice_tcp_enabled = ice_tcp;
	janus_full_trickle_enabled = full_trickle;
	janus_mdns_enabled = !ignore_mdns;
	janus_ipv6_enabled = ipv6;
	if(ipv6)
		janus_ipv6_linklocal_enabled = ipv6_linklocal;
	JANUS_LOG(LOG_INFO, "Initializing ICE stuff (%s mode, ICE-TCP candidates %s, %s-trickle, IPv6 support %s)\n",
		janus_ice_lite_enabled ? "Lite" : "Full",
		janus_ice_tcp_enabled ? "enabled" : "disabled",
		janus_full_trickle_enabled ? "full" : "half",
		janus_ipv6_enabled ? "enabled" : "disabled");
	if(janus_ice_tcp_enabled) {
#ifndef HAVE_LIBNICE_TCP
		JANUS_LOG(LOG_WARN, "libnice version < 0.1.8, disabling ICE-TCP support\n");
		janus_ice_tcp_enabled = FALSE;
#else
		if(!janus_ice_lite_enabled) {
			JANUS_LOG(LOG_WARN, "You may experience problems when having ICE-TCP enabled without having ICE Lite enabled too in libnice\n");
		}
#endif
	}
	/* libnice debugging is disabled unless explicitly stated */
	nice_debug_disable(TRUE);

	/*! \note The RTP/RTCP port range configuration may be just a placeholder: for
	 * instance, libnice supports this since 0.1.0, but the 0.1.3 on Fedora fails
	 * when linking with an undefined reference to \c nice_agent_set_port_range
	 * so this is checked by the install.sh script in advance. */
	rtp_range_min = rtp_min_port;
	rtp_range_max = rtp_max_port;
	if(rtp_range_max < rtp_range_min) {
		JANUS_LOG(LOG_WARN, "Invalid ICE port range: %"SCNu16" > %"SCNu16"\n", rtp_range_min, rtp_range_max);
	} else if(rtp_range_min > 0 || rtp_range_max > 0) {
#ifndef HAVE_PORTRANGE
		JANUS_LOG(LOG_WARN, "nice_agent_set_port_range unavailable, port range disabled\n");
#else
		JANUS_LOG(LOG_INFO, "ICE port range: %"SCNu16"-%"SCNu16"\n", rtp_range_min, rtp_range_max);
#endif
	}
	if(!janus_mdns_enabled)
		JANUS_LOG(LOG_WARN, "mDNS resolution disabled, .local candidates will be ignored\n");

	/* We keep track of plugin sessions to avoid problems */
	plugin_sessions = g_hash_table_new_full(NULL, NULL, NULL, (GDestroyNotify)janus_plugin_session_dereference);
	janus_mutex_init(&plugin_sessions_mutex);

#ifdef HAVE_TURNRESTAPI
	/* Initialize the TURN REST API client stack, whether we're going to use it or not */
	janus_turnrest_init();
#endif

}

void janus_ice_deinit(void) {
#ifdef HAVE_TURNRESTAPI
	janus_turnrest_deinit();
#endif
}

int janus_ice_test_stun_server(janus_network_address *addr, uint16_t port,
		uint16_t local_port, janus_network_address *public_addr, uint16_t *public_port) {
	if(!addr || !public_addr)
		return -1;
	/* Test the STUN server */
	StunAgent stun;
	stun_agent_init (&stun, STUN_ALL_KNOWN_ATTRIBUTES, STUN_COMPATIBILITY_RFC5389, 0);
	StunMessage msg;
	uint8_t buf[1500];
	size_t len = stun_usage_bind_create(&stun, &msg, buf, 1500);
	JANUS_LOG(LOG_INFO, "Testing STUN server: message is of %zu bytes\n", len);
	/* Use the janus_network_address info to drive the socket creation */
	int fd = socket(addr->family, SOCK_DGRAM, 0);
	if(fd < 0) {
		JANUS_LOG(LOG_FATAL, "Error creating socket for STUN BINDING test\n");
		return -1;
	}
	struct sockaddr *address = NULL, *remote = NULL;
	struct sockaddr_in address4 = { 0 }, remote4 = { 0 };
	struct sockaddr_in6 address6 = { 0 }, remote6 = { 0 };
	socklen_t addrlen = 0;
	if(addr->family == AF_INET) {
		memset(&address4, 0, sizeof(address4));
		address4.sin_family = AF_INET;
		address4.sin_port = htons(local_port);
		address4.sin_addr.s_addr = INADDR_ANY;
		memset(&remote4, 0, sizeof(remote4));
		remote4.sin_family = AF_INET;
		remote4.sin_port = htons(port);
		memcpy(&remote4.sin_addr, &addr->ipv4, sizeof(addr->ipv4));
		address = (struct sockaddr *)(&address4);
		remote = (struct sockaddr *)(&remote4);
		addrlen = sizeof(remote4);
	} else if(addr->family == AF_INET6) {
		memset(&address6, 0, sizeof(address6));
		address6.sin6_family = AF_INET6;
		address6.sin6_port = htons(local_port);
		address6.sin6_addr = in6addr_any;
		memset(&remote6, 0, sizeof(remote6));
		remote6.sin6_family = AF_INET6;
		remote6.sin6_port = htons(port);
		memcpy(&remote6.sin6_addr, &addr->ipv6, sizeof(addr->ipv6));
		remote6.sin6_addr = addr->ipv6;
		address = (struct sockaddr *)(&address6);
		remote = (struct sockaddr *)(&remote6);
		addrlen = sizeof(remote6);
	}
	if(bind(fd, address, addrlen) < 0) {
		JANUS_LOG(LOG_FATAL, "Bind failed for STUN BINDING test: %d (%s)\n", errno, g_strerror(errno));
		close(fd);
		return -1;
	}
	int bytes = sendto(fd, buf, len, 0, remote, addrlen);
	if(bytes < 0) {
		JANUS_LOG(LOG_FATAL, "Error sending STUN BINDING test\n");
		close(fd);
		return -1;
	}
	JANUS_LOG(LOG_VERB, "  >> Sent %d bytes, waiting for reply...\n", bytes);
	struct timeval timeout;
	fd_set readfds;
	FD_ZERO(&readfds);
	FD_SET(fd, &readfds);
	timeout.tv_sec = 5;	/* FIXME Don't wait forever */
	timeout.tv_usec = 0;
	int err = select(fd+1, &readfds, NULL, NULL, &timeout);
	if(err < 0) {
		JANUS_LOG(LOG_FATAL, "Error waiting for a response to our STUN BINDING test: %d (%s)\n", errno, g_strerror(errno));
		close(fd);
		return -1;
	}
	if(!FD_ISSET(fd, &readfds)) {
		JANUS_LOG(LOG_FATAL, "No response to our STUN BINDING test\n");
		close(fd);
		return -1;
	}
	bytes = recvfrom(fd, buf, 1500, 0, remote, &addrlen);
	JANUS_LOG(LOG_VERB, "  >> Got %d bytes...\n", bytes);
	close(fd);
	if(bytes < 0) {
		JANUS_LOG(LOG_FATAL, "Failed to receive STUN\n");
		return -1;
	}
	if(stun_agent_validate (&stun, &msg, buf, bytes, NULL, NULL) != STUN_VALIDATION_SUCCESS) {
		JANUS_LOG(LOG_FATAL, "Failed to validate STUN BINDING response\n");
		return -1;
	}
	StunClass class = stun_message_get_class(&msg);
	StunMethod method = stun_message_get_method(&msg);
	if(class != STUN_RESPONSE || method != STUN_BINDING) {
		JANUS_LOG(LOG_FATAL, "Unexpected STUN response: %d/%d\n", class, method);
		return -1;
	}
	StunMessageReturn ret = stun_message_find_xor_addr(&msg, STUN_ATTRIBUTE_XOR_MAPPED_ADDRESS, (struct sockaddr_storage *)address, &addrlen);
	JANUS_LOG(LOG_VERB, "  >> XOR-MAPPED-ADDRESS: %d\n", ret);
	if(ret == STUN_MESSAGE_RETURN_SUCCESS) {
		if(janus_network_address_from_sockaddr(address, public_addr) != 0) {
			JANUS_LOG(LOG_ERR, "Could not resolve XOR-MAPPED-ADDRESS...\n");
			return -1;
		}
		if(public_port != NULL) {
			if(address->sa_family == AF_INET) {
				struct sockaddr_in *addr = (struct sockaddr_in *)address;
				*public_port = ntohs(addr->sin_port);
			} else if(address->sa_family == AF_INET6) {
				struct sockaddr_in6 *addr = (struct sockaddr_in6 *)address;
				*public_port = ntohs(addr->sin6_port);
			}
		}
		return 0;
	}
	ret = stun_message_find_addr(&msg, STUN_ATTRIBUTE_MAPPED_ADDRESS, (struct sockaddr_storage *)address, &addrlen);
	JANUS_LOG(LOG_VERB, "  >> MAPPED-ADDRESS: %d\n", ret);
	if(ret == STUN_MESSAGE_RETURN_SUCCESS) {
		if(janus_network_address_from_sockaddr(address, public_addr) != 0) {
			JANUS_LOG(LOG_ERR, "Could not resolve MAPPED-ADDRESS...\n");
			return -1;
		}
		if(public_port != NULL) {
			if(address->sa_family == AF_INET) {
				struct sockaddr_in *addr = (struct sockaddr_in *)address;
				*public_port = ntohs(addr->sin_port);
			} else if(address->sa_family == AF_INET6) {
				struct sockaddr_in6 *addr = (struct sockaddr_in6 *)address;
				*public_port = ntohs(addr->sin6_port);
			}
		}
		return 0;
	}
	/* No usable attribute? */
	JANUS_LOG(LOG_ERR, "No XOR-MAPPED-ADDRESS or MAPPED-ADDRESS...\n");
	return -1;
}

int janus_ice_set_stun_server(gchar *stun_server, uint16_t stun_port) {
	if(stun_server == NULL)
		return 0;	/* No initialization needed */
	if(stun_port == 0)
		stun_port = 3478;
	JANUS_LOG(LOG_INFO, "STUN server to use: %s:%u\n", stun_server, stun_port);
	/* Resolve address to get an IP */
	struct addrinfo *res = NULL;
	janus_network_address addr;
	janus_network_address_string_buffer addr_buf;
	if(getaddrinfo(stun_server, NULL, NULL, &res) != 0 ||
			janus_network_address_from_sockaddr(res->ai_addr, &addr) != 0 ||
			janus_network_address_to_string_buffer(&addr, &addr_buf) != 0) {
		JANUS_LOG(LOG_ERR, "Could not resolve %s...\n", stun_server);
		if(res)
			freeaddrinfo(res);
		return -1;
	}
	freeaddrinfo(res);
	janus_stun_server = g_strdup(janus_network_address_string_from_buffer(&addr_buf));
	if(janus_stun_server == NULL) {
		JANUS_LOG(LOG_ERR, "Could not resolve %s...\n", stun_server);
		return -1;
	}
	janus_stun_port = stun_port;
	JANUS_LOG(LOG_INFO, "  >> %s:%u (%s)\n", janus_stun_server, janus_stun_port, addr.family == AF_INET ? "IPv4" : "IPv6");

	/* Test the STUN server */
	janus_network_address public_addr = { 0 };
	if(janus_ice_test_stun_server(&addr, janus_stun_port, 0, &public_addr, NULL) < 0) {
		g_free(janus_stun_server);
		janus_stun_server = NULL;
		return -1;
	}
	if(janus_network_address_to_string_buffer(&public_addr, &addr_buf) != 0) {
		JANUS_LOG(LOG_ERR, "Could not resolve public address...\n");
		g_free(janus_stun_server);
		janus_stun_server = NULL;
		return -1;
	}
	const char *public_ip = janus_network_address_string_from_buffer(&addr_buf);
	JANUS_LOG(LOG_INFO, "  >> Our public address is %s\n", public_ip);
	janus_add_public_ip(public_ip);
	return 0;
}

int janus_ice_set_turn_server(gchar *turn_server, uint16_t turn_port, gchar *turn_type, gchar *turn_user, gchar *turn_pwd) {
	if(turn_server == NULL)
		return 0;	/* No initialization needed */
	if(turn_type == NULL)
		turn_type = (char *)"udp";
	if(turn_port == 0)
		turn_port = 3478;
	JANUS_LOG(LOG_INFO, "TURN server to use: %s:%u (%s)\n", turn_server, turn_port, turn_type);
	if(!strcasecmp(turn_type, "udp")) {
		janus_turn_type = NICE_RELAY_TYPE_TURN_UDP;
	} else if(!strcasecmp(turn_type, "tcp")) {
		janus_turn_type = NICE_RELAY_TYPE_TURN_TCP;
	} else if(!strcasecmp(turn_type, "tls")) {
		janus_turn_type = NICE_RELAY_TYPE_TURN_TLS;
	} else {
		JANUS_LOG(LOG_ERR, "Unsupported relay type '%s'...\n", turn_type);
		return -1;
	}
	/* Resolve address to get an IP */
	struct addrinfo *res = NULL;
	janus_network_address addr;
	janus_network_address_string_buffer addr_buf;
	if(getaddrinfo(turn_server, NULL, NULL, &res) != 0 ||
			janus_network_address_from_sockaddr(res->ai_addr, &addr) != 0 ||
			janus_network_address_to_string_buffer(&addr, &addr_buf) != 0) {
		JANUS_LOG(LOG_ERR, "Could not resolve %s...\n", turn_server);
		if(res)
			freeaddrinfo(res);
		return -1;
	}
	freeaddrinfo(res);
	g_free(janus_turn_server);
	janus_turn_server = g_strdup(janus_network_address_string_from_buffer(&addr_buf));
	if(janus_turn_server == NULL) {
		JANUS_LOG(LOG_ERR, "Could not resolve %s...\n", turn_server);
		return -1;
	}
	janus_turn_port = turn_port;
	JANUS_LOG(LOG_VERB, "  >> %s:%u\n", janus_turn_server, janus_turn_port);
	g_free(janus_turn_user);
	janus_turn_user = NULL;
	if(turn_user)
		janus_turn_user = g_strdup(turn_user);
	g_free(janus_turn_pwd);
	janus_turn_pwd = NULL;
	if(turn_pwd)
		janus_turn_pwd = g_strdup(turn_pwd);
	return 0;
}

int janus_ice_set_turn_rest_api(gchar *api_server, gchar *api_key, gchar *api_method, uint api_timeout) {
#ifndef HAVE_TURNRESTAPI
	JANUS_LOG(LOG_ERR, "Janus has been built with no libcurl support, TURN REST API unavailable\n");
	return -1;
#else
	if(api_server != NULL &&
			(strstr(api_server, "http://") != api_server && strstr(api_server, "https://") != api_server)) {
		JANUS_LOG(LOG_ERR, "Invalid TURN REST API backend: not an HTTP address\n");
		return -1;
	}
	janus_turnrest_set_backend(api_server, api_key, api_method, api_timeout);
	JANUS_LOG(LOG_INFO, "TURN REST API backend: %s\n", api_server ? api_server : "(disabled)");
#endif
	return 0;
}


/* ICE stuff */
static const gchar *janus_ice_state_name[] =
{
	"disconnected",
	"gathering",
	"connecting",
	"connected",
	"ready",
	"failed"
};
const gchar *janus_get_ice_state_name(gint state) {
	if(state < 0 || state > 5)
		return NULL;
	return janus_ice_state_name[state];
}


/* Thread to take care of the handle loop */
static void *janus_ice_handle_thread(void *data) {
	janus_ice_handle *handle = data;
	JANUS_LOG(LOG_VERB, "[%"SCNu64"] Handle thread started; %p\n", handle->handle_id, handle);
	if(handle->mainloop == NULL) {
		JANUS_LOG(LOG_ERR, "[%"SCNu64"] Invalid loop...\n", handle->handle_id);
		janus_refcount_decrease(&handle->ref);
		g_thread_unref(g_thread_self());
		return NULL;
	}
	JANUS_LOG(LOG_DBG, "[%"SCNu64"] Looping...\n", handle->handle_id);
	g_main_loop_run(handle->mainloop);
	janus_ice_webrtc_free(handle);
	handle->thread = NULL;
	JANUS_LOG(LOG_VERB, "[%"SCNu64"] Handle thread ended! %p\n", handle->handle_id, handle);
	/* Unref the handle */
	janus_refcount_decrease(&handle->ref);
	g_thread_unref(g_thread_self());
	return NULL;
}

janus_ice_handle *janus_ice_handle_create(void *core_session, const char *opaque_id, const char *token) {
	if(core_session == NULL)
		return NULL;
	janus_session *session = (janus_session *)core_session;
	janus_ice_handle *handle = NULL;
	guint64 handle_id = 0;
	while(handle_id == 0) {
		handle_id = janus_random_uint64();
		handle = janus_session_handles_find(session, handle_id);
		if(handle != NULL) {
			/* Handle ID already taken, try another one */
			janus_refcount_decrease(&handle->ref);	/* janus_session_handles_find increases it */
			handle_id = 0;
		}
	}
	handle = (janus_ice_handle *)g_malloc0(sizeof(janus_ice_handle));
	JANUS_LOG(LOG_INFO, "Creating new handle in session %"SCNu64": %"SCNu64"; %p %p\n", session->session_id, handle_id, core_session, handle);
	janus_refcount_init(&handle->ref, janus_ice_handle_free);
	janus_refcount_increase(&session->ref);
	handle->session = core_session;
	if(opaque_id)
		handle->opaque_id = g_strdup(opaque_id);
	if(token)
		handle->token = g_strdup(token);
	handle->created = janus_get_monotonic_time();
	handle->handle_id = handle_id;
	handle->app = NULL;
	handle->app_handle = NULL;
	handle->queued_candidates = g_async_queue_new();
	handle->queued_packets = g_async_queue_new();
	janus_mutex_init(&handle->mutex);
	janus_session_handles_insert(session, handle);
	return handle;
}

gint janus_ice_handle_attach_plugin(void *core_session, janus_ice_handle *handle, janus_plugin *plugin, int loop_index) {
	if(core_session == NULL)
		return JANUS_ERROR_SESSION_NOT_FOUND;
	janus_session *session = (janus_session *)core_session;
	if(plugin == NULL)
		return JANUS_ERROR_PLUGIN_NOT_FOUND;
	if(handle == NULL)
		return JANUS_ERROR_HANDLE_NOT_FOUND;
	if(handle->app != NULL) {
		/* This handle is already attached to a plugin */
		return JANUS_ERROR_PLUGIN_ATTACH;
	}
	int error = 0;
	janus_plugin_session *session_handle = g_malloc(sizeof(janus_plugin_session));
	session_handle->gateway_handle = handle;
	session_handle->plugin_handle = NULL;
	g_atomic_int_set(&session_handle->stopped, 0);
	plugin->create_session(session_handle, &error);
	if(error) {
		/* TODO Make error struct to pass verbose information */
		g_free(session_handle);
		return error;
	}
	janus_refcount_init(&session_handle->ref, janus_ice_plugin_session_free);
	/* Handle and plugin session reference each other */
	janus_refcount_increase(&session_handle->ref);
	janus_refcount_increase(&handle->ref);
	handle->app = plugin;
	handle->app_handle = session_handle;
	/* Add this plugin session to active sessions map */
	janus_mutex_lock(&plugin_sessions_mutex);
	g_hash_table_insert(plugin_sessions, session_handle, session_handle);
	janus_mutex_unlock(&plugin_sessions_mutex);
	/* Create a new context, loop, and source */
	if(static_event_loops == 0) {
		handle->mainctx = g_main_context_new();
		handle->mainloop = g_main_loop_new(handle->mainctx, FALSE);
	} else {
		/* We're actually using static event loops, pick one from the list */
		if(!allow_loop_indication && loop_index > -1) {
			JANUS_LOG(LOG_WARN, "[%"SCNu64"] Manual allocation of event loops forbidden, ignoring provided loop index %d\n", handle->handle_id, loop_index);
		}
		janus_refcount_increase(&handle->ref);
		janus_mutex_lock(&event_loops_mutex);
		gboolean automatic_selection = TRUE;
		if(allow_loop_indication && loop_index != -1) {
			/* The API can drive the selection and an index was provided, check if it exists */
			janus_ice_static_event_loop *loop = g_slist_nth_data(event_loops, loop_index);
			if(loop == NULL) {
				JANUS_LOG(LOG_WARN, "[%"SCNu64"] Invalid loop index %d, picking event loop automatically\n", handle->handle_id, loop_index);
			} else {
				automatic_selection = FALSE;
				handle->mainctx = loop->mainctx;
				handle->mainloop = loop->mainloop;
				JANUS_LOG(LOG_VERB, "[%"SCNu64"] Manually added handle to loop #%d\n", handle->handle_id, loop->id);
			}
		}
		if(automatic_selection) {
			/* Pick an available loop automatically (round robin) */
			janus_ice_static_event_loop *loop = (janus_ice_static_event_loop *)current_loop->data;
			handle->mainctx = loop->mainctx;
			handle->mainloop = loop->mainloop;
			current_loop = current_loop->next;
			if(current_loop == NULL)
				current_loop = event_loops;
			JANUS_LOG(LOG_VERB, "[%"SCNu64"] Automatically added handle to loop #%d\n", handle->handle_id, loop->id);
		}
		janus_mutex_unlock(&event_loops_mutex);
	}
	handle->rtp_source = janus_ice_outgoing_traffic_create(handle, (GDestroyNotify)g_free);
	g_source_set_priority(handle->rtp_source, G_PRIORITY_DEFAULT);
	g_source_attach(handle->rtp_source, handle->mainctx);
	if(static_event_loops == 0) {
		/* Now spawn a thread for this loop */
		GError *terror = NULL;
		char tname[16];
		g_snprintf(tname, sizeof(tname), "hloop %"SCNu64, handle->handle_id);
		janus_refcount_increase(&handle->ref);
		handle->thread = g_thread_try_new(tname, &janus_ice_handle_thread, handle, &terror);
		if(terror != NULL) {
			/* FIXME We should clear some resources... */
			JANUS_LOG(LOG_ERR, "[%"SCNu64"] Got error %d (%s) trying to launch the handle thread...\n",
				handle->handle_id, terror->code, terror->message ? terror->message : "??");
			g_error_free(terror);
			janus_refcount_decrease(&handle->ref);	/* This is for the thread reference we just added */
			janus_ice_handle_destroy(session, handle);
			return -1;
		}
	}
	/* Notify event handlers */
	if(janus_events_is_enabled())
		janus_events_notify_handlers(JANUS_EVENT_TYPE_HANDLE, JANUS_EVENT_SUBTYPE_NONE,
			session->session_id, handle->handle_id, "attached", plugin->get_package(), handle->opaque_id, handle->token);
	return 0;
}

gint janus_ice_handle_destroy(void *core_session, janus_ice_handle *handle) {
	/* session->mutex has to be locked when calling this function */
	janus_session *session = (janus_session *)core_session;
	if(session == NULL)
		return JANUS_ERROR_SESSION_NOT_FOUND;
	if(handle == NULL)
		return JANUS_ERROR_HANDLE_NOT_FOUND;
	if(!g_atomic_int_compare_and_exchange(&handle->destroyed, 0, 1))
		return 0;
	/* First of all, hangup the PeerConnection, if any */
	janus_ice_webrtc_hangup(handle, "Detach");
	janus_flags_set(&handle->webrtc_flags, JANUS_ICE_HANDLE_WEBRTC_STOP);
	/* Remove the session from active sessions map */
	janus_mutex_lock(&plugin_sessions_mutex);
	gboolean found = g_hash_table_remove(plugin_sessions, handle->app_handle);
	if(!found) {
		janus_mutex_unlock(&plugin_sessions_mutex);
		return JANUS_ERROR_HANDLE_NOT_FOUND;
	}
	janus_mutex_unlock(&plugin_sessions_mutex);
	janus_plugin *plugin_t = (janus_plugin *)handle->app;
	if(plugin_t == NULL) {
		/* There was no plugin attached, probably something went wrong there */
		janus_flags_set(&handle->webrtc_flags, JANUS_ICE_HANDLE_WEBRTC_ALERT);
		janus_flags_set(&handle->webrtc_flags, JANUS_ICE_HANDLE_WEBRTC_STOP);
		if(handle->mainloop != NULL) {
			if(static_event_loops == 0 && handle->mainloop != NULL && g_main_loop_is_running(handle->mainloop)) {
				g_main_loop_quit(handle->mainloop);
			}
		}
		janus_refcount_decrease(&handle->ref);
		return 0;
	}
	JANUS_LOG(LOG_INFO, "Detaching handle from %s; %p %p %p %p\n", plugin_t->get_name(), handle, handle->app_handle, handle->app_handle->gateway_handle, handle->app_handle->plugin_handle);
	/* Actually detach handle... */
	if(g_atomic_int_compare_and_exchange(&handle->app_handle->stopped, 0, 1)) {
		/* Notify the plugin that the session's over (the plugin will
		 * remove the other reference to the plugin session handle) */
		g_async_queue_push(handle->queued_packets, &janus_ice_detach_handle);
		g_main_context_wakeup(handle->mainctx);
	}
	/* Get rid of the handle now */
	if(g_atomic_int_compare_and_exchange(&handle->dump_packets, 1, 0)) {
		janus_text2pcap_close(handle->text2pcap);
		g_clear_pointer(&handle->text2pcap, janus_text2pcap_free);
	}
	/* We only actually destroy the handle later */
	JANUS_LOG(LOG_VERB, "[%"SCNu64"] Handle detached, scheduling destruction\n", handle->handle_id);
	/* Unref the handle: we only unref the session too when actually freeing the handle, so that it is freed before that */
	janus_refcount_decrease(&handle->ref);
	return 0;
}

static void janus_ice_handle_free(const janus_refcount *handle_ref) {
	janus_ice_handle *handle = janus_refcount_containerof(handle_ref, janus_ice_handle, ref);
	/* This stack can be destroyed, free all the resources */
	janus_mutex_lock(&handle->mutex);
	if(handle->queued_candidates != NULL) {
		janus_ice_clear_queued_candidates(handle);
		g_async_queue_unref(handle->queued_candidates);
	}
	if(handle->queued_packets != NULL) {
		janus_ice_clear_queued_packets(handle);
		g_async_queue_unref(handle->queued_packets);
	}
	if(static_event_loops == 0 && handle->mainloop != NULL) {
		g_main_loop_unref(handle->mainloop);
		handle->mainloop = NULL;
	}
	if(static_event_loops == 0 && handle->mainctx != NULL) {
		g_main_context_unref(handle->mainctx);
		handle->mainctx = NULL;
	}
	janus_mutex_unlock(&handle->mutex);
	janus_ice_webrtc_free(handle);
	JANUS_LOG(LOG_INFO, "[%"SCNu64"] Handle and related resources freed; %p %p\n", handle->handle_id, handle, handle->session);
	/* Finally, unref the session and free the handle */
	if(handle->session != NULL) {
		janus_session *session = (janus_session *)handle->session;
		janus_refcount_decrease(&session->ref);
	}
	g_free(handle->opaque_id);
	g_free(handle->token);
	g_free(handle);
}

#ifdef HAVE_CLOSE_ASYNC
static void janus_ice_cb_agent_closed(GObject *src, GAsyncResult *result, gpointer data) {
	janus_ice_outgoing_traffic *t = (janus_ice_outgoing_traffic *)data;
	janus_ice_handle *handle = t->handle;

	JANUS_LOG(LOG_VERB, "[%"SCNu64"] Disposing nice agent %p\n", handle->handle_id, handle->agent);
	g_object_unref(handle->agent);
	handle->agent = NULL;
	g_source_unref((GSource *)t);
	janus_refcount_decrease(&handle->ref);
}
#endif

static void janus_ice_plugin_session_free(const janus_refcount *app_handle_ref) {
	janus_plugin_session *app_handle = janus_refcount_containerof(app_handle_ref, janus_plugin_session, ref);
	/* This app handle can be destroyed, free all the resources */
	if(app_handle->gateway_handle != NULL) {
		janus_ice_handle *handle = (janus_ice_handle *)app_handle->gateway_handle;
		app_handle->gateway_handle = NULL;
		handle->app_handle = NULL;
		janus_refcount_decrease(&handle->ref);
	}
	g_free(app_handle);
}

void janus_ice_webrtc_hangup(janus_ice_handle *handle, const char *reason) {
	if(handle == NULL)
		return;
	g_atomic_int_set(&handle->closepc, 0);
	if(janus_flags_is_set(&handle->webrtc_flags, JANUS_ICE_HANDLE_WEBRTC_ALERT))
		return;
	janus_flags_set(&handle->webrtc_flags, JANUS_ICE_HANDLE_WEBRTC_ALERT);
	janus_flags_set(&handle->webrtc_flags, JANUS_ICE_HANDLE_WEBRTC_CLEANING);
	janus_flags_clear(&handle->webrtc_flags, JANUS_ICE_HANDLE_WEBRTC_GOT_OFFER);
	janus_flags_clear(&handle->webrtc_flags, JANUS_ICE_HANDLE_WEBRTC_GOT_ANSWER);
	janus_flags_clear(&handle->webrtc_flags, JANUS_ICE_HANDLE_WEBRTC_NEGOTIATED);
	janus_flags_clear(&handle->webrtc_flags, JANUS_ICE_HANDLE_WEBRTC_HAS_AUDIO);
	janus_flags_clear(&handle->webrtc_flags, JANUS_ICE_HANDLE_WEBRTC_HAS_VIDEO);
	/* User will be notified only after the actual hangup */
	JANUS_LOG(LOG_VERB, "[%"SCNu64"] Hanging up PeerConnection because of a %s\n",
		handle->handle_id, reason);
	handle->hangup_reason = reason;
	/* Let's message the loop, we'll notify the plugin from there */
	if(handle->queued_packets != NULL) {
#if GLIB_CHECK_VERSION(2, 46, 0)
		g_async_queue_push_front(handle->queued_packets, &janus_ice_hangup_peerconnection);
#else
		g_async_queue_push(handle->queued_packets, &janus_ice_hangup_peerconnection);
#endif
		g_main_context_wakeup(handle->mainctx);
	}
}

static void janus_ice_webrtc_free(janus_ice_handle *handle) {
	if(handle == NULL)
		return;
	janus_mutex_lock(&handle->mutex);
	if(!handle->agent_created) {
		janus_flags_clear(&handle->webrtc_flags, JANUS_ICE_HANDLE_WEBRTC_NEW_DATACHAN_SDP);
		janus_flags_clear(&handle->webrtc_flags, JANUS_ICE_HANDLE_WEBRTC_READY);
		janus_flags_clear(&handle->webrtc_flags, JANUS_ICE_HANDLE_WEBRTC_CLEANING);
		janus_flags_clear(&handle->webrtc_flags, JANUS_ICE_HANDLE_WEBRTC_HAS_AGENT);
		janus_flags_clear(&handle->webrtc_flags, JANUS_ICE_HANDLE_WEBRTC_E2EE);
		janus_mutex_unlock(&handle->mutex);
		return;
	}
	handle->agent_created = 0;
	if(handle->pc != NULL) {
		janus_ice_peerconnection_destroy(handle->pc);
		handle->pc = NULL;
	}
	if(handle->agent != NULL) {
#ifdef HAVE_CLOSE_ASYNC
		if(G_IS_OBJECT(handle->agent)) {
			JANUS_LOG(LOG_VERB, "[%"SCNu64"] Removing stream %d from agent %p\n",
				handle->handle_id, handle->stream_id, handle->agent);
			nice_agent_remove_stream(handle->agent, handle->stream_id);
			handle->stream_id = 0;
			JANUS_LOG(LOG_VERB, "[%"SCNu64"] Closing nice agent %p\n", handle->handle_id, handle->agent);
			janus_refcount_increase(&handle->ref);
			if(handle->rtp_source != NULL) {
				/* Destroy the agent asynchronously */
				g_source_ref(handle->rtp_source);
				nice_agent_close_async(handle->agent, janus_ice_cb_agent_closed, handle->rtp_source);
			} else {
				/* No traffic source, destroy it right away */
				if(G_IS_OBJECT(handle->agent))
					g_object_unref(handle->agent);
				handle->agent = NULL;
				janus_refcount_decrease(&handle->ref);
			}
		}
#else
		if(G_IS_OBJECT(handle->agent))
			g_object_unref(handle->agent);
		handle->agent = NULL;
#endif
	}
	if(handle->pending_trickles) {
		while(handle->pending_trickles) {
			GList *temp = g_list_first(handle->pending_trickles);
			handle->pending_trickles = g_list_remove_link(handle->pending_trickles, temp);
			janus_ice_trickle *trickle = (janus_ice_trickle *)temp->data;
			g_list_free(temp);
			janus_ice_trickle_destroy(trickle);
		}
	}
	handle->pending_trickles = NULL;
	janus_ice_clear_queued_candidates(handle);
	g_free(handle->rtp_profile);
	handle->rtp_profile = NULL;
	g_free(handle->local_sdp);
	handle->local_sdp = NULL;
	g_free(handle->remote_sdp);
	handle->remote_sdp = NULL;
	g_free(handle->pc_mid);
	handle->pc_mid = NULL;
	handle->thread = NULL;
	janus_flags_clear(&handle->webrtc_flags, JANUS_ICE_HANDLE_WEBRTC_NEW_DATACHAN_SDP);
	janus_flags_clear(&handle->webrtc_flags, JANUS_ICE_HANDLE_WEBRTC_READY);
	janus_flags_clear(&handle->webrtc_flags, JANUS_ICE_HANDLE_WEBRTC_CLEANING);
	janus_flags_clear(&handle->webrtc_flags, JANUS_ICE_HANDLE_WEBRTC_HAS_AGENT);
	janus_flags_clear(&handle->webrtc_flags, JANUS_ICE_HANDLE_WEBRTC_E2EE);
	if(!janus_flags_is_set(&handle->webrtc_flags, JANUS_ICE_HANDLE_WEBRTC_STOP) && handle->hangup_reason) {
		janus_ice_notify_hangup(handle, handle->hangup_reason);
	}
	handle->hangup_reason = NULL;
	janus_mutex_unlock(&handle->mutex);
	JANUS_LOG(LOG_INFO, "[%"SCNu64"] WebRTC resources freed; %p %p\n", handle->handle_id, handle, handle->session);
}

void janus_ice_peerconnection_destroy(janus_ice_peerconnection *pc) {
	if(pc == NULL)
		return;
	/* Remove all media instances */
	g_hash_table_remove_all(pc->media);
	g_hash_table_remove_all(pc->media_byssrc);
	g_hash_table_remove_all(pc->media_bymid);
	g_hash_table_remove_all(pc->media_bytype);
	/* Get rid of the DTLS stack */
	if(pc->dtlsrt_source != NULL) {
		g_source_destroy(pc->dtlsrt_source);
		g_source_unref(pc->dtlsrt_source);
		pc->dtlsrt_source = NULL;
	}
	if(pc->dtls != NULL) {
		janus_dtls_srtp_destroy(pc->dtls);
		janus_refcount_decrease(&pc->dtls->ref);
		pc->dtls = NULL;
	}
	janus_ice_handle *handle = pc->handle;
	if(handle != NULL) {
		janus_refcount_decrease(&handle->ref);
		pc->handle = NULL;
	}
	janus_refcount_decrease(&pc->ref);
}

static void janus_ice_peerconnection_free(const janus_refcount *pc_ref) {
	janus_ice_peerconnection *pc = janus_refcount_containerof(pc_ref, janus_ice_peerconnection, ref);
	/* This PeerConnection can be destroyed, free all the resources */
	pc->handle = NULL;
	g_hash_table_destroy(pc->media);
	g_hash_table_destroy(pc->media_byssrc);
	g_hash_table_destroy(pc->media_bymid);
	g_hash_table_destroy(pc->media_bytype);
	if(pc->icestate_source != NULL) {
		g_source_destroy(pc->icestate_source);
		g_source_unref(pc->icestate_source);
		pc->icestate_source = NULL;
	}
	g_free(pc->remote_hashing);
	pc->remote_hashing = NULL;
	g_free(pc->remote_fingerprint);
	pc->remote_fingerprint = NULL;
	g_free(pc->ruser);
	pc->ruser = NULL;
	g_free(pc->rpass);
	pc->rpass = NULL;
	g_slist_free_full(pc->transport_wide_received_seq_nums, (GDestroyNotify)g_free);
	pc->transport_wide_received_seq_nums = NULL;
	if(pc->candidates != NULL) {
		GSList *i = NULL, *candidates = pc->candidates;
		for(i = candidates; i; i = i->next) {
			NiceCandidate *c = (NiceCandidate *) i->data;
			if(c != NULL) {
				nice_candidate_free(c);
				c = NULL;
			}
		}
		g_slist_free(candidates);
		candidates = NULL;
	}
	pc->candidates = NULL;
	if(pc->local_candidates != NULL) {
		GSList *i = NULL, *candidates = pc->local_candidates;
		for(i = candidates; i; i = i->next) {
			gchar *c = (gchar *) i->data;
			g_free(c);
		}
		g_slist_free(candidates);
		candidates = NULL;
	}
	pc->local_candidates = NULL;
	if(pc->remote_candidates != NULL) {
		GSList *i = NULL, *candidates = pc->remote_candidates;
		for(i = candidates; i; i = i->next) {
			gchar *c = (gchar *) i->data;
			g_free(c);
		}
		g_slist_free(candidates);
		candidates = NULL;
	}
	pc->remote_candidates = NULL;
	g_free(pc->selected_pair);
	pc->selected_pair = NULL;
	g_free(pc);
	pc = NULL;
}

janus_ice_peerconnection_medium *janus_ice_peerconnection_medium_create(janus_ice_handle *handle, janus_media_type type) {
	if(handle == NULL || handle->pc == NULL)
		return NULL;
	janus_ice_peerconnection *pc = handle->pc;
	janus_ice_peerconnection_medium *medium = g_malloc0(sizeof(janus_ice_peerconnection_medium));
	medium->pc = pc;
	medium->type = type;
	medium->mindex = g_hash_table_size(pc->media);
	janus_mutex_init(&medium->mutex);
	janus_refcount_init(&medium->ref, janus_ice_peerconnection_medium_free);
	janus_refcount_increase(&pc->ref);
	g_hash_table_insert(pc->media, GINT_TO_POINTER(medium->mindex), medium);
	/* If this is audio or video, fill in some other fields too */
	if(type == JANUS_MEDIA_AUDIO || type == JANUS_MEDIA_VIDEO) {
		medium->payload_type = -1;
		medium->rtx_payload_type = -1;
		medium->ssrc = janus_random_uint32();	/* FIXME Should we look for conflicts? */
		if(janus_flags_is_set(&handle->webrtc_flags, JANUS_ICE_HANDLE_WEBRTC_RFC4588_RTX)) {
			/* Create an SSRC for RFC4588 as well */
			medium->ssrc_rtx = janus_random_uint32();	/* FIXME Should we look for conflicts? */
		}
		medium->rtcp_ctx[0] = g_malloc0(sizeof(janus_rtcp_context));
		medium->rtcp_ctx[0]->tb = (type == JANUS_MEDIA_VIDEO ? 90000 : 48000);	/* May change later */
		/* We can address media by SSRC */
		g_hash_table_insert(pc->media_byssrc, GINT_TO_POINTER(medium->ssrc), medium);
		janus_refcount_increase(&medium->ref);
		if(medium->ssrc_rtx > 0) {
			g_hash_table_insert(pc->media_byssrc, GINT_TO_POINTER(medium->ssrc_rtx), medium);
			janus_refcount_increase(&medium->ref);
		}
		g_hash_table_insert(pc->media_bytype, GINT_TO_POINTER(type), medium);
		janus_refcount_increase(&medium->ref);
	}
	/* For backwards compatibility, we address media by type too (e.g., first video stream) */
	g_hash_table_insert(pc->media_bytype, GINT_TO_POINTER(type), medium);
	janus_refcount_increase(&medium->ref);
	return medium;
}

static void janus_ice_peerconnection_medium_destroy(janus_ice_peerconnection_medium *medium) {
	if(medium == NULL)
		return;
	janus_ice_peerconnection *pc = medium->pc;
	if(pc != NULL) {
		janus_refcount_decrease(&pc->ref);
		medium->pc = NULL;
	}
	janus_refcount_decrease(&medium->ref);
}

static void janus_ice_peerconnection_medium_dereference(janus_ice_peerconnection_medium *medium) {
	if(medium == NULL)
		return;
	janus_refcount_decrease(&medium->ref);
}

static void janus_ice_peerconnection_medium_free(const janus_refcount *medium_ref) {
	janus_ice_peerconnection_medium *medium = janus_refcount_containerof(medium_ref, janus_ice_peerconnection_medium, ref);
	g_free(medium->mid);
	g_free(medium->rid[0]);
	medium->rid[0] = NULL;
	g_free(medium->rid[1]);
	medium->rid[1] = NULL;
	g_free(medium->rid[2]);
	medium->rid[2] = NULL;
	g_list_free(medium->payload_types);
	medium->payload_types = NULL;
	if(medium->rtx_payload_types != NULL)
		g_hash_table_destroy(medium->rtx_payload_types);
	medium->rtx_payload_types = NULL;
	if(medium->clock_rates != NULL)
		g_hash_table_destroy(medium->clock_rates);
	medium->clock_rates = NULL;
	g_free(medium->codec);
	medium->codec = NULL;
	g_free(medium->rtcp_ctx[0]);
	medium->rtcp_ctx[0] = NULL;
	g_free(medium->rtcp_ctx[1]);
	medium->rtcp_ctx[1] = NULL;
	g_free(medium->rtcp_ctx[2]);
	medium->rtcp_ctx[2] = NULL;
	if(medium->rtx_nacked[0])
		g_hash_table_destroy(medium->rtx_nacked[0]);
	medium->rtx_nacked[0] = NULL;
	if(medium->rtx_nacked[1])
		g_hash_table_destroy(medium->rtx_nacked[1]);
	medium->rtx_nacked[1] = NULL;
	if(medium->rtx_nacked[2])
		g_hash_table_destroy(medium->rtx_nacked[2]);
	medium->rtx_nacked[2] = NULL;
	if(medium->pending_nacked_cleanup && g_hash_table_size(medium->pending_nacked_cleanup) > 0) {
		GHashTableIter iter;
		gpointer val;
		g_hash_table_iter_init(&iter, medium->pending_nacked_cleanup);
		while(g_hash_table_iter_next(&iter, NULL, &val)) {
			GSource *source = val;
			g_source_destroy(source);
		}
		g_hash_table_destroy(medium->pending_nacked_cleanup);
	}
	medium->pending_nacked_cleanup = NULL;
	if(medium->retransmit_buffer != NULL) {
		janus_rtp_packet *p = NULL;
		while((p = (janus_rtp_packet *)g_queue_pop_head(medium->retransmit_buffer)) != NULL) {
			/* Remove from hashtable too */
			janus_rtp_header *header = (janus_rtp_header *)p->data;
			guint16 seq = ntohs(header->seq_number);
			g_hash_table_remove(medium->retransmit_seqs, GUINT_TO_POINTER(seq));
			/* Free the packet */
			janus_ice_free_rtp_packet(p);
		}
		g_queue_free(medium->retransmit_buffer);
		g_hash_table_destroy(medium->retransmit_seqs);
	}
	if(medium->last_seqs[0])
		janus_seq_list_free(&medium->last_seqs[0]);
	if(medium->last_seqs[1])
		janus_seq_list_free(&medium->last_seqs[1]);
	if(medium->last_seqs[2])
		janus_seq_list_free(&medium->last_seqs[2]);
	g_free(medium);
	//~ janus_mutex_unlock(&handle->mutex);
}

/* Call plugin slow_link callback if a minimum of lost packets are detected within a second */
static void
janus_slow_link_update(janus_ice_peerconnection_medium *medium, janus_ice_handle *handle,
		gboolean uplink, guint lost) {
	/* We keep the counters in different janus_ice_stats objects, depending on the direction */
	gboolean video = (medium->type == JANUS_MEDIA_VIDEO);
	guint sl_lost_last_count = uplink ? medium->in_stats.sl_lost_count : medium->out_stats.sl_lost_count;
	guint sl_lost_recently = (lost >= sl_lost_last_count) ? (lost - sl_lost_last_count) : 0;
	if(slowlink_threshold > 0 && sl_lost_recently >= slowlink_threshold) {
		/* Tell the plugin */
		janus_plugin *plugin = (janus_plugin *)handle->app;
		if(plugin && plugin->slow_link && janus_plugin_session_is_alive(handle->app_handle) &&
				!g_atomic_int_get(&handle->destroyed))
			plugin->slow_link(handle->app_handle, medium->mindex, video, uplink);
		/* Notify the user/application too */
		janus_session *session = (janus_session *)handle->session;
		if(session != NULL) {
			json_t *event = json_object();
			json_object_set_new(event, "janus", json_string("slowlink"));
			json_object_set_new(event, "session_id", json_integer(session->session_id));
			json_object_set_new(event, "sender", json_integer(handle->handle_id));
			if(opaqueid_in_api && handle->opaque_id != NULL)
				json_object_set_new(event, "opaque_id", json_string(handle->opaque_id));
			json_object_set_new(event, "mid", json_string(medium->mid));
			json_object_set_new(event, "media", json_string(video ? "video" : "audio"));
			json_object_set_new(event, "uplink", uplink ? json_true() : json_false());
			json_object_set_new(event, "lost", json_integer(sl_lost_recently));
			/* Send the event */
			JANUS_LOG(LOG_VERB, "[%"SCNu64"] Sending event to transport...; %p\n", handle->handle_id, handle);
			janus_session_notify_event(session, event);
			/* Finally, notify event handlers */
			if(janus_events_is_enabled()) {
				json_t *info = json_object();
				json_object_set_new(info, "mid", json_string(medium->mid));
				json_object_set_new(info, "media", json_string(video ? "video" : "audio"));
				json_object_set_new(info, "slow_link", json_string(uplink ? "uplink" : "downlink"));
				json_object_set_new(info, "lost_lastsec", json_integer(sl_lost_recently));
				janus_events_notify_handlers(JANUS_EVENT_TYPE_MEDIA, JANUS_EVENT_SUBTYPE_MEDIA_SLOWLINK,
					session->session_id, handle->handle_id, handle->opaque_id, info);
			}
		}
	}
	/* Update the counter */
	if(uplink) {
		medium->in_stats.sl_lost_count = lost;
	} else {
		medium->out_stats.sl_lost_count = lost;
	}
}


/* ICE state check timer (needed to check if a failed really is definitive or if things can still improve) */
static gboolean janus_ice_check_failed(gpointer data) {
	janus_ice_peerconnection *pc = (janus_ice_peerconnection *)data;
	if(!pc)
		goto stoptimer;
	janus_ice_handle *handle = pc->handle;
	if(!handle)
		goto stoptimer;
	if(janus_flags_is_set(&handle->webrtc_flags, JANUS_ICE_HANDLE_WEBRTC_STOP) ||
			janus_flags_is_set(&handle->webrtc_flags, JANUS_ICE_HANDLE_WEBRTC_ALERT))
		goto stoptimer;
	if(pc->state == NICE_COMPONENT_STATE_CONNECTED || pc->state == NICE_COMPONENT_STATE_READY) {
		/* ICE succeeded in the meanwhile, get rid of this timer */
		JANUS_LOG(LOG_VERB, "[%"SCNu64"] ICE succeeded, disabling ICE state check timer!\n", handle->handle_id);
		goto stoptimer;
	}
	/* Still in the failed state, how much time passed since we first detected it? */
	if(janus_get_monotonic_time() - pc->icefailed_detected < 5*G_USEC_PER_SEC) {
		/* Let's wait a little longer */
		return TRUE;
	}
	/* If we got here it means the timer expired, and we should check if this is a failure */
	gboolean trickle_recv = (!janus_flags_is_set(&handle->webrtc_flags, JANUS_ICE_HANDLE_WEBRTC_TRICKLE) || janus_flags_is_set(&handle->webrtc_flags, JANUS_ICE_HANDLE_WEBRTC_ALL_TRICKLES));
	gboolean answer_recv = janus_flags_is_set(&handle->webrtc_flags, JANUS_ICE_HANDLE_WEBRTC_GOT_ANSWER);
	gboolean alert_set = janus_flags_is_set(&handle->webrtc_flags, JANUS_ICE_HANDLE_WEBRTC_ALERT);
	/* We may still be waiting for something... but we don't wait forever */
	gboolean do_wait = TRUE;
	if(janus_get_monotonic_time() - pc->icefailed_detected >= 15*G_USEC_PER_SEC) {
		do_wait = FALSE;
	}
	if(!do_wait || (handle && trickle_recv && answer_recv && !alert_set)) {
		/* FIXME Should we really give up for what may be a failure in only one of the media? */
		JANUS_LOG(LOG_ERR, "[%"SCNu64"] ICE failed for component %d in stream %d...\n",
			handle->handle_id, pc->component_id, pc->stream_id);
		janus_ice_webrtc_hangup(handle, "ICE failed");
		goto stoptimer;
	}
	/* Let's wait a little longer */
	JANUS_LOG(LOG_WARN, "[%"SCNu64"] ICE failed for component %d in stream %d, but we're still waiting for some info so we don't care... (trickle %s, answer %s, alert %s)\n",
		handle->handle_id, pc->component_id, pc->stream_id,
		trickle_recv ? "received" : "pending",
		answer_recv ? "received" : "pending",
		alert_set ? "set" : "not set");
	return TRUE;

stoptimer:
	if(pc->icestate_source != NULL) {
		g_source_destroy(pc->icestate_source);
		g_source_unref(pc->icestate_source);
		pc->icestate_source = NULL;
	}
	return FALSE;
}

/* Callbacks */
static void janus_ice_cb_candidate_gathering_done(NiceAgent *agent, guint stream_id, gpointer user_data) {
	janus_ice_handle *handle = (janus_ice_handle *)user_data;
	if(!handle)
		return;
	JANUS_LOG(LOG_VERB, "[%"SCNu64"] Gathering done for stream %d\n", handle->handle_id, stream_id);
	handle->cdone++;
	janus_ice_peerconnection *pc = handle->pc;
	if(!pc || pc->stream_id != stream_id) {
		JANUS_LOG(LOG_ERR, "[%"SCNu64"]  No stream %d??\n", handle->handle_id, stream_id);
		return;
	}
	pc->cdone = 1;
	/* If we're doing full-trickle, send an event to the user too */
	if(janus_full_trickle_enabled) {
		/* Send a "trickle" event with completed:true to the browser */
		janus_ice_notify_trickle(handle, NULL);
	}
}

static void janus_ice_cb_component_state_changed(NiceAgent *agent, guint stream_id, guint component_id, guint state, gpointer ice) {
	janus_ice_handle *handle = (janus_ice_handle *)ice;
	if(!handle)
		return;
	if(component_id > 1) {
		/* State changed for a component we don't need anymore (rtcp-mux) */
		return;
	}
	JANUS_LOG(LOG_VERB, "[%"SCNu64"] Component state changed for component %d in stream %d: %d (%s)\n",
		handle->handle_id, component_id, stream_id, state, janus_get_ice_state_name(state));
	janus_ice_peerconnection *pc = handle->pc;
	if(!pc || pc->stream_id != stream_id) {
		JANUS_LOG(LOG_ERR, "[%"SCNu64"]     No stream %d??\n", handle->handle_id, stream_id);
		return;
	}
	pc->state = state;
	/* Notify event handlers */
	if(janus_events_is_enabled()) {
		janus_session *session = (janus_session *)handle->session;
		json_t *info = json_object();
		json_object_set_new(info, "ice", json_string(janus_get_ice_state_name(state)));
		json_object_set_new(info, "stream_id", json_integer(stream_id));
		json_object_set_new(info, "component_id", json_integer(component_id));
		janus_events_notify_handlers(JANUS_EVENT_TYPE_WEBRTC, JANUS_EVENT_SUBTYPE_WEBRTC_ICE,
			session->session_id, handle->handle_id, handle->opaque_id, info);
	}
	/* FIXME Even in case the state is 'connected', we wait for the 'new-selected-pair' callback to do anything */
	if(state == NICE_COMPONENT_STATE_FAILED) {
		/* Failed doesn't mean necessarily we need to give up: we may be trickling */
		gboolean alert_set = janus_flags_is_set(&handle->webrtc_flags, JANUS_ICE_HANDLE_WEBRTC_ALERT);
		if(alert_set)
			return;
		gboolean trickle_recv = (!janus_flags_is_set(&handle->webrtc_flags, JANUS_ICE_HANDLE_WEBRTC_TRICKLE) || janus_flags_is_set(&handle->webrtc_flags, JANUS_ICE_HANDLE_WEBRTC_ALL_TRICKLES));
		gboolean answer_recv = janus_flags_is_set(&handle->webrtc_flags, JANUS_ICE_HANDLE_WEBRTC_GOT_ANSWER);
		JANUS_LOG(LOG_WARN, "[%"SCNu64"] ICE failed for component %d in stream %d, but let's give it some time... (trickle %s, answer %s, alert %s)\n",
			handle->handle_id, component_id, stream_id,
			trickle_recv ? "received" : "pending",
			answer_recv ? "received" : "pending",
			alert_set ? "set" : "not set");
		/* In case we haven't started a timer yet, let's do it now */
		if(pc->icestate_source == NULL && pc->icefailed_detected == 0) {
			pc->icefailed_detected = janus_get_monotonic_time();
			pc->icestate_source = g_timeout_source_new(500);
			g_source_set_callback(pc->icestate_source, janus_ice_check_failed, pc, NULL);
			guint id = g_source_attach(pc->icestate_source, handle->mainctx);
			JANUS_LOG(LOG_VERB, "[%"SCNu64"] Creating ICE state check timer with ID %u\n", handle->handle_id, id);
		}
	}
}

#ifndef HAVE_LIBNICE_TCP
static void janus_ice_cb_new_selected_pair (NiceAgent *agent, guint stream_id, guint component_id, gchar *local, gchar *remote, gpointer ice) {
#else
static void janus_ice_cb_new_selected_pair (NiceAgent *agent, guint stream_id, guint component_id, NiceCandidate *local, NiceCandidate *remote, gpointer ice) {
#endif
	janus_ice_handle *handle = (janus_ice_handle *)ice;
	if(!handle)
		return;
	if(component_id > 1) {
		/* New selected pair for a component we don't need anymore (rtcp-mux) */
		return;
	}
#ifndef HAVE_LIBNICE_TCP
	JANUS_LOG(LOG_VERB, "[%"SCNu64"] New selected pair for component %d in stream %d: %s <-> %s\n", handle ? handle->handle_id : 0, component_id, stream_id, local, remote);
#else
	JANUS_LOG(LOG_VERB, "[%"SCNu64"] New selected pair for component %d in stream %d: %s <-> %s\n", handle ? handle->handle_id : 0, component_id, stream_id, local->foundation, remote->foundation);
#endif
	janus_ice_peerconnection *pc = handle->pc;
	if(!pc || pc->stream_id != stream_id) {
		JANUS_LOG(LOG_ERR, "[%"SCNu64"]     No stream %d??\n", handle->handle_id, stream_id);
		return;
	}
	char sp[200];
#ifndef HAVE_LIBNICE_TCP
	g_snprintf(sp, 200, "%s <-> %s", local, remote);
#else
	gchar laddress[NICE_ADDRESS_STRING_LEN], raddress[NICE_ADDRESS_STRING_LEN];
	gint lport = 0, rport = 0;
	nice_address_to_string(&(local->addr), (gchar *)&laddress);
	nice_address_to_string(&(remote->addr), (gchar *)&raddress);
	lport = nice_address_get_port(&(local->addr));
	rport = nice_address_get_port(&(remote->addr));
	const char *ltype = NULL, *rtype = NULL;
	switch(local->type) {
		case NICE_CANDIDATE_TYPE_HOST:
			ltype = "host";
			break;
		case NICE_CANDIDATE_TYPE_SERVER_REFLEXIVE:
			ltype = "srflx";
			break;
		case NICE_CANDIDATE_TYPE_PEER_REFLEXIVE:
			ltype = "prflx";
			break;
		case NICE_CANDIDATE_TYPE_RELAYED:
			ltype = "relay";
			break;
		default:
			break;
	}
	switch(remote->type) {
		case NICE_CANDIDATE_TYPE_HOST:
			rtype = "host";
			break;
		case NICE_CANDIDATE_TYPE_SERVER_REFLEXIVE:
			rtype = "srflx";
			break;
		case NICE_CANDIDATE_TYPE_PEER_REFLEXIVE:
			rtype = "prflx";
			break;
		case NICE_CANDIDATE_TYPE_RELAYED:
			rtype = "relay";
			break;
		default:
			break;
	}
	g_snprintf(sp, sizeof(sp), "%s:%d [%s,%s] <-> %s:%d [%s,%s]",
		laddress, lport, ltype, local->transport == NICE_CANDIDATE_TRANSPORT_UDP ? "udp" : "tcp",
		raddress, rport, rtype, remote->transport == NICE_CANDIDATE_TRANSPORT_UDP ? "udp" : "tcp");
#endif
	gboolean newpair = FALSE;
	if(pc->selected_pair == NULL || strcmp(sp, pc->selected_pair)) {
		newpair = TRUE;
		gchar *prev_selected_pair = pc->selected_pair;
		pc->selected_pair = g_strdup(sp);
		g_clear_pointer(&prev_selected_pair, g_free);
	}
	/* Notify event handlers */
	if(newpair && janus_events_is_enabled()) {
		janus_session *session = (janus_session *)handle->session;
		json_t *info = json_object();
		json_object_set_new(info, "selected-pair", json_string(sp));
#ifdef HAVE_LIBNICE_TCP
		json_t *candidates = json_object();
		json_t *lcand = json_object();
		json_object_set_new(lcand, "address", json_string(laddress));
		json_object_set_new(lcand, "port", json_integer(lport));
		json_object_set_new(lcand, "type", json_string(ltype));
		json_object_set_new(lcand, "transport", json_string(local->transport == NICE_CANDIDATE_TRANSPORT_UDP ? "udp" : "tcp"));
		json_object_set_new(lcand, "family", json_integer(nice_address_ip_version(&local->addr)));
		json_object_set_new(candidates, "local", lcand);
		json_t *rcand = json_object();
		json_object_set_new(rcand, "address", json_string(raddress));
		json_object_set_new(rcand, "port", json_integer(rport));
		json_object_set_new(rcand, "type", json_string(rtype));
		json_object_set_new(rcand, "transport", json_string(remote->transport == NICE_CANDIDATE_TRANSPORT_UDP ? "udp" : "tcp"));
		json_object_set_new(rcand, "family", json_integer(nice_address_ip_version(&remote->addr)));
		json_object_set_new(candidates, "remote", rcand);
		json_object_set_new(info, "candidates", candidates);
#endif
		json_object_set_new(info, "stream_id", json_integer(stream_id));
		json_object_set_new(info, "component_id", json_integer(component_id));
		janus_events_notify_handlers(JANUS_EVENT_TYPE_WEBRTC, JANUS_EVENT_SUBTYPE_WEBRTC_PAIR,
			session->session_id, handle->handle_id, handle->opaque_id, info);
	}
	/* Have we been here before? (might happen, when trickling) */
	if(pc->connected > 0)
		return;
	/* FIXME Clear the queue */
	janus_ice_clear_queued_packets(handle);
	/* Now we can start the DTLS handshake (FIXME This was on the 'connected' state notification, before) */
	JANUS_LOG(LOG_VERB, "[%"SCNu64"]   Component is ready enough, starting DTLS handshake...\n", handle->handle_id);
	pc->connected = janus_get_monotonic_time();
	/* Start the DTLS handshake, at last */
#if GLIB_CHECK_VERSION(2, 46, 0)
	g_async_queue_push_front(handle->queued_packets, &janus_ice_dtls_handshake);
#else
	g_async_queue_push(handle->queued_packets, &janus_ice_dtls_handshake);
#endif
	g_main_context_wakeup(handle->mainctx);
}

/* Candidates management */
static int janus_ice_candidate_to_string(janus_ice_handle *handle, NiceCandidate *c, char *buffer, int buflen, gboolean log_candidate, gboolean force_private, guint public_ip_index);
#ifndef HAVE_LIBNICE_TCP
static void janus_ice_cb_new_local_candidate (NiceAgent *agent, guint stream_id, guint component_id, gchar *foundation, gpointer ice) {
#else
static void janus_ice_cb_new_local_candidate (NiceAgent *agent, NiceCandidate *candidate, gpointer ice) {
#endif
	if(!janus_full_trickle_enabled) {
		/* Ignore if we're not full-trickling: for half-trickle
		 * janus_ice_candidates_to_sdp() is used instead */
		return;
	}
	janus_ice_handle *handle = (janus_ice_handle *)ice;
	if(!handle)
		return;
#ifndef HAVE_LIBNICE_TCP
	JANUS_LOG(LOG_VERB, "[%"SCNu64"] Discovered new local candidate for component %d in stream %d: foundation=%s\n", handle ? handle->handle_id : 0, component_id, stream_id, foundation);
#else
	const char *ctype = NULL;
	switch(candidate->type) {
		case NICE_CANDIDATE_TYPE_HOST:
			ctype = "host";
			break;
		case NICE_CANDIDATE_TYPE_SERVER_REFLEXIVE:
			ctype = "srflx";
			break;
		case NICE_CANDIDATE_TYPE_PEER_REFLEXIVE:
			ctype = "prflx";
			break;
		case NICE_CANDIDATE_TYPE_RELAYED:
			ctype = "relay";
			break;
		default:
			break;
	}
	guint stream_id = candidate->stream_id;
	guint component_id = candidate->component_id;
	JANUS_LOG(LOG_VERB, "[%"SCNu64"] Discovered new local candidate for component %d in stream %d: type=%s\n", handle ? handle->handle_id : 0, component_id, stream_id, ctype);
#endif
	if(component_id > 1) {
		/* New remote candidate for a component we don't need anymore (rtcp-mux) */
		return;
	}
	janus_ice_peerconnection *pc = handle->pc;
	if(!pc || pc->stream_id != stream_id) {
		JANUS_LOG(LOG_ERR, "[%"SCNu64"]     No stream %d??\n", handle->handle_id, stream_id);
		return;
	}
#ifndef HAVE_LIBNICE_TCP
	/* Get local candidates and look for the related foundation */
	NiceCandidate *candidate = NULL;
	GSList *candidates = nice_agent_get_local_candidates(agent, component_id, stream_id), *tmp = candidates;
	while(tmp) {
		NiceCandidate *c = (NiceCandidate *)tmp->data;
		/* Check if this is what we're looking for */
		if(!candidate && !strcasecmp(c->foundation, foundation)) {
			/* It is! */
			candidate = c;
		} else {
			nice_candidate_free(c);
		}
		tmp = tmp->next;
	}
	g_slist_free(candidates);
	if(candidate == NULL) {
		JANUS_LOG(LOG_WARN, "Candidate with foundation %s not found?\n", foundation);
		return;
	}
#endif
	char buffer[200];
	guint public_ip_index = 0;
	gboolean ipv6 = (nice_address_ip_version(&candidate->addr) == 6);
	gboolean same_family = (!ipv6 && janus_has_public_ipv4_ip()) || (ipv6 && janus_has_public_ipv6_ip());
	do {
		if(janus_ice_candidate_to_string(handle, candidate, buffer, sizeof(buffer), TRUE, FALSE, public_ip_index) == 0) {
			/* Candidate encoded, send a "trickle" event to the browser (but only if it's not a 'prflx') */
			if(candidate->type == NICE_CANDIDATE_TYPE_PEER_REFLEXIVE) {
				JANUS_LOG(LOG_VERB, "[%"SCNu64"] Skipping prflx candidate...\n", handle->handle_id);
			} else {
				if(strlen(buffer) > 0)
					janus_ice_notify_trickle(handle, buffer);
				/* If nat-1-1 is enabled but we want to keep the private host, add another candidate */
				if(nat_1_1_enabled && public_ip_index == 0 && (keep_private_host || !same_family) &&
						janus_ice_candidate_to_string(handle, candidate, buffer, sizeof(buffer), TRUE, TRUE, public_ip_index) == 0) {
					if(candidate->type == NICE_CANDIDATE_TYPE_PEER_REFLEXIVE) {
						JANUS_LOG(LOG_VERB, "[%"SCNu64"] Skipping prflx candidate...\n", handle->handle_id);
					} else if(strlen(buffer) > 0) {
						janus_ice_notify_trickle(handle, buffer);
					}
				}
			}
		}
		public_ip_index++;
		if(!same_family) {
			/* We don't have any nat-1-1 address of the same family as this candidate, we're done */
			break;
		}
	} while (public_ip_index < janus_get_public_ip_count());

#ifndef HAVE_LIBNICE_TCP
	nice_candidate_free(candidate);
#endif
}

#ifndef HAVE_LIBNICE_TCP
static void janus_ice_cb_new_remote_candidate (NiceAgent *agent, guint stream_id, guint component_id, gchar *foundation, gpointer ice) {
#else
static void janus_ice_cb_new_remote_candidate (NiceAgent *agent, NiceCandidate *candidate, gpointer ice) {
#endif
	janus_ice_handle *handle = (janus_ice_handle *)ice;
	if(!handle)
		return;
#ifndef HAVE_LIBNICE_TCP
	JANUS_LOG(LOG_VERB, "[%"SCNu64"] Discovered new remote candidate for component %d in stream %d: foundation=%s\n", handle ? handle->handle_id : 0, component_id, stream_id, foundation);
#else
	const char *ctype = NULL;
	switch(candidate->type) {
		case NICE_CANDIDATE_TYPE_HOST:
			ctype = "host";
			break;
		case NICE_CANDIDATE_TYPE_SERVER_REFLEXIVE:
			ctype = "srflx";
			break;
		case NICE_CANDIDATE_TYPE_PEER_REFLEXIVE:
			ctype = "prflx";
			break;
		case NICE_CANDIDATE_TYPE_RELAYED:
			ctype = "relay";
			break;
		default:
			break;
	}
	guint stream_id = candidate->stream_id;
	guint component_id = candidate->component_id;
	JANUS_LOG(LOG_VERB, "[%"SCNu64"] Discovered new remote candidate for component %d in stream %d: type=%s\n", handle ? handle->handle_id : 0, component_id, stream_id, ctype);
#endif
	if(component_id > 1) {
		/* New remote candidate for a component we don't need anymore (rtcp-mux) */
		return;
	}
	janus_ice_peerconnection *pc = handle->pc;
	if(!pc || pc->stream_id != stream_id) {
		JANUS_LOG(LOG_ERR, "[%"SCNu64"]     No stream %d??\n", handle->handle_id, stream_id);
		return;
	}
#ifndef HAVE_LIBNICE_TCP
	/* Get remote candidates and look for the related foundation */
	NiceCandidate *candidate = NULL;
	GSList *candidates = nice_agent_get_remote_candidates(agent, component_id, stream_id), *tmp = candidates;
	while(tmp) {
		NiceCandidate *c = (NiceCandidate *)tmp->data;
		if(candidate == NULL) {
			/* Check if this is what we're looking for */
			if(!strcasecmp(c->foundation, foundation)) {
				/* It is! */
				candidate = c;
				tmp = tmp->next;
				continue;
			}
		}
		nice_candidate_free(c);
		tmp = tmp->next;
	}
	g_slist_free(candidates);
	if(candidate == NULL) {
		JANUS_LOG(LOG_WARN, "Candidate with foundation %s not found?\n", foundation);
		return;
	}
#endif
	/* Render the candidate and add it to the remote_candidates cache for the admin API */
	if(candidate->type != NICE_CANDIDATE_TYPE_PEER_REFLEXIVE) {
		/* ... but only if it's 'prflx', the others we add ourselves */
		goto candidatedone;
	}
	JANUS_LOG(LOG_VERB, "[%"SCNu64"] Stream #%d, Component #%d\n", handle->handle_id, candidate->stream_id, candidate->component_id);
	gchar address[NICE_ADDRESS_STRING_LEN], base_address[NICE_ADDRESS_STRING_LEN];
	gint port = 0, base_port = 0;
	nice_address_to_string(&(candidate->addr), (gchar *)&address);
	port = nice_address_get_port(&(candidate->addr));
	nice_address_to_string(&(candidate->base_addr), (gchar *)&base_address);
	base_port = nice_address_get_port(&(candidate->base_addr));
	JANUS_LOG(LOG_VERB, "[%"SCNu64"]   Address:    %s:%d\n", handle->handle_id, address, port);
	JANUS_LOG(LOG_VERB, "[%"SCNu64"]   Priority:   %d\n", handle->handle_id, candidate->priority);
	JANUS_LOG(LOG_VERB, "[%"SCNu64"]   Foundation: %s\n", handle->handle_id, candidate->foundation);
	char buffer[200];
	if(candidate->transport == NICE_CANDIDATE_TRANSPORT_UDP) {
		g_snprintf(buffer, sizeof(buffer),
			"%s %d %s %d %s %d typ prflx raddr %s rport %d\r\n",
				candidate->foundation,
				candidate->component_id,
				"udp",
				candidate->priority,
				address,
				port,
				base_address,
				base_port);
	} else {
		if(!janus_ice_tcp_enabled) {
			/* ICETCP support disabled */
			JANUS_LOG(LOG_WARN, "[%"SCNu64"] Skipping prflx TCP candidate, ICETCP support disabled...\n", handle->handle_id);
			goto candidatedone;
		}
#ifndef HAVE_LIBNICE_TCP
		/* TCP candidates are only supported since libnice 0.1.8 */
		JANUS_LOG(LOG_WARN, "[%"SCNu64"] Skipping prflx TCP candidate, the libnice version doesn't support it...\n", handle->handle_id);
			goto candidatedone;
#else
		const char *type = NULL;
		switch(candidate->transport) {
			case NICE_CANDIDATE_TRANSPORT_TCP_ACTIVE:
				type = "active";
				break;
			case NICE_CANDIDATE_TRANSPORT_TCP_PASSIVE:
				type = "passive";
				break;
			case NICE_CANDIDATE_TRANSPORT_TCP_SO:
				type = "so";
				break;
			default:
				break;
		}
		if(type == NULL) {
			/* FIXME Unsupported transport */
			JANUS_LOG(LOG_WARN, "[%"SCNu64"] Unsupported transport, skipping nonUDP/TCP prflx candidate...\n", handle->handle_id);
			goto candidatedone;
		} else {
			g_snprintf(buffer, sizeof(buffer),
				"%s %d %s %d %s %d typ prflx raddr %s rport %d tcptype %s\r\n",
					candidate->foundation,
					candidate->component_id,
					"tcp",
					candidate->priority,
					address,
					port,
					base_address,
					base_port,
					type);
		}
#endif
	}

	/* Now parse the candidate as if we received it from the Janus API */
	int res = janus_sdp_parse_candidate(pc, buffer, 1);
	if(res != 0) {
		JANUS_LOG(LOG_ERR, "[%"SCNu64"] Failed to parse prflx candidate... (%d)\n", handle->handle_id, res);
	}

candidatedone:
#ifndef HAVE_LIBNICE_TCP
	nice_candidate_free(candidate);
#endif
	return;
}

static void janus_ice_cb_nice_recv(NiceAgent *agent, guint stream_id, guint component_id, guint len, gchar *buf, gpointer ice) {
	janus_ice_peerconnection *pc = (janus_ice_peerconnection *)ice;
	if(!pc) {
		JANUS_LOG(LOG_ERR, "No component %d in stream %d??\n", component_id, stream_id);
		return;
	}
	janus_ice_handle *handle = pc->handle;
	if(!handle) {
		JANUS_LOG(LOG_ERR, "No handle for stream %d??\n", stream_id);
		return;
	}
	janus_session *session = (janus_session *)handle->session;
	if(!pc->dtls) {	/* Still waiting for the DTLS stack */
		JANUS_LOG(LOG_VERB, "[%"SCNu64"] Still waiting for the DTLS stack for component %d in stream %d...\n", handle->handle_id, component_id, stream_id);
		return;
	}
	if(janus_flags_is_set(&handle->webrtc_flags, JANUS_ICE_HANDLE_WEBRTC_STOP) || janus_is_stopping()) {
		JANUS_LOG(LOG_VERB, "[%"SCNu64"] Forced to stop it here...\n", handle->handle_id);
		return;
	}
	/* What is this? */
	if(janus_is_dtls(buf) || (!janus_is_rtp(buf, len) && !janus_is_rtcp(buf, len))) {
		/* This is DTLS: either handshake stuff, or data coming from SCTP DataChannels */
		JANUS_LOG(LOG_HUGE, "[%"SCNu64"] Looks like DTLS!\n", handle->handle_id);
		janus_dtls_srtp_incoming_msg(pc->dtls, buf, len);
		/* Update stats (TODO Do the same for the last second window as well) */
		pc->dtls_in_stats.info[0].packets++;
		pc->dtls_in_stats.info[0].bytes += len;
		return;
	}
	/* Not DTLS... RTP or RTCP? (http://tools.ietf.org/html/rfc5761#section-4) */
	if(janus_is_rtp(buf, len)) {
		/* This is RTP */
		if(janus_is_webrtc_encryption_enabled() && (!pc->dtls || !pc->dtls->srtp_valid || !pc->dtls->srtp_in)) {
			JANUS_LOG(LOG_WARN, "[%"SCNu64"]     Missing valid SRTP session (packet arrived too early?), skipping...\n", handle->handle_id);
		} else {
			janus_rtp_header *header = (janus_rtp_header *)buf;
			guint32 packet_ssrc = ntohl(header->ssrc);
			/* Which medium does this refer to? Is this audio or video? */
			int video = 0, vindex = 0, rtx = 0;
			janus_ice_peerconnection_medium *medium = g_hash_table_lookup(pc->media_byssrc, GINT_TO_POINTER(packet_ssrc));
			if(medium == NULL) {
				/* SSRC not found, try the mid/rid RTP extensions if in use */
				if(pc->mid_ext_id > 0) {
					char sdes_item[16];
					if(janus_rtp_header_extension_parse_mid(buf, len, pc->mid_ext_id, sdes_item, sizeof(sdes_item)) == 0) {
						medium = g_hash_table_lookup(pc->media_bymid, sdes_item);
						if(medium != NULL) {
							/* Found! Associate this SSRC to this stream */
							JANUS_LOG(LOG_VERB, "[%"SCNu64"] SSRC %"SCNu32" is associated to mid %s\n",
								handle->handle_id, packet_ssrc, medium->mid);
							gboolean found = FALSE;
							/* Check if simulcasting is involved */
							if(medium->rid[0] == NULL || pc->rid_ext_id < 1) {
								medium->ssrc_peer[0] = packet_ssrc;
								found = TRUE;
							} else {
								if(janus_rtp_header_extension_parse_rid(buf, len, pc->rid_ext_id, sdes_item, sizeof(sdes_item)) == 0) {
									/* Try the RTP stream ID */
									if(medium->rid[0] != NULL && !strcmp(medium->rid[0], sdes_item)) {
										JANUS_LOG(LOG_VERB, "[%"SCNu64"]  -- Simulcasting: rid=%s\n", handle->handle_id, sdes_item);
										medium->ssrc_peer[0] = packet_ssrc;
										found = TRUE;
									} else if(medium->rid[1] != NULL && !strcmp(medium->rid[1], sdes_item)) {
										JANUS_LOG(LOG_VERB, "[%"SCNu64"]  -- Simulcasting #1: rid=%s\n", handle->handle_id, sdes_item);
										medium->ssrc_peer[1] = packet_ssrc;
										found = TRUE;
									} else if(medium->rid[2] != NULL && !strcmp(medium->rid[2], sdes_item)) {
										JANUS_LOG(LOG_VERB, "[%"SCNu64"]  -- Simulcasting #2: rid=%s\n", handle->handle_id, sdes_item);
										medium->ssrc_peer[2] = packet_ssrc;
										found = TRUE;
									} else {
										JANUS_LOG(LOG_WARN, "[%"SCNu64"]  -- Simulcasting: unknown rid %s..?\n", handle->handle_id, sdes_item);
									}
								} else if(pc->ridrtx_ext_id > 0 &&
										janus_rtp_header_extension_parse_rid(buf, len, pc->ridrtx_ext_id, sdes_item, sizeof(sdes_item)) == 0) {
									/* Try the repaired RTP stream ID */
									if(medium->rid[0] != NULL && !strcmp(medium->rid[0], sdes_item)) {
										JANUS_LOG(LOG_VERB, "[%"SCNu64"]  -- Simulcasting: rid=%s (rtx)\n", handle->handle_id, sdes_item);
										medium->ssrc_peer_rtx[0] = packet_ssrc;
										found = TRUE;
									} else if(medium->rid[1] != NULL && !strcmp(medium->rid[1], sdes_item)) {
										JANUS_LOG(LOG_VERB, "[%"SCNu64"]  -- Simulcasting #1: rid=%s (rtx)\n", handle->handle_id, sdes_item);
										medium->ssrc_peer_rtx[1] = packet_ssrc;
										found = TRUE;
									} else if(medium->rid[2] != NULL && !strcmp(medium->rid[2], sdes_item)) {
										JANUS_LOG(LOG_VERB, "[%"SCNu64"]  -- Simulcasting #2: rid=%s (rtx)\n", handle->handle_id, sdes_item);
										medium->ssrc_peer_rtx[2] = packet_ssrc;
										found = TRUE;
									} else {
										JANUS_LOG(LOG_WARN, "[%"SCNu64"]  -- Simulcasting: unknown rid %s..?\n", handle->handle_id, sdes_item);
									}
								}
							}
							if(found) {
								g_hash_table_insert(pc->media_byssrc, GINT_TO_POINTER(packet_ssrc), medium);
								janus_refcount_increase(&medium->ref);
							} else {
								medium = NULL;
							}
						}
					}
				}
			}
			if(medium == NULL) {
				JANUS_LOG(LOG_WARN, "[%"SCNu64"] Unknown SSRC, dropping packet (SSRC %"SCNu32")...\n",
					handle->handle_id, packet_ssrc);
				return;
			}
			video = (medium->type == JANUS_MEDIA_VIDEO);
			/* Make sure we're prepared to receive this media packet */
			if(!medium->recv)
				return;
			/* If this is video, check if this is simulcast and/or a retransmission using RFC4588 */
			vindex = 0;
			if(video && medium->ssrc_peer[0] != packet_ssrc) {
				if(medium->ssrc_peer[1] == packet_ssrc) {
					/* FIXME Simulcast (1) */
					JANUS_LOG(LOG_HUGE, "[%"SCNu64"] Simulcast #1 (SSRC %"SCNu32")...\n", handle->handle_id, packet_ssrc);
					vindex = 1;
				} else if(medium->ssrc_peer[2] == packet_ssrc) {
					/* FIXME Simulcast (2) */
					JANUS_LOG(LOG_HUGE, "[%"SCNu64"] Simulcast #2 (SSRC %"SCNu32")...\n", handle->handle_id, packet_ssrc);
					vindex = 2;
				} else {
					/* Maybe a video retransmission using RFC4588? */
					if(medium->ssrc_peer_rtx[0] == packet_ssrc) {
						rtx = 1;
						vindex = 0;
						JANUS_LOG(LOG_HUGE, "[%"SCNu64"] RFC4588 rtx packet on video (SSRC %"SCNu32")...\n",
							handle->handle_id, packet_ssrc);
					} else if(medium->ssrc_peer_rtx[1] == packet_ssrc) {
						rtx = 1;
						vindex = 1;
						JANUS_LOG(LOG_HUGE, "[%"SCNu64"] RFC4588 rtx packet on video #%d (SSRC %"SCNu32")...\n",
							handle->handle_id, vindex, packet_ssrc);
					} else if(medium->ssrc_peer_rtx[2] == packet_ssrc) {
						rtx = 1;
						vindex = 2;
						JANUS_LOG(LOG_HUGE, "[%"SCNu64"] RFC4588 rtx packet on video #%d (SSRC %"SCNu32")...\n",
							handle->handle_id, vindex, packet_ssrc);
					}
				}
			}

			int buflen = len;
			srtp_err_status_t res = janus_is_webrtc_encryption_enabled() ?
				srtp_unprotect(pc->dtls->srtp_in, buf, &buflen) : srtp_err_status_ok;
			if(res != srtp_err_status_ok) {
				if(res != srtp_err_status_replay_fail && res != srtp_err_status_replay_old) {
					/* Only print the error if it's not a 'replay fail' or 'replay old' (which is probably just the result of us NACKing a packet) */
					guint32 timestamp = ntohl(header->timestamp);
					guint16 seq = ntohs(header->seq_number);
					JANUS_LOG(LOG_ERR, "[%"SCNu64"]     SRTP unprotect error: %s (len=%d-->%d, ts=%"SCNu32", seq=%"SCNu16")\n", handle->handle_id, janus_srtp_error_str(res), len, buflen, timestamp, seq);
				}
			} else {
				if((!video && medium->ssrc_peer[0] == 0) || (vindex == 0 && medium->ssrc_peer[0] == 0)) {
					medium->ssrc_peer[0] = ntohl(header->ssrc);
					JANUS_LOG(LOG_VERB, "[%"SCNu64"]     Peer #%d (%s) SSRC: %u\n",
						handle->handle_id, medium->mindex,
						medium->type == JANUS_MEDIA_VIDEO ? "video" : "audio",
						medium->ssrc_peer[0]);
				}
				/* Do we need to dump this packet for debugging? */
				if(g_atomic_int_get(&handle->dump_packets))
					janus_text2pcap_dump(handle->text2pcap, JANUS_TEXT2PCAP_RTP, TRUE, buf, buflen,
						"[session=%"SCNu64"][handle=%"SCNu64"]", session->session_id, handle->handle_id);
				/* If this is a retransmission using RFC4588, we have to do something first to get the original packet */
				janus_rtp_header *header = (janus_rtp_header *)buf;
				int plen = 0;
				char *payload = janus_rtp_payload(buf, buflen, &plen);
				if (!payload) {
					  JANUS_LOG(LOG_ERR, "[%"SCNu64"]     Error accessing the RTP payload len=%d\n", handle->handle_id, buflen);
				}
				if(rtx) {
					/* The original sequence number is in the first two bytes of the payload */
					/* Rewrite the header with the info from the original packet (payload type, SSRC, sequence number) */
					header->type = medium->payload_type;
					packet_ssrc = medium->ssrc_peer[vindex];
					header->ssrc = htonl(packet_ssrc);
					if(plen > 0) {
						memcpy(&header->seq_number, payload, 2);
						/* Finally, remove the original sequence number from the payload: move the whole
						 * payload back two bytes rather than shifting the header forward (avoid misaligned access) */
						buflen -= 2;
						plen -= 2;
						memmove(payload, payload+2, plen);
						header = (janus_rtp_header *)buf;
						if(pc->rid_ext_id > 1 && pc->ridrtx_ext_id > 1) {
							/* Replace the 'repaired' extension ID as well with the 'regular' one */
							janus_rtp_header_extension_replace_id(buf, buflen, pc->ridrtx_ext_id, pc->rid_ext_id);
						}
					}
				}
				/* Check if we need to handle transport wide cc */
				if(pc->do_transport_wide_cc) {
					guint16 transport_seq_num;
					/* Get transport wide seq num */
					if(janus_rtp_header_extension_parse_transport_wide_cc(buf, buflen, pc->transport_wide_cc_ext_id, &transport_seq_num) == 0) {
						/* Get current timestamp */
						struct timeval now;
						gettimeofday(&now,0);
						/* Create <seq num, time> pair */
						janus_rtcp_transport_wide_cc_stats *stats = g_malloc0(sizeof(janus_rtcp_transport_wide_cc_stats));
						/* Check if we have a sequence wrap */
						if(transport_seq_num<0x0FFF && (pc->transport_wide_cc_last_seq_num&0xFFFF)>0xF000) {
							/* Increase cycles */
							pc->transport_wide_cc_cycles++;
						}
						/* Get extended value */
						guint32 transport_ext_seq_num = pc->transport_wide_cc_cycles<<16 | transport_seq_num;
						/* Store last received transport seq num */
						pc->transport_wide_cc_last_seq_num = transport_seq_num;
						/* Set stats values */
						stats->transport_seq_num = transport_ext_seq_num;
						stats->timestamp = (((guint64)now.tv_sec)*1E6+now.tv_usec);
						/* Lock and append to received list */
						janus_mutex_lock(&pc->mutex);
						pc->transport_wide_received_seq_nums = g_slist_prepend(pc->transport_wide_received_seq_nums, stats);
						janus_mutex_unlock(&pc->mutex);
					}
				}
				if(medium->do_nacks) {
					/* Check if this packet is a duplicate: can happen with RFC4588 */
					guint16 seqno = ntohs(header->seq_number);
					int nstate = medium->rtx_nacked[vindex] ?
						GPOINTER_TO_INT(g_hash_table_lookup(medium->rtx_nacked[vindex], GUINT_TO_POINTER(seqno))) : 0;
					if(nstate == 1) {
						/* Packet was NACKed and this is the first time we receive it: change state to received */
						JANUS_LOG(LOG_HUGE, "[%"SCNu64"] Received NACKed packet %"SCNu16" (SSRC %"SCNu32", vindex %d)...\n",
							handle->handle_id, seqno, packet_ssrc, vindex);
						g_hash_table_insert(medium->rtx_nacked[vindex], GUINT_TO_POINTER(seqno), GUINT_TO_POINTER(2));
					} else if(nstate == 2) {
						/* We already received this packet: drop it */
						JANUS_LOG(LOG_HUGE, "[%"SCNu64"] Detected duplicate packet %"SCNu16" (SSRC %"SCNu32", vindex %d)...\n",
							handle->handle_id, seqno, packet_ssrc, vindex);
						return;
					} else if(rtx && nstate == 0) {
						/* We received a retransmission for a packet we didn't NACK: drop it
						 * FIXME This seems to happen with Chrome when RFC4588 is enabled: in that case,
						 * Chrome sends the first packet ~8 times as a retransmission, probably to ensure
						 * we receive it, since the first packet cannot be NACKed (NACKs are triggered
						 * when there's a gap in between two packets, and the first doesn't have a reference)
						 * Rather than dropping, we should add a better check in the future */
						JANUS_LOG(LOG_HUGE, "[%"SCNu64"] Got a retransmission for non-NACKed packet %"SCNu16" (SSRC %"SCNu32", vindex %d)...\n",
							handle->handle_id, seqno, packet_ssrc, vindex);
						return;
					}
				}
				/* Backup the RTP header before passing it to the proper RTP switching context */
				janus_rtp_header backup = *header;
				if(medium->ssrc_peer_orig[vindex] == 0)
					medium->ssrc_peer_orig[vindex] = packet_ssrc;
				janus_rtp_header_update(header, &medium->rtp_ctx[vindex], medium->type == JANUS_MEDIA_VIDEO, 0);
				header->ssrc = htonl(medium->ssrc_peer_orig[vindex]);
				/* Keep track of payload types too */
				if(medium->payload_type < 0) {
					medium->payload_type = header->type;
					if(janus_flags_is_set(&handle->webrtc_flags, JANUS_ICE_HANDLE_WEBRTC_RFC4588_RTX) &&
							medium->rtx_payload_types && g_hash_table_size(medium->rtx_payload_types) > 0) {
						medium->rtx_payload_type = GPOINTER_TO_INT(g_hash_table_lookup(medium->rtx_payload_types, GINT_TO_POINTER(medium->payload_type)));
						JANUS_LOG(LOG_HUGE, "[%"SCNu64"] Retransmissions will have payload type %d\n",
							handle->handle_id, medium->rtx_payload_type);
					}
					if(medium->codec == NULL) {
						janus_mutex_lock(&handle->mutex);
						const char *codec = janus_get_codec_from_pt(handle->local_sdp, medium->payload_type);
						janus_mutex_unlock(&handle->mutex);
						if(codec != NULL)
							medium->codec = g_strdup(codec);
					}
					if(medium->type == JANUS_MEDIA_VIDEO && medium->video_is_keyframe == NULL && medium->codec != NULL) {
						if(!strcasecmp(medium->codec, "vp8"))
							medium->video_is_keyframe = &janus_vp8_is_keyframe;
						else if(!strcasecmp(medium->codec, "vp9"))
							medium->video_is_keyframe = &janus_vp9_is_keyframe;
						else if(!strcasecmp(medium->codec, "h264"))
							medium->video_is_keyframe = &janus_h264_is_keyframe;
						else if(!strcasecmp(medium->codec, "av1"))
							medium->video_is_keyframe = &janus_av1_is_keyframe;
						else if(!strcasecmp(medium->codec, "h265"))
							medium->video_is_keyframe = &janus_h265_is_keyframe;
					}
				}
				/* Prepare the data to pass to the responsible plugin */
				janus_plugin_rtp rtp = { .mindex = medium->mindex, .video = video, .buffer = buf, .length = buflen };
				janus_plugin_rtp_extensions_reset(&rtp.extensions);
				/* Parse RTP extensions before involving the plugin */
				if(pc->audiolevel_ext_id != -1) {
					gboolean vad = FALSE;
					int level = -1;
					if(janus_rtp_header_extension_parse_audio_level(buf, buflen,
							pc->audiolevel_ext_id, &vad, &level) == 0) {
						rtp.extensions.audio_level = level;
						rtp.extensions.audio_level_vad = vad;
					}
				}
				if(pc->videoorientation_ext_id != -1) {
					gboolean c = FALSE, f = FALSE, r1 = FALSE, r0 = FALSE;
					if(janus_rtp_header_extension_parse_video_orientation(buf, buflen,
							pc->videoorientation_ext_id, &c, &f, &r1, &r0) == 0) {
						rtp.extensions.video_rotation = 0;
						if(r1 && r0)
							rtp.extensions.video_rotation = 270;
						else if(r1)
							rtp.extensions.video_rotation = 180;
						else if(r0)
							rtp.extensions.video_rotation = 90;
						rtp.extensions.video_back_camera = c;
						rtp.extensions.video_flipped = f;
					}
				}
				/* Pass the packet to the plugin */
				janus_plugin *plugin = (janus_plugin *)handle->app;
				if(plugin && plugin->incoming_rtp && handle->app_handle &&
						!g_atomic_int_get(&handle->app_handle->stopped) &&
						!g_atomic_int_get(&handle->destroyed))
					plugin->incoming_rtp(handle->app_handle, &rtp);
				/* Restore the header for the stats (plugins may have messed with it) */
				*header = backup;
				/* Update stats (overall data received, and data received in the last second) */
				if(buflen > 0) {
					gint64 now = janus_get_monotonic_time();
					if(medium->in_stats.info[vindex].bytes == 0 || medium->in_stats.info[vindex].notified_lastsec) {
						/* We either received our first packet, or we started receiving it again after missing more than a second */
						medium->in_stats.info[vindex].notified_lastsec = FALSE;
						janus_ice_notify_media(handle, medium->mid, medium->type == JANUS_MEDIA_VIDEO, medium->rtcp_ctx[1] != NULL, vindex, TRUE);
					}
					/* Overall video data for this SSRC */
					medium->in_stats.info[vindex].packets++;
					medium->in_stats.info[vindex].bytes += buflen;
					/* Last second video data for this SSRC */
					if(medium->in_stats.info[vindex].updated == 0)
						medium->in_stats.info[vindex].updated = now;
					if(now > medium->in_stats.info[vindex].updated &&
							now - medium->in_stats.info[vindex].updated >= G_USEC_PER_SEC) {
						medium->in_stats.info[vindex].bytes_lastsec = medium->in_stats.info[vindex].bytes_lastsec_temp;
						medium->in_stats.info[vindex].bytes_lastsec_temp = 0;
						medium->in_stats.info[vindex].updated = now;
					}
					medium->in_stats.info[vindex].bytes_lastsec_temp += buflen;
				}

				/* Update the RTCP context as well */
				rtcp_context *rtcp_ctx = medium->rtcp_ctx[vindex];
				gboolean retransmissions_disabled = !medium->do_nacks;
				janus_rtcp_process_incoming_rtp(rtcp_ctx, buf, buflen,
						(video && rtx) ? TRUE : FALSE,
						(video && janus_flags_is_set(&handle->webrtc_flags, JANUS_ICE_HANDLE_WEBRTC_RFC4588_RTX)),
						retransmissions_disabled, medium->clock_rates
				);

				/* Keep track of RTP sequence numbers, in case we need to NACK them */
				/* 	Note: unsigned int overflow/underflow wraps (defined behavior) */
				if(retransmissions_disabled) {
					/* ... unless NACKs are disabled for this medium */
					return;
				}
				guint16 new_seqn = ntohs(header->seq_number);
				/* If this is video, check if this is a keyframe: if so, we empty our NACK queue */
				if(video && medium->video_is_keyframe) {
					if(medium->video_is_keyframe(payload, plen)) {
						if(rtcp_ctx && (int16_t)(new_seqn - rtcp_ctx->max_seq_nr) > 0) {
							JANUS_LOG(LOG_HUGE, "[%"SCNu64"] Keyframe received with a highest sequence number, resetting NACK queue\n", handle->handle_id);
							janus_seq_list_free(&medium->last_seqs[vindex]);
						}
					}
				}
				guint16 cur_seqn;
				int last_seqs_len = 0;
				janus_mutex_lock(&medium->mutex);
				janus_seq_info **last_seqs = &medium->last_seqs[vindex];
				janus_seq_info *cur_seq = *last_seqs;
				if(cur_seq) {
					cur_seq = cur_seq->prev;
					cur_seqn = cur_seq->seq;
				} else {
					/* First seq, set up to add one seq */
					cur_seqn = new_seqn - (guint16)1; /* Can wrap */
				}
				if(!janus_seq_in_range(new_seqn, cur_seqn, LAST_SEQS_MAX_LEN) &&
						!janus_seq_in_range(cur_seqn, new_seqn, 1000)) {
					/* Jump too big, start fresh */
					JANUS_LOG(LOG_WARN, "[%"SCNu64"] Big sequence number jump %hu -> %hu (%s stream #%d)\n",
						handle->handle_id, cur_seqn, new_seqn, video ? "video" : "audio", vindex);
					janus_seq_list_free(last_seqs);
					cur_seq = NULL;
					cur_seqn = new_seqn - (guint16)1;
				}

				GSList *nacks = NULL;
				gint64 now = janus_get_monotonic_time();

				if(janus_seq_in_range(new_seqn, cur_seqn, LAST_SEQS_MAX_LEN)) {
					/* Add new seq objs forward */
					while(cur_seqn != new_seqn) {
						cur_seqn += (guint16)1; /* can wrap */
						janus_seq_info *seq_obj = g_malloc0(sizeof(janus_seq_info));
						seq_obj->seq = cur_seqn;
						seq_obj->ts = now;
						seq_obj->state = (cur_seqn == new_seqn) ? SEQ_RECVED : SEQ_MISSING;
						janus_seq_append(last_seqs, seq_obj);
						last_seqs_len++;
					}
				}
				if(cur_seq) {
					/* Scan old seq objs backwards */
					while(cur_seq != NULL) {
						last_seqs_len++;
						if(cur_seq->seq == new_seqn) {
							JANUS_LOG(LOG_HUGE, "[%"SCNu64"] Received missed sequence number %"SCNu16" (%s stream #%d)\n",
								handle->handle_id, cur_seq->seq, video ? "video" : "audio", vindex);
							cur_seq->state = SEQ_RECVED;
						} else if(cur_seq->state == SEQ_MISSING && now - cur_seq->ts > SEQ_MISSING_WAIT) {
							JANUS_LOG(LOG_HUGE, "[%"SCNu64"] Missed sequence number %"SCNu16" (%s stream #%d), sending 1st NACK\n",
								handle->handle_id, cur_seq->seq, video ? "video" : "audio", vindex);
							nacks = g_slist_prepend(nacks, GUINT_TO_POINTER(cur_seq->seq));
							cur_seq->state = SEQ_NACKED;
							if(video && janus_flags_is_set(&handle->webrtc_flags, JANUS_ICE_HANDLE_WEBRTC_RFC4588_RTX)) {
								/* Keep track of this sequence number, we need to avoid duplicates */
								JANUS_LOG(LOG_HUGE, "[%"SCNu64"] Tracking NACKed packet %"SCNu16" (SSRC %"SCNu32", vindex %d)...\n",
									handle->handle_id, cur_seq->seq, packet_ssrc, vindex);
								if(medium->rtx_nacked[vindex] == NULL)
									medium->rtx_nacked[vindex] = g_hash_table_new(NULL, NULL);
								g_hash_table_insert(medium->rtx_nacked[vindex], GUINT_TO_POINTER(cur_seq->seq), GINT_TO_POINTER(1));
								/* We don't track it forever, though: add a timed source to remove it in a few seconds */
								janus_ice_nacked_packet *np = g_malloc(sizeof(janus_ice_nacked_packet));
								np->medium = medium;
								np->seq_number = cur_seq->seq;
								np->vindex = vindex;
								if(medium->pending_nacked_cleanup == NULL)
									medium->pending_nacked_cleanup = g_hash_table_new(NULL, NULL);
								GSource *timeout_source = g_timeout_source_new_seconds(5);
								g_source_set_callback(timeout_source, janus_ice_nacked_packet_cleanup, np, (GDestroyNotify)g_free);
								np->source_id = g_source_attach(timeout_source, handle->mainctx);
								g_source_unref(timeout_source);
								g_hash_table_insert(medium->pending_nacked_cleanup, GUINT_TO_POINTER(np->source_id), timeout_source);
							}
						} else if(cur_seq->state == SEQ_NACKED  && now - cur_seq->ts > SEQ_NACKED_WAIT) {
							JANUS_LOG(LOG_HUGE, "[%"SCNu64"] Missed sequence number %"SCNu16" (%s stream #%d), sending 2nd NACK\n",
								handle->handle_id, cur_seq->seq, video ? "video" : "audio", vindex);
							nacks = g_slist_prepend(nacks, GUINT_TO_POINTER(cur_seq->seq));
							cur_seq->state = SEQ_GIVEUP;
						}
						if(cur_seq == *last_seqs) {
							/* Just processed head */
							break;
						}
						cur_seq = cur_seq->prev;
					}
				}
				while(last_seqs_len > LAST_SEQS_MAX_LEN) {
					janus_seq_info *node = janus_seq_pop_head(last_seqs);
					g_free(node);
					last_seqs_len--;
				}

				guint nacks_count = g_slist_length(nacks);
				if(nacks_count) {
					/* Generate a NACK and send it */
					JANUS_LOG(LOG_DBG, "[%"SCNu64"] Now sending NACK for %u missed packets (%s stream #%d)\n",
						handle->handle_id, nacks_count, video ? "video" : "audio", vindex);
					char nackbuf[120];
					int res = janus_rtcp_nacks(nackbuf, sizeof(nackbuf), nacks);
					if(res > 0) {
						/* Set the right local and remote SSRC in the RTCP packet */
						janus_rtcp_fix_ssrc(NULL, nackbuf, res, 1,
							medium->ssrc, medium->ssrc_peer[vindex]);
						janus_plugin_rtcp rtcp = { .mindex = medium->mindex, .video = video, .buffer = nackbuf, .length = res };
						janus_ice_relay_rtcp_internal(handle, &rtcp, FALSE);
					}
					/* Update stats */
					medium->nack_sent_recent_cnt += nacks_count;
					medium->out_stats.info[vindex].nacks += nacks_count;
				}
				if(medium->nack_sent_recent_cnt &&
						(now - medium->nack_sent_log_ts) > 5*G_USEC_PER_SEC) {
					JANUS_LOG(LOG_VERB, "[%"SCNu64"] Sent NACKs for %u missing packets (%s stream #%d)\n",
						handle->handle_id, medium->nack_sent_recent_cnt, video ? "video" : "audio", vindex);
					medium->nack_sent_recent_cnt = 0;
					medium->nack_sent_log_ts = now;
				}
				janus_mutex_unlock(&medium->mutex);
				g_slist_free(nacks);
				nacks = NULL;
			}
		}
		return;
	} else if(janus_is_rtcp(buf, len)) {
		/* This is RTCP */
		JANUS_LOG(LOG_HUGE, "[%"SCNu64"]  Got an RTCP packet\n", handle->handle_id);
		if(janus_is_webrtc_encryption_enabled() && (!pc->dtls || !pc->dtls->srtp_valid || !pc->dtls->srtp_in)) {
			JANUS_LOG(LOG_WARN, "[%"SCNu64"]     Missing valid SRTP session (packet arrived too early?), skipping...\n", handle->handle_id);
		} else {
			int buflen = len;
			srtp_err_status_t res = janus_is_webrtc_encryption_enabled() ?
				srtp_unprotect_rtcp(pc->dtls->srtp_in, buf, &buflen) : srtp_err_status_ok;
			if(res != srtp_err_status_ok) {
				JANUS_LOG(LOG_ERR, "[%"SCNu64"]     SRTCP unprotect error: %s (len=%d-->%d)\n", handle->handle_id, janus_srtp_error_str(res), len, buflen);
			} else {
				/* Do we need to dump this packet for debugging? */
				if(g_atomic_int_get(&handle->dump_packets))
					janus_text2pcap_dump(handle->text2pcap, JANUS_TEXT2PCAP_RTCP, TRUE, buf, buflen,
						"[session=%"SCNu64"][handle=%"SCNu64"]", session->session_id, handle->handle_id);
				/* Check if there's an RTCP BYE: in case, let's log it */
				if(janus_rtcp_has_bye(buf, buflen)) {
					/* Note: we used to use this as a trigger to close the PeerConnection, but not anymore
					 * Discussion here, https://groups.google.com/forum/#!topic/meetecho-janus/4XtfbYB7Jvc */
					JANUS_LOG(LOG_VERB, "[%"SCNu64"] Got RTCP BYE on stream %u (component %u)\n", handle->handle_id, stream_id, component_id);
				}
				/* Is this audio or video? */
				int video = 0, vindex = 0;
				/* Bundled streams, should we check the SSRCs? */
				guint32 rtcp_ssrc = janus_rtcp_get_sender_ssrc(buf, buflen);
				janus_ice_peerconnection_medium *medium = g_hash_table_lookup(pc->media_byssrc, GINT_TO_POINTER(rtcp_ssrc));
				if(medium == NULL) {
					/* We don't know the remote SSRC: this can happen for recvonly clients
					 * (see https://groups.google.com/forum/#!topic/discuss-webrtc/5yuZjV7lkNc)
					 * Check the local SSRC, compare it to what we have */
					rtcp_ssrc = janus_rtcp_get_receiver_ssrc(buf, buflen);
					medium = g_hash_table_lookup(pc->media_byssrc, GINT_TO_POINTER(rtcp_ssrc));
					if(medium == NULL) {
						if(rtcp_ssrc > 0) {
							JANUS_LOG(LOG_VERB, "[%"SCNu64"] Unknown SSRC, dropping RTCP packet (SSRC %"SCNu32")...\n",
								handle->handle_id, rtcp_ssrc);
						}
						return;
					}
				}
				if(janus_flags_is_set(&handle->webrtc_flags, JANUS_ICE_HANDLE_WEBRTC_RFC4588_RTX)) {
					janus_rtcp_swap_report_blocks(buf, buflen, medium->ssrc_rtx);
				}
				video = (medium->type == JANUS_MEDIA_VIDEO);
				/* If this is video, check if this is simulcast */
				if(video) {
					if(medium->ssrc_peer[1] == rtcp_ssrc) {
						vindex = 1;
					} else if(medium->ssrc_peer[2] == rtcp_ssrc) {
						vindex = 2;
					}
				}

				/* Let's process this RTCP (compound?) packet, and update the RTCP context for this stream in case */
				rtcp_context *rtcp_ctx = medium->rtcp_ctx[vindex];
				uint32_t rtt = rtcp_ctx ? rtcp_ctx->rtt : 0;
				if(janus_rtcp_parse(rtcp_ctx, buf, buflen) < 0) {
					/* Drop the packet if the parsing function returns with an error */
					return;
				}
				if(rtcp_ctx && rtcp_ctx->rtt != rtt) {
					/* Check the current RTT, to see if we need to update the size of the queue: we take
					 * the RTT (should we include all media?) and add 100ms just to be conservative */
					uint32_t medium_rtt = janus_rtcp_context_get_rtt(medium->rtcp_ctx[0]);
					uint16_t nack_queue_ms = medium_rtt + 100;
					if(nack_queue_ms > DEFAULT_MAX_NACK_QUEUE)
						nack_queue_ms = DEFAULT_MAX_NACK_QUEUE;
					else if(nack_queue_ms < min_nack_queue)
						nack_queue_ms = min_nack_queue;
					uint16_t mavg = rtt ? ((7*medium->nack_queue_ms + nack_queue_ms)/8) : nack_queue_ms;
					if(mavg > DEFAULT_MAX_NACK_QUEUE)
						mavg = DEFAULT_MAX_NACK_QUEUE;
					else if(mavg < min_nack_queue)
						mavg = min_nack_queue;
					medium->nack_queue_ms = mavg;
				}
				JANUS_LOG(LOG_HUGE, "[%"SCNu64"] Got %s RTCP (%d bytes)\n", handle->handle_id, video ? "video" : "audio", buflen);
				/* See if there's any REMB bitrate to track */
				uint32_t bitrate = janus_rtcp_get_remb(buf, buflen);
				if(bitrate > 0)
					pc->remb_bitrate = bitrate;

				/* Now let's see if there are any NACKs to handle */
				gint64 now = janus_get_monotonic_time();
				GSList *nacks = janus_rtcp_get_nacks(buf, buflen);
				guint nacks_count = g_slist_length(nacks);
				if(nacks_count && medium->do_nacks) {
					/* Handle NACK */
					JANUS_LOG(LOG_HUGE, "[%"SCNu64"]     Just got some NACKS (%d) we should handle...\n", handle->handle_id, nacks_count);
					GHashTable *retransmit_seqs = medium->retransmit_seqs;
					GSList *list = (retransmit_seqs != NULL ? nacks : NULL);
					int retransmits_cnt = 0;
					janus_mutex_lock(&medium->mutex);
					while(list) {
						unsigned int seqnr = GPOINTER_TO_UINT(list->data);
						JANUS_LOG(LOG_DBG, "[%"SCNu64"]   >> %u\n", handle->handle_id, seqnr);
						int in_rb = 0;
						/* Check if we have the packet */
						janus_rtp_packet *p = g_hash_table_lookup(retransmit_seqs, GUINT_TO_POINTER(seqnr));
						if(p == NULL) {
							JANUS_LOG(LOG_HUGE, "[%"SCNu64"]   >> >> Can't retransmit packet %u, we don't have it...\n", handle->handle_id, seqnr);
						} else {
							/* Should we retransmit this packet? */
							if((p->last_retransmit > 0) && (now-p->last_retransmit < MAX_NACK_IGNORE)) {
								JANUS_LOG(LOG_HUGE, "[%"SCNu64"]   >> >> Packet %u was retransmitted just %"SCNi64"ms ago, skipping\n", handle->handle_id, seqnr, now-p->last_retransmit);
								list = list->next;
								continue;
							}
							in_rb = 1;
							JANUS_LOG(LOG_HUGE, "[%"SCNu64"]   >> >> Scheduling %u for retransmission due to NACK\n", handle->handle_id, seqnr);
							p->last_retransmit = now;
							retransmits_cnt++;
							/* Enqueue it */
							janus_ice_queued_packet *pkt = g_malloc(sizeof(janus_ice_queued_packet));
							pkt->mindex = medium->mindex;
							pkt->data = g_malloc(p->length+SRTP_MAX_TAG_LEN);
							memcpy(pkt->data, p->data, p->length);
							pkt->length = p->length;
							pkt->type = video ? JANUS_ICE_PACKET_VIDEO : JANUS_ICE_PACKET_AUDIO;
							pkt->control = FALSE;
							pkt->retransmission = TRUE;
							pkt->label = NULL;
							pkt->protocol = NULL;
							pkt->added = janus_get_monotonic_time();
							/* What to send and how depends on whether we're doing RFC4588 or not */
							if(!video || !janus_flags_is_set(&handle->webrtc_flags, JANUS_ICE_HANDLE_WEBRTC_RFC4588_RTX)) {
								/* We're not: just clarify the packet was already encrypted before */
								pkt->encrypted = TRUE;
							} else {
								/* We are: overwrite the RTP header (which means we'll need a new SRTP encrypt) */
								pkt->encrypted = FALSE;
								janus_rtp_header *header = (janus_rtp_header *)pkt->data;
								header->type = medium->rtx_payload_type;
								header->ssrc = htonl(medium->ssrc_rtx);
								medium->rtx_seq_number++;
								header->seq_number = htons(medium->rtx_seq_number);
							}
							if(handle->queued_packets != NULL) {
#if GLIB_CHECK_VERSION(2, 46, 0)
								g_async_queue_push_front(handle->queued_packets, pkt);
#else
								g_async_queue_push(handle->queued_packets, pkt);
#endif
								g_main_context_wakeup(handle->mainctx);
							} else {
								janus_ice_free_queued_packet(pkt);
							}
						}
						if(rtcp_ctx != NULL && in_rb) {
							g_atomic_int_inc(&rtcp_ctx->nack_count);
						}
						list = list->next;
					}
					medium->retransmit_recent_cnt += retransmits_cnt;
					/* FIXME Remove the NACK compound packet, we've handled it */
					buflen = janus_rtcp_remove_nacks(buf, buflen);
					/* Update stats */
					medium->in_stats.info[vindex].nacks += nacks_count;
					janus_mutex_unlock(&medium->mutex);
					g_slist_free(nacks);
					nacks = NULL;
				}
				if(medium->retransmit_recent_cnt &&
						now - medium->retransmit_log_ts > 5*G_USEC_PER_SEC) {
					JANUS_LOG(LOG_VERB, "[%"SCNu64"] Retransmitted %u packets due to NACK (%s stream #%d)\n",
						handle->handle_id, medium->retransmit_recent_cnt, video ? "video" : "audio", vindex);
					medium->retransmit_recent_cnt = 0;
					medium->retransmit_log_ts = now;
				}

				/* Fix packet data for RTCP SR and RTCP RR */
				janus_rtp_switching_context *rtp_ctx = &medium->rtp_ctx[vindex];
				uint32_t base_ts = rtp_ctx->base_ts;
				uint32_t base_ts_prev = rtp_ctx->base_ts_prev;
				uint32_t ssrc_peer = medium->ssrc_peer_orig[vindex];
				uint32_t ssrc_local = medium->ssrc;
				uint32_t ssrc_expected = rtp_ctx->last_ssrc;
				if (janus_rtcp_fix_report_data(buf, buflen, base_ts, base_ts_prev, ssrc_peer, ssrc_local, ssrc_expected, video) < 0) {
					/* Drop packet in case of parsing error or SSRC different from the one expected. */
					/* This might happen at the very beginning of the communication or early after */
					/* a re-negotation has been concluded. */
					return;
				}

				janus_plugin_rtcp rtcp = { .mindex = medium->mindex, .video = video, .buffer = buf, .length = buflen };
				janus_plugin *plugin = (janus_plugin *)handle->app;
				if(plugin && plugin->incoming_rtcp && handle->app_handle &&
						!g_atomic_int_get(&handle->app_handle->stopped) &&
						!g_atomic_int_get(&handle->destroyed))
					plugin->incoming_rtcp(handle->app_handle, &rtcp);
			}
		}
		return;
	} else {
		JANUS_LOG(LOG_VERB, "[%"SCNu64"] Not RTP and not RTCP... may these be data channels?\n", handle->handle_id);
		janus_dtls_srtp_incoming_msg(pc->dtls, buf, len);
		/* Update stats (only overall data received) */
		if(len > 0) {
			pc->dtls_in_stats.info[0].packets++;
			pc->dtls_in_stats.info[0].bytes += len;
		}
		return;
	}
}

void janus_ice_incoming_data(janus_ice_handle *handle, char *label, char *protocol, gboolean textdata, char *buffer, int length) {
	if(handle == NULL || buffer == NULL || length <= 0)
		return;
	janus_plugin_data data = { .label = label, .protocol = protocol, .binary = !textdata, .buffer = buffer, .length = length };
	janus_plugin *plugin = (janus_plugin *)handle->app;
	if(plugin && plugin->incoming_data && handle->app_handle &&
			!g_atomic_int_get(&handle->app_handle->stopped) &&
			!g_atomic_int_get(&handle->destroyed))
		plugin->incoming_data(handle->app_handle, &data);
}


/* Helper: encoding local candidates to string/SDP */
static int janus_ice_candidate_to_string(janus_ice_handle *handle, NiceCandidate *c, char *buffer, int buflen, gboolean log_candidate, gboolean force_private, guint public_ip_index) {
	if(!handle || !handle->agent || !c || !buffer || buflen < 1)
		return -1;
	janus_ice_peerconnection *pc = handle->pc;
	if(!pc)
		return -2;
	char *host_ip = NULL;
	gboolean ipv6 = (nice_address_ip_version(&c->addr) == 6);
	if(nat_1_1_enabled && !force_private) {
		/* A 1:1 NAT mapping was specified, either overwrite all the host addresses with the public IP, or add new candidates */
		host_ip = janus_get_public_ip(public_ip_index);
		gboolean host_ip_v6 = (strchr(host_ip, ':') != NULL);
		if(host_ip_v6 != ipv6) {
			/* nat-1-1 address and candidate are not the same address family, don't do anything */
			buffer[0] = '\0';
			return 0;
		}
		JANUS_LOG(LOG_VERB, "[%"SCNu64"] Public IP specified and 1:1 NAT mapping enabled (%s), using that as host address in the candidates\n", handle->handle_id, host_ip);
	}
	/* Encode the candidate to a string */
	gchar address[NICE_ADDRESS_STRING_LEN], base_address[NICE_ADDRESS_STRING_LEN];
	gint port = 0, base_port = 0;
	nice_address_to_string(&(c->addr), (gchar *)&address);
	port = nice_address_get_port(&(c->addr));
	nice_address_to_string(&(c->base_addr), (gchar *)&base_address);
	base_port = nice_address_get_port(&(c->base_addr));
	JANUS_LOG(LOG_VERB, "[%"SCNu64"]   Address:    %s:%d\n", handle->handle_id, address, port);
	JANUS_LOG(LOG_VERB, "[%"SCNu64"]   Priority:   %d\n", handle->handle_id, c->priority);
	JANUS_LOG(LOG_VERB, "[%"SCNu64"]   Foundation: %s\n", handle->handle_id, c->foundation);
	/* Start */
	if(c->type == NICE_CANDIDATE_TYPE_HOST) {
		/* 'host' candidate */
		if(c->transport == NICE_CANDIDATE_TRANSPORT_UDP) {
			g_snprintf(buffer, buflen,
				"%s %d %s %d %s %d typ host",
					c->foundation, c->component_id,
					"udp", c->priority,
					host_ip ? host_ip : address, port);
		} else {
			if(!janus_ice_tcp_enabled) {
				/* ICE-TCP support disabled */
				JANUS_LOG(LOG_VERB, "[%"SCNu64"] Skipping host TCP candidate, ICE-TCP support disabled...\n", handle->handle_id);
				return -4;
			}
#ifndef HAVE_LIBNICE_TCP
			/* TCP candidates are only supported since libnice 0.1.8 */
			JANUS_LOG(LOG_VERB, "[%"SCNu64"] Skipping host TCP candidate, the libnice version doesn't support it...\n", handle->handle_id);
			return -4;
#else
			const char *type = NULL;
			switch(c->transport) {
				case NICE_CANDIDATE_TRANSPORT_TCP_ACTIVE:
					type = "active";
					break;
				case NICE_CANDIDATE_TRANSPORT_TCP_PASSIVE:
					type = "passive";
					break;
				case NICE_CANDIDATE_TRANSPORT_TCP_SO:
					type = "so";
					break;
				default:
					break;
			}
			if(type == NULL) {
				/* FIXME Unsupported transport */
				JANUS_LOG(LOG_WARN, "[%"SCNu64"] Unsupported transport, skipping non-UDP/TCP host candidate...\n", handle->handle_id);
				return -5;
			}
			g_snprintf(buffer, buflen,
				"%s %d %s %d %s %d typ host tcptype %s",
					c->foundation, c->component_id,
					"tcp", c->priority,
					host_ip ? host_ip : address, port, type);
#endif
		}
	} else if(c->type == NICE_CANDIDATE_TYPE_SERVER_REFLEXIVE ||
			c->type == NICE_CANDIDATE_TYPE_PEER_REFLEXIVE ||
			c->type == NICE_CANDIDATE_TYPE_RELAYED) {
		/* 'srflx', 'prflx', or 'relay' candidate: what is this, exactly? */
		const char *ltype = NULL;
		switch(c->type) {
			case NICE_CANDIDATE_TYPE_SERVER_REFLEXIVE:
				ltype = "srflx";
				break;
			case NICE_CANDIDATE_TYPE_PEER_REFLEXIVE:
				ltype = "prflx";
				break;
			case NICE_CANDIDATE_TYPE_RELAYED:
				ltype = "relay";
				break;
			default:
				break;
		}
		if(ltype == NULL)
			return -5;
		if(c->transport == NICE_CANDIDATE_TRANSPORT_UDP) {
			nice_address_to_string(&(c->base_addr), (gchar *)&base_address);
			gint base_port = nice_address_get_port(&(c->base_addr));
			g_snprintf(buffer, buflen,
				"%s %d %s %d %s %d typ %s raddr %s rport %d",
					c->foundation, c->component_id,
					"udp", c->priority,
					address, port, ltype,
					base_address, base_port);
		} else {
			if(!janus_ice_tcp_enabled) {
				/* ICE-TCP support disabled */
				JANUS_LOG(LOG_VERB, "[%"SCNu64"] Skipping srflx TCP candidate, ICE-TCP support disabled...\n", handle->handle_id);
				return -4;
			}
#ifndef HAVE_LIBNICE_TCP
			/* TCP candidates are only supported since libnice 0.1.8 */
			JANUS_LOG(LOG_VERB, "[%"SCNu64"] Skipping srflx TCP candidate, the libnice version doesn't support it...\n", handle->handle_id);
			return -4;
#else
			const char *type = NULL;
			switch(c->transport) {
				case NICE_CANDIDATE_TRANSPORT_TCP_ACTIVE:
					type = "active";
					break;
				case NICE_CANDIDATE_TRANSPORT_TCP_PASSIVE:
					type = "passive";
					break;
				case NICE_CANDIDATE_TRANSPORT_TCP_SO:
					type = "so";
					break;
				default:
					break;
			}
			if(type == NULL) {
				/* FIXME Unsupported transport */
				JANUS_LOG(LOG_WARN, "[%"SCNu64"] Unsupported transport, skipping non-UDP/TCP srflx candidate...\n", handle->handle_id);
				return -5;
			} else {
				g_snprintf(buffer, buflen,
					"%s %d %s %d %s %d typ %s raddr %s rport %d tcptype %s",
						c->foundation, c->component_id,
						"tcp", c->priority,
						address, port, ltype,
						base_address, base_port, type);
			}
#endif
		}
	}
	JANUS_LOG(LOG_VERB, "[%"SCNu64"]     %s\n", handle->handle_id, buffer);
	if(log_candidate) {
		/* Save for the summary, in case we need it */
		pc->local_candidates = g_slist_append(pc->local_candidates, g_strdup(buffer));
		/* Notify event handlers */
		if(janus_events_is_enabled()) {
			janus_session *session = (janus_session *)handle->session;
			json_t *info = json_object();
			json_object_set_new(info, "local-candidate", json_string(buffer));
			json_object_set_new(info, "stream_id", json_integer(pc->stream_id));
			json_object_set_new(info, "component_id", json_integer(pc->component_id));
			janus_events_notify_handlers(JANUS_EVENT_TYPE_WEBRTC, JANUS_EVENT_SUBTYPE_WEBRTC_LCAND,
				session->session_id, handle->handle_id, handle->opaque_id, info);
		}
	}
	return 0;
}

void janus_ice_candidates_to_sdp(janus_ice_handle *handle, janus_sdp_mline *mline, guint stream_id, guint component_id) {
	if(!handle || !handle->agent || !mline)
		return;
	janus_ice_peerconnection *pc = handle->pc;
	if(!pc || pc->stream_id != stream_id) {
		JANUS_LOG(LOG_ERR, "[%"SCNu64"]     No stream %d??\n", handle->handle_id, stream_id);
		return;
	}
	NiceAgent *agent = handle->agent;
	/* Iterate on all */
	gchar buffer[200];
	GSList *candidates, *i;
	candidates = nice_agent_get_local_candidates (agent, stream_id, component_id);
	JANUS_LOG(LOG_VERB, "[%"SCNu64"] We have %d candidates for Stream #%d, Component #%d\n", handle->handle_id, g_slist_length(candidates), stream_id, component_id);
	gboolean log_candidates = (pc->local_candidates == NULL);
	for(i = candidates; i; i = i->next) {
		NiceCandidate *c = (NiceCandidate *) i->data;
		gboolean ipv6 = (nice_address_ip_version(&c->addr) == 6);
		gboolean same_family = (!ipv6 && janus_has_public_ipv4_ip()) || (ipv6 && janus_has_public_ipv6_ip());
		guint public_ip_index = 0;
		do {
			if(janus_ice_candidate_to_string(handle, c, buffer, sizeof(buffer), log_candidates, FALSE, public_ip_index) == 0) {
				/* Candidate encoded, add to the SDP (but only if it's not a 'prflx') */
				if(c->type == NICE_CANDIDATE_TYPE_PEER_REFLEXIVE) {
					JANUS_LOG(LOG_VERB, "[%"SCNu64"] Skipping prflx candidate...\n", handle->handle_id);
				} else {
					if(strlen(buffer) > 0) {
						janus_sdp_attribute *a = janus_sdp_attribute_create("candidate", "%s", buffer);
						mline->attributes = g_list_append(mline->attributes, a);
					}
					if(nat_1_1_enabled && public_ip_index == 0 && (keep_private_host || !same_family) &&
							janus_ice_candidate_to_string(handle, c, buffer, sizeof(buffer), log_candidates, TRUE, public_ip_index) == 0) {
						/* Candidate with private host encoded, add to the SDP (but only if it's not a 'prflx') */
						if(c->type == NICE_CANDIDATE_TYPE_PEER_REFLEXIVE) {
							JANUS_LOG(LOG_VERB, "[%"SCNu64"] Skipping prflx candidate...\n", handle->handle_id);
						} else if(strlen(buffer) > 0) {
							janus_sdp_attribute *a = janus_sdp_attribute_create("candidate", "%s", buffer);
							mline->attributes = g_list_append(mline->attributes, a);
						}
					}
				}
			}
			public_ip_index++;
			if(!same_family) {
				/* We don't have any nat-1-1 address of the same family as this candidate, we're done */
				break;
			}
		} while (public_ip_index < janus_get_public_ip_count());
		nice_candidate_free(c);
	}
	/* Done */
	g_slist_free(candidates);
}

void janus_ice_add_remote_candidate(janus_ice_handle *handle, NiceCandidate *c) {
	JANUS_LOG(LOG_VERB, "[%"SCNu64"] Queueing candidate %p\n", handle->handle_id, c);
	if(handle->queued_candidates != NULL)
		g_async_queue_push(handle->queued_candidates, c);
	if(handle->queued_packets != NULL) {
#if GLIB_CHECK_VERSION(2, 46, 0)
		g_async_queue_push_front(handle->queued_packets, &janus_ice_add_candidates);
#else
		g_async_queue_push(handle->queued_packets, &janus_ice_add_candidates);
#endif
		g_main_context_wakeup(handle->mainctx);
	}
}

void janus_ice_setup_remote_candidates(janus_ice_handle *handle, guint stream_id, guint component_id) {
	if(!handle || !handle->agent)
		return;
	janus_ice_peerconnection *pc = handle->pc;
	if(!pc || pc->stream_id != stream_id) {
		JANUS_LOG(LOG_ERR, "[%"SCNu64"] No such stream %d: cannot setup remote candidates for component %d\n", handle->handle_id, stream_id, component_id);
		return;
	}
	if(pc->process_started) {
		JANUS_LOG(LOG_VERB, "[%"SCNu64"] Component %d in stream %d has already been set up\n", handle->handle_id, component_id, stream_id);
		return;
	}
	if(!pc->candidates || !pc->candidates->data) {
		if(!janus_flags_is_set(&handle->webrtc_flags, JANUS_ICE_HANDLE_WEBRTC_TRICKLE)
				|| janus_flags_is_set(&handle->webrtc_flags, JANUS_ICE_HANDLE_WEBRTC_ALL_TRICKLES)) {
			JANUS_LOG(LOG_ERR, "[%"SCNu64"] No remote candidates for component %d in stream %d: was the remote SDP parsed?\n", handle->handle_id, component_id, stream_id);
		}
		return;
	}
	JANUS_LOG(LOG_VERB, "[%"SCNu64"] ## Setting remote candidates: stream %d, component %d (%u in the list)\n",
		handle->handle_id, stream_id, component_id, g_slist_length(pc->candidates));
	/* Add all candidates */
	NiceCandidate *c = NULL;
	GSList *gsc = pc->candidates;
	while(gsc) {
		c = (NiceCandidate *) gsc->data;
		JANUS_LOG(LOG_VERB, "[%"SCNu64"] Queueing candidate %p (startup)\n", handle->handle_id, c);
		if(handle->queued_candidates != NULL)
			g_async_queue_push(handle->queued_candidates, c);
		gsc = gsc->next;
	}
	if(handle->queued_packets != NULL) {
#if GLIB_CHECK_VERSION(2, 46, 0)
		g_async_queue_push_front(handle->queued_packets, &janus_ice_add_candidates);
#else
		g_async_queue_push(handle->queued_packets, &janus_ice_add_candidates);
#endif
		g_main_context_wakeup(handle->mainctx);
	}
	pc->process_started = TRUE;
}

int janus_ice_setup_local(janus_ice_handle *handle, gboolean offer, gboolean trickle) {
	if(!handle || g_atomic_int_get(&handle->destroyed))
		return -1;
	if(janus_flags_is_set(&handle->webrtc_flags, JANUS_ICE_HANDLE_WEBRTC_HAS_AGENT)) {
		JANUS_LOG(LOG_WARN, "[%"SCNu64"] Agent already exists?\n", handle->handle_id);
		return -2;
	}
	JANUS_LOG(LOG_VERB, "[%"SCNu64"] Setting ICE locally: got %s\n", handle->handle_id, offer ? "OFFER" : "ANSWER");
	g_atomic_int_set(&handle->closepc, 0);
	janus_flags_set(&handle->webrtc_flags, JANUS_ICE_HANDLE_WEBRTC_HAS_AGENT);
	janus_flags_clear(&handle->webrtc_flags, JANUS_ICE_HANDLE_WEBRTC_START);
	janus_flags_clear(&handle->webrtc_flags, JANUS_ICE_HANDLE_WEBRTC_NEGOTIATED);
	janus_flags_clear(&handle->webrtc_flags, JANUS_ICE_HANDLE_WEBRTC_READY);
	janus_flags_clear(&handle->webrtc_flags, JANUS_ICE_HANDLE_WEBRTC_STOP);
	janus_flags_clear(&handle->webrtc_flags, JANUS_ICE_HANDLE_WEBRTC_ALERT);
	janus_flags_clear(&handle->webrtc_flags, JANUS_ICE_HANDLE_WEBRTC_CLEANING);
	janus_flags_clear(&handle->webrtc_flags, JANUS_ICE_HANDLE_WEBRTC_HAS_AUDIO);
	janus_flags_clear(&handle->webrtc_flags, JANUS_ICE_HANDLE_WEBRTC_HAS_VIDEO);
	janus_flags_clear(&handle->webrtc_flags, JANUS_ICE_HANDLE_WEBRTC_ICE_RESTART);
	janus_flags_clear(&handle->webrtc_flags, JANUS_ICE_HANDLE_WEBRTC_RESEND_TRICKLES);

	/* Note: in case this is not an OFFER, we don't know whether ICE trickling is supported on the other side or not yet */
	if(offer && trickle) {
		janus_flags_set(&handle->webrtc_flags, JANUS_ICE_HANDLE_WEBRTC_TRICKLE);
	} else {
		janus_flags_clear(&handle->webrtc_flags, JANUS_ICE_HANDLE_WEBRTC_TRICKLE);
	}
	janus_flags_clear(&handle->webrtc_flags, JANUS_ICE_HANDLE_WEBRTC_ALL_TRICKLES);
	janus_flags_clear(&handle->webrtc_flags, JANUS_ICE_HANDLE_WEBRTC_TRICKLE_SYNCED);

	/* Note: NICE_COMPATIBILITY_RFC5245 is only available in more recent versions of libnice */
	handle->controlling = janus_ice_lite_enabled ? FALSE : !offer;
	JANUS_LOG(LOG_INFO, "[%"SCNu64"] Creating ICE agent (ICE %s mode, %s)\n", handle->handle_id,
		janus_ice_lite_enabled ? "Lite" : "Full", handle->controlling ? "controlling" : "controlled");
	handle->agent = g_object_new(NICE_TYPE_AGENT,
		"compatibility", NICE_COMPATIBILITY_DRAFT19,
		"main-context", handle->mainctx,
		"reliable", FALSE,
		"full-mode", janus_ice_lite_enabled ? FALSE : TRUE,
#ifdef HAVE_ICE_NOMINATION
		"nomination-mode", janus_ice_nomination,
#endif
		"keepalive-conncheck", janus_ice_keepalive_connchecks ? TRUE : FALSE,
#ifdef HAVE_LIBNICE_TCP
		"ice-udp", TRUE,
		"ice-tcp", janus_ice_tcp_enabled ? TRUE : FALSE,
#endif
		NULL);
	handle->agent_created = janus_get_monotonic_time();
	handle->srtp_errors_count = 0;
	handle->last_srtp_error = 0;
	/* Any STUN server to use? */
	if(janus_stun_server != NULL && janus_stun_port > 0) {
		g_object_set(G_OBJECT(handle->agent),
			"stun-server", janus_stun_server,
			"stun-server-port", janus_stun_port,
			NULL);
	}
	/* Any dynamic TURN credentials to retrieve via REST API? */
	gboolean have_turnrest_credentials = FALSE;
#ifdef HAVE_TURNRESTAPI
	/* When using the TURN REST API, we use the handle's opaque_id as a username
	 * by default, and fall back to the session_id when it's missing. Refer to this
	 * issue for more context: https://github.com/meetecho/janus-gateway/issues/2199 */
	char turnrest_username[20];
	if(handle->opaque_id == NULL) {
		janus_session *session = (janus_session *)handle->session;
		g_snprintf(turnrest_username, sizeof(turnrest_username), "%"SCNu64, session->session_id);
	}
	janus_turnrest_response *turnrest_credentials = janus_turnrest_request((const char *)(handle->opaque_id ?
		handle->opaque_id : turnrest_username));
	if(turnrest_credentials != NULL) {
		have_turnrest_credentials = TRUE;
		JANUS_LOG(LOG_VERB, "[%"SCNu64"] Got credentials from the TURN REST API backend!\n", handle->handle_id);
		JANUS_LOG(LOG_HUGE, "  -- Username: %s\n", turnrest_credentials->username);
		JANUS_LOG(LOG_HUGE, "  -- Password: %s\n", turnrest_credentials->password);
		JANUS_LOG(LOG_HUGE, "  -- TTL:      %"SCNu32"\n", turnrest_credentials->ttl);
		JANUS_LOG(LOG_HUGE, "  -- Servers:  %d\n", g_list_length(turnrest_credentials->servers));
		GList *server = turnrest_credentials->servers;
		while(server != NULL) {
			janus_turnrest_instance *instance = (janus_turnrest_instance *)server->data;
			JANUS_LOG(LOG_HUGE, "  -- -- URI: %s:%"SCNu16" (%d)\n", instance->server, instance->port, instance->transport);
			server = server->next;
		}
	}
#endif
	g_object_set(G_OBJECT(handle->agent), "upnp", FALSE, NULL);
	g_object_set(G_OBJECT(handle->agent), "controlling-mode", handle->controlling, NULL);
	g_signal_connect (G_OBJECT (handle->agent), "candidate-gathering-done",
		G_CALLBACK (janus_ice_cb_candidate_gathering_done), handle);
	g_signal_connect (G_OBJECT (handle->agent), "component-state-changed",
		G_CALLBACK (janus_ice_cb_component_state_changed), handle);
#ifndef HAVE_LIBNICE_TCP
	g_signal_connect (G_OBJECT (handle->agent), "new-selected-pair",
#else
	g_signal_connect (G_OBJECT (handle->agent), "new-selected-pair-full",
#endif
		G_CALLBACK (janus_ice_cb_new_selected_pair), handle);
	if(janus_full_trickle_enabled) {
#ifndef HAVE_LIBNICE_TCP
		g_signal_connect (G_OBJECT (handle->agent), "new-candidate",
#else
		g_signal_connect (G_OBJECT (handle->agent), "new-candidate-full",
#endif
			G_CALLBACK (janus_ice_cb_new_local_candidate), handle);
	}
#ifndef HAVE_LIBNICE_TCP
	g_signal_connect (G_OBJECT (handle->agent), "new-remote-candidate",
#else
	g_signal_connect (G_OBJECT (handle->agent), "new-remote-candidate-full",
#endif
		G_CALLBACK (janus_ice_cb_new_remote_candidate), handle);

	/* Add all local addresses, except those in the ignore list */
	struct ifaddrs *ifaddr, *ifa;
	int family, s, n;
	char host[NI_MAXHOST];
	if(getifaddrs(&ifaddr) == -1) {
		JANUS_LOG(LOG_ERR, "[%"SCNu64"] Error getting list of interfaces... %d (%s)\n",
			handle->handle_id, errno, g_strerror(errno));
	} else {
		for(ifa = ifaddr, n = 0; ifa != NULL; ifa = ifa->ifa_next, n++) {
			if(ifa->ifa_addr == NULL)
				continue;
			/* Skip interfaces which are not up and running */
			if(!((ifa->ifa_flags & IFF_UP) && (ifa->ifa_flags & IFF_RUNNING)))
				continue;
			/* Skip loopback interfaces */
			if(ifa->ifa_flags & IFF_LOOPBACK)
				continue;
			family = ifa->ifa_addr->sa_family;
			if(family != AF_INET && family != AF_INET6)
				continue;
			/* We only add IPv6 addresses if support for them has been explicitly enabled */
			if(family == AF_INET6 && !janus_ipv6_enabled)
				continue;
			/* Check the interface name first, we can ignore that as well: enforce list would be checked later */
			if(janus_ice_enforce_list == NULL && ifa->ifa_name != NULL && janus_ice_is_ignored(ifa->ifa_name))
				continue;
			s = getnameinfo(ifa->ifa_addr,
					(family == AF_INET) ? sizeof(struct sockaddr_in) : sizeof(struct sockaddr_in6),
					host, NI_MAXHOST, NULL, 0, NI_NUMERICHOST);
			if(s != 0) {
				JANUS_LOG(LOG_ERR, "[%"SCNu64"] getnameinfo() failed: %s\n", handle->handle_id, gai_strerror(s));
				continue;
			}
			/* Skip 0.0.0.0, :: and, unless otherwise configured, local scoped addresses  */
			if(!strcmp(host, "0.0.0.0") || !strcmp(host, "::") || (!janus_ipv6_linklocal_enabled && !strncmp(host, "fe80:", 5)))
				continue;
			/* Check if this IP address is in the ignore/enforce list: the enforce list has the precedence but the ignore list can then discard candidates */
			if(janus_ice_enforce_list != NULL) {
				if(ifa->ifa_name != NULL && !janus_ice_is_enforced(ifa->ifa_name) && !janus_ice_is_enforced(host))
					continue;
			}
			if(janus_ice_is_ignored(host))
				continue;
			/* Ok, add interface to the ICE agent */
			JANUS_LOG(LOG_VERB, "[%"SCNu64"] Adding %s to the addresses to gather candidates for\n", handle->handle_id, host);
			NiceAddress addr_local;
			nice_address_init (&addr_local);
			if(!nice_address_set_from_string (&addr_local, host)) {
				JANUS_LOG(LOG_WARN, "[%"SCNu64"] Skipping invalid address %s\n", handle->handle_id, host);
				continue;
			}
			nice_agent_add_local_address (handle->agent, &addr_local);
		}
		freeifaddrs(ifaddr);
	}

	handle->cdone = 0;
	handle->stream_id = 0;
	/* Now create a ICE stream for all the media we'll handle */
	handle->stream_id = nice_agent_add_stream(handle->agent, 1);
	if(dscp_ef > 0) {
		/* A DSCP value was configured, shift it and pass it to libnice as a TOS */
		nice_agent_set_stream_tos(handle->agent, handle->stream_id, dscp_ef << 2);
	}
	/* Create the PeerConnection object */
	janus_ice_peerconnection *pc = g_malloc0(sizeof(janus_ice_peerconnection));
	janus_refcount_init(&pc->ref, janus_ice_peerconnection_free);
	janus_refcount_increase(&handle->ref);
	pc->stream_id = handle->stream_id;
	pc->handle = handle;
	/* FIXME By default, if we're being called we're DTLS clients, but this may be changed by ICE... */
	pc->dtls_role = offer ? JANUS_DTLS_ROLE_CLIENT : JANUS_DTLS_ROLE_ACTPASS;
	janus_mutex_init(&pc->mutex);
	if(!have_turnrest_credentials) {
		/* No TURN REST API server and credentials, any static ones? */
		if(janus_turn_server != NULL) {
			/* We need relay candidates as well */
			gboolean ok = nice_agent_set_relay_info(handle->agent, handle->stream_id, 1,
				janus_turn_server, janus_turn_port, janus_turn_user, janus_turn_pwd, janus_turn_type);
			if(!ok) {
				JANUS_LOG(LOG_WARN, "Could not set TURN server, is the address correct? (%s:%"SCNu16")\n",
					janus_turn_server, janus_turn_port);
			}
		}
#ifdef HAVE_TURNRESTAPI
	} else {
		/* We need relay candidates as well: add all those we got */
		GList *server = turnrest_credentials->servers;
		while(server != NULL) {
			janus_turnrest_instance *instance = (janus_turnrest_instance *)server->data;
			gboolean ok = nice_agent_set_relay_info(handle->agent, handle->stream_id, 1,
				instance->server, instance->port,
				turnrest_credentials->username, turnrest_credentials->password,
				instance->transport);
			if(!ok) {
				JANUS_LOG(LOG_WARN, "Could not set TURN server, is the address correct? (%s:%"SCNu16")\n",
					instance->server, instance->port);
			}
			server = server->next;
		}
#endif
	}
	handle->pc = pc;
	/* Create the media instances we need */
	pc->media = g_hash_table_new_full(NULL, NULL, NULL, (GDestroyNotify)janus_ice_peerconnection_medium_destroy);
	pc->media_byssrc = g_hash_table_new_full(NULL, NULL, NULL, (GDestroyNotify)janus_ice_peerconnection_medium_dereference);
	pc->media_bymid = g_hash_table_new_full(g_str_hash, g_str_equal,
		(GDestroyNotify)g_free, (GDestroyNotify)janus_ice_peerconnection_medium_dereference);
	pc->media_bytype = g_hash_table_new_full(NULL, NULL, NULL, (GDestroyNotify)janus_ice_peerconnection_medium_dereference);
#ifdef HAVE_PORTRANGE
	/* FIXME: libnice supports this since 0.1.0, but the 0.1.3 on Fedora fails with an undefined reference! */
	nice_agent_set_port_range(handle->agent, handle->stream_id, 1, rtp_range_min, rtp_range_max);
#endif
	/* Gather now only if we're doing hanf-trickle */
	if(!janus_full_trickle_enabled && !nice_agent_gather_candidates(handle->agent, handle->stream_id)) {
#ifdef HAVE_TURNRESTAPI
		if(turnrest_credentials != NULL) {
			janus_turnrest_response_destroy(turnrest_credentials);
			turnrest_credentials = NULL;
		}
#endif
		JANUS_LOG(LOG_ERR, "[%"SCNu64"] Error gathering candidates...\n", handle->handle_id);
		janus_flags_clear(&handle->webrtc_flags, JANUS_ICE_HANDLE_WEBRTC_HAS_AGENT);
		janus_ice_webrtc_hangup(handle, "Gathering error");
		return -1;
	}
	nice_agent_attach_recv(handle->agent, handle->stream_id, 1, g_main_loop_get_context(handle->mainloop),
		janus_ice_cb_nice_recv, pc);
#ifdef HAVE_TURNRESTAPI
	if(turnrest_credentials != NULL) {
		janus_turnrest_response_destroy(turnrest_credentials);
		turnrest_credentials = NULL;
	}
#endif
	/* Create DTLS-SRTP context, at last */
	pc->dtls = janus_dtls_srtp_create(pc, pc->dtls_role);
	if(!pc->dtls) {
		/* FIXME We should clear some resources... */
		JANUS_LOG(LOG_ERR, "[%"SCNu64"] Error creating DTLS-SRTP stack...\n", handle->handle_id);
		janus_flags_clear(&handle->webrtc_flags, JANUS_ICE_HANDLE_WEBRTC_HAS_AGENT);
		janus_ice_webrtc_hangup(handle, "DTLS-SRTP stack error");
		return -1;
	}
	janus_refcount_increase(&pc->dtls->ref);
	/* If we're doing full-tricke, start gathering asynchronously */
	if(janus_full_trickle_enabled) {
#if GLIB_CHECK_VERSION(2, 46, 0)
		g_async_queue_push_front(handle->queued_packets, &janus_ice_start_gathering);
#else
		g_async_queue_push(handle->queued_packets, &janus_ice_start_gathering);
#endif
		g_main_context_wakeup(handle->mainctx);
	}
	return 0;
}

void janus_ice_restart(janus_ice_handle *handle) {
	if(!handle || !handle->agent || !handle->pc)
		return;
	/* Restart ICE */
	if(nice_agent_restart(handle->agent) == FALSE) {
		JANUS_LOG(LOG_WARN, "[%"SCNu64"] ICE restart failed...\n", handle->handle_id);
	}
	janus_flags_clear(&handle->webrtc_flags, JANUS_ICE_HANDLE_WEBRTC_ICE_RESTART);
}

void janus_ice_resend_trickles(janus_ice_handle *handle) {
	if(!handle || !handle->agent)
		return;
	janus_flags_clear(&handle->webrtc_flags, JANUS_ICE_HANDLE_WEBRTC_RESEND_TRICKLES);
	janus_ice_peerconnection *pc = handle->pc;
	if(!pc)
		return;
	NiceAgent *agent = handle->agent;
	/* Iterate on all existing local candidates */
	gchar buffer[200];
	GSList *candidates, *i;
	candidates = nice_agent_get_local_candidates (agent, pc->stream_id, pc->component_id);
	JANUS_LOG(LOG_VERB, "[%"SCNu64"] We have %d candidates for Stream #%d, Component #%d\n",
		handle->handle_id, g_slist_length(candidates), pc->stream_id, pc->component_id);
	for(i = candidates; i; i = i->next) {
		NiceCandidate *c = (NiceCandidate *) i->data;
		if(c->type == NICE_CANDIDATE_TYPE_PEER_REFLEXIVE) {
			nice_candidate_free(c);
			continue;
		}

		guint public_ip_index = 0;
		do {
			if(janus_ice_candidate_to_string(handle, c, buffer, sizeof(buffer), FALSE, FALSE, public_ip_index) == 0) {
				/* Candidate encoded, send a "trickle" event to the browser */
				janus_ice_notify_trickle(handle, buffer);
				/* If nat-1-1 is enabled but we want to keep the private host, add another candidate */
				if(nat_1_1_enabled && keep_private_host && public_ip_index == 0 &&
						janus_ice_candidate_to_string(handle, c, buffer, sizeof(buffer), FALSE, TRUE, public_ip_index) == 0) {
					/* Candidate encoded, send a "trickle" event to the browser */
					janus_ice_notify_trickle(handle, buffer);
				}
			}
			public_ip_index++;
		} while (public_ip_index < janus_get_public_ip_count());
		nice_candidate_free(c);
	}
	/* Send a "completed" trickle at the end */
	janus_ice_notify_trickle(handle, NULL);
}

static gint rtcp_transport_wide_cc_stats_comparator(gconstpointer item1, gconstpointer item2) {
	return ((rtcp_transport_wide_cc_stats*)item1)->transport_seq_num - ((rtcp_transport_wide_cc_stats*)item2)->transport_seq_num;
}
static gboolean janus_ice_outgoing_transport_wide_cc_feedback(gpointer user_data) {
	janus_ice_handle *handle = (janus_ice_handle *)user_data;
	janus_ice_peerconnection *pc = handle->pc;

	janus_ice_peerconnection_medium *medium = NULL;
	if(pc) {
		/* Find inbound video medium */
		GHashTableIter iter;
		gpointer value;
		g_hash_table_iter_init(&iter, pc->media_bymid);
		while (g_hash_table_iter_next(&iter, NULL, &value)) {
			janus_ice_peerconnection_medium *m = value;
			if(m && m->type == JANUS_MEDIA_VIDEO && m->recv) {
				medium = m;
				break;
			}
		}
	}

	if(pc && pc->do_transport_wide_cc && medium) {
		/* Create a transport wide feedback message */
		size_t size = 1300;
		char rtcpbuf[1300];
		/* Order packet list */
		pc->transport_wide_received_seq_nums = g_slist_sort(pc->transport_wide_received_seq_nums,
			rtcp_transport_wide_cc_stats_comparator);
		/* Create full stats queue */
		GQueue *packets = g_queue_new();
		/* For all packets */
		GSList *it = NULL;
		for(it = pc->transport_wide_received_seq_nums; it; it = it->next) {
			/* Get stat */
			janus_rtcp_transport_wide_cc_stats *stats = (janus_rtcp_transport_wide_cc_stats *)it->data;
			/* Get transport seq */
			guint32 transport_seq_num = stats->transport_seq_num;
			/* Check if it is an out of order  */
			if(transport_seq_num < pc->transport_wide_cc_last_feedback_seq_num) {
				/* Skip, it was already reported as lost */
				g_free(stats);
				continue;
			}
			/* If not first */
			if(pc->transport_wide_cc_last_feedback_seq_num) {
				/* For each lost */
				guint32 i = 0;
				for(i = pc->transport_wide_cc_last_feedback_seq_num+1; i<transport_seq_num; ++i) {
					/* Create new stat */
					janus_rtcp_transport_wide_cc_stats *missing = g_malloc(sizeof(janus_rtcp_transport_wide_cc_stats));
					/* Add missing packet */
					missing->transport_seq_num = i;
					missing->timestamp = 0;
					/* Add it */
					g_queue_push_tail(packets, missing);
				}
			}
			/* Store last */
			pc->transport_wide_cc_last_feedback_seq_num = transport_seq_num;
			/* Add this one */
			g_queue_push_tail(packets, stats);
		}
		/* Free and reset stats list */
		g_slist_free(pc->transport_wide_received_seq_nums);
		pc->transport_wide_received_seq_nums = NULL;
		/* Create and enqueue RTCP packets */
		guint packets_len = 0;
		while((packets_len = g_queue_get_length(packets)) > 0) {
			GQueue *packets_to_process;
			/* If we have more than 400 packets to acknowledge, let's send more than one message */
			if(packets_len > 400) {
				/* Split the queue into two */
				GList *new_head = g_queue_peek_nth_link(packets, 400);
				GList *new_tail = new_head->prev;
				new_head->prev = NULL;
				new_tail->next = NULL;
				packets_to_process = g_queue_new();
				packets_to_process->head = packets->head;
				packets_to_process->tail = new_tail;
				packets_to_process->length = 400;
				packets->head = new_head;
				/* packets->tail is unchanged */
				packets->length = packets_len - 400;
			} else {
				packets_to_process = packets;
			}
			/* Get feedback packet count and increase it for next one */
			guint8 feedback_packet_count = pc->transport_wide_cc_feedback_count++;
			/* Create RTCP packet */
			int len = janus_rtcp_transport_wide_cc_feedback(rtcpbuf, size,
				medium->ssrc, medium->ssrc_peer[0], feedback_packet_count, packets_to_process);
			/* Enqueue it, we'll send it later */
			if(len > 0) {
				janus_plugin_rtcp rtcp = { .mindex = medium->mindex, .video = TRUE, .buffer = rtcpbuf, .length = len };
				janus_ice_relay_rtcp_internal(handle, &rtcp, FALSE);
			}
			if(packets_to_process != packets) {
				g_queue_free(packets_to_process);
			}
		}
		/* Free mem */
		g_queue_free(packets);
	}
	return G_SOURCE_CONTINUE;
}

static gboolean janus_ice_outgoing_rtcp_handle(gpointer user_data) {
	janus_ice_handle *handle = (janus_ice_handle *)user_data;
	janus_ice_peerconnection *pc = handle->pc;
	/* Iterate on all media */
	janus_ice_peerconnection_medium *medium = NULL;
	uint mi=0;
	for(mi=0; mi<g_hash_table_size(pc->media); mi++) {
		medium = g_hash_table_lookup(pc->media, GUINT_TO_POINTER(mi));
		if(!medium || (medium->type != JANUS_MEDIA_AUDIO && medium->type != JANUS_MEDIA_VIDEO))
			continue;
		if(medium->out_stats.info[0].packets > 0) {
			/* Create a SR/SDES compound */
			int srlen = 28;
			int sdeslen = 16;
			char rtcpbuf[sizeof(janus_rtcp_sr)+sdeslen];
			memset(rtcpbuf, 0, sizeof(rtcpbuf));
			rtcp_sr *sr = (rtcp_sr *)&rtcpbuf;
			sr->header.version = 2;
			sr->header.type = RTCP_SR;
			sr->header.rc = 0;
			sr->header.length = htons((srlen/4)-1);
			sr->ssrc = htonl(medium->ssrc);
			struct timeval tv;
			gettimeofday(&tv, NULL);
			uint32_t s = tv.tv_sec + 2208988800u;
			uint32_t u = tv.tv_usec;
			uint32_t f = (u << 12) + (u << 8) - ((u * 3650) >> 6);
			sr->si.ntp_ts_msw = htonl(s);
			sr->si.ntp_ts_lsw = htonl(f);
			/* Compute an RTP timestamp coherent with the NTP one */
			rtcp_context *rtcp_ctx = medium->rtcp_ctx[0];
			if(rtcp_ctx == NULL) {
				sr->si.rtp_ts = htonl(medium->last_rtp_ts);	/* FIXME */
			} else {
				int64_t ntp = tv.tv_sec*G_USEC_PER_SEC + tv.tv_usec;
				uint32_t rtp_ts = ((ntp-medium->last_ntp_ts)*(rtcp_ctx->tb))/1000000 + medium->last_rtp_ts;
				sr->si.rtp_ts = htonl(rtp_ts);
			}
			sr->si.s_packets = htonl(medium->out_stats.info[0].packets);
			sr->si.s_octets = htonl(medium->out_stats.info[0].bytes);
			rtcp_sdes *sdes = (rtcp_sdes *)&rtcpbuf[srlen];
			janus_rtcp_sdes_cname((char *)sdes, sdeslen, "janus", 5);
			sdes->chunk.ssrc = htonl(medium->ssrc);
			/* Enqueue it, we'll send it later */
			janus_plugin_rtcp rtcp = { .mindex = medium->mindex,
				.video = (medium->type == JANUS_MEDIA_VIDEO), .buffer = rtcpbuf, .length = srlen+sdeslen };
			janus_ice_relay_rtcp_internal(handle, &rtcp, FALSE);
			/* Check if we detected too many losses, and send a slowlink event in case */
			guint lost = janus_rtcp_context_get_lost_all(rtcp_ctx, TRUE);
			janus_slow_link_update(medium, handle, TRUE, lost);
		}
		if(medium->recv) {
			/* Create a RR too (for each SSRC, if we're simulcasting) */
			int vindex=0;
			for(vindex=0; vindex<3; vindex++) {
				if(medium->rtcp_ctx[vindex] && medium->rtcp_ctx[vindex]->rtp_recvd) {
					/* Create a RR */
					int rrlen = 32;
					char rtcpbuf[32];
					memset(rtcpbuf, 0, sizeof(rtcpbuf));
					rtcp_rr *rr = (rtcp_rr *)&rtcpbuf;
					rr->header.version = 2;
					rr->header.type = RTCP_RR;
					rr->header.rc = 1;
					rr->header.length = htons((rrlen/4)-1);
					rr->ssrc = htonl(medium->ssrc);
					janus_rtcp_report_block(medium->rtcp_ctx[vindex], &rr->rb[0]);
					rr->rb[0].ssrc = htonl(medium->ssrc_peer[vindex]);
					/* Enqueue it, we'll send it later */
					janus_plugin_rtcp rtcp = { .mindex = medium->mindex,
						.video = (medium->type == JANUS_MEDIA_VIDEO), .buffer = rtcpbuf, .length = 32 };
					janus_ice_relay_rtcp_internal(handle, &rtcp, FALSE);
					if(vindex == 0) {
						/* Check if we detected too many losses, and send a slowlink event in case */
						guint lost = janus_rtcp_context_get_lost_all(medium->rtcp_ctx[vindex], FALSE);
						janus_slow_link_update(medium, handle, FALSE, lost);
					}
				}
			}
		}
	}
	if(twcc_period == 1000) {
		/* The Transport Wide CC feedback period is 1s as well, send it here */
		janus_ice_outgoing_transport_wide_cc_feedback(handle);
	}
	return G_SOURCE_CONTINUE;
}

static gboolean janus_ice_outgoing_stats_handle(gpointer user_data) {
	janus_ice_handle *handle = (janus_ice_handle *)user_data;
	/* This callback is for stats and other things we need to do on a regular basis (typically called once per second) */
	janus_session *session = (janus_session *)handle->session;
	gint64 now = janus_get_monotonic_time();
	/* Reset the last second counters if too much time passed with no data in or out */
	janus_ice_peerconnection *pc = handle->pc;
	if(pc == NULL)
		return G_SOURCE_CONTINUE;
	/* Iterate on all media */
	handle->last_event_stats++;
	janus_ice_peerconnection_medium *medium = NULL;
	json_t *combinedEvent = NULL;
	uint mi=0;
	for(mi=0; mi<g_hash_table_size(pc->media); mi++) {
		medium = g_hash_table_lookup(pc->media, GUINT_TO_POINTER(mi));
		if(!medium)
			continue;
		int vindex = 0;
		for(vindex=0; vindex < 3; vindex++) {
			gint64 last = medium->in_stats.info[vindex].updated;
			if(last && now > last && now-last >= 2*G_USEC_PER_SEC && medium->in_stats.info[vindex].bytes_lastsec_temp > 0) {
				medium->in_stats.info[vindex].bytes_lastsec = 0;
				medium->in_stats.info[vindex].bytes_lastsec_temp = 0;
			}
			last = medium->out_stats.info[vindex].updated;
			if(last && now > last && now-last >= 2*G_USEC_PER_SEC && medium->out_stats.info[vindex].bytes_lastsec_temp > 0) {
				medium->out_stats.info[vindex].bytes_lastsec = 0;
				medium->out_stats.info[vindex].bytes_lastsec_temp = 0;
			}
		}
<<<<<<< HEAD
		/* Now let's see if we need to notify the user about no incoming audio or video */
		if(no_media_timer > 0 && pc->dtls && pc->dtls->dtls_connected > 0 && (now - pc->dtls->dtls_connected >= G_USEC_PER_SEC)) {
			gint64 last = medium->in_stats.info[0].updated;
			if(!medium->in_stats.info[0].notified_lastsec && last &&
					!medium->in_stats.info[0].bytes_lastsec && !medium->in_stats.info[0].bytes_lastsec_temp &&
						now-last >= (gint64)no_media_timer*G_USEC_PER_SEC) {
				/* We missed more than no_second_timer seconds of video! */
				medium->in_stats.info[0].notified_lastsec = TRUE;
				JANUS_LOG(LOG_WARN, "[%"SCNu64"] Didn't receive video for more than a second...\n", handle->handle_id);
				janus_ice_notify_media(handle, medium->mid, medium->type == JANUS_MEDIA_VIDEO, medium->rtcp_ctx[1] != NULL, vindex, FALSE);
			}
		}
		/* We also send live stats to event handlers every tot-seconds (configurable) */
		if(janus_ice_event_stats_period > 0 && handle->last_event_stats >= janus_ice_event_stats_period) {
			if(janus_events_is_enabled()) {
				/* Check if we should send dedicated events per media, or one per peerConnection */
				if(janus_events_is_enabled() && janus_ice_event_get_combine_media_stats() && combinedEvent == NULL)
					combinedEvent = json_array();
				int vindex=0;
				for(vindex=0; vindex<3; vindex++) {
					if(medium && medium->rtcp_ctx[vindex]) {
						json_t *info = json_object();
						json_object_set_new(info, "mid", json_string(medium->mid));
						json_object_set_new(info, "mindex", json_integer(medium->mindex));
						if(vindex == 0)
							json_object_set_new(info, "media", json_string(medium->type == JANUS_MEDIA_VIDEO ? "video" : "audio"));
						else if(vindex == 1)
							json_object_set_new(info, "media", json_string("video-sim1"));
						else
							json_object_set_new(info, "media", json_string("video-sim2"));
						json_object_set_new(info, "base", json_integer(medium->rtcp_ctx[vindex]->tb));
						if(vindex == 0)
							json_object_set_new(info, "rtt", json_integer(janus_rtcp_context_get_rtt(medium->rtcp_ctx[vindex])));
						json_object_set_new(info, "lost", json_integer(janus_rtcp_context_get_lost_all(medium->rtcp_ctx[vindex], FALSE)));
						json_object_set_new(info, "lost-by-remote", json_integer(janus_rtcp_context_get_lost_all(medium->rtcp_ctx[vindex], TRUE)));
						json_object_set_new(info, "jitter-local", json_integer(janus_rtcp_context_get_jitter(medium->rtcp_ctx[vindex], FALSE)));
						json_object_set_new(info, "jitter-remote", json_integer(janus_rtcp_context_get_jitter(medium->rtcp_ctx[vindex], TRUE)));
						json_object_set_new(info, "in-link-quality", json_integer(janus_rtcp_context_get_in_link_quality(medium->rtcp_ctx[vindex])));
						json_object_set_new(info, "in-media-link-quality", json_integer(janus_rtcp_context_get_in_media_link_quality(medium->rtcp_ctx[vindex])));
						json_object_set_new(info, "out-link-quality", json_integer(janus_rtcp_context_get_out_link_quality(medium->rtcp_ctx[vindex])));
						json_object_set_new(info, "out-media-link-quality", json_integer(janus_rtcp_context_get_out_media_link_quality(medium->rtcp_ctx[vindex])));
						json_object_set_new(info, "packets-received", json_integer(medium->in_stats.info[vindex].packets));
						json_object_set_new(info, "packets-sent", json_integer(medium->out_stats.info[vindex].packets));
						json_object_set_new(info, "bytes-received", json_integer(medium->in_stats.info[vindex].bytes));
						json_object_set_new(info, "bytes-sent", json_integer(medium->out_stats.info[vindex].bytes));
						json_object_set_new(info, "bytes-received-lastsec", json_integer(medium->in_stats.info[vindex].bytes_lastsec));
						json_object_set_new(info, "bytes-sent-lastsec", json_integer(medium->out_stats.info[vindex].bytes_lastsec));
						json_object_set_new(info, "nacks-received", json_integer(medium->in_stats.info[vindex].nacks));
						json_object_set_new(info, "nacks-sent", json_integer(medium->out_stats.info[vindex].nacks));
						json_object_set_new(info, "retransmissions-received", json_integer(medium->rtcp_ctx[vindex]->retransmitted));
						if(medium->mindex == 0 && pc->remb_bitrate > 0)
							json_object_set_new(info, "remb-bitrate", json_integer(pc->remb_bitrate));
						if(combinedEvent) {
							json_array_append_new(combinedEvent, info);
						} else {
							janus_events_notify_handlers(JANUS_EVENT_TYPE_MEDIA, JANUS_EVENT_SUBTYPE_MEDIA_STATS,
								session->session_id, handle->handle_id, handle->opaque_id, info);
						}
					}
				}
			}
=======
	}
	/* We also send live stats to event handlers every tot-seconds (configurable) */
	handle->last_event_stats++;
	if(janus_ice_event_stats_period > 0 && handle->last_event_stats >= janus_ice_event_stats_period) {
		handle->last_event_stats = 0;
		json_t *combined_event = NULL;
		/* Shall janus send dedicated events per media or one per peerConnection */
		if(janus_events_is_enabled() && janus_ice_event_get_combine_media_stats())
			combined_event = json_array();
		/* Audio */
		if(janus_events_is_enabled() && janus_flags_is_set(&handle->webrtc_flags, JANUS_ICE_HANDLE_WEBRTC_HAS_AUDIO)) {
			if(stream && stream->audio_rtcp_ctx) {
				json_t *info = json_object();
				json_object_set_new(info, "media", json_string("audio"));
				json_object_set_new(info, "base", json_integer(stream->audio_rtcp_ctx->tb));
				json_object_set_new(info, "rtt", json_integer(janus_rtcp_context_get_rtt(stream->audio_rtcp_ctx)));
				json_object_set_new(info, "lost", json_integer(janus_rtcp_context_get_lost_all(stream->audio_rtcp_ctx, FALSE)));
				json_object_set_new(info, "lost-by-remote", json_integer(janus_rtcp_context_get_lost_all(stream->audio_rtcp_ctx, TRUE)));
				json_object_set_new(info, "jitter-local", json_integer(janus_rtcp_context_get_jitter(stream->audio_rtcp_ctx, FALSE)));
				json_object_set_new(info, "jitter-remote", json_integer(janus_rtcp_context_get_jitter(stream->audio_rtcp_ctx, TRUE)));
				json_object_set_new(info, "in-link-quality", json_integer(janus_rtcp_context_get_in_link_quality(stream->audio_rtcp_ctx)));
				json_object_set_new(info, "in-media-link-quality", json_integer(janus_rtcp_context_get_in_media_link_quality(stream->audio_rtcp_ctx)));
				json_object_set_new(info, "out-link-quality", json_integer(janus_rtcp_context_get_out_link_quality(stream->audio_rtcp_ctx)));
				json_object_set_new(info, "out-media-link-quality", json_integer(janus_rtcp_context_get_out_media_link_quality(stream->audio_rtcp_ctx)));
				if(stream->component) {
					json_object_set_new(info, "packets-received", json_integer(stream->component->in_stats.audio.packets));
					json_object_set_new(info, "packets-sent", json_integer(stream->component->out_stats.audio.packets));
					json_object_set_new(info, "bytes-received", json_integer(stream->component->in_stats.audio.bytes));
					json_object_set_new(info, "bytes-sent", json_integer(stream->component->out_stats.audio.bytes));
					json_object_set_new(info, "bytes-received-lastsec", json_integer(stream->component->in_stats.audio.bytes_lastsec));
					json_object_set_new(info, "bytes-sent-lastsec", json_integer(stream->component->out_stats.audio.bytes_lastsec));
					json_object_set_new(info, "nacks-received", json_integer(stream->component->in_stats.audio.nacks));
					json_object_set_new(info, "nacks-sent", json_integer(stream->component->out_stats.audio.nacks));
					json_object_set_new(info, "retransmissions-received", json_integer(stream->audio_rtcp_ctx->retransmitted));
				}
				if(combined_event != NULL) {
					json_array_append_new(combined_event, info);
				} else {
					janus_events_notify_handlers(JANUS_EVENT_TYPE_MEDIA, JANUS_EVENT_SUBTYPE_MEDIA_STATS,
						session->session_id, handle->handle_id, handle->opaque_id, info);
				}
			}
		}
		/* Do the same for video */
		if(janus_events_is_enabled() && janus_flags_is_set(&handle->webrtc_flags, JANUS_ICE_HANDLE_WEBRTC_HAS_VIDEO)) {
			int vindex=0;
			for(vindex=0; vindex<3; vindex++) {
				if(stream && stream->video_rtcp_ctx[vindex]) {
					json_t *info = json_object();
					if(vindex == 0)
						json_object_set_new(info, "media", json_string("video"));
					else if(vindex == 1)
						json_object_set_new(info, "media", json_string("video-sim1"));
					else
						json_object_set_new(info, "media", json_string("video-sim2"));
					json_object_set_new(info, "base", json_integer(stream->video_rtcp_ctx[vindex]->tb));
					if(vindex == 0)
						json_object_set_new(info, "rtt", json_integer(janus_rtcp_context_get_rtt(stream->video_rtcp_ctx[vindex])));
					json_object_set_new(info, "lost", json_integer(janus_rtcp_context_get_lost_all(stream->video_rtcp_ctx[vindex], FALSE)));
					json_object_set_new(info, "lost-by-remote", json_integer(janus_rtcp_context_get_lost_all(stream->video_rtcp_ctx[vindex], TRUE)));
					json_object_set_new(info, "jitter-local", json_integer(janus_rtcp_context_get_jitter(stream->video_rtcp_ctx[vindex], FALSE)));
					json_object_set_new(info, "jitter-remote", json_integer(janus_rtcp_context_get_jitter(stream->video_rtcp_ctx[vindex], TRUE)));
					json_object_set_new(info, "in-link-quality", json_integer(janus_rtcp_context_get_in_link_quality(stream->video_rtcp_ctx[vindex])));
					json_object_set_new(info, "in-media-link-quality", json_integer(janus_rtcp_context_get_in_media_link_quality(stream->video_rtcp_ctx[vindex])));
					json_object_set_new(info, "out-link-quality", json_integer(janus_rtcp_context_get_out_link_quality(stream->video_rtcp_ctx[vindex])));
					json_object_set_new(info, "out-media-link-quality", json_integer(janus_rtcp_context_get_out_media_link_quality(stream->video_rtcp_ctx[vindex])));
					if(vindex == 0 && stream->remb_bitrate > 0)
						json_object_set_new(info, "remb-bitrate", json_integer(stream->remb_bitrate));
					if(stream->component) {
						json_object_set_new(info, "packets-received", json_integer(stream->component->in_stats.video[vindex].packets));
						json_object_set_new(info, "packets-sent", json_integer(stream->component->out_stats.video[vindex].packets));
						json_object_set_new(info, "bytes-received", json_integer(stream->component->in_stats.video[vindex].bytes));
						json_object_set_new(info, "bytes-sent", json_integer(stream->component->out_stats.video[vindex].bytes));
						json_object_set_new(info, "bytes-received-lastsec", json_integer(stream->component->in_stats.video[vindex].bytes_lastsec));
						json_object_set_new(info, "bytes-sent-lastsec", json_integer(stream->component->out_stats.video[vindex].bytes_lastsec));
						json_object_set_new(info, "nacks-received", json_integer(stream->component->in_stats.video[vindex].nacks));
						json_object_set_new(info, "nacks-sent", json_integer(stream->component->out_stats.video[vindex].nacks));
						json_object_set_new(info, "retransmissions-received", json_integer(stream->video_rtcp_ctx[vindex]->retransmitted));
					}
					if(combined_event) {
						json_array_append_new(combined_event, info);
					} else {
						janus_events_notify_handlers(JANUS_EVENT_TYPE_MEDIA, JANUS_EVENT_SUBTYPE_MEDIA_STATS,
							session->session_id, handle->handle_id, handle->opaque_id, info);
					}
				}
			}
			if(combined_event) {
				janus_events_notify_handlers(JANUS_EVENT_TYPE_MEDIA, JANUS_EVENT_SUBTYPE_MEDIA_STATS,
					session->session_id, handle->handle_id, handle->opaque_id, combined_event);
			}
>>>>>>> 40f1ac66
		}
	}
	if(combinedEvent != NULL) {
		janus_events_notify_handlers(JANUS_EVENT_TYPE_MEDIA, JANUS_EVENT_SUBTYPE_MEDIA_STATS,
			session->session_id, handle->handle_id, handle->opaque_id, combinedEvent);
	}
	/* Reset stats event counter */
	if(handle->last_event_stats >= janus_ice_event_stats_period)
		handle->last_event_stats = 0;
	/* Should we clean up old NACK buffers for any of the streams? */
	janus_cleanup_nack_buffer(now, handle->pc, TRUE, TRUE);
	/* Check if we should also print a summary of SRTP-related errors */
	handle->last_srtp_summary++;
	if(handle->last_srtp_summary == 0 || handle->last_srtp_summary == 2) {
		if(handle->srtp_errors_count > 0) {
			JANUS_LOG(LOG_ERR, "[%"SCNu64"] Got %d SRTP/SRTCP errors in the last few seconds (last error: %s)\n",
				handle->handle_id, handle->srtp_errors_count, janus_srtp_error_str(handle->last_srtp_error));
			handle->srtp_errors_count = 0;
			handle->last_srtp_error = 0;
		}
		handle->last_srtp_summary = 0;
	}
	return G_SOURCE_CONTINUE;
}

static gboolean janus_ice_outgoing_traffic_handle(janus_ice_handle *handle, janus_ice_queued_packet *pkt) {
	janus_session *session = (janus_session *)handle->session;
	janus_ice_peerconnection *pc = handle->pc;
	janus_ice_peerconnection_medium *medium = NULL;
	if(pkt == &janus_ice_start_gathering) {
		/* Start gathering candidates */
		if(handle->agent == NULL) {
			JANUS_LOG(LOG_WARN, "[%"SCNu64"] No ICE agent, not going to gather candidates...\n", handle->handle_id);
		} else if(!nice_agent_gather_candidates(handle->agent, handle->stream_id)) {
			JANUS_LOG(LOG_ERR, "[%"SCNu64"] Error gathering candidates...\n", handle->handle_id);
			janus_ice_webrtc_hangup(handle, "ICE gathering error");
		}
		return G_SOURCE_CONTINUE;
	} else if(pkt == &janus_ice_add_candidates) {
		/* There are remote candidates pending, add them now */
		GSList *candidates = NULL;
		NiceCandidate *c = NULL;
		while((c = g_async_queue_try_pop(handle->queued_candidates)) != NULL) {
			JANUS_LOG(LOG_VERB, "[%"SCNu64"] Processing candidate %p\n", handle->handle_id, c);
			candidates = g_slist_append(candidates, c);
		}
		guint count = g_slist_length(candidates);
		if(pc != NULL && count > 0) {
			int added = nice_agent_set_remote_candidates(handle->agent, pc->stream_id, pc->component_id, candidates);
			if(added < 0 || (guint)added != count) {
				JANUS_LOG(LOG_WARN, "[%"SCNu64"] Failed to add some remote candidates (added %u, expected %u)\n",
					handle->handle_id, added, count);
			} else {
				JANUS_LOG(LOG_VERB, "[%"SCNu64"] %d remote %s added\n", handle->handle_id,
					count, (count > 1 ? "candidates" : "candidate"));
			}
		}
		g_slist_free(candidates);
		return G_SOURCE_CONTINUE;
	} else if(pkt == &janus_ice_dtls_handshake) {
		if(!janus_is_webrtc_encryption_enabled()) {
			JANUS_LOG(LOG_WARN, "[%"SCNu64"] WebRTC encryption disabled, skipping DTLS handshake\n", handle->handle_id);
			janus_ice_dtls_handshake_done(handle);
			return G_SOURCE_CONTINUE;
		} else if(!pc) {
			JANUS_LOG(LOG_WARN, "[%"SCNu64"] PeerConnection not initialized, aborting DTLS handshake\n", handle->handle_id);
			return G_SOURCE_CONTINUE;
		}
		/* Start the DTLS handshake */
		janus_dtls_srtp_handshake(pc->dtls);
		/* Create retransmission timer */
		pc->dtlsrt_source = g_timeout_source_new(50);
		g_source_set_callback(pc->dtlsrt_source, janus_dtls_retry, pc->dtls, NULL);
		guint id = g_source_attach(pc->dtlsrt_source, handle->mainctx);
		JANUS_LOG(LOG_VERB, "[%"SCNu64"] Creating retransmission timer with ID %u\n", handle->handle_id, id);
		return G_SOURCE_CONTINUE;
	} else if(pkt == &janus_ice_hangup_peerconnection) {
		/* The media session is over, send an alert on all streams and components */
		if(handle->pc && janus_flags_is_set(&handle->webrtc_flags, JANUS_ICE_HANDLE_WEBRTC_READY)) {
			janus_dtls_srtp_send_alert(handle->pc->dtls);
		}
		/* Notify the plugin about the fact this PeerConnection has just gone */
		janus_plugin *plugin = (janus_plugin *)handle->app;
		JANUS_LOG(LOG_VERB, "[%"SCNu64"] Telling the plugin about the hangup (%s)\n",
			handle->handle_id, plugin ? plugin->get_name() : "??");
		if(plugin != NULL && handle->app_handle != NULL) {
			plugin->hangup_media(handle->app_handle);
		}
		/* Get rid of the attached sources */
		if(handle->rtcp_source) {
			g_source_destroy(handle->rtcp_source);
			g_source_unref(handle->rtcp_source);
			handle->rtcp_source = NULL;
		}
		if(handle->twcc_source) {
			g_source_destroy(handle->twcc_source);
			g_source_unref(handle->twcc_source);
			handle->twcc_source = NULL;
		}
		if(handle->stats_source) {
			g_source_destroy(handle->stats_source);
			g_source_unref(handle->stats_source);
			handle->stats_source = NULL;
		}
		/* If event handlers are active, send stats one last time */
		if(janus_events_is_enabled()) {
			handle->last_event_stats = janus_ice_event_stats_period;
			(void)janus_ice_outgoing_stats_handle(handle);
		}
		janus_ice_webrtc_free(handle);
		return G_SOURCE_CONTINUE;
	} else if(pkt == &janus_ice_detach_handle) {
		/* This handle has just been detached, notify the plugin */
		janus_plugin *plugin = (janus_plugin *)handle->app;
		JANUS_LOG(LOG_VERB, "[%"SCNu64"] Telling the plugin about the handle detach (%s)\n",
			handle->handle_id, plugin ? plugin->get_name() : "??");
		if(plugin != NULL && handle->app_handle != NULL) {
			int error = 0;
			plugin->destroy_session(handle->app_handle, &error);
		}
		handle->app_handle = NULL;
		/* TODO Get rid of the loop by removing the source */
		if(handle->rtp_source) {
			g_source_destroy(handle->rtp_source);
			g_source_unref(handle->rtp_source);
			handle->rtp_source = NULL;
		}
		/* Prepare JSON event to notify user/application */
		json_t *event = json_object();
		json_object_set_new(event, "janus", json_string("detached"));
		json_object_set_new(event, "session_id", json_integer(session->session_id));
		json_object_set_new(event, "sender", json_integer(handle->handle_id));
		if(opaqueid_in_api && handle->opaque_id != NULL)
			json_object_set_new(event, "opaque_id", json_string(handle->opaque_id));
		/* Send the event */
		JANUS_LOG(LOG_VERB, "[%"SCNu64"] Sending event to transport...; %p\n", handle->handle_id, handle);
		janus_session_notify_event(session, event);
		/* Notify event handlers as well */
		if(janus_events_is_enabled())
			janus_events_notify_handlers(JANUS_EVENT_TYPE_HANDLE, JANUS_EVENT_SUBTYPE_NONE,
				session->session_id, handle->handle_id, "detached",
				plugin ? plugin->get_package() : NULL, handle->opaque_id, handle->token);
		return G_SOURCE_REMOVE;
	} else if(pkt == &janus_ice_data_ready) {
		/* Data is writable on this PeerConnection, notify the plugin */
		janus_plugin *plugin = (janus_plugin *)handle->app;
		if(plugin != NULL && plugin->data_ready != NULL && handle->app_handle != NULL) {
			JANUS_LOG(LOG_HUGE, "[%"SCNu64"] Telling the plugin about the data channel being ready (%s)\n",
				handle->handle_id, plugin ? plugin->get_name() : "??");
			plugin->data_ready(handle->app_handle);
		}
	}
	if(!janus_flags_is_set(&handle->webrtc_flags, JANUS_ICE_HANDLE_WEBRTC_READY)) {
		janus_ice_free_queued_packet(pkt);
		return G_SOURCE_CONTINUE;
	}
	/* Now let's get on with the packet */
	if(pkt == NULL)
		return G_SOURCE_CONTINUE;
	if(pkt->data == NULL || pc == NULL) {
		janus_ice_free_queued_packet(pkt);
		return G_SOURCE_CONTINUE;
	}
	gint64 age = (janus_get_monotonic_time() - pkt->added);
	if(age > G_USEC_PER_SEC) {
		JANUS_LOG(LOG_WARN, "[%"SCNu64"] Discarding too old outgoing packet (age=%"SCNi64"us)\n", handle->handle_id, age);
		janus_ice_free_queued_packet(pkt);
		return G_SOURCE_CONTINUE;
	}
	if(!pc->cdone) {
		if(!janus_flags_is_set(&handle->webrtc_flags, JANUS_ICE_HANDLE_WEBRTC_ALERT) && !pc->noerrorlog) {
			JANUS_LOG(LOG_ERR, "[%"SCNu64"] No candidates not gathered yet for stream??\n", handle->handle_id);
			pc->noerrorlog = TRUE;	/* Don't flood with the same error all over again */
		}
		janus_ice_free_queued_packet(pkt);
		return G_SOURCE_CONTINUE;
	}
	/* Find the right medium instance */
	medium = g_hash_table_lookup(pc->media, GINT_TO_POINTER(pkt->mindex));
	if(medium == NULL) {
		JANUS_LOG(LOG_ERR, "[%"SCNu64"] No medium #%d associated to this packet??\n", handle->handle_id, pkt->mindex);
		janus_ice_free_queued_packet(pkt);
		return G_SOURCE_CONTINUE;
	}
	if(pkt->control) {
		/* RTCP */
		int video = (pkt->type == JANUS_ICE_PACKET_VIDEO);
		pc->noerrorlog = FALSE;
		if(janus_is_webrtc_encryption_enabled() && (!pc->dtls || !pc->dtls->srtp_valid || !pc->dtls->srtp_out)) {
			if(!janus_flags_is_set(&handle->webrtc_flags, JANUS_ICE_HANDLE_WEBRTC_ALERT) && !pc->noerrorlog) {
				JANUS_LOG(LOG_WARN, "[%"SCNu64"] %s stream (#%u) component has no valid SRTP session (yet?)\n",
					handle->handle_id, video ? "video" : "audio", pc->stream_id);
				medium->noerrorlog = TRUE;	/* Don't flood with the same error all over again */
			}
			janus_ice_free_queued_packet(pkt);
			return G_SOURCE_CONTINUE;
		}
		medium->noerrorlog = FALSE;
		if(pkt->encrypted) {
			/* Already SRTCP */
			int sent = nice_agent_send(handle->agent, pc->stream_id, pc->component_id, pkt->length, (const gchar *)pkt->data);
			if(sent < pkt->length) {
				JANUS_LOG(LOG_ERR, "[%"SCNu64"] ... only sent %d bytes? (was %d)\n", handle->handle_id, sent, pkt->length);
			}
		} else {
			/* Check if there's anything we need to do before sending */
			uint32_t bitrate = janus_rtcp_get_remb(pkt->data, pkt->length);
			if(bitrate > 0) {
				/* There's a REMB, prepend a RR as it won't work otherwise */
				int rrlen = 8;
				char *rtcpbuf = g_malloc0(rrlen+pkt->length+SRTP_MAX_TAG_LEN+4);
				rtcp_rr *rr = (rtcp_rr *)rtcpbuf;
				rr->header.version = 2;
				rr->header.type = RTCP_RR;
				rr->header.rc = 0;
				rr->header.length = htons((rrlen/4)-1);
				/* Append REMB */
				memcpy(rtcpbuf+rrlen, pkt->data, pkt->length);
				/* If we're simulcasting, set the extra SSRCs (the first one will be set by janus_rtcp_fix_ssrc) */
				if(medium->ssrc_peer[1] && pkt->length >= 28) {
					rtcp_fb *rtcpfb = (rtcp_fb *)(rtcpbuf+rrlen);
					rtcp_remb *remb = (rtcp_remb *)rtcpfb->fci;
					remb->ssrc[1] = htonl(medium->ssrc_peer[1]);
					if(medium->ssrc_peer[2] && pkt->length >= 32) {
						remb->ssrc[2] = htonl(medium->ssrc_peer[2]);
					}
				}
				/* Free old packet and update */
				char *prev_data = pkt->data;
				pkt->data = rtcpbuf;
				pkt->length = rrlen+pkt->length;
				g_clear_pointer(&prev_data, g_free);
			}
			/* Do we need to dump this packet for debugging? */
			if(g_atomic_int_get(&handle->dump_packets))
				janus_text2pcap_dump(handle->text2pcap, JANUS_TEXT2PCAP_RTCP, FALSE, pkt->data, pkt->length,
					"[session=%"SCNu64"][handle=%"SCNu64"]", session->session_id, handle->handle_id);
			/* Encrypt SRTCP */
			int protected = pkt->length;
			int res = janus_is_webrtc_encryption_enabled() ?
				srtp_protect_rtcp(pc->dtls->srtp_out, pkt->data, &protected) : srtp_err_status_ok;
			if(res != srtp_err_status_ok) {
				/* We don't spam the logs for every SRTP error: just take note of this, and print a summary later */
				handle->srtp_errors_count++;
				handle->last_srtp_error = res;
				/* If we're debugging, though, print every occurrence */
				JANUS_LOG(LOG_DBG, "[%"SCNu64"] ... SRTCP protect error... %s (len=%d-->%d)...\n", handle->handle_id, janus_srtp_error_str(res), pkt->length, protected);
			} else {
				/* Shoot! */
				int sent = nice_agent_send(handle->agent, pc->stream_id, pc->component_id, protected, pkt->data);
				if(sent < protected) {
					JANUS_LOG(LOG_ERR, "[%"SCNu64"] ... only sent %d bytes? (was %d)\n", handle->handle_id, sent, protected);
				}
			}
		}
		janus_ice_free_queued_packet(pkt);
	} else {
		/* RTP or data */
		if(pkt->type == JANUS_ICE_PACKET_AUDIO || pkt->type == JANUS_ICE_PACKET_VIDEO) {
			/* RTP */
			int video = (pkt->type == JANUS_ICE_PACKET_VIDEO);
			if(!medium->send) {
				janus_ice_free_queued_packet(pkt);
				return G_SOURCE_CONTINUE;
			}
			if(janus_is_webrtc_encryption_enabled() && (!pc->dtls || !pc->dtls->srtp_valid || !pc->dtls->srtp_out)) {
				if(!janus_flags_is_set(&handle->webrtc_flags, JANUS_ICE_HANDLE_WEBRTC_ALERT) && !medium->noerrorlog) {
					JANUS_LOG(LOG_WARN, "[%"SCNu64"] %s stream component has no valid SRTP session (yet?)\n",
						handle->handle_id, video ? "video" : "audio");
					medium->noerrorlog = TRUE;	/* Don't flood with the same error all over again */
				}
				janus_ice_free_queued_packet(pkt);
				return G_SOURCE_CONTINUE;
			}
			medium->noerrorlog = FALSE;
			if(pkt->encrypted) {
				/* Already RTP (probably a retransmission?) */
				janus_rtp_header *header = (janus_rtp_header *)pkt->data;
				JANUS_LOG(LOG_HUGE, "[%"SCNu64"] ... Retransmitting seq.nr %"SCNu16"\n\n", handle->handle_id, ntohs(header->seq_number));
				int sent = nice_agent_send(handle->agent, pc->stream_id, pc->component_id, pkt->length, (const gchar *)pkt->data);
				if(sent < pkt->length) {
					JANUS_LOG(LOG_ERR, "[%"SCNu64"] ... only sent %d bytes? (was %d)\n", handle->handle_id, sent, pkt->length);
				}
			} else {
				/* Overwrite SSRC */
				janus_rtp_header *header = (janus_rtp_header *)pkt->data;
				if(!pkt->retransmission) {
					/* ... but only if this isn't a retransmission (for those we already set it before) */
					header->ssrc = htonl(medium->ssrc);
				}
				/* Set the abs-send-time value, if needed */
				if(video && pc->abs_send_time_ext_id > 0) {
					int64_t now = (((janus_get_monotonic_time()/1000) << 18) + 500) / 1000;
					uint32_t abs_ts = (uint32_t)now & 0x00FFFFFF;
					if(janus_rtp_header_extension_set_abs_send_time(pkt->data, pkt->length,
							pc->abs_send_time_ext_id, abs_ts) < 0) {
						JANUS_LOG(LOG_ERR, "[%"SCNu64"] Error setting abs-send-time value...\n", handle->handle_id);
					}
				}
				/* Set the transport-wide sequence number, if needed */
				if(video && pc->transport_wide_cc_ext_id > 0) {
					pc->transport_wide_cc_out_seq_num++;
					if(janus_rtp_header_extension_set_transport_wide_cc(pkt->data, pkt->length,
							pc->transport_wide_cc_ext_id, pc->transport_wide_cc_out_seq_num) < 0) {
						JANUS_LOG(LOG_ERR, "[%"SCNu64"] Error setting transport wide CC sequence number...\n", handle->handle_id);
					}
				}
				/* Keep track of payload types too */
				if(medium->payload_type < 0) {
					medium->payload_type = header->type;
					if(janus_flags_is_set(&handle->webrtc_flags, JANUS_ICE_HANDLE_WEBRTC_RFC4588_RTX) &&
							medium->rtx_payload_types && g_hash_table_size(medium->rtx_payload_types) > 0) {
						medium->rtx_payload_type = GPOINTER_TO_INT(g_hash_table_lookup(medium->rtx_payload_types, GINT_TO_POINTER(medium->payload_type)));
						JANUS_LOG(LOG_HUGE, "[%"SCNu64"] Retransmissions will have payload type %d\n",
							handle->handle_id, medium->rtx_payload_type);
					}
					if(medium->codec == NULL) {
						janus_mutex_lock(&handle->mutex);
						const char *codec = janus_get_codec_from_pt(handle->local_sdp, medium->payload_type);
						janus_mutex_unlock(&handle->mutex);
						if(codec != NULL)
							medium->codec = g_strdup(codec);
					}
					if(video && medium->video_is_keyframe == NULL && medium->codec != NULL) {
						if(!strcasecmp(medium->codec, "vp8"))
							medium->video_is_keyframe = &janus_vp8_is_keyframe;
						else if(!strcasecmp(medium->codec, "vp9"))
							medium->video_is_keyframe = &janus_vp9_is_keyframe;
						else if(!strcasecmp(medium->codec, "h264"))
							medium->video_is_keyframe = &janus_h264_is_keyframe;
						else if(!strcasecmp(medium->codec, "av1"))
							medium->video_is_keyframe = &janus_av1_is_keyframe;
						else if(!strcasecmp(medium->codec, "h265"))
							medium->video_is_keyframe = &janus_h265_is_keyframe;
					}
				}
				/* Do we need to dump this packet for debugging? */
				if(g_atomic_int_get(&handle->dump_packets))
					janus_text2pcap_dump(handle->text2pcap, JANUS_TEXT2PCAP_RTP, FALSE, pkt->data, pkt->length,
						"[session=%"SCNu64"][handle=%"SCNu64"]", session->session_id, handle->handle_id);
				/* If this is video and NACK optimizations are enabled, check if this is
				 * a keyframe: if so, we empty our retransmit buffer for incoming NACKs */
				if(video && nack_optimizations && medium->video_is_keyframe) {
					int plen = 0;
					char *payload = janus_rtp_payload(pkt->data, pkt->length, &plen);
					if(medium->video_is_keyframe(payload, plen)) {
						JANUS_LOG(LOG_HUGE, "[%"SCNu64"] Keyframe sent, cleaning retransmit buffer\n", handle->handle_id);
						janus_cleanup_nack_buffer(0, pc, FALSE, TRUE);
					}
				}
				/* Before encrypting, check if we need to copy the unencrypted payload (e.g., for rtx/90000) */
				janus_rtp_packet *p = NULL;
				if(medium->nack_queue_ms > 0 && !pkt->retransmission && pkt->type == JANUS_ICE_PACKET_VIDEO && medium->do_nacks &&
						janus_flags_is_set(&handle->webrtc_flags, JANUS_ICE_HANDLE_WEBRTC_RFC4588_RTX)) {
					/* Save the packet for retransmissions that may be needed later: start by
					 * making room for two more bytes to store the original sequence number */
					p = g_malloc(sizeof(janus_rtp_packet));
					janus_rtp_header *header = (janus_rtp_header *)pkt->data;
					guint16 original_seq = header->seq_number;
					p->data = g_malloc(pkt->length+2);
					p->length = pkt->length+2;
					/* Check where the payload starts */
					int plen = 0;
					char *payload = janus_rtp_payload(pkt->data, pkt->length, &plen);
					if(plen == 0) {
						JANUS_LOG(LOG_WARN, "[%"SCNu64"] Discarding outgoing empty RTP packet\n", handle->handle_id);
						janus_ice_free_rtp_packet(p);
						janus_ice_free_queued_packet(pkt);
						return G_SOURCE_CONTINUE;
					}
					size_t hsize = payload - pkt->data;
					/* Copy the header first */
					memcpy(p->data, pkt->data, hsize);
					/* Copy the original sequence number */
					memcpy(p->data+hsize, &original_seq, 2);
					/* Copy the payload */
					memcpy(p->data+hsize+2, payload, pkt->length - hsize);
				}
				/* Encrypt SRTP */
				int protected = pkt->length;
				int res = janus_is_webrtc_encryption_enabled() ?
					srtp_protect(pc->dtls->srtp_out, pkt->data, &protected) : srtp_err_status_ok;
				if(res != srtp_err_status_ok) {
					/* We don't spam the logs for every SRTP error: just take note of this, and print a summary later */
					handle->srtp_errors_count++;
					handle->last_srtp_error = res;
					/* If we're debugging, though, print every occurrence */
					janus_rtp_header *header = (janus_rtp_header *)pkt->data;
					guint32 timestamp = ntohl(header->timestamp);
					guint16 seq = ntohs(header->seq_number);
					JANUS_LOG(LOG_DBG, "[%"SCNu64"] ... SRTP protect error... %s (len=%d-->%d, ts=%"SCNu32", seq=%"SCNu16")...\n",
						handle->handle_id, janus_srtp_error_str(res), pkt->length, protected, timestamp, seq);
					janus_ice_free_rtp_packet(p);
				} else {
					/* Shoot! */
					int sent = nice_agent_send(handle->agent, pc->stream_id, pc->component_id, protected, pkt->data);
					if(sent < protected) {
						JANUS_LOG(LOG_ERR, "[%"SCNu64"] ... only sent %d bytes? (was %d)\n", handle->handle_id, sent, protected);
					}
					/* Update stats */
					if(sent > 0) {
						/* Update the RTCP context as well */
						janus_rtp_header *header = (janus_rtp_header *)pkt->data;
						guint32 timestamp = ntohl(header->timestamp);
						medium->out_stats.info[0].packets++;
						medium->out_stats.info[0].bytes += pkt->length;
						/* Last second outgoing media */
						gint64 now = janus_get_monotonic_time();
						if(medium->out_stats.info[0].updated == 0)
							medium->out_stats.info[0].updated = now;
						if(now > medium->out_stats.info[0].updated &&
								now - medium->out_stats.info[0].updated >= G_USEC_PER_SEC) {
							medium->out_stats.info[0].bytes_lastsec = medium->out_stats.info[0].bytes_lastsec_temp;
							medium->out_stats.info[0].bytes_lastsec_temp = 0;
							medium->out_stats.info[0].updated = now;
						}
						medium->out_stats.info[0].bytes_lastsec_temp += pkt->length;
						struct timeval tv;
						gettimeofday(&tv, NULL);
						if(medium->last_ntp_ts == 0 || (gint32)(timestamp - medium->last_rtp_ts) > 0) {
							medium->last_ntp_ts = (gint64)tv.tv_sec*G_USEC_PER_SEC + tv.tv_usec;
							medium->last_rtp_ts = timestamp;
						}
						if(medium->first_ntp_ts == 0) {
							medium->first_ntp_ts[0] = (gint64)tv.tv_sec*G_USEC_PER_SEC + tv.tv_usec;
							medium->first_rtp_ts[0] = timestamp;
						}
						/* Update sent packets counter */
						rtcp_context *rtcp_ctx = medium->rtcp_ctx[0];
						if(rtcp_ctx) {
							g_atomic_int_inc(&rtcp_ctx->sent_packets_since_last_rr);
							if(pkt->type == JANUS_ICE_PACKET_AUDIO) {
								/* Let's check if this is not Opus: in case we may need to change the timestamp base */
								int pt = header->type;
								uint32_t clock_rate = medium->clock_rates ?
									GPOINTER_TO_UINT(g_hash_table_lookup(medium->clock_rates, GINT_TO_POINTER(pt))) : 48000;
								if(rtcp_ctx->tb != clock_rate)
									rtcp_ctx->tb = clock_rate;
							}
						}
					}
					if(medium->nack_queue_ms > 0 && !pkt->retransmission) {
						/* Save the packet for retransmissions that may be needed later */
						if(!medium->do_nacks) {
							/* ... unless NACKs are disabled for this medium */
							janus_ice_free_queued_packet(pkt);
							return G_SOURCE_CONTINUE;
						}
						if(p == NULL) {
							/* If we're not doing RFC4588, we're saving the SRTP packet as it is */
							p = g_malloc(sizeof(janus_rtp_packet));
							p->data = g_malloc(protected);
							memcpy(p->data, pkt->data, protected);
							p->length = protected;
						}
						p->created = janus_get_monotonic_time();
						p->last_retransmit = 0;
						janus_rtp_header *header = (janus_rtp_header *)pkt->data;
						guint16 seq = ntohs(header->seq_number);
						if(medium->retransmit_buffer == NULL) {
							medium->retransmit_buffer = g_queue_new();
							medium->retransmit_seqs = g_hash_table_new(NULL, NULL);
						}
						g_queue_push_tail(medium->retransmit_buffer, p);
						/* Insert in the table too, for quick lookup */
						g_hash_table_insert(medium->retransmit_seqs, GUINT_TO_POINTER(seq), p);
					} else {
						janus_ice_free_rtp_packet(p);
					}
				}
			}
		} else if(pkt->type == JANUS_ICE_PACKET_TEXT || pkt->type == JANUS_ICE_PACKET_BINARY) {
			/* Data */
			if(!janus_flags_is_set(&handle->webrtc_flags, JANUS_ICE_HANDLE_WEBRTC_DATA_CHANNELS)) {
				janus_ice_free_queued_packet(pkt);
				return G_SOURCE_CONTINUE;
			}
#ifdef HAVE_SCTP
			if(!pc->dtls) {
				if(!janus_flags_is_set(&handle->webrtc_flags, JANUS_ICE_HANDLE_WEBRTC_ALERT) && !medium->noerrorlog) {
					JANUS_LOG(LOG_WARN, "[%"SCNu64"] SCTP stream component has no valid DTLS session (yet?)\n", handle->handle_id);
					medium->noerrorlog = TRUE;	/* Don't flood with the same error all over again */
				}
				janus_ice_free_queued_packet(pkt);
				return G_SOURCE_CONTINUE;
			}
			medium->noerrorlog = FALSE;
			/* TODO Support binary data */
			janus_dtls_wrap_sctp_data(pc->dtls, pkt->label, pkt->protocol,
				pkt->type == JANUS_ICE_PACKET_TEXT, pkt->data, pkt->length);
#endif
		} else if(pkt->type == JANUS_ICE_PACKET_SCTP) {
			/* SCTP data to push */
			if(!janus_flags_is_set(&handle->webrtc_flags, JANUS_ICE_HANDLE_WEBRTC_DATA_CHANNELS)) {
				janus_ice_free_queued_packet(pkt);
				return G_SOURCE_CONTINUE;
			}
#ifdef HAVE_SCTP
			/* Encapsulate this data in DTLS and send it */
			if(!pc->dtls) {
				if(!janus_flags_is_set(&handle->webrtc_flags, JANUS_ICE_HANDLE_WEBRTC_ALERT) && !medium->noerrorlog) {
					JANUS_LOG(LOG_WARN, "[%"SCNu64"] SCTP stream component has no valid DTLS session (yet?)\n", handle->handle_id);
					medium->noerrorlog = TRUE;	/* Don't flood with the same error all over again */
				}
				janus_ice_free_queued_packet(pkt);
				return G_SOURCE_CONTINUE;
			}
			medium->noerrorlog = FALSE;
			janus_dtls_send_sctp_data(pc->dtls, pkt->data, pkt->length);
#endif
		} else {
			JANUS_LOG(LOG_WARN, "[%"SCNu64"] Unsupported packet type %d\n", handle->handle_id, pkt->type);
		}
		janus_ice_free_queued_packet(pkt);
	}
	return G_SOURCE_CONTINUE;
}

static void janus_ice_queue_packet(janus_ice_handle *handle, janus_ice_queued_packet *pkt) {
	/* TODO: There is a potential race condition where the "queued_packets"
	 * could get released between the condition and pushing the packet. */
	if(handle->queued_packets != NULL) {
		g_async_queue_push(handle->queued_packets, pkt);
		g_main_context_wakeup(handle->mainctx);
	} else {
		janus_ice_free_queued_packet(pkt);
	}
}

void janus_ice_relay_rtp(janus_ice_handle *handle, janus_plugin_rtp *packet) {
	if(!handle || !handle->pc || handle->queued_packets == NULL || packet == NULL || packet->buffer == NULL ||
			!janus_is_rtp(packet->buffer, packet->length))
		return;
	/* Find the right medium instance */
	janus_ice_peerconnection_medium *medium = (packet->mindex != -1 ?
			g_hash_table_lookup(handle->pc->media, GINT_TO_POINTER(packet->mindex)) :
			g_hash_table_lookup(handle->pc->media_bytype,
				GINT_TO_POINTER(packet->video ? JANUS_MEDIA_VIDEO : JANUS_MEDIA_AUDIO)));
	if(!medium)
		return;
	uint16_t totlen = RTP_HEADER_SIZE;
	/* Check how large the payload is */
	int plen = 0;
	char *payload = janus_rtp_payload(packet->buffer, packet->length, &plen);
	if(payload != NULL)
		totlen += plen;
	/* We need to strip extensions, here, and add those that need to be there manually */
	uint16_t extlen = 0;
	char extensions[50];
	janus_rtp_header *header = (janus_rtp_header *)packet->buffer;
	int origext = header->extension;
	header->extension = 0;
	/* Add core and plugin extensions, if any */
	if(handle->pc->mid_ext_id > 0 || (packet->video && handle->pc->abs_send_time_ext_id > 0) ||
			(packet->video && handle->pc->transport_wide_cc_ext_id > 0) ||
			(!packet->video && packet->extensions.audio_level != -1 && handle->pc->audiolevel_ext_id > 0) ||
			(packet->video && packet->extensions.video_rotation != -1 && handle->pc->videoorientation_ext_id > 0)) {
		header->extension = 1;
		memset(extensions, 0, sizeof(extensions));
		janus_rtp_header_extension *extheader = (janus_rtp_header_extension *)extensions;
		extheader->type = htons(0xBEDE);
		extheader->length = 0;
		/* Iterate on all extensions we need */
		char *index = extensions + 4;
		/* Check if we need to add the abs-send-time extension */
		if(packet->video && handle->pc->abs_send_time_ext_id > 0) {
			*index = (handle->pc->abs_send_time_ext_id << 4) + 2;
			/* We'll actually set the value later, when sending the packet */
			memset(index+1, 0, 3);
			index += 4;
			extlen += 4;
		}
		/* Check if we need to add the transport-wide CC extension */
		if(packet->video && handle->pc->transport_wide_cc_ext_id > 0) {
			*index = (handle->pc->transport_wide_cc_ext_id << 4) + 1;
			/* We'll actually set the sequence number later, when sending the packet */
			memset(index+1, 0, 2);
			index += 3;
			extlen += 3;
		}
		/* Check if we need to add the mid extension */
		if(handle->pc->mid_ext_id > 0) {
			char *mid = medium->mid;
			if(mid != NULL) {
				size_t midlen = strlen(mid) & 0x0F;
				*index = (handle->pc->mid_ext_id << 4) + (midlen ? midlen-1 : 0);
				memcpy(index+1, mid, midlen);
				index += (midlen + 1);
				extlen += (midlen + 1);
			}
		}
		/* Check if the plugin (or source) included other extensions */
		if(!packet->video && packet->extensions.audio_level != -1 && handle->pc->audiolevel_ext_id > 0) {
			/* Add audio-level extension */
			*index = (handle->pc->audiolevel_ext_id << 4);
			*(index+1) = (packet->extensions.audio_level_vad << 7) + (packet->extensions.audio_level & 0x7F);
			index += 2;
			extlen += 2;
		}
		if(packet->video && packet->extensions.video_rotation != -1 && handle->pc->videoorientation_ext_id > 0) {
			/* Add video-orientation extension */
			*index = (handle->pc->videoorientation_ext_id << 4);
			gboolean c = packet->extensions.video_back_camera,
				f = packet->extensions.video_flipped, r1 = FALSE, r0 = FALSE;
			switch(packet->extensions.video_rotation) {
				case 270:
					r1 = TRUE;
					r0 = TRUE;
					break;
				case 180:
					r1 = TRUE;
					r0 = FALSE;
					break;
				case 90:
					r1 = FALSE;
					r0 = TRUE;
					break;
				case 0:
				default:
					r1 = FALSE;
					r0 = FALSE;
					break;
			}
			*(index+1) = (c<<3) + (f<<2) + (r1<<1) + r0;
			index += 2;
			extlen += 2;
		}
		/* Calculate the whole length */
		uint16_t words = extlen/4;
		if(extlen%4 != 0)
			words++;
		extheader->length = htons(words);
		/* Update lengths (taking into account the RFC5285 header) */
		extlen = 4 + (words*4);
		totlen += extlen;
	}
	/* Queue this packet */
	janus_ice_queued_packet *pkt = g_malloc(sizeof(janus_ice_queued_packet));
	pkt->mindex = medium->mindex;
	pkt->data = g_malloc(totlen + SRTP_MAX_TAG_LEN);
	/* RTP header first */
	memcpy(pkt->data, packet->buffer, RTP_HEADER_SIZE);
	/* Then RTP extensions, if any */
	if(extlen > 0)
		memcpy(pkt->data + RTP_HEADER_SIZE, extensions, extlen);
	/* Finally the RTP payload, if available */
	if(payload != NULL && plen > 0)
		memcpy(pkt->data + RTP_HEADER_SIZE + extlen, payload, plen);
	pkt->length = totlen;
	pkt->type = packet->video ? JANUS_ICE_PACKET_VIDEO : JANUS_ICE_PACKET_AUDIO;
	pkt->control = FALSE;
	pkt->encrypted = FALSE;
	pkt->retransmission = FALSE;
	pkt->label = NULL;
	pkt->protocol = NULL;
	pkt->added = janus_get_monotonic_time();
	janus_ice_queue_packet(handle, pkt);
	/* Restore the extension flag to what the plugin set it to */
	header->extension = origext;
}

void janus_ice_relay_rtcp_internal(janus_ice_handle *handle, janus_plugin_rtcp *packet, gboolean filter_rtcp) {
	if(!handle || !handle->pc || handle->queued_packets == NULL || packet == NULL || packet->buffer == NULL ||
			!janus_is_rtcp(packet->buffer, packet->length))
		return;
	/* Find the right medium instance */
	janus_ice_peerconnection_medium *medium = (packet->mindex != -1 ?
			g_hash_table_lookup(handle->pc->media, GINT_TO_POINTER(packet->mindex)) :
			g_hash_table_lookup(handle->pc->media_bytype,
				GINT_TO_POINTER(packet->video ? JANUS_MEDIA_VIDEO : JANUS_MEDIA_AUDIO)));
	if(!medium)
		return;
	/* We use this internal method to check whether we need to filter RTCP (e.g., to make
	 * sure we don't just forward any SR/RR from peers/plugins, but use our own) or it has
	 * already been done, and so this is actually a packet added by the ICE send thread */
	char *rtcp_buf = packet->buffer;
	int rtcp_len = packet->length;
	if(filter_rtcp) {
		/* FIXME Strip RR/SR/SDES/NACKs/etc. */
		rtcp_buf = janus_rtcp_filter(packet->buffer, packet->length, &rtcp_len);
		if(rtcp_buf == NULL || rtcp_len < 1) {
			g_free(rtcp_buf);
			return;
		}
		/* Fix all SSRCs before enqueueing, as we need to use the ones for this media
		 * leg. Note that this is only needed for RTCP packets coming from plugins: the
		 * ones created by the core already have the right SSRCs in the right place */
		JANUS_LOG(LOG_HUGE, "[%"SCNu64"] Fixing SSRCs (local %u, peer %u)\n", handle->handle_id,
			medium->ssrc, medium->ssrc_peer[0]);
		janus_rtcp_fix_ssrc(NULL, rtcp_buf, rtcp_len, 1,
			medium->ssrc, medium->ssrc_peer[0]);
	}
	/* Queue this packet */
	janus_ice_queued_packet *pkt = g_malloc(sizeof(janus_ice_queued_packet));
	pkt->mindex = medium->mindex;
	pkt->data = g_malloc(rtcp_len+SRTP_MAX_TAG_LEN+4);
	memcpy(pkt->data, rtcp_buf, rtcp_len);
	pkt->length = rtcp_len;
	pkt->type = packet->video ? JANUS_ICE_PACKET_VIDEO : JANUS_ICE_PACKET_AUDIO;
	pkt->control = TRUE;
	pkt->encrypted = FALSE;
	pkt->retransmission = FALSE;
	pkt->label = NULL;
	pkt->protocol = NULL;
	pkt->added = janus_get_monotonic_time();
	janus_ice_queue_packet(handle, pkt);
	if(rtcp_buf != packet->buffer) {
		/* We filtered the original packet, deallocate it */
		g_free(rtcp_buf);
	}
}

void janus_ice_relay_rtcp(janus_ice_handle *handle, janus_plugin_rtcp *packet) {
	janus_ice_relay_rtcp_internal(handle, packet, TRUE);
	/* If this is a PLI and we're simulcasting, send a PLI on other layers as well */
	if(packet->video && janus_rtcp_has_pli(packet->buffer, packet->length)) {
		/* Find the right medium instance */
		janus_ice_peerconnection_medium *medium = (packet->mindex != -1 ?
				g_hash_table_lookup(handle->pc->media, GINT_TO_POINTER(packet->mindex)) :
				g_hash_table_lookup(handle->pc->media_bytype,
					GINT_TO_POINTER(packet->video ? JANUS_MEDIA_VIDEO : JANUS_MEDIA_AUDIO)));
		if(!medium)
			return;
		if(medium->ssrc_peer[1]) {
			char plibuf[12];
			memset(plibuf, 0, 12);
			janus_rtcp_pli((char *)&plibuf, 12);
			janus_rtcp_fix_ssrc(NULL, plibuf, sizeof(plibuf), 1,
				medium->ssrc, medium->ssrc_peer[1]);
			janus_plugin_rtcp rtcp = { .mindex = medium->mindex, .video = TRUE, .buffer = plibuf, .length = sizeof(plibuf) };
			janus_ice_relay_rtcp_internal(handle, &rtcp, FALSE);
		}
		if(medium->ssrc_peer[2]) {
			char plibuf[12];
			memset(plibuf, 0, 12);
			janus_rtcp_pli((char *)&plibuf, 12);
			janus_rtcp_fix_ssrc(NULL, plibuf, sizeof(plibuf), 1,
				medium->ssrc, medium->ssrc_peer[2]);
			janus_plugin_rtcp rtcp = { .mindex = medium->mindex, .video = TRUE, .buffer = plibuf, .length = sizeof(plibuf) };
			janus_ice_relay_rtcp_internal(handle, &rtcp, FALSE);
		}
	}
}

void janus_ice_send_pli(janus_ice_handle *handle) {
	if(handle == NULL || handle->pc == NULL)
		return;
	/* Iterate on all video streams, and send the PLI there */
	janus_ice_peerconnection_medium *medium = NULL;
	uint mi=0;
	for(mi=0; mi<g_hash_table_size(handle->pc->media); mi++) {
		medium = g_hash_table_lookup(handle->pc->media, GUINT_TO_POINTER(mi));
		if(!medium || medium->type != JANUS_MEDIA_VIDEO)
			continue;
		janus_ice_send_pli_stream(handle, medium->mindex);
	}
}

void janus_ice_send_pli_stream(janus_ice_handle *handle, int mindex) {
	char rtcpbuf[12];
	memset(rtcpbuf, 0, 12);
	janus_rtcp_pli((char *)&rtcpbuf, 12);
	/* FIXME We send the PLI on the first video m-line we have */
	janus_plugin_rtcp rtcp = { .mindex = mindex, .video = TRUE, .buffer = rtcpbuf, .length = 12 };
	janus_ice_relay_rtcp(handle, &rtcp);
}

void janus_ice_send_remb(janus_ice_handle *handle, uint32_t bitrate) {
	char rtcpbuf[24];
	janus_rtcp_remb((char *)&rtcpbuf, 24, bitrate);
	/* FIXME We send the PLI on the first video m-line we have */
	janus_plugin_rtcp rtcp = { .mindex = -1, .video = TRUE, .buffer = rtcpbuf, .length = 24 };
	janus_ice_relay_rtcp(handle, &rtcp);
}

#ifdef HAVE_SCTP
void janus_ice_relay_data(janus_ice_handle *handle, janus_plugin_data *packet) {
	if(!handle || !handle->pc || handle->queued_packets == NULL || packet == NULL || packet->buffer == NULL || packet->length < 1)
		return;
	/* Find the right medium instance */
	janus_ice_peerconnection_medium *medium = g_hash_table_lookup(handle->pc->media_bytype,
		GINT_TO_POINTER(JANUS_MEDIA_DATA));
	if(!medium)	/* Queue this packet */
		return;
	janus_ice_queued_packet *pkt = g_malloc(sizeof(janus_ice_queued_packet));
	pkt->data = g_malloc(packet->length);
	pkt->mindex = medium->mindex;
	memcpy(pkt->data, packet->buffer, packet->length);
	pkt->length = packet->length;
	pkt->type = packet->binary ? JANUS_ICE_PACKET_BINARY : JANUS_ICE_PACKET_TEXT;
	pkt->control = FALSE;
	pkt->encrypted = FALSE;
	pkt->retransmission = FALSE;
	pkt->label = packet->label ? g_strdup(packet->label) : NULL;
	pkt->protocol = packet->protocol ? g_strdup(packet->protocol) : NULL;
	pkt->added = janus_get_monotonic_time();
	janus_ice_queue_packet(handle, pkt);
}
#endif

void janus_ice_relay_sctp(janus_ice_handle *handle, char *buffer, int length) {
#ifdef HAVE_SCTP
	if(!handle || !handle->pc || handle->queued_packets == NULL || buffer == NULL || length < 1)
		return;
	/* Find the right medium instance */
	janus_ice_peerconnection_medium *medium = g_hash_table_lookup(handle->pc->media_bytype,
		GINT_TO_POINTER(JANUS_MEDIA_DATA));
	if(!medium)	/* Queue this packet */
		return;
	/* Queue this packet */
	janus_ice_queued_packet *pkt = g_malloc(sizeof(janus_ice_queued_packet));
	pkt->data = g_malloc(length);
	pkt->mindex = medium->mindex;
	memcpy(pkt->data, buffer, length);
	pkt->length = length;
	pkt->type = JANUS_ICE_PACKET_SCTP;
	pkt->control = FALSE;
	pkt->encrypted = FALSE;
	pkt->retransmission = FALSE;
	pkt->label = NULL;
	pkt->protocol = NULL;
	pkt->added = janus_get_monotonic_time();
	janus_ice_queue_packet(handle, pkt);
#endif
}

void janus_ice_notify_data_ready(janus_ice_handle *handle) {
#ifdef HAVE_SCTP
	if(!handle || handle->queued_packets == NULL)
		return;
	/* Queue this event */
#if GLIB_CHECK_VERSION(2, 46, 0)
	g_async_queue_push_front(handle->queued_packets, &janus_ice_data_ready);
#else
	g_async_queue_push(handle->queued_packets, &janus_ice_data_ready);
#endif
	g_main_context_wakeup(handle->mainctx);
#endif
}

void janus_ice_dtls_handshake_done(janus_ice_handle *handle) {
	if(!handle || !handle->pc)
		return;
	JANUS_LOG(LOG_VERB, "[%"SCNu64"] The DTLS handshake for the component %d in stream %d has been completed\n",
		handle->handle_id, handle->pc->component_id, handle->pc->stream_id);
	/* Check if all components are ready */
	janus_mutex_lock(&handle->mutex);
	if(janus_flags_is_set(&handle->webrtc_flags, JANUS_ICE_HANDLE_WEBRTC_READY)) {
		/* Already notified */
		janus_mutex_unlock(&handle->mutex);
		return;
	}
	janus_flags_set(&handle->webrtc_flags, JANUS_ICE_HANDLE_WEBRTC_READY);
	/* Create a source for RTCP and one for stats */
	handle->rtcp_source = g_timeout_source_new_seconds(1);
	g_source_set_priority(handle->rtcp_source, G_PRIORITY_DEFAULT);
	g_source_set_callback(handle->rtcp_source, janus_ice_outgoing_rtcp_handle, handle, NULL);
	g_source_attach(handle->rtcp_source, handle->mainctx);
	if(twcc_period != 1000) {
		/* The Transport Wide CC feedback period is different, create another source */
		handle->twcc_source = g_timeout_source_new(twcc_period);
		g_source_set_priority(handle->twcc_source, G_PRIORITY_DEFAULT);
		g_source_set_callback(handle->twcc_source, janus_ice_outgoing_transport_wide_cc_feedback, handle, NULL);
		g_source_attach(handle->twcc_source, handle->mainctx);
	}
	handle->last_event_stats = 0;
	handle->last_srtp_summary = -1;
	handle->stats_source = g_timeout_source_new_seconds(1);
	g_source_set_callback(handle->stats_source, janus_ice_outgoing_stats_handle, handle, NULL);
	g_source_set_priority(handle->stats_source, G_PRIORITY_DEFAULT);
	g_source_attach(handle->stats_source, handle->mainctx);
	janus_mutex_unlock(&handle->mutex);
	JANUS_LOG(LOG_INFO, "[%"SCNu64"] The DTLS handshake has been completed\n", handle->handle_id);
	/* Notify the plugin that the WebRTC PeerConnection is ready to be used */
	janus_plugin *plugin = (janus_plugin *)handle->app;
	if(plugin != NULL) {
		JANUS_LOG(LOG_VERB, "[%"SCNu64"] Telling the plugin about it (%s)\n", handle->handle_id, plugin->get_name());
		if(plugin && plugin->setup_media && janus_plugin_session_is_alive(handle->app_handle))
			plugin->setup_media(handle->app_handle);
	}
	/* Also prepare JSON event to notify user/application */
	janus_session *session = (janus_session *)handle->session;
	if(session == NULL)
		return;
	json_t *event = json_object();
	json_object_set_new(event, "janus", json_string("webrtcup"));
	json_object_set_new(event, "session_id", json_integer(session->session_id));
	json_object_set_new(event, "sender", json_integer(handle->handle_id));
	if(opaqueid_in_api && handle->opaque_id != NULL)
		json_object_set_new(event, "opaque_id", json_string(handle->opaque_id));
	/* Send the event */
	JANUS_LOG(LOG_VERB, "[%"SCNu64"] Sending event to transport...; %p\n", handle->handle_id, handle);
	janus_session_notify_event(session, event);
	/* Notify event handlers as well */
	if(janus_events_is_enabled()) {
		json_t *info = json_object();
		json_object_set_new(info, "connection", json_string("webrtcup"));
		janus_events_notify_handlers(JANUS_EVENT_TYPE_WEBRTC, JANUS_EVENT_SUBTYPE_WEBRTC_STATE,
			session->session_id, handle->handle_id, handle->opaque_id, info);
	}
}<|MERGE_RESOLUTION|>--- conflicted
+++ resolved
@@ -3866,7 +3866,7 @@
 	/* Iterate on all media */
 	handle->last_event_stats++;
 	janus_ice_peerconnection_medium *medium = NULL;
-	json_t *combinedEvent = NULL;
+	json_t *combined_event = NULL;
 	uint mi=0;
 	for(mi=0; mi<g_hash_table_size(pc->media); mi++) {
 		medium = g_hash_table_lookup(pc->media, GUINT_TO_POINTER(mi));
@@ -3885,7 +3885,6 @@
 				medium->out_stats.info[vindex].bytes_lastsec_temp = 0;
 			}
 		}
-<<<<<<< HEAD
 		/* Now let's see if we need to notify the user about no incoming audio or video */
 		if(no_media_timer > 0 && pc->dtls && pc->dtls->dtls_connected > 0 && (now - pc->dtls->dtls_connected >= G_USEC_PER_SEC)) {
 			gint64 last = medium->in_stats.info[0].updated;
@@ -3902,8 +3901,8 @@
 		if(janus_ice_event_stats_period > 0 && handle->last_event_stats >= janus_ice_event_stats_period) {
 			if(janus_events_is_enabled()) {
 				/* Check if we should send dedicated events per media, or one per peerConnection */
-				if(janus_events_is_enabled() && janus_ice_event_get_combine_media_stats() && combinedEvent == NULL)
-					combinedEvent = json_array();
+				if(janus_events_is_enabled() && janus_ice_event_get_combine_media_stats() && combined_event == NULL)
+					combined_event = json_array();
 				int vindex=0;
 				for(vindex=0; vindex<3; vindex++) {
 					if(medium && medium->rtcp_ctx[vindex]) {
@@ -3938,8 +3937,8 @@
 						json_object_set_new(info, "retransmissions-received", json_integer(medium->rtcp_ctx[vindex]->retransmitted));
 						if(medium->mindex == 0 && pc->remb_bitrate > 0)
 							json_object_set_new(info, "remb-bitrate", json_integer(pc->remb_bitrate));
-						if(combinedEvent) {
-							json_array_append_new(combinedEvent, info);
+						if(combined_event != NULL) {
+							json_array_append_new(combined_event, info);
 						} else {
 							janus_events_notify_handlers(JANUS_EVENT_TYPE_MEDIA, JANUS_EVENT_SUBTYPE_MEDIA_STATS,
 								session->session_id, handle->handle_id, handle->opaque_id, info);
@@ -3947,104 +3946,11 @@
 					}
 				}
 			}
-=======
-	}
-	/* We also send live stats to event handlers every tot-seconds (configurable) */
-	handle->last_event_stats++;
-	if(janus_ice_event_stats_period > 0 && handle->last_event_stats >= janus_ice_event_stats_period) {
-		handle->last_event_stats = 0;
-		json_t *combined_event = NULL;
-		/* Shall janus send dedicated events per media or one per peerConnection */
-		if(janus_events_is_enabled() && janus_ice_event_get_combine_media_stats())
-			combined_event = json_array();
-		/* Audio */
-		if(janus_events_is_enabled() && janus_flags_is_set(&handle->webrtc_flags, JANUS_ICE_HANDLE_WEBRTC_HAS_AUDIO)) {
-			if(stream && stream->audio_rtcp_ctx) {
-				json_t *info = json_object();
-				json_object_set_new(info, "media", json_string("audio"));
-				json_object_set_new(info, "base", json_integer(stream->audio_rtcp_ctx->tb));
-				json_object_set_new(info, "rtt", json_integer(janus_rtcp_context_get_rtt(stream->audio_rtcp_ctx)));
-				json_object_set_new(info, "lost", json_integer(janus_rtcp_context_get_lost_all(stream->audio_rtcp_ctx, FALSE)));
-				json_object_set_new(info, "lost-by-remote", json_integer(janus_rtcp_context_get_lost_all(stream->audio_rtcp_ctx, TRUE)));
-				json_object_set_new(info, "jitter-local", json_integer(janus_rtcp_context_get_jitter(stream->audio_rtcp_ctx, FALSE)));
-				json_object_set_new(info, "jitter-remote", json_integer(janus_rtcp_context_get_jitter(stream->audio_rtcp_ctx, TRUE)));
-				json_object_set_new(info, "in-link-quality", json_integer(janus_rtcp_context_get_in_link_quality(stream->audio_rtcp_ctx)));
-				json_object_set_new(info, "in-media-link-quality", json_integer(janus_rtcp_context_get_in_media_link_quality(stream->audio_rtcp_ctx)));
-				json_object_set_new(info, "out-link-quality", json_integer(janus_rtcp_context_get_out_link_quality(stream->audio_rtcp_ctx)));
-				json_object_set_new(info, "out-media-link-quality", json_integer(janus_rtcp_context_get_out_media_link_quality(stream->audio_rtcp_ctx)));
-				if(stream->component) {
-					json_object_set_new(info, "packets-received", json_integer(stream->component->in_stats.audio.packets));
-					json_object_set_new(info, "packets-sent", json_integer(stream->component->out_stats.audio.packets));
-					json_object_set_new(info, "bytes-received", json_integer(stream->component->in_stats.audio.bytes));
-					json_object_set_new(info, "bytes-sent", json_integer(stream->component->out_stats.audio.bytes));
-					json_object_set_new(info, "bytes-received-lastsec", json_integer(stream->component->in_stats.audio.bytes_lastsec));
-					json_object_set_new(info, "bytes-sent-lastsec", json_integer(stream->component->out_stats.audio.bytes_lastsec));
-					json_object_set_new(info, "nacks-received", json_integer(stream->component->in_stats.audio.nacks));
-					json_object_set_new(info, "nacks-sent", json_integer(stream->component->out_stats.audio.nacks));
-					json_object_set_new(info, "retransmissions-received", json_integer(stream->audio_rtcp_ctx->retransmitted));
-				}
-				if(combined_event != NULL) {
-					json_array_append_new(combined_event, info);
-				} else {
-					janus_events_notify_handlers(JANUS_EVENT_TYPE_MEDIA, JANUS_EVENT_SUBTYPE_MEDIA_STATS,
-						session->session_id, handle->handle_id, handle->opaque_id, info);
-				}
-			}
-		}
-		/* Do the same for video */
-		if(janus_events_is_enabled() && janus_flags_is_set(&handle->webrtc_flags, JANUS_ICE_HANDLE_WEBRTC_HAS_VIDEO)) {
-			int vindex=0;
-			for(vindex=0; vindex<3; vindex++) {
-				if(stream && stream->video_rtcp_ctx[vindex]) {
-					json_t *info = json_object();
-					if(vindex == 0)
-						json_object_set_new(info, "media", json_string("video"));
-					else if(vindex == 1)
-						json_object_set_new(info, "media", json_string("video-sim1"));
-					else
-						json_object_set_new(info, "media", json_string("video-sim2"));
-					json_object_set_new(info, "base", json_integer(stream->video_rtcp_ctx[vindex]->tb));
-					if(vindex == 0)
-						json_object_set_new(info, "rtt", json_integer(janus_rtcp_context_get_rtt(stream->video_rtcp_ctx[vindex])));
-					json_object_set_new(info, "lost", json_integer(janus_rtcp_context_get_lost_all(stream->video_rtcp_ctx[vindex], FALSE)));
-					json_object_set_new(info, "lost-by-remote", json_integer(janus_rtcp_context_get_lost_all(stream->video_rtcp_ctx[vindex], TRUE)));
-					json_object_set_new(info, "jitter-local", json_integer(janus_rtcp_context_get_jitter(stream->video_rtcp_ctx[vindex], FALSE)));
-					json_object_set_new(info, "jitter-remote", json_integer(janus_rtcp_context_get_jitter(stream->video_rtcp_ctx[vindex], TRUE)));
-					json_object_set_new(info, "in-link-quality", json_integer(janus_rtcp_context_get_in_link_quality(stream->video_rtcp_ctx[vindex])));
-					json_object_set_new(info, "in-media-link-quality", json_integer(janus_rtcp_context_get_in_media_link_quality(stream->video_rtcp_ctx[vindex])));
-					json_object_set_new(info, "out-link-quality", json_integer(janus_rtcp_context_get_out_link_quality(stream->video_rtcp_ctx[vindex])));
-					json_object_set_new(info, "out-media-link-quality", json_integer(janus_rtcp_context_get_out_media_link_quality(stream->video_rtcp_ctx[vindex])));
-					if(vindex == 0 && stream->remb_bitrate > 0)
-						json_object_set_new(info, "remb-bitrate", json_integer(stream->remb_bitrate));
-					if(stream->component) {
-						json_object_set_new(info, "packets-received", json_integer(stream->component->in_stats.video[vindex].packets));
-						json_object_set_new(info, "packets-sent", json_integer(stream->component->out_stats.video[vindex].packets));
-						json_object_set_new(info, "bytes-received", json_integer(stream->component->in_stats.video[vindex].bytes));
-						json_object_set_new(info, "bytes-sent", json_integer(stream->component->out_stats.video[vindex].bytes));
-						json_object_set_new(info, "bytes-received-lastsec", json_integer(stream->component->in_stats.video[vindex].bytes_lastsec));
-						json_object_set_new(info, "bytes-sent-lastsec", json_integer(stream->component->out_stats.video[vindex].bytes_lastsec));
-						json_object_set_new(info, "nacks-received", json_integer(stream->component->in_stats.video[vindex].nacks));
-						json_object_set_new(info, "nacks-sent", json_integer(stream->component->out_stats.video[vindex].nacks));
-						json_object_set_new(info, "retransmissions-received", json_integer(stream->video_rtcp_ctx[vindex]->retransmitted));
-					}
-					if(combined_event) {
-						json_array_append_new(combined_event, info);
-					} else {
-						janus_events_notify_handlers(JANUS_EVENT_TYPE_MEDIA, JANUS_EVENT_SUBTYPE_MEDIA_STATS,
-							session->session_id, handle->handle_id, handle->opaque_id, info);
-					}
-				}
-			}
-			if(combined_event) {
-				janus_events_notify_handlers(JANUS_EVENT_TYPE_MEDIA, JANUS_EVENT_SUBTYPE_MEDIA_STATS,
-					session->session_id, handle->handle_id, handle->opaque_id, combined_event);
-			}
->>>>>>> 40f1ac66
-		}
-	}
-	if(combinedEvent != NULL) {
+		}
+	}
+	if(combined_event != NULL) {
 		janus_events_notify_handlers(JANUS_EVENT_TYPE_MEDIA, JANUS_EVENT_SUBTYPE_MEDIA_STATS,
-			session->session_id, handle->handle_id, handle->opaque_id, combinedEvent);
+			session->session_id, handle->handle_id, handle->opaque_id, combined_event);
 	}
 	/* Reset stats event counter */
 	if(handle->last_event_stats >= janus_ice_event_stats_period)
