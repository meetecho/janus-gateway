/*! \file    ice.c
 * \author   Lorenzo Miniero <lorenzo@meetecho.com>
 * \copyright GNU General Public License v3
 * \brief    ICE/STUN/TURN processing
 * \details  Implementation (based on libnice) of the ICE process. The
 * code handles the whole ICE process, from the gathering of candidates
 * to the final setup of a virtual channel RTP and RTCP can be transported
 * on. Incoming RTP and RTCP packets from peers are relayed to the associated
 * plugins by means of the incoming_rtp and incoming_rtcp callbacks. Packets
 * to be sent to peers are relayed by peers invoking the relay_rtp and
 * relay_rtcp gateway callbacks instead. 
 * 
 * \ingroup protocols
 * \ref protocols
 */
 
#include <ifaddrs.h>
#include <poll.h>
#include <net/if.h>
#include <sys/socket.h>
#include <sys/time.h>
#include <netdb.h>
#include <fcntl.h>
#include <stun/usages/bind.h>
#include <nice/debug.h>

#include "janus.h"
#include "debug.h"
#include "ice.h"
#include "turnrest.h"
#include "sdp.h"
#include "rtpsrtp.h"
#include "rtcp.h"
#include "apierror.h"
#include "ip-utils.h"
#include "events.h"

/* STUN server/port, if any */
static char *janus_stun_server = NULL;
static uint16_t janus_stun_port = 0;

char *janus_ice_get_stun_server(void) {
	return janus_stun_server;
}
uint16_t janus_ice_get_stun_port(void) {
	return janus_stun_port;
}


/* TURN server/port and credentials, if any */
static char *janus_turn_server = NULL;
static uint16_t janus_turn_port = 0;
static char *janus_turn_user = NULL, *janus_turn_pwd = NULL;
static NiceRelayType janus_turn_type = NICE_RELAY_TYPE_TURN_UDP;

char *janus_ice_get_turn_server(void) {
	return janus_turn_server;
}
uint16_t janus_ice_get_turn_port(void) {
	return janus_turn_port;
}


/* TURN REST API support, if any */
char *janus_ice_get_turn_rest_api(void) {
#ifndef HAVE_LIBCURL
	return NULL;
#else
	return (char *)janus_turnrest_get_backend();
#endif
}


/* ICE-Lite status */
static gboolean janus_ice_lite_enabled;
gboolean janus_ice_is_ice_lite_enabled(void) {
	return janus_ice_lite_enabled;
}

/* ICE-TCP support (only libnice >= 0.1.8, currently broken) */
static gboolean janus_ice_tcp_enabled;
gboolean janus_ice_is_ice_tcp_enabled(void) {
	return janus_ice_tcp_enabled;
}

/* IPv6 support (still mostly WIP) */
static gboolean janus_ipv6_enabled;
gboolean janus_ice_is_ipv6_enabled(void) {
	return janus_ipv6_enabled;
}

/* Whether BUNDLE support is mandatory or not (false by default) */
static gboolean janus_force_bundle;
void janus_ice_force_bundle(gboolean forced) {
	janus_force_bundle = forced;
	JANUS_LOG(LOG_INFO, "BUNDLE %s going to be forced\n", janus_force_bundle ? "is" : "is NOT");
}
gboolean janus_ice_is_bundle_forced(void) {
	return janus_force_bundle;
}

/* Whether rtcp-mux support is mandatory or not (false by default) */
static gboolean janus_force_rtcpmux;
static gint janus_force_rtcpmux_blackhole_port = 1234;
static gint janus_force_rtcpmux_blackhole_fd = -1;
void janus_ice_force_rtcpmux(gboolean forced) {
	janus_force_rtcpmux = forced;
	JANUS_LOG(LOG_INFO, "rtcp-mux %s going to be forced\n", janus_force_rtcpmux ? "is" : "is NOT");
	if(!janus_force_rtcpmux) {
		/*
		 * Since rtcp-mux is NOT going to be forced, we need to do some magic to get rid of unneeded
		 * RTCP components when rtcp-mux is indeed negotiated when creating a PeerConnection. In
		 * particular, there's no way to remove a component in libnice (you can only remove streams),
		 * and you can read why this is a problem here:
		 * 		https://github.com/meetecho/janus-gateway/issues/154
		 * 		https://github.com/meetecho/janus-gateway/pull/362
		 * This means that, to effectively do that without just ignoring the component, we need
		 * to set a dummy candidate on it to "trick" libnice into thinking ICE is done for it.
		 * Since libnice will still occasionally send keepalives to the dummy peer, and we don't
		 * want it to send messages to a service that might not like it, we create a "blackhole"
		 * UDP server to receive all those keepalives and then just discard them.
		 */
		int blackhole = socket(AF_INET, SOCK_DGRAM, 0);
		if(blackhole < 0) {
			JANUS_LOG(LOG_WARN, "Error creating RTCP component blackhole socket, using port %d instead\n", janus_force_rtcpmux_blackhole_port);
			return;
		}
		fcntl(blackhole, F_SETFL, O_NONBLOCK);
		struct sockaddr_in serveraddr;
		serveraddr.sin_family = AF_INET;
		serveraddr.sin_addr.s_addr = htonl(INADDR_ANY);
		serveraddr.sin_port = htons(0);		/* Choose a random port, that works for us */
		if(bind(blackhole, (struct sockaddr *)&serveraddr, sizeof(serveraddr)) < 0) {
			JANUS_LOG(LOG_WARN, "Error binding RTCP component blackhole socket, using port %d instead\n", janus_force_rtcpmux_blackhole_port);
			close(blackhole);
			return;
		}
		socklen_t len = sizeof(serveraddr);
		if(getsockname(blackhole, (struct sockaddr *)&serveraddr, &len) < 0) {
			JANUS_LOG(LOG_WARN, "Error retrieving port assigned to RTCP component blackhole socket, using port %d instead\n", janus_force_rtcpmux_blackhole_port);
			close(blackhole);
			return;
		}
		janus_force_rtcpmux_blackhole_port = ntohs(serveraddr.sin_port);
		JANUS_LOG(LOG_VERB, "  -- RTCP component blackhole socket bound to port %d\n", janus_force_rtcpmux_blackhole_port);
		janus_force_rtcpmux_blackhole_fd = blackhole;
	}
}
gint janus_ice_get_rtcpmux_blackhole_port(void) {
	return janus_force_rtcpmux_blackhole_port;
}
gboolean janus_ice_is_rtcpmux_forced(void) {
	return janus_force_rtcpmux;
}


/* libnice debugging */
static gboolean janus_ice_debugging_enabled;
gboolean janus_ice_is_ice_debugging_enabled(void) {
	return janus_ice_debugging_enabled;
}
void janus_ice_debugging_enable(void) {
	JANUS_LOG(LOG_VERB, "Enabling libnice debugging...\n");
	if(g_getenv("NICE_DEBUG") == NULL) {
		JANUS_LOG(LOG_WARN, "No NICE_DEBUG environment variable set, setting maximum debug\n");
		g_setenv("NICE_DEBUG", "all", TRUE);
	}
	if(g_getenv("G_MESSAGES_DEBUG") == NULL) {
		JANUS_LOG(LOG_WARN, "No G_MESSAGES_DEBUG environment variable set, setting maximum debug\n");
		g_setenv("G_MESSAGES_DEBUG", "all", TRUE);
	}
	JANUS_LOG(LOG_VERB, "Debugging NICE_DEBUG=%s G_MESSAGES_DEBUG=%s\n",
		g_getenv("NICE_DEBUG"), g_getenv("G_MESSAGES_DEBUG"));
	janus_ice_debugging_enabled = TRUE;
	nice_debug_enable(strstr(g_getenv("NICE_DEBUG"), "all") || strstr(g_getenv("NICE_DEBUG"), "stun"));
}
void janus_ice_debugging_disable(void) {
	JANUS_LOG(LOG_VERB, "Disabling libnice debugging...\n");
	janus_ice_debugging_enabled = FALSE;
	nice_debug_disable(TRUE);
}


/* NAT 1:1 stuff */
static gboolean nat_1_1_enabled = FALSE;
void janus_ice_enable_nat_1_1(void) {
	nat_1_1_enabled = TRUE;
}

/* Interface/IP enforce/ignore lists */
GList *janus_ice_enforce_list = NULL, *janus_ice_ignore_list = NULL;
janus_mutex ice_list_mutex;

void janus_ice_enforce_interface(const char *ip) {
	if(ip == NULL)
		return;
	/* Is this an IP or an interface? */
	janus_mutex_lock(&ice_list_mutex);
	janus_ice_enforce_list = g_list_append(janus_ice_enforce_list, (gpointer)ip);
	janus_mutex_unlock(&ice_list_mutex);
}
gboolean janus_ice_is_enforced(const char *ip) {
	if(ip == NULL || janus_ice_enforce_list == NULL)
		return false;
	janus_mutex_lock(&ice_list_mutex);
	GList *temp = janus_ice_enforce_list;
	while(temp) {
		const char *enforced = (const char *)temp->data;
		if(enforced != NULL && strstr(ip, enforced)) {
			janus_mutex_unlock(&ice_list_mutex);
			return true;
		}
		temp = temp->next;
	}
	janus_mutex_unlock(&ice_list_mutex);
	return false;
}

void janus_ice_ignore_interface(const char *ip) {
	if(ip == NULL)
		return;
	/* Is this an IP or an interface? */
	janus_mutex_lock(&ice_list_mutex);
	janus_ice_ignore_list = g_list_append(janus_ice_ignore_list, (gpointer)ip);
	if(janus_ice_enforce_list != NULL) {
		JANUS_LOG(LOG_WARN, "Added %s to the ICE ignore list, but the ICE enforce list is not empty: the ICE ignore list will not be used\n", ip);
	}
	janus_mutex_unlock(&ice_list_mutex);
}
gboolean janus_ice_is_ignored(const char *ip) {
	if(ip == NULL || janus_ice_ignore_list == NULL)
		return false;
	janus_mutex_lock(&ice_list_mutex);
	GList *temp = janus_ice_ignore_list;
	while(temp) {
		const char *ignored = (const char *)temp->data;
		if(ignored != NULL && strstr(ip, ignored)) {
			janus_mutex_unlock(&ice_list_mutex);
			return true;
		}
		temp = temp->next;
	}
	janus_mutex_unlock(&ice_list_mutex);
	return false;
}


/* Frequency of statistics via event handlers (one second by default) */
static int janus_ice_event_stats_period = 1;
void janus_ice_set_event_stats_period(int period) {
	janus_ice_event_stats_period = period;
}
int janus_ice_get_event_stats_period(void) {
	return janus_ice_event_stats_period;
}


/* RTP/RTCP port range */
uint16_t rtp_range_min = 0;
uint16_t rtp_range_max = 0;


/* Helpers to demultiplex protocols */
static gboolean janus_is_dtls(gchar *buf) {
	return ((*buf >= 20) && (*buf <= 64));
}

static gboolean janus_is_rtp(gchar *buf) {
	janus_rtp_header *header = (janus_rtp_header *)buf;
	return ((header->type < 64) || (header->type >= 96));
}

static gboolean janus_is_rtcp(gchar *buf) {
	janus_rtp_header *header = (janus_rtp_header *)buf;
	return ((header->type >= 64) && (header->type < 96));
}


#define JANUS_ICE_PACKET_AUDIO	0
#define JANUS_ICE_PACKET_VIDEO	1
#define JANUS_ICE_PACKET_DATA	2
/* Janus enqueued (S)RTP/(S)RTCP packet to send */
typedef struct janus_ice_queued_packet {
	char *data;
	gint length;
	gint type;
	gboolean control;
	gboolean encrypted;
} janus_ice_queued_packet;
/* This is a static, fake, message we use as a trigger to send a DTLS alert */
static janus_ice_queued_packet janus_ice_dtls_alert;


/* Time, in seconds, that should pass with no media (audio or video) being
 * received before Janus notifies you about this with a receiving=false */
#define DEFAULT_NO_MEDIA_TIMER	1
static uint no_media_timer = DEFAULT_NO_MEDIA_TIMER;
void janus_set_no_media_timer(uint timer) {
	no_media_timer = timer;
	if(no_media_timer == 0)
		JANUS_LOG(LOG_VERB, "Disabling no-media timer\n");
	else
		JANUS_LOG(LOG_VERB, "Setting no-media timer to %ds\n", no_media_timer);
}
uint janus_get_no_media_timer(void) {
	return no_media_timer;
}


/* Maximum value, in milliseconds, for the NACK queue/retransmissions (default=500ms) */
#define DEFAULT_MAX_NACK_QUEUE	500
/* Maximum ignore count after retransmission (200ms) */
#define MAX_NACK_IGNORE			200000

static uint max_nack_queue = DEFAULT_MAX_NACK_QUEUE;
void janus_set_max_nack_queue(uint mnq) {
	max_nack_queue = mnq;
	if(max_nack_queue == 0)
		JANUS_LOG(LOG_VERB, "Disabling NACK queue\n");
	else
		JANUS_LOG(LOG_VERB, "Setting max NACK queue to %ds\n", max_nack_queue);
}
uint janus_get_max_nack_queue(void) {
	return max_nack_queue;
}
/* Helper to clean old NACK packets in the buffer when they exceed the queue time limit */
static void janus_cleanup_nack_buffer(gint64 now, janus_ice_stream *stream) {
	if(stream && stream->rtp_component) {
		janus_ice_component *component = stream->rtp_component;
		janus_mutex_lock(&component->mutex);
		if(component->retransmit_buffer) {
			janus_rtp_packet *p = (janus_rtp_packet *)g_queue_peek_head(component->retransmit_buffer);
			while(p && (now - p->created >= (gint64)max_nack_queue*1000)) {
				/* Packet is too old, get rid of it */
				g_queue_pop_head(component->retransmit_buffer);
				/* Remove from hashtable too */
				janus_rtp_header *header = (janus_rtp_header *)p->data;
				guint16 seq = ntohs(header->seq_number);
				g_hash_table_remove(component->retransmit_seqs, GUINT_TO_POINTER(seq));
				/* Free the packet */
				g_free(p->data);
				p->data = NULL;
				g_free(p);
				p = (janus_rtp_packet *)g_queue_peek_head(component->retransmit_buffer);
			}
		}
		janus_mutex_unlock(&component->mutex);
	}
}


#define SEQ_MISSING_WAIT 12000 /*  12ms */
#define SEQ_NACKED_WAIT 155000 /* 155ms */
/* janus_seq_info list functions */
static void janus_seq_append(janus_seq_info **head, janus_seq_info *new_seq) {
	if(*head == NULL) {
		new_seq->prev = new_seq;
		new_seq->next = new_seq;
		*head = new_seq;
	} else {
		janus_seq_info *last_seq = (*head)->prev;
		new_seq->prev = last_seq;
		new_seq->next = *head;
		(*head)->prev = new_seq;
		last_seq->next = new_seq;
	}
}
static janus_seq_info *janus_seq_pop_head(janus_seq_info **head) {
	janus_seq_info *pop_seq = *head;
	if(pop_seq) {
		janus_seq_info *new_head = pop_seq->next;
		if(pop_seq == new_head || new_head == NULL) {
			*head = NULL;
		} else {
			*head = new_head;
			new_head->prev = pop_seq->prev;
			new_head->prev->next = new_head;
		}
	}
	return pop_seq;
}
static void janus_seq_list_free(janus_seq_info **head) {
	if(!*head)
		return;
	janus_seq_info *cur = *head;
	do {
		janus_seq_info *next = cur->next;
		g_free(cur);
		cur = next;
	} while(cur != *head);
	*head = NULL;
}
static int janus_seq_in_range(guint16 seqn, guint16 start, guint16 len) {
	/* Supports wrapping sequence (easier with int range) */
	int n = seqn;
	int nh = (1<<16) + n;
	int s = start;
	int e = s + len;
	return (s <= n && n < e) || (s <= nh && nh < e);
}


/* Internal method for relaying RTCP messages, optionally filtering them in case they come from plugins */
void janus_ice_relay_rtcp_internal(janus_ice_handle *handle, int video, char *buf, int len, gboolean filter_rtcp);


/* Map of active plugin sessions */
static GHashTable *plugin_sessions;
static janus_mutex plugin_sessions_mutex;
gboolean janus_plugin_session_is_alive(janus_plugin_session *plugin_session) {
	/* Make sure this plugin session is still alive */
	janus_mutex_lock_nodebug(&plugin_sessions_mutex);
	janus_plugin_session *result = g_hash_table_lookup(plugin_sessions, plugin_session);
	janus_mutex_unlock_nodebug(&plugin_sessions_mutex);
	if(result == NULL) {
		JANUS_LOG(LOG_ERR, "Invalid plugin session (%p)\n", plugin_session);
	}
	return (result != NULL);
}

static void janus_ice_notify_media(janus_ice_handle *handle, gboolean video, gboolean up) {
	if(handle == NULL)
		return;
	/* Prepare JSON event to notify user/application */
	JANUS_LOG(LOG_VERB, "[%"SCNu64"] Notifying that we %s receiving %s\n",
		handle->handle_id, up ? "are" : "are NOT", video ? "video" : "audio");
	janus_session *session = (janus_session *)handle->session;
	if(session == NULL)
		return;
	json_t *event = json_object();
	json_object_set_new(event, "janus", json_string("media"));
	json_object_set_new(event, "session_id", json_integer(session->session_id));
	json_object_set_new(event, "sender", json_integer(handle->handle_id));
	json_object_set_new(event, "type", json_string(video ? "video" : "audio"));
	json_object_set_new(event, "receiving", up ? json_true() : json_false());
	if(!up && no_media_timer > 1)
		json_object_set_new(event, "seconds", json_integer(no_media_timer));
	/* Send the event */
	JANUS_LOG(LOG_VERB, "[%"SCNu64"] Sending event to transport...\n", handle->handle_id);
	janus_session_notify_event(session, event);
	/* Notify event handlers as well */
	if(janus_events_is_enabled()) {
		json_t *info = json_object();
		json_object_set_new(info, "media", json_string(video ? "video" : "audio"));
		json_object_set_new(info, "receiving", up ? json_true() : json_false());
		if(!up && no_media_timer > 1)
			json_object_set_new(info, "seconds", json_integer(no_media_timer));
		janus_events_notify_handlers(JANUS_EVENT_TYPE_MEDIA, session->session_id, handle->handle_id, info);
	}
}

void janus_ice_notify_hangup(janus_ice_handle *handle, const char *reason) {
	if(handle == NULL)
		return;
	/* Prepare JSON event to notify user/application */
	JANUS_LOG(LOG_VERB, "[%"SCNu64"] Notifying WebRTC hangup; %p\n", handle->handle_id, handle);
	janus_session *session = (janus_session *)handle->session;
	if(session == NULL)
		return;
	json_t *event = json_object();
	json_object_set_new(event, "janus", json_string("hangup"));
	json_object_set_new(event, "session_id", json_integer(session->session_id));
	json_object_set_new(event, "sender", json_integer(handle->handle_id));
	if(reason != NULL)
		json_object_set_new(event, "reason", json_string(reason));
	/* Send the event */
	JANUS_LOG(LOG_VERB, "[%"SCNu64"] Sending event to transport...; %p\n", handle->handle_id, handle);
	janus_session_notify_event(session, event);
	/* Notify event handlers as well */
	if(janus_events_is_enabled()) {
		json_t *info = json_object();
		json_object_set_new(info, "connection", json_string("hangup"));
		janus_events_notify_handlers(JANUS_EVENT_TYPE_WEBRTC, session->session_id, handle->handle_id, info);
	}
}


/* Trickle helpers */
janus_ice_trickle *janus_ice_trickle_new(const char *transaction, json_t *candidate) {
	if(transaction == NULL || candidate == NULL)
		return NULL;
	janus_ice_trickle *trickle = g_malloc0(sizeof(janus_ice_trickle));
	if(trickle == NULL) {
		JANUS_LOG(LOG_FATAL, "Memory error!\n");
		return NULL;
	}
	trickle->received = janus_get_monotonic_time();
	trickle->transaction = g_strdup(transaction);
	trickle->candidate = json_deep_copy(candidate);
	return trickle;
}

gint janus_ice_trickle_parse(janus_ice_handle *handle, json_t *candidate, const char **error) {
	const char *ignore_error = NULL;
	if (error == NULL) {
		error = &ignore_error;
	}
	if(handle == NULL) {
		*error = "Invalid handle";
		return JANUS_ERROR_HANDLE_NOT_FOUND;
	}
	/* Parse trickle candidate */
	if(!json_is_object(candidate) || json_object_get(candidate, "completed") != NULL) {
		JANUS_LOG(LOG_VERB, "No more remote candidates for handle %"SCNu64"!\n", handle->handle_id);
		janus_flags_set(&handle->webrtc_flags, JANUS_ICE_HANDLE_WEBRTC_ALL_TRICKLES);
	} else {
		/* Handle remote candidate */
		json_t *mid = json_object_get(candidate, "sdpMid");
		if(!mid) {
			*error = "Trickle error: missing mandatory element (sdpMid)";
			return JANUS_ERROR_MISSING_MANDATORY_ELEMENT;
		}
		if(!json_is_string(mid)) {
			*error = "Trickle error: invalid element type (sdpMid should be a string)";
			return JANUS_ERROR_INVALID_ELEMENT_TYPE;
		}
		json_t *mline = json_object_get(candidate, "sdpMLineIndex");
		if(!mline) {
			*error = "Trickle error: missing mandatory element (sdpMLineIndex)";
			return JANUS_ERROR_MISSING_MANDATORY_ELEMENT;
		}
		if(!json_is_integer(mline) || json_integer_value(mline) < 0) {
			*error = "Trickle error: invalid element type (sdpMLineIndex should be an integer)";
			return JANUS_ERROR_INVALID_ELEMENT_TYPE;
		}
		json_t *rc = json_object_get(candidate, "candidate");
		if(!rc) {
			*error = "Trickle error: missing mandatory element (candidate)";
			return JANUS_ERROR_MISSING_MANDATORY_ELEMENT;
		}
		if(!json_is_string(rc)) {
			*error = "Trickle error: invalid element type (candidate should be a string)";
			return JANUS_ERROR_INVALID_ELEMENT_TYPE;
		}
		JANUS_LOG(LOG_VERB, "[%"SCNu64"] Trickle candidate (%s): %s\n", handle->handle_id, json_string_value(mid), json_string_value(rc));
		/* Parse it */
		int sdpMLineIndex = json_integer_value(mline);
		if(janus_flags_is_set(&handle->webrtc_flags, JANUS_ICE_HANDLE_WEBRTC_BUNDLE) && sdpMLineIndex != 0) {
			JANUS_LOG(LOG_VERB, "[%"SCNu64"] Got a %s candidate but we're bundling, ignoring...\n", handle->handle_id, json_string_value(mid));
			return 0;
		}
		int video = 0, data = 0;
		/* FIXME badly, we should have an array of m-lines in the handle object */
		switch(sdpMLineIndex) {
			case 0:
				if(handle->audio_stream == NULL) {
					video = handle->video_stream ? 1 : 0;
					data = !video;
				}
				break;
			case 1:
				if(handle->audio_stream == NULL) {
					data = 1;
				} else {
					video = handle->video_stream ? 1 : 0;
					data = !video;
				}
				break;
			case 2:
				data = 1;
				break;
			default:
				/* FIXME We don't support more than 3 m-lines right now */
				*error = "Trickle error: invalid element type (sdpMLineIndex not [0,2])";
				return JANUS_ERROR_INVALID_ELEMENT_TYPE;
		}
#ifndef HAVE_SCTP
		data = 0;
#endif
		janus_ice_stream *stream = video ? handle->video_stream : (data ? handle->data_stream : handle->audio_stream);
		if(stream == NULL) {
			*error = "Trickle error: invalid element type (no such stream)";
			return JANUS_ERROR_TRICKE_INVALID_STREAM;
		}
		int res = janus_sdp_parse_candidate(stream, json_string_value(rc), 1);
		if(res != 0) {
			JANUS_LOG(LOG_ERR, "[%"SCNu64"] Failed to parse candidate... (%d)\n", handle->handle_id, res);
			/* FIXME Should we return an error? */
		}
	}
	return 0;
}

void janus_ice_trickle_destroy(janus_ice_trickle *trickle) {
	if(trickle == NULL)
		return;
	g_free(trickle->transaction);
	trickle->transaction = NULL;
	if(trickle->candidate)
		json_decref(trickle->candidate);
	trickle->candidate = NULL;
	g_free(trickle);
}


/* libnice initialization */
void janus_ice_init(gboolean ice_lite, gboolean ice_tcp, gboolean ipv6, uint16_t rtp_min_port, uint16_t rtp_max_port) {
	janus_ice_lite_enabled = ice_lite;
	janus_ice_tcp_enabled = ice_tcp;
	janus_ipv6_enabled = ipv6;
	JANUS_LOG(LOG_INFO, "Initializing ICE stuff (%s mode, ICE-TCP candidates %s, IPv6 support %s)\n",
		janus_ice_lite_enabled ? "Lite" : "Full",
		janus_ice_tcp_enabled ? "enabled" : "disabled",
		janus_ipv6_enabled ? "enabled" : "disabled");
	if(janus_ice_tcp_enabled) {
#ifndef HAVE_LIBNICE_TCP
		JANUS_LOG(LOG_WARN, "libnice version < 0.1.8, disabling ICE-TCP support\n");
		janus_ice_tcp_enabled = FALSE;
#else
		if(!janus_ice_lite_enabled) {
			JANUS_LOG(LOG_WARN, "ICE-TCP only works in libnice if you enable ICE Lite too: disabling ICE-TCP support\n");
			janus_ice_tcp_enabled = FALSE;
		}
#endif
	}
	/* libnice debugging is disabled unless explicitly stated */
	nice_debug_disable(TRUE);

	/*! \note The RTP/RTCP port range configuration may be just a placeholder: for
	 * instance, libnice supports this since 0.1.0, but the 0.1.3 on Fedora fails
	 * when linking with an undefined reference to \c nice_agent_set_port_range 
	 * so this is checked by the install.sh script in advance. */
	rtp_range_min = rtp_min_port;
	rtp_range_max = rtp_max_port;
	if(rtp_range_max < rtp_range_min) {
		JANUS_LOG(LOG_WARN, "Invalid ICE port range: %"SCNu16" > %"SCNu16"\n", rtp_range_min, rtp_range_max);
	} else if(rtp_range_min > 0 || rtp_range_max > 0) {
#ifndef HAVE_PORTRANGE
		JANUS_LOG(LOG_WARN, "nice_agent_set_port_range unavailable, port range disabled\n");
#else
		JANUS_LOG(LOG_INFO, "ICE port range: %"SCNu16"-%"SCNu16"\n", rtp_range_min, rtp_range_max);
#endif
	}

	/* We keep track of plugin sessions to avoid problems */
	plugin_sessions = g_hash_table_new(NULL, NULL);
	janus_mutex_init(&plugin_sessions_mutex);

#ifdef HAVE_LIBCURL
	/* Initialize the TURN REST API client stack, whether we're going to use it or not */
	janus_turnrest_init();
#endif

}

void janus_ice_deinit(void) {
	if(janus_force_rtcpmux_blackhole_fd > -1)
		close(janus_force_rtcpmux_blackhole_fd);
#ifdef HAVE_LIBCURL
	janus_turnrest_deinit();
#endif
}

int janus_ice_set_stun_server(gchar *stun_server, uint16_t stun_port) {
	if(stun_server == NULL)
		return 0;	/* No initialization needed */
	if(stun_port == 0)
		stun_port = 3478;
	JANUS_LOG(LOG_INFO, "STUN server to use: %s:%u\n", stun_server, stun_port);
	/* Resolve address to get an IP */
	struct addrinfo *res = NULL;
	janus_network_address addr;
	janus_network_address_string_buffer addr_buf;
	if(getaddrinfo(stun_server, NULL, NULL, &res) != 0 ||
			janus_network_address_from_sockaddr(res->ai_addr, &addr) != 0 ||
			janus_network_address_to_string_buffer(&addr, &addr_buf) != 0) {
		JANUS_LOG(LOG_ERR, "Could not resolve %s...\n", stun_server);
		if(res)
			freeaddrinfo(res);
		return -1;
	}
	freeaddrinfo(res);
	janus_stun_server = g_strdup(janus_network_address_string_from_buffer(&addr_buf));
	if(janus_stun_server == NULL) {
		JANUS_LOG(LOG_ERR, "Could not resolve %s...\n", stun_server);
		return -1;
	}
	janus_stun_port = stun_port;
	JANUS_LOG(LOG_INFO, "  >> %s:%u (%s)\n", janus_stun_server, janus_stun_port, addr.family == AF_INET ? "IPv4" : "IPv6");
	/* Test the STUN server */
	StunAgent stun;
	stun_agent_init (&stun, STUN_ALL_KNOWN_ATTRIBUTES, STUN_COMPATIBILITY_RFC5389, 0);
	StunMessage msg;
	uint8_t buf[1500];
	size_t len = stun_usage_bind_create(&stun, &msg, buf, 1500);
	JANUS_LOG(LOG_INFO, "Testing STUN server: message is of %zu bytes\n", len);
	/* Use the janus_network_address info to drive the socket creation */
	int fd = socket(addr.family, SOCK_DGRAM, 0);
	if(fd < 0) {
		JANUS_LOG(LOG_FATAL, "Error creating socket for STUN BINDING test\n");
		return -1;
	}
	struct sockaddr *address = NULL, *remote = NULL;
	struct sockaddr_in address4, remote4;
	struct sockaddr_in6 address6, remote6;
	socklen_t addrlen = 0;
	if(addr.family == AF_INET) {
		memset(&address4, 0, sizeof(address4));
		address4.sin_family = AF_INET;
		address4.sin_port = 0;
		address4.sin_addr.s_addr = INADDR_ANY;
		memset(&remote4, 0, sizeof(remote4));
		remote4.sin_family = AF_INET;
		remote4.sin_port = htons(janus_stun_port);
		memcpy(&remote4.sin_addr, &addr.ipv4, sizeof(addr.ipv4));
		address = (struct sockaddr *)(&address4);
		remote = (struct sockaddr *)(&remote4);
		addrlen = sizeof(remote4);
	} else if(addr.family == AF_INET6) {
		memset(&address6, 0, sizeof(address6));
		address6.sin6_family = AF_INET6;
		address6.sin6_port = 0;
		address6.sin6_addr = in6addr_any;
		memset(&remote6, 0, sizeof(remote6));
		remote6.sin6_family = AF_INET6;
		remote6.sin6_port = htons(janus_stun_port);
		memcpy(&remote6.sin6_addr, &addr.ipv6, sizeof(addr.ipv6));
		remote6.sin6_addr = addr.ipv6;
		address = (struct sockaddr *)(&address6);
		remote = (struct sockaddr *)(&remote6);
		addrlen = sizeof(remote6);
	}
	if(bind(fd, address, addrlen) < 0) {
		JANUS_LOG(LOG_FATAL, "Bind failed for STUN BINDING test: %d (%s)\n", errno, strerror(errno));
		close(fd);
		return -1;
	}
	int bytes = sendto(fd, buf, len, 0, remote, addrlen);
	if(bytes < 0) {
		JANUS_LOG(LOG_FATAL, "Error sending STUN BINDING test\n");
		close(fd);
		return -1;
	}
	JANUS_LOG(LOG_VERB, "  >> Sent %d bytes %s:%u, waiting for reply...\n", bytes, janus_stun_server, janus_stun_port);
	struct timeval timeout;
	fd_set readfds;
	FD_ZERO(&readfds);
	FD_SET(fd, &readfds);
	timeout.tv_sec = 5;	/* FIXME Don't wait forever */
	timeout.tv_usec = 0;
	select(fd+1, &readfds, NULL, NULL, &timeout);
	if(!FD_ISSET(fd, &readfds)) {
		JANUS_LOG(LOG_FATAL, "No response to our STUN BINDING test\n");
		close(fd);
		return -1;
	}
	bytes = recvfrom(fd, buf, 1500, 0, remote, &addrlen);
	JANUS_LOG(LOG_VERB, "  >> Got %d bytes...\n", bytes);
	if(stun_agent_validate (&stun, &msg, buf, bytes, NULL, NULL) != STUN_VALIDATION_SUCCESS) {
		JANUS_LOG(LOG_FATAL, "Failed to validate STUN BINDING response\n");
		close(fd);
		return -1;
	}
	StunClass class = stun_message_get_class(&msg);
	StunMethod method = stun_message_get_method(&msg);
	if(class != STUN_RESPONSE || method != STUN_BINDING) {
		JANUS_LOG(LOG_FATAL, "Unexpected STUN response: %d/%d\n", class, method);
		close(fd);
		return -1;
	}
	StunMessageReturn ret = stun_message_find_xor_addr(&msg, STUN_ATTRIBUTE_XOR_MAPPED_ADDRESS, (struct sockaddr_storage *)address, &addrlen);
	JANUS_LOG(LOG_VERB, "  >> XOR-MAPPED-ADDRESS: %d\n", ret);
	if(ret == STUN_MESSAGE_RETURN_SUCCESS) {
		if(janus_network_address_from_sockaddr((struct sockaddr *)address, &addr) != 0 ||
				janus_network_address_to_string_buffer(&addr, &addr_buf) != 0) {
			JANUS_LOG(LOG_ERR, "Could not resolve XOR-MAPPED-ADDRESS...\n");
		} else {
			const char *public_ip = janus_network_address_string_from_buffer(&addr_buf);
			JANUS_LOG(LOG_INFO, "  >> Our public address is %s\n", public_ip);
			janus_set_public_ip(public_ip);
			close(fd);
		}
		return 0;
	}
	ret = stun_message_find_addr(&msg, STUN_ATTRIBUTE_MAPPED_ADDRESS, (struct sockaddr_storage *)address, &addrlen);
	JANUS_LOG(LOG_VERB, "  >> MAPPED-ADDRESS: %d\n", ret);
	if(ret == STUN_MESSAGE_RETURN_SUCCESS) {
		if(janus_network_address_from_sockaddr((struct sockaddr *)address, &addr) != 0 ||
				janus_network_address_to_string_buffer(&addr, &addr_buf) != 0) {
			JANUS_LOG(LOG_ERR, "Could not resolve MAPPED-ADDRESS...\n");
		} else {
			const char *public_ip = janus_network_address_string_from_buffer(&addr_buf);
			JANUS_LOG(LOG_INFO, "  >> Our public address is %s\n", public_ip);
			janus_set_public_ip(public_ip);
			close(fd);
		}
		return 0;
	}
	close(fd);
	return -1;
}

int janus_ice_set_turn_server(gchar *turn_server, uint16_t turn_port, gchar *turn_type, gchar *turn_user, gchar *turn_pwd) {
	if(turn_server == NULL)
		return 0;	/* No initialization needed */
	if(turn_type == NULL)
		turn_type = (char *)"udp";
	if(turn_port == 0)
		turn_port = 3478;
	JANUS_LOG(LOG_INFO, "TURN server to use: %s:%u (%s)\n", turn_server, turn_port, turn_type);
	if(!strcasecmp(turn_type, "udp")) {
		janus_turn_type = NICE_RELAY_TYPE_TURN_UDP;
	} else if(!strcasecmp(turn_type, "tcp")) {
		janus_turn_type = NICE_RELAY_TYPE_TURN_TCP;
	} else if(!strcasecmp(turn_type, "tls")) {
		janus_turn_type = NICE_RELAY_TYPE_TURN_TLS;
	} else {
		JANUS_LOG(LOG_ERR, "Unsupported relay type '%s'...\n", turn_type);
		return -1;
	}
	/* Resolve address to get an IP */
	struct addrinfo *res = NULL;
	janus_network_address addr;
	janus_network_address_string_buffer addr_buf;
	if(getaddrinfo(turn_server, NULL, NULL, &res) != 0 ||
			janus_network_address_from_sockaddr(res->ai_addr, &addr) != 0 ||
			janus_network_address_to_string_buffer(&addr, &addr_buf) != 0) {
		JANUS_LOG(LOG_ERR, "Could not resolve %s...\n", turn_server);
		if(res)
			freeaddrinfo(res);
		return -1;
	}
	freeaddrinfo(res);
	g_free(janus_turn_server);
	janus_turn_server = g_strdup(janus_network_address_string_from_buffer(&addr_buf));
	if(janus_turn_server == NULL) {
		JANUS_LOG(LOG_ERR, "Could not resolve %s...\n", turn_server);
		return -1;
	}
	janus_turn_port = turn_port;
	JANUS_LOG(LOG_VERB, "  >> %s:%u\n", janus_turn_server, janus_turn_port);
	g_free(janus_turn_user);
	janus_turn_user = NULL;
	if(turn_user)
		janus_turn_user = g_strdup(turn_user);
	g_free(janus_turn_pwd);
	janus_turn_pwd = NULL;
	if(turn_pwd)
		janus_turn_pwd = g_strdup(turn_pwd);
	return 0;
}

int janus_ice_set_turn_rest_api(gchar *api_server, gchar *api_key, gchar *api_method) {
#ifndef HAVE_LIBCURL
	JANUS_LOG(LOG_ERR, "Janus has been nuilt with no libcurl support, TURN REST API unavailable\n");
	return -1; 
#else
	if(api_server != NULL &&
			(strstr(api_server, "http://") != api_server && strstr(api_server, "https://") != api_server)) {
		JANUS_LOG(LOG_ERR, "Invalid TURN REST API backend: not an HTTP address\n");
		return -1;
	}
	janus_turnrest_set_backend(api_server, api_key, api_method);
	JANUS_LOG(LOG_INFO, "TURN REST API backend: %s\n", api_server ? api_server : "(disabled)");
#endif
	return 0;
}


/* ICE stuff */
static const gchar *janus_ice_state_name[] = 
{
	"disconnected",
	"gathering",
	"connecting",
	"connected",
	"ready",
	"failed"
};
const gchar *janus_get_ice_state_name(gint state) {
	if(state < 0 || state > 5)
		return NULL;
	return janus_ice_state_name[state];
}


/* ICE Handles */
void janus_ice_free(const janus_refcount *handle_ref);
void janus_ice_plugin_session_free(const janus_refcount *app_handle_ref);
void janus_ice_stream_free(const janus_refcount *handle_ref);
void janus_ice_component_free(const janus_refcount *handle_ref);

janus_ice_handle *janus_ice_handle_create(void *core_session, const char *opaque_id) {
	if(core_session == NULL)
		return NULL;
	janus_session *session = (janus_session *)core_session;
	janus_ice_handle *handle = NULL;
	guint64 handle_id = 0;
	while(handle_id == 0) {
		handle_id = janus_random_uint64();
		handle = janus_session_handles_find(session, handle_id);
		if(handle != NULL) {
			/* Handle ID already taken, try another one */
			janus_refcount_decrease(&handle->ref);	/* janus_session_handles_find increases it */
			handle_id = 0;
		}
	}
	handle = (janus_ice_handle *)g_malloc0(sizeof(janus_ice_handle));
	JANUS_LOG(LOG_INFO, "Creating new handle in session %"SCNu64": %"SCNu64"; %p %p\n", session->session_id, handle_id, core_session, handle);
	if(handle == NULL) {
		JANUS_LOG(LOG_FATAL, "Memory error!\n");
		return NULL;
	}
	janus_refcount_init(&handle->ref, janus_ice_free);
	janus_refcount_increase(&session->ref);
	handle->session = core_session;
	if(opaque_id)
		handle->opaque_id = g_strdup(opaque_id);
	handle->created = janus_get_monotonic_time();
	handle->handle_id = handle_id;
	handle->app = NULL;
	handle->app_handle = NULL;
	handle->queued_packets = g_async_queue_new();
	janus_mutex_init(&handle->mutex);
	janus_session_handles_insert(session, handle);
	return handle;
}

gint janus_ice_handle_attach_plugin(void *core_session, janus_ice_handle *handle, janus_plugin *plugin) {
	if(core_session == NULL)
		return JANUS_ERROR_SESSION_NOT_FOUND;
	janus_session *session = (janus_session *)core_session;
	if(plugin == NULL)
		return JANUS_ERROR_PLUGIN_NOT_FOUND;
	if(handle == NULL)
		return JANUS_ERROR_HANDLE_NOT_FOUND;
	if(handle->app != NULL) {
		/* This handle is already attached to a plugin */
		return JANUS_ERROR_PLUGIN_ATTACH;
	}
	int error = 0;
	janus_plugin_session *session_handle = g_malloc0(sizeof(janus_plugin_session));
	if(session_handle == NULL) {
		JANUS_LOG(LOG_FATAL, "Memory error!\n");
		return JANUS_ERROR_UNKNOWN;	/* FIXME Do we need something like "Internal Server Error"? */
	}
	session_handle->gateway_handle = handle;
	session_handle->plugin_handle = NULL;
	g_atomic_int_set(&session_handle->stopped, 0);
	plugin->create_session(session_handle, &error);
	if(error) {
		/* TODO Make error struct to pass verbose information */
		g_free(session_handle);
		janus_mutex_unlock(&session->mutex);
		return error;
	}
	janus_refcount_init(&session_handle->ref, janus_ice_plugin_session_free);
	/* Handle and plugin session reference each other */
	janus_refcount_increase(&session_handle->ref);
	//~ janus_refcount_increase(&handle->ref);
	handle->app = plugin;
	handle->app_handle = session_handle;
	/* Add this plugin session to active sessions map */
	janus_mutex_lock(&plugin_sessions_mutex);
	g_hash_table_insert(plugin_sessions, session_handle, session_handle);
	janus_mutex_unlock(&plugin_sessions_mutex);
	/* Notify event handlers */
	if(janus_events_is_enabled())
		janus_events_notify_handlers(JANUS_EVENT_TYPE_HANDLE,
			session->session_id, handle->handle_id, "attached", plugin->get_package(), handle->opaque_id);
	return 0;
}

gint janus_ice_handle_destroy(void *core_session, janus_ice_handle *handle) {
	/* session->mutex has to be locked when calling this function */
	if(core_session == NULL)
		return JANUS_ERROR_SESSION_NOT_FOUND;
	janus_session *session = (janus_session *)core_session;
	if(handle == NULL)
		return JANUS_ERROR_HANDLE_NOT_FOUND;
	if(!g_atomic_int_compare_and_exchange(&handle->destroyed, 0, 1))
		return 0;
	/* Remove the session from active sessions map */
	janus_mutex_lock(&plugin_sessions_mutex);
	gboolean found = g_hash_table_remove(plugin_sessions, handle->app_handle);
	if (!found) {
		janus_mutex_unlock(&plugin_sessions_mutex);
		return JANUS_ERROR_HANDLE_NOT_FOUND;
	}
	janus_mutex_unlock(&plugin_sessions_mutex);
	janus_plugin *plugin_t = (janus_plugin *)handle->app;
	if(plugin_t == NULL) {
		/* There was no plugin attached, probably something went wrong there */
		janus_refcount_decrease(&handle->ref);
		janus_flags_set(&handle->webrtc_flags, JANUS_ICE_HANDLE_WEBRTC_ALERT);
		janus_flags_set(&handle->webrtc_flags, JANUS_ICE_HANDLE_WEBRTC_STOP);
		if(handle->iceloop != NULL) {
			if(handle->audio_id > 0) {
				nice_agent_attach_recv(handle->agent, handle->audio_id, 1, g_main_loop_get_context (handle->iceloop), NULL, NULL);
				if(!janus_flags_is_set(&handle->webrtc_flags, JANUS_ICE_HANDLE_WEBRTC_RTCPMUX))
					nice_agent_attach_recv(handle->agent, handle->audio_id, 2, g_main_loop_get_context (handle->iceloop), NULL, NULL);
			}
			if(handle->video_id > 0) {
				nice_agent_attach_recv(handle->agent, handle->video_id, 1, g_main_loop_get_context (handle->iceloop), NULL, NULL);
				if(!janus_flags_is_set(&handle->webrtc_flags, JANUS_ICE_HANDLE_WEBRTC_RTCPMUX))
					nice_agent_attach_recv(handle->agent, handle->video_id, 2, g_main_loop_get_context (handle->iceloop), NULL, NULL);
			}
			if(handle->data_id > 0) {
				nice_agent_attach_recv(handle->agent, handle->data_id, 1, g_main_loop_get_context (handle->iceloop), NULL, NULL);
			}
			if(handle->iceloop != NULL && g_main_loop_is_running(handle->iceloop)) {
				g_main_loop_quit(handle->iceloop);
			}
		}
		return 0;
	}
	JANUS_LOG(LOG_INFO, "Detaching handle from %s; %p %p %p %p\n", plugin_t->get_name(), handle, handle->app_handle, handle->app_handle->gateway_handle, handle->app_handle->plugin_handle);
	/* Actually detach handle... */
	int error = 0;
	if(g_atomic_int_compare_and_exchange(&handle->app_handle->stopped, 0, 1)) {
		handle->app_handle->gateway_handle = NULL;
		/* Notify the plugin that the session's over */
		plugin_t->destroy_session(handle->app_handle, &error);
		/* We only unref when actually freeing the ICE handle */
	}
	/* Get rid of the handle now */
	if(g_atomic_int_compare_and_exchange(&handle->dump_packets, 1, 0)) {
		janus_text2pcap_close(handle->text2pcap);
		g_clear_pointer(&handle->text2pcap, janus_text2pcap_free);
	}
	janus_flags_set(&handle->webrtc_flags, JANUS_ICE_HANDLE_WEBRTC_STOP);
	janus_ice_webrtc_hangup(handle, "Detach");

	/* Prepare JSON event to notify user/application */
	json_t *event = json_object();
	json_object_set_new(event, "janus", json_string("detached"));
	json_object_set_new(event, "session_id", json_integer(session->session_id));
	json_object_set_new(event, "sender", json_integer(handle->handle_id));
	/* Send the event */
	JANUS_LOG(LOG_VERB, "[%"SCNu64"] Sending event to transport...; %p\n", handle->handle_id, handle);
	janus_session_notify_event(session, event);
	/* We only actually destroy the handle later */
	JANUS_LOG(LOG_VERB, "[%"SCNu64"] Handle detached (error=%d), scheduling destruction\n", handle->handle_id, error);
	/* Notify event handlers as well */
	if(janus_events_is_enabled())
		janus_events_notify_handlers(JANUS_EVENT_TYPE_HANDLE,
			session->session_id, handle->handle_id, "detached", plugin_t->get_package(), NULL);
	/* Unref the handle: we only unref the session too when actually freeing the handle, so that it is freed before that */
	janus_refcount_decrease(&handle->ref);
	return error;
}

void janus_ice_free(const janus_refcount *handle_ref) {
	janus_ice_handle *handle = janus_refcount_containerof(handle_ref, janus_ice_handle, ref);
	/* This stack can be destroyed, free all the resources */
	janus_mutex_lock(&handle->mutex);
	if(handle->queued_packets != NULL)
		g_async_queue_unref(handle->queued_packets);
	if(handle->app_handle != NULL)
		janus_refcount_decrease(&handle->app_handle->ref);
	janus_mutex_unlock(&handle->mutex);
	janus_ice_webrtc_free(handle);
	JANUS_LOG(LOG_INFO, "[%"SCNu64"] Handle and related resources freed; %p %p\n", handle->handle_id, handle, handle->session);
	/* Finally, unref the session and free the handle */
	if(handle->session != NULL) {
		janus_session *session = (janus_session *)handle->session;
		janus_refcount_decrease(&session->ref);
	}
	g_free(handle->opaque_id);
	g_free(handle);
}

void janus_ice_plugin_session_free(const janus_refcount *app_handle_ref) {
	janus_plugin_session *app_handle = janus_refcount_containerof(app_handle_ref, janus_plugin_session, ref);
	/* This app handle can be destroyed, free all the resources */
	g_free(app_handle);
}

void janus_ice_webrtc_hangup(janus_ice_handle *handle, const char *reason) {
	if(handle == NULL)
		return;
	if(janus_flags_is_set(&handle->webrtc_flags, JANUS_ICE_HANDLE_WEBRTC_ALERT))
		return;
	janus_flags_set(&handle->webrtc_flags, JANUS_ICE_HANDLE_WEBRTC_ALERT);
	janus_flags_set(&handle->webrtc_flags, JANUS_ICE_HANDLE_WEBRTC_CLEANING);
	if(!janus_flags_is_set(&handle->webrtc_flags, JANUS_ICE_HANDLE_WEBRTC_STOP)) {
		janus_plugin *plugin = (janus_plugin *)handle->app;
		if(plugin != NULL) {
			JANUS_LOG(LOG_VERB, "[%"SCNu64"] Telling the plugin about the hangup because of a %s (%s)\n",
				handle->handle_id, reason, plugin->get_name());
			if(plugin && plugin->hangup_media && janus_plugin_session_is_alive(handle->app_handle))
				plugin->hangup_media(handle->app_handle);
			/* User will be notified only after the actual hangup */
			handle->hangup_reason = reason;
		}
	}
	if(handle->queued_packets != NULL && handle->send_thread_created)
#if GLIB_CHECK_VERSION(2, 46, 0)
		g_async_queue_push_front(handle->queued_packets, &janus_ice_dtls_alert);
#else
		g_async_queue_push(handle->queued_packets, &janus_ice_dtls_alert);
#endif
	/* Get rid of the loop */
	if(handle->send_thread == NULL) {
		if(handle->iceloop != NULL) {
			if(handle->audio_id > 0) {
				nice_agent_attach_recv(handle->agent, handle->audio_id, 1, g_main_loop_get_context (handle->iceloop), NULL, NULL);
				if(!janus_flags_is_set(&handle->webrtc_flags, JANUS_ICE_HANDLE_WEBRTC_RTCPMUX))
					nice_agent_attach_recv(handle->agent, handle->audio_id, 2, g_main_loop_get_context (handle->iceloop), NULL, NULL);
			}
			if(handle->video_id > 0) {
				nice_agent_attach_recv(handle->agent, handle->video_id, 1, g_main_loop_get_context (handle->iceloop), NULL, NULL);
				if(!janus_flags_is_set(&handle->webrtc_flags, JANUS_ICE_HANDLE_WEBRTC_RTCPMUX))
					nice_agent_attach_recv(handle->agent, handle->video_id, 2, g_main_loop_get_context (handle->iceloop), NULL, NULL);
			}
			if(handle->data_id > 0) {
				nice_agent_attach_recv(handle->agent, handle->data_id, 1, g_main_loop_get_context (handle->iceloop), NULL, NULL);
			}
			if(g_main_loop_is_running(handle->iceloop)) {
				JANUS_LOG(LOG_VERB, "[%"SCNu64"] Forcing ICE loop to quit (%s)\n", handle->handle_id, g_main_loop_is_running(handle->iceloop) ? "running" : "NOT running");
				g_main_loop_quit(handle->iceloop);
				if (handle->icectx != NULL) {
					g_main_context_wakeup(handle->icectx);
				}
			}
		}
	}
}

void janus_ice_webrtc_free(janus_ice_handle *handle) {
	if(handle == NULL)
		return;
	janus_mutex_lock(&handle->mutex);
	janus_flags_clear(&handle->webrtc_flags, JANUS_ICE_HANDLE_WEBRTC_READY);
	if(handle->iceloop != NULL) {
		g_main_loop_unref (handle->iceloop);
		handle->iceloop = NULL;
	}
	if(handle->icectx != NULL) {
		g_main_context_unref (handle->icectx);
		handle->icectx = NULL;
	}
	if(handle->streams != NULL) {
		janus_ice_stream_destroy(handle->streams, handle->audio_stream);
		handle->audio_stream = NULL;
		janus_ice_stream_destroy(handle->streams, handle->video_stream);
		handle->video_stream = NULL;
		janus_ice_stream_destroy(handle->streams, handle->data_stream);
		handle->data_stream = NULL;
		g_hash_table_destroy(handle->streams);
		handle->streams = NULL;
	}
	if(handle->agent != NULL) {
		if(G_IS_OBJECT(handle->agent))
			g_object_unref(handle->agent);
		handle->agent = NULL;
	}
	handle->agent_created = 0;
	if(handle->pending_trickles) {
		while(handle->pending_trickles) {
			GList *temp = g_list_first(handle->pending_trickles);
			handle->pending_trickles = g_list_remove_link(handle->pending_trickles, temp);
			janus_ice_trickle *trickle = (janus_ice_trickle *)temp->data;
			g_list_free(temp);
			janus_ice_trickle_destroy(trickle);
		}
	}
	handle->pending_trickles = NULL;
	g_free(handle->rtp_profile);
	handle->rtp_profile = NULL;
	g_free(handle->local_sdp);
	handle->local_sdp = NULL;
	g_free(handle->remote_sdp);
	handle->remote_sdp = NULL;
	g_free(handle->audio_mid);
	handle->audio_mid = NULL;
	g_free(handle->video_mid);
	handle->video_mid = NULL;
	g_free(handle->data_mid);
	handle->data_mid = NULL;
	handle->icethread = NULL;
	janus_flags_clear(&handle->webrtc_flags, JANUS_ICE_HANDLE_WEBRTC_READY);
	janus_flags_clear(&handle->webrtc_flags, JANUS_ICE_HANDLE_WEBRTC_CLEANING);
	janus_flags_clear(&handle->webrtc_flags, JANUS_ICE_HANDLE_WEBRTC_HAS_AGENT);
	if (!janus_flags_is_set(&handle->webrtc_flags, JANUS_ICE_HANDLE_WEBRTC_STOP) && handle->hangup_reason) {
		janus_ice_notify_hangup(handle, handle->hangup_reason);
	}
	handle->hangup_reason = NULL;
	janus_mutex_unlock(&handle->mutex);
	JANUS_LOG(LOG_INFO, "[%"SCNu64"] WebRTC resources freed; %p %p\n", handle->handle_id, handle, handle->session);
}

void janus_ice_stream_destroy(GHashTable *container, janus_ice_stream *stream) {
	if(!stream || !g_atomic_int_compare_and_exchange(&stream->destroyed, 0, 1))
		return;
	if(container != NULL)
		g_hash_table_remove(container, GUINT_TO_POINTER(stream->stream_id));
	if(stream->components != NULL) {
		janus_ice_component_destroy(stream->components, stream->rtp_component);
		stream->rtp_component = NULL;
		janus_ice_component_destroy(stream->components, stream->rtcp_component);
		stream->rtcp_component = NULL;
		g_hash_table_destroy(stream->components);
	}
	janus_ice_handle *handle = stream->handle;
	if(handle != NULL) {
		janus_refcount_decrease(&handle->ref);
		stream->handle = NULL;
	}
	janus_refcount_decrease(&stream->ref);
}

void janus_ice_stream_free(const janus_refcount *stream_ref) {
	janus_ice_stream *stream = janus_refcount_containerof(stream_ref, janus_ice_stream, ref);
	/* This stream can be destroyed, free all the resources */
	stream->handle = NULL;
	g_free(stream->remote_hashing);
	stream->remote_hashing = NULL;
	g_free(stream->remote_fingerprint);
	stream->remote_fingerprint = NULL;
	g_free(stream->ruser);
	stream->ruser = NULL;
	g_free(stream->rpass);
	stream->rpass = NULL;
	g_free(stream->rid[0]);
	stream->rid[0] = NULL;
	g_free(stream->rid[1]);
	stream->rid[1] = NULL;
	g_free(stream->rid[2]);
	stream->rid[2] = NULL;
	g_list_free(stream->audio_payload_types);
	stream->audio_payload_types = NULL;
	g_list_free(stream->video_payload_types);
	stream->video_payload_types = NULL;
	g_free(stream->audio_rtcp_ctx);
	stream->audio_rtcp_ctx = NULL;
	g_free(stream->video_rtcp_ctx[0]);
	stream->video_rtcp_ctx[0] = NULL;
	g_free(stream->video_rtcp_ctx[1]);
	stream->video_rtcp_ctx[1] = NULL;
	g_free(stream->video_rtcp_ctx[2]);
	stream->video_rtcp_ctx[2] = NULL;
	stream->audio_first_ntp_ts = 0;
	stream->audio_first_rtp_ts = 0;
	stream->video_first_ntp_ts[0] = 0;
	stream->video_first_ntp_ts[1] = 0;
	stream->video_first_ntp_ts[2] = 0;
	stream->video_first_rtp_ts[0] = 0;
	stream->video_first_rtp_ts[1] = 0;
	stream->video_first_rtp_ts[2] = 0;
	stream->audio_last_ts = 0;
	stream->video_last_ts = 0;
	g_free(stream);
	stream = NULL;
}

void janus_ice_component_destroy(GHashTable *container, janus_ice_component *component) {
	if(!component || !g_atomic_int_compare_and_exchange(&component->destroyed, 0, 1))
		return;
	if(container != NULL)
		g_hash_table_remove(container, GUINT_TO_POINTER(component->component_id));
	janus_ice_stream *stream = component->stream;
	if(stream != NULL) {
		janus_refcount_decrease(&stream->ref);
		component->stream = NULL;
	}
	janus_refcount_decrease(&component->ref);
}

void janus_ice_component_free(const janus_refcount *component_ref) {
	janus_ice_component *component = janus_refcount_containerof(component_ref, janus_ice_component, ref);
	if(component->icestate_source != NULL) {
		g_source_destroy(component->icestate_source);
		g_source_unref(component->icestate_source);
		component->icestate_source = NULL;
	}
	if(component->dtlsrt_source != NULL) {
		g_source_destroy(component->dtlsrt_source);
		g_source_unref(component->dtlsrt_source);
		component->dtlsrt_source = NULL;
	}
	if(component->dtls != NULL) {
		janus_dtls_srtp_destroy(component->dtls);
		janus_refcount_decrease(&component->dtls->ref);
		component->dtls = NULL;
	}
	if(component->retransmit_buffer != NULL) {
		janus_rtp_packet *p = NULL;
		while((p = (janus_rtp_packet *)g_queue_pop_head(component->retransmit_buffer)) != NULL) {
			/* Remove from hashtable too */
			janus_rtp_header *header = (janus_rtp_header *)p->data;
			guint16 seq = ntohs(header->seq_number);
			g_hash_table_remove(component->retransmit_seqs, GUINT_TO_POINTER(seq));
			/* Free the packet */
			g_free(p->data);
			p->data = NULL;
			g_free(p);
		}
		g_queue_free(component->retransmit_buffer);
		g_hash_table_destroy(component->retransmit_seqs);
	}
	if(component->candidates != NULL) {
		GSList *i = NULL, *candidates = component->candidates;
		for (i = candidates; i; i = i->next) {
			NiceCandidate *c = (NiceCandidate *) i->data;
			if(c != NULL) {
				nice_candidate_free(c);
				c = NULL;
			}
		}
		g_slist_free(candidates);
		candidates = NULL;
	}
	component->candidates = NULL;
	if(component->local_candidates != NULL) {
		GSList *i = NULL, *candidates = component->local_candidates;
		for (i = candidates; i; i = i->next) {
			gchar *c = (gchar *) i->data;
			g_free(c);
		}
		g_slist_free(candidates);
		candidates = NULL;
	}
	component->local_candidates = NULL;
	if(component->remote_candidates != NULL) {
		GSList *i = NULL, *candidates = component->remote_candidates;
		for (i = candidates; i; i = i->next) {
			gchar *c = (gchar *) i->data;
			g_free(c);
		}
		g_slist_free(candidates);
		candidates = NULL;
	}
	component->remote_candidates = NULL;
	g_free(component->selected_pair);
	component->selected_pair = NULL;
	if(component->last_seqs_audio)
		janus_seq_list_free(&component->last_seqs_audio);
	if(component->last_seqs_video[0])
		janus_seq_list_free(&component->last_seqs_video[0]);
	if(component->last_seqs_video[1])
		janus_seq_list_free(&component->last_seqs_video[1]);
	if(component->last_seqs_video[2])
		janus_seq_list_free(&component->last_seqs_video[2]);
	g_free(component);
	//~ janus_mutex_unlock(&handle->mutex);
}

/* Call plugin slow_link callback if enough NACKs within a second */
#define SLOW_LINK_NACKS_PER_SEC 8
static void
janus_slow_link_update(janus_ice_component *component, janus_ice_handle *handle,
		guint nacks, int video, int uplink, gint64 now) {
	/* We keep the counters in different janus_ice_stats objects, depending on the direction */
	gint64 sl_nack_period_ts = uplink ? component->in_stats.sl_nack_period_ts : component->out_stats.sl_nack_period_ts;
	/* Is the NACK too old? */
	if(now-sl_nack_period_ts > 2*G_USEC_PER_SEC) {
		/* Old nacks too old, don't count them */
		if(uplink) {
			component->in_stats.sl_nack_period_ts = now;
			component->in_stats.sl_nack_recent_cnt = 0;
		} else {
			component->out_stats.sl_nack_period_ts = now;
			component->out_stats.sl_nack_recent_cnt = 0;
		}
	}
	if(uplink) {
		component->in_stats.sl_nack_recent_cnt += nacks;
	} else {
		component->out_stats.sl_nack_recent_cnt += nacks;
	}
	gint64 last_slowlink_time = uplink ? component->in_stats.last_slowlink_time : component->out_stats.last_slowlink_time;
	guint sl_nack_recent_cnt = uplink ? component->in_stats.sl_nack_recent_cnt : component->out_stats.sl_nack_recent_cnt;
	if((sl_nack_recent_cnt >= SLOW_LINK_NACKS_PER_SEC) && (now-last_slowlink_time > 1*G_USEC_PER_SEC)) {
		/* Tell the plugin */
		janus_plugin *plugin = (janus_plugin *)handle->app;
		if(plugin && plugin->slow_link && janus_plugin_session_is_alive(handle->app_handle) &&
				!g_atomic_int_get(&handle->app_handle->stopped) &&
				!g_atomic_int_get(&handle->destroyed))
			plugin->slow_link(handle->app_handle, uplink, video);
		/* Notify the user/application too */
		janus_session *session = (janus_session *)handle->session;
		if(session != NULL) {
			json_t *event = json_object();
			json_object_set_new(event, "janus", json_string("slowlink"));
			json_object_set_new(event, "session_id", json_integer(session->session_id));
			json_object_set_new(event, "sender", json_integer(handle->handle_id));
			json_object_set_new(event, "uplink", uplink ? json_true() : json_false());
			json_object_set_new(event, "nacks", json_integer(sl_nack_recent_cnt));
			/* Send the event */
			JANUS_LOG(LOG_VERB, "[%"SCNu64"] Sending event to transport...; %p\n", handle->handle_id, handle);
			janus_session_notify_event(session, event);
			/* Finally, notify event handlers */
			if(janus_events_is_enabled()) {
				json_t *info = json_object();
				json_object_set_new(info, "media", json_string(video ? "video" : "audio"));
				json_object_set_new(info, "slow_link", json_string(uplink ? "uplink" : "downlink"));
				json_object_set_new(info, "nacks_lastsec", json_integer(sl_nack_recent_cnt));
				janus_events_notify_handlers(JANUS_EVENT_TYPE_MEDIA, session->session_id, handle->handle_id, info);
			}
		}
		/* Update the counters */
		if(uplink) {
			component->in_stats.last_slowlink_time = now;
			component->in_stats.sl_nack_period_ts = now;
			component->in_stats.sl_nack_recent_cnt = 0;
		} else {
			component->out_stats.last_slowlink_time = now;
			component->out_stats.sl_nack_period_ts = now;
			component->out_stats.sl_nack_recent_cnt = 0;
		}
	}
}


/* ICE state check timer (needed to check if a failed really is definitive or if things can still improve) */
static gboolean janus_ice_check_failed(gpointer data) {
	janus_ice_component *component = (janus_ice_component *)data;
	if(component == NULL)
		return FALSE;
	janus_ice_stream *stream = component->stream;
	if(!stream)
		goto stoptimer;
	janus_ice_handle *handle = stream->handle;
	if(!handle)
		goto stoptimer;
	if(janus_flags_is_set(&handle->webrtc_flags, JANUS_ICE_HANDLE_WEBRTC_STOP) ||
			janus_flags_is_set(&handle->webrtc_flags, JANUS_ICE_HANDLE_WEBRTC_ALERT))
		goto stoptimer;
	if(component->state == NICE_COMPONENT_STATE_CONNECTED || component->state == NICE_COMPONENT_STATE_READY) {
		/* ICE succeeded in the meanwhile, get rid of this timer */
		JANUS_LOG(LOG_VERB, "[%"SCNu64"] ICE succeeded, disabling ICE state check timer!\n", handle->handle_id);
		goto stoptimer;
	}
	/* Still in the failed state, how much time passed since we first detected it? */
	if(janus_get_monotonic_time() - component->icefailed_detected < 5*G_USEC_PER_SEC) {
		/* Let's wait a little longer */
		return TRUE;
	}
	/* If we got here it means the timer expired, and we should check if this is a failure */
	gboolean trickle_recv = (!janus_flags_is_set(&handle->webrtc_flags, JANUS_ICE_HANDLE_WEBRTC_TRICKLE) || janus_flags_is_set(&handle->webrtc_flags, JANUS_ICE_HANDLE_WEBRTC_ALL_TRICKLES));
	gboolean answer_recv = janus_flags_is_set(&handle->webrtc_flags, JANUS_ICE_HANDLE_WEBRTC_GOT_ANSWER);
	gboolean alert_set = janus_flags_is_set(&handle->webrtc_flags, JANUS_ICE_HANDLE_WEBRTC_ALERT);
	/* We may still be waiting for something... but we don't wait forever */
	gboolean do_wait = TRUE;
	if(janus_get_monotonic_time() - component->icefailed_detected >= 15*G_USEC_PER_SEC) {
		do_wait = FALSE;
	}
	if(!do_wait || (handle && trickle_recv && answer_recv && !alert_set)) {
		/* FIXME Should we really give up for what may be a failure in only one of the media? */
		if(stream->disabled) {
			JANUS_LOG(LOG_WARN, "[%"SCNu64"] ICE failed for component %d in stream %d, but stream is disabled so we don't care...\n",
				handle->handle_id, component->component_id, stream->stream_id);
			goto stoptimer;
		}
		JANUS_LOG(LOG_ERR, "[%"SCNu64"] ICE failed for component %d in stream %d...\n",
			handle->handle_id, component->component_id, stream->stream_id);
		janus_flags_set(&handle->webrtc_flags, JANUS_ICE_HANDLE_WEBRTC_ALERT);
		janus_plugin *plugin = (janus_plugin *)handle->app;
		if(plugin != NULL) {
			JANUS_LOG(LOG_VERB, "[%"SCNu64"] Telling the plugin about it (%s)\n", handle->handle_id, plugin->get_name());
			if(plugin && plugin->hangup_media && janus_plugin_session_is_alive(handle->app_handle))
				plugin->hangup_media(handle->app_handle);
		}
		janus_ice_notify_hangup(handle, "ICE failed");
		goto stoptimer;
	}
	/* Let's wait a little longer */
	JANUS_LOG(LOG_WARN, "[%"SCNu64"] ICE failed for component %d in stream %d, but we're still waiting for some info so we don't care... (trickle %s, answer %s, alert %s)\n",
		handle->handle_id, component->component_id, stream->stream_id,
		trickle_recv ? "received" : "pending",
		answer_recv ? "received" : "pending",
		alert_set ? "set" : "not set");
	return TRUE;

stoptimer:
	if(component->icestate_source != NULL) {
		g_source_destroy(component->icestate_source);
		g_source_unref(component->icestate_source);
		component->icestate_source = NULL;
	}
	return FALSE;
}

/* Callbacks */
static void janus_ice_cb_candidate_gathering_done(NiceAgent *agent, guint stream_id, gpointer user_data) {
	janus_ice_handle *handle = (janus_ice_handle *)user_data;
	if(!handle)
		return;
	JANUS_LOG(LOG_VERB, "[%"SCNu64"] Gathering done for stream %d\n", handle->handle_id, stream_id);
	handle->cdone++;
	janus_ice_stream *stream = g_hash_table_lookup(handle->streams, GUINT_TO_POINTER(stream_id));
	if(!stream) {
		JANUS_LOG(LOG_ERR, "[%"SCNu64"]  No stream %d??\n", handle->handle_id, stream_id);
		return;
	}
	stream->cdone = 1;
}

static void janus_ice_cb_component_state_changed(NiceAgent *agent, guint stream_id, guint component_id, guint state, gpointer ice) {
	janus_ice_handle *handle = (janus_ice_handle *)ice;
	if(!handle)
		return;
	if(component_id > 1 && janus_flags_is_set(&handle->webrtc_flags, JANUS_ICE_HANDLE_WEBRTC_RTCPMUX)) {
		/* State changed for a component we don't need anymore (rtcp-mux) */
		return;
	}
	JANUS_LOG(LOG_VERB, "[%"SCNu64"] Component state changed for component %d in stream %d: %d (%s)\n",
		handle->handle_id, component_id, stream_id, state, janus_get_ice_state_name(state));
	janus_ice_stream *stream = g_hash_table_lookup(handle->streams, GUINT_TO_POINTER(stream_id));
	if(!stream) {
		JANUS_LOG(LOG_ERR, "[%"SCNu64"]     No stream %d??\n", handle->handle_id, stream_id);
		return;
	}
	janus_ice_component *component = g_hash_table_lookup(stream->components, GUINT_TO_POINTER(component_id));
	if(!component) {
		JANUS_LOG(LOG_ERR, "[%"SCNu64"]     No component %d in stream %d??\n", handle->handle_id, component_id, stream_id);
		return;
	}
	component->state = state;
	/* Notify event handlers */
	if(janus_events_is_enabled()) {
		janus_session *session = (janus_session *)handle->session;
		json_t *info = json_object();
		json_object_set_new(info, "ice", json_string(janus_get_ice_state_name(state)));
		json_object_set_new(info, "stream_id", json_integer(stream_id));
		json_object_set_new(info, "component_id", json_integer(component_id));
		janus_events_notify_handlers(JANUS_EVENT_TYPE_WEBRTC, session->session_id, handle->handle_id, info);
	}
	/* Handle new state */
	if((state == NICE_COMPONENT_STATE_CONNECTED || state == NICE_COMPONENT_STATE_READY)) {
		/* Make sure we're not trying to start the thread more than once */
		if(!g_atomic_int_compare_and_exchange(&handle->send_thread_created, 0, 1)) {
			return;
		}
		/* Start the outgoing data thread */
		GError *error = NULL;
		char tname[16];
		g_snprintf(tname, sizeof(tname), "icesend %"SCNu64, handle->handle_id);
		janus_refcount_increase(&handle->ref);
		handle->send_thread = g_thread_try_new(tname, &janus_ice_send_thread, handle, &error);
		if(error != NULL) {
			/* FIXME We should clear some resources... */
			janus_refcount_decrease(&handle->ref);
			JANUS_LOG(LOG_ERR, "[%"SCNu64"] Got error %d (%s) trying to launch the ICE send thread...\n", handle->handle_id, error->code, error->message ? error->message : "??");
			return;
		}
	}
	/* FIXME Even in case the state is 'connected', we wait for the 'new-selected-pair' callback to do anything */
	if(state == NICE_COMPONENT_STATE_FAILED) {
		/* Failed doesn't mean necessarily we need to give up: we may be trickling */
		gboolean alert_set = janus_flags_is_set(&handle->webrtc_flags, JANUS_ICE_HANDLE_WEBRTC_ALERT);
		if(alert_set)
			return;
		gboolean trickle_recv = (!janus_flags_is_set(&handle->webrtc_flags, JANUS_ICE_HANDLE_WEBRTC_TRICKLE) || janus_flags_is_set(&handle->webrtc_flags, JANUS_ICE_HANDLE_WEBRTC_ALL_TRICKLES));
		gboolean answer_recv = janus_flags_is_set(&handle->webrtc_flags, JANUS_ICE_HANDLE_WEBRTC_GOT_ANSWER);
		JANUS_LOG(LOG_WARN, "[%"SCNu64"] ICE failed for component %d in stream %d, but let's give it some time... (trickle %s, answer %s, alert %s)\n",
			handle->handle_id, component_id, stream_id,
			trickle_recv ? "received" : "pending",
			answer_recv ? "received" : "pending",
			alert_set ? "set" : "not set");
		/* In case we haven't started a timer yet, let's do it now */
		if(component->icestate_source == NULL && component->icefailed_detected == 0) {
			component->icefailed_detected = janus_get_monotonic_time();
			component->icestate_source = g_timeout_source_new(500);
			g_source_set_callback(component->icestate_source, janus_ice_check_failed, component, NULL);
			guint id = g_source_attach(component->icestate_source, handle->icectx);
			JANUS_LOG(LOG_VERB, "[%"SCNu64"] Creating ICE state check timer with ID %u\n", handle->handle_id, id);
		}
	}
}

#ifndef HAVE_LIBNICE_TCP
static void janus_ice_cb_new_selected_pair (NiceAgent *agent, guint stream_id, guint component_id, gchar *local, gchar *remote, gpointer ice) {
#else
static void janus_ice_cb_new_selected_pair (NiceAgent *agent, guint stream_id, guint component_id, NiceCandidate *local, NiceCandidate *remote, gpointer ice) {
#endif
	janus_ice_handle *handle = (janus_ice_handle *)ice;
	if(!handle)
		return;
	if(component_id > 1 && janus_flags_is_set(&handle->webrtc_flags, JANUS_ICE_HANDLE_WEBRTC_RTCPMUX)) {
		/* New selected pair for a component we don't need anymore (rtcp-mux) */
		return;
	}
#ifndef HAVE_LIBNICE_TCP
	JANUS_LOG(LOG_VERB, "[%"SCNu64"] New selected pair for component %d in stream %d: %s <-> %s\n", handle ? handle->handle_id : 0, component_id, stream_id, local, remote);
#else
	JANUS_LOG(LOG_VERB, "[%"SCNu64"] New selected pair for component %d in stream %d: %s <-> %s\n", handle ? handle->handle_id : 0, component_id, stream_id, local->foundation, remote->foundation);
#endif
	janus_ice_stream *stream = g_hash_table_lookup(handle->streams, GUINT_TO_POINTER(stream_id));
	if(!stream) {
		JANUS_LOG(LOG_ERR, "[%"SCNu64"]     No stream %d??\n", handle->handle_id, stream_id);
		return;
	}
	janus_ice_component *component = g_hash_table_lookup(stream->components, GUINT_TO_POINTER(component_id));
	if(!component) {
		JANUS_LOG(LOG_ERR, "[%"SCNu64"]     No component %d in stream %d??\n", handle->handle_id, component_id, stream_id);
		return;
	}
	char sp[200];
#ifndef HAVE_LIBNICE_TCP
	g_snprintf(sp, 200, "%s <-> %s", local, remote);
#else
	gchar laddress[NICE_ADDRESS_STRING_LEN], raddress[NICE_ADDRESS_STRING_LEN];
	gint lport = 0, rport = 0;
	nice_address_to_string(&(local->addr), (gchar *)&laddress);
	nice_address_to_string(&(remote->addr), (gchar *)&raddress);
	lport = nice_address_get_port(&(local->addr));
	rport = nice_address_get_port(&(remote->addr));
	const char *ltype = NULL, *rtype = NULL; 
	switch(local->type) {
		case NICE_CANDIDATE_TYPE_HOST:
			ltype = "host";
			break;
		case NICE_CANDIDATE_TYPE_SERVER_REFLEXIVE:
			ltype = "srflx";
			break;
		case NICE_CANDIDATE_TYPE_PEER_REFLEXIVE:
			ltype = "prflx";
			break;
		case NICE_CANDIDATE_TYPE_RELAYED:
			ltype = "relay";
			break;
		default:
			break;
	}
	switch(remote->type) {
		case NICE_CANDIDATE_TYPE_HOST:
			rtype = "host";
			break;
		case NICE_CANDIDATE_TYPE_SERVER_REFLEXIVE:
			rtype = "srflx";
			break;
		case NICE_CANDIDATE_TYPE_PEER_REFLEXIVE:
			rtype = "prflx";
			break;
		case NICE_CANDIDATE_TYPE_RELAYED:
			rtype = "relay";
			break;
		default:
			break;
	}
	g_snprintf(sp, 200, "%s:%d [%s,%s] <-> %s:%d [%s,%s]",
		laddress, lport, ltype, local->transport == NICE_CANDIDATE_TRANSPORT_UDP ? "udp" : "tcp",
		raddress, rport, rtype, remote->transport == NICE_CANDIDATE_TRANSPORT_UDP ? "udp" : "tcp");
#endif
	gchar *prev_selected_pair = component->selected_pair;
	component->selected_pair = g_strdup(sp);
	g_clear_pointer(&prev_selected_pair, g_free);
	/* Notify event handlers */
	if(janus_events_is_enabled()) {
		janus_session *session = (janus_session *)handle->session;
		json_t *info = json_object();
		json_object_set_new(info, "selected-pair", json_string(sp));
		json_object_set_new(info, "stream_id", json_integer(stream_id));
		json_object_set_new(info, "component_id", json_integer(component_id));
		janus_events_notify_handlers(JANUS_EVENT_TYPE_WEBRTC, session->session_id, handle->handle_id, info);
	}
	/* Now we can start the DTLS handshake (FIXME This was on the 'connected' state notification, before) */
	JANUS_LOG(LOG_VERB, "[%"SCNu64"]   Component is ready enough, starting DTLS handshake...\n", handle->handle_id);
	/* Have we been here before? (might happen, when trickling) */
	if(component->dtls != NULL)
		return;
	component->component_connected = janus_get_monotonic_time();
	/* Create DTLS-SRTP context, at last */
	component->dtls = janus_dtls_srtp_create(component, stream->dtls_role);
	if(!component->dtls) {
		JANUS_LOG(LOG_ERR, "[%"SCNu64"]     No component DTLS-SRTP session??\n", handle->handle_id);
		return;
	}
	janus_refcount_increase(&component->dtls->ref);
	janus_dtls_srtp_handshake(component->dtls);
	/* Create retransmission timer */
	component->dtlsrt_source = g_timeout_source_new(100);
	g_source_set_callback(component->dtlsrt_source, janus_dtls_retry, component->dtls, NULL);
	guint id = g_source_attach(component->dtlsrt_source, handle->icectx);
	JANUS_LOG(LOG_VERB, "[%"SCNu64"] Creating retransmission timer with ID %u\n", handle->handle_id, id);
}

#ifndef HAVE_LIBNICE_TCP
static void janus_ice_cb_new_remote_candidate (NiceAgent *agent, guint stream_id, guint component_id, gchar *foundation, gpointer ice) {
#else
static void janus_ice_cb_new_remote_candidate (NiceAgent *agent, NiceCandidate *candidate, gpointer ice) {
#endif
	janus_ice_handle *handle = (janus_ice_handle *)ice;
#ifndef HAVE_LIBNICE_TCP
	JANUS_LOG(LOG_VERB, "[%"SCNu64"] Discovered new remote candidate for component %d in stream %d: foundation=%s\n", handle ? handle->handle_id : 0, component_id, stream_id, foundation);
#else
	const char *ctype = NULL;
	switch(candidate->type) {
		case NICE_CANDIDATE_TYPE_HOST:
			ctype = "host";
			break;
		case NICE_CANDIDATE_TYPE_SERVER_REFLEXIVE:
			ctype = "srflx";
			break;
		case NICE_CANDIDATE_TYPE_PEER_REFLEXIVE:
			ctype = "prflx";
			break;
		case NICE_CANDIDATE_TYPE_RELAYED:
			ctype = "relay";
			break;
		default:
			break;
	}
	guint stream_id = candidate->stream_id;
	guint component_id = candidate->component_id;
	JANUS_LOG(LOG_VERB, "[%"SCNu64"] Discovered new remote candidate for component %d in stream %d: type=%s\n", handle ? handle->handle_id : 0, component_id, stream_id, ctype);
#endif
	if(!handle)
		return;
	if(component_id > 1 && janus_flags_is_set(&handle->webrtc_flags, JANUS_ICE_HANDLE_WEBRTC_RTCPMUX)) {
		/* New remote candidate for a component we don't need anymore (rtcp-mux) */
		return;
	}
	janus_ice_stream *stream = g_hash_table_lookup(handle->streams, GUINT_TO_POINTER(stream_id));
	if(!stream) {
		JANUS_LOG(LOG_ERR, "[%"SCNu64"]     No stream %d??\n", handle->handle_id, stream_id);
		return;
	}
	janus_ice_component *component = g_hash_table_lookup(stream->components, GUINT_TO_POINTER(component_id));
	if(!component) {
		JANUS_LOG(LOG_ERR, "[%"SCNu64"]     No component %d in stream %d??\n", handle->handle_id, component_id, stream_id);
		return;
	}
#ifndef HAVE_LIBNICE_TCP
	/* Get remote candidates and look for the related foundation */
	NiceCandidate *candidate = NULL;
	GSList *candidates = nice_agent_get_remote_candidates(agent, component_id, stream_id), *tmp = candidates;
	while(tmp) {
		NiceCandidate *c = (NiceCandidate *)tmp->data;
		if(candidate == NULL) {
			/* Check if this is what we're looking for */
			if(!strcasecmp(c->foundation, foundation)) {
				/* It is! */
				candidate = c;
				tmp = tmp->next;
				continue;
			}
		}
		nice_candidate_free(c);
		tmp = tmp->next;
	}
	g_slist_free(candidates);
	if(candidate == NULL) {
		JANUS_LOG(LOG_WARN, "Candidate with foundation %s not found?\n", foundation);
		return;
	}
#endif
	/* Render the candidate and add it to the remote_candidates cache for the admin API */
	if(candidate->type != NICE_CANDIDATE_TYPE_PEER_REFLEXIVE) {
		/* ... but only if it's 'prflx', the others we add ourselves */
		goto candidatedone;
	}
	JANUS_LOG(LOG_VERB, "[%"SCNu64"] Stream #%d, Component #%d\n", handle->handle_id, candidate->stream_id, candidate->component_id);
	gchar address[NICE_ADDRESS_STRING_LEN], base_address[NICE_ADDRESS_STRING_LEN];
	gint port = 0, base_port = 0;
	nice_address_to_string(&(candidate->addr), (gchar *)&address);
	port = nice_address_get_port(&(candidate->addr));
	nice_address_to_string(&(candidate->base_addr), (gchar *)&base_address);
	base_port = nice_address_get_port(&(candidate->base_addr));
	JANUS_LOG(LOG_VERB, "[%"SCNu64"]   Address:    %s:%d\n", handle->handle_id, address, port);
	JANUS_LOG(LOG_VERB, "[%"SCNu64"]   Priority:   %d\n", handle->handle_id, candidate->priority);
	JANUS_LOG(LOG_VERB, "[%"SCNu64"]   Foundation: %s\n", handle->handle_id, candidate->foundation);
	char buffer[100];
	if(candidate->transport == NICE_CANDIDATE_TRANSPORT_UDP) {
		g_snprintf(buffer, 100,
			"%s %d %s %d %s %d typ prflx raddr %s rport %d\r\n", 
				candidate->foundation,
				candidate->component_id,
				"udp",
				candidate->priority,
				address,
				port,
				base_address,
				base_port);
	} else {
		if(!janus_ice_tcp_enabled) {
			/* ICETCP support disabled */
			JANUS_LOG(LOG_WARN, "[%"SCNu64"] Skipping prflx TCP candidate, ICETCP support disabled...\n", handle->handle_id);
			goto candidatedone;
		}
#ifndef HAVE_LIBNICE_TCP
		/* TCP candidates are only supported since libnice 0.1.8 */
		JANUS_LOG(LOG_WARN, "[%"SCNu64"] Skipping prflx TCP candidate, the libnice version doesn't support it...\n", handle->handle_id);
			goto candidatedone;
#else
		const char *type = NULL;
		switch(candidate->transport) {
			case NICE_CANDIDATE_TRANSPORT_TCP_ACTIVE:
				type = "active";
				break;
			case NICE_CANDIDATE_TRANSPORT_TCP_PASSIVE:
				type = "passive";
				break;
			case NICE_CANDIDATE_TRANSPORT_TCP_SO:
				type = "so";
				break;
			default:
				break;
		}
		if(type == NULL) {
			/* FIXME Unsupported transport */
			JANUS_LOG(LOG_WARN, "[%"SCNu64"] Unsupported transport, skipping nonUDP/TCP prflx candidate...\n", handle->handle_id);
			goto candidatedone;
		} else {
			g_snprintf(buffer, 100,
				"%s %d %s %d %s %d typ prflx raddr %s rport %d tcptype %s\r\n",
					candidate->foundation,
					candidate->component_id,
					"tcp",
					candidate->priority,
					address,
					port,
					base_address,
					base_port,
					type);
		}
#endif
	}

	/* Save for the summary, in case we need it */
	component->remote_candidates = g_slist_append(component->remote_candidates, g_strdup(buffer));

	/* Notify event handlers */
	if(janus_events_is_enabled()) {
		janus_session *session = (janus_session *)handle->session;
		json_t *info = json_object();
		json_object_set_new(info, "remote-candidate", json_string(buffer));
		json_object_set_new(info, "stream_id", json_integer(stream_id));
		json_object_set_new(info, "component_id", json_integer(component_id));
		janus_events_notify_handlers(JANUS_EVENT_TYPE_WEBRTC, session->session_id, handle->handle_id, info);
	}

candidatedone:
#ifndef HAVE_LIBNICE_TCP
	nice_candidate_free(candidate);
#endif
	return;
}

static void janus_ice_cb_nice_recv(NiceAgent *agent, guint stream_id, guint component_id, guint len, gchar *buf, gpointer ice) {
	janus_ice_component *component = (janus_ice_component *)ice;
	if(!component) {
		JANUS_LOG(LOG_ERR, "No component %d in stream %d??\n", component_id, stream_id);
		return;
	}
	janus_ice_stream *stream = component->stream;
	if(!stream) {
		JANUS_LOG(LOG_ERR, "No stream %d??\n", stream_id);
		return;
	}
	janus_ice_handle *handle = stream->handle;
	if(!handle) {
		JANUS_LOG(LOG_ERR, "No handle for stream %d??\n", stream_id);
		return;
	}
	janus_session *session = (janus_session *)handle->session;
	if(!component->dtls) {	/* Still waiting for the DTLS stack */
		JANUS_LOG(LOG_WARN, "[%"SCNu64"] Still waiting for the DTLS stack for component %d in stream %d...\n", handle->handle_id, component_id, stream_id);
		return;
	}
	/* What is this? */
	if (janus_is_dtls(buf) || (!janus_is_rtp(buf) && !janus_is_rtcp(buf))) {
		/* This is DTLS: either handshake stuff, or data coming from SCTP DataChannels */
		JANUS_LOG(LOG_HUGE, "[%"SCNu64"] Looks like DTLS!\n", handle->handle_id);
		janus_dtls_srtp_incoming_msg(component->dtls, buf, len);
		/* Update stats (TODO Do the same for the last second window as well) */
		component->in_stats.data.packets++;
		component->in_stats.data.bytes += len;
		return;
	}
	/* Not DTLS... RTP or RTCP? (http://tools.ietf.org/html/rfc5761#section-4) */
	if(len < 12)
		return;	/* Definitely nothing useful */
	if(component_id == 1 && (!janus_flags_is_set(&handle->webrtc_flags, JANUS_ICE_HANDLE_WEBRTC_RTCPMUX) || janus_is_rtp(buf))) {
		/* FIXME If rtcp-mux is not used, a first component is always RTP; otherwise, we need to check */
		//~ JANUS_LOG(LOG_HUGE, "[%"SCNu64"]  Got an RTP packet (%s stream)!\n", handle->handle_id,
			//~ janus_flags_is_set(&handle->webrtc_flags, JANUS_ICE_HANDLE_WEBRTC_BUNDLE) ? "bundled" : (stream->stream_id == handle->audio_id ? "audio" : "video"));
		if(!component->dtls || !component->dtls->srtp_valid || !component->dtls->srtp_in) {
			JANUS_LOG(LOG_WARN, "[%"SCNu64"]     Missing valid SRTP session (packet arrived too early?), skipping...\n", handle->handle_id);
		} else {
			janus_rtp_header *header = (janus_rtp_header *)buf;
			guint32 packet_ssrc = ntohl(header->ssrc);
			/* Is this audio or video? */
			int video = 0, vindex = 0;
			if(!janus_flags_is_set(&handle->webrtc_flags, JANUS_ICE_HANDLE_WEBRTC_BUNDLE)) {
				/* Easy enough */
				video = (stream->stream_id == handle->video_id ? 1 : 0);
			} else {
				/* Bundled streams, check SSRC */
				video = ((stream->video_ssrc_peer[0] == packet_ssrc
					|| stream->video_ssrc_peer_rtx == packet_ssrc
					|| stream->video_ssrc_peer[1] == packet_ssrc
					|| stream->video_ssrc_peer[2] == packet_ssrc) ? 1 : 0);
				if(!video && stream->audio_ssrc_peer != packet_ssrc) {
					/* FIXME In case it happens, we should check what it is */
					if(stream->audio_ssrc_peer == 0 || stream->video_ssrc_peer[0] == 0) {
						/* Apparently we were not told the peer SSRCs, try to guess from the payload type */
						gboolean found = FALSE;
						guint16 pt = header->type;
						if(stream->audio_ssrc_peer == 0 && stream->audio_payload_types) {
							GList *pts = stream->audio_payload_types;
							while(pts) {
								guint16 audio_pt = GPOINTER_TO_UINT(pts->data);
								if(pt == audio_pt) {
									JANUS_LOG(LOG_VERB, "[%"SCNu64"] Unadvertized SSRC (%"SCNu32") is audio! (payload type %"SCNu16")\n", handle->handle_id, packet_ssrc, pt);
									video = 0;
									stream->audio_ssrc_peer = packet_ssrc;
									found = TRUE;
									break;
								}
								pts = pts->next;
							}
						}
						if(!found && stream->video_ssrc_peer[0] == 0 && stream->video_payload_types) {
							GList *pts = stream->video_payload_types;
							while(pts) {
								guint16 video_pt = GPOINTER_TO_UINT(pts->data);
								if(pt == video_pt) {
									JANUS_LOG(LOG_VERB, "[%"SCNu64"] Unadvertized SSRC (%"SCNu32") is video! (payload type %"SCNu16")\n", handle->handle_id, packet_ssrc, pt);
									video = 1;
									stream->video_ssrc_peer[0] = packet_ssrc;
									found = TRUE;
									break;
								}
								pts = pts->next;
							}
						}
					}
					if(!video && stream->audio_ssrc_peer != packet_ssrc) {
						JANUS_LOG(LOG_WARN, "[%"SCNu64"] Not video and not audio? dropping (SSRC %"SCNu32")...\n", handle->handle_id, packet_ssrc);
						return;
					}
				}
			}
			if(video) {
				if(stream->video_ssrc_peer_rtx == packet_ssrc) {
					/* FIXME This is a video retransmission using RFC4588, but we don't support it yet,
					 * see https://tools.ietf.org/html/rfc4588#section-4 */
					JANUS_LOG(LOG_WARN, "[%"SCNu64"] RFC4588 rtx packet, dropping (SSRC %"SCNu32")...\n", handle->handle_id, packet_ssrc);
					return;
				} else if(stream->video_ssrc_peer[1] == packet_ssrc) {
					/* FIXME Simulcast (1) */
					JANUS_LOG(LOG_HUGE, "[%"SCNu64"] Simulcast #1 (SSRC %"SCNu32")...\n", handle->handle_id, packet_ssrc);
					vindex = 1;
				} else if(stream->video_ssrc_peer[2] == packet_ssrc) {
					/* FIXME Simulcast (2) */
					JANUS_LOG(LOG_HUGE, "[%"SCNu64"] Simulcast #2 (SSRC %"SCNu32")...\n", handle->handle_id, packet_ssrc);
					vindex = 2;
				}
			}

			int buflen = len;
			srtp_err_status_t res = srtp_unprotect(component->dtls->srtp_in, buf, &buflen);
			if(res != srtp_err_status_ok) {
				if(res != srtp_err_status_replay_fail && res != srtp_err_status_replay_old) {
					/* Only print the error if it's not a 'replay fail' or 'replay old' (which is probably just the result of us NACKing a packet) */
					janus_rtp_header *header = (janus_rtp_header *)buf;
					guint32 timestamp = ntohl(header->timestamp);
					guint16 seq = ntohs(header->seq_number);
					JANUS_LOG(LOG_ERR, "[%"SCNu64"]     SRTP unprotect error: %s (len=%d-->%d, ts=%"SCNu32", seq=%"SCNu16")\n", handle->handle_id, janus_srtp_error_str(res), len, buflen, timestamp, seq);
				}
			} else {
				if(video) {
					if(stream->video_ssrc_peer[0] == 0) {
						stream->video_ssrc_peer[0] = ntohl(header->ssrc);
						JANUS_LOG(LOG_VERB, "[%"SCNu64"]     Peer video SSRC: %u\n", handle->handle_id, stream->video_ssrc_peer[0]);
					}
				} else {
					if(stream->audio_ssrc_peer == 0) {
						stream->audio_ssrc_peer = ntohl(header->ssrc);
						JANUS_LOG(LOG_VERB, "[%"SCNu64"]     Peer audio SSRC: %u\n", handle->handle_id, stream->audio_ssrc_peer);
					}
				}
				/* Do we need to dump this packet for debugging? */
				if(g_atomic_int_get(&handle->dump_packets))
					janus_text2pcap_dump(handle->text2pcap, JANUS_TEXT2PCAP_RTP, TRUE, buf, buflen,
						"[session=%"SCNu64"][handle=%"SCNu64"]", session->session_id, handle->handle_id);
				/* Pass the data to the responsible plugin */
				janus_plugin *plugin = (janus_plugin *)handle->app;
				if(plugin && plugin->incoming_rtp &&
						!g_atomic_int_get(&handle->app_handle->stopped) &&
						!g_atomic_int_get(&handle->destroyed))
					plugin->incoming_rtp(handle->app_handle, video, buf, buflen);
				/* Update stats (overall data received, and data received in the last second) */
				if(buflen > 0) {
					gint64 now = janus_get_monotonic_time();
					if(!video) {
						if(component->in_stats.audio.bytes == 0 || component->in_stats.audio.notified_lastsec) {
							/* We either received our first audio packet, or we started receiving it again after missing more than a second */
							component->in_stats.audio.notified_lastsec = FALSE;
							janus_ice_notify_media(handle, FALSE, TRUE);
						}
						/* Overall audio data */
						component->in_stats.audio.packets++;
						component->in_stats.audio.bytes += buflen;
						/* Last second audio data */
						if(component->in_stats.audio.updated == 0)
							component->in_stats.audio.updated = now;
						if(now > component->in_stats.audio.updated &&
								now - component->in_stats.audio.updated >= G_USEC_PER_SEC) {
							component->in_stats.audio.bytes_lastsec = component->in_stats.audio.bytes_lastsec_temp;
							component->in_stats.audio.bytes_lastsec_temp = 0;
							component->in_stats.audio.updated = now;
						}
						component->in_stats.audio.bytes_lastsec_temp += buflen;
					} else {
						if(component->in_stats.video[vindex].bytes == 0 || component->in_stats.video[vindex].notified_lastsec) {
							/* We either received our first video packet, or we started receiving it again after missing more than a second */
							component->in_stats.video[vindex].notified_lastsec = FALSE;
							janus_ice_notify_media(handle, TRUE, TRUE);
						}
						/* Overall video data for this SSRC */
						component->in_stats.video[vindex].packets++;
						component->in_stats.video[vindex].bytes += buflen;
						/* Last second video data for this SSRC */
						if(component->in_stats.video[vindex].updated == 0)
							component->in_stats.video[vindex].updated = now;
						if(now > component->in_stats.video[vindex].updated &&
								now - component->in_stats.video[vindex].updated >= G_USEC_PER_SEC) {
							component->in_stats.video[vindex].bytes_lastsec = component->in_stats.video[vindex].bytes_lastsec_temp;
							component->in_stats.video[vindex].bytes_lastsec_temp = 0;
							component->in_stats.video[vindex].updated = now;
						}
						component->in_stats.video[vindex].bytes_lastsec_temp += buflen;
					}
				}

				/* Update the RTCP context as well */
				rtcp_context *rtcp_ctx = video ? stream->video_rtcp_ctx[vindex] : stream->audio_rtcp_ctx;
				janus_rtcp_process_incoming_rtp(rtcp_ctx, buf, buflen);

				/* Keep track of RTP sequence numbers, in case we need to NACK them */
				/* 	Note: unsigned int overflow/underflow wraps (defined behavior) */
				if((!video && !component->do_audio_nacks) || (video && !component->do_video_nacks)) {
					/* ... unless NACKs are disabled for this medium */
					return;
				}
				guint16 new_seqn = ntohs(header->seq_number);
				guint16 cur_seqn;
				int last_seqs_len = 0;
				janus_mutex_lock(&component->mutex);
				janus_seq_info **last_seqs = video ? &component->last_seqs_video[vindex] : &component->last_seqs_audio;
				janus_seq_info *cur_seq = *last_seqs;
				if(cur_seq) {
					cur_seq = cur_seq->prev;
					cur_seqn = cur_seq->seq;
				} else {
					/* First seq, set up to add one seq */
					cur_seqn = new_seqn - (guint16)1; /* Can wrap */
				}
				if(!janus_seq_in_range(new_seqn, cur_seqn, LAST_SEQS_MAX_LEN) &&
						!janus_seq_in_range(cur_seqn, new_seqn, 1000)) {
					/* Jump too big, start fresh */
					JANUS_LOG(LOG_WARN, "[%"SCNu64"] Big sequence number jump %hu -> %hu (%s stream #%d)\n",
						handle->handle_id, cur_seqn, new_seqn, video ? "video" : "audio", vindex);
					janus_seq_list_free(last_seqs);
					cur_seq = NULL;
					cur_seqn = new_seqn - (guint16)1;
				}

				GSList *nacks = NULL;
				gint64 now = janus_get_monotonic_time();

				if(janus_seq_in_range(new_seqn, cur_seqn, LAST_SEQS_MAX_LEN)) {
					/* Add new seq objs forward */
					while(cur_seqn != new_seqn) {
						cur_seqn += (guint16)1; /* can wrap */
						janus_seq_info *seq_obj = g_malloc0(sizeof(janus_seq_info));
						seq_obj->seq = cur_seqn;
						seq_obj->ts = now;
						seq_obj->state = (cur_seqn == new_seqn) ? SEQ_RECVED : SEQ_MISSING;
						janus_seq_append(last_seqs, seq_obj);
						last_seqs_len++;
					}
				}
				if(cur_seq) {
					/* Scan old seq objs backwards */
					while(cur_seq != NULL) {
						last_seqs_len++;
						if(cur_seq->seq == new_seqn) {
							JANUS_LOG(LOG_HUGE, "[%"SCNu64"] Received missed sequence number %"SCNu16" (%s stream #%d)\n",
								handle->handle_id, cur_seq->seq, video ? "video" : "audio", vindex);
							cur_seq->state = SEQ_RECVED;
						} else if(cur_seq->state == SEQ_MISSING && now - cur_seq->ts > SEQ_MISSING_WAIT) {
							JANUS_LOG(LOG_HUGE, "[%"SCNu64"] Missed sequence number %"SCNu16" (%s stream #%d), sending 1st NACK\n",
								handle->handle_id, cur_seq->seq, video ? "video" : "audio", vindex);
							nacks = g_slist_append(nacks, GUINT_TO_POINTER(cur_seq->seq));
							cur_seq->state = SEQ_NACKED;
						} else if(cur_seq->state == SEQ_NACKED  && now - cur_seq->ts > SEQ_NACKED_WAIT) {
							JANUS_LOG(LOG_HUGE, "[%"SCNu64"] Missed sequence number %"SCNu16" (%s stream #%d), sending 2nd NACK\n",
								handle->handle_id, cur_seq->seq, video ? "video" : "audio", vindex);
							nacks = g_slist_append(nacks, GUINT_TO_POINTER(cur_seq->seq));
							cur_seq->state = SEQ_GIVEUP;
						}
						if(cur_seq == *last_seqs) {
							/* Just processed head */
							break;
						}
						cur_seq = cur_seq->prev;
					}
				}
				while(last_seqs_len > LAST_SEQS_MAX_LEN) {
					janus_seq_info *node = janus_seq_pop_head(last_seqs);
					g_free(node);
					last_seqs_len--;
				}

				guint nacks_count = g_slist_length(nacks);
				if(nacks_count) {
					/* Generate a NACK and send it */
					JANUS_LOG(LOG_DBG, "[%"SCNu64"] Now sending NACK for %u missed packets (%s stream #%d)\n",
						handle->handle_id, nacks_count, video ? "video" : "audio", vindex);
					char nackbuf[120];
					int res = janus_rtcp_nacks(nackbuf, sizeof(nackbuf), nacks);
					if(res > 0) {
						/* Set the right local and remote SSRC in the RTCP packet */
						janus_rtcp_fix_ssrc(NULL, nackbuf, res, 1,
							video ? stream->video_ssrc : stream->audio_ssrc,
							video ? stream->video_ssrc_peer[vindex] : stream->audio_ssrc_peer);
						janus_ice_relay_rtcp_internal(handle, video, nackbuf, res, FALSE);
					}
					/* Update stats */
					component->nack_sent_recent_cnt += nacks_count;
					if(video) {
						component->out_stats.video[vindex].nacks += nacks_count;
					} else {
						component->out_stats.audio.nacks += nacks_count;
					}
					/* Inform the plugin about the slow downlink in case it's needed */
					janus_slow_link_update(component, handle, nacks_count, video, 0, now);
				}
				if (component->nack_sent_recent_cnt &&
						(now - component->nack_sent_log_ts) > 5*G_USEC_PER_SEC) {
					JANUS_LOG(LOG_VERB, "[%"SCNu64"] Sent NACKs for %u missing packets (%s stream #%d)\n",
						handle->handle_id, component->nack_sent_recent_cnt, video ? "video" : "audio", vindex);
					component->nack_sent_recent_cnt = 0;
					component->nack_sent_log_ts = now;
				}
				janus_mutex_unlock(&component->mutex);
				g_slist_free(nacks);
				nacks = NULL;
			}
		}
		return;
	}
	if(component_id == 2 || (component_id == 1 && janus_flags_is_set(&handle->webrtc_flags, JANUS_ICE_HANDLE_WEBRTC_RTCPMUX) && janus_is_rtcp(buf))) {
		/* FIXME A second component is always RTCP; in case of rtcp-mux, we need to check */
		JANUS_LOG(LOG_HUGE, "[%"SCNu64"]  Got an RTCP packet (%s stream)!\n", handle->handle_id,
			janus_flags_is_set(&handle->webrtc_flags, JANUS_ICE_HANDLE_WEBRTC_BUNDLE) ? "bundled" : (stream->stream_id == handle->audio_id ? "audio" : "video"));
		if(!component->dtls || !component->dtls->srtp_valid || !component->dtls->srtp_in) {
			JANUS_LOG(LOG_WARN, "[%"SCNu64"]     Missing valid SRTP session (packet arrived too early?), skipping...\n", handle->handle_id);
		} else {
			int buflen = len;
			srtp_err_status_t res = srtp_unprotect_rtcp(component->dtls->srtp_in, buf, &buflen);
			if(res != srtp_err_status_ok) {
				JANUS_LOG(LOG_ERR, "[%"SCNu64"]     SRTCP unprotect error: %s (len=%d-->%d)\n", handle->handle_id, janus_srtp_error_str(res), len, buflen);
			} else {
				/* Do we need to dump this packet for debugging? */
				if(g_atomic_int_get(&handle->dump_packets))
					janus_text2pcap_dump(handle->text2pcap, JANUS_TEXT2PCAP_RTCP, TRUE, buf, buflen,
						"[session=%"SCNu64"][handle=%"SCNu64"]", session->session_id, handle->handle_id);
				/* Check if there's an RTCP BYE: in case, let's log it */
				if(janus_rtcp_has_bye(buf, buflen)) {
					/* Note: we used to use this as a trigger to close the PeerConnection, but not anymore
					 * Discussion here, https://groups.google.com/forum/#!topic/meetecho-janus/4XtfbYB7Jvc */
					JANUS_LOG(LOG_VERB, "[%"SCNu64"] Got RTCP BYE on stream %"SCNu16" (component %"SCNu16")\n", handle->handle_id, stream->stream_id, component->component_id);
				}
				/* Is this audio or video? */
				int video = 0, vindex = 0;
				if(!janus_flags_is_set(&handle->webrtc_flags, JANUS_ICE_HANDLE_WEBRTC_BUNDLE)) {
					/* Easy enough */
					video = (stream->stream_id == handle->video_id ? 1 : 0);
				} else {
					/* Bundled streams, should we check the SSRCs? */
					if(!janus_flags_is_set(&handle->webrtc_flags, JANUS_ICE_HANDLE_WEBRTC_HAS_AUDIO)) {
						/* No audio has been negotiated, definitely video */
						JANUS_LOG(LOG_HUGE, "[%"SCNu64"] Incoming RTCP, bundling: this is video (no audio has been negotiated)\n", handle->handle_id);
						video = 1;
					} else if(!janus_flags_is_set(&handle->webrtc_flags, JANUS_ICE_HANDLE_WEBRTC_HAS_VIDEO)) {
						/* No video has been negotiated, definitely audio */
						JANUS_LOG(LOG_HUGE, "[%"SCNu64"] Incoming RTCP, bundling: this is audio (no video has been negotiated)\n", handle->handle_id);
						video = 0;
					} else {
						if(stream->audio_ssrc_peer == 0 || stream->video_ssrc_peer[0] == 0) {
							/* We don't know the remote SSRC: this can happen for recvonly clients
							 * (see https://groups.google.com/forum/#!topic/discuss-webrtc/5yuZjV7lkNc)
							 * Check the local SSRC, compare it to what we have */
							guint32 rtcp_ssrc = janus_rtcp_get_receiver_ssrc(buf, len);
							if(rtcp_ssrc == stream->audio_ssrc) {
								video = 0;
							} else if(rtcp_ssrc == stream->video_ssrc) {
								video = 1;
							} else {
								/* Mh, no SR or RR? Try checking if there's any FIR, PLI or REMB */
								if(janus_rtcp_has_fir(buf, len) || janus_rtcp_has_pli(buf, len) || janus_rtcp_get_remb(buf, len)) {
									video = 1;
								}
							}
							JANUS_LOG(LOG_HUGE, "[%"SCNu64"] Incoming RTCP, bundling: this is %s (local SSRC: video=%"SCNu32", audio=%"SCNu32", got %"SCNu32")\n",
								handle->handle_id, video ? "video" : "audio", stream->video_ssrc, stream->audio_ssrc, rtcp_ssrc);
						} else {
							/* Check the remote SSRC, compare it to what we have: in case
							 * we're simulcasting, let's compare to the other SSRCs too */
							guint32 rtcp_ssrc = janus_rtcp_get_sender_ssrc(buf, len);
							if(rtcp_ssrc == stream->audio_ssrc_peer) {
								video = 0;
							} else if(rtcp_ssrc == stream->video_ssrc_peer[0]) {
								video = 1;
							} else if(stream->video_ssrc_peer[1] && rtcp_ssrc == stream->video_ssrc_peer[1]) {
								video = 1;
								vindex = 1;
							} else if(stream->video_ssrc_peer[2] && rtcp_ssrc == stream->video_ssrc_peer[2]) {
								video = 1;
								vindex = 2;
							}
							JANUS_LOG(LOG_HUGE, "[%"SCNu64"] Incoming RTCP, bundling: this is %s (remote SSRC: video=%"SCNu32" #%d, audio=%"SCNu32", got %"SCNu32")\n",
								handle->handle_id, video ? "video" : "audio", stream->video_ssrc_peer[vindex], vindex, stream->audio_ssrc_peer, rtcp_ssrc);
						}
					}
				}

				/* Let's process this RTCP (compound?) packet, and update the RTCP context for this stream in case */
				rtcp_context *rtcp_ctx = video ? stream->video_rtcp_ctx[vindex] : stream->audio_rtcp_ctx;
				janus_rtcp_parse(rtcp_ctx, buf, buflen);

				/* Now let's see if there are any NACKs to handle */
				gint64 now = janus_get_monotonic_time();
				GSList *nacks = janus_rtcp_get_nacks(buf, buflen);
				guint nacks_count = g_slist_length(nacks);
				if(nacks_count && ((!video && component->do_audio_nacks) || (video && component->do_video_nacks))) {
					/* Handle NACK */
					JANUS_LOG(LOG_HUGE, "[%"SCNu64"]     Just got some NACKS (%d) we should handle...\n", handle->handle_id, nacks_count);
					GSList *list = nacks;
					int retransmits_cnt = 0;
					janus_mutex_lock(&component->mutex);
					while(list) {
						unsigned int seqnr = GPOINTER_TO_UINT(list->data);
						JANUS_LOG(LOG_DBG, "[%"SCNu64"]   >> %u\n", handle->handle_id, seqnr);
<<<<<<< HEAD
						GList *rp = g_queue_peek_head_link(component->retransmit_buffer);
						while(rp) {
							janus_rtp_packet *p = (janus_rtp_packet *)rp->data;
							if(p) {
								janus_rtp_header *rh = (janus_rtp_header *)p->data;
								if(ntohs(rh->seq_number) == seqnr) {
									/* Should we retransmit this packet? */
									if((p->last_retransmit > 0) && (now-p->last_retransmit < MAX_NACK_IGNORE)) {
										JANUS_LOG(LOG_HUGE, "[%"SCNu64"]   >> >> Packet %u was retransmitted just %"SCNi64"ms ago, skipping\n", handle->handle_id, seqnr, now-p->last_retransmit);
										break;
									}
									JANUS_LOG(LOG_HUGE, "[%"SCNu64"]   >> >> Scheduling %u for retransmission due to NACK\n", handle->handle_id, seqnr);
									p->last_retransmit = now;
									retransmits_cnt++;
									/* Enqueue it */
									janus_ice_queued_packet *pkt = (janus_ice_queued_packet *)g_malloc0(sizeof(janus_ice_queued_packet));
									if(pkt == NULL) {
										JANUS_LOG(LOG_FATAL, "Memory error!\n");
										break;
									}
									pkt->data = g_malloc0(p->length);
									if(pkt->data == NULL) {
										JANUS_LOG(LOG_FATAL, "Memory error!\n");
										g_free(pkt);
										break;
									}
									memcpy(pkt->data, p->data, p->length);
									pkt->length = p->length;
									pkt->type = video ? JANUS_ICE_PACKET_VIDEO : JANUS_ICE_PACKET_AUDIO;
									pkt->control = FALSE;
									pkt->encrypted = TRUE;	/* This was already encrypted before */
									if(handle->queued_packets != NULL)
										g_async_queue_push(handle->queued_packets, pkt);
									break;
								}
=======
						/* Check if we have the packet */
						janus_rtp_packet *p = g_hash_table_lookup(component->retransmit_seqs, GUINT_TO_POINTER(seqnr));
						if(p == NULL) {
							JANUS_LOG(LOG_HUGE, "[%"SCNu64"]   >> >> Can't retransmit packet %u, we don't have it...\n", handle->handle_id, seqnr);
						} else {
							/* Should we retransmit this packet? */
							if((p->last_retransmit > 0) && (now-p->last_retransmit < MAX_NACK_IGNORE)) {
								JANUS_LOG(LOG_HUGE, "[%"SCNu64"]   >> >> Packet %u was retransmitted just %"SCNi64"ms ago, skipping\n", handle->handle_id, seqnr, now-p->last_retransmit);
								list = list->next;
								continue;
>>>>>>> f2179e5c
							}
							JANUS_LOG(LOG_HUGE, "[%"SCNu64"]   >> >> Scheduling %u for retransmission due to NACK\n", handle->handle_id, seqnr);
							p->last_retransmit = now;
							retransmits_cnt++;
							/* Enqueue it */
							janus_ice_queued_packet *pkt = (janus_ice_queued_packet *)g_malloc0(sizeof(janus_ice_queued_packet));
							pkt->data = g_malloc0(p->length);
							memcpy(pkt->data, p->data, p->length);
							pkt->length = p->length;
							pkt->type = video ? JANUS_ICE_PACKET_VIDEO : JANUS_ICE_PACKET_AUDIO;
							pkt->control = FALSE;
							pkt->encrypted = TRUE;	/* This was already encrypted before */
							if(handle->queued_packets != NULL)
#if GLIB_CHECK_VERSION(2, 46, 0)
								g_async_queue_push_front(handle->queued_packets, pkt);
#else
								g_async_queue_push(handle->queued_packets, pkt);
#endif
						}
						list = list->next;
					}
					component->retransmit_recent_cnt += retransmits_cnt;
					/* FIXME Remove the NACK compound packet, we've handled it */
					buflen = janus_rtcp_remove_nacks(buf, buflen);
					/* Update stats */
					if(video) {
						component->in_stats.video[vindex].nacks += nacks_count;
					} else {
						component->in_stats.audio.nacks += nacks_count;
					}
					/* Inform the plugin about the slow uplink in case it's needed */
					janus_slow_link_update(component, handle, retransmits_cnt, video, 1, now);
					janus_mutex_unlock(&component->mutex);
					g_slist_free(nacks);
					nacks = NULL;
				}
				if(component->retransmit_recent_cnt &&
						now - component->retransmit_log_ts > 5*G_USEC_PER_SEC) {
					JANUS_LOG(LOG_VERB, "[%"SCNu64"] Retransmitted %u packets due to NACK (%s stream #%d)\n",
						handle->handle_id, component->retransmit_recent_cnt, video ? "video" : "audio", vindex);
					component->retransmit_recent_cnt = 0;
					component->retransmit_log_ts = now;
				}

				janus_plugin *plugin = (janus_plugin *)handle->app;
				if(plugin && plugin->incoming_rtcp &&
						!g_atomic_int_get(&handle->app_handle->stopped) &&
						!g_atomic_int_get(&handle->destroyed))
					plugin->incoming_rtcp(handle->app_handle, video, buf, buflen);
			}
		}
		return;
	}
	if(component_id == 3 || (janus_flags_is_set(&handle->webrtc_flags, JANUS_ICE_HANDLE_WEBRTC_RTCPMUX)
			&& janus_flags_is_set(&handle->webrtc_flags, JANUS_ICE_HANDLE_WEBRTC_DATA_CHANNELS))) {
		JANUS_LOG(LOG_VERB, "[%"SCNu64"] Not RTP and not RTCP... may these be data channels?\n", handle->handle_id);
		janus_dtls_srtp_incoming_msg(component->dtls, buf, len);
		/* Update stats (only overall data received) */
		if(len > 0) {
			component->in_stats.data.packets++;
			component->in_stats.data.bytes += len;
		}
		return;
	}
}

void janus_ice_incoming_data(janus_ice_handle *handle, char *buffer, int length) {
	if(handle == NULL || buffer == NULL || length <= 0)
		return;
	janus_plugin *plugin = (janus_plugin *)handle->app;
	if(plugin && plugin->incoming_data &&
			!g_atomic_int_get(&handle->app_handle->stopped) &&
			!g_atomic_int_get(&handle->destroyed))
		plugin->incoming_data(handle->app_handle, buffer, length);
}


/* Thread to create agent */
void *janus_ice_thread(void *data) {
	janus_ice_handle *handle = data;
	JANUS_LOG(LOG_VERB, "[%"SCNu64"] ICE thread started; %p\n", handle->handle_id, handle);
	GMainLoop *loop = handle->iceloop;
	if(loop == NULL) {
		JANUS_LOG(LOG_ERR, "[%"SCNu64"] Invalid loop...\n", handle->handle_id);
		janus_refcount_decrease(&handle->ref);
		g_thread_unref(g_thread_self());
		return NULL;
	}
	JANUS_LOG(LOG_DBG, "[%"SCNu64"] Looping (ICE)...\n", handle->handle_id);
	if(!janus_flags_is_set(&handle->webrtc_flags, JANUS_ICE_HANDLE_WEBRTC_ALERT)) {
		g_main_loop_run (loop);
		JANUS_LOG(LOG_VERB, "[%"SCNu64"] ICE thread quit ICE loop %p\n", handle->handle_id, handle);
	} else {
		JANUS_LOG(LOG_WARN, "[%"SCNu64"] Skipping ICE loop because alert has been set\n", handle->handle_id);
	}
	if(handle->cdone == 0)
		handle->cdone = -1;
	if(g_atomic_int_get(&handle->send_thread_created) && janus_flags_is_set(&handle->webrtc_flags, JANUS_ICE_HANDLE_WEBRTC_STOP)) {
		while(handle->send_thread != NULL)
			g_usleep(100000);
	}
	janus_flags_set(&handle->webrtc_flags, JANUS_ICE_HANDLE_WEBRTC_CLEANING);
	janus_ice_webrtc_free(handle);
	handle->icethread = NULL;
	JANUS_LOG(LOG_VERB, "[%"SCNu64"] ICE thread ended! %p\n", handle->handle_id, handle);
	/* This ICE session is over, unref it */
	janus_refcount_decrease(&handle->ref);
	g_thread_unref(g_thread_self());
	return NULL;
}

/* Helper: candidates */
void janus_ice_candidates_to_sdp(janus_ice_handle *handle, janus_sdp_mline *mline, guint stream_id, guint component_id)
{
	if(!handle || !handle->agent || !mline)
		return;
	janus_ice_stream *stream = g_hash_table_lookup(handle->streams, GUINT_TO_POINTER(stream_id));
	if(!stream) {
		JANUS_LOG(LOG_ERR, "[%"SCNu64"]     No stream %d??\n", handle->handle_id, stream_id);
		return;
	}
	janus_ice_component *component = g_hash_table_lookup(stream->components, GUINT_TO_POINTER(component_id));
	if(!component) {
		JANUS_LOG(LOG_ERR, "[%"SCNu64"]     No component %d in stream %d??\n", handle->handle_id, component_id, stream_id);
		return;
	}
	NiceAgent* agent = handle->agent;
	/* adding a stream should cause host candidates to be generated */
	char *host_ip = NULL;
	if(nat_1_1_enabled) {
		/* A 1:1 NAT mapping was specified, overwrite all the host addresses with the public IP */
		host_ip = janus_get_public_ip();
		JANUS_LOG(LOG_VERB, "[%"SCNu64"] Public IP specified and 1:1 NAT mapping enabled (%s), using that as host address in the candidates\n", handle->handle_id, host_ip);
	}
	GSList *candidates, *i;
	candidates = nice_agent_get_local_candidates (agent, stream_id, component_id);
	JANUS_LOG(LOG_VERB, "[%"SCNu64"] We have %d candidates for Stream #%d, Component #%d\n", handle->handle_id, g_slist_length(candidates), stream_id, component_id);
	gboolean log_candidates = (component->local_candidates == NULL);
	for (i = candidates; i; i = i->next) {
		NiceCandidate *c = (NiceCandidate *) i->data;
		JANUS_LOG(LOG_VERB, "[%"SCNu64"] Stream #%d, Component #%d\n", handle->handle_id, c->stream_id, c->component_id);
		gchar address[NICE_ADDRESS_STRING_LEN], base_address[NICE_ADDRESS_STRING_LEN];
		gint port = 0, base_port = 0;
		nice_address_to_string(&(c->addr), (gchar *)&address);
		port = nice_address_get_port(&(c->addr));
		nice_address_to_string(&(c->base_addr), (gchar *)&base_address);
		base_port = nice_address_get_port(&(c->base_addr));
		JANUS_LOG(LOG_VERB, "[%"SCNu64"]   Address:    %s:%d\n", handle->handle_id, address, port);
		JANUS_LOG(LOG_VERB, "[%"SCNu64"]   Priority:   %d\n", handle->handle_id, c->priority);
		JANUS_LOG(LOG_VERB, "[%"SCNu64"]   Foundation: %s\n", handle->handle_id, c->foundation);
		/* SDP time */
		gchar buffer[200];
		if(c->type == NICE_CANDIDATE_TYPE_HOST) {
			/* 'host' candidate */
			if(c->transport == NICE_CANDIDATE_TRANSPORT_UDP) {
				g_snprintf(buffer, sizeof(buffer),
					"%s %d %s %d %s %d typ host",
						c->foundation,
						c->component_id,
						"udp",
						c->priority,
						host_ip ? host_ip : address,
						port);
			} else {
				if(!janus_ice_tcp_enabled) {
					/* ICE-TCP support disabled */
					JANUS_LOG(LOG_VERB, "[%"SCNu64"] Skipping host TCP candidate, ICE-TCP support disabled...\n", handle->handle_id);
					nice_candidate_free(c);
					continue;
				}
#ifndef HAVE_LIBNICE_TCP
				/* TCP candidates are only supported since libnice 0.1.8 */
				JANUS_LOG(LOG_VERB, "[%"SCNu64"] Skipping host TCP candidate, the libnice version doesn't support it...\n", handle->handle_id);
				nice_candidate_free(c);
				continue;
#else
				const char *type = NULL;
				switch(c->transport) {
					case NICE_CANDIDATE_TRANSPORT_TCP_ACTIVE:
						type = "active";
						break;
					case NICE_CANDIDATE_TRANSPORT_TCP_PASSIVE:
						type = "passive";
						break;
					case NICE_CANDIDATE_TRANSPORT_TCP_SO:
						type = "so";
						break;
					default:
						break;
				}
				if(type == NULL) {
					/* FIXME Unsupported transport */
					JANUS_LOG(LOG_WARN, "[%"SCNu64"] Unsupported transport, skipping non-UDP/TCP host candidate...\n", handle->handle_id);
					nice_candidate_free(c);
					continue;
				} else {
					g_snprintf(buffer, sizeof(buffer),
						"%s %d %s %d %s %d typ host tcptype %s",
							c->foundation,
							c->component_id,
							"tcp",
							c->priority,
							host_ip ? host_ip : address,
							port,
							type);
				}
#endif
			}
		} else if(c->type == NICE_CANDIDATE_TYPE_SERVER_REFLEXIVE) {
			/* 'srflx' candidate */
			if(c->transport == NICE_CANDIDATE_TRANSPORT_UDP) {
				nice_address_to_string(&(c->base_addr), (gchar *)&base_address);
				gint base_port = nice_address_get_port(&(c->base_addr));
				g_snprintf(buffer, sizeof(buffer),
					"%s %d %s %d %s %d typ srflx raddr %s rport %d",
						c->foundation,
						c->component_id,
						"udp",
						c->priority,
						address,
						port,
						base_address,
						base_port);
			} else {
				if(!janus_ice_tcp_enabled) {
					/* ICE-TCP support disabled */
					JANUS_LOG(LOG_VERB, "[%"SCNu64"] Skipping srflx TCP candidate, ICE-TCP support disabled...\n", handle->handle_id);
					nice_candidate_free(c);
					continue;
				}
#ifndef HAVE_LIBNICE_TCP
				/* TCP candidates are only supported since libnice 0.1.8 */
				JANUS_LOG(LOG_VERB, "[%"SCNu64"] Skipping srflx TCP candidate, the libnice version doesn't support it...\n", handle->handle_id);
				nice_candidate_free(c);
				continue;
#else
				const char *type = NULL;
				switch(c->transport) {
					case NICE_CANDIDATE_TRANSPORT_TCP_ACTIVE:
						type = "active";
						break;
					case NICE_CANDIDATE_TRANSPORT_TCP_PASSIVE:
						type = "passive";
						break;
					case NICE_CANDIDATE_TRANSPORT_TCP_SO:
						type = "so";
						break;
					default:
						break;
				}
				if(type == NULL) {
					/* FIXME Unsupported transport */
					JANUS_LOG(LOG_WARN, "[%"SCNu64"] Unsupported transport, skipping non-UDP/TCP srflx candidate...\n", handle->handle_id);
					nice_candidate_free(c);
					continue;
				} else {
					g_snprintf(buffer, sizeof(buffer),
						"%s %d %s %d %s %d typ srflx raddr %s rport %d tcptype %s",
							c->foundation,
							c->component_id,
							"tcp",
							c->priority,
							address,
							port,
							base_address,
							base_port,
							type);
				}
#endif
			}
		} else if(c->type == NICE_CANDIDATE_TYPE_PEER_REFLEXIVE) {
			/* 'prflx' candidate: skip it, we don't add them to the SDP */
			JANUS_LOG(LOG_VERB, "[%"SCNu64"] Skipping prflx candidate...\n", handle->handle_id);
			nice_candidate_free(c);
			continue;
		} else if(c->type == NICE_CANDIDATE_TYPE_RELAYED) {
			/* 'relay' candidate */
			if(c->transport == NICE_CANDIDATE_TRANSPORT_UDP) {
				g_snprintf(buffer, sizeof(buffer),
					"%s %d %s %d %s %d typ relay raddr %s rport %d",
						c->foundation,
						c->component_id,
						"udp",
						c->priority,
						address,
						port,
						base_address,
						base_port);
			} else {
				if(!janus_ice_tcp_enabled) {
					/* ICE-TCP support disabled */
					JANUS_LOG(LOG_VERB, "[%"SCNu64"] Skipping relay TCP candidate, ICE-TCP support disabled...\n", handle->handle_id);
					nice_candidate_free(c);
					continue;
				}
#ifndef HAVE_LIBNICE_TCP
				/* TCP candidates are only supported since libnice 0.1.8 */
				JANUS_LOG(LOG_VERB, "[%"SCNu64"] Skipping relay TCP candidate, the libnice version doesn't support it...\n", handle->handle_id);
				nice_candidate_free(c);
				continue;
#else
				const char *type = NULL;
				switch(c->transport) {
					case NICE_CANDIDATE_TRANSPORT_TCP_ACTIVE:
						type = "active";
						break;
					case NICE_CANDIDATE_TRANSPORT_TCP_PASSIVE:
						type = "passive";
						break;
					case NICE_CANDIDATE_TRANSPORT_TCP_SO:
						type = "so";
						break;
					default:
						break;
				}
				if(type == NULL) {
					/* FIXME Unsupported transport */
					JANUS_LOG(LOG_WARN, "[%"SCNu64"] Unsupported transport, skipping non-UDP/TCP relay candidate...\n", handle->handle_id);
					nice_candidate_free(c);
					continue;
				} else {
					g_snprintf(buffer, sizeof(buffer),
						"%s %d %s %d %s %d typ relay raddr %s rport %d tcptype %s",
							c->foundation,
							c->component_id,
							"tcp",
							c->priority,
							address,
							port,
							base_address,
							base_port,
							type);
				}
#endif
			}
		}
		janus_sdp_attribute *a = janus_sdp_attribute_create("candidate", "%s", buffer);
		mline->attributes = g_list_append(mline->attributes, a);
		JANUS_LOG(LOG_VERB, "[%"SCNu64"]     %s", handle->handle_id, buffer); /* buffer already newline terminated */
		if(log_candidates) {
			/* Save for the summary, in case we need it */
			component->local_candidates = g_slist_append(component->local_candidates, g_strdup(buffer));
			/* Notify event handlers */
			if(janus_events_is_enabled()) {
				janus_session *session = (janus_session *)handle->session;
				json_t *info = json_object();
				json_object_set_new(info, "local-candidate", json_string(buffer));
				json_object_set_new(info, "stream_id", json_integer(stream_id));
				json_object_set_new(info, "component_id", json_integer(component_id));
				janus_events_notify_handlers(JANUS_EVENT_TYPE_WEBRTC, session->session_id, handle->handle_id, info);
			}
		}
		nice_candidate_free(c);
	}
	/* Done */
	g_slist_free(candidates);
}

void janus_ice_setup_remote_candidates(janus_ice_handle *handle, guint stream_id, guint component_id) {
	if(!handle || !handle->agent || !handle->streams)
		return;
	janus_ice_stream *stream = g_hash_table_lookup(handle->streams, GUINT_TO_POINTER(stream_id));
	if(!stream || !stream->components) {
		JANUS_LOG(LOG_ERR, "[%"SCNu64"] No such stream %d: cannot setup remote candidates for component %d\n", handle->handle_id, stream_id, component_id);
		return;
	}
	if(stream->disabled) {
		JANUS_LOG(LOG_VERB, "[%"SCNu64"] Stream %d is disabled, skipping remote candidates for component %d\n", handle->handle_id, stream_id, component_id);
		return;
	}
	janus_ice_component *component = g_hash_table_lookup(stream->components, GUINT_TO_POINTER(component_id));
	if(!component) {
		JANUS_LOG(LOG_ERR, "[%"SCNu64"] No such component %d in stream %d: cannot setup remote candidates\n", handle->handle_id, component_id, stream_id);
		return;
	}
	if(component->process_started) {
		JANUS_LOG(LOG_VERB, "[%"SCNu64"] Component %d in stream %d has already been set up\n", handle->handle_id, component_id, stream_id);
		return;
	}
	if(!component->candidates || !component->candidates->data) {
		if(!janus_flags_is_set(&handle->webrtc_flags, JANUS_ICE_HANDLE_WEBRTC_TRICKLE)
				|| janus_flags_is_set(&handle->webrtc_flags, JANUS_ICE_HANDLE_WEBRTC_ALL_TRICKLES)) { 
			JANUS_LOG(LOG_ERR, "[%"SCNu64"] No remote candidates for component %d in stream %d: was the remote SDP parsed?\n", handle->handle_id, component_id, stream_id);
		}
		return;
	}
	JANUS_LOG(LOG_VERB, "[%"SCNu64"] ## Setting remote candidates: stream %d, component %d (%u in the list)\n",
		handle->handle_id, stream_id, component_id, g_slist_length(component->candidates));
	/* Add all candidates */
	NiceCandidate *c = NULL;
	GSList *gsc = component->candidates;
	gchar *rufrag = NULL, *rpwd = NULL;
	while(gsc) {
		c = (NiceCandidate *) gsc->data;
		JANUS_LOG(LOG_VERB, "[%"SCNu64"] >> Remote Stream #%d, Component #%d\n", handle->handle_id, c->stream_id, c->component_id);
		if(c->username && !rufrag)
			rufrag = c->username;
		if(c->password && !rpwd)
			rpwd = c->password;
		gchar address[NICE_ADDRESS_STRING_LEN];
		nice_address_to_string(&(c->addr), (gchar *)&address);
		gint port = nice_address_get_port(&(c->addr));
		JANUS_LOG(LOG_VERB, "[%"SCNu64"]   Address:    %s:%d\n", handle->handle_id, address, port);
		JANUS_LOG(LOG_VERB, "[%"SCNu64"]   Priority:   %d\n", handle->handle_id, c->priority);
		JANUS_LOG(LOG_VERB, "[%"SCNu64"]   Foundation: %s\n", handle->handle_id, c->foundation);
		JANUS_LOG(LOG_VERB, "[%"SCNu64"]   Username:   %s\n", handle->handle_id, c->username);
		JANUS_LOG(LOG_VERB, "[%"SCNu64"]   Password:   %s\n", handle->handle_id, c->password);
		gsc = gsc->next;
	}
	if(rufrag && rpwd) {
		JANUS_LOG(LOG_VERB, "[%"SCNu64"]  Setting remote credentials...\n", handle->handle_id);
		if(!nice_agent_set_remote_credentials(handle->agent, stream_id, rufrag, rpwd)) {
			JANUS_LOG(LOG_ERR, "[%"SCNu64"]  failed to set remote credentials!\n", handle->handle_id);
		}
	}
	guint added = nice_agent_set_remote_candidates(handle->agent, stream_id, component_id, component->candidates);
	if(added < g_slist_length(component->candidates)) {
		JANUS_LOG(LOG_ERR, "[%"SCNu64"] Failed to set remote candidates :-( (added %u, expected %u)\n",
			handle->handle_id, added, g_slist_length(component->candidates));
	} else {
		JANUS_LOG(LOG_VERB, "[%"SCNu64"] Remote candidates set!\n", handle->handle_id);
		component->process_started = TRUE;
	}
}

int janus_ice_setup_local(janus_ice_handle *handle, int offer, int audio, int video, int data, int bundle, int rtcpmux, int trickle) {
	if(!handle)
		return -1;
	if(janus_flags_is_set(&handle->webrtc_flags, JANUS_ICE_HANDLE_WEBRTC_HAS_AGENT)) {
		JANUS_LOG(LOG_WARN, "[%"SCNu64"] Agent already exists?\n", handle->handle_id);
		return -2;
	}
	JANUS_LOG(LOG_VERB, "[%"SCNu64"] Setting ICE locally: got %s (%d audios, %d videos)\n", handle->handle_id, offer ? "OFFER" : "ANSWER", audio, video);
	janus_flags_set(&handle->webrtc_flags, JANUS_ICE_HANDLE_WEBRTC_HAS_AGENT);
	janus_flags_clear(&handle->webrtc_flags, JANUS_ICE_HANDLE_WEBRTC_START);
	janus_flags_clear(&handle->webrtc_flags, JANUS_ICE_HANDLE_WEBRTC_READY);
	janus_flags_clear(&handle->webrtc_flags, JANUS_ICE_HANDLE_WEBRTC_STOP);
	janus_flags_clear(&handle->webrtc_flags, JANUS_ICE_HANDLE_WEBRTC_ALERT);
	janus_flags_clear(&handle->webrtc_flags, JANUS_ICE_HANDLE_WEBRTC_CLEANING);
	janus_flags_clear(&handle->webrtc_flags, JANUS_ICE_HANDLE_WEBRTC_HAS_AUDIO);
	janus_flags_clear(&handle->webrtc_flags, JANUS_ICE_HANDLE_WEBRTC_HAS_VIDEO);

	/* Note: in case this is not an OFFER, we don't know whether any medium are supported on the other side or not yet */
	if(audio) {
		janus_flags_set(&handle->webrtc_flags, JANUS_ICE_HANDLE_WEBRTC_HAS_AUDIO);
	} else {
		janus_flags_clear(&handle->webrtc_flags, JANUS_ICE_HANDLE_WEBRTC_HAS_AUDIO);
	}
	if(video) {
		janus_flags_set(&handle->webrtc_flags, JANUS_ICE_HANDLE_WEBRTC_HAS_VIDEO);
	} else {
		janus_flags_clear(&handle->webrtc_flags, JANUS_ICE_HANDLE_WEBRTC_HAS_VIDEO);
	}
	if(data) {
		janus_flags_set(&handle->webrtc_flags, JANUS_ICE_HANDLE_WEBRTC_DATA_CHANNELS);
	} else {
		janus_flags_clear(&handle->webrtc_flags, JANUS_ICE_HANDLE_WEBRTC_DATA_CHANNELS);
	}
	/* Note: in case this is not an OFFER, we don't know whether BUNDLE is supported on the other side or not yet,
	 * unless Janus was configured to force BUNDLE in which case we enable it on our side anyway */
	if((offer && bundle) || janus_force_bundle || handle->force_bundle) {
		janus_flags_set(&handle->webrtc_flags, JANUS_ICE_HANDLE_WEBRTC_BUNDLE);
	} else {
		janus_flags_clear(&handle->webrtc_flags, JANUS_ICE_HANDLE_WEBRTC_BUNDLE);
	}
	/* Note: in case this is not an OFFER, we don't know whether rtcp-mux is supported on the other side or not yet,
	 * unless Janus was configured to force rtcp-mux in which case we enable it on our side anyway */
	if((offer && rtcpmux) || janus_force_rtcpmux || handle->force_rtcp_mux) {
		janus_flags_set(&handle->webrtc_flags, JANUS_ICE_HANDLE_WEBRTC_RTCPMUX);
	} else {
		janus_flags_clear(&handle->webrtc_flags, JANUS_ICE_HANDLE_WEBRTC_RTCPMUX);
	}
	/* Note: in case this is not an OFFER, we don't know whether ICE trickling is supported on the other side or not yet */
	if(offer && trickle) {
		janus_flags_set(&handle->webrtc_flags, JANUS_ICE_HANDLE_WEBRTC_TRICKLE);
	} else {
		janus_flags_clear(&handle->webrtc_flags, JANUS_ICE_HANDLE_WEBRTC_TRICKLE);
	}
	janus_flags_clear(&handle->webrtc_flags, JANUS_ICE_HANDLE_WEBRTC_ALL_TRICKLES);
	janus_flags_clear(&handle->webrtc_flags, JANUS_ICE_HANDLE_WEBRTC_TRICKLE_SYNCED);

	handle->icectx = g_main_context_new();
	handle->iceloop = g_main_loop_new(handle->icectx, FALSE);
	/* Note: NICE_COMPATIBILITY_RFC5245 is only available in more recent versions of libnice */
	handle->controlling = janus_ice_lite_enabled ? FALSE : !offer;
	JANUS_LOG(LOG_INFO, "[%"SCNu64"] Creating ICE agent (ICE %s mode, %s)\n", handle->handle_id,
		janus_ice_lite_enabled ? "Lite" : "Full", handle->controlling ? "controlling" : "controlled");
	handle->agent = g_object_new(NICE_TYPE_AGENT,
		"compatibility", NICE_COMPATIBILITY_DRAFT19,
		"main-context", handle->icectx,
		"reliable", FALSE,
		"full-mode", janus_ice_lite_enabled ? FALSE : TRUE,
#ifdef HAVE_LIBNICE_TCP
		"ice-udp", TRUE,
		"ice-tcp", janus_ice_tcp_enabled ? TRUE : FALSE,
#endif
		NULL);
	handle->agent_created = janus_get_monotonic_time();
	handle->srtp_errors_count = 0;
	handle->last_srtp_error = 0;
	/* Any STUN server to use? */
	if(janus_stun_server != NULL && janus_stun_port > 0) {
		g_object_set(G_OBJECT(handle->agent),
			"stun-server", janus_stun_server,
			"stun-server-port", janus_stun_port,
			NULL);
	}
	/* Any dynamic TURN credentials to retrieve via REST API? */
	gboolean have_turnrest_credentials = FALSE;
#ifdef HAVE_LIBCURL
	janus_turnrest_response *turnrest_credentials = janus_turnrest_request();
	if(turnrest_credentials != NULL) {
		have_turnrest_credentials = TRUE;
		JANUS_LOG(LOG_VERB, "[%"SCNu64"] Got credentials from the TURN REST API backend!\n", handle->handle_id);
		JANUS_LOG(LOG_HUGE, "  -- Username: %s\n", turnrest_credentials->username);
		JANUS_LOG(LOG_HUGE, "  -- Password: %s\n", turnrest_credentials->password);
		JANUS_LOG(LOG_HUGE, "  -- TTL:      %"SCNu32"\n", turnrest_credentials->ttl);
		JANUS_LOG(LOG_HUGE, "  -- Servers:  %d\n", g_list_length(turnrest_credentials->servers));
		GList *server = turnrest_credentials->servers;
		while(server != NULL) {
			janus_turnrest_instance *instance = (janus_turnrest_instance *)server->data;
			JANUS_LOG(LOG_HUGE, "  -- -- URI: %s:%"SCNu16" (%d)\n", instance->server, instance->port, instance->transport);
			server = server->next;
		}
	}
#endif
	g_object_set(G_OBJECT(handle->agent), "upnp", FALSE, NULL);
	g_object_set(G_OBJECT(handle->agent), "controlling-mode", handle->controlling, NULL);
	g_signal_connect (G_OBJECT (handle->agent), "candidate-gathering-done",
		G_CALLBACK (janus_ice_cb_candidate_gathering_done), handle);
	g_signal_connect (G_OBJECT (handle->agent), "component-state-changed",
		G_CALLBACK (janus_ice_cb_component_state_changed), handle);
#ifndef HAVE_LIBNICE_TCP
	g_signal_connect (G_OBJECT (handle->agent), "new-selected-pair",
#else
	g_signal_connect (G_OBJECT (handle->agent), "new-selected-pair-full",
#endif
		G_CALLBACK (janus_ice_cb_new_selected_pair), handle);
#ifndef HAVE_LIBNICE_TCP
	g_signal_connect (G_OBJECT (handle->agent), "new-remote-candidate",
#else
	g_signal_connect (G_OBJECT (handle->agent), "new-remote-candidate-full",
#endif
		G_CALLBACK (janus_ice_cb_new_remote_candidate), handle);

	/* Add all local addresses, except those in the ignore list */
	struct ifaddrs *ifaddr, *ifa;
	int family, s, n;
	char host[NI_MAXHOST];
	if(getifaddrs(&ifaddr) == -1) {
		JANUS_LOG(LOG_ERR, "[%"SCNu64"] Error getting list of interfaces...", handle->handle_id);
	} else {
		for(ifa = ifaddr, n = 0; ifa != NULL; ifa = ifa->ifa_next, n++) {
			if(ifa->ifa_addr == NULL)
				continue;
			/* Skip interfaces which are not up and running */
			if (!((ifa->ifa_flags & IFF_UP) && (ifa->ifa_flags & IFF_RUNNING)))
				continue;
			/* Skip loopback interfaces */
			if (ifa->ifa_flags & IFF_LOOPBACK)
				continue;
			family = ifa->ifa_addr->sa_family;
			if(family != AF_INET && family != AF_INET6)
				continue;
			/* We only add IPv6 addresses if support for them has been explicitly enabled (still WIP, mostly) */
			if(family == AF_INET6 && !janus_ipv6_enabled)
				continue;
			/* Check the interface name first, we can ignore that as well: enforce list would be checked later */
			if(janus_ice_enforce_list == NULL && ifa->ifa_name != NULL && janus_ice_is_ignored(ifa->ifa_name))
				continue;
			s = getnameinfo(ifa->ifa_addr,
					(family == AF_INET) ? sizeof(struct sockaddr_in) : sizeof(struct sockaddr_in6),
					host, NI_MAXHOST, NULL, 0, NI_NUMERICHOST);
			if(s != 0) {
				JANUS_LOG(LOG_ERR, "[%"SCNu64"] getnameinfo() failed: %s\n", handle->handle_id, gai_strerror(s));
				continue;
			}
			/* Skip 0.0.0.0, :: and local scoped addresses  */
			if(!strcmp(host, "0.0.0.0") || !strcmp(host, "::") || !strncmp(host, "fe80:", 5))
				continue;
			/* Check if this IP address is in the ignore/enforce list, now: the enforce list has the precedence */
			if(janus_ice_enforce_list != NULL) {
				if(ifa->ifa_name != NULL && !janus_ice_is_enforced(ifa->ifa_name) && !janus_ice_is_enforced(host))
					continue;
			} else {
				if(janus_ice_is_ignored(host))
					continue;
			}
			/* Ok, add interface to the ICE agent */
			JANUS_LOG(LOG_VERB, "[%"SCNu64"] Adding %s to the addresses to gather candidates for\n", handle->handle_id, host);
			NiceAddress addr_local;
			nice_address_init (&addr_local);
			if(!nice_address_set_from_string (&addr_local, host)) {
				JANUS_LOG(LOG_WARN, "[%"SCNu64"] Skipping invalid address %s\n", handle->handle_id, host);
				continue;
			}
			nice_agent_add_local_address (handle->agent, &addr_local);
		}
		freeifaddrs(ifaddr);
	}

	handle->cdone = 0;
	handle->streams_num = 0;
	handle->streams = g_hash_table_new(NULL, NULL);
	if(audio) {
		/* Add an audio stream */
		handle->streams_num++;
		handle->audio_id = nice_agent_add_stream (handle->agent, janus_flags_is_set(&handle->webrtc_flags, JANUS_ICE_HANDLE_WEBRTC_RTCPMUX) ? 1 : 2);
		janus_ice_stream *audio_stream = (janus_ice_stream *)g_malloc0(sizeof(janus_ice_stream));
		if(audio_stream == NULL) {
			JANUS_LOG(LOG_FATAL, "Memory error!\n");
			return -1;
		}
		g_atomic_int_set(&audio_stream->destroyed, 0);
		janus_refcount_init(&audio_stream->ref, janus_ice_stream_free);
		handle->audio_mid = NULL;
		audio_stream->stream_id = handle->audio_id;
		audio_stream->handle = handle;
		janus_refcount_increase(&handle->ref);
		audio_stream->cdone = 0;
		audio_stream->payload_type = -1;
		audio_stream->disabled = FALSE;
		/* FIXME By default, if we're being called we're DTLS clients, but this may be changed by ICE... */
		audio_stream->dtls_role = offer ? JANUS_DTLS_ROLE_CLIENT : JANUS_DTLS_ROLE_ACTPASS;
		audio_stream->audio_ssrc = janus_random_uint32();	/* FIXME Should we look for conflicts? */
		if(janus_flags_is_set(&handle->webrtc_flags, JANUS_ICE_HANDLE_WEBRTC_BUNDLE)) {
			/* If we're bundling, this stream is going to be used for video as well */
			audio_stream->video_ssrc = janus_random_uint32();	/* FIXME Should we look for conflicts? */
		}
		audio_stream->audio_rtcp_ctx = g_malloc0(sizeof(rtcp_context));
		if(audio_stream->audio_rtcp_ctx == NULL) {
			JANUS_LOG(LOG_FATAL, "Memory error!\n");
			return -1;
		}
		audio_stream->audio_rtcp_ctx->tb = 48000;	/* May change later */
		audio_stream->video_rtcp_ctx[0] = g_malloc0(sizeof(rtcp_context));
		audio_stream->video_rtcp_ctx[0]->tb = 90000;
		audio_stream->noerrorlog = FALSE;
		janus_mutex_init(&audio_stream->mutex);
		audio_stream->components = g_hash_table_new(NULL, NULL);
		g_hash_table_insert(handle->streams, GUINT_TO_POINTER(handle->audio_id), audio_stream);
		if(!have_turnrest_credentials) {
			/* No TURN REST API server and credentials, any static ones? */
			if(janus_turn_server != NULL) {
				/* We need relay candidates as well */
				gboolean ok = nice_agent_set_relay_info(handle->agent, handle->audio_id, 1,
					janus_turn_server, janus_turn_port, janus_turn_user, janus_turn_pwd, janus_turn_type);
				if(!ok) {
					JANUS_LOG(LOG_WARN, "Could not set TURN server, is the address correct? (%s:%"SCNu16")\n",
						janus_turn_server, janus_turn_port);
				}
			}
#ifdef HAVE_LIBCURL
		} else {
			/* We need relay candidates as well: add all those we got */
			GList *server = turnrest_credentials->servers;
			while(server != NULL) {
				janus_turnrest_instance *instance = (janus_turnrest_instance *)server->data;
				gboolean ok = nice_agent_set_relay_info(handle->agent, handle->audio_id, 1,
					instance->server, instance->port,
					turnrest_credentials->username, turnrest_credentials->password,
					instance->transport);
				if(!ok) {
					JANUS_LOG(LOG_WARN, "Could not set TURN server, is the address correct? (%s:%"SCNu16")\n",
						instance->server, instance->port);
				}
				server = server->next;
			}
#endif
		}
		handle->audio_stream = audio_stream;
		janus_ice_component *audio_rtp = (janus_ice_component *)g_malloc0(sizeof(janus_ice_component));
		if(audio_rtp == NULL) {
			JANUS_LOG(LOG_FATAL, "Memory error!\n");
			return -1;
		}
		g_atomic_int_set(&audio_rtp->destroyed, 0);
		janus_refcount_init(&audio_rtp->ref, janus_ice_component_free);
		audio_rtp->stream = audio_stream;
		janus_refcount_increase(&audio_stream->ref);
		audio_rtp->stream_id = audio_stream->stream_id;
		audio_rtp->component_id = 1;
		audio_rtp->candidates = NULL;
		audio_rtp->local_candidates = NULL;
		audio_rtp->remote_candidates = NULL;
		audio_rtp->selected_pair = NULL;
		audio_rtp->process_started = FALSE;
		audio_rtp->icestate_source = NULL;
		audio_rtp->icefailed_detected = 0;
		audio_rtp->dtlsrt_source = NULL;
		audio_rtp->dtls = NULL;
		audio_rtp->do_audio_nacks = FALSE;
		audio_rtp->do_video_nacks = FALSE;
		audio_rtp->retransmit_buffer = NULL;
		audio_rtp->retransmit_seqs = NULL;
		audio_rtp->retransmit_log_ts = 0;
		audio_rtp->retransmit_recent_cnt = 0;
		audio_rtp->nack_sent_log_ts = 0;
		audio_rtp->nack_sent_recent_cnt = 0;
		audio_rtp->last_seqs_audio = NULL;
		audio_rtp->last_seqs_video[0] = NULL;
		janus_mutex_init(&audio_rtp->mutex);
		g_hash_table_insert(audio_stream->components, GUINT_TO_POINTER(1), audio_rtp);
		audio_stream->rtp_component = audio_rtp;
#ifdef HAVE_PORTRANGE
		/* FIXME: libnice supports this since 0.1.0, but the 0.1.3 on Fedora fails with an undefined reference! */
		nice_agent_set_port_range(handle->agent, handle->audio_id, 1, rtp_range_min, rtp_range_max);
#endif
		janus_ice_component *audio_rtcp = NULL;
		if(!janus_flags_is_set(&handle->webrtc_flags, JANUS_ICE_HANDLE_WEBRTC_RTCPMUX)) {
			audio_rtcp = (janus_ice_component *)g_malloc0(sizeof(janus_ice_component));
			if(audio_rtcp == NULL) {
				JANUS_LOG(LOG_FATAL, "Memory error!\n");
				return -1;
			}
			g_atomic_int_set(&audio_rtcp->destroyed, 0);
			janus_refcount_init(&audio_rtcp->ref, janus_ice_component_free);
			if(!have_turnrest_credentials) {
				/* No TURN REST API server and credentials, any static ones? */
				if(janus_turn_server != NULL) {
					/* We need relay candidates as well */
					gboolean ok = nice_agent_set_relay_info(handle->agent, handle->audio_id, 2,
						janus_turn_server, janus_turn_port, janus_turn_user, janus_turn_pwd, janus_turn_type);
					if(!ok) {
						JANUS_LOG(LOG_WARN, "Could not set TURN server, is the address correct? (%s:%"SCNu16")\n",
							janus_turn_server, janus_turn_port);
					}
				}
#ifdef HAVE_LIBCURL
			} else {
				/* We need relay candidates as well: add all those we got */
				GList *server = turnrest_credentials->servers;
				while(server != NULL) {
					janus_turnrest_instance *instance = (janus_turnrest_instance *)server->data;
					gboolean ok = nice_agent_set_relay_info(handle->agent, handle->audio_id, 2,
						instance->server, instance->port,
						turnrest_credentials->username, turnrest_credentials->password,
						instance->transport);
					if(!ok) {
						JANUS_LOG(LOG_WARN, "Could not set TURN server, is the address correct? (%s:%"SCNu16")\n",
							instance->server, instance->port);
					}
					server = server->next;
				}
#endif
			}
			audio_rtcp->stream = audio_stream;
			janus_refcount_increase(&audio_stream->ref);
			audio_rtcp->stream_id = audio_stream->stream_id;
			audio_rtcp->component_id = 2;
			audio_rtcp->candidates = NULL;
			audio_rtcp->local_candidates = NULL;
			audio_rtcp->remote_candidates = NULL;
			audio_rtcp->selected_pair = NULL;
			audio_rtcp->process_started = FALSE;
			audio_rtcp->icestate_source = NULL;
			audio_rtcp->icefailed_detected = 0;
			audio_rtcp->dtlsrt_source = NULL;
			audio_rtcp->dtls = NULL;
			audio_rtcp->do_audio_nacks = FALSE;
			audio_rtcp->do_video_nacks = FALSE;
			audio_rtcp->retransmit_buffer = NULL;
			audio_rtcp->retransmit_seqs = NULL;
			audio_rtcp->retransmit_log_ts = 0;
			audio_rtcp->retransmit_recent_cnt = 0;
			janus_mutex_init(&audio_rtcp->mutex);
			g_hash_table_insert(audio_stream->components, GUINT_TO_POINTER(2), audio_rtcp);
			audio_stream->rtcp_component = audio_rtcp;
#ifdef HAVE_PORTRANGE
		/* FIXME: libnice supports this since 0.1.0, but the 0.1.3 on Fedora fails with an undefined reference! */
			nice_agent_set_port_range(handle->agent, handle->audio_id, 2, rtp_range_min, rtp_range_max);
#endif
		}
		nice_agent_gather_candidates(handle->agent, handle->audio_id);
		nice_agent_attach_recv(handle->agent, handle->audio_id, 1, g_main_loop_get_context (handle->iceloop), janus_ice_cb_nice_recv, audio_rtp);
		if(!janus_flags_is_set(&handle->webrtc_flags, JANUS_ICE_HANDLE_WEBRTC_RTCPMUX) && audio_rtcp != NULL)
			nice_agent_attach_recv(handle->agent, handle->audio_id, 2, g_main_loop_get_context (handle->iceloop), janus_ice_cb_nice_recv, audio_rtcp);
	}
	if(video && (!audio || !janus_flags_is_set(&handle->webrtc_flags, JANUS_ICE_HANDLE_WEBRTC_BUNDLE))) {
		/* Add a video stream */
		handle->streams_num++;
		handle->video_id = nice_agent_add_stream (handle->agent, janus_flags_is_set(&handle->webrtc_flags, JANUS_ICE_HANDLE_WEBRTC_RTCPMUX) ? 1 : 2);
		janus_ice_stream *video_stream = (janus_ice_stream *)g_malloc0(sizeof(janus_ice_stream));
		if(video_stream == NULL) {
			JANUS_LOG(LOG_FATAL, "Memory error!\n");
			return -1;
		}
		g_atomic_int_set(&video_stream->destroyed, 0);
		janus_refcount_init(&video_stream->ref, janus_ice_stream_free);
		handle->video_mid = NULL;
		video_stream->handle = handle;
		janus_refcount_increase(&handle->ref);
		video_stream->stream_id = handle->video_id;
		video_stream->cdone = 0;
		video_stream->payload_type = -1;
		video_stream->disabled = FALSE;
		/* FIXME By default, if we're being called we're DTLS clients, but this may be changed by ICE... */
		video_stream->dtls_role = offer ? JANUS_DTLS_ROLE_CLIENT : JANUS_DTLS_ROLE_ACTPASS;
		video_stream->video_ssrc = janus_random_uint32();	/* FIXME Should we look for conflicts? */
		video_stream->video_rtcp_ctx[0] = g_malloc0(sizeof(rtcp_context));
		video_stream->video_rtcp_ctx[0]->tb = 90000;
		video_stream->components = g_hash_table_new(NULL, NULL);
		video_stream->noerrorlog = FALSE;
		janus_mutex_init(&video_stream->mutex);
		g_hash_table_insert(handle->streams, GUINT_TO_POINTER(handle->video_id), video_stream);
		if(!have_turnrest_credentials) {
			/* No TURN REST API server and credentials, any static ones? */
			if(janus_turn_server != NULL) {
				/* We need relay candidates as well */
				gboolean ok = nice_agent_set_relay_info(handle->agent, handle->video_id, 1,
					janus_turn_server, janus_turn_port, janus_turn_user, janus_turn_pwd, janus_turn_type);
				if(!ok) {
					JANUS_LOG(LOG_WARN, "Could not set TURN server, is the address correct? (%s:%"SCNu16")\n",
						janus_turn_server, janus_turn_port);
				}
			}
#ifdef HAVE_LIBCURL
		} else {
			/* We need relay candidates as well: add all those we got */
			GList *server = turnrest_credentials->servers;
			while(server != NULL) {
				janus_turnrest_instance *instance = (janus_turnrest_instance *)server->data;
				gboolean ok = nice_agent_set_relay_info(handle->agent, handle->video_id, 1,
					instance->server, instance->port,
					turnrest_credentials->username, turnrest_credentials->password,
					instance->transport);
				if(!ok) {
					JANUS_LOG(LOG_WARN, "Could not set TURN server, is the address correct? (%s:%"SCNu16")\n",
						instance->server, instance->port);
				}
				server = server->next;
			}
#endif
		}
		handle->video_stream = video_stream;
		janus_ice_component *video_rtp = (janus_ice_component *)g_malloc0(sizeof(janus_ice_component));
		if(video_rtp == NULL) {
			JANUS_LOG(LOG_FATAL, "Memory error!\n");
			return -1;
		}
		g_atomic_int_set(&video_rtp->destroyed, 0);
		janus_refcount_init(&video_rtp->ref, janus_ice_component_free);
		video_rtp->stream = video_stream;
		janus_refcount_increase(&video_stream->ref);
		video_rtp->stream_id = video_stream->stream_id;
		video_rtp->component_id = 1;
		video_rtp->candidates = NULL;
		video_rtp->local_candidates = NULL;
		video_rtp->remote_candidates = NULL;
		video_rtp->selected_pair = NULL;
		video_rtp->process_started = FALSE;
		video_rtp->icestate_source = NULL;
		video_rtp->icefailed_detected = 0;
		video_rtp->dtlsrt_source = NULL;
		video_rtp->dtls = NULL;
		video_rtp->do_audio_nacks = FALSE;
		video_rtp->do_video_nacks = FALSE;
		video_rtp->retransmit_buffer = NULL;
		video_rtp->retransmit_seqs = NULL;
		video_rtp->retransmit_log_ts = 0;
		video_rtp->retransmit_recent_cnt = 0;
		video_rtp->nack_sent_log_ts = 0;
		video_rtp->nack_sent_recent_cnt = 0;
		video_rtp->last_seqs_audio = NULL;
		video_rtp->last_seqs_video[0] = NULL;
		janus_mutex_init(&video_rtp->mutex);
		g_hash_table_insert(video_stream->components, GUINT_TO_POINTER(1), video_rtp);
		video_stream->rtp_component = video_rtp;
#ifdef HAVE_PORTRANGE
		/* FIXME: libnice supports this since 0.1.0, but the 0.1.3 on Fedora fails with an undefined reference! */
		nice_agent_set_port_range(handle->agent, handle->video_id, 1, rtp_range_min, rtp_range_max);
#endif
		janus_ice_component *video_rtcp = NULL;
		if(!janus_flags_is_set(&handle->webrtc_flags, JANUS_ICE_HANDLE_WEBRTC_RTCPMUX)) {
			video_rtcp = (janus_ice_component *)g_malloc0(sizeof(janus_ice_component));
			if(video_rtcp == NULL) {
				JANUS_LOG(LOG_FATAL, "Memory error!\n");
				return -1;
			}
			g_atomic_int_set(&video_rtcp->destroyed, 0);
			janus_refcount_init(&video_rtcp->ref, janus_ice_component_free);
			if(!have_turnrest_credentials) {
				/* No TURN REST API server and credentials, any static ones? */
				if(janus_turn_server != NULL) {
					/* We need relay candidates as well */
					gboolean ok = nice_agent_set_relay_info(handle->agent, handle->video_id, 2,
						janus_turn_server, janus_turn_port, janus_turn_user, janus_turn_pwd, janus_turn_type);
					if(!ok) {
						JANUS_LOG(LOG_WARN, "Could not set TURN server, is the address correct? (%s:%"SCNu16")\n",
							janus_turn_server, janus_turn_port);
					}
				}
#ifdef HAVE_LIBCURL
			} else {
				/* We need relay candidates as well: add all those we got */
				GList *server = turnrest_credentials->servers;
				while(server != NULL) {
					janus_turnrest_instance *instance = (janus_turnrest_instance *)server->data;
					gboolean ok = nice_agent_set_relay_info(handle->agent, handle->video_id, 2,
						instance->server, instance->port,
						turnrest_credentials->username, turnrest_credentials->password,
						instance->transport);
					if(!ok) {
						JANUS_LOG(LOG_WARN, "Could not set TURN server, is the address correct? (%s:%"SCNu16")\n",
							instance->server, instance->port);
					}
					server = server->next;
				}
#endif
			}
			video_rtcp->stream = video_stream;
			janus_refcount_increase(&video_stream->ref);
			video_rtcp->stream_id = video_stream->stream_id;
			video_rtcp->component_id = 2;
			video_rtcp->candidates = NULL;
			video_rtcp->local_candidates = NULL;
			video_rtcp->remote_candidates = NULL;
			video_rtcp->selected_pair = NULL;
			video_rtcp->process_started = FALSE;
			video_rtcp->icestate_source = NULL;
			video_rtcp->icefailed_detected = 0;
			video_rtcp->dtlsrt_source = NULL;
			video_rtcp->dtls = NULL;
			video_rtcp->do_audio_nacks = FALSE;
			video_rtcp->do_video_nacks = FALSE;
			video_rtcp->retransmit_buffer = NULL;
			video_rtcp->retransmit_seqs = NULL;
			video_rtcp->retransmit_log_ts = 0;
			video_rtcp->retransmit_recent_cnt = 0;
			janus_mutex_init(&video_rtcp->mutex);
			g_hash_table_insert(video_stream->components, GUINT_TO_POINTER(2), video_rtcp);
			video_stream->rtcp_component = video_rtcp;
#ifdef HAVE_PORTRANGE
			/* FIXME: libnice supports this since 0.1.0, but the 0.1.3 on Fedora fails with an undefined reference! */
			nice_agent_set_port_range(handle->agent, handle->video_id, 2, rtp_range_min, rtp_range_max);
#endif
		}
		nice_agent_gather_candidates(handle->agent, handle->video_id);
		nice_agent_attach_recv(handle->agent, handle->video_id, 1, g_main_loop_get_context (handle->iceloop), janus_ice_cb_nice_recv, video_rtp);
		if(!janus_flags_is_set(&handle->webrtc_flags, JANUS_ICE_HANDLE_WEBRTC_RTCPMUX) && video_rtcp != NULL)
			nice_agent_attach_recv(handle->agent, handle->video_id, 2, g_main_loop_get_context (handle->iceloop), janus_ice_cb_nice_recv, video_rtcp);
	}
#ifndef HAVE_SCTP
	handle->data_id = 0;
	handle->data_stream = NULL;
#else
	if(data && ((!audio && !video) || !janus_flags_is_set(&handle->webrtc_flags, JANUS_ICE_HANDLE_WEBRTC_BUNDLE))) {
		/* Add a SCTP/DataChannel stream */
		handle->streams_num++;
		handle->data_id = nice_agent_add_stream (handle->agent, 1);
		janus_ice_stream *data_stream = (janus_ice_stream *)g_malloc0(sizeof(janus_ice_stream));
		if(data_stream == NULL) {
			JANUS_LOG(LOG_FATAL, "Memory error!\n");
			return -1;
		}
		g_atomic_int_set(&data_stream->destroyed, 0);
		janus_refcount_init(&data_stream->ref, janus_ice_stream_free);
		handle->data_mid = NULL;
		if(!have_turnrest_credentials) {
			/* No TURN REST API server and credentials, any static ones? */
			if(janus_turn_server != NULL) {
				/* We need relay candidates as well */
				gboolean ok = nice_agent_set_relay_info(handle->agent, handle->data_id, 1,
					janus_turn_server, janus_turn_port, janus_turn_user, janus_turn_pwd, janus_turn_type);
				if(!ok) {
					JANUS_LOG(LOG_WARN, "Could not set TURN server, is the address correct? (%s:%"SCNu16")\n",
						janus_turn_server, janus_turn_port);
				}
			}
#ifdef HAVE_LIBCURL
		} else {
			/* We need relay candidates as well: add all those we got */
			GList *server = turnrest_credentials->servers;
			while(server != NULL) {
				janus_turnrest_instance *instance = (janus_turnrest_instance *)server->data;
				gboolean ok = nice_agent_set_relay_info(handle->agent, handle->data_id, 1,
					instance->server, instance->port,
					turnrest_credentials->username, turnrest_credentials->password,
					instance->transport);
				if(!ok) {
					JANUS_LOG(LOG_WARN, "Could not set TURN server, is the address correct? (%s:%"SCNu16")\n",
						instance->server, instance->port);
				}
				server = server->next;
			}
#endif
		}
		data_stream->handle = handle;
		janus_refcount_increase(&handle->ref);
		data_stream->stream_id = handle->data_id;
		data_stream->cdone = 0;
		data_stream->payload_type = -1;
		data_stream->disabled = FALSE;
		/* FIXME By default, if we're being called we're DTLS clients, but this may be changed by ICE... */
		data_stream->dtls_role = offer ? JANUS_DTLS_ROLE_CLIENT : JANUS_DTLS_ROLE_ACTPASS;
		data_stream->components = g_hash_table_new(NULL, NULL);
		data_stream->noerrorlog = FALSE;
		janus_mutex_init(&data_stream->mutex);
		g_hash_table_insert(handle->streams, GUINT_TO_POINTER(handle->data_id), data_stream);
		handle->data_stream = data_stream;
		janus_ice_component *data_component = (janus_ice_component *)g_malloc0(sizeof(janus_ice_component));
		if(data_component == NULL) {
			JANUS_LOG(LOG_FATAL, "Memory error!\n");
			return -1;
		}
		g_atomic_int_set(&data_component->destroyed, 0);
		janus_refcount_init(&data_component->ref, janus_ice_component_free);
		data_component->stream = data_stream;
		janus_refcount_increase(&data_stream->ref);
		data_component->stream_id = data_stream->stream_id;
		data_component->component_id = 1;
		data_component->candidates = NULL;
		data_component->local_candidates = NULL;
		data_component->remote_candidates = NULL;
		data_component->selected_pair = NULL;
		data_component->process_started = FALSE;
		data_component->icestate_source = NULL;
		data_component->icefailed_detected = 0;
		data_component->dtlsrt_source = NULL;
		data_component->dtls = NULL;
		data_component->do_audio_nacks = FALSE;
		data_component->do_video_nacks = FALSE;
		data_component->retransmit_buffer = NULL;
		data_component->retransmit_seqs = NULL;
		data_component->retransmit_log_ts = 0;
		data_component->retransmit_recent_cnt = 0;
		janus_mutex_init(&data_component->mutex);
		g_hash_table_insert(data_stream->components, GUINT_TO_POINTER(1), data_component);
		data_stream->rtp_component = data_component;	/* We use the component called 'RTP' for data */
#ifdef HAVE_PORTRANGE
		/* FIXME: libnice supports this since 0.1.0, but the 0.1.3 on Fedora fails with an undefined reference! */
		nice_agent_set_port_range(handle->agent, handle->data_id, 1, rtp_range_min, rtp_range_max);
#endif
		nice_agent_gather_candidates(handle->agent, handle->data_id);
		nice_agent_attach_recv(handle->agent, handle->data_id, 1, g_main_loop_get_context (handle->iceloop), janus_ice_cb_nice_recv, data_component);
	}
#endif
#ifdef HAVE_LIBCURL
	if(turnrest_credentials != NULL) {
		janus_turnrest_response_destroy(turnrest_credentials);
		turnrest_credentials = NULL;
	}
#endif
	GError *error = NULL;
	char tname[16];
	g_snprintf(tname, sizeof(tname), "iceloop %"SCNu64, handle->handle_id);
	janus_refcount_increase(&handle->ref);
	handle->icethread = g_thread_try_new(tname, &janus_ice_thread, handle, &error);
	if(error != NULL) {
		/* FIXME We should clear some resources... */
		JANUS_LOG(LOG_ERR, "[%"SCNu64"] Got error %d (%s) trying to launch the ICE thread...\n", handle->handle_id, error->code, error->message ? error->message : "??");
		janus_flags_clear(&handle->webrtc_flags, JANUS_ICE_HANDLE_WEBRTC_HAS_AGENT);
		janus_refcount_decrease(&handle->ref);
		return -1;
	}
	return 0;
}

void *janus_ice_send_thread(void *data) {
	janus_ice_handle *handle = (janus_ice_handle *)data;
	janus_session *session = (janus_session *)handle->session;
	JANUS_LOG(LOG_VERB, "[%"SCNu64"] ICE send thread started...; %p\n", handle->handle_id, handle);
	janus_ice_queued_packet *pkt = NULL;
	gint64 before = janus_get_monotonic_time(),
		rtcp_last_sr_rr = before, last_event = before,
		last_srtp_summary = before, last_nack_cleanup = before;
	while(!janus_flags_is_set(&handle->webrtc_flags, JANUS_ICE_HANDLE_WEBRTC_STOP)) {
		if(handle->queued_packets != NULL) {
			pkt = g_async_queue_timeout_pop(handle->queued_packets, 500000);
		} else {
			g_usleep(100000);
		}
		if(pkt == &janus_ice_dtls_alert) {
			/* The session is over, send an alert on all streams and components */
			if(handle->streams != NULL) {
				if(handle->audio_stream) {
					janus_ice_stream *stream = handle->audio_stream;
					janus_refcount_increase(&stream->ref);
					if(stream->rtp_component)
						janus_dtls_srtp_send_alert(stream->rtp_component->dtls);
					if(stream->rtcp_component)
						janus_dtls_srtp_send_alert(stream->rtcp_component->dtls);
					janus_refcount_decrease(&stream->ref);
				}
				if(handle->video_stream) {
					janus_ice_stream *stream = handle->video_stream;
					janus_refcount_increase(&stream->ref);
					if(stream->rtp_component)
						janus_dtls_srtp_send_alert(stream->rtp_component->dtls);
					if(stream->rtcp_component)
						janus_dtls_srtp_send_alert(stream->rtcp_component->dtls);
					janus_refcount_decrease(&stream->ref);
				}
				if(handle->data_stream) {
					janus_ice_stream *stream = handle->data_stream;
					janus_refcount_increase(&stream->ref);
					if(stream->rtp_component)
						janus_dtls_srtp_send_alert(stream->rtp_component->dtls);
					if(stream->rtcp_component)
						janus_dtls_srtp_send_alert(stream->rtcp_component->dtls);
					janus_refcount_decrease(&stream->ref);
				}
			}
			while(g_async_queue_length(handle->queued_packets) > 0) {
				pkt = g_async_queue_try_pop(handle->queued_packets);
				if(pkt != NULL && pkt != &janus_ice_dtls_alert) {
					g_free(pkt->data);
					pkt->data = NULL;
					g_free(pkt);
					pkt = NULL;
				}
			}
			if(handle->iceloop != NULL && g_main_loop_is_running(handle->iceloop)) {
				g_main_loop_quit(handle->iceloop);
				if (handle->icectx != NULL) {
					g_main_context_wakeup(handle->icectx);
				}
			}
			continue;
		}
		if(!janus_flags_is_set(&handle->webrtc_flags, JANUS_ICE_HANDLE_WEBRTC_READY)) {
			if(pkt)
				g_free(pkt->data);
			g_free(pkt);
			pkt = NULL;
			continue;
		}
		/* Reset the last second counters if too much time passed with no data in or out */
		gint64 now = janus_get_monotonic_time();
		if(handle->audio_stream && handle->audio_stream->rtp_component) {
			janus_ice_component *component = handle->audio_stream->rtp_component;
			gint64 last = component->in_stats.audio.updated;
			if(last && now > last && now-last >= 2*G_USEC_PER_SEC && component->in_stats.audio.bytes_lastsec_temp > 0) {
				component->in_stats.audio.bytes_lastsec = 0;
				component->in_stats.audio.bytes_lastsec_temp = 0;
			}
			last = component->out_stats.audio.updated;
			if(last && now > last && now-last >= 2*G_USEC_PER_SEC && component->out_stats.audio.bytes_lastsec_temp > 0) {
				component->out_stats.audio.bytes_lastsec = 0;
				component->out_stats.audio.bytes_lastsec_temp = 0;
			}
			int vindex = 0;
			for(vindex=0; vindex < 3; vindex++) {
				last = component->in_stats.video[vindex].updated;
				if(last && now > last && now-last >= 2*G_USEC_PER_SEC && component->in_stats.video[vindex].bytes_lastsec_temp > 0) {
					component->in_stats.video[vindex].bytes_lastsec = 0;
					component->in_stats.video[vindex].bytes_lastsec_temp = 0;
				}
				if(vindex > 0)	/* Outgoing data only uses a single SSRC */
					continue;
				last = component->out_stats.video[vindex].updated;
				if(last && now > last && now-last >= 2*G_USEC_PER_SEC && component->out_stats.video[vindex].bytes_lastsec_temp > 0) {
					component->out_stats.video[vindex].bytes_lastsec = 0;
					component->out_stats.video[vindex].bytes_lastsec_temp = 0;
				}
			}
		}
		if(handle->video_stream && handle->video_stream->rtp_component) {
			janus_ice_component *component = handle->video_stream->rtp_component;
			int vindex = 0;
			for(vindex=0; vindex < 3; vindex++) {
				gint64 last = component->in_stats.video[vindex].updated;
				if(last && now > last && now-last >= 2*G_USEC_PER_SEC && component->in_stats.video[vindex].bytes_lastsec_temp > 0) {
					component->in_stats.video[vindex].bytes_lastsec = 0;
					component->in_stats.video[vindex].bytes_lastsec_temp = 0;
				}
				last = component->out_stats.video[vindex].updated;
				if(last && now > last && now-last >= 2*G_USEC_PER_SEC && component->out_stats.video[vindex].bytes_lastsec_temp > 0) {
					component->out_stats.video[vindex].bytes_lastsec = 0;
					component->out_stats.video[vindex].bytes_lastsec_temp = 0;
				}
			}
		}
		/* Let's see if we need to notify the user about no incoming audio or video */
		if(no_media_timer > 0 && now-before >= G_USEC_PER_SEC) {
			if(handle->audio_stream && handle->audio_stream->rtp_component) {
				janus_ice_component *component = handle->audio_stream->rtp_component;
				gint64 last = component->in_stats.audio.updated;
				if(!component->in_stats.audio.notified_lastsec && last && now-last >= (gint64)no_media_timer*G_USEC_PER_SEC) {
					/* We missed more than no_second_timer seconds of audio! */
					component->in_stats.audio.notified_lastsec = TRUE;
					JANUS_LOG(LOG_WARN, "[%"SCNu64"] Didn't receive audio for more than %d seconds...\n", handle->handle_id, no_media_timer);
					janus_ice_notify_media(handle, FALSE, FALSE);
				}
				/* Note that for video we only use the base stream as a reference, not the simulcast streams */
				if(!component->in_stats.video[0].notified_lastsec && janus_flags_is_set(&handle->webrtc_flags, JANUS_ICE_HANDLE_WEBRTC_BUNDLE)) {
					last = component->in_stats.video[0].updated;
					if(last && now-last >= (gint64)no_media_timer*G_USEC_PER_SEC) {
						/* We missed more than no_second_timer seconds of video! */
						component->in_stats.video[0].notified_lastsec = TRUE;
						JANUS_LOG(LOG_WARN, "[%"SCNu64"] Didn't receive video for more than %d seconds...\n", handle->handle_id, no_media_timer);
						janus_ice_notify_media(handle, TRUE, FALSE);
					}
				}
			}
			/* Note that for video we only use the base stream as a reference, not the simulcast streams */
			if(handle->video_stream && handle->video_stream->rtp_component) {
				janus_ice_component *component = handle->video_stream->rtp_component;
				gint64 last = component->in_stats.video[0].updated;
				if(!component->in_stats.video[0].notified_lastsec && last && now-last >= (gint64)no_media_timer*G_USEC_PER_SEC) {
					/* We missed more than no_second_timer seconds of video! */
					component->in_stats.video[0].notified_lastsec = TRUE;
					JANUS_LOG(LOG_WARN, "[%"SCNu64"] Didn't receive video for more than a second...\n", handle->handle_id);
					janus_ice_notify_media(handle, TRUE, FALSE);
				}
			}
			before = now;
		}
		/* Let's check if it's time to send a RTCP SR/SDES/RR as well */
		if(now-rtcp_last_sr_rr >= 5*G_USEC_PER_SEC) {
			rtcp_last_sr_rr = now;
			janus_ice_stream *stream = handle->audio_stream;
			if(stream && stream->rtp_component && stream->rtp_component->out_stats.audio.packets > 0) {
				/* Create a SR/SDES compound */
				int srlen = 28;
				int sdeslen = 20;
				char rtcpbuf[srlen+sdeslen];
				memset(rtcpbuf, 0, sizeof(rtcpbuf));
				rtcp_sr *sr = (rtcp_sr *)&rtcpbuf;
				sr->header.version = 2;
				sr->header.type = RTCP_SR;
				sr->header.rc = 0;
				sr->header.length = htons((srlen/4)-1);
				sr->ssrc = htonl(stream->audio_ssrc);
				struct timeval tv;
				gettimeofday(&tv, NULL);
				uint32_t s = tv.tv_sec + 2208988800u;
				uint32_t u = tv.tv_usec;
				uint32_t f = (u << 12) + (u << 8) - ((u * 3650) >> 6);
				sr->si.ntp_ts_msw = htonl(s);
				sr->si.ntp_ts_lsw = htonl(f);
				/* Compute an RTP timestamp coherent with the NTP one */
				rtcp_context *rtcp_ctx = stream->audio_rtcp_ctx;
				if(rtcp_ctx == NULL) {
					sr->si.rtp_ts = htonl(stream->audio_last_ts);	/* FIXME */
				} else {
					int64_t ntp = tv.tv_sec*G_USEC_PER_SEC + tv.tv_usec;
					uint32_t rtp_ts = ((ntp-stream->audio_first_ntp_ts)/1000)*(rtcp_ctx->tb/1000) + stream->audio_first_rtp_ts;
					sr->si.rtp_ts = htonl(rtp_ts);
				}
				sr->si.s_packets = htonl(stream->rtp_component->out_stats.audio.packets);
				sr->si.s_octets = htonl(stream->rtp_component->out_stats.audio.bytes);
				rtcp_sdes *sdes = (rtcp_sdes *)&rtcpbuf[28];
				janus_rtcp_sdes((char *)sdes, sdeslen, "janusaudio", 10);
				sdes->chunk.ssrc = htonl(stream->audio_ssrc);
				/* Enqueue it, we'll send it later */
				janus_ice_relay_rtcp_internal(handle, 0, rtcpbuf, srlen+sdeslen, FALSE);
			}
			if(stream) {
				/* Create a RR too */
				int rrlen = 32;
				char rtcpbuf[32];
				memset(rtcpbuf, 0, sizeof(rtcpbuf));
				rtcp_rr *rr = (rtcp_rr *)&rtcpbuf;
				rr->header.version = 2;
				rr->header.type = RTCP_RR;
				rr->header.rc = 1;
				rr->header.length = htons((rrlen/4)-1);
				rr->ssrc = htonl(stream->audio_ssrc);
				janus_rtcp_report_block(stream->audio_rtcp_ctx, &rr->rb[0]);
				rr->rb[0].ssrc = htonl(stream->audio_ssrc_peer);
				/* Enqueue it, we'll send it later */
				janus_ice_relay_rtcp_internal(handle, 0, rtcpbuf, 32, FALSE);
			}
			/* Now do the same for video */
			stream = janus_flags_is_set(&handle->webrtc_flags, JANUS_ICE_HANDLE_WEBRTC_BUNDLE) ? (handle->audio_stream ? handle->audio_stream : handle->video_stream) : (handle->video_stream);
			if(stream && stream->rtp_component && stream->rtp_component->out_stats.video[0].packets > 0) {
				/* Create a SR/SDES compound */
				int srlen = 28;
				int sdeslen = 20;
				char rtcpbuf[srlen+sdeslen];
				memset(rtcpbuf, 0, sizeof(rtcpbuf));
				rtcp_sr *sr = (rtcp_sr *)&rtcpbuf;
				sr->header.version = 2;
				sr->header.type = RTCP_SR;
				sr->header.rc = 0;
				sr->header.length = htons((srlen/4)-1);
				sr->ssrc = htonl(stream->video_ssrc);
				struct timeval tv;
				gettimeofday(&tv, NULL);
				uint32_t s = tv.tv_sec + 2208988800u;
				uint32_t u = tv.tv_usec;
				uint32_t f = (u << 12) + (u << 8) - ((u * 3650) >> 6);
				sr->si.ntp_ts_msw = htonl(s);
				sr->si.ntp_ts_lsw = htonl(f);
				/* Compute an RTP timestamp coherent with the NTP one */
				rtcp_context *rtcp_ctx = stream->video_rtcp_ctx[0];
				if(rtcp_ctx == NULL) {
					sr->si.rtp_ts = htonl(stream->video_last_ts);	/* FIXME */
				} else {
					int64_t ntp = tv.tv_sec*G_USEC_PER_SEC + tv.tv_usec;
					uint32_t rtp_ts = ((ntp-stream->video_first_ntp_ts[0])/1000)*(rtcp_ctx->tb/1000) + stream->video_first_rtp_ts[0];
					sr->si.rtp_ts = htonl(rtp_ts);
				}
				sr->si.s_packets = htonl(stream->rtp_component->out_stats.video[0].packets);
				sr->si.s_octets = htonl(stream->rtp_component->out_stats.video[0].bytes);
				rtcp_sdes *sdes = (rtcp_sdes *)&rtcpbuf[28];
				janus_rtcp_sdes((char *)sdes, sdeslen, "janusvideo", 10);
				sdes->chunk.ssrc = htonl(stream->video_ssrc);
				/* Enqueue it, we'll send it later */
				janus_ice_relay_rtcp_internal(handle, 1, rtcpbuf, srlen+sdeslen, FALSE);
			}
			if(stream) {
				/* Create a RR too (for each SSRC, if we're simulcasting) */
				int vindex=0;
				for(vindex=0; vindex<3; vindex++) {
					if(stream->video_rtcp_ctx[vindex] && stream->video_rtcp_ctx[vindex]->rtp_recvd) {
						/* Create a RR */
						int rrlen = 32;
						char rtcpbuf[32];
						memset(rtcpbuf, 0, sizeof(rtcpbuf));
						rtcp_rr *rr = (rtcp_rr *)&rtcpbuf;
						rr->header.version = 2;
						rr->header.type = RTCP_RR;
						rr->header.rc = 1;
						rr->header.length = htons((rrlen/4)-1);
						rr->ssrc = htonl(stream->video_ssrc);
						janus_rtcp_report_block(stream->video_rtcp_ctx[vindex], &rr->rb[0]);
						rr->rb[0].ssrc = htonl(stream->video_ssrc_peer[vindex]);
						/* Enqueue it, we'll send it later */
						janus_ice_relay_rtcp_internal(handle, 1, rtcpbuf, 32, FALSE);
					}
				}
			}
		}
		/* We tell event handlers once per second about RTCP-related stuff
		 * FIXME Should we really do this here? Would this slow down this thread and add delay? */
		if(janus_ice_event_stats_period > 0 && now-last_event >= (gint64)janus_ice_event_stats_period*G_USEC_PER_SEC) {
			last_event = now;
			if(janus_events_is_enabled() && janus_flags_is_set(&handle->webrtc_flags, JANUS_ICE_HANDLE_WEBRTC_HAS_AUDIO)) {
				janus_ice_stream *stream = handle->audio_stream;
				if(stream && stream->audio_rtcp_ctx) {
					json_t *info = json_object();
					json_object_set_new(info, "media", json_string("audio"));
					json_object_set_new(info, "base", json_integer(stream->audio_rtcp_ctx->tb));
					json_object_set_new(info, "lsr", json_integer(janus_rtcp_context_get_lsr(stream->audio_rtcp_ctx)));
					json_object_set_new(info, "lost", json_integer(janus_rtcp_context_get_lost_all(stream->audio_rtcp_ctx, FALSE)));
					json_object_set_new(info, "lost-by-remote", json_integer(janus_rtcp_context_get_lost_all(stream->audio_rtcp_ctx, TRUE)));
					json_object_set_new(info, "jitter-local", json_integer(janus_rtcp_context_get_jitter(stream->audio_rtcp_ctx, FALSE)));
					json_object_set_new(info, "jitter-remote", json_integer(janus_rtcp_context_get_jitter(stream->audio_rtcp_ctx, TRUE)));
					if(stream->rtp_component) {
						json_object_set_new(info, "packets-received", json_integer(stream->rtp_component->in_stats.audio.packets));
						json_object_set_new(info, "packets-sent", json_integer(stream->rtp_component->out_stats.audio.packets));
						json_object_set_new(info, "bytes-received", json_integer(stream->rtp_component->in_stats.audio.bytes));
						json_object_set_new(info, "bytes-sent", json_integer(stream->rtp_component->out_stats.audio.bytes));
						json_object_set_new(info, "bytes-received-lastsec", json_integer(stream->rtp_component->in_stats.audio.bytes_lastsec));
						json_object_set_new(info, "bytes-sent-lastsec", json_integer(stream->rtp_component->out_stats.audio.bytes_lastsec));
						json_object_set_new(info, "nacks-received", json_integer(stream->rtp_component->in_stats.audio.nacks));
						json_object_set_new(info, "nacks-sent", json_integer(stream->rtp_component->out_stats.audio.nacks));
					}
					janus_events_notify_handlers(JANUS_EVENT_TYPE_MEDIA, session->session_id, handle->handle_id, info);
				}
			}
			/* Do the same for video */
			if(janus_events_is_enabled() && janus_flags_is_set(&handle->webrtc_flags, JANUS_ICE_HANDLE_WEBRTC_HAS_VIDEO)) {
				janus_ice_stream *stream = janus_flags_is_set(&handle->webrtc_flags, JANUS_ICE_HANDLE_WEBRTC_BUNDLE) ? (handle->audio_stream ? handle->audio_stream : handle->video_stream) : (handle->video_stream);
				int vindex=0;
				for(vindex=0; vindex<3; vindex++) {
					if(stream && stream->video_rtcp_ctx[vindex]) {
						json_t *info = json_object();
						if(vindex == 0)
							json_object_set_new(info, "media", json_string("video"));
						else if(vindex == 1)
							json_object_set_new(info, "media", json_string("video-sim1"));
						else
							json_object_set_new(info, "media", json_string("video-sim2"));
						json_object_set_new(info, "base", json_integer(stream->video_rtcp_ctx[vindex]->tb));
						json_object_set_new(info, "lsr", json_integer(janus_rtcp_context_get_lsr(stream->video_rtcp_ctx[vindex])));
						json_object_set_new(info, "lost", json_integer(janus_rtcp_context_get_lost_all(stream->video_rtcp_ctx[vindex], FALSE)));
						json_object_set_new(info, "lost-by-remote", json_integer(janus_rtcp_context_get_lost_all(stream->video_rtcp_ctx[vindex], TRUE)));
						json_object_set_new(info, "jitter-local", json_integer(janus_rtcp_context_get_jitter(stream->video_rtcp_ctx[vindex], FALSE)));
						json_object_set_new(info, "jitter-remote", json_integer(janus_rtcp_context_get_jitter(stream->video_rtcp_ctx[vindex], TRUE)));
						if(stream->rtp_component) {
							json_object_set_new(info, "packets-received", json_integer(stream->rtp_component->in_stats.video[vindex].packets));
							json_object_set_new(info, "packets-sent", json_integer(stream->rtp_component->out_stats.video[vindex].packets));
							json_object_set_new(info, "bytes-received", json_integer(stream->rtp_component->in_stats.video[vindex].bytes));
							json_object_set_new(info, "bytes-sent", json_integer(stream->rtp_component->out_stats.video[vindex].bytes));
							json_object_set_new(info, "bytes-received-lastsec", json_integer(stream->rtp_component->in_stats.video[vindex].bytes_lastsec));
							json_object_set_new(info, "bytes-sent-lastsec", json_integer(stream->rtp_component->out_stats.video[vindex].bytes_lastsec));
							json_object_set_new(info, "nacks-received", json_integer(stream->rtp_component->in_stats.video[vindex].nacks));
							json_object_set_new(info, "nacks-sent", json_integer(stream->rtp_component->out_stats.video[vindex].nacks));
						}
						janus_events_notify_handlers(JANUS_EVENT_TYPE_MEDIA, session->session_id, handle->handle_id, info);
					}
				}
			}
		}
		/* Should we clean up old NACK buffers? (we check each 1/4 of the max_nack_queue time) */
		if(max_nack_queue > 0 && (now-last_nack_cleanup >= (max_nack_queue*250))) {
			/* Check if we do for both streams */
			janus_cleanup_nack_buffer(now, handle->audio_stream);
			janus_cleanup_nack_buffer(now, handle->video_stream);
			last_nack_cleanup = now;
		}
		/* Check if we should also print a summary of SRTP-related errors */
		if(now-last_srtp_summary >= (2*G_USEC_PER_SEC)) {
			if(handle->srtp_errors_count > 0) {
				JANUS_LOG(LOG_ERR, "[%"SCNu64"] Got %d SRTP/SRTCP errors in the last few seconds (last error: %s)\n",
					handle->handle_id, handle->srtp_errors_count, janus_srtp_error_str(handle->last_srtp_error));
				handle->srtp_errors_count = 0;
				handle->last_srtp_error = 0;
			}
			last_srtp_summary = now;
		}

		/* Now let's get on with the packets */
		if(pkt == NULL) {
			continue;
		}
		if(pkt->data == NULL) {
			g_free(pkt);
			pkt = NULL;
			continue;
		}
		if(pkt->control) {
			/* RTCP */
			int video = (pkt->type == JANUS_ICE_PACKET_VIDEO);
			janus_ice_stream *stream = janus_flags_is_set(&handle->webrtc_flags, JANUS_ICE_HANDLE_WEBRTC_BUNDLE) ? (handle->audio_stream ? handle->audio_stream : handle->video_stream) : (video ? handle->video_stream : handle->audio_stream);
			if(!stream) {
				g_free(pkt->data);
				pkt->data = NULL;
				g_free(pkt);
				pkt = NULL;
				continue;
			}
			janus_ice_component *component = janus_flags_is_set(&handle->webrtc_flags, JANUS_ICE_HANDLE_WEBRTC_RTCPMUX) ? stream->rtp_component : stream->rtcp_component;
			if(!component) {
				g_free(pkt->data);
				pkt->data = NULL;
				g_free(pkt);
				pkt = NULL;
				continue;
			}
			if(!stream->cdone) {
				if(!janus_flags_is_set(&handle->webrtc_flags, JANUS_ICE_HANDLE_WEBRTC_ALERT) && !stream->noerrorlog) {
					JANUS_LOG(LOG_ERR, "[%"SCNu64"]     %s candidates not gathered yet for stream??\n", handle->handle_id, video ? "video" : "audio");
					stream->noerrorlog = TRUE;	/* Don't flood with the same error all over again */
				}
				g_free(pkt->data);
				pkt->data = NULL;
				g_free(pkt);
				pkt = NULL;
				continue;
			}
			stream->noerrorlog = FALSE;
			if(!component->dtls || !component->dtls->srtp_valid || !component->dtls->srtp_out) {
				if(!janus_flags_is_set(&handle->webrtc_flags, JANUS_ICE_HANDLE_WEBRTC_ALERT) && !component->noerrorlog) {
					JANUS_LOG(LOG_WARN, "[%"SCNu64"]     %s stream (#%u) component has no valid SRTP session (yet?)\n", handle->handle_id, video ? "video" : "audio", stream->stream_id);
					component->noerrorlog = TRUE;	/* Don't flood with the same error all over again */
				}
				g_free(pkt->data);
				pkt->data = NULL;
				g_free(pkt);
				pkt = NULL;
				continue;
			}
			component->noerrorlog = FALSE;
			if(pkt->encrypted) {
				/* Already SRTCP */
				int sent = nice_agent_send(handle->agent, stream->stream_id, component->component_id, pkt->length, (const gchar *)pkt->data);
				if(sent < pkt->length) {
					JANUS_LOG(LOG_ERR, "[%"SCNu64"] ... only sent %d bytes? (was %d)\n", handle->handle_id, sent, pkt->length);
				}
			} else {
				/* Check if there's anything we need to do before sending */
				uint32_t bitrate = janus_rtcp_get_remb(pkt->data, pkt->length);
				if(bitrate > 0) {
					/* There's a REMB, prepend a RR as it won't work otherwise */
					int rrlen = 32;
					char *rtcpbuf = g_malloc0(rrlen+pkt->length);
					memset(rtcpbuf, 0, rrlen+pkt->length);
					rtcp_rr *rr = (rtcp_rr *)rtcpbuf;
					rr->header.version = 2;
					rr->header.type = RTCP_RR;
					rr->header.rc = 0;
					rr->header.length = htons((rrlen/4)-1);
					janus_ice_stream *stream = janus_flags_is_set(&handle->webrtc_flags, JANUS_ICE_HANDLE_WEBRTC_BUNDLE) ? (handle->audio_stream ? handle->audio_stream : handle->video_stream) : (handle->video_stream);
					if(stream && stream->video_rtcp_ctx[0] && stream->video_rtcp_ctx[0]->rtp_recvd) {
						rr->header.rc = 1;
						janus_rtcp_report_block(stream->video_rtcp_ctx[0], &rr->rb[0]);
					}
					/* Append REMB */
					memcpy(rtcpbuf+rrlen, pkt->data, pkt->length);
					/* If we're simulcasting, set the extra SSRCs (the first one will be set by janus_rtcp_fix_ssrc) */
					if(stream->video_ssrc_peer[1] && pkt->length >= 28) {
						rtcp_fb *rtcpfb = (rtcp_fb *)(rtcpbuf+rrlen);
						rtcp_remb *remb = (rtcp_remb *)rtcpfb->fci;
						remb->ssrc[1] = htonl(stream->video_ssrc_peer[1]);
						if(stream->video_ssrc_peer[2] && pkt->length >= 32) {
							remb->ssrc[2] = htonl(stream->video_ssrc_peer[2]);
						}
					}
					/* Free old packet and update */
					char *prev_data = pkt->data;
					pkt->data = rtcpbuf;
					pkt->length = rrlen+pkt->length;
					g_clear_pointer(&prev_data, g_free);
				}
				/* FIXME Copy in a buffer and fix SSRC */
				char sbuf[JANUS_BUFSIZE];
				memcpy(sbuf, pkt->data, pkt->length);
				/* Do we need to dump this packet for debugging? */
				if(g_atomic_int_get(&handle->dump_packets))
					janus_text2pcap_dump(handle->text2pcap, JANUS_TEXT2PCAP_RTCP, FALSE, sbuf, pkt->length,
						"[session=%"SCNu64"][handle=%"SCNu64"]", session->session_id, handle->handle_id);
				/* Encrypt SRTCP */
				int protected = pkt->length;
				int res = srtp_protect_rtcp(component->dtls->srtp_out, sbuf, &protected);
				if(res != srtp_err_status_ok) {
					/* We don't spam the logs for every SRTP error: just take note of this, and print a summary later */
					handle->srtp_errors_count++;
					handle->last_srtp_error = res;
					/* If we're debugging, though, print every occurrence */
					JANUS_LOG(LOG_DBG, "[%"SCNu64"] ... SRTCP protect error... %s (len=%d-->%d)...\n", handle->handle_id, janus_srtp_error_str(res), pkt->length, protected);
				} else {
					/* Shoot! */
					int sent = nice_agent_send(handle->agent, stream->stream_id, component->component_id, protected, sbuf);
					if(sent < protected) {
						JANUS_LOG(LOG_ERR, "[%"SCNu64"] ... only sent %d bytes? (was %d)\n", handle->handle_id, sent, protected);
					}
				}
			}
			g_free(pkt->data);
			g_free(pkt);
			continue;
		} else {
			/* RTP or data */
			if(pkt->type == JANUS_ICE_PACKET_AUDIO || pkt->type == JANUS_ICE_PACKET_VIDEO) {
				/* RTP */
				int video = (pkt->type == JANUS_ICE_PACKET_VIDEO);
				janus_ice_stream *stream = janus_flags_is_set(&handle->webrtc_flags, JANUS_ICE_HANDLE_WEBRTC_BUNDLE) ? (handle->audio_stream ? handle->audio_stream : handle->video_stream) : (video ? handle->video_stream : handle->audio_stream);
				if(!stream) {
					g_free(pkt->data);
					pkt->data = NULL;
					g_free(pkt);
					pkt = NULL;
					continue;
				}
				janus_ice_component *component = stream->rtp_component;
				if(!component) {
					g_free(pkt->data);
					pkt->data = NULL;
					g_free(pkt);
					pkt = NULL;
					continue;
				}
				if(!stream->cdone) {
					if(!janus_flags_is_set(&handle->webrtc_flags, JANUS_ICE_HANDLE_WEBRTC_ALERT) && !stream->noerrorlog) {
						JANUS_LOG(LOG_ERR, "[%"SCNu64"]     %s candidates not gathered yet for stream??\n", handle->handle_id, video ? "video" : "audio");
						stream->noerrorlog = TRUE;	/* Don't flood with the same error all over again */
					}
					g_free(pkt->data);
					pkt->data = NULL;
					g_free(pkt);
					pkt = NULL;
					continue;
				}
				stream->noerrorlog = FALSE;
				if(!component->dtls || !component->dtls->srtp_valid || !component->dtls->srtp_out) {
					if(!janus_flags_is_set(&handle->webrtc_flags, JANUS_ICE_HANDLE_WEBRTC_ALERT) && !component->noerrorlog) {
						JANUS_LOG(LOG_WARN, "[%"SCNu64"]     %s stream component has no valid SRTP session (yet?)\n", handle->handle_id, video ? "video" : "audio");
						component->noerrorlog = TRUE;	/* Don't flood with the same error all over again */
					}
					g_free(pkt->data);
					pkt->data = NULL;
					g_free(pkt);
					pkt = NULL;
					continue;
				}
				component->noerrorlog = FALSE;
				if(pkt->encrypted) {
					/* Already RTP (probably a retransmission?) */
					janus_rtp_header *header = (janus_rtp_header *)pkt->data;
					JANUS_LOG(LOG_HUGE, "[%"SCNu64"] ... Retransmitting seq.nr %"SCNu16"\n\n", handle->handle_id, ntohs(header->seq_number));
					int sent = nice_agent_send(handle->agent, stream->stream_id, component->component_id, pkt->length, (const gchar *)pkt->data);
					if(sent < pkt->length) {
						JANUS_LOG(LOG_ERR, "[%"SCNu64"] ... only sent %d bytes? (was %d)\n", handle->handle_id, sent, pkt->length);
					}
				} else {
					/* FIXME Copy in a buffer and fix SSRC */
					char sbuf[JANUS_BUFSIZE];
					memcpy(sbuf, pkt->data, pkt->length);
					/* Overwrite SSRC */
					janus_rtp_header *header = (janus_rtp_header *)sbuf;
					header->ssrc = htonl(video ? stream->video_ssrc : stream->audio_ssrc);
					/* Do we need to dump this packet for debugging? */
					if(g_atomic_int_get(&handle->dump_packets))
						janus_text2pcap_dump(handle->text2pcap, JANUS_TEXT2PCAP_RTP, FALSE, sbuf, pkt->length,
							"[session=%"SCNu64"][handle=%"SCNu64"]", session->session_id, handle->handle_id);
					/* Encrypt SRTP */
					int protected = pkt->length;
					int res = srtp_protect(component->dtls->srtp_out, sbuf, &protected);
					if(res != srtp_err_status_ok) {
						/* We don't spam the logs for every SRTP error: just take note of this, and print a summary later */
						handle->srtp_errors_count++;
						handle->last_srtp_error = res;
						/* If we're debugging, though, print every occurrence */
						janus_rtp_header *header = (janus_rtp_header *)sbuf;
						guint32 timestamp = ntohl(header->timestamp);
						guint16 seq = ntohs(header->seq_number);
						JANUS_LOG(LOG_DBG, "[%"SCNu64"] ... SRTP protect error... %s (len=%d-->%d, ts=%"SCNu32", seq=%"SCNu16")...\n", handle->handle_id, janus_srtp_error_str(res), pkt->length, protected, timestamp, seq);
					} else {
						/* Shoot! */
						int sent = nice_agent_send(handle->agent, stream->stream_id, component->component_id, protected, sbuf);
						if(sent < protected) {
							JANUS_LOG(LOG_ERR, "[%"SCNu64"] ... only sent %d bytes? (was %d)\n", handle->handle_id, sent, protected);
						}
						/* Update stats */
						if(sent > 0) {
							/* Update the RTCP context as well */
							janus_rtp_header *header = (janus_rtp_header *)sbuf;
							guint32 timestamp = ntohl(header->timestamp);
							if(pkt->type == JANUS_ICE_PACKET_AUDIO) {
								component->out_stats.audio.packets++;
								component->out_stats.audio.bytes += pkt->length;
								/* Last second outgoing audio */
								gint64 now = janus_get_monotonic_time();
								if(component->out_stats.audio.updated == 0)
									component->out_stats.audio.updated = now;
								if(now > component->out_stats.audio.updated &&
										now - component->out_stats.audio.updated >= G_USEC_PER_SEC) {
									component->out_stats.audio.bytes_lastsec = component->out_stats.audio.bytes_lastsec_temp;
									component->out_stats.audio.bytes_lastsec_temp = 0;
									component->out_stats.audio.updated = now;
								}
								component->out_stats.audio.bytes_lastsec_temp += pkt->length;
								stream->audio_last_ts = timestamp;
								if(stream->audio_first_ntp_ts == 0) {
									struct timeval tv;
									gettimeofday(&tv, NULL);
									stream->audio_first_ntp_ts = (gint64)tv.tv_sec*G_USEC_PER_SEC + tv.tv_usec;
									stream->audio_first_rtp_ts = timestamp;
								}
								/* Let's check if this was G.711: in case we may need to change the timestamp base */
								rtcp_context *rtcp_ctx = stream->audio_rtcp_ctx;
								int pt = header->type;
								if((pt == 0 || pt == 8) && (rtcp_ctx->tb == 48000))
									rtcp_ctx->tb = 8000;
							} else if(pkt->type == JANUS_ICE_PACKET_VIDEO) {
								component->out_stats.video[0].packets++;
								component->out_stats.video[0].bytes += pkt->length;
								/* Last second outgoing video */
								gint64 now = janus_get_monotonic_time();
								if(component->out_stats.video[0].updated == 0)
									component->out_stats.video[0].updated = now;
								if(now > component->out_stats.video[0].updated &&
										now - component->out_stats.video[0].updated >= G_USEC_PER_SEC) {
									component->out_stats.video[0].bytes_lastsec = component->out_stats.video[0].bytes_lastsec_temp;
									component->out_stats.video[0].bytes_lastsec_temp = 0;
									component->out_stats.video[0].updated = now;
								}
								component->out_stats.video[0].bytes_lastsec_temp += pkt->length;
								stream->video_last_ts = timestamp;
								if(stream->video_first_ntp_ts[0] == 0) {
									struct timeval tv;
									gettimeofday(&tv, NULL);
									stream->video_first_ntp_ts[0] = (gint64)tv.tv_sec*G_USEC_PER_SEC + tv.tv_usec;
									stream->video_first_rtp_ts[0] = timestamp;
								}
							}
						}
						if(max_nack_queue > 0) {
							/* Save the packet for retransmissions that may be needed later */
							if((pkt->type == JANUS_ICE_PACKET_AUDIO && !component->do_audio_nacks) ||
									(pkt->type == JANUS_ICE_PACKET_VIDEO && !component->do_video_nacks)) {
								/* ... unless NACKs are disabled for this medium */
								g_free(pkt->data);
								pkt->data = NULL;
								g_free(pkt);
								pkt = NULL;
								continue;
							}
							janus_rtp_packet *p = (janus_rtp_packet *)g_malloc0(sizeof(janus_rtp_packet));
							p->data = (char *)g_malloc0(protected);
							memcpy(p->data, sbuf, protected);
							p->length = protected;
							p->created = janus_get_monotonic_time();
							p->last_retransmit = 0;
							janus_mutex_lock(&component->mutex);
							if(component->retransmit_buffer == NULL) {
								component->retransmit_buffer = g_queue_new();
								component->retransmit_seqs = g_hash_table_new(NULL, NULL);
							}
							g_queue_push_tail(component->retransmit_buffer, p);
							/* Insert in the table too, for quick lookup */
							janus_rtp_header *header = (janus_rtp_header *)sbuf;
							guint16 seq = ntohs(header->seq_number);
							g_hash_table_insert(component->retransmit_seqs, GUINT_TO_POINTER(seq), p);
							janus_mutex_unlock(&component->mutex);
						}
					}
				}
			} else {
				/* Data */
				if(!janus_flags_is_set(&handle->webrtc_flags, JANUS_ICE_HANDLE_WEBRTC_DATA_CHANNELS)) {
					g_free(pkt->data);
					pkt->data = NULL;
					g_free(pkt);
					pkt = NULL;
					continue;
				}
#ifdef HAVE_SCTP
				janus_ice_stream *stream = handle->data_stream ? handle->data_stream : (handle->audio_stream ? handle->audio_stream : handle->video_stream);
				if(!stream) {
					g_free(pkt->data);
					pkt->data = NULL;
					g_free(pkt);
					pkt = NULL;
					continue;
				}
				janus_ice_component *component = stream->rtp_component;
				if(!component) {
					g_free(pkt->data);
					pkt->data = NULL;
					g_free(pkt);
					pkt = NULL;
					continue;
				}
				if(!stream->cdone) {
					if(!janus_flags_is_set(&handle->webrtc_flags, JANUS_ICE_HANDLE_WEBRTC_ALERT) && !stream->noerrorlog) {
						JANUS_LOG(LOG_ERR, "[%"SCNu64"]     SCTP candidates not gathered yet for stream??\n", handle->handle_id);
						stream->noerrorlog = TRUE;	/* Don't flood with the same error all over again */
					}
					g_free(pkt->data);
					pkt->data = NULL;
					g_free(pkt);
					pkt = NULL;
					continue;
				}
				stream->noerrorlog = FALSE;
				if(!component->dtls) {
					if(!janus_flags_is_set(&handle->webrtc_flags, JANUS_ICE_HANDLE_WEBRTC_ALERT) && !component->noerrorlog) {
						JANUS_LOG(LOG_WARN, "[%"SCNu64"]     SCTP stream component has no valid DTLS session (yet?)\n", handle->handle_id);
						component->noerrorlog = TRUE;	/* Don't flood with the same error all over again */
					}
					g_free(pkt->data);
					pkt->data = NULL;
					g_free(pkt);
					pkt = NULL;
					continue;
				}
				component->noerrorlog = FALSE;
				janus_dtls_wrap_sctp_data(component->dtls, pkt->data, pkt->length);
#endif
			}
			g_free(pkt->data);
			pkt->data = NULL;
			g_free(pkt);
			pkt = NULL;
			continue;
		}
	}
	if(handle->iceloop != NULL && g_main_loop_is_running(handle->iceloop)) {
		g_main_loop_quit(handle->iceloop);
		if (handle->icectx != NULL) {
			g_main_context_wakeup(handle->icectx);
		}
	}
	JANUS_LOG(LOG_VERB, "[%"SCNu64"] ICE send thread leaving...; %p\n", handle->handle_id, handle);
	handle->send_thread = NULL;
	g_thread_unref(g_thread_self());
	janus_refcount_decrease(&handle->ref);
	return NULL;
}

void janus_ice_relay_rtp(janus_ice_handle *handle, int video, char *buf, int len) {
	if(!handle || buf == NULL || len < 1)
		return;
	if((!video && !janus_flags_is_set(&handle->webrtc_flags, JANUS_ICE_HANDLE_WEBRTC_HAS_AUDIO))
			|| (video && !janus_flags_is_set(&handle->webrtc_flags, JANUS_ICE_HANDLE_WEBRTC_HAS_VIDEO)))
		return;
	/* Queue this packet */
	janus_ice_queued_packet *pkt = (janus_ice_queued_packet *)g_malloc0(sizeof(janus_ice_queued_packet));
	if(pkt == NULL) {
		JANUS_LOG(LOG_FATAL, "Memory error!\n");
		return;
	}
	pkt->data = g_malloc0(len);
	if(pkt->data == NULL) {
		JANUS_LOG(LOG_FATAL, "Memory error!\n");
		g_free(pkt);
		return;
	}
	memcpy(pkt->data, buf, len);
	pkt->length = len;
	pkt->type = video ? JANUS_ICE_PACKET_VIDEO : JANUS_ICE_PACKET_AUDIO;
	pkt->control = FALSE;
	pkt->encrypted = FALSE;
	if(handle->queued_packets != NULL)
		g_async_queue_push(handle->queued_packets, pkt);
}

void janus_ice_relay_rtcp_internal(janus_ice_handle *handle, int video, char *buf, int len, gboolean filter_rtcp) {
	if(!handle || buf == NULL || len < 1)
		return;
	/* We use this internal method to check whether we need to filter RTCP (e.g., to make
	 * sure we don't just forward any SR/RR from peers/plugins, but use our own) or it has
	 * already been done, and so this is actually a packet added by the ICE send thread */
	char *rtcp_buf = buf;
	int rtcp_len = len;
	if(filter_rtcp) {
		/* FIXME Strip RR/SR/SDES/NACKs/etc. */
		janus_ice_stream *stream = janus_flags_is_set(&handle->webrtc_flags, JANUS_ICE_HANDLE_WEBRTC_BUNDLE) ?
			(handle->audio_stream ? handle->audio_stream : handle->video_stream) : (video ? handle->video_stream : handle->audio_stream);
		if(stream == NULL)
			return;
		rtcp_buf = janus_rtcp_filter(buf, len, &rtcp_len);
		if(rtcp_buf == NULL || rtcp_len < 1)
			return;
		/* Fix all SSRCs before enqueueing, as we need to use the ones for this media
		 * leg. Note that this is only needed for RTCP packets coming from plugins: the
		 * ones created by the core already have the right SSRCs in the right place */
		JANUS_LOG(LOG_HUGE, "[%"SCNu64"] Fixing SSRCs (local %u, peer %u)\n", handle->handle_id,
			video ? stream->video_ssrc : stream->audio_ssrc,
			video ? stream->video_ssrc_peer[0] : stream->audio_ssrc_peer);
		janus_rtcp_fix_ssrc(NULL, rtcp_buf, rtcp_len, 1,
			video ? stream->video_ssrc : stream->audio_ssrc,
			video ? stream->video_ssrc_peer[0] : stream->audio_ssrc_peer);
	}
	/* Queue this packet */
	janus_ice_queued_packet *pkt = (janus_ice_queued_packet *)g_malloc0(sizeof(janus_ice_queued_packet));
	if(pkt == NULL) {
		JANUS_LOG(LOG_FATAL, "Memory error!\n");
		return;
	}
	pkt->data = g_malloc0(len);
	if(pkt->data == NULL) {
		JANUS_LOG(LOG_FATAL, "Memory error!\n");
		g_free(pkt);
		return;
	}
	memcpy(pkt->data, rtcp_buf, rtcp_len);
	pkt->length = rtcp_len;
	pkt->type = video ? JANUS_ICE_PACKET_VIDEO : JANUS_ICE_PACKET_AUDIO;
	pkt->control = TRUE;
	pkt->encrypted = FALSE;
	if(handle->queued_packets != NULL)
		g_async_queue_push(handle->queued_packets, pkt);
	if(rtcp_buf != buf) {
		/* We filtered the original packet, deallocate it */
		g_free(rtcp_buf);
	}
}

void janus_ice_relay_rtcp(janus_ice_handle *handle, int video, char *buf, int len) {
	janus_ice_relay_rtcp_internal(handle, video, buf, len, TRUE);
}

#ifdef HAVE_SCTP
void janus_ice_relay_data(janus_ice_handle *handle, char *buf, int len) {
	if(!handle || buf == NULL || len < 1)
		return;
	/* Queue this packet */
	janus_ice_queued_packet *pkt = (janus_ice_queued_packet *)g_malloc0(sizeof(janus_ice_queued_packet));
	if(pkt == NULL) {
		JANUS_LOG(LOG_FATAL, "Memory error!\n");
		return;
	}
	pkt->data = g_malloc0(len);
	if(pkt->data == NULL) {
		JANUS_LOG(LOG_FATAL, "Memory error!\n");
		g_free(pkt);
		return;
	}
	memcpy(pkt->data, buf, len);
	pkt->length = len;
	pkt->type = JANUS_ICE_PACKET_DATA;
	pkt->control = FALSE;
	pkt->encrypted = FALSE;
	if(handle->queued_packets != NULL)
		g_async_queue_push(handle->queued_packets, pkt);
}
#endif

void janus_ice_dtls_handshake_done(janus_ice_handle *handle, janus_ice_component *component) {
	if(!handle || !component)
		return;
	JANUS_LOG(LOG_VERB, "[%"SCNu64"] The DTLS handshake for the component %d in stream %d has been completed\n",
		handle->handle_id, component->component_id, component->stream_id);
	/* Check if all components are ready */
	janus_mutex_lock(&handle->mutex);
	if(handle->audio_stream && !handle->audio_stream->disabled) {
		if(handle->audio_stream->rtp_component && (!handle->audio_stream->rtp_component->dtls ||
				!handle->audio_stream->rtp_component->dtls->srtp_valid)) {
			/* Still waiting for this component to become ready */
			janus_mutex_unlock(&handle->mutex);
			return;
		}
		if(handle->audio_stream->rtcp_component && (!handle->audio_stream->rtcp_component->dtls ||
				!handle->audio_stream->rtcp_component->dtls->srtp_valid)) {
			/* Still waiting for this component to become ready */
			janus_mutex_unlock(&handle->mutex);
			return;
		}
	}
	if(handle->video_stream && !handle->video_stream->disabled) {
		if(handle->video_stream->rtp_component && (!handle->video_stream->rtp_component->dtls ||
				!handle->video_stream->rtp_component->dtls->srtp_valid)) {
			/* Still waiting for this component to become ready */
			janus_mutex_unlock(&handle->mutex);
			return;
		}
		if(handle->video_stream->rtcp_component && (!handle->video_stream->rtcp_component->dtls ||
				!handle->video_stream->rtcp_component->dtls->srtp_valid)) {
			/* Still waiting for this component to become ready */
			janus_mutex_unlock(&handle->mutex);
			return;
		}
	}
	if(handle->data_stream && !handle->data_stream->disabled) {
		if(handle->data_stream->rtp_component && (!handle->data_stream->rtp_component->dtls ||
				!handle->data_stream->rtp_component->dtls->srtp_valid)) {
			/* Still waiting for this component to become ready */
			janus_mutex_unlock(&handle->mutex);
			return;
		}
	}
	/* Clear the queue before we wake the send thread */
	janus_ice_queued_packet *pkt = NULL;
	while(g_async_queue_length(handle->queued_packets) > 0) {
		pkt = g_async_queue_try_pop(handle->queued_packets);
		if(pkt != NULL && pkt != &janus_ice_dtls_alert) {
			g_free(pkt->data);
			g_free(pkt);
		}
	}
	if(janus_flags_is_set(&handle->webrtc_flags, JANUS_ICE_HANDLE_WEBRTC_READY)) {
		/* Already notified */
		janus_mutex_unlock(&handle->mutex);
		return;
	}
	janus_flags_set(&handle->webrtc_flags, JANUS_ICE_HANDLE_WEBRTC_READY);
	janus_mutex_unlock(&handle->mutex);
	JANUS_LOG(LOG_INFO, "[%"SCNu64"] The DTLS handshake has been completed\n", handle->handle_id);
	/* Notify the plugin that the WebRTC PeerConnection is ready to be used */
	janus_plugin *plugin = (janus_plugin *)handle->app;
	if(plugin != NULL) {
		JANUS_LOG(LOG_VERB, "[%"SCNu64"] Telling the plugin about it (%s)\n", handle->handle_id, plugin->get_name());
		if(plugin && plugin->setup_media && janus_plugin_session_is_alive(handle->app_handle))
			plugin->setup_media(handle->app_handle);
	}
	/* Also prepare JSON event to notify user/application */
	janus_session *session = (janus_session *)handle->session;
	if(session == NULL)
		return;
	json_t *event = json_object();
	json_object_set_new(event, "janus", json_string("webrtcup"));
	json_object_set_new(event, "session_id", json_integer(session->session_id));
	json_object_set_new(event, "sender", json_integer(handle->handle_id));
	/* Send the event */
	JANUS_LOG(LOG_VERB, "[%"SCNu64"] Sending event to transport...; %p\n", handle->handle_id, handle);
	janus_session_notify_event(session, event);
	/* Notify event handlers as well */
	if(janus_events_is_enabled()) {
		json_t *info = json_object();
		json_object_set_new(info, "connection", json_string("webrtcup"));
		janus_events_notify_handlers(JANUS_EVENT_TYPE_WEBRTC, session->session_id, handle->handle_id, info);
	}
}<|MERGE_RESOLUTION|>--- conflicted
+++ resolved
@@ -2228,43 +2228,6 @@
 					while(list) {
 						unsigned int seqnr = GPOINTER_TO_UINT(list->data);
 						JANUS_LOG(LOG_DBG, "[%"SCNu64"]   >> %u\n", handle->handle_id, seqnr);
-<<<<<<< HEAD
-						GList *rp = g_queue_peek_head_link(component->retransmit_buffer);
-						while(rp) {
-							janus_rtp_packet *p = (janus_rtp_packet *)rp->data;
-							if(p) {
-								janus_rtp_header *rh = (janus_rtp_header *)p->data;
-								if(ntohs(rh->seq_number) == seqnr) {
-									/* Should we retransmit this packet? */
-									if((p->last_retransmit > 0) && (now-p->last_retransmit < MAX_NACK_IGNORE)) {
-										JANUS_LOG(LOG_HUGE, "[%"SCNu64"]   >> >> Packet %u was retransmitted just %"SCNi64"ms ago, skipping\n", handle->handle_id, seqnr, now-p->last_retransmit);
-										break;
-									}
-									JANUS_LOG(LOG_HUGE, "[%"SCNu64"]   >> >> Scheduling %u for retransmission due to NACK\n", handle->handle_id, seqnr);
-									p->last_retransmit = now;
-									retransmits_cnt++;
-									/* Enqueue it */
-									janus_ice_queued_packet *pkt = (janus_ice_queued_packet *)g_malloc0(sizeof(janus_ice_queued_packet));
-									if(pkt == NULL) {
-										JANUS_LOG(LOG_FATAL, "Memory error!\n");
-										break;
-									}
-									pkt->data = g_malloc0(p->length);
-									if(pkt->data == NULL) {
-										JANUS_LOG(LOG_FATAL, "Memory error!\n");
-										g_free(pkt);
-										break;
-									}
-									memcpy(pkt->data, p->data, p->length);
-									pkt->length = p->length;
-									pkt->type = video ? JANUS_ICE_PACKET_VIDEO : JANUS_ICE_PACKET_AUDIO;
-									pkt->control = FALSE;
-									pkt->encrypted = TRUE;	/* This was already encrypted before */
-									if(handle->queued_packets != NULL)
-										g_async_queue_push(handle->queued_packets, pkt);
-									break;
-								}
-=======
 						/* Check if we have the packet */
 						janus_rtp_packet *p = g_hash_table_lookup(component->retransmit_seqs, GUINT_TO_POINTER(seqnr));
 						if(p == NULL) {
@@ -2275,7 +2238,6 @@
 								JANUS_LOG(LOG_HUGE, "[%"SCNu64"]   >> >> Packet %u was retransmitted just %"SCNi64"ms ago, skipping\n", handle->handle_id, seqnr, now-p->last_retransmit);
 								list = list->next;
 								continue;
->>>>>>> f2179e5c
 							}
 							JANUS_LOG(LOG_HUGE, "[%"SCNu64"]   >> >> Scheduling %u for retransmission due to NACK\n", handle->handle_id, seqnr);
 							p->last_retransmit = now;
