/*! \file    ice.c
 * \author   Lorenzo Miniero <lorenzo@meetecho.com>
 * \copyright GNU General Public License v3
 * \brief    Janus handles and ICE/STUN/TURN processing
 * \details  A Janus handle represents an abstraction of the communication
 * between a user and a specific plugin, within a Janus session. This is
 * particularly important in terms of media connectivity, as each handle
 * can be associated with a single WebRTC PeerConnection. This code also
 * contains the implementation (based on libnice) of a WebRTC PeerConnection.
 * The code handles the whole ICE process, from the gathering of candidates
 * to the final setup of a virtual channel RTP and RTCP can be transported
 * on. Incoming RTP and RTCP packets from peers are relayed to the associated
 * plugins by means of the incoming_rtp and incoming_rtcp callbacks. Packets
 * to be sent to peers are relayed by peers invoking the relay_rtp and
 * relay_rtcp core callbacks instead.
 *
 * \ingroup protocols
 * \ref protocols
 */

#include <ifaddrs.h>
#include <poll.h>
#include <net/if.h>
#include <sys/socket.h>
#include <sys/time.h>
#include <netdb.h>
#include <fcntl.h>
#include <stun/usages/bind.h>
#include <nice/debug.h>

#include "janus.h"
#include "debug.h"
#include "ice.h"
#include "turnrest.h"
#include "sdp.h"
#include "rtpsrtp.h"
#include "rtcp.h"
#include "apierror.h"
#include "ip-utils.h"
#include "events.h"

/* STUN server/port, if any */
static char *janus_stun_server = NULL;
static uint16_t janus_stun_port = 0;

char *janus_ice_get_stun_server(void) {
	return janus_stun_server;
}
uint16_t janus_ice_get_stun_port(void) {
	return janus_stun_port;
}


/* TURN server/port and credentials, if any */
static char *janus_turn_server = NULL;
static uint16_t janus_turn_port = 0;
static char *janus_turn_user = NULL, *janus_turn_pwd = NULL;
static NiceRelayType janus_turn_type = NICE_RELAY_TYPE_TURN_UDP;

char *janus_ice_get_turn_server(void) {
	return janus_turn_server;
}
uint16_t janus_ice_get_turn_port(void) {
	return janus_turn_port;
}


/* TURN REST API support, if any */
char *janus_ice_get_turn_rest_api(void) {
#ifndef HAVE_TURNRESTAPI
	return NULL;
#else
	return (char *)janus_turnrest_get_backend();
#endif
}

/* Force relay settings */
static gboolean force_relay_allowed = FALSE;
void janus_ice_allow_force_relay(void) {
	force_relay_allowed = TRUE;
}
gboolean janus_ice_is_force_relay_allowed(void) {
	return force_relay_allowed;
}

/* ICE-Lite status */
static gboolean janus_ice_lite_enabled;
gboolean janus_ice_is_ice_lite_enabled(void) {
	return janus_ice_lite_enabled;
}

/* ICE-TCP support (only libnice >= 0.1.8, currently broken) */
static gboolean janus_ice_tcp_enabled;
gboolean janus_ice_is_ice_tcp_enabled(void) {
	return janus_ice_tcp_enabled;
}

/* Full-trickle support */
static gboolean janus_full_trickle_enabled;
gboolean janus_ice_is_full_trickle_enabled(void) {
	return janus_full_trickle_enabled;
}

/* mDNS resolution support */
static gboolean janus_mdns_enabled;
gboolean janus_ice_is_mdns_enabled(void) {
	return janus_mdns_enabled;
}

/* IPv6 support */
static gboolean janus_ipv6_enabled;
static gboolean janus_ipv6_linklocal_enabled;
gboolean janus_ice_is_ipv6_enabled(void) {
	return janus_ipv6_enabled;
}
static gboolean janus_ipv6_linklocal_enabled;
gboolean janus_ice_is_ipv6_linklocal_enabled(void) {
	return janus_ipv6_linklocal_enabled;
}

#ifdef HAVE_ICE_NOMINATION
/* Since libnice 0.1.15, we can configure the ICE nomination mode: it was
 * always "aggressive" before, so we set it to "aggressive" by default as well */
static NiceNominationMode janus_ice_nomination = NICE_NOMINATION_MODE_AGGRESSIVE;
void janus_ice_set_nomination_mode(const char *nomination) {
	if(nomination == NULL) {
		JANUS_LOG(LOG_WARN, "Invalid ICE nomination mode, falling back to 'aggressive'\n");
	} else if(!strcasecmp(nomination, "regular")) {
		JANUS_LOG(LOG_INFO, "Configuring Janus to use ICE regular nomination\n");
		janus_ice_nomination = NICE_NOMINATION_MODE_REGULAR;
	} else if(!strcasecmp(nomination, "aggressive")) {
		JANUS_LOG(LOG_INFO, "Configuring Janus to use ICE aggressive nomination\n");
		janus_ice_nomination = NICE_NOMINATION_MODE_AGGRESSIVE;
	} else {
		JANUS_LOG(LOG_WARN, "Unsupported ICE nomination mode '%s', falling back to 'aggressive'\n", nomination);
	}
}
const char *janus_ice_get_nomination_mode(void) {
	return (janus_ice_nomination == NICE_NOMINATION_MODE_REGULAR ? "regular" : "aggressive");
}
#endif

/* Keepalive via connectivity checks */
static gboolean janus_ice_keepalive_connchecks = FALSE;
void janus_ice_set_keepalive_conncheck_enabled(gboolean enabled) {
	janus_ice_keepalive_connchecks = enabled;
	if(janus_ice_keepalive_connchecks) {
		JANUS_LOG(LOG_INFO, "Using connectivity checks as PeerConnection keep-alives\n");
		JANUS_LOG(LOG_WARN, "Notice that the current libnice master is breaking connections after 50s when keepalive-conncheck enabled. As such, better to stick to 0.1.18 until the issue is addressed upstream\n");
	}
}
gboolean janus_ice_is_keepalive_conncheck_enabled(void) {
	return janus_ice_keepalive_connchecks;
}

/* Opaque IDs set by applications are by default only passed to event handlers
 * for correlation purposes, but not sent back to the user or application in
 * the related Janus API responses or events, unless configured otherwise */
static gboolean opaqueid_in_api = FALSE;
void janus_enable_opaqueid_in_api(void) {
	opaqueid_in_api = TRUE;
}
gboolean janus_is_opaqueid_in_api_enabled(void) {
	return opaqueid_in_api;
}

/* Only needed in case we're using static event loops spawned at startup (disabled by default) */
typedef struct janus_ice_static_event_loop {
	int id;
	GMainContext *mainctx;
	GMainLoop *mainloop;
	GThread *thread;
} janus_ice_static_event_loop;
static int static_event_loops = 0;
static gboolean allow_loop_indication = FALSE;
static GSList *event_loops = NULL, *current_loop = NULL;
static janus_mutex event_loops_mutex = JANUS_MUTEX_INITIALIZER;
static void *janus_ice_static_event_loop_thread(void *data) {
	janus_ice_static_event_loop *loop = data;
	JANUS_LOG(LOG_VERB, "[loop#%d] Event loop thread started\n", loop->id);
	if(loop->mainloop == NULL) {
		JANUS_LOG(LOG_ERR, "[loop#%d] Invalid loop...\n", loop->id);
		g_thread_unref(g_thread_self());
		return NULL;
	}
	JANUS_LOG(LOG_DBG, "[loop#%d] Looping...\n", loop->id);
	g_main_loop_run(loop->mainloop);
	/* When the loop quits, we can unref it */
	g_main_loop_unref(loop->mainloop);
	g_main_context_unref(loop->mainctx);
	JANUS_LOG(LOG_VERB, "[loop#%d] Event loop thread ended!\n", loop->id);
	return NULL;
}
int janus_ice_get_static_event_loops(void) {
	return static_event_loops;
}
gboolean janus_ice_is_loop_indication_allowed(void) {
	return allow_loop_indication;
}
void janus_ice_set_static_event_loops(int loops, gboolean allow_api) {
	if(loops == 0)
		return;
	else if(loops < 1) {
		JANUS_LOG(LOG_WARN, "Invalid number of static event loops (%d), disabling\n", loops);
		return;
	}
	/* Create a pool of new event loops */
	int i = 0;
	for(i=0; i<loops; i++) {
		janus_ice_static_event_loop *loop = g_malloc0(sizeof(janus_ice_static_event_loop));
		loop->id = static_event_loops;
		loop->mainctx = g_main_context_new();
		loop->mainloop = g_main_loop_new(loop->mainctx, FALSE);
		/* Now spawn a thread for this loop */
		GError *error = NULL;
		char tname[16];
		g_snprintf(tname, sizeof(tname), "hloop %d", loop->id);
		loop->thread = g_thread_try_new(tname, &janus_ice_static_event_loop_thread, loop, &error);
		if(error != NULL) {
			g_main_loop_unref(loop->mainloop);
			g_main_context_unref(loop->mainctx);
			g_free(loop);
			JANUS_LOG(LOG_ERR, "Got error %d (%s) trying to launch a new event loop thread...\n",
				error->code, error->message ? error->message : "??");
			g_error_free(error);
		} else {
			event_loops = g_slist_append(event_loops, loop);
			static_event_loops++;
		}
	}
	current_loop = event_loops;
	JANUS_LOG(LOG_INFO, "Spawned %d static event loops (handles won't have a dedicated loop)\n", static_event_loops);
	allow_loop_indication = allow_api;
	JANUS_LOG(LOG_INFO, "  -- Janus API %s be able to drive the loop choice for new handles\n",
		allow_loop_indication ? "will" : "will NOT");
	return;
}
void janus_ice_stop_static_event_loops(void) {
	if(static_event_loops < 1)
		return;
	/* Quit all the static loops and wait for the threads to leave */
	janus_mutex_lock(&event_loops_mutex);
	GSList *l = event_loops;
	while(l) {
		janus_ice_static_event_loop *loop = (janus_ice_static_event_loop *)l->data;
		if(loop->mainloop != NULL && g_main_loop_is_running(loop->mainloop))
			g_main_loop_quit(loop->mainloop);
		g_thread_join(loop->thread);
		l = l->next;
	}
	g_slist_free_full(event_loops, (GDestroyNotify)g_free);
	janus_mutex_unlock(&event_loops_mutex);
}

/* libnice debugging */
static gboolean janus_ice_debugging_enabled;
gboolean janus_ice_is_ice_debugging_enabled(void) {
	return janus_ice_debugging_enabled;
}
void janus_ice_debugging_enable(void) {
	JANUS_LOG(LOG_VERB, "Enabling libnice debugging...\n");
	if(g_getenv("NICE_DEBUG") == NULL) {
		JANUS_LOG(LOG_WARN, "No NICE_DEBUG environment variable set, setting maximum debug\n");
		g_setenv("NICE_DEBUG", "all", TRUE);
	}
	if(g_getenv("G_MESSAGES_DEBUG") == NULL) {
		JANUS_LOG(LOG_WARN, "No G_MESSAGES_DEBUG environment variable set, setting maximum debug\n");
		g_setenv("G_MESSAGES_DEBUG", "all", TRUE);
	}
	JANUS_LOG(LOG_VERB, "Debugging NICE_DEBUG=%s G_MESSAGES_DEBUG=%s\n",
		g_getenv("NICE_DEBUG"), g_getenv("G_MESSAGES_DEBUG"));
	janus_ice_debugging_enabled = TRUE;
	nice_debug_enable(strstr(g_getenv("NICE_DEBUG"), "all") || strstr(g_getenv("NICE_DEBUG"), "stun"));
}
void janus_ice_debugging_disable(void) {
	JANUS_LOG(LOG_VERB, "Disabling libnice debugging...\n");
	janus_ice_debugging_enabled = FALSE;
	nice_debug_disable(TRUE);
}


/* NAT 1:1 stuff */
static gboolean nat_1_1_enabled = FALSE;
static gboolean keep_private_host = FALSE;
void janus_ice_enable_nat_1_1(gboolean kph) {
	nat_1_1_enabled = TRUE;
	keep_private_host = kph;
}

/* Interface/IP enforce/ignore lists */
GList *janus_ice_enforce_list = NULL, *janus_ice_ignore_list = NULL;
janus_mutex ice_list_mutex;

void janus_ice_enforce_interface(const char *ip) {
	if(ip == NULL)
		return;
	/* Is this an IP or an interface? */
	janus_mutex_lock(&ice_list_mutex);
	janus_ice_enforce_list = g_list_append(janus_ice_enforce_list, (gpointer)ip);
	janus_mutex_unlock(&ice_list_mutex);
}
gboolean janus_ice_is_enforced(const char *ip) {
	if(ip == NULL || janus_ice_enforce_list == NULL)
		return false;
	janus_mutex_lock(&ice_list_mutex);
	GList *temp = janus_ice_enforce_list;
	while(temp) {
		const char *enforced = (const char *)temp->data;
		if(enforced != NULL && strstr(ip, enforced) == ip) {
			janus_mutex_unlock(&ice_list_mutex);
			return true;
		}
		temp = temp->next;
	}
	janus_mutex_unlock(&ice_list_mutex);
	return false;
}

void janus_ice_ignore_interface(const char *ip) {
	if(ip == NULL)
		return;
	/* Is this an IP or an interface? */
	janus_mutex_lock(&ice_list_mutex);
	janus_ice_ignore_list = g_list_append(janus_ice_ignore_list, (gpointer)ip);
	if(janus_ice_enforce_list != NULL) {
		JANUS_LOG(LOG_WARN, "Added %s to the ICE ignore list, but the ICE enforce list is not empty: the ICE ignore list will not be used\n", ip);
	}
	janus_mutex_unlock(&ice_list_mutex);
}
gboolean janus_ice_is_ignored(const char *ip) {
	if(ip == NULL || janus_ice_ignore_list == NULL)
		return false;
	janus_mutex_lock(&ice_list_mutex);
	GList *temp = janus_ice_ignore_list;
	while(temp) {
		const char *ignored = (const char *)temp->data;
		if(ignored != NULL && strstr(ip, ignored) == ip) {
			janus_mutex_unlock(&ice_list_mutex);
			return true;
		}
		temp = temp->next;
	}
	janus_mutex_unlock(&ice_list_mutex);
	return false;
}


/* Frequency of statistics via event handlers (one second by default) */
static int janus_ice_event_stats_period = 1;
void janus_ice_set_event_stats_period(int period) {
	janus_ice_event_stats_period = period;
}
int janus_ice_get_event_stats_period(void) {
	return janus_ice_event_stats_period;
}

/* How to handle media statistic events (one per media or one per peerConnection) */
static gboolean janus_ice_event_combine_media_stats = false;
void janus_ice_event_set_combine_media_stats(gboolean combine_media_stats_to_one_event) {
	janus_ice_event_combine_media_stats = combine_media_stats_to_one_event;
}
gboolean janus_ice_event_get_combine_media_stats(void) {
	return janus_ice_event_combine_media_stats;
}

/* RTP/RTCP port range */
uint16_t rtp_range_min = 0;
uint16_t rtp_range_max = 0;


#define JANUS_ICE_PACKET_AUDIO	0
#define JANUS_ICE_PACKET_VIDEO	1
#define JANUS_ICE_PACKET_TEXT	2
#define JANUS_ICE_PACKET_BINARY	3
#define JANUS_ICE_PACKET_SCTP	4
/* Janus enqueued (S)RTP/(S)RTCP packet to send */
typedef struct janus_ice_queued_packet {
	gint mindex;
	char *data;
	char *label;
	char *protocol;
	gint length;
	gint type;
	gboolean control;
	gboolean retransmission;
	gboolean encrypted;
	gint64 added;
} janus_ice_queued_packet;
/* A few static, fake, messages we use as a trigger: e.g., to start a
 * new DTLS handshake, hangup a PeerConnection or close a handle */
static janus_ice_queued_packet
	janus_ice_start_gathering,
	janus_ice_add_candidates,
	janus_ice_dtls_handshake,
	janus_ice_media_stopped,
	janus_ice_hangup_peerconnection,
	janus_ice_detach_handle,
	janus_ice_data_ready;

/* Janus NACKed packet we're tracking (to avoid duplicates) */
typedef struct janus_ice_nacked_packet {
	janus_ice_peerconnection_medium *medium;
	int vindex;
	guint16 seq_number;
	guint source_id;
} janus_ice_nacked_packet;
static gboolean janus_ice_nacked_packet_cleanup(gpointer user_data) {
	janus_ice_nacked_packet *pkt = (janus_ice_nacked_packet *)user_data;

	if(pkt->medium && pkt->medium->pc && pkt->medium->pc->handle) {
		JANUS_LOG(LOG_HUGE, "[%"SCNu64"] Cleaning up NACKed packet %"SCNu16" (SSRC %"SCNu32", vindex %d)...\n",
			pkt->medium->pc->handle->handle_id, pkt->seq_number, pkt->medium->ssrc_peer[pkt->vindex], pkt->vindex);
		g_hash_table_remove(pkt->medium->rtx_nacked[pkt->vindex], GUINT_TO_POINTER(pkt->seq_number));
		g_hash_table_remove(pkt->medium->pending_nacked_cleanup, GUINT_TO_POINTER(pkt->source_id));
	}

	return G_SOURCE_REMOVE;
}

/* Deallocation helpers for handles and related structs */
static void janus_ice_handle_free(const janus_refcount *handle_ref);
static void janus_ice_webrtc_free(janus_ice_handle *handle);
static void janus_ice_plugin_session_free(const janus_refcount *app_handle_ref);
static void janus_ice_peerconnection_free(const janus_refcount *pc_ref);
static void janus_ice_peerconnection_medium_free(const janus_refcount *medium_ref);

/* Custom GSource for outgoing traffic */
typedef struct janus_ice_outgoing_traffic {
	GSource parent;
	janus_ice_handle *handle;
	GDestroyNotify destroy;
} janus_ice_outgoing_traffic;
static gboolean janus_ice_outgoing_rtcp_handle(gpointer user_data);
static gboolean janus_ice_outgoing_stats_handle(gpointer user_data);
static gboolean janus_ice_outgoing_traffic_handle(janus_ice_handle *handle, janus_ice_queued_packet *pkt);
static gboolean janus_ice_outgoing_traffic_prepare(GSource *source, gint *timeout) {
	janus_ice_outgoing_traffic *t = (janus_ice_outgoing_traffic *)source;
	return (g_async_queue_length(t->handle->queued_packets) > 0);
}
static gboolean janus_ice_outgoing_traffic_dispatch(GSource *source, GSourceFunc callback, gpointer user_data) {
	janus_ice_outgoing_traffic *t = (janus_ice_outgoing_traffic *)source;
	int ret = G_SOURCE_CONTINUE;
	janus_ice_queued_packet *pkt = NULL;
	while((pkt = g_async_queue_try_pop(t->handle->queued_packets)) != NULL) {
		if(janus_ice_outgoing_traffic_handle(t->handle, pkt) == G_SOURCE_REMOVE)
			ret = G_SOURCE_REMOVE;
	}
	return ret;
}
static void janus_ice_outgoing_traffic_finalize(GSource *source) {
	janus_ice_outgoing_traffic *t = (janus_ice_outgoing_traffic *)source;
	JANUS_LOG(LOG_VERB, "[%"SCNu64"] Finalizing loop source\n", t->handle->handle_id);
	if(static_event_loops > 0) {
		/* This handle was sharing an event loop with others */
		janus_ice_webrtc_free(t->handle);
		janus_refcount_decrease(&t->handle->ref);
	} else if(t->handle->mainloop != NULL && g_main_loop_is_running(t->handle->mainloop)) {
		/* This handle had a dedicated event loop, quit it */
		g_main_loop_quit(t->handle->mainloop);
	}
	janus_refcount_decrease(&t->handle->ref);
}
static GSourceFuncs janus_ice_outgoing_traffic_funcs = {
	janus_ice_outgoing_traffic_prepare,
	NULL,	/* We don't need check */
	janus_ice_outgoing_traffic_dispatch,
	janus_ice_outgoing_traffic_finalize,
	NULL, NULL
};
static GSource *janus_ice_outgoing_traffic_create(janus_ice_handle *handle, GDestroyNotify destroy) {
	GSource *source = g_source_new(&janus_ice_outgoing_traffic_funcs, sizeof(janus_ice_outgoing_traffic));
	janus_ice_outgoing_traffic *t = (janus_ice_outgoing_traffic *)source;
	char name[255];
	g_snprintf(name, sizeof(name), "source-%"SCNu64, handle->handle_id);
	g_source_set_name(source, name);
	janus_refcount_increase(&handle->ref);
	t->handle = handle;
	t->destroy = destroy;
	return source;
}

/* Time, in seconds, that should pass with no media (audio or video) being
 * received before Janus notifies you about this with a receiving=false */
#define DEFAULT_NO_MEDIA_TIMER	1
static uint no_media_timer = DEFAULT_NO_MEDIA_TIMER;
void janus_set_no_media_timer(uint timer) {
	no_media_timer = timer;
	if(no_media_timer == 0)
		JANUS_LOG(LOG_VERB, "Disabling no-media timer\n");
	else
		JANUS_LOG(LOG_VERB, "Setting no-media timer to %us\n", no_media_timer);
}
uint janus_get_no_media_timer(void) {
	return no_media_timer;
}

/* Number of lost packets per seconds on a media stream (uplink or downlink,
 * audio or video), that should result in a slow-link event to the user.
 * By default the feature is disabled (threshold=0), as it can be quite
 * verbose and is often redundant information, since the same info on lost
 * packets (in and out) can already be retrieved via client-side stats */
#define DEFAULT_SLOWLINK_THRESHOLD	0
static uint slowlink_threshold = DEFAULT_SLOWLINK_THRESHOLD;
void janus_set_slowlink_threshold(uint packets) {
	slowlink_threshold = packets;
	if(slowlink_threshold == 0)
		JANUS_LOG(LOG_VERB, "Disabling slow-link events\n");
	else
		JANUS_LOG(LOG_VERB, "Setting slowlink-threshold to %u packets\n", slowlink_threshold);
}
uint janus_get_slowlink_threshold(void) {
	return slowlink_threshold;
}

/* Period, in milliseconds, to refer to for sending TWCC feedback */
#define DEFAULT_TWCC_PERIOD		200
static uint twcc_period = DEFAULT_TWCC_PERIOD;
void janus_set_twcc_period(uint period) {
	twcc_period = period;
	if(twcc_period == 0) {
		JANUS_LOG(LOG_WARN, "Invalid TWCC period, falling back to default\n");
		twcc_period = DEFAULT_TWCC_PERIOD;
	} else {
		JANUS_LOG(LOG_VERB, "Setting TWCC period to %ds\n", twcc_period);
	}
}
uint janus_get_twcc_period(void) {
	return twcc_period;
}

/* DSCP value, which we can set via libnice: it's disabled by default */
static int dscp_ef = 0;
void janus_set_dscp(int dscp) {
	dscp_ef = dscp;
	if(dscp_ef > 0) {
		JANUS_LOG(LOG_VERB, "Setting DSCP EF to %d\n", dscp_ef);
	}
}
int janus_get_dscp(void) {
	return dscp_ef;
}


static inline void janus_ice_free_rtp_packet(janus_rtp_packet *pkt) {
	if(pkt == NULL) {
		return;
	}

	g_free(pkt->data);
	g_free(pkt);
}

static void janus_ice_free_queued_packet(janus_ice_queued_packet *pkt) {
	if(pkt == NULL || pkt == &janus_ice_start_gathering ||
			pkt == &janus_ice_add_candidates ||
			pkt == &janus_ice_dtls_handshake ||
			pkt == &janus_ice_media_stopped ||
			pkt == &janus_ice_hangup_peerconnection ||
			pkt == &janus_ice_detach_handle ||
			pkt == &janus_ice_data_ready) {
		return;
	}
	g_free(pkt->data);
	g_free(pkt->label);
	g_free(pkt->protocol);
	g_free(pkt);
}

/* Minimum and maximum value, in milliseconds, for the NACK queue/retransmissions (default=200ms/1000ms) */
#define DEFAULT_MIN_NACK_QUEUE	200
#define DEFAULT_MAX_NACK_QUEUE	1000
/* Maximum ignore count after retransmission (200ms) */
#define MAX_NACK_IGNORE			200000

static gboolean nack_optimizations = FALSE;
void janus_set_nack_optimizations_enabled(gboolean optimize) {
	nack_optimizations = optimize;
}
gboolean janus_is_nack_optimizations_enabled(void) {
	return nack_optimizations;
}

static uint16_t min_nack_queue = DEFAULT_MIN_NACK_QUEUE;
void janus_set_min_nack_queue(uint16_t mnq) {
	min_nack_queue = mnq < DEFAULT_MAX_NACK_QUEUE ? mnq : DEFAULT_MAX_NACK_QUEUE;
	if(min_nack_queue == 0)
		JANUS_LOG(LOG_VERB, "Disabling NACK queue\n");
	else
		JANUS_LOG(LOG_VERB, "Setting min NACK queue to %dms\n", min_nack_queue);
}
uint16_t janus_get_min_nack_queue(void) {
	return min_nack_queue;
}
/* Helper to clean old NACK packets in the buffer when they exceed the queue time limit */
static void janus_cleanup_nack_buffer(gint64 now, janus_ice_peerconnection *pc, gboolean audio, gboolean video) {
	/* Iterate on all media */
	janus_ice_peerconnection_medium *medium = NULL;
	uint mi=0;
	for(mi=0; mi<g_hash_table_size(pc->media); mi++) {
		medium = g_hash_table_lookup(pc->media, GUINT_TO_POINTER(mi));
		if(!medium)
			continue;
		if((medium->type == JANUS_MEDIA_AUDIO && !audio) || (medium->type == JANUS_MEDIA_VIDEO && !video))
			continue;
		if(medium->retransmit_buffer) {
			janus_rtp_packet *p = (janus_rtp_packet *)g_queue_peek_head(medium->retransmit_buffer);
			while(p && (!now || (now - p->created >= (gint64)medium->nack_queue_ms*1000))) {
				/* Packet is too old, get rid of it */
				g_queue_pop_head(medium->retransmit_buffer);
				/* Remove from hashtable too */
				janus_rtp_header *header = (janus_rtp_header *)p->data;
				guint16 seq = ntohs(header->seq_number);
				g_hash_table_remove(medium->retransmit_seqs, GUINT_TO_POINTER(seq));
				/* Free the packet */
				janus_ice_free_rtp_packet(p);
				p = (janus_rtp_packet *)g_queue_peek_head(medium->retransmit_buffer);
			}
		}
	}
}


#define SEQ_MISSING_WAIT 12000 /*  12ms */
#define SEQ_NACKED_WAIT 155000 /* 155ms */
/* janus_seq_info list functions */
static void janus_seq_append(janus_seq_info **head, janus_seq_info *new_seq) {
	if(*head == NULL) {
		new_seq->prev = new_seq;
		new_seq->next = new_seq;
		*head = new_seq;
	} else {
		janus_seq_info *last_seq = (*head)->prev;
		new_seq->prev = last_seq;
		new_seq->next = *head;
		(*head)->prev = new_seq;
		last_seq->next = new_seq;
	}
}
static janus_seq_info *janus_seq_pop_head(janus_seq_info **head) {
	janus_seq_info *pop_seq = *head;
	if(pop_seq) {
		janus_seq_info *new_head = pop_seq->next;
		if(pop_seq == new_head || new_head == NULL) {
			*head = NULL;
		} else {
			*head = new_head;
			new_head->prev = pop_seq->prev;
			new_head->prev->next = new_head;
		}
	}
	return pop_seq;
}
void janus_seq_list_free(janus_seq_info **head) {
	if(!*head)
		return;
	janus_seq_info *cur = *head;
	do {
		janus_seq_info *next = cur->next;
		g_free(cur);
		cur = next;
	} while(cur != *head);
	*head = NULL;
}
static int janus_seq_in_range(guint16 seqn, guint16 start, guint16 len) {
	/* Supports wrapping sequence (easier with int range) */
	int n = seqn;
	int nh = (1<<16) + n;
	int s = start;
	int e = s + len;
	return (s <= n && n < e) || (s <= nh && nh < e);
}


/* Internal method for relaying RTCP messages, optionally filtering them in case they come from plugins */
void janus_ice_relay_rtcp_internal(janus_ice_handle *handle, janus_plugin_rtcp *packet, gboolean filter_rtcp);


/* Map of active plugin sessions */
static GHashTable *plugin_sessions;
static janus_mutex plugin_sessions_mutex;
gboolean janus_plugin_session_is_alive(janus_plugin_session *plugin_session) {
	if(plugin_session == NULL || plugin_session < (janus_plugin_session *)0x1000 ||
			g_atomic_int_get(&plugin_session->stopped))
		return FALSE;
	/* Make sure this plugin session is still alive */
	janus_mutex_lock_nodebug(&plugin_sessions_mutex);
	janus_plugin_session *result = g_hash_table_lookup(plugin_sessions, plugin_session);
	janus_mutex_unlock_nodebug(&plugin_sessions_mutex);
	if(result == NULL) {
		JANUS_LOG(LOG_ERR, "Invalid plugin session (%p)\n", plugin_session);
	}
	return (result != NULL);
}
static void janus_plugin_session_dereference(janus_plugin_session *plugin_session) {
	if(plugin_session)
		janus_refcount_decrease(&plugin_session->ref);
}


static void janus_ice_clear_queued_candidates(janus_ice_handle *handle) {
	if(handle == NULL || handle->queued_candidates == NULL) {
		return;
	}
	while(g_async_queue_length(handle->queued_candidates) > 0) {
		(void)g_async_queue_try_pop(handle->queued_candidates);
	}
}

static void janus_ice_clear_queued_packets(janus_ice_handle *handle) {
	if(handle == NULL || handle->queued_packets == NULL) {
		return;
	}
	janus_ice_queued_packet *pkt = NULL;
	while(g_async_queue_length(handle->queued_packets) > 0) {
		pkt = g_async_queue_try_pop(handle->queued_packets);
		janus_ice_free_queued_packet(pkt);
	}
}


static void janus_ice_notify_trickle(janus_ice_handle *handle, char *buffer) {
	if(handle == NULL)
		return;
	char cbuffer[200];
	if(buffer != NULL)
		g_snprintf(cbuffer, sizeof(cbuffer), "candidate:%s", buffer);
	/* Send a "trickle" event to the browser */
	janus_session *session = (janus_session *)handle->session;
	if(session == NULL)
		return;
	json_t *event = json_object();
	json_object_set_new(event, "janus", json_string("trickle"));
	json_object_set_new(event, "session_id", json_integer(session->session_id));
	json_object_set_new(event, "sender", json_integer(handle->handle_id));
	if(opaqueid_in_api && handle->opaque_id != NULL)
		json_object_set_new(event, "opaque_id", json_string(handle->opaque_id));
	json_t *candidate = json_object();
	if(buffer != NULL) {
		json_object_set_new(candidate, "sdpMid", json_string(handle->pc_mid));
		json_object_set_new(candidate, "sdpMLineIndex", json_integer(0));
		json_object_set_new(candidate, "candidate", json_string(cbuffer));
	} else {
		json_object_set_new(candidate, "completed", json_true());
	}
	json_object_set_new(event, "candidate", candidate);
	/* Send the event */
	JANUS_LOG(LOG_VERB, "[%"SCNu64"] Sending trickle event (%s) to transport...\n",
		handle->handle_id, buffer ? "candidate" : "end-of-candidates");
	janus_session_notify_event(session, event);
}

static void janus_ice_notify_media(janus_ice_handle *handle, char *mid, gboolean video, gboolean simulcast, int substream, gboolean up) {
	if(handle == NULL)
		return;
	/* Prepare JSON event to notify user/application */
	JANUS_LOG(LOG_VERB, "[%"SCNu64"] Notifying that we %s receiving %s on mid %s\n",
		handle->handle_id, up ? "are" : "are NOT", video ? "video" : "audio", mid);
	janus_session *session = (janus_session *)handle->session;
	if(session == NULL)
		return;
	json_t *event = json_object();
	json_object_set_new(event, "janus", json_string("media"));
	json_object_set_new(event, "session_id", json_integer(session->session_id));
	json_object_set_new(event, "sender", json_integer(handle->handle_id));
	if(opaqueid_in_api && handle->opaque_id != NULL)
		json_object_set_new(event, "opaque_id", json_string(handle->opaque_id));
	json_object_set_new(event, "mid", json_string(mid));
	json_object_set_new(event, "type", json_string(video ? "video" : "audio"));
	if(simulcast)
		json_object_set_new(event, "substream", json_integer(substream));
	json_object_set_new(event, "receiving", up ? json_true() : json_false());
	if(!up && no_media_timer > 1)
		json_object_set_new(event, "seconds", json_integer(no_media_timer));
	/* Send the event */
	JANUS_LOG(LOG_VERB, "[%"SCNu64"] Sending event to transport...\n", handle->handle_id);
	janus_session_notify_event(session, event);
	/* Notify event handlers as well */
	if(janus_events_is_enabled()) {
		json_t *info = json_object();
		json_object_set_new(info, "media", json_string(video ? "video" : "audio"));
		json_object_set_new(info, "mid", json_string(mid));
		if(simulcast)
			json_object_set_new(info, "substream", json_integer(substream));
		json_object_set_new(info, "receiving", up ? json_true() : json_false());
		if(!up && no_media_timer > 1)
			json_object_set_new(info, "seconds", json_integer(no_media_timer));
		janus_events_notify_handlers(JANUS_EVENT_TYPE_MEDIA, JANUS_EVENT_SUBTYPE_MEDIA_STATE,
			session->session_id, handle->handle_id, handle->opaque_id, info);
	}
}

void janus_ice_notify_hangup(janus_ice_handle *handle, const char *reason) {
	if(handle == NULL)
		return;
	/* Prepare JSON event to notify user/application */
	JANUS_LOG(LOG_VERB, "[%"SCNu64"] Notifying WebRTC hangup; %p\n", handle->handle_id, handle);
	janus_session *session = (janus_session *)handle->session;
	if(session == NULL)
		return;
	json_t *event = json_object();
	json_object_set_new(event, "janus", json_string("hangup"));
	json_object_set_new(event, "session_id", json_integer(session->session_id));
	json_object_set_new(event, "sender", json_integer(handle->handle_id));
	if(opaqueid_in_api && handle->opaque_id != NULL)
		json_object_set_new(event, "opaque_id", json_string(handle->opaque_id));
	if(reason != NULL)
		json_object_set_new(event, "reason", json_string(reason));
	/* Send the event */
	JANUS_LOG(LOG_VERB, "[%"SCNu64"] Sending event to transport...; %p\n", handle->handle_id, handle);
	janus_session_notify_event(session, event);
	/* Notify event handlers as well */
	if(janus_events_is_enabled()) {
		json_t *info = json_object();
		json_object_set_new(info, "connection", json_string("hangup"));
		if(reason != NULL)
			json_object_set_new(info, "reason", json_string(reason));
		janus_events_notify_handlers(JANUS_EVENT_TYPE_WEBRTC, JANUS_EVENT_SUBTYPE_WEBRTC_STATE,
			session->session_id, handle->handle_id, handle->opaque_id, info);
	}
}


/* Trickle helpers */
janus_ice_trickle *janus_ice_trickle_new(const char *transaction, json_t *candidate) {
	if(transaction == NULL || candidate == NULL)
		return NULL;
	janus_ice_trickle *trickle = g_malloc(sizeof(janus_ice_trickle));
	trickle->handle = NULL;
	trickle->received = janus_get_monotonic_time();
	trickle->transaction = g_strdup(transaction);
	trickle->candidate = json_deep_copy(candidate);
	return trickle;
}

gint janus_ice_trickle_parse(janus_ice_handle *handle, json_t *candidate, const char **error) {
	const char *ignore_error = NULL;
	if(error == NULL) {
		error = &ignore_error;
	}
	if(handle == NULL) {
		*error = "Invalid handle";
		return JANUS_ERROR_HANDLE_NOT_FOUND;
	}
	/* Parse trickle candidate */
	if(!json_is_object(candidate) || json_object_get(candidate, "completed") != NULL) {
		JANUS_LOG(LOG_VERB, "No more remote candidates for handle %"SCNu64"!\n", handle->handle_id);
		janus_flags_set(&handle->webrtc_flags, JANUS_ICE_HANDLE_WEBRTC_ALL_TRICKLES);
	} else {
		/* Handle remote candidate */
		json_t *mid = json_object_get(candidate, "sdpMid");
		if(mid && !json_is_string(mid)) {
			*error = "Trickle error: invalid element type (sdpMid should be a string)";
			return JANUS_ERROR_INVALID_ELEMENT_TYPE;
		}
		json_t *mline = json_object_get(candidate, "sdpMLineIndex");
		if(mline && (!json_is_integer(mline) || json_integer_value(mline) < 0)) {
			*error = "Trickle error: invalid element type (sdpMLineIndex should be a positive integer)";
			return JANUS_ERROR_INVALID_ELEMENT_TYPE;
		}
		if(!mid && !mline) {
			*error = "Trickle error: missing mandatory element (sdpMid or sdpMLineIndex)";
			return JANUS_ERROR_MISSING_MANDATORY_ELEMENT;
		}
		json_t *rc = json_object_get(candidate, "candidate");
		if(!rc) {
			*error = "Trickle error: missing mandatory element (candidate)";
			return JANUS_ERROR_MISSING_MANDATORY_ELEMENT;
		}
		if(!json_is_string(rc)) {
			*error = "Trickle error: invalid element type (candidate should be a string)";
			return JANUS_ERROR_INVALID_ELEMENT_TYPE;
		}
		JANUS_LOG(LOG_VERB, "[%"SCNu64"] Trickle candidate (%s): %s\n", handle->handle_id, json_string_value(mid), json_string_value(rc));
		/* Parse it */
		int sdpMLineIndex = mline ? json_integer_value(mline) : -1;
		const char *sdpMid = json_string_value(mid);
		if(sdpMLineIndex > 0 || (handle->pc_mid && sdpMid && strcmp(handle->pc_mid, sdpMid))) {
			/* FIXME We bundle everything, so we ignore candidates for anything beyond the first m-line */
			JANUS_LOG(LOG_VERB, "[%"SCNu64"] Got a mid='%s' candidate (index %d) but we're bundling, ignoring...\n",
				handle->handle_id, json_string_value(mid), sdpMLineIndex);
			return 0;
		}
		janus_ice_peerconnection *pc = handle->pc;
		if(pc == NULL) {
			*error = "Trickle error: invalid element type (no such PeerConnection)";
			return JANUS_ERROR_TRICKE_INVALID_STREAM;
		}
		int res = janus_sdp_parse_candidate(pc, json_string_value(rc), 1);
		if(res != 0) {
			JANUS_LOG(LOG_ERR, "[%"SCNu64"] Failed to parse candidate... (%d)\n", handle->handle_id, res);
			/* FIXME Should we return an error? */
		}
	}
	return 0;
}

void janus_ice_trickle_destroy(janus_ice_trickle *trickle) {
	if(trickle == NULL)
		return;
	g_free(trickle->transaction);
	trickle->transaction = NULL;
	if(trickle->candidate)
		json_decref(trickle->candidate);
	trickle->candidate = NULL;
	g_free(trickle);
}


/* libnice initialization */
void janus_ice_init(gboolean ice_lite, gboolean ice_tcp, gboolean full_trickle, gboolean ignore_mdns,
		gboolean ipv6, gboolean ipv6_linklocal, uint16_t rtp_min_port, uint16_t rtp_max_port) {
	janus_ice_lite_enabled = ice_lite;
	janus_ice_tcp_enabled = ice_tcp;
	janus_full_trickle_enabled = full_trickle;
	janus_mdns_enabled = !ignore_mdns;
	janus_ipv6_enabled = ipv6;
	if(ipv6)
		janus_ipv6_linklocal_enabled = ipv6_linklocal;
	JANUS_LOG(LOG_INFO, "Initializing ICE stuff (%s mode, ICE-TCP candidates %s, %s-trickle, IPv6 support %s)\n",
		janus_ice_lite_enabled ? "Lite" : "Full",
		janus_ice_tcp_enabled ? "enabled" : "disabled",
		janus_full_trickle_enabled ? "full" : "half",
		janus_ipv6_enabled ? "enabled" : "disabled");
	if(janus_ice_tcp_enabled) {
#ifndef HAVE_LIBNICE_TCP
		JANUS_LOG(LOG_WARN, "libnice version < 0.1.8, disabling ICE-TCP support\n");
		janus_ice_tcp_enabled = FALSE;
#else
		if(!janus_ice_lite_enabled) {
			JANUS_LOG(LOG_WARN, "You may experience problems when having ICE-TCP enabled without having ICE Lite enabled too in libnice\n");
		}
#endif
	}
	/* libnice debugging is disabled unless explicitly stated */
	nice_debug_disable(TRUE);

	/*! \note The RTP/RTCP port range configuration may be just a placeholder: for
	 * instance, libnice supports this since 0.1.0, but the 0.1.3 on Fedora fails
	 * when linking with an undefined reference to \c nice_agent_set_port_range
	 * so this is checked by the install.sh script in advance. */
	rtp_range_min = rtp_min_port;
	rtp_range_max = rtp_max_port;
	if(rtp_range_max < rtp_range_min) {
		JANUS_LOG(LOG_WARN, "Invalid ICE port range: %"SCNu16" > %"SCNu16"\n", rtp_range_min, rtp_range_max);
	} else if(rtp_range_min > 0 || rtp_range_max > 0) {
#ifndef HAVE_PORTRANGE
		JANUS_LOG(LOG_WARN, "nice_agent_set_port_range unavailable, port range disabled\n");
#else
		JANUS_LOG(LOG_INFO, "ICE port range: %"SCNu16"-%"SCNu16"\n", rtp_range_min, rtp_range_max);
#endif
	}
	if(!janus_mdns_enabled)
		JANUS_LOG(LOG_WARN, "mDNS resolution disabled, .local candidates will be ignored\n");

	/* We keep track of plugin sessions to avoid problems */
	plugin_sessions = g_hash_table_new_full(NULL, NULL, NULL, (GDestroyNotify)janus_plugin_session_dereference);
	janus_mutex_init(&plugin_sessions_mutex);

#ifdef HAVE_TURNRESTAPI
	/* Initialize the TURN REST API client stack, whether we're going to use it or not */
	janus_turnrest_init();
#endif

}

void janus_ice_deinit(void) {
#ifdef HAVE_TURNRESTAPI
	janus_turnrest_deinit();
#endif
}

int janus_ice_test_stun_server(janus_network_address *addr, uint16_t port,
		uint16_t local_port, janus_network_address *public_addr, uint16_t *public_port) {
	if(!addr || !public_addr)
		return -1;
	/* Test the STUN server */
	StunAgent stun;
	stun_agent_init (&stun, STUN_ALL_KNOWN_ATTRIBUTES, STUN_COMPATIBILITY_RFC5389, 0);
	StunMessage msg;
	uint8_t buf[1500];
	size_t len = stun_usage_bind_create(&stun, &msg, buf, 1500);
	JANUS_LOG(LOG_INFO, "Testing STUN server: message is of %zu bytes\n", len);
	/* Use the janus_network_address info to drive the socket creation */
	int fd = socket(addr->family, SOCK_DGRAM, 0);
	if(fd < 0) {
		JANUS_LOG(LOG_FATAL, "Error creating socket for STUN BINDING test\n");
		return -1;
	}
	struct sockaddr *address = NULL, *remote = NULL;
	struct sockaddr_in address4 = { 0 }, remote4 = { 0 };
	struct sockaddr_in6 address6 = { 0 }, remote6 = { 0 };
	socklen_t addrlen = 0;
	if(addr->family == AF_INET) {
		memset(&address4, 0, sizeof(address4));
		address4.sin_family = AF_INET;
		address4.sin_port = htons(local_port);
		address4.sin_addr.s_addr = INADDR_ANY;
		memset(&remote4, 0, sizeof(remote4));
		remote4.sin_family = AF_INET;
		remote4.sin_port = htons(port);
		memcpy(&remote4.sin_addr, &addr->ipv4, sizeof(addr->ipv4));
		address = (struct sockaddr *)(&address4);
		remote = (struct sockaddr *)(&remote4);
		addrlen = sizeof(remote4);
	} else if(addr->family == AF_INET6) {
		memset(&address6, 0, sizeof(address6));
		address6.sin6_family = AF_INET6;
		address6.sin6_port = htons(local_port);
		address6.sin6_addr = in6addr_any;
		memset(&remote6, 0, sizeof(remote6));
		remote6.sin6_family = AF_INET6;
		remote6.sin6_port = htons(port);
		memcpy(&remote6.sin6_addr, &addr->ipv6, sizeof(addr->ipv6));
		remote6.sin6_addr = addr->ipv6;
		address = (struct sockaddr *)(&address6);
		remote = (struct sockaddr *)(&remote6);
		addrlen = sizeof(remote6);
	}
	if(bind(fd, address, addrlen) < 0) {
		JANUS_LOG(LOG_FATAL, "Bind failed for STUN BINDING test: %d (%s)\n", errno, g_strerror(errno));
		close(fd);
		return -1;
	}
	int bytes = sendto(fd, buf, len, 0, remote, addrlen);
	if(bytes < 0) {
		JANUS_LOG(LOG_FATAL, "Error sending STUN BINDING test\n");
		close(fd);
		return -1;
	}
	JANUS_LOG(LOG_VERB, "  >> Sent %d bytes, waiting for reply...\n", bytes);
	struct timeval timeout;
	fd_set readfds;
	FD_ZERO(&readfds);
	FD_SET(fd, &readfds);
	timeout.tv_sec = 5;	/* FIXME Don't wait forever */
	timeout.tv_usec = 0;
	int err = select(fd+1, &readfds, NULL, NULL, &timeout);
	if(err < 0) {
		JANUS_LOG(LOG_FATAL, "Error waiting for a response to our STUN BINDING test: %d (%s)\n", errno, g_strerror(errno));
		close(fd);
		return -1;
	}
	if(!FD_ISSET(fd, &readfds)) {
		JANUS_LOG(LOG_FATAL, "No response to our STUN BINDING test\n");
		close(fd);
		return -1;
	}
	bytes = recvfrom(fd, buf, 1500, 0, remote, &addrlen);
	JANUS_LOG(LOG_VERB, "  >> Got %d bytes...\n", bytes);
	close(fd);
	if(bytes < 0) {
		JANUS_LOG(LOG_FATAL, "Failed to receive STUN\n");
		return -1;
	}
	if(stun_agent_validate (&stun, &msg, buf, bytes, NULL, NULL) != STUN_VALIDATION_SUCCESS) {
		JANUS_LOG(LOG_FATAL, "Failed to validate STUN BINDING response\n");
		return -1;
	}
	StunClass class = stun_message_get_class(&msg);
	StunMethod method = stun_message_get_method(&msg);
	if(class != STUN_RESPONSE || method != STUN_BINDING) {
		JANUS_LOG(LOG_FATAL, "Unexpected STUN response: %d/%d\n", class, method);
		return -1;
	}
	StunMessageReturn ret = stun_message_find_xor_addr(&msg, STUN_ATTRIBUTE_XOR_MAPPED_ADDRESS, (struct sockaddr_storage *)address, &addrlen);
	JANUS_LOG(LOG_VERB, "  >> XOR-MAPPED-ADDRESS: %d\n", ret);
	if(ret == STUN_MESSAGE_RETURN_SUCCESS) {
		if(janus_network_address_from_sockaddr(address, public_addr) != 0) {
			JANUS_LOG(LOG_ERR, "Could not resolve XOR-MAPPED-ADDRESS...\n");
			return -1;
		}
		if(public_port != NULL) {
			if(address->sa_family == AF_INET) {
				struct sockaddr_in *addr = (struct sockaddr_in *)address;
				*public_port = ntohs(addr->sin_port);
			} else if(address->sa_family == AF_INET6) {
				struct sockaddr_in6 *addr = (struct sockaddr_in6 *)address;
				*public_port = ntohs(addr->sin6_port);
			}
		}
		return 0;
	}
	ret = stun_message_find_addr(&msg, STUN_ATTRIBUTE_MAPPED_ADDRESS, (struct sockaddr_storage *)address, &addrlen);
	JANUS_LOG(LOG_VERB, "  >> MAPPED-ADDRESS: %d\n", ret);
	if(ret == STUN_MESSAGE_RETURN_SUCCESS) {
		if(janus_network_address_from_sockaddr(address, public_addr) != 0) {
			JANUS_LOG(LOG_ERR, "Could not resolve MAPPED-ADDRESS...\n");
			return -1;
		}
		if(public_port != NULL) {
			if(address->sa_family == AF_INET) {
				struct sockaddr_in *addr = (struct sockaddr_in *)address;
				*public_port = ntohs(addr->sin_port);
			} else if(address->sa_family == AF_INET6) {
				struct sockaddr_in6 *addr = (struct sockaddr_in6 *)address;
				*public_port = ntohs(addr->sin6_port);
			}
		}
		return 0;
	}
	/* No usable attribute? */
	JANUS_LOG(LOG_ERR, "No XOR-MAPPED-ADDRESS or MAPPED-ADDRESS...\n");
	return -1;
}

int janus_ice_set_stun_server(gchar *stun_server, uint16_t stun_port) {
	if(stun_server == NULL)
		return 0;	/* No initialization needed */
	if(stun_port == 0)
		stun_port = 3478;
	JANUS_LOG(LOG_INFO, "STUN server to use: %s:%u\n", stun_server, stun_port);
	/* Resolve address to get an IP */
	struct addrinfo *res = NULL;
	janus_network_address addr;
	janus_network_address_string_buffer addr_buf;
	if(getaddrinfo(stun_server, NULL, NULL, &res) != 0 ||
			janus_network_address_from_sockaddr(res->ai_addr, &addr) != 0 ||
			janus_network_address_to_string_buffer(&addr, &addr_buf) != 0) {
		JANUS_LOG(LOG_ERR, "Could not resolve %s...\n", stun_server);
		if(res)
			freeaddrinfo(res);
		return -1;
	}
	freeaddrinfo(res);
	janus_stun_server = g_strdup(janus_network_address_string_from_buffer(&addr_buf));
	if(janus_stun_server == NULL) {
		JANUS_LOG(LOG_ERR, "Could not resolve %s...\n", stun_server);
		return -1;
	}
	janus_stun_port = stun_port;
	JANUS_LOG(LOG_INFO, "  >> %s:%u (%s)\n", janus_stun_server, janus_stun_port, addr.family == AF_INET ? "IPv4" : "IPv6");

	/* Test the STUN server */
	janus_network_address public_addr = { 0 };
	if(janus_ice_test_stun_server(&addr, janus_stun_port, 0, &public_addr, NULL) < 0) {
		g_free(janus_stun_server);
		janus_stun_server = NULL;
		return -1;
	}
	if(janus_network_address_to_string_buffer(&public_addr, &addr_buf) != 0) {
		JANUS_LOG(LOG_ERR, "Could not resolve public address...\n");
		g_free(janus_stun_server);
		janus_stun_server = NULL;
		return -1;
	}
	const char *public_ip = janus_network_address_string_from_buffer(&addr_buf);
	JANUS_LOG(LOG_INFO, "  >> Our public address is %s\n", public_ip);
	janus_add_public_ip(public_ip);
	return 0;
}

int janus_ice_set_turn_server(gchar *turn_server, uint16_t turn_port, gchar *turn_type, gchar *turn_user, gchar *turn_pwd) {
	if(turn_server == NULL)
		return 0;	/* No initialization needed */
	if(turn_type == NULL)
		turn_type = (char *)"udp";
	if(turn_port == 0)
		turn_port = 3478;
	JANUS_LOG(LOG_INFO, "TURN server to use: %s:%u (%s)\n", turn_server, turn_port, turn_type);
	if(!strcasecmp(turn_type, "udp")) {
		janus_turn_type = NICE_RELAY_TYPE_TURN_UDP;
	} else if(!strcasecmp(turn_type, "tcp")) {
		janus_turn_type = NICE_RELAY_TYPE_TURN_TCP;
	} else if(!strcasecmp(turn_type, "tls")) {
		janus_turn_type = NICE_RELAY_TYPE_TURN_TLS;
	} else {
		JANUS_LOG(LOG_ERR, "Unsupported relay type '%s'...\n", turn_type);
		return -1;
	}
	/* Resolve address to get an IP */
	struct addrinfo *res = NULL;
	janus_network_address addr;
	janus_network_address_string_buffer addr_buf;
	if(getaddrinfo(turn_server, NULL, NULL, &res) != 0 ||
			janus_network_address_from_sockaddr(res->ai_addr, &addr) != 0 ||
			janus_network_address_to_string_buffer(&addr, &addr_buf) != 0) {
		JANUS_LOG(LOG_ERR, "Could not resolve %s...\n", turn_server);
		if(res)
			freeaddrinfo(res);
		return -1;
	}
	freeaddrinfo(res);
	g_free(janus_turn_server);
	janus_turn_server = g_strdup(janus_network_address_string_from_buffer(&addr_buf));
	if(janus_turn_server == NULL) {
		JANUS_LOG(LOG_ERR, "Could not resolve %s...\n", turn_server);
		return -1;
	}
	janus_turn_port = turn_port;
	JANUS_LOG(LOG_VERB, "  >> %s:%u\n", janus_turn_server, janus_turn_port);
	g_free(janus_turn_user);
	janus_turn_user = NULL;
	if(turn_user)
		janus_turn_user = g_strdup(turn_user);
	g_free(janus_turn_pwd);
	janus_turn_pwd = NULL;
	if(turn_pwd)
		janus_turn_pwd = g_strdup(turn_pwd);
	return 0;
}

int janus_ice_set_turn_rest_api(gchar *api_server, gchar *api_key, gchar *api_method, uint api_timeout) {
#ifndef HAVE_TURNRESTAPI
	JANUS_LOG(LOG_ERR, "Janus has been built with no libcurl support, TURN REST API unavailable\n");
	return -1;
#else
	if(api_server != NULL &&
			(strstr(api_server, "http://") != api_server && strstr(api_server, "https://") != api_server)) {
		JANUS_LOG(LOG_ERR, "Invalid TURN REST API backend: not an HTTP address\n");
		return -1;
	}
	janus_turnrest_set_backend(api_server, api_key, api_method, api_timeout);
	JANUS_LOG(LOG_INFO, "TURN REST API backend: %s\n", api_server ? api_server : "(disabled)");
#endif
	return 0;
}


/* ICE stuff */
static const gchar *janus_ice_state_name[] =
{
	"disconnected",
	"gathering",
	"connecting",
	"connected",
	"ready",
	"failed"
};
const gchar *janus_get_ice_state_name(gint state) {
	if(state < 0 || state > 5)
		return NULL;
	return janus_ice_state_name[state];
}


/* Thread to take care of the handle loop */
static void *janus_ice_handle_thread(void *data) {
	janus_ice_handle *handle = data;
	JANUS_LOG(LOG_VERB, "[%"SCNu64"] Handle thread started; %p\n", handle->handle_id, handle);
	if(handle->mainloop == NULL) {
		JANUS_LOG(LOG_ERR, "[%"SCNu64"] Invalid loop...\n", handle->handle_id);
		janus_refcount_decrease(&handle->ref);
		g_thread_unref(g_thread_self());
		return NULL;
	}
	JANUS_LOG(LOG_DBG, "[%"SCNu64"] Looping...\n", handle->handle_id);
	g_main_loop_run(handle->mainloop);
	janus_ice_webrtc_free(handle);
	handle->thread = NULL;
	JANUS_LOG(LOG_VERB, "[%"SCNu64"] Handle thread ended! %p\n", handle->handle_id, handle);
	/* Unref the handle */
	janus_refcount_decrease(&handle->ref);
	g_thread_unref(g_thread_self());
	return NULL;
}

janus_ice_handle *janus_ice_handle_create(void *core_session, const char *opaque_id, const char *token) {
	if(core_session == NULL)
		return NULL;
	janus_session *session = (janus_session *)core_session;
	janus_ice_handle *handle = NULL;
	guint64 handle_id = 0;
	while(handle_id == 0) {
		handle_id = janus_random_uint64();
		handle = janus_session_handles_find(session, handle_id);
		if(handle != NULL) {
			/* Handle ID already taken, try another one */
			janus_refcount_decrease(&handle->ref);	/* janus_session_handles_find increases it */
			handle_id = 0;
		}
	}
	handle = (janus_ice_handle *)g_malloc0(sizeof(janus_ice_handle));
	JANUS_LOG(LOG_INFO, "Creating new handle in session %"SCNu64": %"SCNu64"; %p %p\n", session->session_id, handle_id, core_session, handle);
	janus_refcount_init(&handle->ref, janus_ice_handle_free);
	janus_refcount_increase(&session->ref);
	handle->session = core_session;
	if(opaque_id)
		handle->opaque_id = g_strdup(opaque_id);
	if(token)
		handle->token = g_strdup(token);
	handle->created = janus_get_monotonic_time();
	handle->handle_id = handle_id;
	handle->app = NULL;
	handle->app_handle = NULL;
	handle->queued_candidates = g_async_queue_new();
	handle->queued_packets = g_async_queue_new();
	janus_mutex_init(&handle->mutex);
	janus_session_handles_insert(session, handle);
	return handle;
}

gint janus_ice_handle_attach_plugin(void *core_session, janus_ice_handle *handle, janus_plugin *plugin, int loop_index) {
	if(core_session == NULL)
		return JANUS_ERROR_SESSION_NOT_FOUND;
	janus_session *session = (janus_session *)core_session;
	if(plugin == NULL)
		return JANUS_ERROR_PLUGIN_NOT_FOUND;
	if(handle == NULL)
		return JANUS_ERROR_HANDLE_NOT_FOUND;
	if(handle->app != NULL) {
		/* This handle is already attached to a plugin */
		return JANUS_ERROR_PLUGIN_ATTACH;
	}
	int error = 0;
	janus_plugin_session *session_handle = g_malloc(sizeof(janus_plugin_session));
	session_handle->gateway_handle = handle;
	session_handle->plugin_handle = NULL;
	g_atomic_int_set(&session_handle->stopped, 0);
	plugin->create_session(session_handle, &error);
	if(error) {
		/* TODO Make error struct to pass verbose information */
		g_free(session_handle);
		return error;
	}
	janus_refcount_init(&session_handle->ref, janus_ice_plugin_session_free);
	/* Handle and plugin session reference each other */
	janus_refcount_increase(&session_handle->ref);
	janus_refcount_increase(&handle->ref);
	handle->app = plugin;
	handle->app_handle = session_handle;
	/* Add this plugin session to active sessions map */
	janus_mutex_lock(&plugin_sessions_mutex);
	g_hash_table_insert(plugin_sessions, session_handle, session_handle);
	janus_mutex_unlock(&plugin_sessions_mutex);
	/* Create a new context, loop, and source */
	if(static_event_loops == 0) {
		handle->mainctx = g_main_context_new();
		handle->mainloop = g_main_loop_new(handle->mainctx, FALSE);
	} else {
		/* We're actually using static event loops, pick one from the list */
		if(!allow_loop_indication && loop_index > -1) {
			JANUS_LOG(LOG_WARN, "[%"SCNu64"] Manual allocation of event loops forbidden, ignoring provided loop index %d\n", handle->handle_id, loop_index);
		}
		janus_refcount_increase(&handle->ref);
		janus_mutex_lock(&event_loops_mutex);
		gboolean automatic_selection = TRUE;
		if(allow_loop_indication && loop_index != -1) {
			/* The API can drive the selection and an index was provided, check if it exists */
			janus_ice_static_event_loop *loop = g_slist_nth_data(event_loops, loop_index);
			if(loop == NULL) {
				JANUS_LOG(LOG_WARN, "[%"SCNu64"] Invalid loop index %d, picking event loop automatically\n", handle->handle_id, loop_index);
			} else {
				automatic_selection = FALSE;
				handle->mainctx = loop->mainctx;
				handle->mainloop = loop->mainloop;
				JANUS_LOG(LOG_VERB, "[%"SCNu64"] Manually added handle to loop #%d\n", handle->handle_id, loop->id);
			}
		}
		if(automatic_selection) {
			/* Pick an available loop automatically (round robin) */
			janus_ice_static_event_loop *loop = (janus_ice_static_event_loop *)current_loop->data;
			handle->mainctx = loop->mainctx;
			handle->mainloop = loop->mainloop;
			current_loop = current_loop->next;
			if(current_loop == NULL)
				current_loop = event_loops;
			JANUS_LOG(LOG_VERB, "[%"SCNu64"] Automatically added handle to loop #%d\n", handle->handle_id, loop->id);
		}
		janus_mutex_unlock(&event_loops_mutex);
	}
	handle->rtp_source = janus_ice_outgoing_traffic_create(handle, (GDestroyNotify)g_free);
	g_source_set_priority(handle->rtp_source, G_PRIORITY_DEFAULT);
	g_source_attach(handle->rtp_source, handle->mainctx);
	if(static_event_loops == 0) {
		/* Now spawn a thread for this loop */
		GError *terror = NULL;
		char tname[16];
		g_snprintf(tname, sizeof(tname), "hloop %"SCNu64, handle->handle_id);
		janus_refcount_increase(&handle->ref);
		handle->thread = g_thread_try_new(tname, &janus_ice_handle_thread, handle, &terror);
		if(terror != NULL) {
			/* FIXME We should clear some resources... */
			JANUS_LOG(LOG_ERR, "[%"SCNu64"] Got error %d (%s) trying to launch the handle thread...\n",
				handle->handle_id, terror->code, terror->message ? terror->message : "??");
			g_error_free(terror);
			janus_refcount_decrease(&handle->ref);	/* This is for the thread reference we just added */
			janus_ice_handle_destroy(session, handle);
			return -1;
		}
	}
	/* Notify event handlers */
	if(janus_events_is_enabled())
		janus_events_notify_handlers(JANUS_EVENT_TYPE_HANDLE, JANUS_EVENT_SUBTYPE_NONE,
			session->session_id, handle->handle_id, "attached", plugin->get_package(), handle->opaque_id, handle->token);
	return 0;
}

gint janus_ice_handle_destroy(void *core_session, janus_ice_handle *handle) {
	/* session->mutex has to be locked when calling this function */
	janus_session *session = (janus_session *)core_session;
	if(session == NULL)
		return JANUS_ERROR_SESSION_NOT_FOUND;
	if(handle == NULL)
		return JANUS_ERROR_HANDLE_NOT_FOUND;
	if(!g_atomic_int_compare_and_exchange(&handle->destroyed, 0, 1))
		return 0;
	/* First of all, hangup the PeerConnection, if any */
	janus_ice_webrtc_hangup(handle, "Detach");
	janus_flags_set(&handle->webrtc_flags, JANUS_ICE_HANDLE_WEBRTC_STOP);
	/* Remove the session from active sessions map */
	janus_mutex_lock(&plugin_sessions_mutex);
	gboolean found = g_hash_table_remove(plugin_sessions, handle->app_handle);
	if(!found) {
		janus_mutex_unlock(&plugin_sessions_mutex);
		return JANUS_ERROR_HANDLE_NOT_FOUND;
	}
	janus_mutex_unlock(&plugin_sessions_mutex);
	janus_plugin *plugin_t = (janus_plugin *)handle->app;
	if(plugin_t == NULL) {
		/* There was no plugin attached, probably something went wrong there */
		janus_flags_set(&handle->webrtc_flags, JANUS_ICE_HANDLE_WEBRTC_ALERT);
		janus_flags_set(&handle->webrtc_flags, JANUS_ICE_HANDLE_WEBRTC_STOP);
		if(handle->mainloop != NULL) {
			if(static_event_loops == 0 && handle->mainloop != NULL && g_main_loop_is_running(handle->mainloop)) {
				g_main_loop_quit(handle->mainloop);
			}
		}
		janus_refcount_decrease(&handle->ref);
		return 0;
	}
	JANUS_LOG(LOG_INFO, "Detaching handle from %s; %p %p %p %p\n", plugin_t->get_name(), handle, handle->app_handle, handle->app_handle->gateway_handle, handle->app_handle->plugin_handle);
	/* Actually detach handle... */
	if(g_atomic_int_compare_and_exchange(&handle->app_handle->stopped, 0, 1)) {
		/* Notify the plugin that the session's over (the plugin will
		 * remove the other reference to the plugin session handle) */
		g_async_queue_push(handle->queued_packets, &janus_ice_detach_handle);
		g_main_context_wakeup(handle->mainctx);
	}
	/* Get rid of the handle now */
	if(g_atomic_int_compare_and_exchange(&handle->dump_packets, 1, 0)) {
		janus_text2pcap_close(handle->text2pcap);
		g_clear_pointer(&handle->text2pcap, janus_text2pcap_free);
	}
	/* We only actually destroy the handle later */
	JANUS_LOG(LOG_VERB, "[%"SCNu64"] Handle detached, scheduling destruction\n", handle->handle_id);
	/* Unref the handle: we only unref the session too when actually freeing the handle, so that it is freed before that */
	janus_refcount_decrease(&handle->ref);
	return 0;
}

static void janus_ice_handle_free(const janus_refcount *handle_ref) {
	janus_ice_handle *handle = janus_refcount_containerof(handle_ref, janus_ice_handle, ref);
	/* This stack can be destroyed, free all the resources */
	janus_mutex_lock(&handle->mutex);
	if(handle->queued_candidates != NULL) {
		janus_ice_clear_queued_candidates(handle);
		g_async_queue_unref(handle->queued_candidates);
	}
	if(handle->queued_packets != NULL) {
		janus_ice_clear_queued_packets(handle);
		g_async_queue_unref(handle->queued_packets);
	}
	if(static_event_loops == 0 && handle->mainloop != NULL) {
		g_main_loop_unref(handle->mainloop);
		handle->mainloop = NULL;
	}
	if(static_event_loops == 0 && handle->mainctx != NULL) {
		g_main_context_unref(handle->mainctx);
		handle->mainctx = NULL;
	}
	janus_mutex_unlock(&handle->mutex);
	janus_ice_webrtc_free(handle);
	JANUS_LOG(LOG_INFO, "[%"SCNu64"] Handle and related resources freed; %p %p\n", handle->handle_id, handle, handle->session);
	/* Finally, unref the session and free the handle */
	if(handle->session != NULL) {
		janus_session *session = (janus_session *)handle->session;
		janus_refcount_decrease(&session->ref);
	}
	g_free(handle->opaque_id);
	g_free(handle->token);
	g_free(handle);
}

#ifdef HAVE_CLOSE_ASYNC
static void janus_ice_cb_agent_closed(GObject *src, GAsyncResult *result, gpointer data) {
	janus_ice_outgoing_traffic *t = (janus_ice_outgoing_traffic *)data;
	janus_ice_handle *handle = t->handle;

	JANUS_LOG(LOG_VERB, "[%"SCNu64"] Disposing nice agent %p\n", handle->handle_id, handle->agent);
	g_object_unref(handle->agent);
	handle->agent = NULL;
	g_source_unref((GSource *)t);
	janus_refcount_decrease(&handle->ref);
}
#endif

static void janus_ice_plugin_session_free(const janus_refcount *app_handle_ref) {
	janus_plugin_session *app_handle = janus_refcount_containerof(app_handle_ref, janus_plugin_session, ref);
	/* This app handle can be destroyed, free all the resources */
	if(app_handle->gateway_handle != NULL) {
		janus_ice_handle *handle = (janus_ice_handle *)app_handle->gateway_handle;
		app_handle->gateway_handle = NULL;
		handle->app_handle = NULL;
		janus_refcount_decrease(&handle->ref);
	}
	g_free(app_handle);
}

void janus_ice_webrtc_hangup(janus_ice_handle *handle, const char *reason) {
	if(handle == NULL)
		return;
	g_atomic_int_set(&handle->closepc, 0);
	if(janus_flags_is_set(&handle->webrtc_flags, JANUS_ICE_HANDLE_WEBRTC_ALERT))
		return;
	janus_flags_set(&handle->webrtc_flags, JANUS_ICE_HANDLE_WEBRTC_ALERT);
	janus_flags_set(&handle->webrtc_flags, JANUS_ICE_HANDLE_WEBRTC_CLEANING);
	janus_flags_clear(&handle->webrtc_flags, JANUS_ICE_HANDLE_WEBRTC_GOT_OFFER);
	janus_flags_clear(&handle->webrtc_flags, JANUS_ICE_HANDLE_WEBRTC_GOT_ANSWER);
	janus_flags_clear(&handle->webrtc_flags, JANUS_ICE_HANDLE_WEBRTC_NEGOTIATED);
	janus_flags_clear(&handle->webrtc_flags, JANUS_ICE_HANDLE_WEBRTC_HAS_AUDIO);
	janus_flags_clear(&handle->webrtc_flags, JANUS_ICE_HANDLE_WEBRTC_HAS_VIDEO);
	/* User will be notified only after the actual hangup */
	JANUS_LOG(LOG_VERB, "[%"SCNu64"] Hanging up PeerConnection because of a %s\n",
		handle->handle_id, reason);
	handle->hangup_reason = reason;
	/* Let's message the loop, we'll notify the plugin from there */
	if(handle->queued_packets != NULL) {
#if GLIB_CHECK_VERSION(2, 46, 0)
		g_async_queue_push_front(handle->queued_packets, &janus_ice_hangup_peerconnection);
#else
		g_async_queue_push(handle->queued_packets, &janus_ice_hangup_peerconnection);
#endif
		g_main_context_wakeup(handle->mainctx);
	}
}

static void janus_ice_webrtc_free(janus_ice_handle *handle) {
	if(handle == NULL)
		return;
	janus_mutex_lock(&handle->mutex);
	if(!handle->agent_created) {
		janus_flags_clear(&handle->webrtc_flags, JANUS_ICE_HANDLE_WEBRTC_NEW_DATACHAN_SDP);
		janus_flags_clear(&handle->webrtc_flags, JANUS_ICE_HANDLE_WEBRTC_READY);
		janus_flags_clear(&handle->webrtc_flags, JANUS_ICE_HANDLE_WEBRTC_CLEANING);
		janus_flags_clear(&handle->webrtc_flags, JANUS_ICE_HANDLE_WEBRTC_HAS_AGENT);
		janus_flags_clear(&handle->webrtc_flags, JANUS_ICE_HANDLE_WEBRTC_E2EE);
		janus_mutex_unlock(&handle->mutex);
		return;
	}
	handle->agent_created = 0;
	if(handle->pc != NULL) {
		janus_ice_peerconnection_destroy(handle->pc);
		handle->pc = NULL;
	}
	if(handle->agent != NULL) {
#ifdef HAVE_CLOSE_ASYNC
		if(G_IS_OBJECT(handle->agent)) {
			JANUS_LOG(LOG_VERB, "[%"SCNu64"] Removing stream %d from agent %p\n",
				handle->handle_id, handle->stream_id, handle->agent);
			nice_agent_remove_stream(handle->agent, handle->stream_id);
			handle->stream_id = 0;
			JANUS_LOG(LOG_VERB, "[%"SCNu64"] Closing nice agent %p\n", handle->handle_id, handle->agent);
			janus_refcount_increase(&handle->ref);
			if(handle->rtp_source != NULL) {
				/* Destroy the agent asynchronously */
				g_source_ref(handle->rtp_source);
				nice_agent_close_async(handle->agent, janus_ice_cb_agent_closed, handle->rtp_source);
			} else {
				/* No traffic source, destroy it right away */
				if(G_IS_OBJECT(handle->agent))
					g_object_unref(handle->agent);
				handle->agent = NULL;
				janus_refcount_decrease(&handle->ref);
			}
		}
#else
		if(G_IS_OBJECT(handle->agent))
			g_object_unref(handle->agent);
		handle->agent = NULL;
#endif
	}
	if(handle->pending_trickles) {
		while(handle->pending_trickles) {
			GList *temp = g_list_first(handle->pending_trickles);
			handle->pending_trickles = g_list_remove_link(handle->pending_trickles, temp);
			janus_ice_trickle *trickle = (janus_ice_trickle *)temp->data;
			g_list_free(temp);
			janus_ice_trickle_destroy(trickle);
		}
	}
	handle->pending_trickles = NULL;
	janus_ice_clear_queued_candidates(handle);
	g_free(handle->rtp_profile);
	handle->rtp_profile = NULL;
	g_free(handle->local_sdp);
	handle->local_sdp = NULL;
	g_free(handle->remote_sdp);
	handle->remote_sdp = NULL;
	g_free(handle->pc_mid);
	handle->pc_mid = NULL;
	handle->thread = NULL;
	janus_flags_clear(&handle->webrtc_flags, JANUS_ICE_HANDLE_WEBRTC_NEW_DATACHAN_SDP);
	janus_flags_clear(&handle->webrtc_flags, JANUS_ICE_HANDLE_WEBRTC_READY);
	janus_flags_clear(&handle->webrtc_flags, JANUS_ICE_HANDLE_WEBRTC_CLEANING);
	janus_flags_clear(&handle->webrtc_flags, JANUS_ICE_HANDLE_WEBRTC_HAS_AGENT);
	janus_flags_clear(&handle->webrtc_flags, JANUS_ICE_HANDLE_WEBRTC_E2EE);
	if(!janus_flags_is_set(&handle->webrtc_flags, JANUS_ICE_HANDLE_WEBRTC_STOP) && handle->hangup_reason) {
		janus_ice_notify_hangup(handle, handle->hangup_reason);
	}
	handle->hangup_reason = NULL;
	janus_mutex_unlock(&handle->mutex);
	JANUS_LOG(LOG_INFO, "[%"SCNu64"] WebRTC resources freed; %p %p\n", handle->handle_id, handle, handle->session);
}

void janus_ice_peerconnection_destroy(janus_ice_peerconnection *pc) {
	if(pc == NULL)
		return;
	/* Remove all media instances */
	g_hash_table_remove_all(pc->media);
	g_hash_table_remove_all(pc->media_byssrc);
	g_hash_table_remove_all(pc->media_bymid);
	g_hash_table_remove_all(pc->media_bytype);
	/* Get rid of the DTLS stack */
	if(pc->dtlsrt_source != NULL) {
		g_source_destroy(pc->dtlsrt_source);
		g_source_unref(pc->dtlsrt_source);
		pc->dtlsrt_source = NULL;
	}
	if(pc->dtls != NULL) {
		janus_dtls_srtp_destroy(pc->dtls);
		janus_refcount_decrease(&pc->dtls->ref);
		pc->dtls = NULL;
	}
	janus_ice_handle *handle = pc->handle;
	if(handle != NULL) {
		janus_refcount_decrease(&handle->ref);
		pc->handle = NULL;
	}
	janus_refcount_decrease(&pc->ref);
}

static void janus_ice_peerconnection_free(const janus_refcount *pc_ref) {
	janus_ice_peerconnection *pc = janus_refcount_containerof(pc_ref, janus_ice_peerconnection, ref);
	/* This PeerConnection can be destroyed, free all the resources */
	pc->handle = NULL;
	g_hash_table_destroy(pc->media);
	g_hash_table_destroy(pc->media_byssrc);
	g_hash_table_destroy(pc->media_bymid);
	g_hash_table_destroy(pc->media_bytype);
	if(pc->icestate_source != NULL) {
		g_source_destroy(pc->icestate_source);
		g_source_unref(pc->icestate_source);
		pc->icestate_source = NULL;
	}
	g_free(pc->remote_hashing);
	pc->remote_hashing = NULL;
	g_free(pc->remote_fingerprint);
	pc->remote_fingerprint = NULL;
	g_free(pc->ruser);
	pc->ruser = NULL;
	g_free(pc->rpass);
	pc->rpass = NULL;
	g_slist_free_full(pc->transport_wide_received_seq_nums, (GDestroyNotify)g_free);
	pc->transport_wide_received_seq_nums = NULL;
	if(pc->candidates != NULL) {
		GSList *i = NULL, *candidates = pc->candidates;
		for(i = candidates; i; i = i->next) {
			NiceCandidate *c = (NiceCandidate *) i->data;
			if(c != NULL) {
				nice_candidate_free(c);
				c = NULL;
			}
		}
		g_slist_free(candidates);
		candidates = NULL;
	}
	pc->candidates = NULL;
	if(pc->local_candidates != NULL) {
		GSList *i = NULL, *candidates = pc->local_candidates;
		for(i = candidates; i; i = i->next) {
			gchar *c = (gchar *) i->data;
			g_free(c);
		}
		g_slist_free(candidates);
		candidates = NULL;
	}
	pc->local_candidates = NULL;
	if(pc->remote_candidates != NULL) {
		GSList *i = NULL, *candidates = pc->remote_candidates;
		for(i = candidates; i; i = i->next) {
			gchar *c = (gchar *) i->data;
			g_free(c);
		}
		g_slist_free(candidates);
		candidates = NULL;
	}
	pc->remote_candidates = NULL;
	g_free(pc->selected_pair);
	pc->selected_pair = NULL;
	g_free(pc);
	pc = NULL;
}

janus_ice_peerconnection_medium *janus_ice_peerconnection_medium_create(janus_ice_handle *handle, janus_media_type type) {
	if(handle == NULL || handle->pc == NULL)
		return NULL;
	janus_ice_peerconnection *pc = handle->pc;
	janus_ice_peerconnection_medium *medium = g_malloc0(sizeof(janus_ice_peerconnection_medium));
	medium->pc = pc;
	medium->type = type;
	medium->mindex = g_hash_table_size(pc->media);
	janus_mutex_init(&medium->mutex);
	janus_refcount_init(&medium->ref, janus_ice_peerconnection_medium_free);
	janus_refcount_increase(&pc->ref);
	g_hash_table_insert(pc->media, GINT_TO_POINTER(medium->mindex), medium);
	/* If this is audio or video, fill in some other fields too */
	if(type == JANUS_MEDIA_AUDIO || type == JANUS_MEDIA_VIDEO) {
		medium->payload_type = -1;
		medium->rtx_payload_type = -1;
		medium->ssrc = janus_random_uint32();	/* FIXME Should we look for conflicts? */
		if(janus_flags_is_set(&handle->webrtc_flags, JANUS_ICE_HANDLE_WEBRTC_RFC4588_RTX)) {
			/* Create an SSRC for RFC4588 as well */
			medium->ssrc_rtx = janus_random_uint32();	/* FIXME Should we look for conflicts? */
		}
		medium->rtcp_ctx[0] = g_malloc0(sizeof(janus_rtcp_context));
		medium->rtcp_ctx[0]->tb = (type == JANUS_MEDIA_VIDEO ? 90000 : 48000);	/* May change later */
		/* We can address media by SSRC */
		g_hash_table_insert(pc->media_byssrc, GINT_TO_POINTER(medium->ssrc), medium);
		janus_refcount_increase(&medium->ref);
		if(medium->ssrc_rtx > 0) {
			g_hash_table_insert(pc->media_byssrc, GINT_TO_POINTER(medium->ssrc_rtx), medium);
			janus_refcount_increase(&medium->ref);
		}
		g_hash_table_insert(pc->media_bytype, GINT_TO_POINTER(type), medium);
		janus_refcount_increase(&medium->ref);
	}
	/* For backwards compatibility, we address media by type too (e.g., first video stream) */
	g_hash_table_insert(pc->media_bytype, GINT_TO_POINTER(type), medium);
	janus_refcount_increase(&medium->ref);
	return medium;
}

static void janus_ice_peerconnection_medium_destroy(janus_ice_peerconnection_medium *medium) {
	if(medium == NULL)
		return;
	janus_ice_peerconnection *pc = medium->pc;
	if(pc != NULL) {
		janus_refcount_decrease(&pc->ref);
		medium->pc = NULL;
	}
	janus_refcount_decrease(&medium->ref);
}

static void janus_ice_peerconnection_medium_dereference(janus_ice_peerconnection_medium *medium) {
	if(medium == NULL)
		return;
	janus_refcount_decrease(&medium->ref);
}

static void janus_ice_peerconnection_medium_free(const janus_refcount *medium_ref) {
	janus_ice_peerconnection_medium *medium = janus_refcount_containerof(medium_ref, janus_ice_peerconnection_medium, ref);
	g_free(medium->mid);
	g_free(medium->rid[0]);
	medium->rid[0] = NULL;
	g_free(medium->rid[1]);
	medium->rid[1] = NULL;
	g_free(medium->rid[2]);
	medium->rid[2] = NULL;
	g_list_free(medium->payload_types);
	medium->payload_types = NULL;
	if(medium->rtx_payload_types != NULL)
		g_hash_table_destroy(medium->rtx_payload_types);
	medium->rtx_payload_types = NULL;
	if(medium->clock_rates != NULL)
		g_hash_table_destroy(medium->clock_rates);
	medium->clock_rates = NULL;
	g_free(medium->codec);
	medium->codec = NULL;
	g_free(medium->rtcp_ctx[0]);
	medium->rtcp_ctx[0] = NULL;
	g_free(medium->rtcp_ctx[1]);
	medium->rtcp_ctx[1] = NULL;
	g_free(medium->rtcp_ctx[2]);
	medium->rtcp_ctx[2] = NULL;
	if(medium->rtx_nacked[0])
		g_hash_table_destroy(medium->rtx_nacked[0]);
	medium->rtx_nacked[0] = NULL;
	if(medium->rtx_nacked[1])
		g_hash_table_destroy(medium->rtx_nacked[1]);
	medium->rtx_nacked[1] = NULL;
	if(medium->rtx_nacked[2])
		g_hash_table_destroy(medium->rtx_nacked[2]);
	medium->rtx_nacked[2] = NULL;
	if(medium->pending_nacked_cleanup && g_hash_table_size(medium->pending_nacked_cleanup) > 0) {
		GHashTableIter iter;
		gpointer val;
		g_hash_table_iter_init(&iter, medium->pending_nacked_cleanup);
		while(g_hash_table_iter_next(&iter, NULL, &val)) {
			GSource *source = val;
			g_source_destroy(source);
		}
		g_hash_table_destroy(medium->pending_nacked_cleanup);
	}
	medium->pending_nacked_cleanup = NULL;
	if(medium->retransmit_buffer != NULL) {
		janus_rtp_packet *p = NULL;
		while((p = (janus_rtp_packet *)g_queue_pop_head(medium->retransmit_buffer)) != NULL) {
			/* Remove from hashtable too */
			janus_rtp_header *header = (janus_rtp_header *)p->data;
			guint16 seq = ntohs(header->seq_number);
			g_hash_table_remove(medium->retransmit_seqs, GUINT_TO_POINTER(seq));
			/* Free the packet */
			janus_ice_free_rtp_packet(p);
		}
		g_queue_free(medium->retransmit_buffer);
		g_hash_table_destroy(medium->retransmit_seqs);
	}
	if(medium->last_seqs[0])
		janus_seq_list_free(&medium->last_seqs[0]);
	if(medium->last_seqs[1])
		janus_seq_list_free(&medium->last_seqs[1]);
	if(medium->last_seqs[2])
		janus_seq_list_free(&medium->last_seqs[2]);
	g_free(medium);
	//~ janus_mutex_unlock(&handle->mutex);
}

/* Call plugin slow_link callback if a minimum of lost packets are detected within a second */
static void
janus_slow_link_update(janus_ice_peerconnection_medium *medium, janus_ice_handle *handle,
		gboolean uplink, guint lost) {
	/* We keep the counters in different janus_ice_stats objects, depending on the direction */
	gboolean video = (medium->type == JANUS_MEDIA_VIDEO);
	guint sl_lost_last_count = uplink ? medium->in_stats.sl_lost_count : medium->out_stats.sl_lost_count;
	guint sl_lost_recently = (lost >= sl_lost_last_count) ? (lost - sl_lost_last_count) : 0;
	if(slowlink_threshold > 0 && sl_lost_recently >= slowlink_threshold) {
		/* Tell the plugin */
		janus_plugin *plugin = (janus_plugin *)handle->app;
		if(plugin && plugin->slow_link && janus_plugin_session_is_alive(handle->app_handle) &&
				!g_atomic_int_get(&handle->destroyed))
			plugin->slow_link(handle->app_handle, medium->mindex, video, uplink);
		/* Notify the user/application too */
		janus_session *session = (janus_session *)handle->session;
		if(session != NULL) {
			json_t *event = json_object();
			json_object_set_new(event, "janus", json_string("slowlink"));
			json_object_set_new(event, "session_id", json_integer(session->session_id));
			json_object_set_new(event, "sender", json_integer(handle->handle_id));
			if(opaqueid_in_api && handle->opaque_id != NULL)
				json_object_set_new(event, "opaque_id", json_string(handle->opaque_id));
			json_object_set_new(event, "mid", json_string(medium->mid));
			json_object_set_new(event, "media", json_string(video ? "video" : "audio"));
			json_object_set_new(event, "uplink", uplink ? json_true() : json_false());
			json_object_set_new(event, "lost", json_integer(sl_lost_recently));
			/* Send the event */
			JANUS_LOG(LOG_VERB, "[%"SCNu64"] Sending event to transport...; %p\n", handle->handle_id, handle);
			janus_session_notify_event(session, event);
			/* Finally, notify event handlers */
			if(janus_events_is_enabled()) {
				json_t *info = json_object();
				json_object_set_new(info, "mid", json_string(medium->mid));
				json_object_set_new(info, "media", json_string(video ? "video" : "audio"));
				json_object_set_new(info, "slow_link", json_string(uplink ? "uplink" : "downlink"));
				json_object_set_new(info, "lost_lastsec", json_integer(sl_lost_recently));
				janus_events_notify_handlers(JANUS_EVENT_TYPE_MEDIA, JANUS_EVENT_SUBTYPE_MEDIA_SLOWLINK,
					session->session_id, handle->handle_id, handle->opaque_id, info);
			}
		}
	}
	/* Update the counter */
	if(uplink) {
		medium->in_stats.sl_lost_count = lost;
	} else {
		medium->out_stats.sl_lost_count = lost;
	}
}


/* ICE state check timer (needed to check if a failed really is definitive or if things can still improve) */
static gboolean janus_ice_check_failed(gpointer data) {
	janus_ice_peerconnection *pc = (janus_ice_peerconnection *)data;
	if(!pc)
		goto stoptimer;
	janus_ice_handle *handle = pc->handle;
	if(!handle)
		goto stoptimer;
	if(janus_flags_is_set(&handle->webrtc_flags, JANUS_ICE_HANDLE_WEBRTC_STOP) ||
			janus_flags_is_set(&handle->webrtc_flags, JANUS_ICE_HANDLE_WEBRTC_ALERT))
		goto stoptimer;
	if(pc->state == NICE_COMPONENT_STATE_CONNECTED || pc->state == NICE_COMPONENT_STATE_READY) {
		/* ICE succeeded in the meanwhile, get rid of this timer */
		JANUS_LOG(LOG_VERB, "[%"SCNu64"] ICE succeeded, disabling ICE state check timer!\n", handle->handle_id);
		goto stoptimer;
	}
	/* Still in the failed state, how much time passed since we first detected it? */
	if(janus_get_monotonic_time() - pc->icefailed_detected < 5*G_USEC_PER_SEC) {
		/* Let's wait a little longer */
		return TRUE;
	}
	/* If we got here it means the timer expired, and we should check if this is a failure */
	gboolean trickle_recv = (!janus_flags_is_set(&handle->webrtc_flags, JANUS_ICE_HANDLE_WEBRTC_TRICKLE) || janus_flags_is_set(&handle->webrtc_flags, JANUS_ICE_HANDLE_WEBRTC_ALL_TRICKLES));
	gboolean answer_recv = janus_flags_is_set(&handle->webrtc_flags, JANUS_ICE_HANDLE_WEBRTC_GOT_ANSWER);
	gboolean alert_set = janus_flags_is_set(&handle->webrtc_flags, JANUS_ICE_HANDLE_WEBRTC_ALERT);
	/* We may still be waiting for something... but we don't wait forever */
	gboolean do_wait = TRUE;
	if(janus_get_monotonic_time() - pc->icefailed_detected >= 15*G_USEC_PER_SEC) {
		do_wait = FALSE;
	}
	if(!do_wait || (handle && trickle_recv && answer_recv && !alert_set)) {
		/* FIXME Should we really give up for what may be a failure in only one of the media? */
		JANUS_LOG(LOG_ERR, "[%"SCNu64"] ICE failed for component %d in stream %d...\n",
			handle->handle_id, pc->component_id, pc->stream_id);
		janus_ice_webrtc_hangup(handle, "ICE failed");
		goto stoptimer;
	}
	/* Let's wait a little longer */
	JANUS_LOG(LOG_WARN, "[%"SCNu64"] ICE failed for component %d in stream %d, but we're still waiting for some info so we don't care... (trickle %s, answer %s, alert %s)\n",
		handle->handle_id, pc->component_id, pc->stream_id,
		trickle_recv ? "received" : "pending",
		answer_recv ? "received" : "pending",
		alert_set ? "set" : "not set");
	return TRUE;

stoptimer:
	if(pc->icestate_source != NULL) {
		g_source_destroy(pc->icestate_source);
		g_source_unref(pc->icestate_source);
		pc->icestate_source = NULL;
	}
	return FALSE;
}

/* Callbacks */
static void janus_ice_cb_candidate_gathering_done(NiceAgent *agent, guint stream_id, gpointer user_data) {
	janus_ice_handle *handle = (janus_ice_handle *)user_data;
	if(!handle)
		return;
	JANUS_LOG(LOG_VERB, "[%"SCNu64"] Gathering done for stream %d\n", handle->handle_id, stream_id);
	handle->cdone++;
	janus_ice_peerconnection *pc = handle->pc;
	if(!pc || pc->stream_id != stream_id) {
		JANUS_LOG(LOG_ERR, "[%"SCNu64"]  No stream %d??\n", handle->handle_id, stream_id);
		return;
	}
	pc->cdone = 1;
	/* If we're doing full-trickle, send an event to the user too */
	if(janus_full_trickle_enabled) {
		/* Send a "trickle" event with completed:true to the browser */
		janus_ice_notify_trickle(handle, NULL);
	}
}

static void janus_ice_cb_component_state_changed(NiceAgent *agent, guint stream_id, guint component_id, guint state, gpointer ice) {
	janus_ice_handle *handle = (janus_ice_handle *)ice;
	if(!handle)
		return;
	if(component_id > 1) {
		/* State changed for a component we don't need anymore (rtcp-mux) */
		return;
	}
	JANUS_LOG(LOG_VERB, "[%"SCNu64"] Component state changed for component %d in stream %d: %d (%s)\n",
		handle->handle_id, component_id, stream_id, state, janus_get_ice_state_name(state));
	janus_ice_peerconnection *pc = handle->pc;
	if(!pc || pc->stream_id != stream_id) {
		JANUS_LOG(LOG_ERR, "[%"SCNu64"]     No stream %d??\n", handle->handle_id, stream_id);
		return;
	}
	pc->state = state;
	/* Notify event handlers */
	if(janus_events_is_enabled()) {
		janus_session *session = (janus_session *)handle->session;
		json_t *info = json_object();
		json_object_set_new(info, "ice", json_string(janus_get_ice_state_name(state)));
		json_object_set_new(info, "stream_id", json_integer(stream_id));
		json_object_set_new(info, "component_id", json_integer(component_id));
		janus_events_notify_handlers(JANUS_EVENT_TYPE_WEBRTC, JANUS_EVENT_SUBTYPE_WEBRTC_ICE,
			session->session_id, handle->handle_id, handle->opaque_id, info);
	}
	/* FIXME Even in case the state is 'connected', we wait for the 'new-selected-pair' callback to do anything */
	if(state == NICE_COMPONENT_STATE_FAILED) {
		/* Failed doesn't mean necessarily we need to give up: we may be trickling */
		gboolean alert_set = janus_flags_is_set(&handle->webrtc_flags, JANUS_ICE_HANDLE_WEBRTC_ALERT);
		if(alert_set)
			return;
		gboolean trickle_recv = (!janus_flags_is_set(&handle->webrtc_flags, JANUS_ICE_HANDLE_WEBRTC_TRICKLE) || janus_flags_is_set(&handle->webrtc_flags, JANUS_ICE_HANDLE_WEBRTC_ALL_TRICKLES));
		gboolean answer_recv = janus_flags_is_set(&handle->webrtc_flags, JANUS_ICE_HANDLE_WEBRTC_GOT_ANSWER);
		JANUS_LOG(LOG_WARN, "[%"SCNu64"] ICE failed for component %d in stream %d, but let's give it some time... (trickle %s, answer %s, alert %s)\n",
			handle->handle_id, component_id, stream_id,
			trickle_recv ? "received" : "pending",
			answer_recv ? "received" : "pending",
			alert_set ? "set" : "not set");
		/* In case we haven't started a timer yet, let's do it now */
		if(pc->icestate_source == NULL && pc->icefailed_detected == 0) {
			pc->icefailed_detected = janus_get_monotonic_time();
			pc->icestate_source = g_timeout_source_new(500);
			g_source_set_callback(pc->icestate_source, janus_ice_check_failed, pc, NULL);
			guint id = g_source_attach(pc->icestate_source, handle->mainctx);
			JANUS_LOG(LOG_VERB, "[%"SCNu64"] Creating ICE state check timer with ID %u\n", handle->handle_id, id);
		}
	}
}

#ifndef HAVE_LIBNICE_TCP
static void janus_ice_cb_new_selected_pair (NiceAgent *agent, guint stream_id, guint component_id, gchar *local, gchar *remote, gpointer ice) {
#else
static void janus_ice_cb_new_selected_pair (NiceAgent *agent, guint stream_id, guint component_id, NiceCandidate *local, NiceCandidate *remote, gpointer ice) {
#endif
	janus_ice_handle *handle = (janus_ice_handle *)ice;
	if(!handle)
		return;
	if(component_id > 1) {
		/* New selected pair for a component we don't need anymore (rtcp-mux) */
		return;
	}
#ifndef HAVE_LIBNICE_TCP
	JANUS_LOG(LOG_VERB, "[%"SCNu64"] New selected pair for component %d in stream %d: %s <-> %s\n", handle ? handle->handle_id : 0, component_id, stream_id, local, remote);
#else
	JANUS_LOG(LOG_VERB, "[%"SCNu64"] New selected pair for component %d in stream %d: %s <-> %s\n", handle ? handle->handle_id : 0, component_id, stream_id, local->foundation, remote->foundation);
#endif
	janus_ice_peerconnection *pc = handle->pc;
	if(!pc || pc->stream_id != stream_id) {
		JANUS_LOG(LOG_ERR, "[%"SCNu64"]     No stream %d??\n", handle->handle_id, stream_id);
		return;
	}
	char sp[200];
#ifndef HAVE_LIBNICE_TCP
	g_snprintf(sp, 200, "%s <-> %s", local, remote);
#else
	gchar laddress[NICE_ADDRESS_STRING_LEN], raddress[NICE_ADDRESS_STRING_LEN];
	gint lport = 0, rport = 0;
	nice_address_to_string(&(local->addr), (gchar *)&laddress);
	nice_address_to_string(&(remote->addr), (gchar *)&raddress);
	lport = nice_address_get_port(&(local->addr));
	rport = nice_address_get_port(&(remote->addr));
	const char *ltype = NULL, *rtype = NULL;
	switch(local->type) {
		case NICE_CANDIDATE_TYPE_HOST:
			ltype = "host";
			break;
		case NICE_CANDIDATE_TYPE_SERVER_REFLEXIVE:
			ltype = "srflx";
			break;
		case NICE_CANDIDATE_TYPE_PEER_REFLEXIVE:
			ltype = "prflx";
			break;
		case NICE_CANDIDATE_TYPE_RELAYED:
			ltype = "relay";
			break;
		default:
			break;
	}
	switch(remote->type) {
		case NICE_CANDIDATE_TYPE_HOST:
			rtype = "host";
			break;
		case NICE_CANDIDATE_TYPE_SERVER_REFLEXIVE:
			rtype = "srflx";
			break;
		case NICE_CANDIDATE_TYPE_PEER_REFLEXIVE:
			rtype = "prflx";
			break;
		case NICE_CANDIDATE_TYPE_RELAYED:
			rtype = "relay";
			break;
		default:
			break;
	}
	g_snprintf(sp, sizeof(sp), "%s:%d [%s,%s] <-> %s:%d [%s,%s]",
		laddress, lport, ltype, local->transport == NICE_CANDIDATE_TRANSPORT_UDP ? "udp" : "tcp",
		raddress, rport, rtype, remote->transport == NICE_CANDIDATE_TRANSPORT_UDP ? "udp" : "tcp");
#endif
	gboolean newpair = FALSE;
	if(pc->selected_pair == NULL || strcmp(sp, pc->selected_pair)) {
		newpair = TRUE;
		gchar *prev_selected_pair = pc->selected_pair;
		pc->selected_pair = g_strdup(sp);
		g_clear_pointer(&prev_selected_pair, g_free);
	}
	/* Notify event handlers */
	if(newpair && janus_events_is_enabled()) {
		janus_session *session = (janus_session *)handle->session;
		json_t *info = json_object();
		json_object_set_new(info, "selected-pair", json_string(sp));
#ifdef HAVE_LIBNICE_TCP
		json_t *candidates = json_object();
		json_t *lcand = json_object();
		json_object_set_new(lcand, "address", json_string(laddress));
		json_object_set_new(lcand, "port", json_integer(lport));
		json_object_set_new(lcand, "type", json_string(ltype));
		json_object_set_new(lcand, "transport", json_string(local->transport == NICE_CANDIDATE_TRANSPORT_UDP ? "udp" : "tcp"));
		json_object_set_new(lcand, "family", json_integer(nice_address_ip_version(&local->addr)));
		json_object_set_new(candidates, "local", lcand);
		json_t *rcand = json_object();
		json_object_set_new(rcand, "address", json_string(raddress));
		json_object_set_new(rcand, "port", json_integer(rport));
		json_object_set_new(rcand, "type", json_string(rtype));
		json_object_set_new(rcand, "transport", json_string(remote->transport == NICE_CANDIDATE_TRANSPORT_UDP ? "udp" : "tcp"));
		json_object_set_new(rcand, "family", json_integer(nice_address_ip_version(&remote->addr)));
		json_object_set_new(candidates, "remote", rcand);
		json_object_set_new(info, "candidates", candidates);
#endif
		json_object_set_new(info, "stream_id", json_integer(stream_id));
		json_object_set_new(info, "component_id", json_integer(component_id));
		janus_events_notify_handlers(JANUS_EVENT_TYPE_WEBRTC, JANUS_EVENT_SUBTYPE_WEBRTC_PAIR,
			session->session_id, handle->handle_id, handle->opaque_id, info);
	}
	/* Have we been here before? (might happen, when trickling) */
	if(pc->connected > 0)
		return;
	/* FIXME Clear the queue */
	janus_ice_clear_queued_packets(handle);
	/* Now we can start the DTLS handshake (FIXME This was on the 'connected' state notification, before) */
	JANUS_LOG(LOG_VERB, "[%"SCNu64"]   Component is ready enough, starting DTLS handshake...\n", handle->handle_id);
	pc->connected = janus_get_monotonic_time();
	/* Start the DTLS handshake, at last */
#if GLIB_CHECK_VERSION(2, 46, 0)
	g_async_queue_push_front(handle->queued_packets, &janus_ice_dtls_handshake);
#else
	g_async_queue_push(handle->queued_packets, &janus_ice_dtls_handshake);
#endif
	g_main_context_wakeup(handle->mainctx);
}

/* Candidates management */
static int janus_ice_candidate_to_string(janus_ice_handle *handle, NiceCandidate *c, char *buffer, int buflen, gboolean log_candidate, gboolean force_private, guint public_ip_index);
#ifndef HAVE_LIBNICE_TCP
static void janus_ice_cb_new_local_candidate (NiceAgent *agent, guint stream_id, guint component_id, gchar *foundation, gpointer ice) {
#else
static void janus_ice_cb_new_local_candidate (NiceAgent *agent, NiceCandidate *candidate, gpointer ice) {
#endif
	if(!janus_full_trickle_enabled) {
		/* Ignore if we're not full-trickling: for half-trickle
		 * janus_ice_candidates_to_sdp() is used instead */
		return;
	}
	janus_ice_handle *handle = (janus_ice_handle *)ice;
	if(!handle)
		return;
#ifndef HAVE_LIBNICE_TCP
	JANUS_LOG(LOG_VERB, "[%"SCNu64"] Discovered new local candidate for component %d in stream %d: foundation=%s\n", handle ? handle->handle_id : 0, component_id, stream_id, foundation);
#else
	const char *ctype = NULL;
	switch(candidate->type) {
		case NICE_CANDIDATE_TYPE_HOST:
			ctype = "host";
			break;
		case NICE_CANDIDATE_TYPE_SERVER_REFLEXIVE:
			ctype = "srflx";
			break;
		case NICE_CANDIDATE_TYPE_PEER_REFLEXIVE:
			ctype = "prflx";
			break;
		case NICE_CANDIDATE_TYPE_RELAYED:
			ctype = "relay";
			break;
		default:
			break;
	}
	guint stream_id = candidate->stream_id;
	guint component_id = candidate->component_id;
	JANUS_LOG(LOG_VERB, "[%"SCNu64"] Discovered new local candidate for component %d in stream %d: type=%s\n", handle ? handle->handle_id : 0, component_id, stream_id, ctype);
#endif
	if(component_id > 1) {
		/* New remote candidate for a component we don't need anymore (rtcp-mux) */
		return;
	}
	janus_ice_peerconnection *pc = handle->pc;
	if(!pc || pc->stream_id != stream_id) {
		JANUS_LOG(LOG_ERR, "[%"SCNu64"]     No stream %d??\n", handle->handle_id, stream_id);
		return;
	}
#ifndef HAVE_LIBNICE_TCP
	/* Get local candidates and look for the related foundation */
	NiceCandidate *candidate = NULL;
	GSList *candidates = nice_agent_get_local_candidates(agent, component_id, stream_id), *tmp = candidates;
	while(tmp) {
		NiceCandidate *c = (NiceCandidate *)tmp->data;
		/* Check if this is what we're looking for */
		if(!candidate && !strcasecmp(c->foundation, foundation)) {
			/* It is! */
			candidate = c;
		} else {
			nice_candidate_free(c);
		}
		tmp = tmp->next;
	}
	g_slist_free(candidates);
	if(candidate == NULL) {
		JANUS_LOG(LOG_WARN, "Candidate with foundation %s not found?\n", foundation);
		return;
	}
#endif
	char buffer[200];
	guint public_ip_index = 0;
	gboolean ipv6 = (nice_address_ip_version(&candidate->addr) == 6);
	gboolean same_family = (!ipv6 && janus_has_public_ipv4_ip()) || (ipv6 && janus_has_public_ipv6_ip());
	do {
		if(janus_ice_candidate_to_string(handle, candidate, buffer, sizeof(buffer), TRUE, FALSE, public_ip_index) == 0) {
			/* Candidate encoded, send a "trickle" event to the browser (but only if it's not a 'prflx') */
			if(candidate->type == NICE_CANDIDATE_TYPE_PEER_REFLEXIVE) {
				JANUS_LOG(LOG_VERB, "[%"SCNu64"] Skipping prflx candidate...\n", handle->handle_id);
			} else {
				if(strlen(buffer) > 0)
					janus_ice_notify_trickle(handle, buffer);
				/* If nat-1-1 is enabled but we want to keep the private host, add another candidate */
				if(nat_1_1_enabled && public_ip_index == 0 && (keep_private_host || !same_family) &&
						janus_ice_candidate_to_string(handle, candidate, buffer, sizeof(buffer), TRUE, TRUE, public_ip_index) == 0) {
					if(candidate->type == NICE_CANDIDATE_TYPE_PEER_REFLEXIVE) {
						JANUS_LOG(LOG_VERB, "[%"SCNu64"] Skipping prflx candidate...\n", handle->handle_id);
					} else if(strlen(buffer) > 0) {
						janus_ice_notify_trickle(handle, buffer);
					}
				}
			}
		}
		public_ip_index++;
		if(!same_family) {
			/* We don't have any nat-1-1 address of the same family as this candidate, we're done */
			break;
		}
	} while (public_ip_index < janus_get_public_ip_count());

#ifndef HAVE_LIBNICE_TCP
	nice_candidate_free(candidate);
#endif
}

#ifndef HAVE_LIBNICE_TCP
static void janus_ice_cb_new_remote_candidate (NiceAgent *agent, guint stream_id, guint component_id, gchar *foundation, gpointer ice) {
#else
static void janus_ice_cb_new_remote_candidate (NiceAgent *agent, NiceCandidate *candidate, gpointer ice) {
#endif
	janus_ice_handle *handle = (janus_ice_handle *)ice;
	if(!handle)
		return;
#ifndef HAVE_LIBNICE_TCP
	JANUS_LOG(LOG_VERB, "[%"SCNu64"] Discovered new remote candidate for component %d in stream %d: foundation=%s\n", handle ? handle->handle_id : 0, component_id, stream_id, foundation);
#else
	const char *ctype = NULL;
	switch(candidate->type) {
		case NICE_CANDIDATE_TYPE_HOST:
			ctype = "host";
			break;
		case NICE_CANDIDATE_TYPE_SERVER_REFLEXIVE:
			ctype = "srflx";
			break;
		case NICE_CANDIDATE_TYPE_PEER_REFLEXIVE:
			ctype = "prflx";
			break;
		case NICE_CANDIDATE_TYPE_RELAYED:
			ctype = "relay";
			break;
		default:
			break;
	}
	guint stream_id = candidate->stream_id;
	guint component_id = candidate->component_id;
	JANUS_LOG(LOG_VERB, "[%"SCNu64"] Discovered new remote candidate for component %d in stream %d: type=%s\n", handle ? handle->handle_id : 0, component_id, stream_id, ctype);
#endif
	if(component_id > 1) {
		/* New remote candidate for a component we don't need anymore (rtcp-mux) */
		return;
	}
	janus_ice_peerconnection *pc = handle->pc;
	if(!pc || pc->stream_id != stream_id) {
		JANUS_LOG(LOG_ERR, "[%"SCNu64"]     No stream %d??\n", handle->handle_id, stream_id);
		return;
	}
#ifndef HAVE_LIBNICE_TCP
	/* Get remote candidates and look for the related foundation */
	NiceCandidate *candidate = NULL;
	GSList *candidates = nice_agent_get_remote_candidates(agent, component_id, stream_id), *tmp = candidates;
	while(tmp) {
		NiceCandidate *c = (NiceCandidate *)tmp->data;
		if(candidate == NULL) {
			/* Check if this is what we're looking for */
			if(!strcasecmp(c->foundation, foundation)) {
				/* It is! */
				candidate = c;
				tmp = tmp->next;
				continue;
			}
		}
		nice_candidate_free(c);
		tmp = tmp->next;
	}
	g_slist_free(candidates);
	if(candidate == NULL) {
		JANUS_LOG(LOG_WARN, "Candidate with foundation %s not found?\n", foundation);
		return;
	}
#endif
	/* Render the candidate and add it to the remote_candidates cache for the admin API */
	if(candidate->type != NICE_CANDIDATE_TYPE_PEER_REFLEXIVE) {
		/* ... but only if it's 'prflx', the others we add ourselves */
		goto candidatedone;
	}
	JANUS_LOG(LOG_VERB, "[%"SCNu64"] Stream #%d, Component #%d\n", handle->handle_id, candidate->stream_id, candidate->component_id);
	gchar address[NICE_ADDRESS_STRING_LEN], base_address[NICE_ADDRESS_STRING_LEN];
	gint port = 0, base_port = 0;
	nice_address_to_string(&(candidate->addr), (gchar *)&address);
	port = nice_address_get_port(&(candidate->addr));
	nice_address_to_string(&(candidate->base_addr), (gchar *)&base_address);
	base_port = nice_address_get_port(&(candidate->base_addr));
	JANUS_LOG(LOG_VERB, "[%"SCNu64"]   Address:    %s:%d\n", handle->handle_id, address, port);
	JANUS_LOG(LOG_VERB, "[%"SCNu64"]   Priority:   %d\n", handle->handle_id, candidate->priority);
	JANUS_LOG(LOG_VERB, "[%"SCNu64"]   Foundation: %s\n", handle->handle_id, candidate->foundation);
	char buffer[200];
	if(candidate->transport == NICE_CANDIDATE_TRANSPORT_UDP) {
		g_snprintf(buffer, sizeof(buffer),
			"%s %d %s %d %s %d typ prflx raddr %s rport %d\r\n",
				candidate->foundation,
				candidate->component_id,
				"udp",
				candidate->priority,
				address,
				port,
				base_address,
				base_port);
	} else {
		if(!janus_ice_tcp_enabled) {
			/* ICETCP support disabled */
			JANUS_LOG(LOG_WARN, "[%"SCNu64"] Skipping prflx TCP candidate, ICETCP support disabled...\n", handle->handle_id);
			goto candidatedone;
		}
#ifndef HAVE_LIBNICE_TCP
		/* TCP candidates are only supported since libnice 0.1.8 */
		JANUS_LOG(LOG_WARN, "[%"SCNu64"] Skipping prflx TCP candidate, the libnice version doesn't support it...\n", handle->handle_id);
			goto candidatedone;
#else
		const char *type = NULL;
		switch(candidate->transport) {
			case NICE_CANDIDATE_TRANSPORT_TCP_ACTIVE:
				type = "active";
				break;
			case NICE_CANDIDATE_TRANSPORT_TCP_PASSIVE:
				type = "passive";
				break;
			case NICE_CANDIDATE_TRANSPORT_TCP_SO:
				type = "so";
				break;
			default:
				break;
		}
		if(type == NULL) {
			/* FIXME Unsupported transport */
			JANUS_LOG(LOG_WARN, "[%"SCNu64"] Unsupported transport, skipping nonUDP/TCP prflx candidate...\n", handle->handle_id);
			goto candidatedone;
		} else {
			g_snprintf(buffer, sizeof(buffer),
				"%s %d %s %d %s %d typ prflx raddr %s rport %d tcptype %s\r\n",
					candidate->foundation,
					candidate->component_id,
					"tcp",
					candidate->priority,
					address,
					port,
					base_address,
					base_port,
					type);
		}
#endif
	}

	/* Now parse the candidate as if we received it from the Janus API */
	int res = janus_sdp_parse_candidate(pc, buffer, 1);
	if(res != 0) {
		JANUS_LOG(LOG_ERR, "[%"SCNu64"] Failed to parse prflx candidate... (%d)\n", handle->handle_id, res);
	}

candidatedone:
#ifndef HAVE_LIBNICE_TCP
	nice_candidate_free(candidate);
#endif
	return;
}

static void janus_ice_cb_nice_recv(NiceAgent *agent, guint stream_id, guint component_id, guint len, gchar *buf, gpointer ice) {
	janus_ice_peerconnection *pc = (janus_ice_peerconnection *)ice;
	if(!pc) {
		JANUS_LOG(LOG_ERR, "No component %d in stream %d??\n", component_id, stream_id);
		return;
	}
	janus_ice_handle *handle = pc->handle;
	if(!handle) {
		JANUS_LOG(LOG_ERR, "No handle for stream %d??\n", stream_id);
		return;
	}
	janus_session *session = (janus_session *)handle->session;
	if(!pc->dtls) {	/* Still waiting for the DTLS stack */
		JANUS_LOG(LOG_VERB, "[%"SCNu64"] Still waiting for the DTLS stack for component %d in stream %d...\n", handle->handle_id, component_id, stream_id);
		return;
	}
	if(janus_flags_is_set(&handle->webrtc_flags, JANUS_ICE_HANDLE_WEBRTC_STOP) || janus_is_stopping()) {
		JANUS_LOG(LOG_VERB, "[%"SCNu64"] Forced to stop it here...\n", handle->handle_id);
		return;
	}
	/* What is this? */
	if(janus_is_dtls(buf) || (!janus_is_rtp(buf, len) && !janus_is_rtcp(buf, len))) {
		/* This is DTLS: either handshake stuff, or data coming from SCTP DataChannels */
		JANUS_LOG(LOG_HUGE, "[%"SCNu64"] Looks like DTLS!\n", handle->handle_id);
		janus_dtls_srtp_incoming_msg(pc->dtls, buf, len);
		/* Update stats (TODO Do the same for the last second window as well) */
		pc->dtls_in_stats.info[0].packets++;
		pc->dtls_in_stats.info[0].bytes += len;
		return;
	}
	/* Not DTLS... RTP or RTCP? (http://tools.ietf.org/html/rfc5761#section-4) */
	if(janus_is_rtp(buf, len)) {
		/* This is RTP */
		if(janus_is_webrtc_encryption_enabled() && (!pc->dtls || !pc->dtls->srtp_valid || !pc->dtls->srtp_in)) {
			JANUS_LOG(LOG_WARN, "[%"SCNu64"]     Missing valid SRTP session (packet arrived too early?), skipping...\n", handle->handle_id);
		} else {
			janus_rtp_header *header = (janus_rtp_header *)buf;
			guint32 packet_ssrc = ntohl(header->ssrc);
			/* Which medium does this refer to? Is this audio or video? */
			int video = 0, vindex = 0, rtx = 0;
			janus_ice_peerconnection_medium *medium = g_hash_table_lookup(pc->media_byssrc, GINT_TO_POINTER(packet_ssrc));
			if(medium == NULL) {
				/* SSRC not found, try the mid/rid RTP extensions if in use */
				if(pc->mid_ext_id > 0) {
					char sdes_item[16];
					if(janus_rtp_header_extension_parse_mid(buf, len, pc->mid_ext_id, sdes_item, sizeof(sdes_item)) == 0) {
						medium = g_hash_table_lookup(pc->media_bymid, sdes_item);
						if(medium != NULL) {
							/* Found! Associate this SSRC to this stream */
							JANUS_LOG(LOG_VERB, "[%"SCNu64"] SSRC %"SCNu32" is associated to mid %s\n",
								handle->handle_id, packet_ssrc, medium->mid);
							gboolean found = FALSE;
							/* Check if simulcasting is involved */
							if(medium->rid[0] == NULL || pc->rid_ext_id < 1) {
								medium->ssrc_peer[0] = packet_ssrc;
								found = TRUE;
							} else {
								if(janus_rtp_header_extension_parse_rid(buf, len, pc->rid_ext_id, sdes_item, sizeof(sdes_item)) == 0) {
									/* Try the RTP stream ID */
									if(medium->rid[0] != NULL && !strcmp(medium->rid[0], sdes_item)) {
										JANUS_LOG(LOG_VERB, "[%"SCNu64"]  -- Simulcasting: rid=%s\n", handle->handle_id, sdes_item);
										medium->ssrc_peer[0] = packet_ssrc;
										found = TRUE;
									} else if(medium->rid[1] != NULL && !strcmp(medium->rid[1], sdes_item)) {
										JANUS_LOG(LOG_VERB, "[%"SCNu64"]  -- Simulcasting #1: rid=%s\n", handle->handle_id, sdes_item);
										medium->ssrc_peer[1] = packet_ssrc;
										found = TRUE;
									} else if(medium->rid[2] != NULL && !strcmp(medium->rid[2], sdes_item)) {
										JANUS_LOG(LOG_VERB, "[%"SCNu64"]  -- Simulcasting #2: rid=%s\n", handle->handle_id, sdes_item);
										medium->ssrc_peer[2] = packet_ssrc;
										found = TRUE;
									} else {
										JANUS_LOG(LOG_WARN, "[%"SCNu64"]  -- Simulcasting: unknown rid %s..?\n", handle->handle_id, sdes_item);
									}
								} else if(pc->ridrtx_ext_id > 0 &&
										janus_rtp_header_extension_parse_rid(buf, len, pc->ridrtx_ext_id, sdes_item, sizeof(sdes_item)) == 0) {
									/* Try the repaired RTP stream ID */
									if(medium->rid[0] != NULL && !strcmp(medium->rid[0], sdes_item)) {
										JANUS_LOG(LOG_VERB, "[%"SCNu64"]  -- Simulcasting: rid=%s (rtx)\n", handle->handle_id, sdes_item);
										medium->ssrc_peer_rtx[0] = packet_ssrc;
										found = TRUE;
									} else if(medium->rid[1] != NULL && !strcmp(medium->rid[1], sdes_item)) {
										JANUS_LOG(LOG_VERB, "[%"SCNu64"]  -- Simulcasting #1: rid=%s (rtx)\n", handle->handle_id, sdes_item);
										medium->ssrc_peer_rtx[1] = packet_ssrc;
										found = TRUE;
									} else if(medium->rid[2] != NULL && !strcmp(medium->rid[2], sdes_item)) {
										JANUS_LOG(LOG_VERB, "[%"SCNu64"]  -- Simulcasting #2: rid=%s (rtx)\n", handle->handle_id, sdes_item);
										medium->ssrc_peer_rtx[2] = packet_ssrc;
										found = TRUE;
									} else {
										JANUS_LOG(LOG_WARN, "[%"SCNu64"]  -- Simulcasting: unknown rid %s..?\n", handle->handle_id, sdes_item);
									}
								}
							}
							if(found) {
								g_hash_table_insert(pc->media_byssrc, GINT_TO_POINTER(packet_ssrc), medium);
								janus_refcount_increase(&medium->ref);
							} else {
								medium = NULL;
							}
						}
					}
				}
			}
			if(medium == NULL) {
				JANUS_LOG(LOG_WARN, "[%"SCNu64"] Unknown SSRC, dropping packet (SSRC %"SCNu32")...\n",
					handle->handle_id, packet_ssrc);
				return;
			}
			video = (medium->type == JANUS_MEDIA_VIDEO);
			/* Make sure we're prepared to receive this media packet */
			if(!medium->recv)
				return;
			/* If this is video, check if this is simulcast and/or a retransmission using RFC4588 */
			vindex = 0;
			if(video && medium->ssrc_peer[0] != packet_ssrc) {
				if(medium->ssrc_peer[1] == packet_ssrc) {
					/* FIXME Simulcast (1) */
					JANUS_LOG(LOG_HUGE, "[%"SCNu64"] Simulcast #1 (SSRC %"SCNu32")...\n", handle->handle_id, packet_ssrc);
					vindex = 1;
				} else if(medium->ssrc_peer[2] == packet_ssrc) {
					/* FIXME Simulcast (2) */
					JANUS_LOG(LOG_HUGE, "[%"SCNu64"] Simulcast #2 (SSRC %"SCNu32")...\n", handle->handle_id, packet_ssrc);
					vindex = 2;
				} else {
					/* Maybe a video retransmission using RFC4588? */
					if(medium->ssrc_peer_rtx[0] == packet_ssrc) {
						rtx = 1;
						vindex = 0;
						JANUS_LOG(LOG_HUGE, "[%"SCNu64"] RFC4588 rtx packet on video (SSRC %"SCNu32")...\n",
							handle->handle_id, packet_ssrc);
					} else if(medium->ssrc_peer_rtx[1] == packet_ssrc) {
						rtx = 1;
						vindex = 1;
						JANUS_LOG(LOG_HUGE, "[%"SCNu64"] RFC4588 rtx packet on video #%d (SSRC %"SCNu32")...\n",
							handle->handle_id, vindex, packet_ssrc);
					} else if(medium->ssrc_peer_rtx[2] == packet_ssrc) {
						rtx = 1;
						vindex = 2;
						JANUS_LOG(LOG_HUGE, "[%"SCNu64"] RFC4588 rtx packet on video #%d (SSRC %"SCNu32")...\n",
							handle->handle_id, vindex, packet_ssrc);
					}
				}
			}

			int buflen = len;
			srtp_err_status_t res = janus_is_webrtc_encryption_enabled() ?
				srtp_unprotect(pc->dtls->srtp_in, buf, &buflen) : srtp_err_status_ok;
			if(res != srtp_err_status_ok) {
				if(res != srtp_err_status_replay_fail && res != srtp_err_status_replay_old) {
					/* Only print the error if it's not a 'replay fail' or 'replay old' (which is probably just the result of us NACKing a packet) */
					guint32 timestamp = ntohl(header->timestamp);
					guint16 seq = ntohs(header->seq_number);
					JANUS_LOG(LOG_ERR, "[%"SCNu64"]     SRTP unprotect error: %s (len=%d-->%d, ts=%"SCNu32", seq=%"SCNu16")\n", handle->handle_id, janus_srtp_error_str(res), len, buflen, timestamp, seq);
				}
			} else {
				if((!video && medium->ssrc_peer[0] == 0) || (vindex == 0 && medium->ssrc_peer[0] == 0)) {
					medium->ssrc_peer[0] = ntohl(header->ssrc);
					JANUS_LOG(LOG_VERB, "[%"SCNu64"]     Peer #%d (%s) SSRC: %u\n",
						handle->handle_id, medium->mindex,
						medium->type == JANUS_MEDIA_VIDEO ? "video" : "audio",
						medium->ssrc_peer[0]);
				}
				/* Do we need to dump this packet for debugging? */
				if(g_atomic_int_get(&handle->dump_packets))
					janus_text2pcap_dump(handle->text2pcap, JANUS_TEXT2PCAP_RTP, TRUE, buf, buflen,
						"[session=%"SCNu64"][handle=%"SCNu64"]", session->session_id, handle->handle_id);
				/* If this is a retransmission using RFC4588, we have to do something first to get the original packet */
				janus_rtp_header *header = (janus_rtp_header *)buf;
				int plen = 0;
				char *payload = janus_rtp_payload(buf, buflen, &plen);
				if (!payload) {
					  JANUS_LOG(LOG_ERR, "[%"SCNu64"]     Error accessing the RTP payload len=%d\n", handle->handle_id, buflen);
				}
				if(rtx) {
					/* The original sequence number is in the first two bytes of the payload */
					/* Rewrite the header with the info from the original packet (payload type, SSRC, sequence number) */
					header->type = medium->payload_type;
					packet_ssrc = medium->ssrc_peer[vindex];
					header->ssrc = htonl(packet_ssrc);
					if(plen > 0) {
						memcpy(&header->seq_number, payload, 2);
						/* Finally, remove the original sequence number from the payload: move the whole
						 * payload back two bytes rather than shifting the header forward (avoid misaligned access) */
						buflen -= 2;
						plen -= 2;
						memmove(payload, payload+2, plen);
						header = (janus_rtp_header *)buf;
						if(pc->rid_ext_id > 1 && pc->ridrtx_ext_id > 1) {
							/* Replace the 'repaired' extension ID as well with the 'regular' one */
							janus_rtp_header_extension_replace_id(buf, buflen, pc->ridrtx_ext_id, pc->rid_ext_id);
						}
					}
				}
				/* Check if we need to handle transport wide cc */
				if(pc->do_transport_wide_cc) {
					guint16 transport_seq_num;
					/* Get transport wide seq num */
					if(janus_rtp_header_extension_parse_transport_wide_cc(buf, buflen, pc->transport_wide_cc_ext_id, &transport_seq_num) == 0) {
						/* Get current timestamp */
						struct timeval now;
						gettimeofday(&now,0);
						/* Create <seq num, time> pair */
						janus_rtcp_transport_wide_cc_stats *stats = g_malloc0(sizeof(janus_rtcp_transport_wide_cc_stats));
						/* Check if we have a sequence wrap */
						if(transport_seq_num<0x0FFF && (pc->transport_wide_cc_last_seq_num&0xFFFF)>0xF000) {
							/* Increase cycles */
							pc->transport_wide_cc_cycles++;
						}
						/* Get extended value */
						guint32 transport_ext_seq_num = pc->transport_wide_cc_cycles<<16 | transport_seq_num;
						/* Store last received transport seq num */
						pc->transport_wide_cc_last_seq_num = transport_seq_num;
						/* Set stats values */
						stats->transport_seq_num = transport_ext_seq_num;
						stats->timestamp = (((guint64)now.tv_sec)*1E6+now.tv_usec);
						/* Lock and append to received list */
						janus_mutex_lock(&pc->mutex);
						pc->transport_wide_received_seq_nums = g_slist_prepend(pc->transport_wide_received_seq_nums, stats);
						janus_mutex_unlock(&pc->mutex);
					}
				}
				if(medium->do_nacks) {
					/* Check if this packet is a duplicate: can happen with RFC4588 */
					guint16 seqno = ntohs(header->seq_number);
					int nstate = medium->rtx_nacked[vindex] ?
						GPOINTER_TO_INT(g_hash_table_lookup(medium->rtx_nacked[vindex], GUINT_TO_POINTER(seqno))) : 0;
					if(nstate == 1) {
						/* Packet was NACKed and this is the first time we receive it: change state to received */
						JANUS_LOG(LOG_HUGE, "[%"SCNu64"] Received NACKed packet %"SCNu16" (SSRC %"SCNu32", vindex %d)...\n",
							handle->handle_id, seqno, packet_ssrc, vindex);
						g_hash_table_insert(medium->rtx_nacked[vindex], GUINT_TO_POINTER(seqno), GUINT_TO_POINTER(2));
					} else if(nstate == 2) {
						/* We already received this packet: drop it */
						JANUS_LOG(LOG_HUGE, "[%"SCNu64"] Detected duplicate packet %"SCNu16" (SSRC %"SCNu32", vindex %d)...\n",
							handle->handle_id, seqno, packet_ssrc, vindex);
						return;
					} else if(rtx && nstate == 0) {
						/* We received a retransmission for a packet we didn't NACK: drop it
						 * FIXME This seems to happen with Chrome when RFC4588 is enabled: in that case,
						 * Chrome sends the first packet ~8 times as a retransmission, probably to ensure
						 * we receive it, since the first packet cannot be NACKed (NACKs are triggered
						 * when there's a gap in between two packets, and the first doesn't have a reference)
						 * Rather than dropping, we should add a better check in the future */
						JANUS_LOG(LOG_HUGE, "[%"SCNu64"] Got a retransmission for non-NACKed packet %"SCNu16" (SSRC %"SCNu32", vindex %d)...\n",
							handle->handle_id, seqno, packet_ssrc, vindex);
						return;
					}
				}
				/* Backup the RTP header before passing it to the proper RTP switching context */
				janus_rtp_header backup = *header;
				if(medium->ssrc_peer_orig[vindex] == 0)
					medium->ssrc_peer_orig[vindex] = packet_ssrc;
				janus_rtp_header_update(header, &medium->rtp_ctx[vindex], medium->type == JANUS_MEDIA_VIDEO, 0);
				header->ssrc = htonl(medium->ssrc_peer_orig[vindex]);
				/* Keep track of payload types too */
				if(medium->payload_type < 0) {
					medium->payload_type = header->type;
					if(janus_flags_is_set(&handle->webrtc_flags, JANUS_ICE_HANDLE_WEBRTC_RFC4588_RTX) &&
							medium->rtx_payload_types && g_hash_table_size(medium->rtx_payload_types) > 0) {
						medium->rtx_payload_type = GPOINTER_TO_INT(g_hash_table_lookup(medium->rtx_payload_types, GINT_TO_POINTER(medium->payload_type)));
						JANUS_LOG(LOG_HUGE, "[%"SCNu64"] Retransmissions will have payload type %d\n",
							handle->handle_id, medium->rtx_payload_type);
					}
					if(medium->codec == NULL) {
						janus_mutex_lock(&handle->mutex);
						const char *codec = janus_get_codec_from_pt(handle->local_sdp, medium->payload_type);
						janus_mutex_unlock(&handle->mutex);
						if(codec != NULL)
							medium->codec = g_strdup(codec);
					}
					if(medium->type == JANUS_MEDIA_VIDEO && medium->video_is_keyframe == NULL && medium->codec != NULL) {
						if(!strcasecmp(medium->codec, "vp8"))
							medium->video_is_keyframe = &janus_vp8_is_keyframe;
						else if(!strcasecmp(medium->codec, "vp9"))
							medium->video_is_keyframe = &janus_vp9_is_keyframe;
						else if(!strcasecmp(medium->codec, "h264"))
							medium->video_is_keyframe = &janus_h264_is_keyframe;
						else if(!strcasecmp(medium->codec, "av1"))
							medium->video_is_keyframe = &janus_av1_is_keyframe;
						else if(!strcasecmp(medium->codec, "h265"))
							medium->video_is_keyframe = &janus_h265_is_keyframe;
					}
				}
				/* Prepare the data to pass to the responsible plugin */
				janus_plugin_rtp rtp = { .mindex = medium->mindex, .video = video, .buffer = buf, .length = buflen };
				janus_plugin_rtp_extensions_reset(&rtp.extensions);
				/* Parse RTP extensions before involving the plugin */
				if(pc->audiolevel_ext_id != -1) {
					gboolean vad = FALSE;
					int level = -1;
					if(janus_rtp_header_extension_parse_audio_level(buf, buflen,
							pc->audiolevel_ext_id, &vad, &level) == 0) {
						rtp.extensions.audio_level = level;
						rtp.extensions.audio_level_vad = vad;
					}
				}
				if(pc->videoorientation_ext_id != -1) {
					gboolean c = FALSE, f = FALSE, r1 = FALSE, r0 = FALSE;
					if(janus_rtp_header_extension_parse_video_orientation(buf, buflen,
							pc->videoorientation_ext_id, &c, &f, &r1, &r0) == 0) {
						rtp.extensions.video_rotation = 0;
						if(r1 && r0)
							rtp.extensions.video_rotation = 270;
						else if(r1)
							rtp.extensions.video_rotation = 180;
						else if(r0)
							rtp.extensions.video_rotation = 90;
						rtp.extensions.video_back_camera = c;
						rtp.extensions.video_flipped = f;
					}
				}
				/* Pass the packet to the plugin */
				janus_plugin *plugin = (janus_plugin *)handle->app;
				if(plugin && plugin->incoming_rtp && handle->app_handle &&
						!g_atomic_int_get(&handle->app_handle->stopped) &&
						!g_atomic_int_get(&handle->destroyed))
					plugin->incoming_rtp(handle->app_handle, &rtp);
				/* Restore the header for the stats (plugins may have messed with it) */
				*header = backup;
				/* Update stats (overall data received, and data received in the last second) */
				if(buflen > 0) {
					gint64 now = janus_get_monotonic_time();
					if(medium->in_stats.info[vindex].bytes == 0 || medium->in_stats.info[vindex].notified_lastsec) {
						/* We either received our first packet, or we started receiving it again after missing more than a second */
						medium->in_stats.info[vindex].notified_lastsec = FALSE;
						janus_ice_notify_media(handle, medium->mid, medium->type == JANUS_MEDIA_VIDEO, medium->rtcp_ctx[1] != NULL, vindex, TRUE);
					}
					/* Overall video data for this SSRC */
					medium->in_stats.info[vindex].packets++;
					medium->in_stats.info[vindex].bytes += buflen;
					/* Last second video data for this SSRC */
					if(medium->in_stats.info[vindex].updated == 0)
						medium->in_stats.info[vindex].updated = now;
					if(now > medium->in_stats.info[vindex].updated &&
							now - medium->in_stats.info[vindex].updated >= G_USEC_PER_SEC) {
						medium->in_stats.info[vindex].bytes_lastsec = medium->in_stats.info[vindex].bytes_lastsec_temp;
						medium->in_stats.info[vindex].bytes_lastsec_temp = 0;
						medium->in_stats.info[vindex].updated = now;
					}
					medium->in_stats.info[vindex].bytes_lastsec_temp += buflen;
				}

				/* Update the RTCP context as well */
				rtcp_context *rtcp_ctx = medium->rtcp_ctx[vindex];
				gboolean retransmissions_disabled = !medium->do_nacks;
				janus_rtcp_process_incoming_rtp(rtcp_ctx, buf, buflen,
						(video && rtx) ? TRUE : FALSE,
						(video && janus_flags_is_set(&handle->webrtc_flags, JANUS_ICE_HANDLE_WEBRTC_RFC4588_RTX)),
						retransmissions_disabled, medium->clock_rates
				);

				/* Keep track of RTP sequence numbers, in case we need to NACK them */
				/* 	Note: unsigned int overflow/underflow wraps (defined behavior) */
				if(retransmissions_disabled) {
					/* ... unless NACKs are disabled for this medium */
					return;
				}
				guint16 new_seqn = ntohs(header->seq_number);
				/* If this is video, check if this is a keyframe: if so, we empty our NACK queue */
				if(video && medium->video_is_keyframe) {
					if(medium->video_is_keyframe(payload, plen)) {
						if(rtcp_ctx && (int16_t)(new_seqn - rtcp_ctx->max_seq_nr) > 0) {
							JANUS_LOG(LOG_HUGE, "[%"SCNu64"] Keyframe received with a highest sequence number, resetting NACK queue\n", handle->handle_id);
							janus_seq_list_free(&medium->last_seqs[vindex]);
						}
					}
				}
				guint16 cur_seqn;
				int last_seqs_len = 0;
				janus_mutex_lock(&medium->mutex);
				janus_seq_info **last_seqs = &medium->last_seqs[vindex];
				janus_seq_info *cur_seq = *last_seqs;
				if(cur_seq) {
					cur_seq = cur_seq->prev;
					cur_seqn = cur_seq->seq;
				} else {
					/* First seq, set up to add one seq */
					cur_seqn = new_seqn - (guint16)1; /* Can wrap */
				}
				if(!janus_seq_in_range(new_seqn, cur_seqn, LAST_SEQS_MAX_LEN) &&
						!janus_seq_in_range(cur_seqn, new_seqn, 1000)) {
					/* Jump too big, start fresh */
					JANUS_LOG(LOG_WARN, "[%"SCNu64"] Big sequence number jump %hu -> %hu (%s stream #%d)\n",
						handle->handle_id, cur_seqn, new_seqn, video ? "video" : "audio", vindex);
					janus_seq_list_free(last_seqs);
					cur_seq = NULL;
					cur_seqn = new_seqn - (guint16)1;
				}

				GSList *nacks = NULL;
				gint64 now = janus_get_monotonic_time();

				if(janus_seq_in_range(new_seqn, cur_seqn, LAST_SEQS_MAX_LEN)) {
					/* Add new seq objs forward */
					while(cur_seqn != new_seqn) {
						cur_seqn += (guint16)1; /* can wrap */
						janus_seq_info *seq_obj = g_malloc0(sizeof(janus_seq_info));
						seq_obj->seq = cur_seqn;
						seq_obj->ts = now;
						seq_obj->state = (cur_seqn == new_seqn) ? SEQ_RECVED : SEQ_MISSING;
						janus_seq_append(last_seqs, seq_obj);
						last_seqs_len++;
					}
				}
				if(cur_seq) {
					/* Scan old seq objs backwards */
					while(cur_seq != NULL) {
						last_seqs_len++;
						if(cur_seq->seq == new_seqn) {
							JANUS_LOG(LOG_HUGE, "[%"SCNu64"] Received missed sequence number %"SCNu16" (%s stream #%d)\n",
								handle->handle_id, cur_seq->seq, video ? "video" : "audio", vindex);
							cur_seq->state = SEQ_RECVED;
						} else if(cur_seq->state == SEQ_MISSING && now - cur_seq->ts > SEQ_MISSING_WAIT) {
							JANUS_LOG(LOG_HUGE, "[%"SCNu64"] Missed sequence number %"SCNu16" (%s stream #%d), sending 1st NACK\n",
								handle->handle_id, cur_seq->seq, video ? "video" : "audio", vindex);
							nacks = g_slist_prepend(nacks, GUINT_TO_POINTER(cur_seq->seq));
							cur_seq->state = SEQ_NACKED;
							if(video && janus_flags_is_set(&handle->webrtc_flags, JANUS_ICE_HANDLE_WEBRTC_RFC4588_RTX)) {
								/* Keep track of this sequence number, we need to avoid duplicates */
								JANUS_LOG(LOG_HUGE, "[%"SCNu64"] Tracking NACKed packet %"SCNu16" (SSRC %"SCNu32", vindex %d)...\n",
									handle->handle_id, cur_seq->seq, packet_ssrc, vindex);
								if(medium->rtx_nacked[vindex] == NULL)
									medium->rtx_nacked[vindex] = g_hash_table_new(NULL, NULL);
								g_hash_table_insert(medium->rtx_nacked[vindex], GUINT_TO_POINTER(cur_seq->seq), GINT_TO_POINTER(1));
								/* We don't track it forever, though: add a timed source to remove it in a few seconds */
								janus_ice_nacked_packet *np = g_malloc(sizeof(janus_ice_nacked_packet));
								np->medium = medium;
								np->seq_number = cur_seq->seq;
								np->vindex = vindex;
								if(medium->pending_nacked_cleanup == NULL)
									medium->pending_nacked_cleanup = g_hash_table_new(NULL, NULL);
								GSource *timeout_source = g_timeout_source_new_seconds(5);
								g_source_set_callback(timeout_source, janus_ice_nacked_packet_cleanup, np, (GDestroyNotify)g_free);
								np->source_id = g_source_attach(timeout_source, handle->mainctx);
								g_source_unref(timeout_source);
								g_hash_table_insert(medium->pending_nacked_cleanup, GUINT_TO_POINTER(np->source_id), timeout_source);
							}
						} else if(cur_seq->state == SEQ_NACKED  && now - cur_seq->ts > SEQ_NACKED_WAIT) {
							JANUS_LOG(LOG_HUGE, "[%"SCNu64"] Missed sequence number %"SCNu16" (%s stream #%d), sending 2nd NACK\n",
								handle->handle_id, cur_seq->seq, video ? "video" : "audio", vindex);
							nacks = g_slist_prepend(nacks, GUINT_TO_POINTER(cur_seq->seq));
							cur_seq->state = SEQ_GIVEUP;
						}
						if(cur_seq == *last_seqs) {
							/* Just processed head */
							break;
						}
						cur_seq = cur_seq->prev;
					}
				}
				while(last_seqs_len > LAST_SEQS_MAX_LEN) {
					janus_seq_info *node = janus_seq_pop_head(last_seqs);
					g_free(node);
					last_seqs_len--;
				}

				guint nacks_count = g_slist_length(nacks);
				if(nacks_count) {
					/* Generate a NACK and send it */
					JANUS_LOG(LOG_DBG, "[%"SCNu64"] Now sending NACK for %u missed packets (%s stream #%d)\n",
						handle->handle_id, nacks_count, video ? "video" : "audio", vindex);
					char nackbuf[120];
					int res = janus_rtcp_nacks(nackbuf, sizeof(nackbuf), nacks);
					if(res > 0) {
						/* Set the right local and remote SSRC in the RTCP packet */
						janus_rtcp_fix_ssrc(NULL, nackbuf, res, 1,
							medium->ssrc, medium->ssrc_peer[vindex]);
						janus_plugin_rtcp rtcp = { .mindex = medium->mindex, .video = video, .buffer = nackbuf, .length = res };
						janus_ice_relay_rtcp_internal(handle, &rtcp, FALSE);
					}
					/* Update stats */
					medium->nack_sent_recent_cnt += nacks_count;
					medium->out_stats.info[vindex].nacks += nacks_count;
				}
				if(medium->nack_sent_recent_cnt &&
						(now - medium->nack_sent_log_ts) > 5*G_USEC_PER_SEC) {
					JANUS_LOG(LOG_VERB, "[%"SCNu64"] Sent NACKs for %u missing packets (%s stream #%d)\n",
						handle->handle_id, medium->nack_sent_recent_cnt, video ? "video" : "audio", vindex);
					medium->nack_sent_recent_cnt = 0;
					medium->nack_sent_log_ts = now;
				}
				janus_mutex_unlock(&medium->mutex);
				g_slist_free(nacks);
				nacks = NULL;
			}
		}
		return;
	} else if(janus_is_rtcp(buf, len)) {
		/* This is RTCP */
		JANUS_LOG(LOG_HUGE, "[%"SCNu64"]  Got an RTCP packet\n", handle->handle_id);
		if(janus_is_webrtc_encryption_enabled() && (!pc->dtls || !pc->dtls->srtp_valid || !pc->dtls->srtp_in)) {
			JANUS_LOG(LOG_WARN, "[%"SCNu64"]     Missing valid SRTP session (packet arrived too early?), skipping...\n", handle->handle_id);
		} else {
			int buflen = len;
			srtp_err_status_t res = janus_is_webrtc_encryption_enabled() ?
				srtp_unprotect_rtcp(pc->dtls->srtp_in, buf, &buflen) : srtp_err_status_ok;
			if(res != srtp_err_status_ok) {
				JANUS_LOG(LOG_ERR, "[%"SCNu64"]     SRTCP unprotect error: %s (len=%d-->%d)\n", handle->handle_id, janus_srtp_error_str(res), len, buflen);
			} else {
				/* Do we need to dump this packet for debugging? */
				if(g_atomic_int_get(&handle->dump_packets))
					janus_text2pcap_dump(handle->text2pcap, JANUS_TEXT2PCAP_RTCP, TRUE, buf, buflen,
						"[session=%"SCNu64"][handle=%"SCNu64"]", session->session_id, handle->handle_id);
				/* Check if there's an RTCP BYE: in case, let's log it */
				if(janus_rtcp_has_bye(buf, buflen)) {
					/* Note: we used to use this as a trigger to close the PeerConnection, but not anymore
					 * Discussion here, https://groups.google.com/forum/#!topic/meetecho-janus/4XtfbYB7Jvc */
					JANUS_LOG(LOG_VERB, "[%"SCNu64"] Got RTCP BYE on stream %u (component %u)\n", handle->handle_id, stream_id, component_id);
				}
				/* Is this audio or video? */
				int video = 0, vindex = 0;
				/* Bundled streams, should we check the SSRCs? */
				guint32 rtcp_ssrc = janus_rtcp_get_sender_ssrc(buf, buflen);
				janus_ice_peerconnection_medium *medium = g_hash_table_lookup(pc->media_byssrc, GINT_TO_POINTER(rtcp_ssrc));
				if(medium == NULL) {
					/* We don't know the remote SSRC: this can happen for recvonly clients
					 * (see https://groups.google.com/forum/#!topic/discuss-webrtc/5yuZjV7lkNc)
					 * Check the local SSRC, compare it to what we have */
					rtcp_ssrc = janus_rtcp_get_receiver_ssrc(buf, buflen);
					medium = g_hash_table_lookup(pc->media_byssrc, GINT_TO_POINTER(rtcp_ssrc));
					if(medium == NULL) {
						if(rtcp_ssrc > 0) {
							JANUS_LOG(LOG_VERB, "[%"SCNu64"] Unknown SSRC, dropping RTCP packet (SSRC %"SCNu32")...\n",
								handle->handle_id, rtcp_ssrc);
						}
						return;
					}
				}
				if(janus_flags_is_set(&handle->webrtc_flags, JANUS_ICE_HANDLE_WEBRTC_RFC4588_RTX)) {
					janus_rtcp_swap_report_blocks(buf, buflen, medium->ssrc_rtx);
				}
				video = (medium->type == JANUS_MEDIA_VIDEO);
				/* If this is video, check if this is simulcast */
				if(video) {
					if(medium->ssrc_peer[1] == rtcp_ssrc) {
						vindex = 1;
					} else if(medium->ssrc_peer[2] == rtcp_ssrc) {
						vindex = 2;
					}
				}

				/* Let's process this RTCP (compound?) packet, and update the RTCP context for this stream in case */
				rtcp_context *rtcp_ctx = medium->rtcp_ctx[vindex];
				uint32_t rtt = rtcp_ctx ? rtcp_ctx->rtt : 0;
				if(janus_rtcp_parse(rtcp_ctx, buf, buflen) < 0) {
					/* Drop the packet if the parsing function returns with an error */
					return;
				}
				if(rtcp_ctx && rtcp_ctx->rtt != rtt) {
					/* Check the current RTT, to see if we need to update the size of the queue: we take
					 * the RTT (should we include all media?) and add 100ms just to be conservative */
					uint32_t medium_rtt = janus_rtcp_context_get_rtt(medium->rtcp_ctx[0]);
					uint16_t nack_queue_ms = medium_rtt + 100;
					if(nack_queue_ms > DEFAULT_MAX_NACK_QUEUE)
						nack_queue_ms = DEFAULT_MAX_NACK_QUEUE;
					else if(nack_queue_ms < min_nack_queue)
						nack_queue_ms = min_nack_queue;
					uint16_t mavg = rtt ? ((7*medium->nack_queue_ms + nack_queue_ms)/8) : nack_queue_ms;
					if(mavg > DEFAULT_MAX_NACK_QUEUE)
						mavg = DEFAULT_MAX_NACK_QUEUE;
					else if(mavg < min_nack_queue)
						mavg = min_nack_queue;
					medium->nack_queue_ms = mavg;
				}
				JANUS_LOG(LOG_HUGE, "[%"SCNu64"] Got %s RTCP (%d bytes)\n", handle->handle_id, video ? "video" : "audio", buflen);
				/* See if there's any REMB bitrate to track */
				uint32_t bitrate = janus_rtcp_get_remb(buf, buflen);
				if(bitrate > 0)
					pc->remb_bitrate = bitrate;

				/* Now let's see if there are any NACKs to handle */
				gint64 now = janus_get_monotonic_time();
				GSList *nacks = janus_rtcp_get_nacks(buf, buflen);
				guint nacks_count = g_slist_length(nacks);
				if(nacks_count && medium->do_nacks) {
					/* Handle NACK */
					JANUS_LOG(LOG_HUGE, "[%"SCNu64"]     Just got some NACKS (%d) we should handle...\n", handle->handle_id, nacks_count);
					GHashTable *retransmit_seqs = medium->retransmit_seqs;
					GSList *list = (retransmit_seqs != NULL ? nacks : NULL);
					int retransmits_cnt = 0;
					janus_mutex_lock(&medium->mutex);
					while(list) {
						unsigned int seqnr = GPOINTER_TO_UINT(list->data);
						JANUS_LOG(LOG_DBG, "[%"SCNu64"]   >> %u\n", handle->handle_id, seqnr);
						int in_rb = 0;
						/* Check if we have the packet */
						janus_rtp_packet *p = g_hash_table_lookup(retransmit_seqs, GUINT_TO_POINTER(seqnr));
						if(p == NULL) {
							JANUS_LOG(LOG_HUGE, "[%"SCNu64"]   >> >> Can't retransmit packet %u, we don't have it...\n", handle->handle_id, seqnr);
						} else {
							/* Should we retransmit this packet? */
							if((p->last_retransmit > 0) && (now-p->last_retransmit < MAX_NACK_IGNORE)) {
								JANUS_LOG(LOG_HUGE, "[%"SCNu64"]   >> >> Packet %u was retransmitted just %"SCNi64"ms ago, skipping\n", handle->handle_id, seqnr, now-p->last_retransmit);
								list = list->next;
								continue;
							}
							in_rb = 1;
							JANUS_LOG(LOG_HUGE, "[%"SCNu64"]   >> >> Scheduling %u for retransmission due to NACK\n", handle->handle_id, seqnr);
							p->last_retransmit = now;
							retransmits_cnt++;
							/* Enqueue it */
							janus_ice_queued_packet *pkt = g_malloc(sizeof(janus_ice_queued_packet));
							pkt->mindex = medium->mindex;
							pkt->data = g_malloc(p->length+SRTP_MAX_TAG_LEN);
							memcpy(pkt->data, p->data, p->length);
							pkt->length = p->length;
							pkt->type = video ? JANUS_ICE_PACKET_VIDEO : JANUS_ICE_PACKET_AUDIO;
							pkt->control = FALSE;
							pkt->retransmission = TRUE;
							pkt->label = NULL;
							pkt->protocol = NULL;
							pkt->added = janus_get_monotonic_time();
							/* What to send and how depends on whether we're doing RFC4588 or not */
							if(!video || !janus_flags_is_set(&handle->webrtc_flags, JANUS_ICE_HANDLE_WEBRTC_RFC4588_RTX)) {
								/* We're not: just clarify the packet was already encrypted before */
								pkt->encrypted = TRUE;
							} else {
								/* We are: overwrite the RTP header (which means we'll need a new SRTP encrypt) */
								pkt->encrypted = FALSE;
								janus_rtp_header *header = (janus_rtp_header *)pkt->data;
								header->type = medium->rtx_payload_type;
								header->ssrc = htonl(medium->ssrc_rtx);
								medium->rtx_seq_number++;
								header->seq_number = htons(medium->rtx_seq_number);
							}
							if(handle->queued_packets != NULL) {
#if GLIB_CHECK_VERSION(2, 46, 0)
								g_async_queue_push_front(handle->queued_packets, pkt);
#else
								g_async_queue_push(handle->queued_packets, pkt);
#endif
								g_main_context_wakeup(handle->mainctx);
							} else {
								janus_ice_free_queued_packet(pkt);
							}
						}
						if(rtcp_ctx != NULL && in_rb) {
							g_atomic_int_inc(&rtcp_ctx->nack_count);
						}
						list = list->next;
					}
					medium->retransmit_recent_cnt += retransmits_cnt;
					/* FIXME Remove the NACK compound packet, we've handled it */
					buflen = janus_rtcp_remove_nacks(buf, buflen);
					/* Update stats */
					medium->in_stats.info[vindex].nacks += nacks_count;
					janus_mutex_unlock(&medium->mutex);
					g_slist_free(nacks);
					nacks = NULL;
				}
				if(medium->retransmit_recent_cnt &&
						now - medium->retransmit_log_ts > 5*G_USEC_PER_SEC) {
					JANUS_LOG(LOG_VERB, "[%"SCNu64"] Retransmitted %u packets due to NACK (%s stream #%d)\n",
						handle->handle_id, medium->retransmit_recent_cnt, video ? "video" : "audio", vindex);
					medium->retransmit_recent_cnt = 0;
					medium->retransmit_log_ts = now;
				}

				/* Fix packet data for RTCP SR and RTCP RR */
				janus_rtp_switching_context *rtp_ctx = &medium->rtp_ctx[vindex];
				uint32_t base_ts = rtp_ctx->base_ts;
				uint32_t base_ts_prev = rtp_ctx->base_ts_prev;
				uint32_t ssrc_peer = medium->ssrc_peer_orig[vindex];
				uint32_t ssrc_local = medium->ssrc;
				uint32_t ssrc_expected = rtp_ctx->last_ssrc;
				if (janus_rtcp_fix_report_data(buf, buflen, base_ts, base_ts_prev, ssrc_peer, ssrc_local, ssrc_expected, video) < 0) {
					/* Drop packet in case of parsing error or SSRC different from the one expected. */
					/* This might happen at the very beginning of the communication or early after */
					/* a re-negotation has been concluded. */
					return;
				}

				janus_plugin_rtcp rtcp = { .mindex = medium->mindex, .video = video, .buffer = buf, .length = buflen };
				janus_plugin *plugin = (janus_plugin *)handle->app;
				if(plugin && plugin->incoming_rtcp && handle->app_handle &&
						!g_atomic_int_get(&handle->app_handle->stopped) &&
						!g_atomic_int_get(&handle->destroyed))
					plugin->incoming_rtcp(handle->app_handle, &rtcp);
			}
		}
		return;
	} else {
		JANUS_LOG(LOG_VERB, "[%"SCNu64"] Not RTP and not RTCP... may these be data channels?\n", handle->handle_id);
		janus_dtls_srtp_incoming_msg(pc->dtls, buf, len);
		/* Update stats (only overall data received) */
		if(len > 0) {
			pc->dtls_in_stats.info[0].packets++;
			pc->dtls_in_stats.info[0].bytes += len;
		}
		return;
	}
}

void janus_ice_incoming_data(janus_ice_handle *handle, char *label, char *protocol, gboolean textdata, char *buffer, int length) {
	if(handle == NULL || buffer == NULL || length <= 0)
		return;
	janus_plugin_data data = { .label = label, .protocol = protocol, .binary = !textdata, .buffer = buffer, .length = length };
	janus_plugin *plugin = (janus_plugin *)handle->app;
	if(plugin && plugin->incoming_data && handle->app_handle &&
			!g_atomic_int_get(&handle->app_handle->stopped) &&
			!g_atomic_int_get(&handle->destroyed))
		plugin->incoming_data(handle->app_handle, &data);
}


/* Helper: encoding local candidates to string/SDP */
static int janus_ice_candidate_to_string(janus_ice_handle *handle, NiceCandidate *c, char *buffer, int buflen, gboolean log_candidate, gboolean force_private, guint public_ip_index) {
	if(!handle || !handle->agent || !c || !buffer || buflen < 1)
		return -1;
	janus_ice_peerconnection *pc = handle->pc;
	if(!pc)
		return -2;
	char *host_ip = NULL;
	gboolean ipv6 = (nice_address_ip_version(&c->addr) == 6);
	if(nat_1_1_enabled && !force_private) {
		/* A 1:1 NAT mapping was specified, either overwrite all the host addresses with the public IP, or add new candidates */
		host_ip = janus_get_public_ip(public_ip_index);
		gboolean host_ip_v6 = (strchr(host_ip, ':') != NULL);
		if(host_ip_v6 != ipv6) {
			/* nat-1-1 address and candidate are not the same address family, don't do anything */
			buffer[0] = '\0';
			return 0;
		}
		JANUS_LOG(LOG_VERB, "[%"SCNu64"] Public IP specified and 1:1 NAT mapping enabled (%s), using that as host address in the candidates\n", handle->handle_id, host_ip);
	}
	/* Encode the candidate to a string */
	gchar address[NICE_ADDRESS_STRING_LEN], base_address[NICE_ADDRESS_STRING_LEN];
	gint port = 0, base_port = 0;
	nice_address_to_string(&(c->addr), (gchar *)&address);
	port = nice_address_get_port(&(c->addr));
	nice_address_to_string(&(c->base_addr), (gchar *)&base_address);
	base_port = nice_address_get_port(&(c->base_addr));
	JANUS_LOG(LOG_VERB, "[%"SCNu64"]   Address:    %s:%d\n", handle->handle_id, address, port);
	JANUS_LOG(LOG_VERB, "[%"SCNu64"]   Priority:   %d\n", handle->handle_id, c->priority);
	JANUS_LOG(LOG_VERB, "[%"SCNu64"]   Foundation: %s\n", handle->handle_id, c->foundation);
	/* Start */
	if(c->type == NICE_CANDIDATE_TYPE_HOST) {
		/* 'host' candidate */
		if(c->transport == NICE_CANDIDATE_TRANSPORT_UDP) {
			g_snprintf(buffer, buflen,
				"%s %d %s %d %s %d typ host",
					c->foundation, c->component_id,
					"udp", c->priority,
					host_ip ? host_ip : address, port);
		} else {
			if(!janus_ice_tcp_enabled) {
				/* ICE-TCP support disabled */
				JANUS_LOG(LOG_VERB, "[%"SCNu64"] Skipping host TCP candidate, ICE-TCP support disabled...\n", handle->handle_id);
				return -4;
			}
#ifndef HAVE_LIBNICE_TCP
			/* TCP candidates are only supported since libnice 0.1.8 */
			JANUS_LOG(LOG_VERB, "[%"SCNu64"] Skipping host TCP candidate, the libnice version doesn't support it...\n", handle->handle_id);
			return -4;
#else
			const char *type = NULL;
			switch(c->transport) {
				case NICE_CANDIDATE_TRANSPORT_TCP_ACTIVE:
					type = "active";
					break;
				case NICE_CANDIDATE_TRANSPORT_TCP_PASSIVE:
					type = "passive";
					break;
				case NICE_CANDIDATE_TRANSPORT_TCP_SO:
					type = "so";
					break;
				default:
					break;
			}
			if(type == NULL) {
				/* FIXME Unsupported transport */
				JANUS_LOG(LOG_WARN, "[%"SCNu64"] Unsupported transport, skipping non-UDP/TCP host candidate...\n", handle->handle_id);
				return -5;
			}
			g_snprintf(buffer, buflen,
				"%s %d %s %d %s %d typ host tcptype %s",
					c->foundation, c->component_id,
					"tcp", c->priority,
					host_ip ? host_ip : address, port, type);
#endif
		}
	} else if(c->type == NICE_CANDIDATE_TYPE_SERVER_REFLEXIVE ||
			c->type == NICE_CANDIDATE_TYPE_PEER_REFLEXIVE ||
			c->type == NICE_CANDIDATE_TYPE_RELAYED) {
		/* 'srflx', 'prflx', or 'relay' candidate: what is this, exactly? */
		const char *ltype = NULL;
		switch(c->type) {
			case NICE_CANDIDATE_TYPE_SERVER_REFLEXIVE:
				ltype = "srflx";
				break;
			case NICE_CANDIDATE_TYPE_PEER_REFLEXIVE:
				ltype = "prflx";
				break;
			case NICE_CANDIDATE_TYPE_RELAYED:
				ltype = "relay";
				break;
			default:
				break;
		}
		if(ltype == NULL)
			return -5;
		if(c->transport == NICE_CANDIDATE_TRANSPORT_UDP) {
			nice_address_to_string(&(c->base_addr), (gchar *)&base_address);
			gint base_port = nice_address_get_port(&(c->base_addr));
			g_snprintf(buffer, buflen,
				"%s %d %s %d %s %d typ %s raddr %s rport %d",
					c->foundation, c->component_id,
					"udp", c->priority,
					address, port, ltype,
					base_address, base_port);
		} else {
			if(!janus_ice_tcp_enabled) {
				/* ICE-TCP support disabled */
				JANUS_LOG(LOG_VERB, "[%"SCNu64"] Skipping srflx TCP candidate, ICE-TCP support disabled...\n", handle->handle_id);
				return -4;
			}
#ifndef HAVE_LIBNICE_TCP
			/* TCP candidates are only supported since libnice 0.1.8 */
			JANUS_LOG(LOG_VERB, "[%"SCNu64"] Skipping srflx TCP candidate, the libnice version doesn't support it...\n", handle->handle_id);
			return -4;
#else
			const char *type = NULL;
			switch(c->transport) {
				case NICE_CANDIDATE_TRANSPORT_TCP_ACTIVE:
					type = "active";
					break;
				case NICE_CANDIDATE_TRANSPORT_TCP_PASSIVE:
					type = "passive";
					break;
				case NICE_CANDIDATE_TRANSPORT_TCP_SO:
					type = "so";
					break;
				default:
					break;
			}
			if(type == NULL) {
				/* FIXME Unsupported transport */
				JANUS_LOG(LOG_WARN, "[%"SCNu64"] Unsupported transport, skipping non-UDP/TCP srflx candidate...\n", handle->handle_id);
				return -5;
			} else {
				g_snprintf(buffer, buflen,
					"%s %d %s %d %s %d typ %s raddr %s rport %d tcptype %s",
						c->foundation, c->component_id,
						"tcp", c->priority,
						address, port, ltype,
						base_address, base_port, type);
			}
#endif
		}
	}
	JANUS_LOG(LOG_VERB, "[%"SCNu64"]     %s\n", handle->handle_id, buffer);
	if(log_candidate) {
		/* Save for the summary, in case we need it */
		pc->local_candidates = g_slist_append(pc->local_candidates, g_strdup(buffer));
		/* Notify event handlers */
		if(janus_events_is_enabled()) {
			janus_session *session = (janus_session *)handle->session;
			json_t *info = json_object();
			json_object_set_new(info, "local-candidate", json_string(buffer));
			json_object_set_new(info, "stream_id", json_integer(pc->stream_id));
			json_object_set_new(info, "component_id", json_integer(pc->component_id));
			janus_events_notify_handlers(JANUS_EVENT_TYPE_WEBRTC, JANUS_EVENT_SUBTYPE_WEBRTC_LCAND,
				session->session_id, handle->handle_id, handle->opaque_id, info);
		}
	}
	return 0;
}

void janus_ice_candidates_to_sdp(janus_ice_handle *handle, janus_sdp_mline *mline, guint stream_id, guint component_id) {
	if(!handle || !handle->agent || !mline)
		return;
	janus_ice_peerconnection *pc = handle->pc;
	if(!pc || pc->stream_id != stream_id) {
		JANUS_LOG(LOG_ERR, "[%"SCNu64"]     No stream %d??\n", handle->handle_id, stream_id);
		return;
	}
	NiceAgent *agent = handle->agent;
	/* Iterate on all */
	gchar buffer[200];
	GSList *candidates, *i;
	candidates = nice_agent_get_local_candidates (agent, stream_id, component_id);
	JANUS_LOG(LOG_VERB, "[%"SCNu64"] We have %d candidates for Stream #%d, Component #%d\n", handle->handle_id, g_slist_length(candidates), stream_id, component_id);
	gboolean log_candidates = (pc->local_candidates == NULL);
	for(i = candidates; i; i = i->next) {
		NiceCandidate *c = (NiceCandidate *) i->data;
		gboolean ipv6 = (nice_address_ip_version(&c->addr) == 6);
		gboolean same_family = (!ipv6 && janus_has_public_ipv4_ip()) || (ipv6 && janus_has_public_ipv6_ip());
		guint public_ip_index = 0;
		do {
			if(janus_ice_candidate_to_string(handle, c, buffer, sizeof(buffer), log_candidates, FALSE, public_ip_index) == 0) {
				/* Candidate encoded, add to the SDP (but only if it's not a 'prflx') */
				if(c->type == NICE_CANDIDATE_TYPE_PEER_REFLEXIVE) {
					JANUS_LOG(LOG_VERB, "[%"SCNu64"] Skipping prflx candidate...\n", handle->handle_id);
				} else {
					if(strlen(buffer) > 0) {
						janus_sdp_attribute *a = janus_sdp_attribute_create("candidate", "%s", buffer);
						mline->attributes = g_list_append(mline->attributes, a);
					}
					if(nat_1_1_enabled && public_ip_index == 0 && (keep_private_host || !same_family) &&
							janus_ice_candidate_to_string(handle, c, buffer, sizeof(buffer), log_candidates, TRUE, public_ip_index) == 0) {
						/* Candidate with private host encoded, add to the SDP (but only if it's not a 'prflx') */
						if(c->type == NICE_CANDIDATE_TYPE_PEER_REFLEXIVE) {
							JANUS_LOG(LOG_VERB, "[%"SCNu64"] Skipping prflx candidate...\n", handle->handle_id);
						} else if(strlen(buffer) > 0) {
							janus_sdp_attribute *a = janus_sdp_attribute_create("candidate", "%s", buffer);
							mline->attributes = g_list_append(mline->attributes, a);
						}
					}
				}
			}
			public_ip_index++;
			if(!same_family) {
				/* We don't have any nat-1-1 address of the same family as this candidate, we're done */
				break;
			}
		} while (public_ip_index < janus_get_public_ip_count());
		nice_candidate_free(c);
	}
	/* Done */
	g_slist_free(candidates);
}

void janus_ice_add_remote_candidate(janus_ice_handle *handle, NiceCandidate *c) {
	JANUS_LOG(LOG_VERB, "[%"SCNu64"] Queueing candidate %p\n", handle->handle_id, c);
	if(handle->queued_candidates != NULL)
		g_async_queue_push(handle->queued_candidates, c);
	if(handle->queued_packets != NULL) {
#if GLIB_CHECK_VERSION(2, 46, 0)
		g_async_queue_push_front(handle->queued_packets, &janus_ice_add_candidates);
#else
		g_async_queue_push(handle->queued_packets, &janus_ice_add_candidates);
#endif
		g_main_context_wakeup(handle->mainctx);
	}
}

void janus_ice_setup_remote_candidates(janus_ice_handle *handle, guint stream_id, guint component_id) {
	if(!handle || !handle->agent)
		return;
	janus_ice_peerconnection *pc = handle->pc;
	if(!pc || pc->stream_id != stream_id) {
		JANUS_LOG(LOG_ERR, "[%"SCNu64"] No such stream %d: cannot setup remote candidates for component %d\n", handle->handle_id, stream_id, component_id);
		return;
	}
	if(pc->process_started) {
		JANUS_LOG(LOG_VERB, "[%"SCNu64"] Component %d in stream %d has already been set up\n", handle->handle_id, component_id, stream_id);
		return;
	}
	if(!pc->candidates || !pc->candidates->data) {
		if(!janus_flags_is_set(&handle->webrtc_flags, JANUS_ICE_HANDLE_WEBRTC_TRICKLE)
				|| janus_flags_is_set(&handle->webrtc_flags, JANUS_ICE_HANDLE_WEBRTC_ALL_TRICKLES)) {
			JANUS_LOG(LOG_ERR, "[%"SCNu64"] No remote candidates for component %d in stream %d: was the remote SDP parsed?\n", handle->handle_id, component_id, stream_id);
		}
		return;
	}
	JANUS_LOG(LOG_VERB, "[%"SCNu64"] ## Setting remote candidates: stream %d, component %d (%u in the list)\n",
		handle->handle_id, stream_id, component_id, g_slist_length(pc->candidates));
	/* Add all candidates */
	NiceCandidate *c = NULL;
	GSList *gsc = pc->candidates;
	while(gsc) {
		c = (NiceCandidate *) gsc->data;
		JANUS_LOG(LOG_VERB, "[%"SCNu64"] Queueing candidate %p (startup)\n", handle->handle_id, c);
		if(handle->queued_candidates != NULL)
			g_async_queue_push(handle->queued_candidates, c);
		gsc = gsc->next;
	}
	if(handle->queued_packets != NULL) {
#if GLIB_CHECK_VERSION(2, 46, 0)
		g_async_queue_push_front(handle->queued_packets, &janus_ice_add_candidates);
#else
		g_async_queue_push(handle->queued_packets, &janus_ice_add_candidates);
#endif
		g_main_context_wakeup(handle->mainctx);
	}
	pc->process_started = TRUE;
}

int janus_ice_setup_local(janus_ice_handle *handle, gboolean offer, gboolean trickle) {
	if(!handle || g_atomic_int_get(&handle->destroyed))
		return -1;
	if(janus_flags_is_set(&handle->webrtc_flags, JANUS_ICE_HANDLE_WEBRTC_HAS_AGENT)) {
		JANUS_LOG(LOG_WARN, "[%"SCNu64"] Agent already exists?\n", handle->handle_id);
		return -2;
	}
	JANUS_LOG(LOG_VERB, "[%"SCNu64"] Setting ICE locally: got %s\n", handle->handle_id, offer ? "OFFER" : "ANSWER");
	g_atomic_int_set(&handle->closepc, 0);
	janus_flags_set(&handle->webrtc_flags, JANUS_ICE_HANDLE_WEBRTC_HAS_AGENT);
	janus_flags_clear(&handle->webrtc_flags, JANUS_ICE_HANDLE_WEBRTC_START);
	janus_flags_clear(&handle->webrtc_flags, JANUS_ICE_HANDLE_WEBRTC_NEGOTIATED);
	janus_flags_clear(&handle->webrtc_flags, JANUS_ICE_HANDLE_WEBRTC_READY);
	janus_flags_clear(&handle->webrtc_flags, JANUS_ICE_HANDLE_WEBRTC_STOP);
	janus_flags_clear(&handle->webrtc_flags, JANUS_ICE_HANDLE_WEBRTC_ALERT);
	janus_flags_clear(&handle->webrtc_flags, JANUS_ICE_HANDLE_WEBRTC_CLEANING);
	janus_flags_clear(&handle->webrtc_flags, JANUS_ICE_HANDLE_WEBRTC_HAS_AUDIO);
	janus_flags_clear(&handle->webrtc_flags, JANUS_ICE_HANDLE_WEBRTC_HAS_VIDEO);
	janus_flags_clear(&handle->webrtc_flags, JANUS_ICE_HANDLE_WEBRTC_ICE_RESTART);
	janus_flags_clear(&handle->webrtc_flags, JANUS_ICE_HANDLE_WEBRTC_RESEND_TRICKLES);

	/* Note: in case this is not an OFFER, we don't know whether ICE trickling is supported on the other side or not yet */
	if(offer && trickle) {
		janus_flags_set(&handle->webrtc_flags, JANUS_ICE_HANDLE_WEBRTC_TRICKLE);
	} else {
		janus_flags_clear(&handle->webrtc_flags, JANUS_ICE_HANDLE_WEBRTC_TRICKLE);
	}
	janus_flags_clear(&handle->webrtc_flags, JANUS_ICE_HANDLE_WEBRTC_ALL_TRICKLES);
	janus_flags_clear(&handle->webrtc_flags, JANUS_ICE_HANDLE_WEBRTC_TRICKLE_SYNCED);

	/* Note: NICE_COMPATIBILITY_RFC5245 is only available in more recent versions of libnice */
	handle->controlling = janus_ice_lite_enabled ? FALSE : !offer;
	JANUS_LOG(LOG_INFO, "[%"SCNu64"] Creating ICE agent (ICE %s mode, %s)\n", handle->handle_id,
		janus_ice_lite_enabled ? "Lite" : "Full", handle->controlling ? "controlling" : "controlled");
	handle->agent = g_object_new(NICE_TYPE_AGENT,
		"compatibility", NICE_COMPATIBILITY_DRAFT19,
		"main-context", handle->mainctx,
		"reliable", FALSE,
		"full-mode", janus_ice_lite_enabled ? FALSE : TRUE,
#ifdef HAVE_ICE_NOMINATION
		"nomination-mode", janus_ice_nomination,
#endif
		"keepalive-conncheck", janus_ice_keepalive_connchecks ? TRUE : FALSE,
#ifdef HAVE_LIBNICE_TCP
		"ice-udp", TRUE,
		"ice-tcp", janus_ice_tcp_enabled ? TRUE : FALSE,
#endif
		NULL);
	handle->agent_created = janus_get_monotonic_time();
	handle->srtp_errors_count = 0;
	handle->last_srtp_error = 0;
	/* Any STUN server to use? */
	if(janus_stun_server != NULL && janus_stun_port > 0) {
		g_object_set(G_OBJECT(handle->agent),
			"stun-server", janus_stun_server,
			"stun-server-port", janus_stun_port,
			NULL);
	}
	/* Any dynamic TURN credentials to retrieve via REST API? */
	gboolean have_turnrest_credentials = FALSE;
#ifdef HAVE_TURNRESTAPI
	/* When using the TURN REST API, we use the handle's opaque_id as a username
	 * by default, and fall back to the session_id when it's missing. Refer to this
	 * issue for more context: https://github.com/meetecho/janus-gateway/issues/2199 */
	char turnrest_username[20];
	if(handle->opaque_id == NULL) {
		janus_session *session = (janus_session *)handle->session;
		g_snprintf(turnrest_username, sizeof(turnrest_username), "%"SCNu64, session->session_id);
	}
	janus_turnrest_response *turnrest_credentials = janus_turnrest_request((const char *)(handle->opaque_id ?
		handle->opaque_id : turnrest_username));
	if(turnrest_credentials != NULL) {
		have_turnrest_credentials = TRUE;
		JANUS_LOG(LOG_VERB, "[%"SCNu64"] Got credentials from the TURN REST API backend!\n", handle->handle_id);
		JANUS_LOG(LOG_HUGE, "  -- Username: %s\n", turnrest_credentials->username);
		JANUS_LOG(LOG_HUGE, "  -- Password: %s\n", turnrest_credentials->password);
		JANUS_LOG(LOG_HUGE, "  -- TTL:      %"SCNu32"\n", turnrest_credentials->ttl);
		JANUS_LOG(LOG_HUGE, "  -- Servers:  %d\n", g_list_length(turnrest_credentials->servers));
		GList *server = turnrest_credentials->servers;
		while(server != NULL) {
			janus_turnrest_instance *instance = (janus_turnrest_instance *)server->data;
			JANUS_LOG(LOG_HUGE, "  -- -- URI: %s:%"SCNu16" (%d)\n", instance->server, instance->port, instance->transport);
			server = server->next;
		}
	}
#endif
	g_object_set(G_OBJECT(handle->agent), "upnp", FALSE, NULL);
	g_object_set(G_OBJECT(handle->agent), "controlling-mode", handle->controlling, NULL);
	g_signal_connect (G_OBJECT (handle->agent), "candidate-gathering-done",
		G_CALLBACK (janus_ice_cb_candidate_gathering_done), handle);
	g_signal_connect (G_OBJECT (handle->agent), "component-state-changed",
		G_CALLBACK (janus_ice_cb_component_state_changed), handle);
#ifndef HAVE_LIBNICE_TCP
	g_signal_connect (G_OBJECT (handle->agent), "new-selected-pair",
#else
	g_signal_connect (G_OBJECT (handle->agent), "new-selected-pair-full",
#endif
		G_CALLBACK (janus_ice_cb_new_selected_pair), handle);
	if(janus_full_trickle_enabled) {
#ifndef HAVE_LIBNICE_TCP
		g_signal_connect (G_OBJECT (handle->agent), "new-candidate",
#else
		g_signal_connect (G_OBJECT (handle->agent), "new-candidate-full",
#endif
			G_CALLBACK (janus_ice_cb_new_local_candidate), handle);
	}
#ifndef HAVE_LIBNICE_TCP
	g_signal_connect (G_OBJECT (handle->agent), "new-remote-candidate",
#else
	g_signal_connect (G_OBJECT (handle->agent), "new-remote-candidate-full",
#endif
		G_CALLBACK (janus_ice_cb_new_remote_candidate), handle);

	/* Add all local addresses, except those in the ignore list */
	struct ifaddrs *ifaddr, *ifa;
	int family, s, n;
	char host[NI_MAXHOST];
	if(getifaddrs(&ifaddr) == -1) {
		JANUS_LOG(LOG_ERR, "[%"SCNu64"] Error getting list of interfaces... %d (%s)\n",
			handle->handle_id, errno, g_strerror(errno));
	} else {
		for(ifa = ifaddr, n = 0; ifa != NULL; ifa = ifa->ifa_next, n++) {
			if(ifa->ifa_addr == NULL)
				continue;
			/* Skip interfaces which are not up and running */
			if(!((ifa->ifa_flags & IFF_UP) && (ifa->ifa_flags & IFF_RUNNING)))
				continue;
			/* Skip loopback interfaces */
			if(ifa->ifa_flags & IFF_LOOPBACK)
				continue;
			family = ifa->ifa_addr->sa_family;
			if(family != AF_INET && family != AF_INET6)
				continue;
			/* We only add IPv6 addresses if support for them has been explicitly enabled */
			if(family == AF_INET6 && !janus_ipv6_enabled)
				continue;
			/* Check the interface name first, we can ignore that as well: enforce list would be checked later */
			if(janus_ice_enforce_list == NULL && ifa->ifa_name != NULL && janus_ice_is_ignored(ifa->ifa_name))
				continue;
			s = getnameinfo(ifa->ifa_addr,
					(family == AF_INET) ? sizeof(struct sockaddr_in) : sizeof(struct sockaddr_in6),
					host, NI_MAXHOST, NULL, 0, NI_NUMERICHOST);
			if(s != 0) {
				JANUS_LOG(LOG_ERR, "[%"SCNu64"] getnameinfo() failed: %s\n", handle->handle_id, gai_strerror(s));
				continue;
			}
			/* Skip 0.0.0.0, :: and, unless otherwise configured, local scoped addresses  */
			if(!strcmp(host, "0.0.0.0") || !strcmp(host, "::") || (!janus_ipv6_linklocal_enabled && !strncmp(host, "fe80:", 5)))
				continue;
			/* Check if this IP address is in the ignore/enforce list: the enforce list has the precedence but the ignore list can then discard candidates */
			if(janus_ice_enforce_list != NULL) {
				if(ifa->ifa_name != NULL && !janus_ice_is_enforced(ifa->ifa_name) && !janus_ice_is_enforced(host))
					continue;
			}
			if(janus_ice_is_ignored(host))
				continue;
			/* Ok, add interface to the ICE agent */
			JANUS_LOG(LOG_VERB, "[%"SCNu64"] Adding %s to the addresses to gather candidates for\n", handle->handle_id, host);
			NiceAddress addr_local;
			nice_address_init (&addr_local);
			if(!nice_address_set_from_string (&addr_local, host)) {
				JANUS_LOG(LOG_WARN, "[%"SCNu64"] Skipping invalid address %s\n", handle->handle_id, host);
				continue;
			}
			nice_agent_add_local_address (handle->agent, &addr_local);
		}
		freeifaddrs(ifaddr);
	}

	handle->cdone = 0;
	handle->stream_id = 0;
	/* Now create a ICE stream for all the media we'll handle */
	handle->stream_id = nice_agent_add_stream(handle->agent, 1);
	if(dscp_ef > 0) {
		/* A DSCP value was configured, shift it and pass it to libnice as a TOS */
		nice_agent_set_stream_tos(handle->agent, handle->stream_id, dscp_ef << 2);
	}
	/* Create the PeerConnection object */
	janus_ice_peerconnection *pc = g_malloc0(sizeof(janus_ice_peerconnection));
	janus_refcount_init(&pc->ref, janus_ice_peerconnection_free);
	janus_refcount_increase(&handle->ref);
	pc->stream_id = handle->stream_id;
	pc->handle = handle;
	/* FIXME By default, if we're being called we're DTLS clients, but this may be changed by ICE... */
	pc->dtls_role = offer ? JANUS_DTLS_ROLE_CLIENT : JANUS_DTLS_ROLE_ACTPASS;
	janus_mutex_init(&pc->mutex);
	if(!have_turnrest_credentials) {
		/* No TURN REST API server and credentials, any static ones? */
		if(janus_turn_server != NULL) {
			/* We need relay candidates as well */
			gboolean ok = nice_agent_set_relay_info(handle->agent, handle->stream_id, 1,
				janus_turn_server, janus_turn_port, janus_turn_user, janus_turn_pwd, janus_turn_type);
			if(!ok) {
				JANUS_LOG(LOG_WARN, "Could not set TURN server, is the address correct? (%s:%"SCNu16")\n",
					janus_turn_server, janus_turn_port);
			}
		}
#ifdef HAVE_TURNRESTAPI
	} else {
		/* We need relay candidates as well: add all those we got */
		GList *server = turnrest_credentials->servers;
		while(server != NULL) {
			janus_turnrest_instance *instance = (janus_turnrest_instance *)server->data;
			gboolean ok = nice_agent_set_relay_info(handle->agent, handle->stream_id, 1,
				instance->server, instance->port,
				turnrest_credentials->username, turnrest_credentials->password,
				instance->transport);
			if(!ok) {
				JANUS_LOG(LOG_WARN, "Could not set TURN server, is the address correct? (%s:%"SCNu16")\n",
					instance->server, instance->port);
			}
			server = server->next;
		}
#endif
	}
	handle->pc = pc;
	/* Create the media instances we need */
	pc->media = g_hash_table_new_full(NULL, NULL, NULL, (GDestroyNotify)janus_ice_peerconnection_medium_destroy);
	pc->media_byssrc = g_hash_table_new_full(NULL, NULL, NULL, (GDestroyNotify)janus_ice_peerconnection_medium_dereference);
	pc->media_bymid = g_hash_table_new_full(g_str_hash, g_str_equal,
		(GDestroyNotify)g_free, (GDestroyNotify)janus_ice_peerconnection_medium_dereference);
	pc->media_bytype = g_hash_table_new_full(NULL, NULL, NULL, (GDestroyNotify)janus_ice_peerconnection_medium_dereference);
#ifdef HAVE_PORTRANGE
	/* FIXME: libnice supports this since 0.1.0, but the 0.1.3 on Fedora fails with an undefined reference! */
	nice_agent_set_port_range(handle->agent, handle->stream_id, 1, rtp_range_min, rtp_range_max);
#endif
	/* Gather now only if we're doing hanf-trickle */
	if(!janus_full_trickle_enabled && !nice_agent_gather_candidates(handle->agent, handle->stream_id)) {
#ifdef HAVE_TURNRESTAPI
		if(turnrest_credentials != NULL) {
			janus_turnrest_response_destroy(turnrest_credentials);
			turnrest_credentials = NULL;
		}
#endif
		JANUS_LOG(LOG_ERR, "[%"SCNu64"] Error gathering candidates...\n", handle->handle_id);
		janus_flags_clear(&handle->webrtc_flags, JANUS_ICE_HANDLE_WEBRTC_HAS_AGENT);
		janus_ice_webrtc_hangup(handle, "Gathering error");
		return -1;
	}
	nice_agent_attach_recv(handle->agent, handle->stream_id, 1, g_main_loop_get_context(handle->mainloop),
		janus_ice_cb_nice_recv, pc);
#ifdef HAVE_TURNRESTAPI
	if(turnrest_credentials != NULL) {
		janus_turnrest_response_destroy(turnrest_credentials);
		turnrest_credentials = NULL;
	}
#endif
	/* Create DTLS-SRTP context, at last */
	pc->dtls = janus_dtls_srtp_create(pc, pc->dtls_role);
	if(!pc->dtls) {
		/* FIXME We should clear some resources... */
		JANUS_LOG(LOG_ERR, "[%"SCNu64"] Error creating DTLS-SRTP stack...\n", handle->handle_id);
		janus_flags_clear(&handle->webrtc_flags, JANUS_ICE_HANDLE_WEBRTC_HAS_AGENT);
		janus_ice_webrtc_hangup(handle, "DTLS-SRTP stack error");
		return -1;
	}
	janus_refcount_increase(&pc->dtls->ref);
	/* If we're doing full-tricke, start gathering asynchronously */
	if(janus_full_trickle_enabled) {
#if GLIB_CHECK_VERSION(2, 46, 0)
		g_async_queue_push_front(handle->queued_packets, &janus_ice_start_gathering);
#else
		g_async_queue_push(handle->queued_packets, &janus_ice_start_gathering);
#endif
		g_main_context_wakeup(handle->mainctx);
	}
	return 0;
}

void janus_ice_restart(janus_ice_handle *handle) {
	if(!handle || !handle->agent || !handle->pc)
		return;
	/* Restart ICE */
	if(nice_agent_restart(handle->agent) == FALSE) {
		JANUS_LOG(LOG_WARN, "[%"SCNu64"] ICE restart failed...\n", handle->handle_id);
	}
	janus_flags_clear(&handle->webrtc_flags, JANUS_ICE_HANDLE_WEBRTC_ICE_RESTART);
}

void janus_ice_resend_trickles(janus_ice_handle *handle) {
	if(!handle || !handle->agent)
		return;
	janus_flags_clear(&handle->webrtc_flags, JANUS_ICE_HANDLE_WEBRTC_RESEND_TRICKLES);
	janus_ice_peerconnection *pc = handle->pc;
	if(!pc)
		return;
	NiceAgent *agent = handle->agent;
	/* Iterate on all existing local candidates */
	gchar buffer[200];
	GSList *candidates, *i;
	candidates = nice_agent_get_local_candidates (agent, pc->stream_id, pc->component_id);
	JANUS_LOG(LOG_VERB, "[%"SCNu64"] We have %d candidates for Stream #%d, Component #%d\n",
		handle->handle_id, g_slist_length(candidates), pc->stream_id, pc->component_id);
	for(i = candidates; i; i = i->next) {
		NiceCandidate *c = (NiceCandidate *) i->data;
		if(c->type == NICE_CANDIDATE_TYPE_PEER_REFLEXIVE) {
			nice_candidate_free(c);
			continue;
		}

		guint public_ip_index = 0;
		do {
			if(janus_ice_candidate_to_string(handle, c, buffer, sizeof(buffer), FALSE, FALSE, public_ip_index) == 0) {
				/* Candidate encoded, send a "trickle" event to the browser */
				janus_ice_notify_trickle(handle, buffer);
				/* If nat-1-1 is enabled but we want to keep the private host, add another candidate */
				if(nat_1_1_enabled && keep_private_host && public_ip_index == 0 &&
						janus_ice_candidate_to_string(handle, c, buffer, sizeof(buffer), FALSE, TRUE, public_ip_index) == 0) {
					/* Candidate encoded, send a "trickle" event to the browser */
					janus_ice_notify_trickle(handle, buffer);
				}
			}
			public_ip_index++;
		} while (public_ip_index < janus_get_public_ip_count());
		nice_candidate_free(c);
	}
	/* Send a "completed" trickle at the end */
	janus_ice_notify_trickle(handle, NULL);
}

static gint rtcp_transport_wide_cc_stats_comparator(gconstpointer item1, gconstpointer item2) {
	return ((rtcp_transport_wide_cc_stats*)item1)->transport_seq_num - ((rtcp_transport_wide_cc_stats*)item2)->transport_seq_num;
}
static gboolean janus_ice_outgoing_transport_wide_cc_feedback(gpointer user_data) {
	janus_ice_handle *handle = (janus_ice_handle *)user_data;
	janus_ice_peerconnection *pc = handle->pc;

	janus_ice_peerconnection_medium *medium = NULL;
	if(pc) {
		/* Find inbound video medium */
		janus_mutex_lock(&handle->mutex);
		GHashTableIter iter;
		gpointer value;
		g_hash_table_iter_init(&iter, pc->media_bymid);
		while (g_hash_table_iter_next(&iter, NULL, &value)) {
			janus_ice_peerconnection_medium *m = value;
			if(m && m->type == JANUS_MEDIA_VIDEO && m->recv) {
				medium = m;
				break;
			}
		}
		janus_mutex_unlock(&handle->mutex);
	}

	if(pc && pc->do_transport_wide_cc && medium) {
		/* Create a transport wide feedback message */
		size_t size = 1300;
		char rtcpbuf[1300];
		/* Order packet list */
		pc->transport_wide_received_seq_nums = g_slist_sort(pc->transport_wide_received_seq_nums,
			rtcp_transport_wide_cc_stats_comparator);
		/* Create full stats queue */
		GQueue *packets = g_queue_new();
		/* For all packets */
		GSList *it = NULL;
		for(it = pc->transport_wide_received_seq_nums; it; it = it->next) {
			/* Get stat */
			janus_rtcp_transport_wide_cc_stats *stats = (janus_rtcp_transport_wide_cc_stats *)it->data;
			/* Get transport seq */
			guint32 transport_seq_num = stats->transport_seq_num;
			/* Check if it is an out of order  */
			if(transport_seq_num < pc->transport_wide_cc_last_feedback_seq_num) {
				/* Skip, it was already reported as lost */
				g_free(stats);
				continue;
			}
			/* If not first */
			if(pc->transport_wide_cc_last_feedback_seq_num) {
				/* For each lost */
				guint32 i = 0;
				for(i = pc->transport_wide_cc_last_feedback_seq_num+1; i<transport_seq_num; ++i) {
					/* Create new stat */
					janus_rtcp_transport_wide_cc_stats *missing = g_malloc(sizeof(janus_rtcp_transport_wide_cc_stats));
					/* Add missing packet */
					missing->transport_seq_num = i;
					missing->timestamp = 0;
					/* Add it */
					g_queue_push_tail(packets, missing);
				}
			}
			/* Store last */
			pc->transport_wide_cc_last_feedback_seq_num = transport_seq_num;
			/* Add this one */
			g_queue_push_tail(packets, stats);
		}
		/* Free and reset stats list */
		g_slist_free(pc->transport_wide_received_seq_nums);
		pc->transport_wide_received_seq_nums = NULL;
		/* Create and enqueue RTCP packets */
		guint packets_len = 0;
		while((packets_len = g_queue_get_length(packets)) > 0) {
			GQueue *packets_to_process;
			/* If we have more than 400 packets to acknowledge, let's send more than one message */
			if(packets_len > 400) {
				/* Split the queue into two */
				GList *new_head = g_queue_peek_nth_link(packets, 400);
				GList *new_tail = new_head->prev;
				new_head->prev = NULL;
				new_tail->next = NULL;
				packets_to_process = g_queue_new();
				packets_to_process->head = packets->head;
				packets_to_process->tail = new_tail;
				packets_to_process->length = 400;
				packets->head = new_head;
				/* packets->tail is unchanged */
				packets->length = packets_len - 400;
			} else {
				packets_to_process = packets;
			}
			/* Get feedback packet count and increase it for next one */
			guint8 feedback_packet_count = pc->transport_wide_cc_feedback_count++;
			/* Create RTCP packet */
			int len = janus_rtcp_transport_wide_cc_feedback(rtcpbuf, size,
				medium->ssrc, medium->ssrc_peer[0], feedback_packet_count, packets_to_process);
			/* Enqueue it, we'll send it later */
			if(len > 0) {
				janus_plugin_rtcp rtcp = { .mindex = medium->mindex, .video = TRUE, .buffer = rtcpbuf, .length = len };
				janus_ice_relay_rtcp_internal(handle, &rtcp, FALSE);
			}
			if(packets_to_process != packets) {
				g_queue_free(packets_to_process);
			}
		}
		/* Free mem */
		g_queue_free(packets);
	}
	return G_SOURCE_CONTINUE;
}

static gboolean janus_ice_outgoing_rtcp_handle(gpointer user_data) {
	janus_ice_handle *handle = (janus_ice_handle *)user_data;
	janus_ice_peerconnection *pc = handle->pc;
	/* Iterate on all media */
	janus_ice_peerconnection_medium *medium = NULL;
	uint mi=0;
	for(mi=0; mi<g_hash_table_size(pc->media); mi++) {
		medium = g_hash_table_lookup(pc->media, GUINT_TO_POINTER(mi));
		if(!medium || (medium->type != JANUS_MEDIA_AUDIO && medium->type != JANUS_MEDIA_VIDEO))
			continue;
		if(medium->out_stats.info[0].packets > 0) {
			/* Create a SR/SDES compound */
			int srlen = 28;
			int sdeslen = 16;
			char rtcpbuf[sizeof(janus_rtcp_sr)+sdeslen];
			memset(rtcpbuf, 0, sizeof(rtcpbuf));
			rtcp_sr *sr = (rtcp_sr *)&rtcpbuf;
			sr->header.version = 2;
			sr->header.type = RTCP_SR;
			sr->header.rc = 0;
			sr->header.length = htons((srlen/4)-1);
			sr->ssrc = htonl(medium->ssrc);
			struct timeval tv;
			gettimeofday(&tv, NULL);
			uint32_t s = tv.tv_sec + 2208988800u;
			uint32_t u = tv.tv_usec;
			uint32_t f = (u << 12) + (u << 8) - ((u * 3650) >> 6);
			sr->si.ntp_ts_msw = htonl(s);
			sr->si.ntp_ts_lsw = htonl(f);
			/* Compute an RTP timestamp coherent with the NTP one */
			rtcp_context *rtcp_ctx = medium->rtcp_ctx[0];
			if(rtcp_ctx == NULL) {
				sr->si.rtp_ts = htonl(medium->last_rtp_ts);	/* FIXME */
			} else {
				int64_t ntp = tv.tv_sec*G_USEC_PER_SEC + tv.tv_usec;
				uint32_t rtp_ts = ((ntp-medium->last_ntp_ts)*(rtcp_ctx->tb))/1000000 + medium->last_rtp_ts;
				sr->si.rtp_ts = htonl(rtp_ts);
			}
			sr->si.s_packets = htonl(medium->out_stats.info[0].packets);
			sr->si.s_octets = htonl(medium->out_stats.info[0].bytes);
			rtcp_sdes *sdes = (rtcp_sdes *)&rtcpbuf[srlen];
			janus_rtcp_sdes_cname((char *)sdes, sdeslen, "janus", 5);
			sdes->chunk.ssrc = htonl(medium->ssrc);
			/* Enqueue it, we'll send it later */
			janus_plugin_rtcp rtcp = { .mindex = medium->mindex,
				.video = (medium->type == JANUS_MEDIA_VIDEO), .buffer = rtcpbuf, .length = srlen+sdeslen };
			janus_ice_relay_rtcp_internal(handle, &rtcp, FALSE);
			/* Check if we detected too many losses, and send a slowlink event in case */
			guint lost = janus_rtcp_context_get_lost_all(rtcp_ctx, TRUE);
			janus_slow_link_update(medium, handle, TRUE, lost);
		}
		if(medium->recv) {
			/* Create a RR too (for each SSRC, if we're simulcasting) */
			int vindex=0;
			for(vindex=0; vindex<3; vindex++) {
				if(medium->rtcp_ctx[vindex] && medium->rtcp_ctx[vindex]->rtp_recvd) {
					/* Create a RR */
					int rrlen = 32;
					char rtcpbuf[32];
					memset(rtcpbuf, 0, sizeof(rtcpbuf));
					rtcp_rr *rr = (rtcp_rr *)&rtcpbuf;
					rr->header.version = 2;
					rr->header.type = RTCP_RR;
					rr->header.rc = 1;
					rr->header.length = htons((rrlen/4)-1);
					rr->ssrc = htonl(medium->ssrc);
					janus_rtcp_report_block(medium->rtcp_ctx[vindex], &rr->rb[0]);
					rr->rb[0].ssrc = htonl(medium->ssrc_peer[vindex]);
					/* Enqueue it, we'll send it later */
					janus_plugin_rtcp rtcp = { .mindex = medium->mindex,
						.video = (medium->type == JANUS_MEDIA_VIDEO), .buffer = rtcpbuf, .length = 32 };
					janus_ice_relay_rtcp_internal(handle, &rtcp, FALSE);
					if(vindex == 0) {
						/* Check if we detected too many losses, and send a slowlink event in case */
						guint lost = janus_rtcp_context_get_lost_all(medium->rtcp_ctx[vindex], FALSE);
						janus_slow_link_update(medium, handle, FALSE, lost);
					}
				}
			}
		}
	}
	if(twcc_period == 1000) {
		/* The Transport Wide CC feedback period is 1s as well, send it here */
		janus_ice_outgoing_transport_wide_cc_feedback(handle);
	}
	return G_SOURCE_CONTINUE;
}

static gboolean janus_ice_outgoing_stats_handle(gpointer user_data) {
	janus_ice_handle *handle = (janus_ice_handle *)user_data;
	/* This callback is for stats and other things we need to do on a regular basis (typically called once per second) */
	janus_session *session = (janus_session *)handle->session;
	gint64 now = janus_get_monotonic_time();
	/* Reset the last second counters if too much time passed with no data in or out */
	janus_ice_peerconnection *pc = handle->pc;
	if(pc == NULL)
		return G_SOURCE_CONTINUE;
	/* Iterate on all media */
	handle->last_event_stats++;
	janus_ice_peerconnection_medium *medium = NULL;
	json_t *combined_event = NULL;
	uint mi=0;
	for(mi=0; mi<g_hash_table_size(pc->media); mi++) {
		medium = g_hash_table_lookup(pc->media, GUINT_TO_POINTER(mi));
		if(!medium)
			continue;
		int vindex = 0;
		for(vindex=0; vindex < 3; vindex++) {
			gint64 last = medium->in_stats.info[vindex].updated;
			if(last && now > last && now-last >= 2*G_USEC_PER_SEC && medium->in_stats.info[vindex].bytes_lastsec_temp > 0) {
				medium->in_stats.info[vindex].bytes_lastsec = 0;
				medium->in_stats.info[vindex].bytes_lastsec_temp = 0;
			}
			last = medium->out_stats.info[vindex].updated;
			if(last && now > last && now-last >= 2*G_USEC_PER_SEC && medium->out_stats.info[vindex].bytes_lastsec_temp > 0) {
				medium->out_stats.info[vindex].bytes_lastsec = 0;
				medium->out_stats.info[vindex].bytes_lastsec_temp = 0;
			}
		}
		/* Now let's see if we need to notify the user about no incoming audio or video */
		if(no_media_timer > 0 && pc->dtls && pc->dtls->dtls_connected > 0 && (now - pc->dtls->dtls_connected >= G_USEC_PER_SEC)) {
			gint64 last = medium->in_stats.info[0].updated;
			if(!medium->in_stats.info[0].notified_lastsec && last &&
					!medium->in_stats.info[0].bytes_lastsec && !medium->in_stats.info[0].bytes_lastsec_temp &&
						now-last >= (gint64)no_media_timer*G_USEC_PER_SEC) {
				/* We missed more than no_second_timer seconds of video! */
				medium->in_stats.info[0].notified_lastsec = TRUE;
				JANUS_LOG(LOG_WARN, "[%"SCNu64"] Didn't receive video for more than a second...\n", handle->handle_id);
				janus_ice_notify_media(handle, medium->mid, medium->type == JANUS_MEDIA_VIDEO, medium->rtcp_ctx[1] != NULL, vindex, FALSE);
			}
		}
		/* We also send live stats to event handlers every tot-seconds (configurable) */
		if(janus_ice_event_stats_period > 0 && handle->last_event_stats >= janus_ice_event_stats_period) {
			if(janus_events_is_enabled()) {
				/* Check if we should send dedicated events per media, or one per peerConnection */
				if(janus_events_is_enabled() && janus_ice_event_get_combine_media_stats() && combined_event == NULL)
					combined_event = json_array();
				int vindex=0;
				for(vindex=0; vindex<3; vindex++) {
					if(medium && medium->rtcp_ctx[vindex]) {
						json_t *info = json_object();
						json_object_set_new(info, "mid", json_string(medium->mid));
						json_object_set_new(info, "mindex", json_integer(medium->mindex));
						if(vindex == 0)
							json_object_set_new(info, "media", json_string(medium->type == JANUS_MEDIA_VIDEO ? "video" : "audio"));
						else if(vindex == 1)
							json_object_set_new(info, "media", json_string("video-sim1"));
						else
							json_object_set_new(info, "media", json_string("video-sim2"));
						json_object_set_new(info, "base", json_integer(medium->rtcp_ctx[vindex]->tb));
						if(vindex == 0)
							json_object_set_new(info, "rtt", json_integer(janus_rtcp_context_get_rtt(medium->rtcp_ctx[vindex])));
						json_object_set_new(info, "lost", json_integer(janus_rtcp_context_get_lost_all(medium->rtcp_ctx[vindex], FALSE)));
						json_object_set_new(info, "lost-by-remote", json_integer(janus_rtcp_context_get_lost_all(medium->rtcp_ctx[vindex], TRUE)));
						json_object_set_new(info, "jitter-local", json_integer(janus_rtcp_context_get_jitter(medium->rtcp_ctx[vindex], FALSE)));
						json_object_set_new(info, "jitter-remote", json_integer(janus_rtcp_context_get_jitter(medium->rtcp_ctx[vindex], TRUE)));
						json_object_set_new(info, "in-link-quality", json_integer(janus_rtcp_context_get_in_link_quality(medium->rtcp_ctx[vindex])));
						json_object_set_new(info, "in-media-link-quality", json_integer(janus_rtcp_context_get_in_media_link_quality(medium->rtcp_ctx[vindex])));
						json_object_set_new(info, "out-link-quality", json_integer(janus_rtcp_context_get_out_link_quality(medium->rtcp_ctx[vindex])));
						json_object_set_new(info, "out-media-link-quality", json_integer(janus_rtcp_context_get_out_media_link_quality(medium->rtcp_ctx[vindex])));
						json_object_set_new(info, "packets-received", json_integer(medium->in_stats.info[vindex].packets));
						json_object_set_new(info, "packets-sent", json_integer(medium->out_stats.info[vindex].packets));
						json_object_set_new(info, "bytes-received", json_integer(medium->in_stats.info[vindex].bytes));
						json_object_set_new(info, "bytes-sent", json_integer(medium->out_stats.info[vindex].bytes));
						json_object_set_new(info, "bytes-received-lastsec", json_integer(medium->in_stats.info[vindex].bytes_lastsec));
						json_object_set_new(info, "bytes-sent-lastsec", json_integer(medium->out_stats.info[vindex].bytes_lastsec));
						json_object_set_new(info, "nacks-received", json_integer(medium->in_stats.info[vindex].nacks));
						json_object_set_new(info, "nacks-sent", json_integer(medium->out_stats.info[vindex].nacks));
						json_object_set_new(info, "retransmissions-received", json_integer(medium->rtcp_ctx[vindex]->retransmitted));
						if(medium->mindex == 0 && pc->remb_bitrate > 0)
							json_object_set_new(info, "remb-bitrate", json_integer(pc->remb_bitrate));
						if(combined_event != NULL) {
							json_array_append_new(combined_event, info);
						} else {
							janus_events_notify_handlers(JANUS_EVENT_TYPE_MEDIA, JANUS_EVENT_SUBTYPE_MEDIA_STATS,
								session->session_id, handle->handle_id, handle->opaque_id, info);
						}
					}
				}
			}
		}
	}
	if(combined_event != NULL) {
		janus_events_notify_handlers(JANUS_EVENT_TYPE_MEDIA, JANUS_EVENT_SUBTYPE_MEDIA_STATS,
			session->session_id, handle->handle_id, handle->opaque_id, combined_event);
	}
	/* Reset stats event counter */
	if(handle->last_event_stats >= janus_ice_event_stats_period)
		handle->last_event_stats = 0;
	/* Should we clean up old NACK buffers for any of the streams? */
	janus_cleanup_nack_buffer(now, handle->pc, TRUE, TRUE);
	/* Check if we should also print a summary of SRTP-related errors */
	handle->last_srtp_summary++;
	if(handle->last_srtp_summary == 0 || handle->last_srtp_summary == 2) {
		if(handle->srtp_errors_count > 0) {
			JANUS_LOG(LOG_ERR, "[%"SCNu64"] Got %d SRTP/SRTCP errors in the last few seconds (last error: %s)\n",
				handle->handle_id, handle->srtp_errors_count, janus_srtp_error_str(handle->last_srtp_error));
			handle->srtp_errors_count = 0;
			handle->last_srtp_error = 0;
		}
		handle->last_srtp_summary = 0;
	}
	return G_SOURCE_CONTINUE;
}

static gboolean janus_ice_outgoing_traffic_handle(janus_ice_handle *handle, janus_ice_queued_packet *pkt) {
	janus_session *session = (janus_session *)handle->session;
	janus_ice_peerconnection *pc = handle->pc;
	janus_ice_peerconnection_medium *medium = NULL;
	if(pkt == &janus_ice_start_gathering) {
		/* Start gathering candidates */
		if(handle->agent == NULL) {
			JANUS_LOG(LOG_WARN, "[%"SCNu64"] No ICE agent, not going to gather candidates...\n", handle->handle_id);
		} else if(!nice_agent_gather_candidates(handle->agent, handle->stream_id)) {
			JANUS_LOG(LOG_ERR, "[%"SCNu64"] Error gathering candidates...\n", handle->handle_id);
			janus_ice_webrtc_hangup(handle, "ICE gathering error");
		}
		return G_SOURCE_CONTINUE;
	} else if(pkt == &janus_ice_add_candidates) {
		/* There are remote candidates pending, add them now */
		GSList *candidates = NULL;
		NiceCandidate *c = NULL;
		while((c = g_async_queue_try_pop(handle->queued_candidates)) != NULL) {
			JANUS_LOG(LOG_VERB, "[%"SCNu64"] Processing candidate %p\n", handle->handle_id, c);
			candidates = g_slist_append(candidates, c);
		}
		guint count = g_slist_length(candidates);
		if(pc != NULL && count > 0) {
			int added = nice_agent_set_remote_candidates(handle->agent, pc->stream_id, pc->component_id, candidates);
			if(added < 0 || (guint)added != count) {
				JANUS_LOG(LOG_WARN, "[%"SCNu64"] Failed to add some remote candidates (added %u, expected %u)\n",
					handle->handle_id, added, count);
			} else {
				JANUS_LOG(LOG_VERB, "[%"SCNu64"] %d remote %s added\n", handle->handle_id,
					count, (count > 1 ? "candidates" : "candidate"));
			}
		}
		g_slist_free(candidates);
		return G_SOURCE_CONTINUE;
	} else if(pkt == &janus_ice_dtls_handshake) {
		if(!janus_is_webrtc_encryption_enabled()) {
			JANUS_LOG(LOG_WARN, "[%"SCNu64"] WebRTC encryption disabled, skipping DTLS handshake\n", handle->handle_id);
			janus_ice_dtls_handshake_done(handle);
			return G_SOURCE_CONTINUE;
		} else if(!pc) {
			JANUS_LOG(LOG_WARN, "[%"SCNu64"] PeerConnection not initialized, aborting DTLS handshake\n", handle->handle_id);
			return G_SOURCE_CONTINUE;
		}
		/* Start the DTLS handshake */
		janus_dtls_srtp_handshake(pc->dtls);
		/* Create retransmission timer */
		pc->dtlsrt_source = g_timeout_source_new(50);
		g_source_set_callback(pc->dtlsrt_source, janus_dtls_retry, pc->dtls, NULL);
		guint id = g_source_attach(pc->dtlsrt_source, handle->mainctx);
		JANUS_LOG(LOG_VERB, "[%"SCNu64"] Creating retransmission timer with ID %u\n", handle->handle_id, id);
		return G_SOURCE_CONTINUE;
	} else if(pkt == &janus_ice_media_stopped) {
		/* Either audio or video has been disabled on the way in, so use the callback to notify the peer */
		if(!component->in_stats.audio.notified_lastsec && component->in_stats.audio.bytes && !stream->audio_send) {
			/* Audio won't be received for a while, notify */
			component->in_stats.audio.notified_lastsec = TRUE;
			janus_ice_notify_media(handle, FALSE, 0, FALSE);
		}
		int vindex=0;
		for(vindex=0; vindex<3; vindex++) {
			if(!component->in_stats.video[vindex].notified_lastsec && component->in_stats.video[vindex].bytes && !stream->video_recv) {
				/* Video won't be received for a while, notify */
				component->in_stats.video[vindex].notified_lastsec = TRUE;
				janus_ice_notify_media(handle, TRUE, vindex, FALSE);
			}
		}
		return G_SOURCE_CONTINUE;
	} else if(pkt == &janus_ice_hangup_peerconnection) {
		/* The media session is over, send an alert on all streams and components */
		if(handle->pc && janus_flags_is_set(&handle->webrtc_flags, JANUS_ICE_HANDLE_WEBRTC_READY)) {
			janus_dtls_srtp_send_alert(handle->pc->dtls);
		}
		/* Notify the plugin about the fact this PeerConnection has just gone */
		janus_plugin *plugin = (janus_plugin *)handle->app;
		JANUS_LOG(LOG_VERB, "[%"SCNu64"] Telling the plugin about the hangup (%s)\n",
			handle->handle_id, plugin ? plugin->get_name() : "??");
		if(plugin != NULL && handle->app_handle != NULL) {
			plugin->hangup_media(handle->app_handle);
		}
		/* Get rid of the attached sources */
		if(handle->rtcp_source) {
			g_source_destroy(handle->rtcp_source);
			g_source_unref(handle->rtcp_source);
			handle->rtcp_source = NULL;
		}
		if(handle->twcc_source) {
			g_source_destroy(handle->twcc_source);
			g_source_unref(handle->twcc_source);
			handle->twcc_source = NULL;
		}
		if(handle->stats_source) {
			g_source_destroy(handle->stats_source);
			g_source_unref(handle->stats_source);
			handle->stats_source = NULL;
		}
		/* If event handlers are active, send stats one last time */
		if(janus_events_is_enabled()) {
			handle->last_event_stats = janus_ice_event_stats_period;
			(void)janus_ice_outgoing_stats_handle(handle);
		}
		janus_ice_webrtc_free(handle);
		return G_SOURCE_CONTINUE;
	} else if(pkt == &janus_ice_detach_handle) {
		/* This handle has just been detached, notify the plugin */
		janus_plugin *plugin = (janus_plugin *)handle->app;
		JANUS_LOG(LOG_VERB, "[%"SCNu64"] Telling the plugin about the handle detach (%s)\n",
			handle->handle_id, plugin ? plugin->get_name() : "??");
		if(plugin != NULL && handle->app_handle != NULL) {
			int error = 0;
			plugin->destroy_session(handle->app_handle, &error);
		}
		handle->app_handle = NULL;
		/* TODO Get rid of the loop by removing the source */
		if(handle->rtp_source) {
			g_source_destroy(handle->rtp_source);
			g_source_unref(handle->rtp_source);
			handle->rtp_source = NULL;
		}
		/* Prepare JSON event to notify user/application */
		json_t *event = json_object();
		json_object_set_new(event, "janus", json_string("detached"));
		json_object_set_new(event, "session_id", json_integer(session->session_id));
		json_object_set_new(event, "sender", json_integer(handle->handle_id));
		if(opaqueid_in_api && handle->opaque_id != NULL)
			json_object_set_new(event, "opaque_id", json_string(handle->opaque_id));
		/* Send the event */
		JANUS_LOG(LOG_VERB, "[%"SCNu64"] Sending event to transport...; %p\n", handle->handle_id, handle);
		janus_session_notify_event(session, event);
		/* Notify event handlers as well */
		if(janus_events_is_enabled())
			janus_events_notify_handlers(JANUS_EVENT_TYPE_HANDLE, JANUS_EVENT_SUBTYPE_NONE,
				session->session_id, handle->handle_id, "detached",
				plugin ? plugin->get_package() : NULL, handle->opaque_id, handle->token);
		return G_SOURCE_REMOVE;
	} else if(pkt == &janus_ice_data_ready) {
		/* Data is writable on this PeerConnection, notify the plugin */
		janus_plugin *plugin = (janus_plugin *)handle->app;
		if(plugin != NULL && plugin->data_ready != NULL && handle->app_handle != NULL) {
			JANUS_LOG(LOG_HUGE, "[%"SCNu64"] Telling the plugin about the data channel being ready (%s)\n",
				handle->handle_id, plugin ? plugin->get_name() : "??");
			plugin->data_ready(handle->app_handle);
		}
	}
	if(!janus_flags_is_set(&handle->webrtc_flags, JANUS_ICE_HANDLE_WEBRTC_READY)) {
		janus_ice_free_queued_packet(pkt);
		return G_SOURCE_CONTINUE;
	}
	/* Now let's get on with the packet */
	if(pkt == NULL)
		return G_SOURCE_CONTINUE;
	if(pkt->data == NULL || pc == NULL) {
		janus_ice_free_queued_packet(pkt);
		return G_SOURCE_CONTINUE;
	}
	gint64 age = (janus_get_monotonic_time() - pkt->added);
	if(age > G_USEC_PER_SEC) {
		JANUS_LOG(LOG_WARN, "[%"SCNu64"] Discarding too old outgoing packet (age=%"SCNi64"us)\n", handle->handle_id, age);
		janus_ice_free_queued_packet(pkt);
		return G_SOURCE_CONTINUE;
	}
	if(!pc->cdone) {
		if(!janus_flags_is_set(&handle->webrtc_flags, JANUS_ICE_HANDLE_WEBRTC_ALERT) && !pc->noerrorlog) {
			JANUS_LOG(LOG_ERR, "[%"SCNu64"] No candidates not gathered yet for stream??\n", handle->handle_id);
			pc->noerrorlog = TRUE;	/* Don't flood with the same error all over again */
		}
		janus_ice_free_queued_packet(pkt);
		return G_SOURCE_CONTINUE;
	}
	/* Find the right medium instance */
	medium = g_hash_table_lookup(pc->media, GINT_TO_POINTER(pkt->mindex));
	if(medium == NULL) {
		JANUS_LOG(LOG_ERR, "[%"SCNu64"] No medium #%d associated to this packet??\n", handle->handle_id, pkt->mindex);
		janus_ice_free_queued_packet(pkt);
		return G_SOURCE_CONTINUE;
	}
	if(pkt->control) {
		/* RTCP */
		int video = (pkt->type == JANUS_ICE_PACKET_VIDEO);
		pc->noerrorlog = FALSE;
		if(janus_is_webrtc_encryption_enabled() && (!pc->dtls || !pc->dtls->srtp_valid || !pc->dtls->srtp_out)) {
			if(!janus_flags_is_set(&handle->webrtc_flags, JANUS_ICE_HANDLE_WEBRTC_ALERT) && !pc->noerrorlog) {
				JANUS_LOG(LOG_WARN, "[%"SCNu64"] %s stream (#%u) component has no valid SRTP session (yet?)\n",
					handle->handle_id, video ? "video" : "audio", pc->stream_id);
				medium->noerrorlog = TRUE;	/* Don't flood with the same error all over again */
			}
			janus_ice_free_queued_packet(pkt);
			return G_SOURCE_CONTINUE;
		}
		medium->noerrorlog = FALSE;
		if(pkt->encrypted) {
			/* Already SRTCP */
			int sent = nice_agent_send(handle->agent, pc->stream_id, pc->component_id, pkt->length, (const gchar *)pkt->data);
			if(sent < pkt->length) {
				JANUS_LOG(LOG_ERR, "[%"SCNu64"] ... only sent %d bytes? (was %d)\n", handle->handle_id, sent, pkt->length);
			}
		} else {
			/* Check if there's anything we need to do before sending */
			uint32_t bitrate = janus_rtcp_get_remb(pkt->data, pkt->length);
			if(bitrate > 0) {
				/* There's a REMB, prepend a RR as it won't work otherwise */
				int rrlen = 8;
				char *rtcpbuf = g_malloc0(rrlen+pkt->length+SRTP_MAX_TAG_LEN+4);
				rtcp_rr *rr = (rtcp_rr *)rtcpbuf;
				rr->header.version = 2;
				rr->header.type = RTCP_RR;
				rr->header.rc = 0;
				rr->header.length = htons((rrlen/4)-1);
				/* Append REMB */
				memcpy(rtcpbuf+rrlen, pkt->data, pkt->length);
				/* If we're simulcasting, set the extra SSRCs (the first one will be set by janus_rtcp_fix_ssrc) */
				if(medium->ssrc_peer[1] && pkt->length >= 28) {
					rtcp_fb *rtcpfb = (rtcp_fb *)(rtcpbuf+rrlen);
					rtcp_remb *remb = (rtcp_remb *)rtcpfb->fci;
					remb->ssrc[1] = htonl(medium->ssrc_peer[1]);
					if(medium->ssrc_peer[2] && pkt->length >= 32) {
						remb->ssrc[2] = htonl(medium->ssrc_peer[2]);
					}
				}
				/* Free old packet and update */
				char *prev_data = pkt->data;
				pkt->data = rtcpbuf;
				pkt->length = rrlen+pkt->length;
				g_clear_pointer(&prev_data, g_free);
			}
			/* Do we need to dump this packet for debugging? */
			if(g_atomic_int_get(&handle->dump_packets))
				janus_text2pcap_dump(handle->text2pcap, JANUS_TEXT2PCAP_RTCP, FALSE, pkt->data, pkt->length,
					"[session=%"SCNu64"][handle=%"SCNu64"]", session->session_id, handle->handle_id);
			/* Encrypt SRTCP */
			int protected = pkt->length;
			int res = janus_is_webrtc_encryption_enabled() ?
				srtp_protect_rtcp(pc->dtls->srtp_out, pkt->data, &protected) : srtp_err_status_ok;
			if(res != srtp_err_status_ok) {
				/* We don't spam the logs for every SRTP error: just take note of this, and print a summary later */
				handle->srtp_errors_count++;
				handle->last_srtp_error = res;
				/* If we're debugging, though, print every occurrence */
				JANUS_LOG(LOG_DBG, "[%"SCNu64"] ... SRTCP protect error... %s (len=%d-->%d)...\n", handle->handle_id, janus_srtp_error_str(res), pkt->length, protected);
			} else {
				/* Shoot! */
				int sent = nice_agent_send(handle->agent, pc->stream_id, pc->component_id, protected, pkt->data);
				if(sent < protected) {
					JANUS_LOG(LOG_ERR, "[%"SCNu64"] ... only sent %d bytes? (was %d)\n", handle->handle_id, sent, protected);
				}
			}
		}
		janus_ice_free_queued_packet(pkt);
	} else {
		/* RTP or data */
		if(pkt->type == JANUS_ICE_PACKET_AUDIO || pkt->type == JANUS_ICE_PACKET_VIDEO) {
			/* RTP */
			int video = (pkt->type == JANUS_ICE_PACKET_VIDEO);
			if(!medium->send) {
				janus_ice_free_queued_packet(pkt);
				return G_SOURCE_CONTINUE;
			}
			if(janus_is_webrtc_encryption_enabled() && (!pc->dtls || !pc->dtls->srtp_valid || !pc->dtls->srtp_out)) {
				if(!janus_flags_is_set(&handle->webrtc_flags, JANUS_ICE_HANDLE_WEBRTC_ALERT) && !medium->noerrorlog) {
					JANUS_LOG(LOG_WARN, "[%"SCNu64"] %s stream component has no valid SRTP session (yet?)\n",
						handle->handle_id, video ? "video" : "audio");
					medium->noerrorlog = TRUE;	/* Don't flood with the same error all over again */
				}
				janus_ice_free_queued_packet(pkt);
				return G_SOURCE_CONTINUE;
			}
			medium->noerrorlog = FALSE;
			if(pkt->encrypted) {
				/* Already RTP (probably a retransmission?) */
				janus_rtp_header *header = (janus_rtp_header *)pkt->data;
				JANUS_LOG(LOG_HUGE, "[%"SCNu64"] ... Retransmitting seq.nr %"SCNu16"\n\n", handle->handle_id, ntohs(header->seq_number));
				int sent = nice_agent_send(handle->agent, pc->stream_id, pc->component_id, pkt->length, (const gchar *)pkt->data);
				if(sent < pkt->length) {
					JANUS_LOG(LOG_ERR, "[%"SCNu64"] ... only sent %d bytes? (was %d)\n", handle->handle_id, sent, pkt->length);
				}
			} else {
				/* Overwrite SSRC */
				janus_rtp_header *header = (janus_rtp_header *)pkt->data;
				if(!pkt->retransmission) {
					/* ... but only if this isn't a retransmission (for those we already set it before) */
					header->ssrc = htonl(medium->ssrc);
				}
				/* Set the abs-send-time value, if needed */
				if(video && pc->abs_send_time_ext_id > 0) {
					int64_t now = (((janus_get_monotonic_time()/1000) << 18) + 500) / 1000;
					uint32_t abs_ts = (uint32_t)now & 0x00FFFFFF;
					if(janus_rtp_header_extension_set_abs_send_time(pkt->data, pkt->length,
							pc->abs_send_time_ext_id, abs_ts) < 0) {
						JANUS_LOG(LOG_ERR, "[%"SCNu64"] Error setting abs-send-time value...\n", handle->handle_id);
					}
				}
				/* Set the transport-wide sequence number, if needed */
				if(video && pc->transport_wide_cc_ext_id > 0) {
					pc->transport_wide_cc_out_seq_num++;
					if(janus_rtp_header_extension_set_transport_wide_cc(pkt->data, pkt->length,
							pc->transport_wide_cc_ext_id, pc->transport_wide_cc_out_seq_num) < 0) {
						JANUS_LOG(LOG_ERR, "[%"SCNu64"] Error setting transport wide CC sequence number...\n", handle->handle_id);
					}
				}
				/* Keep track of payload types too */
				if(medium->payload_type < 0) {
					medium->payload_type = header->type;
					if(janus_flags_is_set(&handle->webrtc_flags, JANUS_ICE_HANDLE_WEBRTC_RFC4588_RTX) &&
							medium->rtx_payload_types && g_hash_table_size(medium->rtx_payload_types) > 0) {
						medium->rtx_payload_type = GPOINTER_TO_INT(g_hash_table_lookup(medium->rtx_payload_types, GINT_TO_POINTER(medium->payload_type)));
						JANUS_LOG(LOG_HUGE, "[%"SCNu64"] Retransmissions will have payload type %d\n",
							handle->handle_id, medium->rtx_payload_type);
					}
					if(medium->codec == NULL) {
						janus_mutex_lock(&handle->mutex);
						const char *codec = janus_get_codec_from_pt(handle->local_sdp, medium->payload_type);
						janus_mutex_unlock(&handle->mutex);
						if(codec != NULL)
							medium->codec = g_strdup(codec);
					}
					if(video && medium->video_is_keyframe == NULL && medium->codec != NULL) {
						if(!strcasecmp(medium->codec, "vp8"))
							medium->video_is_keyframe = &janus_vp8_is_keyframe;
						else if(!strcasecmp(medium->codec, "vp9"))
							medium->video_is_keyframe = &janus_vp9_is_keyframe;
						else if(!strcasecmp(medium->codec, "h264"))
							medium->video_is_keyframe = &janus_h264_is_keyframe;
						else if(!strcasecmp(medium->codec, "av1"))
							medium->video_is_keyframe = &janus_av1_is_keyframe;
						else if(!strcasecmp(medium->codec, "h265"))
							medium->video_is_keyframe = &janus_h265_is_keyframe;
					}
				}
				/* Do we need to dump this packet for debugging? */
				if(g_atomic_int_get(&handle->dump_packets))
					janus_text2pcap_dump(handle->text2pcap, JANUS_TEXT2PCAP_RTP, FALSE, pkt->data, pkt->length,
						"[session=%"SCNu64"][handle=%"SCNu64"]", session->session_id, handle->handle_id);
				/* If this is video and NACK optimizations are enabled, check if this is
				 * a keyframe: if so, we empty our retransmit buffer for incoming NACKs */
				if(video && nack_optimizations && medium->video_is_keyframe) {
					int plen = 0;
					char *payload = janus_rtp_payload(pkt->data, pkt->length, &plen);
					if(medium->video_is_keyframe(payload, plen)) {
						JANUS_LOG(LOG_HUGE, "[%"SCNu64"] Keyframe sent, cleaning retransmit buffer\n", handle->handle_id);
						janus_cleanup_nack_buffer(0, pc, FALSE, TRUE);
					}
				}
				/* Before encrypting, check if we need to copy the unencrypted payload (e.g., for rtx/90000) */
				janus_rtp_packet *p = NULL;
				if(medium->nack_queue_ms > 0 && !pkt->retransmission && pkt->type == JANUS_ICE_PACKET_VIDEO && medium->do_nacks &&
						janus_flags_is_set(&handle->webrtc_flags, JANUS_ICE_HANDLE_WEBRTC_RFC4588_RTX)) {
					/* Save the packet for retransmissions that may be needed later: start by
					 * making room for two more bytes to store the original sequence number */
					p = g_malloc(sizeof(janus_rtp_packet));
					janus_rtp_header *header = (janus_rtp_header *)pkt->data;
					guint16 original_seq = header->seq_number;
					p->data = g_malloc(pkt->length+2);
					p->length = pkt->length+2;
					/* Check where the payload starts */
					int plen = 0;
					char *payload = janus_rtp_payload(pkt->data, pkt->length, &plen);
					if(plen == 0) {
						JANUS_LOG(LOG_WARN, "[%"SCNu64"] Discarding outgoing empty RTP packet\n", handle->handle_id);
						janus_ice_free_rtp_packet(p);
						janus_ice_free_queued_packet(pkt);
						return G_SOURCE_CONTINUE;
					}
					size_t hsize = payload - pkt->data;
					/* Copy the header first */
					memcpy(p->data, pkt->data, hsize);
					/* Copy the original sequence number */
					memcpy(p->data+hsize, &original_seq, 2);
					/* Copy the payload */
					memcpy(p->data+hsize+2, payload, pkt->length - hsize);
				}
				/* Encrypt SRTP */
				int protected = pkt->length;
				int res = janus_is_webrtc_encryption_enabled() ?
					srtp_protect(pc->dtls->srtp_out, pkt->data, &protected) : srtp_err_status_ok;
				if(res != srtp_err_status_ok) {
					/* We don't spam the logs for every SRTP error: just take note of this, and print a summary later */
					handle->srtp_errors_count++;
					handle->last_srtp_error = res;
					/* If we're debugging, though, print every occurrence */
					janus_rtp_header *header = (janus_rtp_header *)pkt->data;
					guint32 timestamp = ntohl(header->timestamp);
					guint16 seq = ntohs(header->seq_number);
					JANUS_LOG(LOG_DBG, "[%"SCNu64"] ... SRTP protect error... %s (len=%d-->%d, ts=%"SCNu32", seq=%"SCNu16")...\n",
						handle->handle_id, janus_srtp_error_str(res), pkt->length, protected, timestamp, seq);
					janus_ice_free_rtp_packet(p);
				} else {
					/* Shoot! */
					int sent = nice_agent_send(handle->agent, pc->stream_id, pc->component_id, protected, pkt->data);
					if(sent < protected) {
						JANUS_LOG(LOG_ERR, "[%"SCNu64"] ... only sent %d bytes? (was %d)\n", handle->handle_id, sent, protected);
					}
					/* Update stats */
					if(sent > 0) {
						/* Update the RTCP context as well */
						janus_rtp_header *header = (janus_rtp_header *)pkt->data;
						guint32 timestamp = ntohl(header->timestamp);
						medium->out_stats.info[0].packets++;
						medium->out_stats.info[0].bytes += pkt->length;
						/* Last second outgoing media */
						gint64 now = janus_get_monotonic_time();
						if(medium->out_stats.info[0].updated == 0)
							medium->out_stats.info[0].updated = now;
						if(now > medium->out_stats.info[0].updated &&
								now - medium->out_stats.info[0].updated >= G_USEC_PER_SEC) {
							medium->out_stats.info[0].bytes_lastsec = medium->out_stats.info[0].bytes_lastsec_temp;
							medium->out_stats.info[0].bytes_lastsec_temp = 0;
							medium->out_stats.info[0].updated = now;
						}
						medium->out_stats.info[0].bytes_lastsec_temp += pkt->length;
						struct timeval tv;
						gettimeofday(&tv, NULL);
						if(medium->last_ntp_ts == 0 || (gint32)(timestamp - medium->last_rtp_ts) > 0) {
							medium->last_ntp_ts = (gint64)tv.tv_sec*G_USEC_PER_SEC + tv.tv_usec;
							medium->last_rtp_ts = timestamp;
						}
						if(medium->first_ntp_ts == 0) {
							medium->first_ntp_ts[0] = (gint64)tv.tv_sec*G_USEC_PER_SEC + tv.tv_usec;
							medium->first_rtp_ts[0] = timestamp;
						}
						/* Update sent packets counter */
						rtcp_context *rtcp_ctx = medium->rtcp_ctx[0];
						if(rtcp_ctx) {
							g_atomic_int_inc(&rtcp_ctx->sent_packets_since_last_rr);
							if(pkt->type == JANUS_ICE_PACKET_AUDIO) {
								/* Let's check if this is not Opus: in case we may need to change the timestamp base */
								int pt = header->type;
								uint32_t clock_rate = medium->clock_rates ?
									GPOINTER_TO_UINT(g_hash_table_lookup(medium->clock_rates, GINT_TO_POINTER(pt))) : 48000;
								if(rtcp_ctx->tb != clock_rate)
									rtcp_ctx->tb = clock_rate;
							}
						}
					}
					if(medium->nack_queue_ms > 0 && !pkt->retransmission) {
						/* Save the packet for retransmissions that may be needed later */
						if(!medium->do_nacks) {
							/* ... unless NACKs are disabled for this medium */
							janus_ice_free_queued_packet(pkt);
							return G_SOURCE_CONTINUE;
						}
						if(p == NULL) {
							/* If we're not doing RFC4588, we're saving the SRTP packet as it is */
							p = g_malloc(sizeof(janus_rtp_packet));
							p->data = g_malloc(protected);
							memcpy(p->data, pkt->data, protected);
							p->length = protected;
						}
						p->created = janus_get_monotonic_time();
						p->last_retransmit = 0;
						janus_rtp_header *header = (janus_rtp_header *)pkt->data;
						guint16 seq = ntohs(header->seq_number);
						if(medium->retransmit_buffer == NULL) {
							medium->retransmit_buffer = g_queue_new();
							medium->retransmit_seqs = g_hash_table_new(NULL, NULL);
						}
						g_queue_push_tail(medium->retransmit_buffer, p);
						/* Insert in the table too, for quick lookup */
						g_hash_table_insert(medium->retransmit_seqs, GUINT_TO_POINTER(seq), p);
					} else {
						janus_ice_free_rtp_packet(p);
					}
				}
			}
		} else if(pkt->type == JANUS_ICE_PACKET_TEXT || pkt->type == JANUS_ICE_PACKET_BINARY) {
			/* Data */
			if(!janus_flags_is_set(&handle->webrtc_flags, JANUS_ICE_HANDLE_WEBRTC_DATA_CHANNELS)) {
				janus_ice_free_queued_packet(pkt);
				return G_SOURCE_CONTINUE;
			}
#ifdef HAVE_SCTP
			if(!pc->dtls) {
				if(!janus_flags_is_set(&handle->webrtc_flags, JANUS_ICE_HANDLE_WEBRTC_ALERT) && !medium->noerrorlog) {
					JANUS_LOG(LOG_WARN, "[%"SCNu64"] SCTP stream component has no valid DTLS session (yet?)\n", handle->handle_id);
					medium->noerrorlog = TRUE;	/* Don't flood with the same error all over again */
				}
				janus_ice_free_queued_packet(pkt);
				return G_SOURCE_CONTINUE;
			}
			medium->noerrorlog = FALSE;
			/* TODO Support binary data */
			janus_dtls_wrap_sctp_data(pc->dtls, pkt->label, pkt->protocol,
				pkt->type == JANUS_ICE_PACKET_TEXT, pkt->data, pkt->length);
#endif
		} else if(pkt->type == JANUS_ICE_PACKET_SCTP) {
			/* SCTP data to push */
			if(!janus_flags_is_set(&handle->webrtc_flags, JANUS_ICE_HANDLE_WEBRTC_DATA_CHANNELS)) {
				janus_ice_free_queued_packet(pkt);
				return G_SOURCE_CONTINUE;
			}
#ifdef HAVE_SCTP
			/* Encapsulate this data in DTLS and send it */
			if(!pc->dtls) {
				if(!janus_flags_is_set(&handle->webrtc_flags, JANUS_ICE_HANDLE_WEBRTC_ALERT) && !medium->noerrorlog) {
					JANUS_LOG(LOG_WARN, "[%"SCNu64"] SCTP stream component has no valid DTLS session (yet?)\n", handle->handle_id);
					medium->noerrorlog = TRUE;	/* Don't flood with the same error all over again */
				}
				janus_ice_free_queued_packet(pkt);
				return G_SOURCE_CONTINUE;
			}
			medium->noerrorlog = FALSE;
			janus_dtls_send_sctp_data(pc->dtls, pkt->data, pkt->length);
#endif
		} else {
			JANUS_LOG(LOG_WARN, "[%"SCNu64"] Unsupported packet type %d\n", handle->handle_id, pkt->type);
		}
		janus_ice_free_queued_packet(pkt);
	}
	return G_SOURCE_CONTINUE;
}

static void janus_ice_queue_packet(janus_ice_handle *handle, janus_ice_queued_packet *pkt) {
	/* TODO: There is a potential race condition where the "queued_packets"
	 * could get released between the condition and pushing the packet. */
	if(handle->queued_packets != NULL) {
		g_async_queue_push(handle->queued_packets, pkt);
		g_main_context_wakeup(handle->mainctx);
	} else {
		janus_ice_free_queued_packet(pkt);
	}
}

void janus_ice_relay_rtp(janus_ice_handle *handle, janus_plugin_rtp *packet) {
	if(!handle || !handle->pc || handle->queued_packets == NULL || packet == NULL || packet->buffer == NULL ||
			!janus_is_rtp(packet->buffer, packet->length))
		return;
	/* Find the right medium instance */
	janus_ice_peerconnection_medium *medium = (packet->mindex != -1 ?
			g_hash_table_lookup(handle->pc->media, GINT_TO_POINTER(packet->mindex)) :
			g_hash_table_lookup(handle->pc->media_bytype,
				GINT_TO_POINTER(packet->video ? JANUS_MEDIA_VIDEO : JANUS_MEDIA_AUDIO)));
	if(!medium)
		return;
	uint16_t totlen = RTP_HEADER_SIZE;
	/* Check how large the payload is */
	int plen = 0;
	char *payload = janus_rtp_payload(packet->buffer, packet->length, &plen);
	if(payload != NULL)
		totlen += plen;
	/* We need to strip extensions, here, and add those that need to be there manually */
	uint16_t extlen = 0;
	char extensions[50];
	janus_rtp_header *header = (janus_rtp_header *)packet->buffer;
	int origext = header->extension;
	header->extension = 0;
	/* Add core and plugin extensions, if any */
	if(handle->pc->mid_ext_id > 0 || (packet->video && handle->pc->abs_send_time_ext_id > 0) ||
			(packet->video && handle->pc->transport_wide_cc_ext_id > 0) ||
			(!packet->video && packet->extensions.audio_level != -1 && handle->pc->audiolevel_ext_id > 0) ||
			(packet->video && packet->extensions.video_rotation != -1 && handle->pc->videoorientation_ext_id > 0)) {
		header->extension = 1;
		memset(extensions, 0, sizeof(extensions));
		janus_rtp_header_extension *extheader = (janus_rtp_header_extension *)extensions;
		extheader->type = htons(0xBEDE);
		extheader->length = 0;
		/* Iterate on all extensions we need */
		char *index = extensions + 4;
		/* Check if we need to add the abs-send-time extension */
		if(packet->video && handle->pc->abs_send_time_ext_id > 0) {
			*index = (handle->pc->abs_send_time_ext_id << 4) + 2;
			/* We'll actually set the value later, when sending the packet */
			memset(index+1, 0, 3);
			index += 4;
			extlen += 4;
		}
		/* Check if we need to add the transport-wide CC extension */
		if(packet->video && handle->pc->transport_wide_cc_ext_id > 0) {
			*index = (handle->pc->transport_wide_cc_ext_id << 4) + 1;
			/* We'll actually set the sequence number later, when sending the packet */
			memset(index+1, 0, 2);
			index += 3;
			extlen += 3;
		}
		/* Check if we need to add the mid extension */
		if(handle->pc->mid_ext_id > 0) {
			char *mid = medium->mid;
			if(mid != NULL) {
				size_t midlen = strlen(mid) & 0x0F;
				*index = (handle->pc->mid_ext_id << 4) + (midlen ? midlen-1 : 0);
				memcpy(index+1, mid, midlen);
				index += (midlen + 1);
				extlen += (midlen + 1);
			}
		}
		/* Check if the plugin (or source) included other extensions */
		if(!packet->video && packet->extensions.audio_level != -1 && handle->pc->audiolevel_ext_id > 0) {
			/* Add audio-level extension */
			*index = (handle->pc->audiolevel_ext_id << 4);
			*(index+1) = (packet->extensions.audio_level_vad << 7) + (packet->extensions.audio_level & 0x7F);
			index += 2;
			extlen += 2;
		}
		if(packet->video && packet->extensions.video_rotation != -1 && handle->pc->videoorientation_ext_id > 0) {
			/* Add video-orientation extension */
			*index = (handle->pc->videoorientation_ext_id << 4);
			gboolean c = packet->extensions.video_back_camera,
				f = packet->extensions.video_flipped, r1 = FALSE, r0 = FALSE;
			switch(packet->extensions.video_rotation) {
				case 270:
					r1 = TRUE;
					r0 = TRUE;
					break;
				case 180:
					r1 = TRUE;
					r0 = FALSE;
					break;
				case 90:
					r1 = FALSE;
					r0 = TRUE;
					break;
				case 0:
				default:
					r1 = FALSE;
					r0 = FALSE;
					break;
			}
			*(index+1) = (c<<3) + (f<<2) + (r1<<1) + r0;
			index += 2;
			extlen += 2;
		}
		/* Calculate the whole length */
		uint16_t words = extlen/4;
		if(extlen%4 != 0)
			words++;
		extheader->length = htons(words);
		/* Update lengths (taking into account the RFC5285 header) */
		extlen = 4 + (words*4);
		totlen += extlen;
	}
	/* Queue this packet */
	janus_ice_queued_packet *pkt = g_malloc(sizeof(janus_ice_queued_packet));
	pkt->mindex = medium->mindex;
	pkt->data = g_malloc(totlen + SRTP_MAX_TAG_LEN);
	/* RTP header first */
	memcpy(pkt->data, packet->buffer, RTP_HEADER_SIZE);
	/* Then RTP extensions, if any */
	if(extlen > 0)
		memcpy(pkt->data + RTP_HEADER_SIZE, extensions, extlen);
	/* Finally the RTP payload, if available */
	if(payload != NULL && plen > 0)
		memcpy(pkt->data + RTP_HEADER_SIZE + extlen, payload, plen);
	pkt->length = totlen;
	pkt->type = packet->video ? JANUS_ICE_PACKET_VIDEO : JANUS_ICE_PACKET_AUDIO;
	pkt->control = FALSE;
	pkt->encrypted = FALSE;
	pkt->retransmission = FALSE;
	pkt->label = NULL;
	pkt->protocol = NULL;
	pkt->added = janus_get_monotonic_time();
	janus_ice_queue_packet(handle, pkt);
	/* Restore the extension flag to what the plugin set it to */
	header->extension = origext;
}

void janus_ice_relay_rtcp_internal(janus_ice_handle *handle, janus_plugin_rtcp *packet, gboolean filter_rtcp) {
	if(!handle || !handle->pc || handle->queued_packets == NULL || packet == NULL || packet->buffer == NULL ||
			!janus_is_rtcp(packet->buffer, packet->length))
		return;
	/* Find the right medium instance */
	janus_ice_peerconnection_medium *medium = (packet->mindex != -1 ?
			g_hash_table_lookup(handle->pc->media, GINT_TO_POINTER(packet->mindex)) :
			g_hash_table_lookup(handle->pc->media_bytype,
				GINT_TO_POINTER(packet->video ? JANUS_MEDIA_VIDEO : JANUS_MEDIA_AUDIO)));
	if(!medium)
		return;
	/* We use this internal method to check whether we need to filter RTCP (e.g., to make
	 * sure we don't just forward any SR/RR from peers/plugins, but use our own) or it has
	 * already been done, and so this is actually a packet added by the ICE send thread */
	char *rtcp_buf = packet->buffer;
	int rtcp_len = packet->length;
	if(filter_rtcp) {
		/* FIXME Strip RR/SR/SDES/NACKs/etc. */
		rtcp_buf = janus_rtcp_filter(packet->buffer, packet->length, &rtcp_len);
		if(rtcp_buf == NULL || rtcp_len < 1) {
			g_free(rtcp_buf);
			return;
		}
		/* Fix all SSRCs before enqueueing, as we need to use the ones for this media
		 * leg. Note that this is only needed for RTCP packets coming from plugins: the
		 * ones created by the core already have the right SSRCs in the right place */
		JANUS_LOG(LOG_HUGE, "[%"SCNu64"] Fixing SSRCs (local %u, peer %u)\n", handle->handle_id,
			medium->ssrc, medium->ssrc_peer[0]);
		janus_rtcp_fix_ssrc(NULL, rtcp_buf, rtcp_len, 1,
			medium->ssrc, medium->ssrc_peer[0]);
	}
	/* Queue this packet */
	janus_ice_queued_packet *pkt = g_malloc(sizeof(janus_ice_queued_packet));
	pkt->mindex = medium->mindex;
	pkt->data = g_malloc(rtcp_len+SRTP_MAX_TAG_LEN+4);
	memcpy(pkt->data, rtcp_buf, rtcp_len);
	pkt->length = rtcp_len;
	pkt->type = packet->video ? JANUS_ICE_PACKET_VIDEO : JANUS_ICE_PACKET_AUDIO;
	pkt->control = TRUE;
	pkt->encrypted = FALSE;
	pkt->retransmission = FALSE;
	pkt->label = NULL;
	pkt->protocol = NULL;
	pkt->added = janus_get_monotonic_time();
	janus_ice_queue_packet(handle, pkt);
	if(rtcp_buf != packet->buffer) {
		/* We filtered the original packet, deallocate it */
		g_free(rtcp_buf);
	}
}

void janus_ice_relay_rtcp(janus_ice_handle *handle, janus_plugin_rtcp *packet) {
	janus_ice_relay_rtcp_internal(handle, packet, TRUE);
	/* If this is a PLI and we're simulcasting, send a PLI on other layers as well */
	if(packet->video && janus_rtcp_has_pli(packet->buffer, packet->length)) {
		/* Find the right medium instance */
		janus_ice_peerconnection_medium *medium = (packet->mindex != -1 ?
				g_hash_table_lookup(handle->pc->media, GINT_TO_POINTER(packet->mindex)) :
				g_hash_table_lookup(handle->pc->media_bytype,
					GINT_TO_POINTER(packet->video ? JANUS_MEDIA_VIDEO : JANUS_MEDIA_AUDIO)));
		if(!medium)
			return;
		if(medium->ssrc_peer[1]) {
			char plibuf[12];
			memset(plibuf, 0, 12);
			janus_rtcp_pli((char *)&plibuf, 12);
			janus_rtcp_fix_ssrc(NULL, plibuf, sizeof(plibuf), 1,
				medium->ssrc, medium->ssrc_peer[1]);
			janus_plugin_rtcp rtcp = { .mindex = medium->mindex, .video = TRUE, .buffer = plibuf, .length = sizeof(plibuf) };
			janus_ice_relay_rtcp_internal(handle, &rtcp, FALSE);
		}
		if(medium->ssrc_peer[2]) {
			char plibuf[12];
			memset(plibuf, 0, 12);
			janus_rtcp_pli((char *)&plibuf, 12);
			janus_rtcp_fix_ssrc(NULL, plibuf, sizeof(plibuf), 1,
				medium->ssrc, medium->ssrc_peer[2]);
			janus_plugin_rtcp rtcp = { .mindex = medium->mindex, .video = TRUE, .buffer = plibuf, .length = sizeof(plibuf) };
			janus_ice_relay_rtcp_internal(handle, &rtcp, FALSE);
		}
	}
}

void janus_ice_send_pli(janus_ice_handle *handle) {
	if(handle == NULL || handle->pc == NULL)
		return;
	/* Iterate on all video streams, and send the PLI there */
	janus_ice_peerconnection_medium *medium = NULL;
	uint mi=0;
	for(mi=0; mi<g_hash_table_size(handle->pc->media); mi++) {
		medium = g_hash_table_lookup(handle->pc->media, GUINT_TO_POINTER(mi));
		if(!medium || medium->type != JANUS_MEDIA_VIDEO)
			continue;
		janus_ice_send_pli_stream(handle, medium->mindex);
	}
}

void janus_ice_send_pli_stream(janus_ice_handle *handle, int mindex) {
	char rtcpbuf[12];
	memset(rtcpbuf, 0, 12);
	janus_rtcp_pli((char *)&rtcpbuf, 12);
	/* FIXME We send the PLI on the first video m-line we have */
	janus_plugin_rtcp rtcp = { .mindex = mindex, .video = TRUE, .buffer = rtcpbuf, .length = 12 };
	janus_ice_relay_rtcp(handle, &rtcp);
}

void janus_ice_send_remb(janus_ice_handle *handle, uint32_t bitrate) {
	char rtcpbuf[24];
	janus_rtcp_remb((char *)&rtcpbuf, 24, bitrate);
	/* FIXME We send the PLI on the first video m-line we have */
	janus_plugin_rtcp rtcp = { .mindex = -1, .video = TRUE, .buffer = rtcpbuf, .length = 24 };
	janus_ice_relay_rtcp(handle, &rtcp);
}

#ifdef HAVE_SCTP
void janus_ice_relay_data(janus_ice_handle *handle, janus_plugin_data *packet) {
	if(!handle || !handle->pc || handle->queued_packets == NULL || packet == NULL || packet->buffer == NULL || packet->length < 1)
		return;
	/* Find the right medium instance */
	janus_ice_peerconnection_medium *medium = g_hash_table_lookup(handle->pc->media_bytype,
		GINT_TO_POINTER(JANUS_MEDIA_DATA));
	if(!medium)	/* Queue this packet */
		return;
	janus_ice_queued_packet *pkt = g_malloc(sizeof(janus_ice_queued_packet));
	pkt->data = g_malloc(packet->length);
	pkt->mindex = medium->mindex;
	memcpy(pkt->data, packet->buffer, packet->length);
	pkt->length = packet->length;
	pkt->type = packet->binary ? JANUS_ICE_PACKET_BINARY : JANUS_ICE_PACKET_TEXT;
	pkt->control = FALSE;
	pkt->encrypted = FALSE;
	pkt->retransmission = FALSE;
	pkt->label = packet->label ? g_strdup(packet->label) : NULL;
	pkt->protocol = packet->protocol ? g_strdup(packet->protocol) : NULL;
	pkt->added = janus_get_monotonic_time();
	janus_ice_queue_packet(handle, pkt);
}
#endif

void janus_ice_relay_sctp(janus_ice_handle *handle, char *buffer, int length) {
#ifdef HAVE_SCTP
	if(!handle || !handle->pc || handle->queued_packets == NULL || buffer == NULL || length < 1)
		return;
	/* Find the right medium instance */
	janus_ice_peerconnection_medium *medium = g_hash_table_lookup(handle->pc->media_bytype,
		GINT_TO_POINTER(JANUS_MEDIA_DATA));
	if(!medium)	/* Queue this packet */
		return;
	/* Queue this packet */
	janus_ice_queued_packet *pkt = g_malloc(sizeof(janus_ice_queued_packet));
	pkt->data = g_malloc(length);
	pkt->mindex = medium->mindex;
	memcpy(pkt->data, buffer, length);
	pkt->length = length;
	pkt->type = JANUS_ICE_PACKET_SCTP;
	pkt->control = FALSE;
	pkt->encrypted = FALSE;
	pkt->retransmission = FALSE;
	pkt->label = NULL;
	pkt->protocol = NULL;
	pkt->added = janus_get_monotonic_time();
	janus_ice_queue_packet(handle, pkt);
#endif
}

void janus_ice_notify_data_ready(janus_ice_handle *handle) {
#ifdef HAVE_SCTP
	if(!handle || handle->queued_packets == NULL)
		return;
	/* Queue this event */
#if GLIB_CHECK_VERSION(2, 46, 0)
	g_async_queue_push_front(handle->queued_packets, &janus_ice_data_ready);
#else
	g_async_queue_push(handle->queued_packets, &janus_ice_data_ready);
#endif
	g_main_context_wakeup(handle->mainctx);
#endif
}

<<<<<<< HEAD
void janus_ice_dtls_handshake_done(janus_ice_handle *handle) {
	if(!handle || !handle->pc)
=======
void janus_ice_notify_media_stopped(janus_ice_handle *handle) {
	if(!handle || handle->queued_packets == NULL)
		return;
	/* Queue this event */
#if GLIB_CHECK_VERSION(2, 46, 0)
	g_async_queue_push_front(handle->queued_packets, &janus_ice_media_stopped);
#else
	g_async_queue_push(handle->queued_packets, &janus_ice_media_stopped);
#endif
	g_main_context_wakeup(handle->mainctx);
}

void janus_ice_dtls_handshake_done(janus_ice_handle *handle, janus_ice_component *component) {
	if(!handle || !component)
>>>>>>> f9906da0
		return;
	JANUS_LOG(LOG_VERB, "[%"SCNu64"] The DTLS handshake for the component %d in stream %d has been completed\n",
		handle->handle_id, handle->pc->component_id, handle->pc->stream_id);
	/* Check if all components are ready */
	janus_mutex_lock(&handle->mutex);
	if(janus_flags_is_set(&handle->webrtc_flags, JANUS_ICE_HANDLE_WEBRTC_READY)) {
		/* Already notified */
		janus_mutex_unlock(&handle->mutex);
		return;
	}
	janus_flags_set(&handle->webrtc_flags, JANUS_ICE_HANDLE_WEBRTC_READY);
	/* Create a source for RTCP and one for stats */
	handle->rtcp_source = g_timeout_source_new_seconds(1);
	g_source_set_priority(handle->rtcp_source, G_PRIORITY_DEFAULT);
	g_source_set_callback(handle->rtcp_source, janus_ice_outgoing_rtcp_handle, handle, NULL);
	g_source_attach(handle->rtcp_source, handle->mainctx);
	if(twcc_period != 1000) {
		/* The Transport Wide CC feedback period is different, create another source */
		handle->twcc_source = g_timeout_source_new(twcc_period);
		g_source_set_priority(handle->twcc_source, G_PRIORITY_DEFAULT);
		g_source_set_callback(handle->twcc_source, janus_ice_outgoing_transport_wide_cc_feedback, handle, NULL);
		g_source_attach(handle->twcc_source, handle->mainctx);
	}
	handle->last_event_stats = 0;
	handle->last_srtp_summary = -1;
	handle->stats_source = g_timeout_source_new_seconds(1);
	g_source_set_callback(handle->stats_source, janus_ice_outgoing_stats_handle, handle, NULL);
	g_source_set_priority(handle->stats_source, G_PRIORITY_DEFAULT);
	g_source_attach(handle->stats_source, handle->mainctx);
	janus_mutex_unlock(&handle->mutex);
	JANUS_LOG(LOG_INFO, "[%"SCNu64"] The DTLS handshake has been completed\n", handle->handle_id);
	/* Notify the plugin that the WebRTC PeerConnection is ready to be used */
	janus_plugin *plugin = (janus_plugin *)handle->app;
	if(plugin != NULL) {
		JANUS_LOG(LOG_VERB, "[%"SCNu64"] Telling the plugin about it (%s)\n", handle->handle_id, plugin->get_name());
		if(plugin && plugin->setup_media && janus_plugin_session_is_alive(handle->app_handle))
			plugin->setup_media(handle->app_handle);
	}
	/* Also prepare JSON event to notify user/application */
	janus_session *session = (janus_session *)handle->session;
	if(session == NULL)
		return;
	json_t *event = json_object();
	json_object_set_new(event, "janus", json_string("webrtcup"));
	json_object_set_new(event, "session_id", json_integer(session->session_id));
	json_object_set_new(event, "sender", json_integer(handle->handle_id));
	if(opaqueid_in_api && handle->opaque_id != NULL)
		json_object_set_new(event, "opaque_id", json_string(handle->opaque_id));
	/* Send the event */
	JANUS_LOG(LOG_VERB, "[%"SCNu64"] Sending event to transport...; %p\n", handle->handle_id, handle);
	janus_session_notify_event(session, event);
	/* Notify event handlers as well */
	if(janus_events_is_enabled()) {
		json_t *info = json_object();
		json_object_set_new(info, "connection", json_string("webrtcup"));
		janus_events_notify_handlers(JANUS_EVENT_TYPE_WEBRTC, JANUS_EVENT_SUBTYPE_WEBRTC_STATE,
			session->session_id, handle->handle_id, handle->opaque_id, info);
	}
}<|MERGE_RESOLUTION|>--- conflicted
+++ resolved
@@ -3877,10 +3877,12 @@
 	uint mi=0;
 	for(mi=0; mi<g_hash_table_size(pc->media); mi++) {
 		medium = g_hash_table_lookup(pc->media, GUINT_TO_POINTER(mi));
-		if(!medium)
-			continue;
+		if(!medium || (medium->type != JANUS_MEDIA_AUDIO && medium->type != JANUS_MEDIA_VIDEO))
+			continue;	/* We don't process data channels here */
 		int vindex = 0;
 		for(vindex=0; vindex < 3; vindex++) {
+			if(vindex > 0 && (medium->type != JANUS_MEDIA_VIDEO || medium->rtcp_ctx[1] == NULL))
+				continue;	/* We won't need simulcast checks */
 			gint64 last = medium->in_stats.info[vindex].updated;
 			if(last && now > last && now-last >= 2*G_USEC_PER_SEC && medium->in_stats.info[vindex].bytes_lastsec_temp > 0) {
 				medium->in_stats.info[vindex].bytes_lastsec = 0;
@@ -3891,17 +3893,17 @@
 				medium->out_stats.info[vindex].bytes_lastsec = 0;
 				medium->out_stats.info[vindex].bytes_lastsec_temp = 0;
 			}
-		}
-		/* Now let's see if we need to notify the user about no incoming audio or video */
-		if(no_media_timer > 0 && pc->dtls && pc->dtls->dtls_connected > 0 && (now - pc->dtls->dtls_connected >= G_USEC_PER_SEC)) {
-			gint64 last = medium->in_stats.info[0].updated;
-			if(!medium->in_stats.info[0].notified_lastsec && last &&
-					!medium->in_stats.info[0].bytes_lastsec && !medium->in_stats.info[0].bytes_lastsec_temp &&
-						now-last >= (gint64)no_media_timer*G_USEC_PER_SEC) {
-				/* We missed more than no_second_timer seconds of video! */
-				medium->in_stats.info[0].notified_lastsec = TRUE;
-				JANUS_LOG(LOG_WARN, "[%"SCNu64"] Didn't receive video for more than a second...\n", handle->handle_id);
-				janus_ice_notify_media(handle, medium->mid, medium->type == JANUS_MEDIA_VIDEO, medium->rtcp_ctx[1] != NULL, vindex, FALSE);
+			/* Now let's see if we need to notify the user about no incoming audio or video */
+			if(no_media_timer > 0 && pc->dtls && pc->dtls->dtls_connected > 0 && (now - pc->dtls->dtls_connected >= G_USEC_PER_SEC)) {
+				gint64 last = medium->in_stats.info[vindex].updated;
+				if(!medium->in_stats.info[vindex].notified_lastsec && last &&
+						!medium->in_stats.info[vindex].bytes_lastsec && !medium->in_stats.info[0].bytes_lastsec_temp &&
+							now-last >= (gint64)no_media_timer*G_USEC_PER_SEC) {
+					/* We missed more than no_second_timer seconds of video! */
+					medium->in_stats.info[vindex].notified_lastsec = TRUE;
+					JANUS_LOG(LOG_WARN, "[%"SCNu64"] Didn't receive audio or video for more than a second...\n", handle->handle_id);
+					janus_ice_notify_media(handle, medium->mid, medium->type == JANUS_MEDIA_VIDEO, medium->rtcp_ctx[1] != NULL, vindex, FALSE);
+				}
 			}
 		}
 		/* We also send live stats to event handlers every tot-seconds (configurable) */
@@ -4030,18 +4032,21 @@
 		JANUS_LOG(LOG_VERB, "[%"SCNu64"] Creating retransmission timer with ID %u\n", handle->handle_id, id);
 		return G_SOURCE_CONTINUE;
 	} else if(pkt == &janus_ice_media_stopped) {
-		/* Either audio or video has been disabled on the way in, so use the callback to notify the peer */
-		if(!component->in_stats.audio.notified_lastsec && component->in_stats.audio.bytes && !stream->audio_send) {
-			/* Audio won't be received for a while, notify */
-			component->in_stats.audio.notified_lastsec = TRUE;
-			janus_ice_notify_media(handle, FALSE, 0, FALSE);
-		}
-		int vindex=0;
-		for(vindex=0; vindex<3; vindex++) {
-			if(!component->in_stats.video[vindex].notified_lastsec && component->in_stats.video[vindex].bytes && !stream->video_recv) {
-				/* Video won't be received for a while, notify */
-				component->in_stats.video[vindex].notified_lastsec = TRUE;
-				janus_ice_notify_media(handle, TRUE, vindex, FALSE);
+		/* Some media has been disabled on the way in, so use the callback to notify the peer */
+		uint mi=0;
+		for(mi=0; mi<g_hash_table_size(pc->media); mi++) {
+			medium = g_hash_table_lookup(pc->media, GUINT_TO_POINTER(mi));
+			if(!medium || (medium->type != JANUS_MEDIA_AUDIO && medium->type != JANUS_MEDIA_VIDEO))
+				continue;	/* We don't process data channels here */
+			int vindex = 0;
+			for(vindex=0; vindex < 3; vindex++) {
+				if(vindex > 0 && (medium->type != JANUS_MEDIA_VIDEO || medium->rtcp_ctx[1] == NULL))
+					continue;	/* We won't need simulcast checks */
+				if(!medium->in_stats.info[vindex].notified_lastsec && medium->in_stats.info[vindex].bytes && !medium->recv) {
+					/* This medium won't be received for a while, notify */
+					medium->in_stats.info[vindex].notified_lastsec = TRUE;
+					janus_ice_notify_media(handle, medium->mid, medium->type == JANUS_MEDIA_VIDEO, medium->rtcp_ctx[1] != NULL, vindex, FALSE);
+				}
 			}
 		}
 		return G_SOURCE_CONTINUE;
@@ -4809,10 +4814,6 @@
 #endif
 }
 
-<<<<<<< HEAD
-void janus_ice_dtls_handshake_done(janus_ice_handle *handle) {
-	if(!handle || !handle->pc)
-=======
 void janus_ice_notify_media_stopped(janus_ice_handle *handle) {
 	if(!handle || handle->queued_packets == NULL)
 		return;
@@ -4825,9 +4826,8 @@
 	g_main_context_wakeup(handle->mainctx);
 }
 
-void janus_ice_dtls_handshake_done(janus_ice_handle *handle, janus_ice_component *component) {
-	if(!handle || !component)
->>>>>>> f9906da0
+void janus_ice_dtls_handshake_done(janus_ice_handle *handle) {
+	if(!handle || !handle->pc)
 		return;
 	JANUS_LOG(LOG_VERB, "[%"SCNu64"] The DTLS handshake for the component %d in stream %d has been completed\n",
 		handle->handle_id, handle->pc->component_id, handle->pc->stream_id);
