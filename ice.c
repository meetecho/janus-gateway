--- conflicted
+++ resolved
@@ -1594,45 +1594,17 @@
 
 /* Call plugin slow_link callback if a minimum of lost packets are detected within a second */
 static void
-<<<<<<< HEAD
-janus_slow_link_update(janus_handle_webrtc_medium *medium, janus_handle *handle,
-		guint nacks, int video, int uplink, gint64 now) {
-	/* We keep the counters in different janus_media_stats objects, depending on the direction */
-	gint64 sl_nack_period_ts = uplink ? medium->in_stats.sl_nack_period_ts : medium->out_stats.sl_nack_period_ts;
-	/* Is the NACK too old? */
-	if(now-sl_nack_period_ts > 2*G_USEC_PER_SEC) {
-		/* Old nacks too old, don't count them */
-		if(uplink) {
-			medium->in_stats.sl_nack_period_ts = now;
-			medium->in_stats.sl_nack_recent_cnt = 0;
-		} else {
-			medium->out_stats.sl_nack_period_ts = now;
-			medium->out_stats.sl_nack_recent_cnt = 0;
-		}
-	}
-	if(uplink) {
-		medium->in_stats.sl_nack_recent_cnt += nacks;
-	} else {
-		medium->out_stats.sl_nack_recent_cnt += nacks;
-	}
-	gint64 last_slowlink_time = uplink ? medium->in_stats.last_slowlink_time : medium->out_stats.last_slowlink_time;
-	guint sl_nack_recent_cnt = uplink ? medium->in_stats.sl_nack_recent_cnt : medium->out_stats.sl_nack_recent_cnt;
-	if((sl_nack_recent_cnt >= SLOW_LINK_NACKS_PER_SEC) && (now-last_slowlink_time > 1*G_USEC_PER_SEC)) {
-=======
-janus_slow_link_update(janus_ice_component *component, janus_ice_handle *handle,
-		gboolean video, gboolean uplink, guint lost) {
+janus_slow_link_update(janus_handle_webrtc_medium *medium, janus_handle *handle, gboolean uplink, guint lost) {
 	/* We keep the counters in different janus_ice_stats objects, depending on the direction */
-	guint sl_lost_last_count = uplink ?
-		(video ? component->in_stats.sl_lost_count_video : component->in_stats.sl_lost_count_audio) :
-		(video ? component->out_stats.sl_lost_count_video : component->out_stats.sl_lost_count_audio);
+	gboolean video = (medium->type == JANUS_MEDIA_VIDEO);
+	guint sl_lost_last_count = uplink ? medium->in_stats.sl_lost_count : medium->out_stats.sl_lost_count;
 	guint sl_lost_recently = (lost >= sl_lost_last_count) ? (lost - sl_lost_last_count) : 0;
 	if(slowlink_threshold > 0 && sl_lost_recently >= slowlink_threshold) {
->>>>>>> 2a86d527
 		/* Tell the plugin */
 		janus_plugin *plugin = (janus_plugin *)handle->app;
 		if(plugin && plugin->slow_link && janus_plugin_session_is_alive(handle->app_handle) &&
 				!g_atomic_int_get(&handle->destroyed))
-			plugin->slow_link(handle->app_handle, uplink, video);
+			plugin->slow_link(handle->app_handle, medium->mindex, video, uplink);
 		/* Notify the user/application too */
 		janus_session *session = (janus_session *)handle->session;
 		if(session != NULL) {
@@ -1642,6 +1614,7 @@
 			json_object_set_new(event, "sender", json_integer(handle->handle_id));
 			if(opaqueid_in_api && handle->opaque_id != NULL)
 				json_object_set_new(event, "opaque_id", json_string(handle->opaque_id));
+			json_object_set_new(event, "mid", json_string(medium->mid));
 			json_object_set_new(event, "media", json_string(video ? "video" : "audio"));
 			json_object_set_new(event, "uplink", uplink ? json_true() : json_false());
 			json_object_set_new(event, "lost", json_integer(sl_lost_recently));
@@ -1651,37 +1624,19 @@
 			/* Finally, notify event handlers */
 			if(janus_events_is_enabled()) {
 				json_t *info = json_object();
+				json_object_set_new(info, "mid", json_string(medium->mid));
 				json_object_set_new(info, "media", json_string(video ? "video" : "audio"));
 				json_object_set_new(info, "slow_link", json_string(uplink ? "uplink" : "downlink"));
 				json_object_set_new(info, "lost_lastsec", json_integer(sl_lost_recently));
 				janus_events_notify_handlers(JANUS_EVENT_TYPE_MEDIA, session->session_id, handle->handle_id, handle->opaque_id, info);
 			}
 		}
-<<<<<<< HEAD
-		/* Update the counters */
-		if(uplink) {
-			medium->in_stats.last_slowlink_time = now;
-			medium->in_stats.sl_nack_period_ts = now;
-			medium->in_stats.sl_nack_recent_cnt = 0;
-		} else {
-			medium->out_stats.last_slowlink_time = now;
-			medium->out_stats.sl_nack_period_ts = now;
-			medium->out_stats.sl_nack_recent_cnt = 0;
-		}
-=======
 	}
 	/* Update the counter */
 	if(uplink) {
-		if(video)
-			component->in_stats.sl_lost_count_video = lost;
-		else
-			component->in_stats.sl_lost_count_audio = lost;
+		medium->in_stats.sl_lost_count = lost;
 	} else {
-		if(video)
-			component->out_stats.sl_lost_count_video = lost;
-		else
-			component->out_stats.sl_lost_count_audio = lost;
->>>>>>> 2a86d527
+		medium->out_stats.sl_lost_count = lost;
 	}
 }
 
@@ -2594,19 +2549,8 @@
 						janus_ice_relay_rtcp_internal(handle, medium->mindex, video, nackbuf, res, FALSE);
 					}
 					/* Update stats */
-<<<<<<< HEAD
 					medium->nack_sent_recent_cnt += nacks_count;
 					medium->out_stats.info[vindex].nacks += nacks_count;
-					/* Inform the plugin about the slow downlink in case it's needed */
-					janus_slow_link_update(medium, handle, nacks_count, video, 0, now);
-=======
-					component->nack_sent_recent_cnt += nacks_count;
-					if(video) {
-						component->out_stats.video[vindex].nacks += nacks_count;
-					} else {
-						component->out_stats.audio.nacks += nacks_count;
-					}
->>>>>>> 2a86d527
 				}
 				if(medium->nack_sent_recent_cnt &&
 						(now - medium->nack_sent_log_ts) > 5*G_USEC_PER_SEC) {
@@ -2751,19 +2695,8 @@
 					/* FIXME Remove the NACK compound packet, we've handled it */
 					buflen = janus_rtcp_remove_nacks(buf, buflen);
 					/* Update stats */
-<<<<<<< HEAD
 					medium->in_stats.info[vindex].nacks += nacks_count;
-					/* Inform the plugin about the slow uplink in case it's needed */
-					janus_slow_link_update(medium, handle, retransmits_cnt, video, 1, now);
 					janus_mutex_unlock(&medium->mutex);
-=======
-					if(video) {
-						component->in_stats.video[vindex].nacks += nacks_count;
-					} else {
-						component->in_stats.audio.nacks += nacks_count;
-					}
-					janus_mutex_unlock(&component->mutex);
->>>>>>> 2a86d527
 					g_slist_free(nacks);
 					nacks = NULL;
 				}
@@ -3421,7 +3354,6 @@
 }
 
 static gboolean janus_ice_outgoing_rtcp_handle(gpointer user_data) {
-<<<<<<< HEAD
 	janus_handle *handle = (janus_handle *)user_data;
 	janus_handle_webrtc *pc = handle->pc;
 	/* Iterate on all media */
@@ -3429,7 +3361,7 @@
 	uint mi=0;
 	for(mi=0; mi<g_hash_table_size(pc->media); mi++) {
 		medium = g_hash_table_lookup(pc->media, GUINT_TO_POINTER(mi));
-		if(!medium)
+		if(!medium || (medium->type != JANUS_MEDIA_AUDIO && medium->type != JANUS_MEDIA_VIDEO))
 			continue;
 		if(medium->out_stats.info[0].packets > 0) {
 			/* Create a SR/SDES compound */
@@ -3466,6 +3398,9 @@
 			sdes->chunk.ssrc = htonl(medium->ssrc);
 			/* Enqueue it, we'll send it later */
 			janus_ice_relay_rtcp_internal(handle, medium->mindex, medium->type == JANUS_MEDIA_VIDEO, rtcpbuf, srlen+sdeslen, FALSE);
+			/* Check if we detected too many losses, and send a slowlink event in case */
+			guint lost = janus_rtcp_context_get_lost_all(rtcp_ctx, TRUE);
+			janus_slow_link_update(medium, handle, TRUE, lost);
 		}
 		if(medium->recv) {
 			/* Create a RR too (for each SSRC, if we're simulcasting) */
@@ -3486,134 +3421,14 @@
 					rr->rb[0].ssrc = htonl(medium->ssrc_peer[vindex]);
 					/* Enqueue it, we'll send it later */
 					janus_ice_relay_rtcp_internal(handle, medium->mindex, medium->type == JANUS_MEDIA_VIDEO, rtcpbuf, 32, FALSE);
+					if(vindex == 0) {
+						/* Check if we detected too many losses, and send a slowlink event in case */
+						guint lost = janus_rtcp_context_get_lost_all(medium->rtcp_ctx[vindex], FALSE);
+						janus_slow_link_update(medium, handle, FALSE, lost);
+					}
 				}
-=======
-	janus_ice_handle *handle = (janus_ice_handle *)user_data;
-	janus_ice_stream *stream = handle->stream;
-	/* Audio */
-	if(stream && stream->component && stream->component->out_stats.audio.packets > 0) {
-		/* Create a SR/SDES compound */
-		int srlen = 28;
-		int sdeslen = 16;
-		char rtcpbuf[srlen+sdeslen];
-		memset(rtcpbuf, 0, sizeof(rtcpbuf));
-		rtcp_sr *sr = (rtcp_sr *)&rtcpbuf;
-		sr->header.version = 2;
-		sr->header.type = RTCP_SR;
-		sr->header.rc = 0;
-		sr->header.length = htons((srlen/4)-1);
-		sr->ssrc = htonl(stream->audio_ssrc);
-		struct timeval tv;
-		gettimeofday(&tv, NULL);
-		uint32_t s = tv.tv_sec + 2208988800u;
-		uint32_t u = tv.tv_usec;
-		uint32_t f = (u << 12) + (u << 8) - ((u * 3650) >> 6);
-		sr->si.ntp_ts_msw = htonl(s);
-		sr->si.ntp_ts_lsw = htonl(f);
-		/* Compute an RTP timestamp coherent with the NTP one */
-		rtcp_context *rtcp_ctx = stream->audio_rtcp_ctx;
-		if(rtcp_ctx == NULL) {
-			sr->si.rtp_ts = htonl(stream->audio_last_ts);	/* FIXME */
-		} else {
-			int64_t ntp = tv.tv_sec*G_USEC_PER_SEC + tv.tv_usec;
-			uint32_t rtp_ts = ((ntp-stream->audio_first_ntp_ts)*(rtcp_ctx->tb))/1000000 + stream->audio_first_rtp_ts;
-			sr->si.rtp_ts = htonl(rtp_ts);
-		}
-		sr->si.s_packets = htonl(stream->component->out_stats.audio.packets);
-		sr->si.s_octets = htonl(stream->component->out_stats.audio.bytes);
-		rtcp_sdes *sdes = (rtcp_sdes *)&rtcpbuf[28];
-		janus_rtcp_sdes_cname((char *)sdes, sdeslen, "janus", 5);
-		sdes->chunk.ssrc = htonl(stream->audio_ssrc);
-		/* Enqueue it, we'll send it later */
-		janus_ice_relay_rtcp_internal(handle, 0, rtcpbuf, srlen+sdeslen, FALSE);
-		/* Check if we detected too many losses, and send a slowlink event in case */
-		guint lost = janus_rtcp_context_get_lost_all(rtcp_ctx, TRUE);
-		janus_slow_link_update(stream->component, handle, FALSE, TRUE, lost);
-	}
-	if(stream && stream->audio_recv) {
-		/* Create a RR too */
-		int rrlen = 32;
-		char rtcpbuf[32];
-		memset(rtcpbuf, 0, sizeof(rtcpbuf));
-		rtcp_rr *rr = (rtcp_rr *)&rtcpbuf;
-		rr->header.version = 2;
-		rr->header.type = RTCP_RR;
-		rr->header.rc = 1;
-		rr->header.length = htons((rrlen/4)-1);
-		rr->ssrc = htonl(stream->audio_ssrc);
-		janus_rtcp_report_block(stream->audio_rtcp_ctx, &rr->rb[0]);
-		rr->rb[0].ssrc = htonl(stream->audio_ssrc_peer);
-		/* Enqueue it, we'll send it later */
-		janus_ice_relay_rtcp_internal(handle, 0, rtcpbuf, 32, FALSE);
-		/* Check if we detected too many losses, and send a slowlink event in case */
-		guint lost = janus_rtcp_context_get_lost_all(stream->audio_rtcp_ctx, FALSE);
-		janus_slow_link_update(stream->component, handle, FALSE, FALSE, lost);
-	}
-	/* Now do the same for video */
-	if(stream && stream->component && stream->component->out_stats.video[0].packets > 0) {
-		/* Create a SR/SDES compound */
-		int srlen = 28;
-		int sdeslen = 16;
-		char rtcpbuf[srlen+sdeslen];
-		memset(rtcpbuf, 0, sizeof(rtcpbuf));
-		rtcp_sr *sr = (rtcp_sr *)&rtcpbuf;
-		sr->header.version = 2;
-		sr->header.type = RTCP_SR;
-		sr->header.rc = 0;
-		sr->header.length = htons((srlen/4)-1);
-		sr->ssrc = htonl(stream->video_ssrc);
-		struct timeval tv;
-		gettimeofday(&tv, NULL);
-		uint32_t s = tv.tv_sec + 2208988800u;
-		uint32_t u = tv.tv_usec;
-		uint32_t f = (u << 12) + (u << 8) - ((u * 3650) >> 6);
-		sr->si.ntp_ts_msw = htonl(s);
-		sr->si.ntp_ts_lsw = htonl(f);
-		/* Compute an RTP timestamp coherent with the NTP one */
-		rtcp_context *rtcp_ctx = stream->video_rtcp_ctx[0];
-		if(rtcp_ctx == NULL) {
-			sr->si.rtp_ts = htonl(stream->video_last_ts);	/* FIXME */
-		} else {
-			int64_t ntp = tv.tv_sec*G_USEC_PER_SEC + tv.tv_usec;
-			uint32_t rtp_ts = ((ntp-stream->video_first_ntp_ts[0])*(rtcp_ctx->tb))/1000000 + stream->video_first_rtp_ts[0];
-			sr->si.rtp_ts = htonl(rtp_ts);
-		}
-		sr->si.s_packets = htonl(stream->component->out_stats.video[0].packets);
-		sr->si.s_octets = htonl(stream->component->out_stats.video[0].bytes);
-		rtcp_sdes *sdes = (rtcp_sdes *)&rtcpbuf[28];
-		janus_rtcp_sdes_cname((char *)sdes, sdeslen, "janus", 5);
-		sdes->chunk.ssrc = htonl(stream->video_ssrc);
-		/* Enqueue it, we'll send it later */
-		janus_ice_relay_rtcp_internal(handle, 1, rtcpbuf, srlen+sdeslen, FALSE);
-		/* Check if we detected too many losses, and send a slowlink event in case */
-		guint lost = janus_rtcp_context_get_lost_all(rtcp_ctx, TRUE);
-		janus_slow_link_update(stream->component, handle, TRUE, TRUE, lost);
-	}
-	if(stream && stream->video_recv) {
-		/* Create a RR too (for each SSRC, if we're simulcasting) */
-		int vindex=0;
-		for(vindex=0; vindex<3; vindex++) {
-			if(stream->video_rtcp_ctx[vindex] && stream->video_rtcp_ctx[vindex]->rtp_recvd) {
-				/* Create a RR */
-				int rrlen = 32;
-				char rtcpbuf[32];
-				memset(rtcpbuf, 0, sizeof(rtcpbuf));
-				rtcp_rr *rr = (rtcp_rr *)&rtcpbuf;
-				rr->header.version = 2;
-				rr->header.type = RTCP_RR;
-				rr->header.rc = 1;
-				rr->header.length = htons((rrlen/4)-1);
-				rr->ssrc = htonl(stream->video_ssrc);
-				janus_rtcp_report_block(stream->video_rtcp_ctx[vindex], &rr->rb[0]);
-				rr->rb[0].ssrc = htonl(stream->video_ssrc_peer[vindex]);
-				/* Enqueue it, we'll send it later */
-				janus_ice_relay_rtcp_internal(handle, 1, rtcpbuf, 32, FALSE);
->>>>>>> 2a86d527
-			}
-		}
-		/* Check if we detected too many losses, and send a slowlink event in case */
-		guint lost = janus_rtcp_context_get_lost_all(stream->video_rtcp_ctx[0], FALSE);
-		janus_slow_link_update(stream->component, handle, TRUE, FALSE, lost);
+			}
+		}
 	}
 	if(twcc_period == 1000) {
 		/* The Transport Wide CC feedback period is 1s as well, send it here */
@@ -3672,6 +3487,7 @@
 				for(vindex=0; vindex<3; vindex++) {
 					if(medium->rtcp_ctx[vindex]) {
 						json_t *info = json_object();
+						json_object_set_new(info, "mid", json_string(medium->mid));
 						json_object_set_new(info, "mindex", json_integer(medium->mindex));
 						if(vindex == 0)
 							json_object_set_new(info, "media", json_string(medium->type == JANUS_MEDIA_VIDEO ? "video" : "audio"));
