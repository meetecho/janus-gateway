--- conflicted
+++ resolved
@@ -1010,13 +1010,9 @@
 
 	/* Test the STUN server */
 	janus_network_address public_addr = { 0 };
-<<<<<<< HEAD
-	if(janus_ice_test_stun_server(&addr, janus_stun_port, 0, &public_addr, NULL) < 0)
-=======
 	if(janus_ice_test_stun_server(&addr, janus_stun_port, 0, &public_addr, NULL) < 0) {
 		g_free(janus_stun_server);
 		janus_stun_server = NULL;
->>>>>>> a71354b8
 		return -1;
 	}
 	if(janus_network_address_to_string_buffer(&public_addr, &addr_buf) != 0) {
