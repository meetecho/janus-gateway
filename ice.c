--- conflicted
+++ resolved
@@ -716,11 +716,7 @@
 	janus_session_notify_event(session, event);
 }
 
-<<<<<<< HEAD
-static void janus_ice_notify_media(janus_ice_handle *handle, char *mid, gboolean video, gboolean up) {
-=======
-static void janus_ice_notify_media(janus_ice_handle *handle, gboolean video, int substream, gboolean up) {
->>>>>>> 5e8d1748
+static void janus_ice_notify_media(janus_ice_handle *handle, char *mid, gboolean video, gboolean simulcast, int substream, gboolean up) {
 	if(handle == NULL)
 		return;
 	/* Prepare JSON event to notify user/application */
@@ -737,7 +733,7 @@
 		json_object_set_new(event, "opaque_id", json_string(handle->opaque_id));
 	json_object_set_new(event, "mid", json_string(mid));
 	json_object_set_new(event, "type", json_string(video ? "video" : "audio"));
-	if(video && handle->stream && handle->stream->video_rtcp_ctx[1] != NULL)
+	if(simulcast)
 		json_object_set_new(event, "substream", json_integer(substream));
 	json_object_set_new(event, "receiving", up ? json_true() : json_false());
 	if(!up && no_media_timer > 1)
@@ -749,12 +745,9 @@
 	if(janus_events_is_enabled()) {
 		json_t *info = json_object();
 		json_object_set_new(info, "media", json_string(video ? "video" : "audio"));
-<<<<<<< HEAD
 		json_object_set_new(info, "mid", json_string(mid));
-=======
-		if(video && handle->stream && handle->stream->video_rtcp_ctx[1] != NULL)
+		if(simulcast)
 			json_object_set_new(info, "substream", json_integer(substream));
->>>>>>> 5e8d1748
 		json_object_set_new(info, "receiving", up ? json_true() : json_false());
 		if(!up && no_media_timer > 1)
 			json_object_set_new(info, "seconds", json_integer(no_media_timer));
@@ -2629,11 +2622,10 @@
 				/* Update stats (overall data received, and data received in the last second) */
 				if(buflen > 0) {
 					gint64 now = janus_get_monotonic_time();
-<<<<<<< HEAD
 					if(medium->in_stats.info[vindex].bytes == 0 || medium->in_stats.info[vindex].notified_lastsec) {
 						/* We either received our first packet, or we started receiving it again after missing more than a second */
 						medium->in_stats.info[vindex].notified_lastsec = FALSE;
-						janus_ice_notify_media(handle, medium->mid, medium->type == JANUS_MEDIA_VIDEO, TRUE);
+						janus_ice_notify_media(handle, medium->mid, medium->type == JANUS_MEDIA_VIDEO, medium->rtcp_ctx[1] != NULL, vindex, TRUE);
 					}
 					/* Overall video data for this SSRC */
 					medium->in_stats.info[vindex].packets++;
@@ -2646,46 +2638,6 @@
 						medium->in_stats.info[vindex].bytes_lastsec = medium->in_stats.info[vindex].bytes_lastsec_temp;
 						medium->in_stats.info[vindex].bytes_lastsec_temp = 0;
 						medium->in_stats.info[vindex].updated = now;
-=======
-					if(!video) {
-						if(component->in_stats.audio.bytes == 0 || component->in_stats.audio.notified_lastsec) {
-							/* We either received our first audio packet, or we started receiving it again after missing more than a second */
-							component->in_stats.audio.notified_lastsec = FALSE;
-							janus_ice_notify_media(handle, FALSE, 0, TRUE);
-						}
-						/* Overall audio data */
-						component->in_stats.audio.packets++;
-						component->in_stats.audio.bytes += buflen;
-						/* Last second audio data */
-						if(component->in_stats.audio.updated == 0)
-							component->in_stats.audio.updated = now;
-						if(now > component->in_stats.audio.updated &&
-								now - component->in_stats.audio.updated >= G_USEC_PER_SEC) {
-							component->in_stats.audio.bytes_lastsec = component->in_stats.audio.bytes_lastsec_temp;
-							component->in_stats.audio.bytes_lastsec_temp = 0;
-							component->in_stats.audio.updated = now;
-						}
-						component->in_stats.audio.bytes_lastsec_temp += buflen;
-					} else {
-						if(component->in_stats.video[vindex].bytes == 0 || component->in_stats.video[vindex].notified_lastsec) {
-							/* We either received our first video packet, or we started receiving it again after missing more than a second */
-							component->in_stats.video[vindex].notified_lastsec = FALSE;
-							janus_ice_notify_media(handle, TRUE, vindex, TRUE);
-						}
-						/* Overall video data for this SSRC */
-						component->in_stats.video[vindex].packets++;
-						component->in_stats.video[vindex].bytes += buflen;
-						/* Last second video data for this SSRC */
-						if(component->in_stats.video[vindex].updated == 0)
-							component->in_stats.video[vindex].updated = now;
-						if(now > component->in_stats.video[vindex].updated &&
-								now - component->in_stats.video[vindex].updated >= G_USEC_PER_SEC) {
-							component->in_stats.video[vindex].bytes_lastsec = component->in_stats.video[vindex].bytes_lastsec_temp;
-							component->in_stats.video[vindex].bytes_lastsec_temp = 0;
-							component->in_stats.video[vindex].updated = now;
-						}
-						component->in_stats.video[vindex].bytes_lastsec_temp += buflen;
->>>>>>> 5e8d1748
 					}
 					medium->in_stats.info[vindex].bytes_lastsec_temp += buflen;
 				}
@@ -3824,63 +3776,7 @@
 	janus_ice_peerconnection *pc = handle->pc;
 	if(pc == NULL)
 		return G_SOURCE_CONTINUE;
-<<<<<<< HEAD
 	/* Iterate on all media */
-=======
-	janus_ice_component *component = stream->component;
-	/* Audio */
-	gint64 last = component->in_stats.audio.updated;
-	if(last && now > last && now-last >= 2*G_USEC_PER_SEC && component->in_stats.audio.bytes_lastsec_temp > 0) {
-		component->in_stats.audio.bytes_lastsec = 0;
-		component->in_stats.audio.bytes_lastsec_temp = 0;
-	}
-	last = component->out_stats.audio.updated;
-	if(last && now > last && now-last >= 2*G_USEC_PER_SEC && component->out_stats.audio.bytes_lastsec_temp > 0) {
-		component->out_stats.audio.bytes_lastsec = 0;
-		component->out_stats.audio.bytes_lastsec_temp = 0;
-	}
-	/* Video */
-	int vindex = 0;
-	for(vindex=0; vindex < 3; vindex++) {
-		gint64 last = component->in_stats.video[vindex].updated;
-		if(last && now > last && now-last >= 2*G_USEC_PER_SEC && component->in_stats.video[vindex].bytes_lastsec_temp > 0) {
-			component->in_stats.video[vindex].bytes_lastsec = 0;
-			component->in_stats.video[vindex].bytes_lastsec_temp = 0;
-		}
-		last = component->out_stats.video[vindex].updated;
-		if(last && now > last && now-last >= 2*G_USEC_PER_SEC && component->out_stats.video[vindex].bytes_lastsec_temp > 0) {
-			component->out_stats.video[vindex].bytes_lastsec = 0;
-			component->out_stats.video[vindex].bytes_lastsec_temp = 0;
-		}
-	}
-	/* Now let's see if we need to notify the user about no incoming audio or video */
-	if(no_media_timer > 0 && component->dtls && component->dtls->dtls_connected > 0 && (now - component->dtls->dtls_connected >= G_USEC_PER_SEC)) {
-		/* Audio */
-		gint64 last = component->in_stats.audio.updated;
-		if(!component->in_stats.audio.notified_lastsec && last &&
-				!component->in_stats.audio.bytes_lastsec && !component->in_stats.audio.bytes_lastsec_temp &&
-					now-last >= (gint64)no_media_timer*G_USEC_PER_SEC) {
-			/* We missed more than no_second_timer seconds of audio! */
-			component->in_stats.audio.notified_lastsec = TRUE;
-			JANUS_LOG(LOG_WARN, "[%"SCNu64"] Didn't receive audio for more than %d seconds...\n", handle->handle_id, no_media_timer);
-			janus_ice_notify_media(handle, FALSE, 0, FALSE);
-		}
-		/* Video */
-		int vindex=0;
-		for(vindex=0; vindex<3; vindex++) {
-			last = component->in_stats.video[vindex].updated;
-			if(!component->in_stats.video[vindex].notified_lastsec && last &&
-					!component->in_stats.video[vindex].bytes_lastsec && !component->in_stats.video[vindex].bytes_lastsec_temp &&
-						now-last >= (gint64)no_media_timer*G_USEC_PER_SEC) {
-				/* We missed more than no_second_timer seconds of this video stream! */
-				component->in_stats.video[vindex].notified_lastsec = TRUE;
-				JANUS_LOG(LOG_WARN, "[%"SCNu64"] Didn't receive video #%d for more than a second...\n", handle->handle_id, vindex);
-				janus_ice_notify_media(handle, TRUE, vindex, FALSE);
-			}
-		}
-	}
-	/* We also send live stats to event handlers every tot-seconds (configurable) */
->>>>>>> 5e8d1748
 	handle->last_event_stats++;
 	janus_ice_peerconnection_medium *medium = NULL;
 	uint mi=0;
@@ -3910,7 +3806,7 @@
 				/* We missed more than no_second_timer seconds of video! */
 				medium->in_stats.info[0].notified_lastsec = TRUE;
 				JANUS_LOG(LOG_WARN, "[%"SCNu64"] Didn't receive video for more than a second...\n", handle->handle_id);
-				janus_ice_notify_media(handle, medium->mid, medium->type == JANUS_MEDIA_VIDEO, FALSE);
+				janus_ice_notify_media(handle, medium->mid, medium->type == JANUS_MEDIA_VIDEO, medium->rtcp_ctx[1] != NULL, vindex, FALSE);
 			}
 		}
 		/* We also send live stats to event handlers every tot-seconds (configurable) */
