--- conflicted
+++ resolved
@@ -2317,15 +2317,8 @@
 					return;
 				}
 				/* If this is video, check if this is a keyframe: if so, we empty our NACK queue */
-<<<<<<< HEAD
 				if(video && medium->video_is_keyframe) {
-					int plen = 0;
-					char *payload = janus_rtp_payload(buf, buflen, &plen);
 					if(medium->video_is_keyframe(payload, plen)) {
-=======
-				if(video && stream->video_is_keyframe) {
-					if(stream->video_is_keyframe(payload, plen)) {
->>>>>>> 5a779a5d
 						JANUS_LOG(LOG_HUGE, "[%"SCNu64"] Keyframe received, resetting NACK queue\n", handle->handle_id);
 						if(medium->last_seqs[vindex])
 							janus_seq_list_free(&medium->last_seqs[vindex]);
