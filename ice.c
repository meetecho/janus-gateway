--- conflicted
+++ resolved
@@ -3383,59 +3383,12 @@
 			}
 			before = now;
 		}
-<<<<<<< HEAD
-		/* Let's check if it's time to send a RTCP RR as well */
-		if(now-audio_rtcp_last_rr >= 5*G_USEC_PER_SEC) {
-			janus_ice_stream *stream = handle->audio_stream;
-			if(handle->audio_stream && stream->audio_rtcp_ctx && stream->audio_rtcp_ctx->rtp_recvd) {
-				/* Create a RR */
-				int rrlen = 32;
-				char rtcpbuf[32];
-				memset(rtcpbuf, 0, sizeof(rtcpbuf));
-				rtcp_rr *rr = (rtcp_rr *)&rtcpbuf;
-				rr->header.version = 2;
-				rr->header.type = RTCP_RR;
-				rr->header.rc = 1;
-				rr->header.length = htons((rrlen/4)-1);
-				janus_rtcp_report_block(stream->audio_rtcp_ctx, &rr->rb[0]);
-				/* Enqueue it, we'll send it later */
-				janus_ice_relay_rtcp_internal(handle, 0, rtcpbuf, 32, FALSE);
-			}
-			audio_rtcp_last_rr = now;
-		}
-		if(now-video_rtcp_last_rr >= 5*G_USEC_PER_SEC) {
-			janus_ice_stream *stream = janus_flags_is_set(&handle->webrtc_flags, JANUS_ICE_HANDLE_WEBRTC_BUNDLE) ? (handle->audio_stream ? handle->audio_stream : handle->video_stream) : (handle->video_stream);
-			if(stream) {
-				if(stream->video_rtcp_ctx && stream->video_rtcp_ctx->rtp_recvd) {
-					/* Create a RR */
-					int rrlen = 32;
-					char rtcpbuf[32];
-					memset(rtcpbuf, 0, sizeof(rtcpbuf));
-					rtcp_rr *rr = (rtcp_rr *)&rtcpbuf;
-					rr->header.version = 2;
-					rr->header.type = RTCP_RR;
-					rr->header.rc = 1;
-					rr->header.length = htons((rrlen/4)-1);
-					janus_rtcp_report_block(stream->video_rtcp_ctx, &rr->rb[0]);
-					/* Enqueue it, we'll send it later */
-					janus_ice_relay_rtcp_internal(handle, 1, rtcpbuf, 32, FALSE);
-				}
-			}
-			video_rtcp_last_rr = now;
-		}
-
-		/* Do the same with SR/SDES */
-		if(now-audio_rtcp_last_sr >= 5*G_USEC_PER_SEC) {
-			janus_ice_stream *stream = handle->audio_stream;
-			if(stream && stream->rtp_component && stream->rtp_component->out_stats.audio_packets > 0) {
-=======
 		/* Let's check if it's time to send a RTCP SR/SDES/RR as well */
 		if(now-rtcp_last_sr_rr >= 1*G_USEC_PER_SEC) {
 			rtcp_last_sr_rr = now;
 			janus_ice_stream *stream = handle->stream;
 			/* Audio */
 			if(stream && stream->component && stream->component->out_stats.audio.packets > 0) {
->>>>>>> 8da58e42
 				/* Create a SR/SDES compound */
 				int srlen = 28;
 				int sdeslen = 20;
