/*! \file    record.h
 * \author   Lorenzo Miniero <lorenzo@meetecho.com>
 * \copyright GNU General Public License v3
 * \brief    Audio/Video recorder (headers)
 * \details  Implementation of a simple recorder utility that plugins
 * can make use of to record audio/video frames to a Janus file. This
 * file just saves RTP frames in a structured way, so that they can be
 * post-processed later on to get a valid container file (e.g., a .opus
 * file for Opus audio or a .webm file for VP8 video) and keep things
 * simpler on the plugin and core side.
 * \note If you want to record both audio and video, you'll have to use
 * two different recorders. Any muxing in the same container will have
 * to be done in the post-processing phase.
 * 
 * \ingroup core
 * \ref core
 */
 
#ifndef _JANUS_RECORD_H
#define _JANUS_RECORD_H

#include <inttypes.h>
#include <string.h>
#include <stdio.h>
#include <stdlib.h>

#include "mutex.h"


/*! \brief Media types we can record */
typedef enum janus_recorder_medium {
	JANUS_RECORDER_AUDIO,
	JANUS_RECORDER_VIDEO,
	JANUS_RECORDER_DATA
} janus_recorder_medium;

/*! \brief Structure that represents a recorder */
typedef struct janus_recorder {
	/*! \brief Absolute path to the directory where the recorder file is stored */ 
	char *dir;
	/*! \brief Filename of this recorder file */ 
	char *filename;
	/*! \brief Recording file */
	FILE *file;
	/*! \brief Codec the packets to record are encoded in ("vp8", "opus", "h264", "g711", "vp9") */
	char *codec;
	/*! \brief When the recording file has been created */
	gint64 created;
	/*! \brief Media this instance is recording */
	janus_recorder_medium type;
	/*! \brief Whether the info header for this recorder instance has already been written or not */
	int header:1;
	/*! \brief Whether this recorder instance can be used for writing or not */ 
	int writable:1;
	/*! \brief Mutex to lock/unlock this recorder instance */ 
	janus_mutex mutex;
} janus_recorder;


/*! \brief Create a new recorder
 * \note If no target directory is provided, the current directory will be used. If no filename
 * is passed, a random filename will be used.
 * @param[in] dir Path of the directory to save the recording into (will try to create it if it doesn't exist)
 * @param[in] codec Codec the packets to record are encoded in ("vp8", "opus", "h264", "g711", "vp9")
 * @param[in] filename Filename to use for the recording
 * @returns A valid janus_recorder instance in case of success, NULL otherwise */
shared janus_recorder *janus_recorder_create(const char *dir, const char *codec, const char *filename);
/*! \brief Save an RTP frame in the recorder
 * @param[in] recorder The janus_recorder instance to save the frame to
 * @param[in] buffer The frame data to save
 * @param[in] length The frame data length
 * @returns 0 in case of success, a negative integer otherwise */
<<<<<<< HEAD
shared int janus_recorder_save_frame(janus_recorder *recorder, char *buffer, int length);
=======
int janus_recorder_save_frame(janus_recorder *recorder, char *buffer, uint length);
>>>>>>> 79c65e8f
/*! \brief Close the recorder
 * @param[in] recorder The janus_recorder instance to close
 * @returns 0 in case of success, a negative integer otherwise */
shared int janus_recorder_close(janus_recorder *recorder);
/*! \brief Free the recorder resources
 * @param[in] recorder The janus_recorder instance to free
 * @returns 0 in case of success, a negative integer otherwise */
shared int janus_recorder_free(janus_recorder *recorder);

#endif<|MERGE_RESOLUTION|>--- conflicted
+++ resolved
@@ -70,11 +70,7 @@
  * @param[in] buffer The frame data to save
  * @param[in] length The frame data length
  * @returns 0 in case of success, a negative integer otherwise */
-<<<<<<< HEAD
-shared int janus_recorder_save_frame(janus_recorder *recorder, char *buffer, int length);
-=======
-int janus_recorder_save_frame(janus_recorder *recorder, char *buffer, uint length);
->>>>>>> 79c65e8f
+shared int janus_recorder_save_frame(janus_recorder *recorder, char *buffer, uint length);
 /*! \brief Close the recorder
  * @param[in] recorder The janus_recorder instance to close
  * @returns 0 in case of success, a negative integer otherwise */
