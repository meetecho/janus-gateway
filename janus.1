--- conflicted
+++ resolved
@@ -80,16 +80,8 @@
 .BR \-T ", " \-\-ice-tcp
 Whether to enable ICE-TCP or not (warning: only works with ICE Lite) (default=off)
 .TP
-<<<<<<< HEAD
-.BR \-R ", " \-\-rfc-4588
-Whether to enable RFC4588 retransmissions support or not (default=off)
-.TP
 .BR \-Q ", " \-\-min-nack-queue=\fInumber\fR
 Minimum size of the NACK queue (in ms) per user for retransmissions, no matter the RTT
-=======
-.BR \-q ", " \-\-max-nack-queue=\fInumber\fR
-Maximum size of the NACK queue per user for retransmissions
->>>>>>> 62224e69
 .TP
 .BR \-t ", " \-\-no-media-timer=\fInumber\fR
 Time (in s) that should pass with no media (audio or video) being received before Janus notifies you about this
