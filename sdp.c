--- conflicted
+++ resolved
@@ -1268,38 +1268,11 @@
 	GList *temp = anon->m_lines;
 	while(temp) {
 		janus_sdp_mline *m = (janus_sdp_mline *)temp->data;
-<<<<<<< HEAD
 		/* Find the internal medium instance */
 		medium = g_hash_table_lookup(pc->media, GINT_TO_POINTER(m->index));
 		if(medium && m->port > 0) {
 			g_snprintf(buffer_part, sizeof(buffer_part), " %s", medium->mid);
-			g_strlcat(buffer, buffer_part, sizeof(buffer));
-=======
-		if(m->type == JANUS_SDP_AUDIO) {
-			audio++;
-			if(audio == 1 && m->port > 0) {
-				g_snprintf(buffer_part, sizeof(buffer_part),
-					" %s", handle->audio_mid ? handle->audio_mid : "audio");
-				janus_strlcat(buffer, buffer_part, sizeof(buffer));
-			}
-		} else if(m->type == JANUS_SDP_VIDEO) {
-			video++;
-			if(video == 1 && m->port > 0) {
-				g_snprintf(buffer_part, sizeof(buffer_part),
-					" %s", handle->video_mid ? handle->video_mid : "video");
-				janus_strlcat(buffer, buffer_part, sizeof(buffer));
-			}
-#ifdef HAVE_SCTP
-		} else if(m->type == JANUS_SDP_APPLICATION) {
-			if(m->proto && (!strcasecmp(m->proto, "DTLS/SCTP") || !strcasecmp(m->proto, "UDP/DTLS/SCTP")))
-				data++;
-			if(data == 1 && m->port > 0) {
-				g_snprintf(buffer_part, sizeof(buffer_part),
-					" %s", handle->data_mid ? handle->data_mid : "data");
-				janus_strlcat(buffer, buffer_part, sizeof(buffer));
-			}
-#endif
->>>>>>> 943558d7
+			janus_strlcat(buffer, buffer_part, sizeof(buffer));
 		}
 		temp = temp->next;
 	}
@@ -1497,17 +1470,10 @@
 				a = janus_sdp_attribute_create("rid", "%s recv", medium->rid[index]);
 				m->attributes = g_list_append(m->attributes, a);
 				if(strlen(rids) == 0) {
-<<<<<<< HEAD
-					g_strlcat(rids, medium->rid[index], sizeof(rids));
-				} else {
-					g_strlcat(rids, ";", sizeof(rids));
-					g_strlcat(rids, medium->rid[index], sizeof(rids));
-=======
-					janus_strlcat(rids, stream->rid[index], sizeof(rids));
+					janus_strlcat(rids, medium->rid[index], sizeof(rids));
 				} else {
 					janus_strlcat(rids, ";", sizeof(rids));
-					janus_strlcat(rids, stream->rid[index], sizeof(rids));
->>>>>>> 943558d7
+					janus_strlcat(rids, medium->rid[index], sizeof(rids));
 				}
 			}
 			if(medium->legacy_rid) {
