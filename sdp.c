--- conflicted
+++ resolved
@@ -1441,21 +1441,8 @@
 		if(m->type == JANUS_SDP_AUDIO || m->type == JANUS_SDP_VIDEO) {
 			a = janus_sdp_attribute_create("msid", "janus janus%s", medium->mid);
 			m->attributes = g_list_append(m->attributes, a);
-<<<<<<< HEAD
 			if(medium->ssrc > 0) {
 				a = janus_sdp_attribute_create("ssrc", "%"SCNu32" cname:janus", medium->ssrc);
-=======
-			if(janus_flags_is_set(&handle->webrtc_flags, JANUS_ICE_HANDLE_WEBRTC_RFC4588_RTX) &&
-					(m->direction == JANUS_SDP_DEFAULT || m->direction == JANUS_SDP_SENDRECV || m->direction == JANUS_SDP_SENDONLY)) {
-				/* Add rtx SSRC group to negotiate the RFC4588 stuff */
-				a = janus_sdp_attribute_create("ssrc", "%"SCNu32" cname:janus", stream->video_ssrc_rtx);
-				m->attributes = g_list_append(m->attributes, a);
-				a = janus_sdp_attribute_create("ssrc", "%"SCNu32" msid:janus janusv0", stream->video_ssrc_rtx);
-				m->attributes = g_list_append(m->attributes, a);
-				a = janus_sdp_attribute_create("ssrc", "%"SCNu32" mslabel:janus", stream->video_ssrc_rtx);
-				m->attributes = g_list_append(m->attributes, a);
-				a = janus_sdp_attribute_create("ssrc", "%"SCNu32" label:janusv0", stream->video_ssrc_rtx);
->>>>>>> 92f8e51d
 				m->attributes = g_list_append(m->attributes, a);
 				if(m->type == JANUS_SDP_VIDEO && janus_flags_is_set(&handle->webrtc_flags, JANUS_ICE_HANDLE_WEBRTC_RFC4588_RTX)) {
 					/* Add rtx SSRC group to negotiate the RFC4588 stuff */
