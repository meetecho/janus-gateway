/*! \file    sdp.c
 * \author   Lorenzo Miniero <lorenzo@meetecho.com>
 * \copyright GNU General Public License v3
 * \brief    SDP processing
 * \details  Implementation of an SDP
 * parser/merger/generator in the server. Each SDP coming from peers is
 * stripped/anonymized before it is passed to the plugins: all
 * DTLS/ICE/transport related information is removed, only leaving the
 * relevant information in place. SDP coming from plugins is stripped/anonymized
 * as well, and merged with the proper DTLS/ICE/transport information before
 * it is sent to the peers. The actual SDP processing (parsing SDP strings,
 * representation of SDP as an internal format, and so on) is done via
 * the tools provided in sdp-utils.h.
 *
 * \ingroup protocols
 * \ref protocols
 */

#include <netdb.h>

#include <gio/gio.h>

#include "janus.h"
#include "ice.h"
#include "sdp.h"
#include "utils.h"
#include "ip-utils.h"
#include "debug.h"
#include "events.h"


/* Pre-parse SDP: is this SDP valid? how many audio/video lines? any features to take into account? */
janus_sdp *janus_sdp_preparse(void *ice_handle, const char *jsep_sdp, char *error_str, size_t errlen,
		int *audio, int *video, int *data) {
	if(!ice_handle || !jsep_sdp) {
		JANUS_LOG(LOG_ERR, "  Can't preparse, invalid arguments\n");
		return NULL;
	}
	janus_ice_handle *handle = (janus_ice_handle *)ice_handle;
	janus_sdp *parsed_sdp = janus_sdp_parse(jsep_sdp, error_str, errlen);
	if(!parsed_sdp) {
		JANUS_LOG(LOG_ERR, "  Error parsing SDP? %s\n", error_str ? error_str : "(unknown reason)");
		/* Invalid SDP */
		return NULL;
	}
	/* Look for m-lines */
	GList *temp = parsed_sdp->m_lines;
	while(temp) {
		janus_sdp_mline *m = (janus_sdp_mline *)temp->data;
		if(audio && m->type == JANUS_SDP_AUDIO) {
			*audio = *audio+1;
		} else if(video && m->type == JANUS_SDP_VIDEO) {
			*video = *video+1;
		} else if(data && m->type == JANUS_SDP_APPLICATION && strstr(m->proto, "DTLS/SCTP")) {
			*data = *data+1;
		}
		/* Preparse the mid as well, and check if bundle-only is used */
		GList *tempA = m->attributes;
		while(tempA) {
			janus_sdp_attribute *a = (janus_sdp_attribute *)tempA->data;
			if(a->name) {
				if(!strcasecmp(a->name, "bundle-only") && m->port == 0) {
					/* Port 0 but bundle-only is used, don't disable this m-line */
					m->port = 9;
				} else if(!strcasecmp(a->name, "mid")) {
					/* Found mid attribute */
					if(a->value == NULL) {
						JANUS_LOG(LOG_ERR, "[%"SCNu64"] Invalid mid attribute (no value)\n", handle->handle_id);
						janus_sdp_destroy(parsed_sdp);
						return NULL;
					}
					if((m->type == JANUS_SDP_AUDIO || m->type == JANUS_SDP_VIDEO) && m->port > 0) {
						if(strlen(a->value) > 16) {
							JANUS_LOG(LOG_ERR, "[%"SCNu64"] mid on m-line #%d too large: (%zu > 16)\n",
								handle->handle_id, m->index, strlen(a->value));
							janus_sdp_destroy(parsed_sdp);
							return NULL;
						}
					}
				}
			}
			/* If the m-line is disabled don't actually increase the count */
			if(m->port == 0) {
				if(m->type == JANUS_SDP_AUDIO) {
					*audio = *audio - 1;
				} else if(m->type == JANUS_SDP_VIDEO) {
					*video = *video - 1;
				}
			}
			tempA = tempA->next;
		}
		temp = temp->next;
	}

	return parsed_sdp;
}

/* Parse remote SDP */
int janus_sdp_process_remote(void *ice_handle, janus_sdp *remote_sdp, gboolean rids_hml, gboolean update) {
	if(!ice_handle || !remote_sdp)
		return -1;
	janus_ice_handle *handle = (janus_ice_handle *)ice_handle;
	janus_ice_peerconnection *pc = handle->pc;
	if(!pc)
		return -1;
	janus_ice_peerconnection_medium *medium = NULL;
	gchar *ruser = NULL, *rpass = NULL, *rhashing = NULL, *rfingerprint = NULL;
	gboolean rtx = FALSE;
	/* Ok, let's start with global attributes */
	GList *temp = remote_sdp->attributes;
	while(temp) {
		janus_sdp_attribute *a = (janus_sdp_attribute *)temp->data;
		if(a && a->name && a->value) {
			if(!strcasecmp(a->name, "fingerprint")) {
				JANUS_LOG(LOG_VERB, "[%"SCNu64"] Fingerprint (global) : %s\n", handle->handle_id, a->value);
				if(strcasestr(a->value, "sha-256 ") == a->value) {
					rhashing = g_strdup("sha-256");
					rfingerprint = g_strdup(a->value + strlen("sha-256 "));
				} else if(strcasestr(a->value, "sha-1 ") == a->value) {
					JANUS_LOG(LOG_WARN, "[%"SCNu64"]  Hashing algorithm not the one we expected (sha-1 instead of sha-256), but that's ok\n", handle->handle_id);
					rhashing = g_strdup("sha-1");
					rfingerprint = g_strdup(a->value + strlen("sha-1 "));
				} else {
					/* FIXME We should handle this somehow anyway... OpenSSL supports them all */
					JANUS_LOG(LOG_WARN, "[%"SCNu64"]  Hashing algorithm not the one we expected (sha-256/sha-1), *NOT* cool\n", handle->handle_id);
				}
			} else if(!strcasecmp(a->name, "ice-ufrag")) {
				JANUS_LOG(LOG_VERB, "[%"SCNu64"] ICE ufrag (global):   %s\n", handle->handle_id, a->value);
				ruser = g_strdup(a->value);
			} else if(!strcasecmp(a->name, "ice-pwd")) {
				JANUS_LOG(LOG_VERB, "[%"SCNu64"] ICE pwd (global):     %s\n", handle->handle_id, a->value);
				rpass = g_strdup(a->value);
			}
		}
		temp = temp->next;
	}
	/* Now go on with m-line and their attributes */
	temp = remote_sdp->m_lines;
	while(temp) {
		janus_sdp_mline *m = (janus_sdp_mline *)temp->data;
		if(m->type == JANUS_SDP_AUDIO || m->type == JANUS_SDP_VIDEO) {
			/* Audio/Video */
			if(handle->rtp_profile == NULL && m->proto != NULL)
				handle->rtp_profile = g_strdup(m->proto);
			/* Find the internal medium instance */
			medium = g_hash_table_lookup(pc->media, GINT_TO_POINTER(m->index));
			if(!medium) {
				/* We don't have it, create one now */
				medium = janus_ice_peerconnection_medium_create(handle,
					m->type == JANUS_SDP_VIDEO ? JANUS_MEDIA_VIDEO : JANUS_MEDIA_AUDIO);
			}
			if(m->port > 0) {
				JANUS_LOG(LOG_VERB, "[%"SCNu64"] Parsing m-line #%d...\n", handle->handle_id, m->index);
				gboolean receiving = (medium->recv == TRUE);
				switch(m->direction) {
					case JANUS_SDP_INACTIVE:
					case JANUS_SDP_INVALID:
						medium->send = FALSE;
						medium->recv = FALSE;
						break;
					case JANUS_SDP_SENDONLY:
						/* A sendonly peer means recvonly for Janus */
						medium->send = FALSE;
						medium->recv = TRUE;
						break;
					case JANUS_SDP_RECVONLY:
						/* A recvonly peer means sendonly for Janus */
						medium->send = TRUE;
						medium->recv = FALSE;
						break;
					case JANUS_SDP_SENDRECV:
					case JANUS_SDP_DEFAULT:
					default:
						medium->send = TRUE;
						medium->recv = TRUE;
						break;
				}
				if(receiving != medium->recv)
					janus_ice_notify_media_stopped(handle);
				if(m->ptypes != NULL) {
					g_list_free(medium->payload_types);
					medium->payload_types = g_list_copy(m->ptypes);
				}
			} else {
				/* Medium rejected? */
				medium->send = FALSE;
				medium->recv = FALSE;
			}
		} else if(m->type == JANUS_SDP_APPLICATION) {
			/* Find the internal medium instance */
			medium = g_hash_table_lookup(pc->media, GINT_TO_POINTER(m->index));
			if(!medium) {
				/* We don't have it, create one now */
				medium = janus_ice_peerconnection_medium_create(handle, JANUS_MEDIA_DATA);
			}
			/* Is this SCTP for DataChannels? */
			if(!strcasecmp(m->proto, "DTLS/SCTP") || !strcasecmp(m->proto, "UDP/DTLS/SCTP")) {
#ifdef HAVE_SCTP
				if(m->port > 0) {
					/* Yep */
					JANUS_LOG(LOG_VERB, "[%"SCNu64"] Parsing m-line #%d... (data channels)\n", handle->handle_id, m->index);
					if(!janus_flags_is_set(&handle->webrtc_flags, JANUS_ICE_HANDLE_WEBRTC_DATA_CHANNELS)) {
						janus_flags_set(&handle->webrtc_flags, JANUS_ICE_HANDLE_WEBRTC_DATA_CHANNELS);
					}
					if(!strcasecmp(m->proto, "UDP/DTLS/SCTP")) {
						janus_flags_set(&handle->webrtc_flags, JANUS_ICE_HANDLE_WEBRTC_NEW_DATACHAN_SDP);
					} else {
						janus_flags_clear(&handle->webrtc_flags, JANUS_ICE_HANDLE_WEBRTC_NEW_DATACHAN_SDP);
					}
					medium->send = TRUE;
					medium->recv = TRUE;
				} else {
					/* Data channels rejected? */
					JANUS_LOG(LOG_VERB, "[%"SCNu64"] Data channels rejected by peer...\n", handle->handle_id);
					janus_flags_clear(&handle->webrtc_flags, JANUS_ICE_HANDLE_WEBRTC_DATA_CHANNELS);
					janus_flags_clear(&handle->webrtc_flags, JANUS_ICE_HANDLE_WEBRTC_NEW_DATACHAN_SDP);
					medium->send = FALSE;
					medium->recv = FALSE;
				}
#else
				/* Data channels unsupported */
				JANUS_LOG(LOG_VERB, "[%"SCNu64"] Data channels unsupported...\n", handle->handle_id);
				janus_flags_clear(&handle->webrtc_flags, JANUS_ICE_HANDLE_WEBRTC_NEW_DATACHAN_SDP);
				medium->send = FALSE;
				medium->recv = FALSE;
#endif
			} else {
				/* Unsupported data channels format. */
				JANUS_LOG(LOG_VERB, "[%"SCNu64"] Data channels format %s unsupported, skipping\n", handle->handle_id, m->proto);
				janus_flags_clear(&handle->webrtc_flags, JANUS_ICE_HANDLE_WEBRTC_DATA_CHANNELS);
				janus_flags_clear(&handle->webrtc_flags, JANUS_ICE_HANDLE_WEBRTC_NEW_DATACHAN_SDP);
			}
		} else {
			JANUS_LOG(LOG_WARN, "[%"SCNu64"] Skipping disabled/unsupported media line...\n", handle->handle_id);
			medium = g_hash_table_lookup(pc->media, GINT_TO_POINTER(m->index));
			if(!medium) {
				/* We don't have it, create one now */
				medium = janus_ice_peerconnection_medium_create(handle, JANUS_MEDIA_UNKNOWN);
			}
		}
		if(medium == NULL) {
			/* No medium? Should never happen */
			temp = temp->next;
			continue;
		}
		/* Look for mid, ICE credentials and fingerprint first: check media attributes */
		GList *tempA = m->attributes;
		while(tempA) {
			janus_sdp_attribute *a = (janus_sdp_attribute *)tempA->data;
			if(a->name && a->value) {
				if(!strcasecmp(a->name, "mid")) {
					/* Found mid attribute */
					if(strlen(a->value) > 16) {
						JANUS_LOG(LOG_ERR, "[%"SCNu64"] mid on m-line #%d too large: (%zu > 16)\n",
							handle->handle_id, m->index, strlen(a->value));
						return -2;
					}
					gboolean mid_changed = FALSE;
					if(medium->mid != NULL && strcasecmp(medium->mid, a->value))
						mid_changed = TRUE;
					if(medium->mid == NULL || mid_changed) {
						char *old_mid = mid_changed ? medium->mid : NULL;
						medium->mid = g_strdup(a->value);
						if(!g_hash_table_lookup(pc->media_bymid, medium->mid)) {
							g_hash_table_insert(pc->media_bymid, g_strdup(medium->mid), medium);
							janus_refcount_increase(&medium->ref);
						}
						/* If the mid for this m-line changed, get rid of the mapping */
						if(mid_changed && old_mid != NULL)
							g_hash_table_remove(pc->media_bymid, old_mid);
						g_free(old_mid);
					}
					if(handle->pc_mid == NULL)
						handle->pc_mid = g_strdup(a->value);
				} else if(!strcasecmp(a->name, "fingerprint")) {
					JANUS_LOG(LOG_VERB, "[%"SCNu64"] Fingerprint (local) : %s\n", handle->handle_id, a->value);
					if(strcasestr(a->value, "sha-256 ") == a->value) {
						g_free(rhashing);	/* FIXME We're overwriting the global one, if any */
						rhashing = g_strdup("sha-256");
						g_free(rfingerprint);	/* FIXME We're overwriting the global one, if any */
						rfingerprint = g_strdup(a->value + strlen("sha-256 "));
					} else if(strcasestr(a->value, "sha-1 ") == a->value) {
						JANUS_LOG(LOG_WARN, "[%"SCNu64"]  Hashing algorithm not the one we expected (sha-1 instead of sha-256), but that's ok\n", handle->handle_id);
						g_free(rhashing);	/* FIXME We're overwriting the global one, if any */
						rhashing = g_strdup("sha-1");
						g_free(rfingerprint);	/* FIXME We're overwriting the global one, if any */
						rfingerprint = g_strdup(a->value + strlen("sha-1 "));
					} else {
						/* FIXME We should handle this somehow anyway... OpenSSL supports them all */
						JANUS_LOG(LOG_WARN, "[%"SCNu64"]  Hashing algorithm not the one we expected (sha-256), *NOT* cool\n", handle->handle_id);
					}
				} else if(!strcasecmp(a->name, "setup")) {
					JANUS_LOG(LOG_VERB, "[%"SCNu64"] DTLS setup (local):  %s\n", handle->handle_id, a->value);
					if(!update) {
						if(!strcasecmp(a->value, "actpass") || !strcasecmp(a->value, "passive")) {
							JANUS_LOG(LOG_VERB, "[%"SCNu64"] Setting connect state (DTLS client)\n", handle->handle_id);
							pc->dtls_role = JANUS_DTLS_ROLE_CLIENT;
						} else if(!strcasecmp(a->value, "active")) {
							JANUS_LOG(LOG_VERB, "[%"SCNu64"] Setting accept state (DTLS server)\n", handle->handle_id);
							pc->dtls_role = JANUS_DTLS_ROLE_SERVER;
						}
						if(pc->dtls)
							pc->dtls->dtls_role = pc->dtls_role;
					}
					/* TODO Handle holdconn... */
				} else if(!strcasecmp(a->name, "ice-ufrag")) {
					JANUS_LOG(LOG_VERB, "[%"SCNu64"] ICE ufrag (local):   %s\n", handle->handle_id, a->value);
					g_free(ruser);	/* FIXME We're overwriting the global one, if any */
					ruser = g_strdup(a->value);
				} else if(!strcasecmp(a->name, "ice-pwd")) {
					JANUS_LOG(LOG_VERB, "[%"SCNu64"] ICE pwd (local):     %s\n", handle->handle_id, a->value);
					g_free(rpass);	/* FIXME We're overwriting the global one, if any */
					rpass = g_strdup(a->value);
				}
			}
			tempA = tempA->next;
		}
		if(m->index == 0) {
			if(!ruser || !rpass || (janus_is_webrtc_encryption_enabled() && (!rfingerprint || !rhashing))) {
				/* Missing mandatory information, failure... */
				JANUS_LOG(LOG_ERR, "[%"SCNu64"] SDP missing mandatory information\n", handle->handle_id);
				JANUS_LOG(LOG_ERR, "[%"SCNu64"] %p, %p, %p, %p\n", handle->handle_id, ruser, rpass, rfingerprint, rhashing);
				if(ruser)
					g_free(ruser);
				ruser = NULL;
				if(rpass)
					g_free(rpass);
				rpass = NULL;
				if(rhashing)
					g_free(rhashing);
				rhashing = NULL;
				if(rfingerprint)
					g_free(rfingerprint);
				rfingerprint = NULL;
				return -2;
			}
			/* If we received the ICE credentials for the first time, enforce them */
			if(ruser && !pc->ruser && rpass && !pc->rpass) {
				JANUS_LOG(LOG_VERB, "[%"SCNu64"] Setting remote credentials...\n", handle->handle_id);
				if(!nice_agent_set_remote_credentials(handle->agent, handle->stream_id, ruser, rpass)) {
					JANUS_LOG(LOG_ERR, "[%"SCNu64"] Failed to set remote credentials!\n", handle->handle_id);
				}
			} else
			/* If this is a renegotiation, check if this is an ICE restart */
			if((ruser && pc->ruser && strcmp(ruser, pc->ruser)) ||
					(rpass && pc->rpass && strcmp(rpass, pc->rpass))) {
				JANUS_LOG(LOG_INFO, "[%"SCNu64"] ICE restart detected\n", handle->handle_id);
				janus_flags_clear(&handle->webrtc_flags, JANUS_ICE_HANDLE_WEBRTC_ALL_TRICKLES);
				janus_flags_set(&handle->webrtc_flags, JANUS_ICE_HANDLE_WEBRTC_ICE_RESTART);
			}
			/* Store fingerprint and hashing */
			if(janus_is_webrtc_encryption_enabled()) {
				g_free(pc->remote_hashing);
				pc->remote_hashing = g_strdup(rhashing);
				g_free(pc->remote_fingerprint);
				pc->remote_fingerprint = g_strdup(rfingerprint);
			}
			/* Store the ICE username and password for this stream */
			g_free(pc->ruser);
			pc->ruser = g_strdup(ruser);
			g_free(pc->rpass);
			pc->rpass = g_strdup(rpass);
		}
		/* Is simulcasting enabled, using rid? (we need to check this before parsing SSRCs) */
		tempA = m->attributes;
		medium->rids_hml = rids_hml;
		while(tempA) {
			janus_sdp_attribute *a = (janus_sdp_attribute *)tempA->data;
			if(a->name && !strcasecmp(a->name, "rid") && a->value) {
				/* This attribute is used for simulcasting */
				char rid[16];
				if(sscanf(a->value, "%15s send", rid) != 1) {
					JANUS_LOG(LOG_ERR, "[%"SCNu64"] Failed to parse rid attribute...\n", handle->handle_id);
				} else {
					JANUS_LOG(LOG_VERB, "[%"SCNu64"] Parsed rid: %s\n", handle->handle_id, rid);
					if(medium->rid[rids_hml ? 2 : 0] == NULL) {
						medium->rid[rids_hml ? 2 : 0] = g_strdup(rid);
					} else if(medium->rid[1] == NULL) {
						medium->rid[1] = g_strdup(rid);
					} else if(medium->rid[rids_hml ? 0 : 2] == NULL) {
						medium->rid[rids_hml ? 0 : 2] = g_strdup(rid);
					} else {
						JANUS_LOG(LOG_WARN, "[%"SCNu64"] Too many RTP Stream IDs, ignoring '%s'...\n", handle->handle_id, rid);
					}
				}
			} else if(a->name && !strcasecmp(a->name, "simulcast") && a->value) {
				/* Firefox and Chrome signal simulcast support differently */
				medium->legacy_rid = strstr(a->value, "rid=") ? TRUE : FALSE;
			}
			tempA = tempA->next;
		}
		/* If rid is involved, check how many of them we have (it may be less than 3) */
		if(medium->rid[0] == NULL && medium->rid[2] != NULL) {
			medium->rid[0] = medium->rid[1];
			medium->rid[1] = medium->rid[2];
			medium->rid[2] = NULL;
		}
		if(medium->rid[0] == NULL && medium->rid[1] != NULL) {
			medium->rid[0] = medium->rid[1];
			medium->rid[1] = NULL;
		}
		/* Let's start figuring out the SSRCs, and any grouping that may be there */
		medium->ssrc_peer_new[0] = 0;
		medium->ssrc_peer_new[1] = 0;
		medium->ssrc_peer_new[2] = 0;
		medium->ssrc_peer_rtx_new[0] = 0;
		medium->ssrc_peer_rtx_new[1] = 0;
		medium->ssrc_peer_rtx_new[2] = 0;
		/* Any SSRC SIM group? */
		tempA = m->attributes;
		while(tempA) {
			janus_sdp_attribute *a = (janus_sdp_attribute *)tempA->data;
			if(a->name && a->value) {
				if(!strcasecmp(a->name, "ssrc-group") && strstr(a->value, "SIM")) {
					int res = janus_sdp_parse_ssrc_group(medium, (const char *)a->value, m->type == JANUS_SDP_VIDEO);
					if(res != 0) {
						JANUS_LOG(LOG_ERR, "[%"SCNu64"] Failed to parse SSRC SIM group attribute... (%d)\n", handle->handle_id, res);
					}
				}
			}
			tempA = tempA->next;
		}
		/* Any SSRC FID group? */
		tempA = m->attributes;
		while(tempA) {
			janus_sdp_attribute *a = (janus_sdp_attribute *)tempA->data;
			if(a->name && a->value) {
				if(!strcasecmp(a->name, "ssrc-group") && strstr(a->value, "FID")) {
					int res = janus_sdp_parse_ssrc_group(medium, (const char *)a->value, m->type == JANUS_SDP_VIDEO);
					if(res != 0) {
						JANUS_LOG(LOG_ERR, "[%"SCNu64"] Failed to parse SSRC FID group attribute... (%d)\n", handle->handle_id, res);
					}
				}
			}
			tempA = tempA->next;
		}
		/* Any SSRC in general? */
		tempA = m->attributes;
		while(tempA) {
			janus_sdp_attribute *a = (janus_sdp_attribute *)tempA->data;
			if(a->name && a->value) {
				if(!strcasecmp(a->name, "ssrc")) {
					int res = janus_sdp_parse_ssrc(medium, (const char *)a->value, m->type == JANUS_SDP_VIDEO);
					if(res != 0) {
						JANUS_LOG(LOG_ERR, "[%"SCNu64"] Failed to parse SSRC attribute... (%d)\n", handle->handle_id, res);
					}
				}
			}
			tempA = tempA->next;
		}
		/* Now look for candidates and other info */
		tempA = m->attributes;
		while(tempA) {
			janus_sdp_attribute *a = (janus_sdp_attribute *)tempA->data;
			if(a->name) {
				if(!strcasecmp(a->name, "candidate")) {
					if(m->index > 1) {
						JANUS_LOG(LOG_VERB, "[%"SCNu64"] This is a %s candidate, but we're bundling on another stream, ignoring...\n",
							handle->handle_id, janus_sdp_mtype_str(m->type));
					} else {
						int res = janus_sdp_parse_candidate(pc, (const char *)a->value, 0);
						if(res != 0) {
							JANUS_LOG(LOG_ERR, "[%"SCNu64"] Failed to parse candidate... (%d)\n", handle->handle_id, res);
						}
					}
				} else if(!strcasecmp(a->name, "rtcp-fb")) {
					if(a->value && strstr(a->value, "nack") && medium) {
						/* Enable NACKs */
						medium->do_nacks = TRUE;
					}
				} else if(!strcasecmp(a->name, "fmtp")) {
					if(a->value && strstr(a->value, "apt=")) {
						/* RFC4588 rtx payload type mapping */
						int ptype = -1, rtx_ptype = -1;
						if(sscanf(a->value, "%d apt=%d", &rtx_ptype, &ptype) != 2) {
							JANUS_LOG(LOG_ERR, "[%"SCNu64"] Failed to parse fmtp/apt attribute...\n", handle->handle_id);
						} else {
							rtx = TRUE;
							janus_flags_set(&handle->webrtc_flags, JANUS_ICE_HANDLE_WEBRTC_RFC4588_RTX);
							if(medium->rtx_payload_types == NULL)
								medium->rtx_payload_types = g_hash_table_new(NULL, NULL);
							g_hash_table_insert(medium->rtx_payload_types, GINT_TO_POINTER(ptype), GINT_TO_POINTER(rtx_ptype));
						}
					}
				} else if(!strcasecmp(a->name, "rtpmap")) {
					if(a->value) {
						int ptype = atoi(a->value);
						if(ptype > -1) {
							char *cr = strchr(a->value, '/');
							if(cr != NULL) {
								cr++;
								uint32_t clock_rate = 0;
								if(janus_string_to_uint32(cr, &clock_rate) == 0) {
<<<<<<< HEAD
									if(medium->clock_rates == NULL)
										medium->clock_rates = g_hash_table_new(NULL, NULL);
									g_hash_table_insert(medium->clock_rates, GINT_TO_POINTER(ptype), GUINT_TO_POINTER(clock_rate));
=======
									if(stream->clock_rates == NULL)
										stream->clock_rates = g_hash_table_new(NULL, NULL);
									g_hash_table_insert(stream->clock_rates, GINT_TO_POINTER(ptype), GUINT_TO_POINTER(clock_rate));
									/* Check if opus/red  is negotiated */
									if(strstr(a->value, "red/48000/2"))
										stream->opusred_pt = ptype;
>>>>>>> 4fe24ec2
								}
							}
						}
					}
				}
#ifdef HAVE_SCTP
				else if(!strcasecmp(a->name, "sctpmap")) {
					/* We don't really care */
					JANUS_LOG(LOG_VERB, "Got a sctpmap attribute: %s\n", a->value);
				}
#endif
			}
			tempA = tempA->next;
		}
		/* Any change in SSRCs we should be aware of? */
		if(m->type == JANUS_SDP_AUDIO || m->type == JANUS_SDP_VIDEO) {
			int vindex = 0;
			for(vindex=0; vindex<(m->type == JANUS_SDP_VIDEO ? 3 :1); vindex++) {
				if(medium->ssrc_peer_new[vindex] > 0) {
					if(medium->ssrc_peer[vindex] > 0 && medium->ssrc_peer[vindex] != medium->ssrc_peer_new[vindex]) {
						JANUS_LOG(LOG_INFO, "[%"SCNu64"] %s SSRC (#%d) on mline #%d changed: %"SCNu32" --> %"SCNu32"\n",
							handle->handle_id, m->type == JANUS_SDP_VIDEO ? "Video" : "Audio",
							vindex, m->index, medium->ssrc_peer[vindex], medium->ssrc_peer_new[vindex]);
						/* FIXME Reset the RTCP context */
						janus_mutex_lock(&medium->mutex);
						if(medium->rtcp_ctx[vindex]) {
							memset(medium->rtcp_ctx[vindex], 0, sizeof(*medium->rtcp_ctx[vindex]));
							medium->rtcp_ctx[vindex]->tb = (m->type == JANUS_SDP_VIDEO ? 90000 : 48000);	/* May change later */;
						}
						if(medium->last_seqs[vindex])
							janus_seq_list_free(&medium->last_seqs[vindex]);
						janus_mutex_unlock(&medium->mutex);
					}
					medium->ssrc_peer[vindex] = medium->ssrc_peer_new[vindex];
					medium->ssrc_peer_new[vindex] = 0;
				}
				if(!g_hash_table_lookup(pc->media_byssrc, GINT_TO_POINTER(medium->ssrc_peer[vindex]))) {
					g_hash_table_insert(pc->media_byssrc, GINT_TO_POINTER(medium->ssrc_peer[vindex]), medium);
					janus_refcount_increase(&medium->ref);
				}
				/* Do the same with the related rtx SSRC, if any */
				if(medium->ssrc_peer_rtx_new[vindex] > 0) {
					if(medium->ssrc_peer_rtx[vindex] > 0 && medium->ssrc_peer_rtx[vindex] != medium->ssrc_peer_rtx_new[vindex]) {
						JANUS_LOG(LOG_INFO, "[%"SCNu64"] %s SSRC (#%d rtx) on mline #%d changed: %"SCNu32" --> %"SCNu32"\n",
							handle->handle_id, m->type == JANUS_SDP_VIDEO ? "Video" : "Audio",
							vindex, m->index, medium->ssrc_peer_rtx[vindex], medium->ssrc_peer_rtx_new[vindex]);
					}
					medium->ssrc_peer_rtx[vindex] = medium->ssrc_peer_rtx_new[vindex];
					medium->ssrc_peer_rtx_new[vindex] = 0;
					if(medium->ssrc_rtx == 0)
						medium->ssrc_rtx = janus_random_uint32();	/* FIXME Should we look for conflicts? */
					if(!g_hash_table_lookup(pc->media_byssrc, GINT_TO_POINTER(medium->ssrc_peer_rtx[vindex]))) {
						g_hash_table_insert(pc->media_byssrc, GINT_TO_POINTER(medium->ssrc_peer_rtx[vindex]), medium);
						janus_refcount_increase(&medium->ref);
					}
					if(!g_hash_table_lookup(pc->media_byssrc, GINT_TO_POINTER(medium->ssrc_rtx))) {
						g_hash_table_insert(pc->media_byssrc, GINT_TO_POINTER(medium->ssrc_rtx), medium);
						janus_refcount_increase(&medium->ref);
					}
				}
			}
			if(m->type == JANUS_SDP_VIDEO) {
				if((medium->ssrc_peer[1] || medium->rid[1] != NULL) && medium->rtcp_ctx[1] == NULL) {
					medium->rtcp_ctx[1] = g_malloc0(sizeof(rtcp_context));
					medium->rtcp_ctx[1]->tb = 90000;
				}
				if((medium->ssrc_peer[2] || medium->rid[rids_hml ? 2 : 0] != NULL) && medium->rtcp_ctx[2] == NULL) {
					medium->rtcp_ctx[2] = g_malloc0(sizeof(rtcp_context));
					medium->rtcp_ctx[2]->tb = 90000;
				}
			}
		}
		temp = temp->next;
	}
	/* Disable RFC4588 if the peer didn't negotiate it */
	if(!rtx) {
		janus_flags_clear(&handle->webrtc_flags, JANUS_ICE_HANDLE_WEBRTC_RFC4588_RTX);
		/* Iterate on all media */
		uint mi=0;
		for(mi=0; mi<g_hash_table_size(pc->media); mi++) {
			medium = g_hash_table_lookup(pc->media, GUINT_TO_POINTER(mi));
			if(medium) {
				g_hash_table_remove(pc->media_byssrc, GINT_TO_POINTER(medium->ssrc_rtx));
				medium->ssrc_rtx = 0;
			}
		}
	}
	/* Cleanup */
	g_free(ruser);
	g_free(rpass);
	g_free(rhashing);
	g_free(rfingerprint);

	return 0;	/* FIXME Handle errors better */
}

/* Parse local SDP */
int janus_sdp_process_local(void *ice_handle, janus_sdp *remote_sdp, gboolean update) {
	if(!ice_handle || !remote_sdp)
		return -1;
	janus_ice_handle *handle = (janus_ice_handle *)ice_handle;
	janus_ice_peerconnection *pc = handle->pc;
	if(!pc)
		return -1;
	janus_ice_peerconnection_medium *medium = NULL;
	/* We only go through m-lines to setup medium instances accordingly */
	GList *temp = remote_sdp->m_lines;
	while(temp) {
		janus_sdp_mline *m = (janus_sdp_mline *)temp->data;
		/* Find the internal medium instance */
		medium = g_hash_table_lookup(pc->media, GINT_TO_POINTER(m->index));
		if(!medium) {
			/* We don't have it, create one now */
			if(m->type == JANUS_SDP_AUDIO)
				medium = janus_ice_peerconnection_medium_create(handle, JANUS_MEDIA_AUDIO);
			else if(m->type == JANUS_SDP_VIDEO)
				medium = janus_ice_peerconnection_medium_create(handle, JANUS_MEDIA_VIDEO);
			else if(m->type == JANUS_SDP_APPLICATION && strstr(m->proto, "DTLS/SCTP"))
				medium = janus_ice_peerconnection_medium_create(handle, JANUS_MEDIA_DATA);
			else
				medium = janus_ice_peerconnection_medium_create(handle, JANUS_MEDIA_UNKNOWN);
		}
		/* Check if the offer contributed an mid */
		GList *tempA = m->attributes;
		while(tempA) {
			janus_sdp_attribute *a = (janus_sdp_attribute *)tempA->data;
			if(a->name) {
				if(!strcasecmp(a->name, "mid")) {
					/* Found mid attribute */
					if(strlen(a->value) > 16) {
						JANUS_LOG(LOG_ERR, "[%"SCNu64"] mid on m-line #%d too large: (%zu > 16)\n",
							handle->handle_id, m->index, strlen(a->value));
						return -2;
					}
					if(medium->mid == NULL) {
						medium->mid = g_strdup(a->value);
						if(!g_hash_table_lookup(pc->media_bymid, medium->mid)) {
							g_hash_table_insert(pc->media_bymid, g_strdup(medium->mid), medium);
							janus_refcount_increase(&medium->ref);
						}
					}
					if(handle->pc_mid == NULL)
						handle->pc_mid = g_strdup(a->value);
				}
			}
			tempA = tempA->next;
		}
		if(medium->mid == NULL) {
			/* No mid provided, generate one now */
			char mid[5];
			memset(mid, 0, sizeof(mid));
			g_snprintf(mid, sizeof(mid), "%d", m->index);
			medium->mid = g_strdup(mid);
			if(!g_hash_table_lookup(pc->media_bymid, medium->mid)) {
				g_hash_table_insert(pc->media_bymid, g_strdup(medium->mid), medium);
				janus_refcount_increase(&medium->ref);
			}
		}
		if(m->direction == JANUS_SDP_INACTIVE) {
			/* FIXME Reset the local SSRCs and RTCP context */
			if(medium->ssrc != 0)
				g_hash_table_remove(pc->media_byssrc, GINT_TO_POINTER(medium->ssrc));
			medium->ssrc = 0;
			if(medium->ssrc_rtx != 0)
				g_hash_table_remove(pc->media_byssrc, GINT_TO_POINTER(medium->ssrc_rtx));
			medium->ssrc_rtx = 0;
			int vindex = 0;
			for(vindex=0; vindex<3; vindex++) {
				if(medium->rtcp_ctx[vindex]) {
					int tb = medium->rtcp_ctx[vindex]->tb;
					memset(medium->rtcp_ctx[vindex], 0, sizeof(janus_rtcp_context));
					medium->rtcp_ctx[vindex]->tb = tb;
				}
			}
		} else if(m->type != JANUS_SDP_APPLICATION) {
			if(medium->ssrc == 0) {
				medium->ssrc = janus_random_uint32();	/* FIXME Should we look for conflicts? */
				if(janus_flags_is_set(&handle->webrtc_flags, JANUS_ICE_HANDLE_WEBRTC_RFC4588_RTX)) {
					/* Create an SSRC for RFC4588 as well */
					medium->ssrc_rtx = janus_random_uint32();	/* FIXME Should we look for conflicts? */
				}
				/* Update the SSRC-indexed map */
				g_hash_table_insert(pc->media_byssrc, GINT_TO_POINTER(medium->ssrc), medium);
				janus_refcount_increase(&medium->ref);
				if(medium->ssrc_rtx > 0) {
					g_hash_table_insert(pc->media_byssrc, GINT_TO_POINTER(medium->ssrc_rtx), medium);
					janus_refcount_increase(&medium->ref);
				}
			}
		}
		temp = temp->next;
	}
	return 0;	/* FIXME Handle errors better */
}

typedef struct janus_sdp_mdns_candidate {
	janus_ice_handle *handle;
	char *candidate, *local;
	GCancellable *cancellable;
} janus_sdp_mdns_candidate;
static void janus_sdp_mdns_resolved(GObject *source_object, GAsyncResult *res, gpointer user_data) {
	/* This callback is invoked when the address is resolved */
	janus_sdp_mdns_candidate *mc = (janus_sdp_mdns_candidate *)user_data;
	GResolver *resolver = g_resolver_get_default();
	GError *error = NULL;
	GList *list = g_resolver_lookup_by_name_finish(resolver, res, &error);
	if(mc == NULL) {
		g_resolver_free_addresses(list);
		g_object_unref(resolver);
		return;
	}
	char *resolved = NULL;
	if(error != NULL || list == NULL || list->data == NULL) {
		JANUS_LOG(LOG_WARN, "[%"SCNu64"] Error resolving mDNS address (%s): %s\n",
			mc->handle->handle_id, mc->local, error ? error->message : "no results");
	} else {
		resolved = g_inet_address_to_string((GInetAddress *)list->data);
		JANUS_LOG(LOG_VERB, "[%"SCNu64"] mDNS address (%s) resolved: %s\n",
			mc->handle->handle_id, mc->local, resolved);
	}
	g_resolver_free_addresses(list);
	g_object_unref(resolver);
	if(resolved != NULL && mc->handle->pc && mc->handle->app_handle &&
			!g_atomic_int_get(&mc->handle->app_handle->stopped) &&
			!g_atomic_int_get(&mc->handle->destroyed)) {
		/* Replace the .local address with the resolved one in the candidate string */
		mc->candidate = janus_string_replace(mc->candidate, mc->local, resolved);
		/* Parse the candidate again */
		janus_mutex_lock(&mc->handle->mutex);
		(void)janus_sdp_parse_candidate(mc->handle->pc, mc->candidate, 1);
		janus_mutex_unlock(&mc->handle->mutex);
	}
	g_free(resolved);
	/* Get rid of the helper struct */
	janus_refcount_decrease(&mc->handle->ref);
	g_free(mc->candidate);
	g_free(mc->local);
	g_free(mc);
}

int janus_sdp_parse_candidate(void *ice_pc, const char *candidate, int trickle) {
	if(ice_pc == NULL || candidate == NULL)
		return -1;
	janus_ice_peerconnection *pc = (janus_ice_peerconnection *)ice_pc;
	janus_ice_handle *handle = pc->handle;
	if(handle == NULL)
		return -2;
	if(strlen(candidate) == 0 || strstr(candidate, "end-of-candidates")) {
		/* FIXME Should we do something with this? */
		JANUS_LOG(LOG_VERB, "[%"SCNu64"] end-of-candidates received\n", handle->handle_id);
		return 0;
	}
	if(strstr(candidate, "candidate:") == candidate) {
		/* Skipping the 'candidate:' prefix Firefox puts in trickle candidates */
		candidate += strlen("candidate:");
	}
	char rfoundation[33], rtransport[4], rip[50], rtype[6], rrelip[40];
	guint32 rcomponent, rpriority, rport, rrelport;
	int res = sscanf(candidate, "%32s %30u %3s %30u %49s %30u typ %5s %*s %39s %*s %30u",
		rfoundation, &rcomponent, rtransport, &rpriority,
			rip, &rport, rtype, rrelip, &rrelport);
	if(res < 7) {
		/* Failed to parse this address, can it be IPv6? */
		if(!janus_ice_is_ipv6_enabled()) {
			JANUS_LOG(LOG_WARN, "[%"SCNu64"] Received IPv6 candidate, but IPv6 support is disabled...\n", handle->handle_id);
			return res;
		}
	}
	if(res >= 7) {
		if(strstr(rip, ".local")) {
			/* The IP is actually an mDNS address, try to resolve it
			 * https://tools.ietf.org/html/draft-ietf-rtcweb-mdns-ice-candidates-04 */
			if(!janus_ice_is_mdns_enabled()) {
				/* ...unless mDNS resolution is disabled, in which case ignore this candidate */
				JANUS_LOG(LOG_VERB, "[%"SCNu64"] mDNS candidate ignored\n", handle->handle_id);
				return 0;
			}
			/* We'll resolve this address asynchronously, in order not to keep this thread busy */
			JANUS_LOG(LOG_VERB, "[%"SCNu64"] Resolving mDNS address (%s) asynchronously\n",
				handle->handle_id, rip);
			janus_sdp_mdns_candidate *mc = g_malloc(sizeof(janus_sdp_mdns_candidate));
			janus_refcount_increase(&handle->ref);
			mc->handle = handle;
			mc->candidate = g_strdup(candidate);
			mc->local = g_strdup(rip);
			mc->cancellable = NULL;
			GResolver *resolver = g_resolver_get_default();
			g_resolver_lookup_by_name_async(resolver, rip, NULL,
				(GAsyncReadyCallback)janus_sdp_mdns_resolved, mc);
			g_object_unref(resolver);
			return 0;
		}
		/* Add remote candidate */
		if(rcomponent > 1) {
			JANUS_LOG(LOG_VERB, "[%"SCNu64"]   -- Skipping component %d in stream %d (rtcp-muxing)\n", handle->handle_id, rcomponent, pc->stream_id);
		} else {
			//~ if(trickle) {
				//~ if(pc->dtls != NULL) {
					//~ /* This component is already ready, ignore this further candidate */
					//~ JANUS_LOG(LOG_VERB, "[%"SCNu64"]   -- Ignoring this candidate, the component is already ready\n", handle->handle_id);
					//~ return 0;
				//~ }
			//~ }
			pc->component_id = rcomponent;
			NiceCandidate *c = NULL;
			if(!strcasecmp(rtype, "host")) {
				JANUS_LOG(LOG_VERB, "[%"SCNu64"]  Adding remote candidate component:%d stream:%d type:host %s:%d\n",
					handle->handle_id, rcomponent, pc->stream_id, rip, rport);
				/* Unless this is libnice >= 0.1.8, we only support UDP... */
				if(!strcasecmp(rtransport, "udp")) {
					c = nice_candidate_new(NICE_CANDIDATE_TYPE_HOST);
#ifdef HAVE_LIBNICE_TCP
				} else if(!strcasecmp(rtransport, "tcp") && janus_ice_is_ice_tcp_enabled()) {
					c = nice_candidate_new(NICE_CANDIDATE_TYPE_HOST);
#endif
				} else {
					JANUS_LOG(LOG_VERB, "[%"SCNu64"]    Skipping unsupported transport '%s' for media\n", handle->handle_id, rtransport);
				}
			} else if(!strcasecmp(rtype, "srflx")) {
				JANUS_LOG(LOG_VERB, "[%"SCNu64"]  Adding remote candidate component:%d stream:%d type:srflx %s:%d --> %s:%d \n",
					handle->handle_id, rcomponent, pc->stream_id,  rrelip, rrelport, rip, rport);
				/* Unless this is libnice >= 0.1.8, we only support UDP... */
				if(!strcasecmp(rtransport, "udp")) {
					c = nice_candidate_new(NICE_CANDIDATE_TYPE_SERVER_REFLEXIVE);
#ifdef HAVE_LIBNICE_TCP
				} else if(!strcasecmp(rtransport, "tcp") && janus_ice_is_ice_tcp_enabled()) {
					c = nice_candidate_new(NICE_CANDIDATE_TYPE_SERVER_REFLEXIVE);
#endif
				} else {
					JANUS_LOG(LOG_VERB, "[%"SCNu64"]    Skipping unsupported transport '%s' for media\n", handle->handle_id, rtransport);
				}
			} else if(!strcasecmp(rtype, "prflx")) {
				JANUS_LOG(LOG_VERB, "[%"SCNu64"]  Adding remote candidate component:%d stream:%d type:prflx %s:%d --> %s:%d\n",
					handle->handle_id, rcomponent, pc->stream_id, rrelip, rrelport, rip, rport);
				/* Unless this is libnice >= 0.1.8, we only support UDP... */
				if(!strcasecmp(rtransport, "udp")) {
					c = nice_candidate_new(NICE_CANDIDATE_TYPE_PEER_REFLEXIVE);
#ifdef HAVE_LIBNICE_TCP
				} else if(!strcasecmp(rtransport, "tcp") && janus_ice_is_ice_tcp_enabled()) {
					c = nice_candidate_new(NICE_CANDIDATE_TYPE_PEER_REFLEXIVE);
#endif
				} else {
					JANUS_LOG(LOG_VERB, "[%"SCNu64"]    Skipping unsupported transport '%s' for media\n", handle->handle_id, rtransport);
				}
			} else if(!strcasecmp(rtype, "relay")) {
				JANUS_LOG(LOG_VERB, "[%"SCNu64"]  Adding remote candidate component:%d stream:%d type:relay %s:%d --> %s:%d\n",
					handle->handle_id, rcomponent, pc->stream_id, rrelip, rrelport, rip, rport);
				/* We only support UDP/TCP/TLS... */
				if(strcasecmp(rtransport, "udp") && strcasecmp(rtransport, "tcp") && strcasecmp(rtransport, "tls")) {
					JANUS_LOG(LOG_VERB, "[%"SCNu64"]    Skipping unsupported transport '%s' for media\n", handle->handle_id, rtransport);
				} else {
					c = nice_candidate_new(NICE_CANDIDATE_TYPE_RELAYED);
				}
			} else {
				/* FIXME What now? */
				JANUS_LOG(LOG_ERR, "[%"SCNu64"]  Unknown remote candidate type:%s for component:%d stream:%d!\n",
					handle->handle_id, rtype, rcomponent, pc->stream_id);
			}
			if(c != NULL) {
				c->component_id = rcomponent;
				c->stream_id = pc->stream_id;
#ifndef HAVE_LIBNICE_TCP
				c->transport = NICE_CANDIDATE_TRANSPORT_UDP;
#else
				if(!strcasecmp(rtransport, "udp")) {
					JANUS_LOG(LOG_VERB, "[%"SCNu64"]  Transport: UDP\n", handle->handle_id);
					c->transport = NICE_CANDIDATE_TRANSPORT_UDP;
				} else {
					/* Check the type (https://tools.ietf.org/html/rfc6544#section-4.5) */
					const char *type = NULL;
					int ctype = 0;
					if(strstr(candidate, "tcptype active")) {
						type = "active";
						ctype = NICE_CANDIDATE_TRANSPORT_TCP_ACTIVE;
					} else if(strstr(candidate, "tcptype passive")) {
						type = "passive";
						ctype = NICE_CANDIDATE_TRANSPORT_TCP_PASSIVE;
					} else if(strstr(candidate, "tcptype so")) {
						type = "so";
						ctype = NICE_CANDIDATE_TRANSPORT_TCP_SO;
					} else {
						/* TODO: We should actually stop here... */
						JANUS_LOG(LOG_ERR, "[%"SCNu64"] Missing tcptype info for the TCP candidate!\n", handle->handle_id);
					}
					JANUS_LOG(LOG_VERB, "[%"SCNu64"]  Transport: TCP (%s)\n", handle->handle_id, type);
					c->transport = ctype;
				}
#endif
				g_strlcpy(c->foundation, rfoundation, NICE_CANDIDATE_MAX_FOUNDATION);
				c->priority = rpriority;
				gboolean added = nice_address_set_from_string(&c->addr, rip);
				if(!added) {
					JANUS_LOG(LOG_WARN, "[%"SCNu64"]    Invalid address '%s', skipping %s candidate (%s)\n",
						handle->handle_id, rip, rtype, candidate);
					nice_candidate_free(c);
					return 0;
				}
				nice_address_set_port(&c->addr, rport);
				if(c->type == NICE_CANDIDATE_TYPE_SERVER_REFLEXIVE || c->type == NICE_CANDIDATE_TYPE_PEER_REFLEXIVE) {
					added = nice_address_set_from_string(&c->base_addr, rrelip);
					if(added)
						nice_address_set_port(&c->base_addr, rrelport);
				} else if(c->type == NICE_CANDIDATE_TYPE_RELAYED) {
					/* FIXME Do we really need the base address for TURN? */
					added = nice_address_set_from_string(&c->base_addr, rrelip);
					if(added)
						nice_address_set_port(&c->base_addr, rrelport);
				}
				if(!added) {
					JANUS_LOG(LOG_WARN, "[%"SCNu64"]    Invalid base address '%s', skipping %s candidate (%s)\n",
						handle->handle_id, rrelip, rtype, candidate);
					nice_candidate_free(c);
					return 0;
				}
				pc->candidates = g_slist_append(pc->candidates, c);
				JANUS_LOG(LOG_HUGE, "[%"SCNu64"]    Candidate added to the list! (%u elements for %d/%d)\n", handle->handle_id,
					g_slist_length(pc->candidates), pc->stream_id, pc->component_id);
				/* Save for the summary, in case we need it */
				pc->remote_candidates = g_slist_append(pc->remote_candidates, g_strdup(candidate));
				/* Notify event handlers */
				if(janus_events_is_enabled()) {
					janus_session *session = (janus_session *)handle->session;
					json_t *info = json_object();
					json_object_set_new(info, "remote-candidate", json_string(candidate));
					json_object_set_new(info, "stream_id", json_integer(pc->stream_id));
					json_object_set_new(info, "component_id", json_integer(pc->component_id));
					janus_events_notify_handlers(JANUS_EVENT_TYPE_WEBRTC, JANUS_EVENT_SUBTYPE_WEBRTC_RCAND,
						session->session_id, handle->handle_id, handle->opaque_id, info);
				}
				/* See if we need to process this */
				if(trickle) {
					if(janus_flags_is_set(&handle->webrtc_flags, JANUS_ICE_HANDLE_WEBRTC_START)) {
						/* This is a trickle candidate and ICE has started, we should process it right away */
						if(!pc->process_started) {
							/* Actually, ICE has JUST started for this component, take care of the candidates we've added so far */
							JANUS_LOG(LOG_VERB, "[%"SCNu64"] ICE already started for this component, setting candidates we have up to now\n", handle->handle_id);
							janus_ice_setup_remote_candidates(handle, pc->stream_id, pc->component_id);
						} else {
							/* Queue the candidate, we'll process it in the loop */
							janus_ice_add_remote_candidate(handle, c);
						}
					} else {
						/* ICE hasn't started yet: to make sure we're not stuck, also check if we stopped processing the SDP */
						if(!janus_flags_is_set(&handle->webrtc_flags, JANUS_ICE_HANDLE_WEBRTC_PROCESSING_OFFER)) {
							janus_flags_set(&handle->webrtc_flags, JANUS_ICE_HANDLE_WEBRTC_START);
							/* This is a trickle candidate and ICE has started, we should process it right away */
							if(!pc->process_started) {
								/* Actually, ICE has JUST started for this component, take care of the candidates we've added so far */
								JANUS_LOG(LOG_VERB, "[%"SCNu64"] SDP processed but ICE not started yet for this component, setting candidates we have up to now\n", handle->handle_id);
								janus_ice_setup_remote_candidates(handle, pc->stream_id, pc->component_id);
							} else {
								/* Queue the candidate, we'll process it in the loop */
								janus_ice_add_remote_candidate(handle, c);
							}
						} else {
							/* Still processing the offer/answer: queue the trickle candidate for now, we'll process it later */
							JANUS_LOG(LOG_VERB, "[%"SCNu64"] Queueing trickle candidate, status is not START yet\n", handle->handle_id);
						}
					}
				}
			}
		}
	} else {
		JANUS_LOG(LOG_ERR, "[%"SCNu64"] Failed to parse candidate (res=%d)...\n", handle->handle_id, res);
		return res;
	}
	return 0;
}

int janus_sdp_parse_ssrc_group(void *m, const char *group_attr, int video) {
	if(m == NULL || group_attr == NULL)
		return -1;
	janus_ice_peerconnection_medium *medium = (janus_ice_peerconnection_medium *)m;
	janus_ice_peerconnection *pc = medium->pc;
	janus_ice_handle *handle = pc->handle;
	if(handle == NULL)
		return -2;
	if(!video)	/* We only do rtx for video, return */
		return 0;
	if(medium->rid[0] != NULL) {
		/* Simulcasting is rid-based, don't parse SSRCs for now */
		return 0;
	}
	gboolean fid = strstr(group_attr, "FID") != NULL;
	gboolean sim = strstr(group_attr, "SIM") != NULL;
	guint64 ssrc = 0;
	guint32 first_ssrc = 0;
	gchar **list = g_strsplit(group_attr, " ", -1);
	gchar *index = list[0];
	if(index != NULL) {
		int i=0;
		while(index != NULL) {
			if(i > 0 && strlen(index) > 0) {
				ssrc = g_ascii_strtoull(index, NULL, 0);
				switch(i) {
					case 1:
						first_ssrc = ssrc;
						if(medium->ssrc_peer_new[0] == ssrc || medium->ssrc_peer_new[1] == ssrc
								|| medium->ssrc_peer_new[2] == ssrc) {
							JANUS_LOG(LOG_HUGE, "[%"SCNu64"] Already parsed this SSRC: %"SCNu64" (%s group)\n",
								handle->handle_id, ssrc, (fid ? "FID" : (sim ? "SIM" : "??")));
						} else {
							if(medium->ssrc_peer_new[0] == 0) {
								medium->ssrc_peer_new[0] = ssrc;
								JANUS_LOG(LOG_VERB, "[%"SCNu64"] Peer video SSRC: %"SCNu32"\n", handle->handle_id, medium->ssrc_peer_new[0]);
							} else {
								/* We already have a video SSRC: check if rid is involved, and we'll keep track of this for simulcasting */
								if(medium->rid[0]) {
									if(medium->ssrc_peer_new[1] == 0) {
										medium->ssrc_peer_new[1] = ssrc;
										JANUS_LOG(LOG_VERB, "[%"SCNu64"] Peer video SSRC (sim-1): %"SCNu32"\n", handle->handle_id, medium->ssrc_peer_new[1]);
									} else if(medium->ssrc_peer_new[2] == 0) {
										medium->ssrc_peer_new[2] = ssrc;
										JANUS_LOG(LOG_VERB, "[%"SCNu64"] Peer video SSRC (sim-2): %"SCNu32"\n", handle->handle_id, medium->ssrc_peer_new[2]);
									} else {
										JANUS_LOG(LOG_WARN, "[%"SCNu64"] Don't know what to do with video SSRC: %"SCNu64"\n", handle->handle_id, ssrc);
									}
								}
							}
						}
						break;
					case 2:
						if(fid) {
							if(medium->ssrc_peer_new[0] == first_ssrc && medium->ssrc_peer_rtx_new[0] == 0) {
								medium->ssrc_peer_rtx_new[0] = ssrc;
								JANUS_LOG(LOG_VERB, "[%"SCNu64"] Peer video SSRC (rtx): %"SCNu32"\n", handle->handle_id, medium->ssrc_peer_rtx_new[0]);
							} else if(medium->ssrc_peer_new[1] == first_ssrc && medium->ssrc_peer_rtx_new[1] == 0) {
								medium->ssrc_peer_rtx_new[1] = ssrc;
								JANUS_LOG(LOG_VERB, "[%"SCNu64"] Peer video SSRC (sim-1 rtx): %"SCNu32"\n", handle->handle_id, medium->ssrc_peer_rtx_new[1]);
							} else if(medium->ssrc_peer_new[2] == first_ssrc && medium->ssrc_peer_rtx_new[2] == 0) {
								medium->ssrc_peer_rtx_new[2] = ssrc;
								JANUS_LOG(LOG_VERB, "[%"SCNu64"] Peer video SSRC (sim-2 rtx): %"SCNu32"\n", handle->handle_id, medium->ssrc_peer_rtx_new[2]);
							} else {
								JANUS_LOG(LOG_WARN, "[%"SCNu64"] Don't know what to do with rtx SSRC: %"SCNu64"\n", handle->handle_id, ssrc);
							}
						} else if(sim) {
							medium->ssrc_peer_new[1] = ssrc;
							JANUS_LOG(LOG_VERB, "[%"SCNu64"] Peer video SSRC (sim-1): %"SCNu32"\n", handle->handle_id, medium->ssrc_peer_new[1]);
						} else {
							JANUS_LOG(LOG_WARN, "[%"SCNu64"] Don't know what to do with SSRC: %"SCNu64"\n", handle->handle_id, ssrc);
						}
						break;
					case 3:
						if(fid) {
							JANUS_LOG(LOG_WARN, "[%"SCNu64"] Found one too many retransmission SSRC (rtx): %"SCNu64"\n", handle->handle_id, ssrc);
						} else if(sim) {
							medium->ssrc_peer_new[2] = ssrc;
							JANUS_LOG(LOG_VERB, "[%"SCNu64"] Peer video SSRC (sim-2): %"SCNu32"\n", handle->handle_id, medium->ssrc_peer_new[2]);
						} else {
							JANUS_LOG(LOG_WARN, "[%"SCNu64"] Don't know what to do with SSRC: %"SCNu64"\n", handle->handle_id, ssrc);
						}
						break;
					default:
						JANUS_LOG(LOG_WARN, "[%"SCNu64"] Don't know what to do with video SSRC: %"SCNu64"\n", handle->handle_id, ssrc);
						break;
				}
			}
			i++;
			index = list[i];
		}
	}
	g_clear_pointer(&list, g_strfreev);
	return 0;
}

int janus_sdp_parse_ssrc(void *m, const char *ssrc_attr, int video) {
	if(m == NULL || ssrc_attr == NULL)
		return -1;
	janus_ice_peerconnection_medium *medium = (janus_ice_peerconnection_medium *)m;
	janus_ice_peerconnection *pc = medium->pc;
	janus_ice_handle *handle = pc->handle;
	if(handle == NULL)
		return -2;
	guint64 ssrc = g_ascii_strtoull(ssrc_attr, NULL, 0);
	if(ssrc == 0 || ssrc > G_MAXUINT32)
		return -3;
	if(medium->rid[0] != NULL) {
		/* Simulcasting is rid-based, only keep track of a single SSRC for fallback */
		if(medium->ssrc_peer_temp == 0) {
			medium->ssrc_peer_temp = ssrc;
			JANUS_LOG(LOG_WARN, "[%"SCNu64"] Peer video fallback SSRC: %"SCNu32"\n", handle->handle_id, medium->ssrc_peer_temp);
		}
		return 0;
	}
	if(medium->ssrc_peer_new[0] == 0) {
		medium->ssrc_peer_new[0] = ssrc;
		JANUS_LOG(LOG_VERB, "[%"SCNu64"] Peer %s SSRC: %"SCNu32"\n",
			handle->handle_id, video ? "video" : "audio", medium->ssrc_peer_new[0]);
	}
	return 0;
}

int janus_sdp_anonymize(janus_sdp *anon) {
	if(anon == NULL)
		return -1;
	int audio = 0, video = 0, data = 0;
		/* o= */
	if(anon->o_addr != NULL) {
		g_free(anon->o_addr);
		anon->o_ipv4 = TRUE;
		anon->o_addr = g_strdup("1.1.1.1");
	}
		/* a= */
	GList *temp = anon->attributes;
	while(temp) {
		janus_sdp_attribute *a = (janus_sdp_attribute *)temp->data;
		/* These are attributes we handle ourselves, the plugins don't need them */
		if(!strcasecmp(a->name, "ice-ufrag")
				|| !strcasecmp(a->name, "ice-pwd")
				|| !strcasecmp(a->name, "ice-options")
				|| !strcasecmp(a->name, "fingerprint")
				|| !strcasecmp(a->name, "group")
				|| !strcasecmp(a->name, "msid-semantic")
				|| !strcasecmp(a->name, "extmap-allow-mixed")
				|| !strcasecmp(a->name, "rtcp-rsize")) {
			anon->attributes = g_list_remove(anon->attributes, a);
			temp = anon->attributes;
			janus_sdp_attribute_destroy(a);
			continue;
		}
		temp = temp->next;
		continue;
	}
		/* m= */
	temp = anon->m_lines;
	while(temp) {
		janus_sdp_mline *m = (janus_sdp_mline *)temp->data;
		if(m->type == JANUS_SDP_AUDIO && m->port > 0) {
			audio++;
			m->port = 9;
		} else if(m->type == JANUS_SDP_VIDEO && m->port > 0) {
			video++;
			m->port = 9;
		} else if(m->type == JANUS_SDP_APPLICATION && m->port > 0) {
			if(m->proto != NULL && (!strcasecmp(m->proto, "DTLS/SCTP") || !strcasecmp(m->proto, "UDP/DTLS/SCTP"))) {
				data++;
				m->port = data == 1 ? 9 : 0;
			} else {
				m->port = 0;
			}
		} else {
			m->port = 0;
		}
			/* c= */
		if(m->c_addr != NULL) {
			g_free(m->c_addr);
			m->c_ipv4 = TRUE;
			m->c_addr = g_strdup("1.1.1.1");
		}
			/* a= */
		GList *tempA = m->attributes;
		while(tempA) {
			janus_sdp_attribute *a = (janus_sdp_attribute *)tempA->data;
			if(!a->name) {
				tempA = tempA->next;
				continue;
			}
			/* These are attributes we handle ourselves, the plugins don't need them */
			if(!strcasecmp(a->name, "ice-ufrag")
					|| !strcasecmp(a->name, "ice-pwd")
					|| !strcasecmp(a->name, "ice-options")
					|| !strcasecmp(a->name, "crypto")
					|| !strcasecmp(a->name, "fingerprint")
					|| !strcasecmp(a->name, "setup")
					|| !strcasecmp(a->name, "connection")
					|| !strcasecmp(a->name, "group")
					|| !strcasecmp(a->name, "msid")
					|| !strcasecmp(a->name, "msid-semantic")
					|| !strcasecmp(a->name, "rid")
					|| !strcasecmp(a->name, "simulcast")
					|| !strcasecmp(a->name, "rtcp")
					|| !strcasecmp(a->name, "rtcp-mux")
					|| !strcasecmp(a->name, "rtcp-rsize")
					|| !strcasecmp(a->name, "candidate")
					|| !strcasecmp(a->name, "end-of-candidates")
					|| !strcasecmp(a->name, "ssrc")
					|| !strcasecmp(a->name, "ssrc-group")
					|| !strcasecmp(a->name, "sctpmap")
					|| !strcasecmp(a->name, "sctp-port")
					|| !strcasecmp(a->name, "max-message-size")) {
				m->attributes = g_list_remove(m->attributes, a);
				tempA = m->attributes;
				janus_sdp_attribute_destroy(a);
				continue;
			}
			tempA = tempA->next;
		}
		/* We don't support encrypted RTP extensions yet, so get rid of them */
		tempA = m->attributes;
		while(tempA) {
			janus_sdp_attribute *a = (janus_sdp_attribute *)tempA->data;
			if(a->value && strstr(a->value, JANUS_RTP_EXTMAP_ENCRYPTED)) {
				m->attributes = g_list_remove(m->attributes, a);
				tempA = m->attributes;
				janus_sdp_attribute_destroy(a);
				continue;
			}
			tempA = tempA->next;
		}
		/* Also remove attributes/formats we know we don't support (or don't want to support) now */
		tempA = m->attributes;
		GList *purged_ptypes = NULL;
		while(tempA) {
			janus_sdp_attribute *a = (janus_sdp_attribute *)tempA->data;
			if(a->value && (strstr(a->value, "red/90000") || strstr(a->value, "ulpfec/90000") ||
					strstr(a->value, "flexfec-03/90000") || strstr(a->value, "rtx/90000"))) {
				int ptype = atoi(a->value);
				if(ptype < 0) {
					JANUS_LOG(LOG_ERR, "Invalid payload type (%d)\n", ptype);
				} else {
					JANUS_LOG(LOG_VERB, "Will remove payload type %d (%s)\n", ptype, a->value);
					purged_ptypes = g_list_append(purged_ptypes, GINT_TO_POINTER(ptype));
				}
			}
			tempA = tempA->next;
		}
		if(purged_ptypes) {
			tempA = purged_ptypes;
			while(tempA) {
				int ptype = GPOINTER_TO_INT(tempA->data);
				janus_sdp_remove_payload_type(anon, m->index, ptype);
				tempA = tempA->next;
			}
			g_list_free(purged_ptypes);
			purged_ptypes = NULL;
		}
		temp = temp->next;
	}

	JANUS_LOG(LOG_VERB, " -------------------------------------------\n");
	JANUS_LOG(LOG_VERB, "  >> Anonymized\n");
	JANUS_LOG(LOG_VERB, " -------------------------------------------\n");

	return 0;
}

char *janus_sdp_merge(void *ice_handle, janus_sdp *anon, gboolean offer) {
	if(ice_handle == NULL || anon == NULL)
		return NULL;
	janus_ice_handle *handle = (janus_ice_handle *)ice_handle;
	janus_ice_peerconnection *pc = handle->pc;
	if(pc == NULL)
		return NULL;
	janus_ice_peerconnection_medium *medium = NULL;
	char *rtp_profile = handle->rtp_profile ? handle->rtp_profile : (char *)"UDP/TLS/RTP/SAVPF";
	if(!janus_is_webrtc_encryption_enabled())
		rtp_profile = (char *)"RTP/AVPF";
	gboolean ipv4 = !strstr(janus_get_public_ip(0), ":");
	/* Origin o= */
	gint64 sessid = janus_get_real_time();
	if(anon->o_name == NULL)
		anon->o_name = g_strdup("-");
	if(anon->o_sessid == 0 || anon->o_version == 0) {
		anon->o_sessid = sessid;
		anon->o_version = 1;
	}
	anon->o_ipv4 = ipv4;
	g_free(anon->o_addr);
	anon->o_addr = g_strdup(janus_get_public_ip(0));
	/* Session name s= */
	if(anon->s_name == NULL)
		anon->s_name = g_strdup("Meetecho Janus");
	/* Chrome doesn't like global c= lines, remove it */
	g_free(anon->c_addr);
	anon->c_addr = NULL;
	/* bundle: add new global attribute */
	char buffer[8192], buffer_part[512];
	buffer[0] = '\0';
	buffer_part[0] = '\0';
	g_snprintf(buffer, sizeof(buffer), "BUNDLE");
	/* Iterate on available media */
#ifdef HAVE_SCTP
	int data = 0;
#endif
	GList *temp = anon->m_lines;
	while(temp) {
		janus_sdp_mline *m = (janus_sdp_mline *)temp->data;
		/* Find the internal medium instance */
		medium = g_hash_table_lookup(pc->media, GINT_TO_POINTER(m->index));
		if(medium && m->port > 0) {
			g_snprintf(buffer_part, sizeof(buffer_part), " %s", medium->mid);
			janus_strlcat(buffer, buffer_part, sizeof(buffer));
		}
		temp = temp->next;
	}
	/* Global attributes: start with group */
	GList *first = anon->attributes;
	janus_sdp_attribute *a = janus_sdp_attribute_create("group", "%s", buffer);
	anon->attributes = g_list_insert_before(anon->attributes, first, a);
	/* Advertise trickle support */
	a = janus_sdp_attribute_create("ice-options", "trickle");
	anon->attributes = g_list_insert_before(anon->attributes, first, a);
	if(janus_is_webrtc_encryption_enabled()) {
		/* We put the fingerprint in the global attributes */
		a = janus_sdp_attribute_create("fingerprint", "sha-256 %s", janus_dtls_get_local_fingerprint());
		anon->attributes = g_list_insert_before(anon->attributes, first, a);
	}
	/* msid-semantic: add new global attribute */
	a = janus_sdp_attribute_create("msid-semantic", " WMS janus");
	anon->attributes = g_list_insert_before(anon->attributes, first, a);
	/* ICE Full or Lite? */
	if(janus_ice_is_ice_lite_enabled()) {
		/* Janus is acting in ICE Lite mode, advertize this */
		a = janus_sdp_attribute_create("ice-lite", NULL);
		anon->attributes = g_list_insert_before(anon->attributes, first, a);
	}
	/* Media lines now */
#ifdef HAVE_SCTP
	data = 0;
#endif
	gboolean media_stopped = FALSE;
	temp = anon->m_lines;
	while(temp) {
		janus_sdp_mline *m = (janus_sdp_mline *)temp->data;
		first = m->attributes;
		/* Find the internal medium instance */
		medium = g_hash_table_lookup(pc->media, GINT_TO_POINTER(m->index));
		if(!medium) {
			/* TODO We don't have it, which should never happen! */
			JANUS_LOG(LOG_WARN, "[%"SCNu64"] No medium? Expect trouble!\n", handle->handle_id);
			temp = temp->next;
			continue;
		}
		/* Overwrite RTP profile for audio and video */
		if(m->type == JANUS_SDP_AUDIO || m->type == JANUS_SDP_VIDEO) {
			g_free(m->proto);
			m->proto = g_strdup(rtp_profile);
		}
		/* Media connection c= */
		g_free(m->c_addr);
		m->c_ipv4 = ipv4;
		m->c_addr = g_strdup(janus_get_public_ip(0));
		/* Check if we need to refuse the media or not */
		if(m->type == JANUS_SDP_AUDIO || m->type == JANUS_SDP_VIDEO) {
			/* Audio/Video */
			if(m->port == 0) {
				m->direction = JANUS_SDP_INACTIVE;
				medium->ssrc = 0;
			}
			gboolean receiving = (medium->recv == TRUE);
			switch(m->direction) {
				case JANUS_SDP_INACTIVE:
					medium->send = FALSE;
					medium->recv = FALSE;
					break;
				case JANUS_SDP_SENDONLY:
					medium->send = TRUE;
					medium->recv = FALSE;
					break;
				case JANUS_SDP_RECVONLY:
					medium->send = FALSE;
					medium->recv = TRUE;
					break;
				case JANUS_SDP_SENDRECV:
				case JANUS_SDP_DEFAULT:
				default:
					medium->send = TRUE;
					medium->recv = TRUE;
					break;
			}
			if(receiving != medium->recv)
				media_stopped = TRUE;
			if(medium->do_nacks && janus_flags_is_set(&handle->webrtc_flags, JANUS_ICE_HANDLE_WEBRTC_RFC4588_RTX)) {
				/* Add RFC4588 stuff */
				if(medium->rtx_payload_types && g_hash_table_size(medium->rtx_payload_types) > 0) {
					janus_sdp_attribute *a = NULL;
					GList *ptypes = g_list_copy(m->ptypes), *tempP = ptypes;
					while(tempP) {
						int ptype = GPOINTER_TO_INT(tempP->data);
						int rtx_ptype = GPOINTER_TO_INT(g_hash_table_lookup(medium->rtx_payload_types, GINT_TO_POINTER(ptype)));
						if(rtx_ptype > 0) {
							m->ptypes = g_list_append(m->ptypes, GINT_TO_POINTER(rtx_ptype));
							a = janus_sdp_attribute_create("rtpmap", "%d rtx/90000", rtx_ptype);
							m->attributes = g_list_append(m->attributes, a);
							a = janus_sdp_attribute_create("fmtp", "%d apt=%d", rtx_ptype, ptype);
							m->attributes = g_list_append(m->attributes, a);
						}
						tempP = tempP->next;
					}
					g_list_free(ptypes);
				}
			}
		} else if(m->type == JANUS_SDP_APPLICATION) {
#ifdef HAVE_SCTP
			/* Is this SCTP for DataChannels? */
			if(m->port > 0 && (!strcasecmp(m->proto, "DTLS/SCTP") || !strcasecmp(m->proto, "UDP/DTLS/SCTP"))) {
				/* Yep */
				data++;
				if(data > 1) {
					JANUS_LOG(LOG_WARN, "[%"SCNu64"] Skipping SCTP line (we have one already)\n", handle->handle_id);
					m->port = 0;
					m->direction = JANUS_SDP_INACTIVE;
					temp = temp->next;
					continue;
				}
			} else {
				JANUS_LOG(LOG_WARN, "[%"SCNu64"] Skipping unsupported application media line...\n", handle->handle_id);
				m->port = 0;
				m->direction = JANUS_SDP_INACTIVE;
				temp = temp->next;
				continue;
			}
#else
			JANUS_LOG(LOG_WARN, "[%"SCNu64"] Skipping unsupported application media line...\n", handle->handle_id);
			m->port = 0;
			m->direction = JANUS_SDP_INACTIVE;
			temp = temp->next;
			continue;
#endif
		} else {
			JANUS_LOG(LOG_WARN, "[%"SCNu64"] Skipping disabled/unsupported media line...\n", handle->handle_id);
			m->port = 0;
			m->direction = JANUS_SDP_INACTIVE;
			temp = temp->next;
			continue;
		}
		/* a=mid */
		if(medium->mid) {
			a = janus_sdp_attribute_create("mid", "%s", medium->mid);
			m->attributes = g_list_insert_before(m->attributes, first, a);
		}
		if(m->type == JANUS_SDP_APPLICATION) {
			if(!strcasecmp(m->proto, "UDP/DTLS/SCTP"))
				janus_flags_set(&handle->webrtc_flags, JANUS_ICE_HANDLE_WEBRTC_NEW_DATACHAN_SDP);
			if(!janus_flags_is_set(&handle->webrtc_flags, JANUS_ICE_HANDLE_WEBRTC_NEW_DATACHAN_SDP)) {
				a = janus_sdp_attribute_create("sctpmap", "5000 webrtc-datachannel 16");
				m->attributes = g_list_insert_before(m->attributes, first, a);
			} else {
				a = janus_sdp_attribute_create("sctp-port", "5000");
				m->attributes = g_list_insert_before(m->attributes, first, a);
			}
		} else if(m->type == JANUS_SDP_AUDIO || m->type == JANUS_SDP_VIDEO) {
			a = janus_sdp_attribute_create("rtcp-mux", NULL);
			m->attributes = g_list_insert_before(m->attributes, first, a);
		}
		/* ICE ufrag and pwd, DTLS fingerprint setup and connection a= */
		gchar *ufrag = NULL;
		gchar *password = NULL;
		nice_agent_get_local_credentials(handle->agent, pc->stream_id, &ufrag, &password);
		a = janus_sdp_attribute_create("ice-ufrag", "%s", ufrag);
		m->attributes = g_list_insert_before(m->attributes, first, a);
		a = janus_sdp_attribute_create("ice-pwd", "%s", password);
		m->attributes = g_list_insert_before(m->attributes, first, a);
		g_free(ufrag);
		g_free(password);
		a = janus_sdp_attribute_create("ice-options", "trickle");
		m->attributes = g_list_insert_before(m->attributes, first, a);
		if(janus_is_webrtc_encryption_enabled()) {
			a = janus_sdp_attribute_create("setup", "%s", janus_get_dtls_srtp_role(offer ? JANUS_DTLS_ROLE_ACTPASS : pc->dtls_role));
			m->attributes = g_list_insert_before(m->attributes, first, a);
		}
		/* Add last attributes, rtcp and ssrc (msid) */
		if(medium->ssrc_rtx > 0 && m->type == JANUS_SDP_VIDEO && janus_flags_is_set(&handle->webrtc_flags, JANUS_ICE_HANDLE_WEBRTC_RFC4588_RTX) &&
				(m->direction == JANUS_SDP_DEFAULT || m->direction == JANUS_SDP_SENDRECV || m->direction == JANUS_SDP_SENDONLY)) {
			/* Add FID group to negotiate the RFC4588 stuff */
			a = janus_sdp_attribute_create("ssrc-group", "FID %"SCNu32" %"SCNu32, medium->ssrc, medium->ssrc_rtx);
			m->attributes = g_list_append(m->attributes, a);
		}
		if(m->type == JANUS_SDP_AUDIO || m->type == JANUS_SDP_VIDEO) {
			a = janus_sdp_attribute_create("msid", "janus janus%s", medium->mid);
			m->attributes = g_list_append(m->attributes, a);
			if(medium->ssrc > 0) {
				a = janus_sdp_attribute_create("ssrc", "%"SCNu32" cname:janus", medium->ssrc);
				m->attributes = g_list_append(m->attributes, a);
				if(m->type == JANUS_SDP_VIDEO && janus_flags_is_set(&handle->webrtc_flags, JANUS_ICE_HANDLE_WEBRTC_RFC4588_RTX)) {
					/* Add rtx SSRC group to negotiate the RFC4588 stuff */
					a = janus_sdp_attribute_create("ssrc", "%"SCNu32" cname:janus", medium->ssrc_rtx);
					m->attributes = g_list_append(m->attributes, a);
				}
			}
		}
		/* FIXME If the peer is Firefox and is negotiating simulcasting, add the rid attributes */
		if(m->type == JANUS_SDP_VIDEO && medium->rid[0] != NULL) {
			char rids[50];
			rids[0] = '\0';
			int i=0, index=0;
			for(i=2; i>=0; i--) {
				index = (medium->rids_hml ? i : (2-i));
				if(medium->rid[index] == NULL)
					continue;
				a = janus_sdp_attribute_create("rid", "%s recv", medium->rid[index]);
				m->attributes = g_list_append(m->attributes, a);
				if(strlen(rids) == 0) {
					janus_strlcat(rids, medium->rid[index], sizeof(rids));
				} else {
					janus_strlcat(rids, ";", sizeof(rids));
					janus_strlcat(rids, medium->rid[index], sizeof(rids));
				}
			}
			if(medium->legacy_rid) {
				a = janus_sdp_attribute_create("simulcast", " recv rid=%s", rids);
			} else {
				a = janus_sdp_attribute_create("simulcast", "recv %s", rids);
			}
			m->attributes = g_list_append(m->attributes, a);
		}
		if(!janus_ice_is_full_trickle_enabled()) {
			/* And now the candidates (but only if we're half-trickling) */
			janus_ice_candidates_to_sdp(handle, m, pc->stream_id, 1);
			/* Since we're half-trickling, we need to notify the peer that these are all the
			 * candidates we have for this media stream, via an end-of-candidates attribute:
			 * https://tools.ietf.org/html/draft-ietf-mmusic-trickle-ice-02#section-4.1 */
			janus_sdp_attribute *end = janus_sdp_attribute_create("end-of-candidates", NULL);
			m->attributes = g_list_append(m->attributes, end);
		}
		/* Next */
		temp = temp->next;
	}
	if(media_stopped)
		janus_ice_notify_media_stopped(handle);

	char *sdp = janus_sdp_write(anon);

	JANUS_LOG(LOG_VERB, " -------------------------------------------\n");
	JANUS_LOG(LOG_VERB, "  >> Merged (%zu bytes)\n", strlen(sdp));
	JANUS_LOG(LOG_VERB, " -------------------------------------------\n");
	JANUS_LOG(LOG_VERB, "%s\n", sdp);

	return sdp;
}<|MERGE_RESOLUTION|>--- conflicted
+++ resolved
@@ -491,18 +491,12 @@
 								cr++;
 								uint32_t clock_rate = 0;
 								if(janus_string_to_uint32(cr, &clock_rate) == 0) {
-<<<<<<< HEAD
 									if(medium->clock_rates == NULL)
 										medium->clock_rates = g_hash_table_new(NULL, NULL);
 									g_hash_table_insert(medium->clock_rates, GINT_TO_POINTER(ptype), GUINT_TO_POINTER(clock_rate));
-=======
-									if(stream->clock_rates == NULL)
-										stream->clock_rates = g_hash_table_new(NULL, NULL);
-									g_hash_table_insert(stream->clock_rates, GINT_TO_POINTER(ptype), GUINT_TO_POINTER(clock_rate));
-									/* Check if opus/red  is negotiated */
+									/* Check if opus/red is negotiated */
 									if(strstr(a->value, "red/48000/2"))
-										stream->opusred_pt = ptype;
->>>>>>> 4fe24ec2
+										medium->opusred_pt = ptype;
 								}
 							}
 						}
